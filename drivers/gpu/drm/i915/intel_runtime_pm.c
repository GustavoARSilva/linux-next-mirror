--- conflicted
+++ resolved
@@ -1556,8 +1556,6 @@
 	BIT_ULL(POWER_DOMAIN_PIPE_B_PANEL_FITTER) |	\
 	BIT_ULL(POWER_DOMAIN_TRANSCODER_A) |	\
 	BIT_ULL(POWER_DOMAIN_TRANSCODER_B) |	\
-<<<<<<< HEAD
-=======
 	BIT_ULL(POWER_DOMAIN_INIT))
 
 #define VLV_DISPLAY_POWER_DOMAINS (		\
@@ -1756,7 +1754,6 @@
 	BIT_ULL(POWER_DOMAIN_AUX_C) |			\
 	BIT_ULL(POWER_DOMAIN_AUDIO) |			\
 	BIT_ULL(POWER_DOMAIN_VGA) |				\
->>>>>>> 6c3cc51a
 	BIT_ULL(POWER_DOMAIN_INIT))
 #define GLK_DISPLAY_DDI_IO_A_POWER_DOMAINS (		\
 	BIT_ULL(POWER_DOMAIN_PORT_DDI_A_IO))
@@ -1814,183 +1811,6 @@
 #define CNL_DISPLAY_DDI_B_IO_POWER_DOMAINS (		\
 	BIT_ULL(POWER_DOMAIN_PORT_DDI_B_IO) |		\
 	BIT_ULL(POWER_DOMAIN_INIT))
-<<<<<<< HEAD
-
-#define HSW_DISPLAY_POWER_DOMAINS (			\
-	BIT_ULL(POWER_DOMAIN_PIPE_B) |			\
-	BIT_ULL(POWER_DOMAIN_PIPE_C) |			\
-	BIT_ULL(POWER_DOMAIN_PIPE_A_PANEL_FITTER) |		\
-	BIT_ULL(POWER_DOMAIN_PIPE_B_PANEL_FITTER) |		\
-	BIT_ULL(POWER_DOMAIN_PIPE_C_PANEL_FITTER) |		\
-	BIT_ULL(POWER_DOMAIN_TRANSCODER_A) |		\
-	BIT_ULL(POWER_DOMAIN_TRANSCODER_B) |		\
-	BIT_ULL(POWER_DOMAIN_TRANSCODER_C) |		\
-	BIT_ULL(POWER_DOMAIN_PORT_DDI_B_LANES) |		\
-	BIT_ULL(POWER_DOMAIN_PORT_DDI_C_LANES) |		\
-	BIT_ULL(POWER_DOMAIN_PORT_DDI_D_LANES) |		\
-	BIT_ULL(POWER_DOMAIN_PORT_CRT) | /* DDI E */	\
-	BIT_ULL(POWER_DOMAIN_VGA) |				\
-	BIT_ULL(POWER_DOMAIN_AUDIO) |			\
-	BIT_ULL(POWER_DOMAIN_INIT))
-
-#define BDW_DISPLAY_POWER_DOMAINS (			\
-	BIT_ULL(POWER_DOMAIN_PIPE_B) |			\
-	BIT_ULL(POWER_DOMAIN_PIPE_C) |			\
-	BIT_ULL(POWER_DOMAIN_PIPE_B_PANEL_FITTER) |		\
-	BIT_ULL(POWER_DOMAIN_PIPE_C_PANEL_FITTER) |		\
-	BIT_ULL(POWER_DOMAIN_TRANSCODER_A) |		\
-	BIT_ULL(POWER_DOMAIN_TRANSCODER_B) |		\
-	BIT_ULL(POWER_DOMAIN_TRANSCODER_C) |		\
-	BIT_ULL(POWER_DOMAIN_PORT_DDI_B_LANES) |		\
-	BIT_ULL(POWER_DOMAIN_PORT_DDI_C_LANES) |		\
-	BIT_ULL(POWER_DOMAIN_PORT_DDI_D_LANES) |		\
-	BIT_ULL(POWER_DOMAIN_PORT_CRT) | /* DDI E */	\
-	BIT_ULL(POWER_DOMAIN_VGA) |				\
-	BIT_ULL(POWER_DOMAIN_AUDIO) |			\
-	BIT_ULL(POWER_DOMAIN_INIT))
-
-#define SKL_DISPLAY_POWERWELL_2_POWER_DOMAINS (		\
-	BIT_ULL(POWER_DOMAIN_TRANSCODER_A) |		\
-	BIT_ULL(POWER_DOMAIN_PIPE_B) |			\
-	BIT_ULL(POWER_DOMAIN_TRANSCODER_B) |		\
-	BIT_ULL(POWER_DOMAIN_PIPE_C) |			\
-	BIT_ULL(POWER_DOMAIN_TRANSCODER_C) |		\
-	BIT_ULL(POWER_DOMAIN_PIPE_B_PANEL_FITTER) |		\
-	BIT_ULL(POWER_DOMAIN_PIPE_C_PANEL_FITTER) |		\
-	BIT_ULL(POWER_DOMAIN_PORT_DDI_B_LANES) |		\
-	BIT_ULL(POWER_DOMAIN_PORT_DDI_C_LANES) |		\
-	BIT_ULL(POWER_DOMAIN_PORT_DDI_D_LANES) |		\
-	BIT_ULL(POWER_DOMAIN_PORT_DDI_E_LANES) |		\
-	BIT_ULL(POWER_DOMAIN_AUX_B) |                       \
-	BIT_ULL(POWER_DOMAIN_AUX_C) |			\
-	BIT_ULL(POWER_DOMAIN_AUX_D) |			\
-	BIT_ULL(POWER_DOMAIN_AUDIO) |			\
-	BIT_ULL(POWER_DOMAIN_VGA) |				\
-	BIT_ULL(POWER_DOMAIN_INIT))
-#define SKL_DISPLAY_DDI_IO_A_E_POWER_DOMAINS (		\
-	BIT_ULL(POWER_DOMAIN_PORT_DDI_A_IO) |		\
-	BIT_ULL(POWER_DOMAIN_PORT_DDI_E_IO) |		\
-	BIT_ULL(POWER_DOMAIN_INIT))
-#define SKL_DISPLAY_DDI_IO_B_POWER_DOMAINS (		\
-	BIT_ULL(POWER_DOMAIN_PORT_DDI_B_IO) |		\
-	BIT_ULL(POWER_DOMAIN_INIT))
-#define SKL_DISPLAY_DDI_IO_C_POWER_DOMAINS (		\
-	BIT_ULL(POWER_DOMAIN_PORT_DDI_C_IO) |		\
-	BIT_ULL(POWER_DOMAIN_INIT))
-#define SKL_DISPLAY_DDI_IO_D_POWER_DOMAINS (		\
-	BIT_ULL(POWER_DOMAIN_PORT_DDI_D_IO) |		\
-	BIT_ULL(POWER_DOMAIN_INIT))
-#define SKL_DISPLAY_DC_OFF_POWER_DOMAINS (		\
-	SKL_DISPLAY_POWERWELL_2_POWER_DOMAINS |		\
-	BIT_ULL(POWER_DOMAIN_MODESET) |			\
-	BIT_ULL(POWER_DOMAIN_AUX_A) |			\
-	BIT_ULL(POWER_DOMAIN_INIT))
-
-#define BXT_DISPLAY_POWERWELL_2_POWER_DOMAINS (		\
-	BIT_ULL(POWER_DOMAIN_TRANSCODER_A) |		\
-	BIT_ULL(POWER_DOMAIN_PIPE_B) |			\
-	BIT_ULL(POWER_DOMAIN_TRANSCODER_B) |		\
-	BIT_ULL(POWER_DOMAIN_PIPE_C) |			\
-	BIT_ULL(POWER_DOMAIN_TRANSCODER_C) |		\
-	BIT_ULL(POWER_DOMAIN_PIPE_B_PANEL_FITTER) |		\
-	BIT_ULL(POWER_DOMAIN_PIPE_C_PANEL_FITTER) |		\
-	BIT_ULL(POWER_DOMAIN_PORT_DDI_B_LANES) |		\
-	BIT_ULL(POWER_DOMAIN_PORT_DDI_C_LANES) |		\
-	BIT_ULL(POWER_DOMAIN_AUX_B) |			\
-	BIT_ULL(POWER_DOMAIN_AUX_C) |			\
-	BIT_ULL(POWER_DOMAIN_AUDIO) |			\
-	BIT_ULL(POWER_DOMAIN_VGA) |				\
-	BIT_ULL(POWER_DOMAIN_GMBUS) |			\
-	BIT_ULL(POWER_DOMAIN_INIT))
-#define BXT_DISPLAY_DC_OFF_POWER_DOMAINS (		\
-	BXT_DISPLAY_POWERWELL_2_POWER_DOMAINS |		\
-	BIT_ULL(POWER_DOMAIN_MODESET) |			\
-	BIT_ULL(POWER_DOMAIN_AUX_A) |			\
-	BIT_ULL(POWER_DOMAIN_INIT))
-#define BXT_DPIO_CMN_A_POWER_DOMAINS (			\
-	BIT_ULL(POWER_DOMAIN_PORT_DDI_A_LANES) |		\
-	BIT_ULL(POWER_DOMAIN_AUX_A) |			\
-	BIT_ULL(POWER_DOMAIN_INIT))
-#define BXT_DPIO_CMN_BC_POWER_DOMAINS (			\
-	BIT_ULL(POWER_DOMAIN_PORT_DDI_B_LANES) |		\
-	BIT_ULL(POWER_DOMAIN_PORT_DDI_C_LANES) |		\
-	BIT_ULL(POWER_DOMAIN_AUX_B) |			\
-	BIT_ULL(POWER_DOMAIN_AUX_C) |			\
-	BIT_ULL(POWER_DOMAIN_INIT))
-
-#define GLK_DISPLAY_POWERWELL_2_POWER_DOMAINS (		\
-	BIT_ULL(POWER_DOMAIN_TRANSCODER_A) |		\
-	BIT_ULL(POWER_DOMAIN_PIPE_B) |			\
-	BIT_ULL(POWER_DOMAIN_TRANSCODER_B) |		\
-	BIT_ULL(POWER_DOMAIN_PIPE_C) |			\
-	BIT_ULL(POWER_DOMAIN_TRANSCODER_C) |		\
-	BIT_ULL(POWER_DOMAIN_PIPE_B_PANEL_FITTER) |		\
-	BIT_ULL(POWER_DOMAIN_PIPE_C_PANEL_FITTER) |		\
-	BIT_ULL(POWER_DOMAIN_PORT_DDI_B_LANES) |		\
-	BIT_ULL(POWER_DOMAIN_PORT_DDI_C_LANES) |		\
-	BIT_ULL(POWER_DOMAIN_AUX_B) |                       \
-	BIT_ULL(POWER_DOMAIN_AUX_C) |			\
-	BIT_ULL(POWER_DOMAIN_AUDIO) |			\
-	BIT_ULL(POWER_DOMAIN_VGA) |				\
-	BIT_ULL(POWER_DOMAIN_INIT))
-#define GLK_DISPLAY_DDI_IO_A_POWER_DOMAINS (		\
-	BIT_ULL(POWER_DOMAIN_PORT_DDI_A_IO))
-#define GLK_DISPLAY_DDI_IO_B_POWER_DOMAINS (		\
-	BIT_ULL(POWER_DOMAIN_PORT_DDI_B_IO))
-#define GLK_DISPLAY_DDI_IO_C_POWER_DOMAINS (		\
-	BIT_ULL(POWER_DOMAIN_PORT_DDI_C_IO))
-#define GLK_DPIO_CMN_A_POWER_DOMAINS (			\
-	BIT_ULL(POWER_DOMAIN_PORT_DDI_A_LANES) |		\
-	BIT_ULL(POWER_DOMAIN_AUX_A) |			\
-	BIT_ULL(POWER_DOMAIN_INIT))
-#define GLK_DPIO_CMN_B_POWER_DOMAINS (			\
-	BIT_ULL(POWER_DOMAIN_PORT_DDI_B_LANES) |		\
-	BIT_ULL(POWER_DOMAIN_AUX_B) |			\
-	BIT_ULL(POWER_DOMAIN_INIT))
-#define GLK_DPIO_CMN_C_POWER_DOMAINS (			\
-	BIT_ULL(POWER_DOMAIN_PORT_DDI_C_LANES) |		\
-	BIT_ULL(POWER_DOMAIN_AUX_C) |			\
-	BIT_ULL(POWER_DOMAIN_INIT))
-#define GLK_DISPLAY_AUX_A_POWER_DOMAINS (		\
-	BIT_ULL(POWER_DOMAIN_AUX_A) |		\
-	BIT_ULL(POWER_DOMAIN_INIT))
-#define GLK_DISPLAY_AUX_B_POWER_DOMAINS (		\
-	BIT_ULL(POWER_DOMAIN_AUX_B) |		\
-	BIT_ULL(POWER_DOMAIN_INIT))
-#define GLK_DISPLAY_AUX_C_POWER_DOMAINS (		\
-	BIT_ULL(POWER_DOMAIN_AUX_C) |		\
-	BIT_ULL(POWER_DOMAIN_INIT))
-#define GLK_DISPLAY_DC_OFF_POWER_DOMAINS (		\
-	GLK_DISPLAY_POWERWELL_2_POWER_DOMAINS |		\
-	BIT_ULL(POWER_DOMAIN_MODESET) |			\
-	BIT_ULL(POWER_DOMAIN_AUX_A) |			\
-	BIT_ULL(POWER_DOMAIN_INIT))
-
-#define CNL_DISPLAY_POWERWELL_2_POWER_DOMAINS (		\
-	BIT_ULL(POWER_DOMAIN_TRANSCODER_A) |		\
-	BIT_ULL(POWER_DOMAIN_PIPE_B) |			\
-	BIT_ULL(POWER_DOMAIN_TRANSCODER_B) |		\
-	BIT_ULL(POWER_DOMAIN_PIPE_C) |			\
-	BIT_ULL(POWER_DOMAIN_TRANSCODER_C) |		\
-	BIT_ULL(POWER_DOMAIN_PIPE_B_PANEL_FITTER) |		\
-	BIT_ULL(POWER_DOMAIN_PIPE_C_PANEL_FITTER) |		\
-	BIT_ULL(POWER_DOMAIN_PORT_DDI_B_LANES) |		\
-	BIT_ULL(POWER_DOMAIN_PORT_DDI_C_LANES) |		\
-	BIT_ULL(POWER_DOMAIN_PORT_DDI_D_LANES) |		\
-	BIT_ULL(POWER_DOMAIN_AUX_B) |                       \
-	BIT_ULL(POWER_DOMAIN_AUX_C) |			\
-	BIT_ULL(POWER_DOMAIN_AUX_D) |			\
-	BIT_ULL(POWER_DOMAIN_AUDIO) |			\
-	BIT_ULL(POWER_DOMAIN_VGA) |				\
-	BIT_ULL(POWER_DOMAIN_INIT))
-#define CNL_DISPLAY_DDI_A_IO_POWER_DOMAINS (		\
-	BIT_ULL(POWER_DOMAIN_PORT_DDI_A_IO) |		\
-	BIT_ULL(POWER_DOMAIN_INIT))
-#define CNL_DISPLAY_DDI_B_IO_POWER_DOMAINS (		\
-	BIT_ULL(POWER_DOMAIN_PORT_DDI_B_IO) |		\
-	BIT_ULL(POWER_DOMAIN_INIT))
-=======
->>>>>>> 6c3cc51a
 #define CNL_DISPLAY_DDI_C_IO_POWER_DOMAINS (		\
 	BIT_ULL(POWER_DOMAIN_PORT_DDI_C_IO) |		\
 	BIT_ULL(POWER_DOMAIN_INIT))
