/******************************************************************************
 *
 * This file is provided under a dual BSD/GPLv2 license.  When using or
 * redistributing this file, you may do so under either license.
 *
 * GPL LICENSE SUMMARY
 *
 * Copyright(c) 2012 - 2014 Intel Corporation. All rights reserved.
 * Copyright(c) 2013 - 2015 Intel Mobile Communications GmbH
 * Copyright(c) 2016 - 2017 Intel Deutschland GmbH
 *
 * This program is free software; you can redistribute it and/or modify
 * it under the terms of version 2 of the GNU General Public License as
 * published by the Free Software Foundation.
 *
 * This program is distributed in the hope that it will be useful, but
 * WITHOUT ANY WARRANTY; without even the implied warranty of
 * MERCHANTABILITY or FITNESS FOR A PARTICULAR PURPOSE.  See the GNU
 * General Public License for more details.
 *
 * You should have received a copy of the GNU General Public License
 * along with this program; if not, write to the Free Software
 * Foundation, Inc., 51 Franklin Street, Fifth Floor, Boston, MA 02110,
 * USA
 *
 * The full GNU General Public License is included in this distribution
 * in the file called COPYING.
 *
 * Contact Information:
 *  Intel Linux Wireless <linuxwifi@intel.com>
 * Intel Corporation, 5200 N.E. Elam Young Parkway, Hillsboro, OR 97124-6497
 *
 * BSD LICENSE
 *
 * Copyright(c) 2012 - 2014 Intel Corporation. All rights reserved.
 * Copyright(c) 2013 - 2015 Intel Mobile Communications GmbH
 * Copyright(c) 2016 - 2017 Intel Deutschland GmbH
 * All rights reserved.
 *
 * Redistribution and use in source and binary forms, with or without
 * modification, are permitted provided that the following conditions
 * are met:
 *
 *  * Redistributions of source code must retain the above copyright
 *    notice, this list of conditions and the following disclaimer.
 *  * Redistributions in binary form must reproduce the above copyright
 *    notice, this list of conditions and the following disclaimer in
 *    the documentation and/or other materials provided with the
 *    distribution.
 *  * Neither the name Intel Corporation nor the names of its
 *    contributors may be used to endorse or promote products derived
 *    from this software without specific prior written permission.
 *
 * THIS SOFTWARE IS PROVIDED BY THE COPYRIGHT HOLDERS AND CONTRIBUTORS
 * "AS IS" AND ANY EXPRESS OR IMPLIED WARRANTIES, INCLUDING, BUT NOT
 * LIMITED TO, THE IMPLIED WARRANTIES OF MERCHANTABILITY AND FITNESS FOR
 * A PARTICULAR PURPOSE ARE DISCLAIMED. IN NO EVENT SHALL THE COPYRIGHT
 * OWNER OR CONTRIBUTORS BE LIABLE FOR ANY DIRECT, INDIRECT, INCIDENTAL,
 * SPECIAL, EXEMPLARY, OR CONSEQUENTIAL DAMAGES (INCLUDING, BUT NOT
 * LIMITED TO, PROCUREMENT OF SUBSTITUTE GOODS OR SERVICES; LOSS OF USE,
 * DATA, OR PROFITS; OR BUSINESS INTERRUPTION) HOWEVER CAUSED AND ON ANY
 * THEORY OF LIABILITY, WHETHER IN CONTRACT, STRICT LIABILITY, OR TORT
 * (INCLUDING NEGLIGENCE OR OTHERWISE) ARISING IN ANY WAY OUT OF THE USE
 * OF THIS SOFTWARE, EVEN IF ADVISED OF THE POSSIBILITY OF SUCH DAMAGE.
 *
 *****************************************************************************/
#include <linux/ieee80211.h>
#include <linux/etherdevice.h>
#include <linux/tcp.h>
#include <net/ip.h>
#include <net/ipv6.h>

#include "iwl-trans.h"
#include "iwl-eeprom-parse.h"
#include "mvm.h"
#include "sta.h"
#include "fw-dbg.h"

static void
iwl_mvm_bar_check_trigger(struct iwl_mvm *mvm, const u8 *addr,
			  u16 tid, u16 ssn)
{
	struct iwl_fw_dbg_trigger_tlv *trig;
	struct iwl_fw_dbg_trigger_ba *ba_trig;

	if (!iwl_fw_dbg_trigger_enabled(mvm->fw, FW_DBG_TRIGGER_BA))
		return;

	trig = iwl_fw_dbg_get_trigger(mvm->fw, FW_DBG_TRIGGER_BA);
	ba_trig = (void *)trig->data;

	if (!iwl_fw_dbg_trigger_check_stop(mvm, NULL, trig))
		return;

	if (!(le16_to_cpu(ba_trig->tx_bar) & BIT(tid)))
		return;

	iwl_mvm_fw_dbg_collect_trig(mvm, trig,
				    "BAR sent to %pM, tid %d, ssn %d",
				    addr, tid, ssn);
}

#define OPT_HDR(type, skb, off) \
	(type *)(skb_network_header(skb) + (off))

static u16 iwl_mvm_tx_csum(struct iwl_mvm *mvm, struct sk_buff *skb,
			   struct ieee80211_hdr *hdr,
			   struct ieee80211_tx_info *info)
{
	u16 offload_assist = 0;
#if IS_ENABLED(CONFIG_INET)
	u16 mh_len = ieee80211_hdrlen(hdr->frame_control);
	u8 protocol = 0;

	/*
	 * Do not compute checksum if already computed or if transport will
	 * compute it
	 */
	if (skb->ip_summed != CHECKSUM_PARTIAL || IWL_MVM_SW_TX_CSUM_OFFLOAD)
		goto out;

	/* We do not expect to be requested to csum stuff we do not support */
	if (WARN_ONCE(!(mvm->hw->netdev_features & IWL_TX_CSUM_NETIF_FLAGS) ||
		      (skb->protocol != htons(ETH_P_IP) &&
		       skb->protocol != htons(ETH_P_IPV6)),
		      "No support for requested checksum\n")) {
		skb_checksum_help(skb);
		goto out;
	}

	if (skb->protocol == htons(ETH_P_IP)) {
		protocol = ip_hdr(skb)->protocol;
	} else {
#if IS_ENABLED(CONFIG_IPV6)
		struct ipv6hdr *ipv6h =
			(struct ipv6hdr *)skb_network_header(skb);
		unsigned int off = sizeof(*ipv6h);

		protocol = ipv6h->nexthdr;
		while (protocol != NEXTHDR_NONE && ipv6_ext_hdr(protocol)) {
			struct ipv6_opt_hdr *hp;

			/* only supported extension headers */
			if (protocol != NEXTHDR_ROUTING &&
			    protocol != NEXTHDR_HOP &&
			    protocol != NEXTHDR_DEST) {
				skb_checksum_help(skb);
				goto out;
			}

			hp = OPT_HDR(struct ipv6_opt_hdr, skb, off);
			protocol = hp->nexthdr;
			off += ipv6_optlen(hp);
		}
		/* if we get here - protocol now should be TCP/UDP */
#endif
	}

	if (protocol != IPPROTO_TCP && protocol != IPPROTO_UDP) {
		WARN_ON_ONCE(1);
		skb_checksum_help(skb);
		goto out;
	}

	/* enable L4 csum */
	offload_assist |= BIT(TX_CMD_OFFLD_L4_EN);

	/*
	 * Set offset to IP header (snap).
	 * We don't support tunneling so no need to take care of inner header.
	 * Size is in words.
	 */
	offload_assist |= (4 << TX_CMD_OFFLD_IP_HDR);

	/* Do IPv4 csum for AMSDU only (no IP csum for Ipv6) */
	if (skb->protocol == htons(ETH_P_IP) &&
	    (offload_assist & BIT(TX_CMD_OFFLD_AMSDU))) {
		ip_hdr(skb)->check = 0;
		offload_assist |= BIT(TX_CMD_OFFLD_L3_EN);
	}

	/* reset UDP/TCP header csum */
	if (protocol == IPPROTO_TCP)
		tcp_hdr(skb)->check = 0;
	else
		udp_hdr(skb)->check = 0;

	/* mac header len should include IV, size is in words */
	if (info->control.hw_key)
		mh_len += info->control.hw_key->iv_len;
	mh_len /= 2;
	offload_assist |= mh_len << TX_CMD_OFFLD_MH_SIZE;

out:
#endif
	return offload_assist;
}

/*
 * Sets most of the Tx cmd's fields
 */
void iwl_mvm_set_tx_cmd(struct iwl_mvm *mvm, struct sk_buff *skb,
			struct iwl_tx_cmd *tx_cmd,
			struct ieee80211_tx_info *info, u8 sta_id)
{
	struct ieee80211_hdr *hdr = (void *)skb->data;
	__le16 fc = hdr->frame_control;
	u32 tx_flags = le32_to_cpu(tx_cmd->tx_flags);
	u32 len = skb->len + FCS_LEN;
	u8 ac;

	if (!(info->flags & IEEE80211_TX_CTL_NO_ACK))
		tx_flags |= TX_CMD_FLG_ACK;
	else
		tx_flags &= ~TX_CMD_FLG_ACK;

	if (ieee80211_is_probe_resp(fc))
		tx_flags |= TX_CMD_FLG_TSF;

	if (ieee80211_has_morefrags(fc))
		tx_flags |= TX_CMD_FLG_MORE_FRAG;

	if (ieee80211_is_data_qos(fc)) {
		u8 *qc = ieee80211_get_qos_ctl(hdr);
		tx_cmd->tid_tspec = qc[0] & 0xf;
		tx_flags &= ~TX_CMD_FLG_SEQ_CTL;
		if (*qc & IEEE80211_QOS_CTL_A_MSDU_PRESENT)
			tx_cmd->offload_assist |=
				cpu_to_le16(BIT(TX_CMD_OFFLD_AMSDU));
	} else if (ieee80211_is_back_req(fc)) {
		struct ieee80211_bar *bar = (void *)skb->data;
		u16 control = le16_to_cpu(bar->control);
		u16 ssn = le16_to_cpu(bar->start_seq_num);

		tx_flags |= TX_CMD_FLG_ACK | TX_CMD_FLG_BAR;
		tx_cmd->tid_tspec = (control &
				     IEEE80211_BAR_CTRL_TID_INFO_MASK) >>
			IEEE80211_BAR_CTRL_TID_INFO_SHIFT;
		WARN_ON_ONCE(tx_cmd->tid_tspec >= IWL_MAX_TID_COUNT);
		iwl_mvm_bar_check_trigger(mvm, bar->ra, tx_cmd->tid_tspec,
					  ssn);
	} else {
		tx_cmd->tid_tspec = IWL_TID_NON_QOS;
		if (info->flags & IEEE80211_TX_CTL_ASSIGN_SEQ)
			tx_flags |= TX_CMD_FLG_SEQ_CTL;
		else
			tx_flags &= ~TX_CMD_FLG_SEQ_CTL;
	}

	/* Default to 0 (BE) when tid_spec is set to IWL_TID_NON_QOS */
	if (tx_cmd->tid_tspec < IWL_MAX_TID_COUNT)
		ac = tid_to_mac80211_ac[tx_cmd->tid_tspec];
	else
		ac = tid_to_mac80211_ac[0];

	tx_flags |= iwl_mvm_bt_coex_tx_prio(mvm, hdr, info, ac) <<
			TX_CMD_FLG_BT_PRIO_POS;

	if (ieee80211_is_mgmt(fc)) {
		if (ieee80211_is_assoc_req(fc) || ieee80211_is_reassoc_req(fc))
			tx_cmd->pm_frame_timeout = cpu_to_le16(PM_FRAME_ASSOC);
		else if (ieee80211_is_action(fc))
			tx_cmd->pm_frame_timeout = cpu_to_le16(PM_FRAME_NONE);
		else
			tx_cmd->pm_frame_timeout = cpu_to_le16(PM_FRAME_MGMT);

		/* The spec allows Action frames in A-MPDU, we don't support
		 * it
		 */
		WARN_ON_ONCE(info->flags & IEEE80211_TX_CTL_AMPDU);
	} else if (info->control.flags & IEEE80211_TX_CTRL_PORT_CTRL_PROTO) {
		tx_cmd->pm_frame_timeout = cpu_to_le16(PM_FRAME_MGMT);
	} else {
		tx_cmd->pm_frame_timeout = cpu_to_le16(PM_FRAME_NONE);
	}

	if (ieee80211_is_data(fc) && len > mvm->rts_threshold &&
	    !is_multicast_ether_addr(ieee80211_get_DA(hdr)))
		tx_flags |= TX_CMD_FLG_PROT_REQUIRE;

	if (fw_has_capa(&mvm->fw->ucode_capa,
			IWL_UCODE_TLV_CAPA_TXPOWER_INSERTION_SUPPORT) &&
	    ieee80211_action_contains_tpc(skb))
		tx_flags |= TX_CMD_FLG_WRITE_TX_POWER;

	tx_cmd->tx_flags = cpu_to_le32(tx_flags);
	/* Total # bytes to be transmitted - PCIe code will adjust for A-MSDU */
	tx_cmd->len = cpu_to_le16((u16)skb->len);
	tx_cmd->life_time = cpu_to_le32(TX_CMD_LIFE_TIME_INFINITE);
	tx_cmd->sta_id = sta_id;

	/* padding is inserted later in transport */
	if (ieee80211_hdrlen(fc) % 4 &&
	    !(tx_cmd->offload_assist & cpu_to_le16(BIT(TX_CMD_OFFLD_AMSDU))))
		tx_cmd->offload_assist |= cpu_to_le16(BIT(TX_CMD_OFFLD_PAD));

	tx_cmd->offload_assist |=
		cpu_to_le16(iwl_mvm_tx_csum(mvm, skb, hdr, info));
}

static u32 iwl_mvm_get_tx_rate(struct iwl_mvm *mvm,
			       struct ieee80211_tx_info *info,
			       struct ieee80211_sta *sta)
{
	int rate_idx;
	u8 rate_plcp;
	u32 rate_flags;

	/* HT rate doesn't make sense for a non data frame */
	WARN_ONCE(info->control.rates[0].flags & IEEE80211_TX_RC_MCS,
		  "Got an HT rate (flags:0x%x/mcs:%d) for a non data frame\n",
		  info->control.rates[0].flags,
		  info->control.rates[0].idx);

	rate_idx = info->control.rates[0].idx;
	/* if the rate isn't a well known legacy rate, take the lowest one */
	if (rate_idx < 0 || rate_idx >= IWL_RATE_COUNT_LEGACY)
		rate_idx = rate_lowest_index(
				&mvm->nvm_data->bands[info->band], sta);

	/* For 5 GHZ band, remap mac80211 rate indices into driver indices */
	if (info->band == NL80211_BAND_5GHZ)
		rate_idx += IWL_FIRST_OFDM_RATE;

	/* For 2.4 GHZ band, check that there is no need to remap */
	BUILD_BUG_ON(IWL_FIRST_CCK_RATE != 0);

	/* Get PLCP rate for tx_cmd->rate_n_flags */
	rate_plcp = iwl_mvm_mac80211_idx_to_hwrate(rate_idx);

	if (info->band == NL80211_BAND_2GHZ &&
	    !iwl_mvm_bt_coex_is_shared_ant_avail(mvm))
		rate_flags = mvm->cfg->non_shared_ant << RATE_MCS_ANT_POS;
	else
		rate_flags =
			BIT(mvm->mgmt_last_antenna_idx) << RATE_MCS_ANT_POS;

	/* Set CCK flag as needed */
	if ((rate_idx >= IWL_FIRST_CCK_RATE) && (rate_idx <= IWL_LAST_CCK_RATE))
		rate_flags |= RATE_MCS_CCK_MSK;

	return (u32)rate_plcp | rate_flags;
}

/*
 * Sets the fields in the Tx cmd that are rate related
 */
void iwl_mvm_set_tx_cmd_rate(struct iwl_mvm *mvm, struct iwl_tx_cmd *tx_cmd,
			    struct ieee80211_tx_info *info,
			    struct ieee80211_sta *sta, __le16 fc)
{
	/* Set retry limit on RTS packets */
	tx_cmd->rts_retry_limit = IWL_RTS_DFAULT_RETRY_LIMIT;

	/* Set retry limit on DATA packets and Probe Responses*/
	if (ieee80211_is_probe_resp(fc)) {
		tx_cmd->data_retry_limit = IWL_MGMT_DFAULT_RETRY_LIMIT;
		tx_cmd->rts_retry_limit =
			min(tx_cmd->data_retry_limit, tx_cmd->rts_retry_limit);
	} else if (ieee80211_is_back_req(fc)) {
		tx_cmd->data_retry_limit = IWL_BAR_DFAULT_RETRY_LIMIT;
	} else {
		tx_cmd->data_retry_limit = IWL_DEFAULT_TX_RETRY;
	}

	/*
	 * for data packets, rate info comes from the table inside the fw. This
	 * table is controlled by LINK_QUALITY commands
	 */

	if (ieee80211_is_data(fc) && sta) {
		tx_cmd->initial_rate_index = 0;
		tx_cmd->tx_flags |= cpu_to_le32(TX_CMD_FLG_STA_RATE);
		return;
	} else if (ieee80211_is_back_req(fc)) {
		tx_cmd->tx_flags |=
			cpu_to_le32(TX_CMD_FLG_ACK | TX_CMD_FLG_BAR);
	}

	mvm->mgmt_last_antenna_idx =
		iwl_mvm_next_antenna(mvm, iwl_mvm_get_valid_tx_ant(mvm),
				     mvm->mgmt_last_antenna_idx);

	/* Set the rate in the TX cmd */
	tx_cmd->rate_n_flags = cpu_to_le32(iwl_mvm_get_tx_rate(mvm, info, sta));
}

static inline void iwl_mvm_set_tx_cmd_pn(struct ieee80211_tx_info *info,
					 u8 *crypto_hdr)
{
	struct ieee80211_key_conf *keyconf = info->control.hw_key;
	u64 pn;

	pn = atomic64_inc_return(&keyconf->tx_pn);
	crypto_hdr[0] = pn;
	crypto_hdr[2] = 0;
	crypto_hdr[3] = 0x20 | (keyconf->keyidx << 6);
	crypto_hdr[1] = pn >> 8;
	crypto_hdr[4] = pn >> 16;
	crypto_hdr[5] = pn >> 24;
	crypto_hdr[6] = pn >> 32;
	crypto_hdr[7] = pn >> 40;
}

/*
 * Sets the fields in the Tx cmd that are crypto related
 */
static void iwl_mvm_set_tx_cmd_crypto(struct iwl_mvm *mvm,
				      struct ieee80211_tx_info *info,
				      struct iwl_tx_cmd *tx_cmd,
				      struct sk_buff *skb_frag,
				      int hdrlen)
{
	struct ieee80211_key_conf *keyconf = info->control.hw_key;
	u8 *crypto_hdr = skb_frag->data + hdrlen;
	u64 pn;

	switch (keyconf->cipher) {
	case WLAN_CIPHER_SUITE_CCMP:
	case WLAN_CIPHER_SUITE_CCMP_256:
		iwl_mvm_set_tx_cmd_ccmp(info, tx_cmd);
		iwl_mvm_set_tx_cmd_pn(info, crypto_hdr);
		break;

	case WLAN_CIPHER_SUITE_TKIP:
		tx_cmd->sec_ctl = TX_CMD_SEC_TKIP;
		pn = atomic64_inc_return(&keyconf->tx_pn);
		ieee80211_tkip_add_iv(crypto_hdr, keyconf, pn);
		ieee80211_get_tkip_p2k(keyconf, skb_frag, tx_cmd->key);
		break;

	case WLAN_CIPHER_SUITE_WEP104:
		tx_cmd->sec_ctl |= TX_CMD_SEC_KEY128;
		/* fall through */
	case WLAN_CIPHER_SUITE_WEP40:
		tx_cmd->sec_ctl |= TX_CMD_SEC_WEP |
			((keyconf->keyidx << TX_CMD_SEC_WEP_KEY_IDX_POS) &
			  TX_CMD_SEC_WEP_KEY_IDX_MSK);

		memcpy(&tx_cmd->key[3], keyconf->key, keyconf->keylen);
		break;
	case WLAN_CIPHER_SUITE_GCMP:
	case WLAN_CIPHER_SUITE_GCMP_256:
		/* TODO: Taking the key from the table might introduce a race
		 * when PTK rekeying is done, having an old packets with a PN
		 * based on the old key but the message encrypted with a new
		 * one.
		 * Need to handle this.
		 */
		tx_cmd->sec_ctl |= TX_CMD_SEC_GCMP | TX_CMD_SEC_KEY_FROM_TABLE;
		tx_cmd->key[0] = keyconf->hw_key_idx;
		iwl_mvm_set_tx_cmd_pn(info, crypto_hdr);
		break;
	default:
		tx_cmd->sec_ctl |= TX_CMD_SEC_EXT;
	}
}

/*
 * Allocates and sets the Tx cmd the driver data pointers in the skb
 */
static struct iwl_device_cmd *
iwl_mvm_set_tx_params(struct iwl_mvm *mvm, struct sk_buff *skb,
		      struct ieee80211_tx_info *info, int hdrlen,
		      struct ieee80211_sta *sta, u8 sta_id)
{
	struct ieee80211_hdr *hdr = (struct ieee80211_hdr *)skb->data;
	struct iwl_device_cmd *dev_cmd;
	struct iwl_tx_cmd *tx_cmd;

	dev_cmd = iwl_trans_alloc_tx_cmd(mvm->trans);

	if (unlikely(!dev_cmd))
		return NULL;

	memset(dev_cmd, 0, sizeof(*dev_cmd));
	dev_cmd->hdr.cmd = TX_CMD;

	if (iwl_mvm_has_new_tx_api(mvm)) {
		struct iwl_tx_cmd_gen2 *cmd = (void *)dev_cmd->payload;
		u16 offload_assist = iwl_mvm_tx_csum(mvm, skb, hdr, info);

		/* padding is inserted later in transport */
		/* FIXME - check for AMSDU may need to be removed */
		if (ieee80211_hdrlen(hdr->frame_control) % 4 &&
		    !(offload_assist & BIT(TX_CMD_OFFLD_AMSDU)))
			offload_assist |= BIT(TX_CMD_OFFLD_PAD);

		cmd->offload_assist |= cpu_to_le16(offload_assist);

		/* Total # bytes to be transmitted */
		cmd->len = cpu_to_le16((u16)skb->len);

		/* Copy MAC header from skb into command buffer */
		memcpy(cmd->hdr, hdr, hdrlen);

		if (!info->control.hw_key)
			cmd->flags |= cpu_to_le32(IWL_TX_FLAGS_ENCRYPT_DIS);

		/* For data packets rate info comes from the fw */
		if (ieee80211_is_data(hdr->frame_control) && sta)
			goto out;

		cmd->flags |= cpu_to_le32(IWL_TX_FLAGS_CMD_RATE);
		cmd->rate_n_flags =
			cpu_to_le32(iwl_mvm_get_tx_rate(mvm, info, sta));

		goto out;
	}

	tx_cmd = (struct iwl_tx_cmd *)dev_cmd->payload;

	if (info->control.hw_key)
		iwl_mvm_set_tx_cmd_crypto(mvm, info, tx_cmd, skb, hdrlen);

	iwl_mvm_set_tx_cmd(mvm, skb, tx_cmd, info, sta_id);

	iwl_mvm_set_tx_cmd_rate(mvm, tx_cmd, info, sta, hdr->frame_control);

<<<<<<< HEAD
=======
	/* Copy MAC header from skb into command buffer */
	memcpy(tx_cmd->hdr, hdr, hdrlen);

out:
>>>>>>> 2ac97f0f
	return dev_cmd;
}

static void iwl_mvm_skb_prepare_status(struct sk_buff *skb,
				       struct iwl_device_cmd *cmd)
{
	struct ieee80211_tx_info *skb_info = IEEE80211_SKB_CB(skb);

	memset(&skb_info->status, 0, sizeof(skb_info->status));
	memset(skb_info->driver_data, 0, sizeof(skb_info->driver_data));

	skb_info->driver_data[1] = cmd;
}

static int iwl_mvm_get_ctrl_vif_queue(struct iwl_mvm *mvm,
				      struct ieee80211_tx_info *info, __le16 fc)
{
	if (!iwl_mvm_is_dqa_supported(mvm))
		return info->hw_queue;

	switch (info->control.vif->type) {
	case NL80211_IFTYPE_AP:
	case NL80211_IFTYPE_ADHOC:
		/*
		 * Handle legacy hostapd as well, where station may be added
		 * only after assoc. Take care of the case where we send a
		 * deauth to a station that we don't have.
		 */
		if (ieee80211_is_probe_resp(fc) || ieee80211_is_auth(fc) ||
		    ieee80211_is_deauth(fc))
<<<<<<< HEAD
			return IWL_MVM_DQA_AP_PROBE_RESP_QUEUE;
		if (info->hw_queue == info->control.vif->cab_queue)
			return info->hw_queue;

		WARN_ONCE(1, "fc=0x%02x", le16_to_cpu(fc));
		return IWL_MVM_DQA_AP_PROBE_RESP_QUEUE;
=======
			return mvm->probe_queue;
		if (info->hw_queue == info->control.vif->cab_queue)
			return info->hw_queue;

		WARN_ONCE(info->control.vif->type != NL80211_IFTYPE_ADHOC,
			  "fc=0x%02x", le16_to_cpu(fc));
		return mvm->probe_queue;
>>>>>>> 2ac97f0f
	case NL80211_IFTYPE_P2P_DEVICE:
		if (ieee80211_is_mgmt(fc))
			return mvm->p2p_dev_queue;
		if (info->hw_queue == info->control.vif->cab_queue)
			return info->hw_queue;

		WARN_ON_ONCE(1);
		return mvm->p2p_dev_queue;
	default:
		WARN_ONCE(1, "Not a ctrl vif, no available queue\n");
		return -1;
	}
}

int iwl_mvm_tx_skb_non_sta(struct iwl_mvm *mvm, struct sk_buff *skb)
{
	struct ieee80211_hdr *hdr = (struct ieee80211_hdr *)skb->data;
	struct ieee80211_tx_info *skb_info = IEEE80211_SKB_CB(skb);
	struct ieee80211_tx_info info;
	struct iwl_device_cmd *dev_cmd;
	u8 sta_id;
	int hdrlen = ieee80211_hdrlen(hdr->frame_control);
	int queue;

	/* IWL_MVM_OFFCHANNEL_QUEUE is used for ROC packets that can be used
	 * in 2 different types of vifs, P2P & STATION. P2P uses the offchannel
	 * queue. STATION (HS2.0) uses the auxiliary context of the FW,
	 * and hence needs to be sent on the aux queue
	 */
	if (skb_info->hw_queue == IWL_MVM_OFFCHANNEL_QUEUE &&
	    skb_info->control.vif->type == NL80211_IFTYPE_STATION)
		skb_info->hw_queue = mvm->aux_queue;

	memcpy(&info, skb->cb, sizeof(info));

	if (WARN_ON_ONCE(info.flags & IEEE80211_TX_CTL_AMPDU))
		return -1;

	if (WARN_ON_ONCE(info.flags & IEEE80211_TX_CTL_SEND_AFTER_DTIM &&
			 (!info.control.vif ||
			  info.hw_queue != info.control.vif->cab_queue)))
		return -1;

	queue = info.hw_queue;

	/*
	 * If the interface on which the frame is sent is the P2P_DEVICE
	 * or an AP/GO interface use the broadcast station associated
	 * with it; otherwise if the interface is a managed interface
	 * use the AP station associated with it for multicast traffic
	 * (this is not possible for unicast packets as a TLDS discovery
	 * response are sent without a station entry); otherwise use the
	 * AUX station.
	 * In DQA mode, if vif is of type STATION and frames are not multicast
	 * or offchannel, they should be sent from the BSS queue.
	 * For example, TDLS setup frames should be sent on this queue,
	 * as they go through the AP.
	 */
	sta_id = mvm->aux_sta.sta_id;
	if (info.control.vif) {
		struct iwl_mvm_vif *mvmvif =
			iwl_mvm_vif_from_mac80211(info.control.vif);

		if (info.control.vif->type == NL80211_IFTYPE_P2P_DEVICE ||
		    info.control.vif->type == NL80211_IFTYPE_AP ||
		    info.control.vif->type == NL80211_IFTYPE_ADHOC) {
			sta_id = mvmvif->bcast_sta.sta_id;
			queue = iwl_mvm_get_ctrl_vif_queue(mvm, &info,
							   hdr->frame_control);
			if (queue < 0)
				return -1;

			if (queue == info.control.vif->cab_queue)
				queue = mvmvif->cab_queue;
		} else if (info.control.vif->type == NL80211_IFTYPE_STATION &&
			   is_multicast_ether_addr(hdr->addr1)) {
			u8 ap_sta_id = ACCESS_ONCE(mvmvif->ap_sta_id);

			if (ap_sta_id != IWL_MVM_INVALID_STA)
				sta_id = ap_sta_id;
		} else if (iwl_mvm_is_dqa_supported(mvm) &&
			   info.control.vif->type == NL80211_IFTYPE_STATION &&
			   queue != mvm->aux_queue) {
			queue = IWL_MVM_DQA_BSS_CLIENT_QUEUE;
		}
	}

	IWL_DEBUG_TX(mvm, "station Id %d, queue=%d\n", sta_id, queue);

	dev_cmd = iwl_mvm_set_tx_params(mvm, skb, &info, hdrlen, NULL, sta_id);
	if (!dev_cmd)
		return -1;

	/* From now on, we cannot access info->control */
	iwl_mvm_skb_prepare_status(skb, dev_cmd);
<<<<<<< HEAD

	tx_cmd = (struct iwl_tx_cmd *)dev_cmd->payload;

	/* Copy MAC header from skb into command buffer */
	memcpy(tx_cmd->hdr, hdr, hdrlen);
=======
>>>>>>> 2ac97f0f

	if (iwl_trans_tx(mvm->trans, skb, dev_cmd, queue)) {
		iwl_trans_free_tx_cmd(mvm->trans, dev_cmd);
		return -1;
	}

	/*
	 * Increase the pending frames counter, so that later when a reply comes
	 * in and the counter is decreased - we don't start getting negative
	 * values.
	 * Note that we don't need to make sure it isn't agg'd, since we're
	 * TXing non-sta
	 * For DQA mode - we shouldn't increase it though
	 */
	if (!iwl_mvm_is_dqa_supported(mvm))
		atomic_inc(&mvm->pending_frames[sta_id]);

	return 0;
}

#ifdef CONFIG_INET
static int iwl_mvm_tx_tso(struct iwl_mvm *mvm, struct sk_buff *skb,
			  struct ieee80211_tx_info *info,
			  struct ieee80211_sta *sta,
			  struct sk_buff_head *mpdus_skb)
{
	struct iwl_mvm_sta *mvmsta = iwl_mvm_sta_from_mac80211(sta);
	struct ieee80211_hdr *hdr = (void *)skb->data;
	unsigned int mss = skb_shinfo(skb)->gso_size;
	struct sk_buff *tmp, *next;
	char cb[sizeof(skb->cb)];
	unsigned int num_subframes, tcp_payload_len, subf_len, max_amsdu_len;
	bool ipv4 = (skb->protocol == htons(ETH_P_IP));
	u16 ip_base_id = ipv4 ? ntohs(ip_hdr(skb)->id) : 0;
	u16 snap_ip_tcp, pad, i = 0;
	unsigned int dbg_max_amsdu_len;
	netdev_features_t netdev_features = NETIF_F_CSUM_MASK | NETIF_F_SG;
	u8 *qc, tid, txf;

	snap_ip_tcp = 8 + skb_transport_header(skb) - skb_network_header(skb) +
		tcp_hdrlen(skb);

	qc = ieee80211_get_qos_ctl(hdr);
	tid = *qc & IEEE80211_QOS_CTL_TID_MASK;
	if (WARN_ON_ONCE(tid >= IWL_MAX_TID_COUNT))
		return -EINVAL;

	dbg_max_amsdu_len = ACCESS_ONCE(mvm->max_amsdu_len);

	if (!sta->max_amsdu_len ||
	    !ieee80211_is_data_qos(hdr->frame_control) ||
	    (!mvmsta->tlc_amsdu && !dbg_max_amsdu_len)) {
		num_subframes = 1;
		pad = 0;
		goto segment;
	}

	/*
	 * Do not build AMSDU for IPv6 with extension headers.
	 * ask stack to segment and checkum the generated MPDUs for us.
	 */
	if (skb->protocol == htons(ETH_P_IPV6) &&
	    ((struct ipv6hdr *)skb_network_header(skb))->nexthdr !=
	    IPPROTO_TCP) {
		num_subframes = 1;
		pad = 0;
		netdev_features &= ~NETIF_F_CSUM_MASK;
		goto segment;
	}

	/*
	 * No need to lock amsdu_in_ampdu_allowed since it can't be modified
	 * during an BA session.
	 */
	if (info->flags & IEEE80211_TX_CTL_AMPDU &&
	    !mvmsta->tid_data[tid].amsdu_in_ampdu_allowed) {
		num_subframes = 1;
		pad = 0;
		goto segment;
	}

	max_amsdu_len = sta->max_amsdu_len;

	/* the Tx FIFO to which this A-MSDU will be routed */
	txf = iwl_mvm_ac_to_tx_fifo[tid_to_mac80211_ac[tid]];

	/*
	 * Don't send an AMSDU that will be longer than the TXF.
	 * Add a security margin of 256 for the TX command + headers.
	 * We also want to have the start of the next packet inside the
	 * fifo to be able to send bursts.
	 */
	max_amsdu_len = min_t(unsigned int, max_amsdu_len,
			      mvm->smem_cfg.lmac[0].txfifo_size[txf] - 256);

	if (unlikely(dbg_max_amsdu_len))
		max_amsdu_len = min_t(unsigned int, max_amsdu_len,
				      dbg_max_amsdu_len);

	/*
	 * Limit A-MSDU in A-MPDU to 4095 bytes when VHT is not
	 * supported. This is a spec requirement (IEEE 802.11-2015
	 * section 8.7.3 NOTE 3).
	 */
	if (info->flags & IEEE80211_TX_CTL_AMPDU &&
	    !sta->vht_cap.vht_supported)
		max_amsdu_len = min_t(unsigned int, max_amsdu_len, 4095);

	/* Sub frame header + SNAP + IP header + TCP header + MSS */
	subf_len = sizeof(struct ethhdr) + snap_ip_tcp + mss;
	pad = (4 - subf_len) & 0x3;

	/*
	 * If we have N subframes in the A-MSDU, then the A-MSDU's size is
	 * N * subf_len + (N - 1) * pad.
	 */
	num_subframes = (max_amsdu_len + pad) / (subf_len + pad);
	if (num_subframes > 1)
		*qc |= IEEE80211_QOS_CTL_A_MSDU_PRESENT;

	tcp_payload_len = skb_tail_pointer(skb) - skb_transport_header(skb) -
		tcp_hdrlen(skb) + skb->data_len;

	/*
	 * Make sure we have enough TBs for the A-MSDU:
	 *	2 for each subframe
	 *	1 more for each fragment
	 *	1 more for the potential data in the header
	 */
	num_subframes =
		min_t(unsigned int, num_subframes,
		      (mvm->trans->max_skb_frags - 1 -
		       skb_shinfo(skb)->nr_frags) / 2);

	/* This skb fits in one single A-MSDU */
	if (num_subframes * mss >= tcp_payload_len) {
		__skb_queue_tail(mpdus_skb, skb);
		return 0;
	}

	/*
	 * Trick the segmentation function to make it
	 * create SKBs that can fit into one A-MSDU.
	 */
segment:
	skb_shinfo(skb)->gso_size = num_subframes * mss;
	memcpy(cb, skb->cb, sizeof(cb));

	next = skb_gso_segment(skb, netdev_features);
	skb_shinfo(skb)->gso_size = mss;
	if (WARN_ON_ONCE(IS_ERR(next)))
		return -EINVAL;
	else if (next)
		consume_skb(skb);

	while (next) {
		tmp = next;
		next = tmp->next;

		memcpy(tmp->cb, cb, sizeof(tmp->cb));
		/*
		 * Compute the length of all the data added for the A-MSDU.
		 * This will be used to compute the length to write in the TX
		 * command. We have: SNAP + IP + TCP for n -1 subframes and
		 * ETH header for n subframes.
		 */
		tcp_payload_len = skb_tail_pointer(tmp) -
			skb_transport_header(tmp) -
			tcp_hdrlen(tmp) + tmp->data_len;

		if (ipv4)
			ip_hdr(tmp)->id = htons(ip_base_id + i * num_subframes);

		if (tcp_payload_len > mss) {
			skb_shinfo(tmp)->gso_size = mss;
		} else {
			qc = ieee80211_get_qos_ctl((void *)tmp->data);

			if (ipv4)
				ip_send_check(ip_hdr(tmp));
			*qc &= ~IEEE80211_QOS_CTL_A_MSDU_PRESENT;
			skb_shinfo(tmp)->gso_size = 0;
		}

		tmp->prev = NULL;
		tmp->next = NULL;

		__skb_queue_tail(mpdus_skb, tmp);
		i++;
	}

	return 0;
}
#else /* CONFIG_INET */
static int iwl_mvm_tx_tso(struct iwl_mvm *mvm, struct sk_buff *skb,
			  struct ieee80211_tx_info *info,
			  struct ieee80211_sta *sta,
			  struct sk_buff_head *mpdus_skb)
{
	/* Impossible to get TSO with CONFIG_INET */
	WARN_ON(1);

	return -1;
}
#endif

static void iwl_mvm_tx_add_stream(struct iwl_mvm *mvm,
				  struct iwl_mvm_sta *mvm_sta, u8 tid,
				  struct sk_buff *skb)
{
	struct ieee80211_tx_info *info = IEEE80211_SKB_CB(skb);
	u8 mac_queue = info->hw_queue;
	struct sk_buff_head *deferred_tx_frames;

	lockdep_assert_held(&mvm_sta->lock);

	mvm_sta->deferred_traffic_tid_map |= BIT(tid);
	set_bit(mvm_sta->sta_id, mvm->sta_deferred_frames);

	deferred_tx_frames = &mvm_sta->tid_data[tid].deferred_tx_frames;

	skb_queue_tail(deferred_tx_frames, skb);

	/*
	 * The first deferred frame should've stopped the MAC queues, so we
	 * should never get a second deferred frame for the RA/TID.
	 */
	if (!WARN(skb_queue_len(deferred_tx_frames) != 1,
		  "RATID %d/%d has %d deferred frames\n", mvm_sta->sta_id, tid,
		  skb_queue_len(deferred_tx_frames))) {
		iwl_mvm_stop_mac_queues(mvm, BIT(mac_queue));
		schedule_work(&mvm->add_stream_wk);
	}
}

/* Check if there are any timed-out TIDs on a given shared TXQ */
static bool iwl_mvm_txq_should_update(struct iwl_mvm *mvm, int txq_id)
{
	unsigned long queue_tid_bitmap = mvm->queue_info[txq_id].tid_bitmap;
	unsigned long now = jiffies;
	int tid;

	if (WARN_ON(iwl_mvm_has_new_tx_api(mvm)))
		return false;

	for_each_set_bit(tid, &queue_tid_bitmap, IWL_MAX_TID_COUNT + 1) {
		if (time_before(mvm->queue_info[txq_id].last_frame_time[tid] +
				IWL_MVM_DQA_QUEUE_TIMEOUT, now))
			return true;
	}

	return false;
}

/*
 * Sets the fields in the Tx cmd that are crypto related
 */
static int iwl_mvm_tx_mpdu(struct iwl_mvm *mvm, struct sk_buff *skb,
			   struct ieee80211_tx_info *info,
			   struct ieee80211_sta *sta)
{
	struct ieee80211_hdr *hdr = (struct ieee80211_hdr *)skb->data;
	struct iwl_mvm_sta *mvmsta;
	struct iwl_device_cmd *dev_cmd;
	__le16 fc;
	u16 seq_number = 0;
	u8 tid = IWL_MAX_TID_COUNT;
	u16 txq_id = info->hw_queue;
	bool is_ampdu = false;
	int hdrlen;

	mvmsta = iwl_mvm_sta_from_mac80211(sta);
	fc = hdr->frame_control;
	hdrlen = ieee80211_hdrlen(fc);

	if (WARN_ON_ONCE(!mvmsta))
		return -1;

	if (WARN_ON_ONCE(mvmsta->sta_id == IWL_MVM_INVALID_STA))
		return -1;

	dev_cmd = iwl_mvm_set_tx_params(mvm, skb, info, hdrlen,
					sta, mvmsta->sta_id);
	if (!dev_cmd)
		goto drop;

<<<<<<< HEAD
	tx_cmd = (struct iwl_tx_cmd *)dev_cmd->payload;

=======
>>>>>>> 2ac97f0f
	/*
	 * we handle that entirely ourselves -- for uAPSD the firmware
	 * will always send a notification, and for PS-Poll responses
	 * we'll notify mac80211 when getting frame status
	 */
	info->flags &= ~IEEE80211_TX_STATUS_EOSP;

	spin_lock(&mvmsta->lock);

	/* nullfunc frames should go to the MGMT queue regardless of QOS,
	 * the condition of !ieee80211_is_qos_nullfunc(fc) keeps the default
	 * assignment of MGMT TID
	 */
	if (ieee80211_is_data_qos(fc) && !ieee80211_is_qos_nullfunc(fc)) {
		u8 *qc = NULL;
		qc = ieee80211_get_qos_ctl(hdr);
		tid = qc[0] & IEEE80211_QOS_CTL_TID_MASK;
		if (WARN_ON_ONCE(tid >= IWL_MAX_TID_COUNT))
			goto drop_unlock_sta;

		is_ampdu = info->flags & IEEE80211_TX_CTL_AMPDU;
		if (WARN_ON_ONCE(is_ampdu &&
				 mvmsta->tid_data[tid].state != IWL_AGG_ON))
			goto drop_unlock_sta;

		seq_number = mvmsta->tid_data[tid].seq_number;
		seq_number &= IEEE80211_SCTL_SEQ;
<<<<<<< HEAD
		hdr->seq_ctrl &= cpu_to_le16(IEEE80211_SCTL_FRAG);
		hdr->seq_ctrl |= cpu_to_le16(seq_number);
		is_ampdu = info->flags & IEEE80211_TX_CTL_AMPDU;
		if (WARN_ON_ONCE(is_ampdu &&
				 mvmsta->tid_data[tid].state != IWL_AGG_ON))
			goto drop_unlock_sta;
	}

	if (iwl_mvm_is_dqa_supported(mvm) || is_ampdu)
		txq_id = mvmsta->tid_data[tid].txq_id;
=======

		if (!iwl_mvm_has_new_tx_api(mvm)) {
			struct iwl_tx_cmd *tx_cmd = (void *)dev_cmd->payload;

			hdr->seq_ctrl &= cpu_to_le16(IEEE80211_SCTL_FRAG);
			hdr->seq_ctrl |= cpu_to_le16(seq_number);
			/* update the tx_cmd hdr as it was already copied */
			tx_cmd->hdr->seq_ctrl = hdr->seq_ctrl;
		}
	}

	if (iwl_mvm_is_dqa_supported(mvm) || is_ampdu)
		txq_id = mvmsta->tid_data[tid].txq_id;

>>>>>>> 2ac97f0f
	if (sta->tdls && !iwl_mvm_is_dqa_supported(mvm)) {
		/* default to TID 0 for non-QoS packets */
		u8 tdls_tid = tid == IWL_MAX_TID_COUNT ? 0 : tid;

		txq_id = mvmsta->hw_queue[tid_to_mac80211_ac[tdls_tid]];
	}

<<<<<<< HEAD
	/* Copy MAC header from skb into command buffer */
	memcpy(tx_cmd->hdr, hdr, hdrlen);

=======
>>>>>>> 2ac97f0f
	WARN_ON_ONCE(info->flags & IEEE80211_TX_CTL_SEND_AFTER_DTIM);

	/* Check if TXQ needs to be allocated or re-activated */
	if (unlikely(txq_id == IWL_MVM_INVALID_QUEUE ||
		     !mvmsta->tid_data[tid].is_tid_active) &&
	    iwl_mvm_is_dqa_supported(mvm)) {
		/* If TXQ needs to be allocated... */
		if (txq_id == IWL_MVM_INVALID_QUEUE) {
			iwl_mvm_tx_add_stream(mvm, mvmsta, tid, skb);

			/*
			 * The frame is now deferred, and the worker scheduled
			 * will re-allocate it, so we can free it for now.
			 */
			iwl_trans_free_tx_cmd(mvm->trans, dev_cmd);
			spin_unlock(&mvmsta->lock);
			return 0;
		}

		/* queue should always be active in new TX path */
		WARN_ON(iwl_mvm_has_new_tx_api(mvm));

		/* If we are here - TXQ exists and needs to be re-activated */
		spin_lock(&mvm->queue_info_lock);
		mvm->queue_info[txq_id].status = IWL_MVM_QUEUE_READY;
		mvmsta->tid_data[tid].is_tid_active = true;
		spin_unlock(&mvm->queue_info_lock);

		IWL_DEBUG_TX_QUEUES(mvm, "Re-activating queue %d for TX\n",
				    txq_id);
	}

	if (iwl_mvm_is_dqa_supported(mvm) && !iwl_mvm_has_new_tx_api(mvm)) {
		/* Keep track of the time of the last frame for this RA/TID */
		mvm->queue_info[txq_id].last_frame_time[tid] = jiffies;

		/*
		 * If we have timed-out TIDs - schedule the worker that will
		 * reconfig the queues and update them
		 *
		 * Note that the mvm->queue_info_lock isn't being taken here in
		 * order to not serialize the TX flow. This isn't dangerous
		 * because scheduling mvm->add_stream_wk can't ruin the state,
		 * and if we DON'T schedule it due to some race condition then
		 * next TX we get here we will.
		 */
		if (unlikely(mvm->queue_info[txq_id].status ==
			     IWL_MVM_QUEUE_SHARED &&
			     iwl_mvm_txq_should_update(mvm, txq_id)))
			schedule_work(&mvm->add_stream_wk);
	}

	IWL_DEBUG_TX(mvm, "TX to [%d|%d] Q:%d - seq: 0x%x\n", mvmsta->sta_id,
		     tid, txq_id, IEEE80211_SEQ_TO_SN(seq_number));

	/* From now on, we cannot access info->control */
	iwl_mvm_skb_prepare_status(skb, dev_cmd);

	if (iwl_trans_tx(mvm->trans, skb, dev_cmd, txq_id))
		goto drop_unlock_sta;

	if (tid < IWL_MAX_TID_COUNT && !ieee80211_has_morefrags(fc))
		mvmsta->tid_data[tid].seq_number = seq_number + 0x10;

	spin_unlock(&mvmsta->lock);

<<<<<<< HEAD
	/* Increase pending frames count if this isn't AMPDU */
	if ((iwl_mvm_is_dqa_supported(mvm) &&
	     mvmsta->tid_data[tx_cmd->tid_tspec].state != IWL_AGG_ON &&
	     mvmsta->tid_data[tx_cmd->tid_tspec].state != IWL_AGG_STARTING) ||
	    (!iwl_mvm_is_dqa_supported(mvm) && !is_ampdu))
=======
	/* Increase pending frames count if this isn't AMPDU or DQA queue */
	if (!iwl_mvm_is_dqa_supported(mvm) && !is_ampdu)
>>>>>>> 2ac97f0f
		atomic_inc(&mvm->pending_frames[mvmsta->sta_id]);

	return 0;

drop_unlock_sta:
	iwl_trans_free_tx_cmd(mvm->trans, dev_cmd);
	spin_unlock(&mvmsta->lock);
drop:
	return -1;
}

int iwl_mvm_tx_skb(struct iwl_mvm *mvm, struct sk_buff *skb,
		   struct ieee80211_sta *sta)
{
	struct iwl_mvm_sta *mvmsta = iwl_mvm_sta_from_mac80211(sta);
	struct ieee80211_tx_info info;
	struct sk_buff_head mpdus_skbs;
	unsigned int payload_len;
	int ret;

	if (WARN_ON_ONCE(!mvmsta))
		return -1;

	if (WARN_ON_ONCE(mvmsta->sta_id == IWL_MVM_INVALID_STA))
		return -1;

	memcpy(&info, skb->cb, sizeof(info));

	if (!skb_is_gso(skb))
		return iwl_mvm_tx_mpdu(mvm, skb, &info, sta);

	payload_len = skb_tail_pointer(skb) - skb_transport_header(skb) -
		tcp_hdrlen(skb) + skb->data_len;

	if (payload_len <= skb_shinfo(skb)->gso_size)
		return iwl_mvm_tx_mpdu(mvm, skb, &info, sta);

	__skb_queue_head_init(&mpdus_skbs);

	ret = iwl_mvm_tx_tso(mvm, skb, &info, sta, &mpdus_skbs);
	if (ret)
		return ret;

	if (WARN_ON(skb_queue_empty(&mpdus_skbs)))
		return ret;

	while (!skb_queue_empty(&mpdus_skbs)) {
		skb = __skb_dequeue(&mpdus_skbs);

		ret = iwl_mvm_tx_mpdu(mvm, skb, &info, sta);
		if (ret) {
			__skb_queue_purge(&mpdus_skbs);
			return ret;
		}
	}

	return 0;
}

static void iwl_mvm_check_ratid_empty(struct iwl_mvm *mvm,
				      struct ieee80211_sta *sta, u8 tid)
{
	struct iwl_mvm_sta *mvmsta = iwl_mvm_sta_from_mac80211(sta);
	struct iwl_mvm_tid_data *tid_data = &mvmsta->tid_data[tid];
	struct ieee80211_vif *vif = mvmsta->vif;

	lockdep_assert_held(&mvmsta->lock);

	if ((tid_data->state == IWL_AGG_ON ||
	     tid_data->state == IWL_EMPTYING_HW_QUEUE_DELBA ||
	     iwl_mvm_is_dqa_supported(mvm)) &&
	    iwl_mvm_tid_queued(tid_data) == 0) {
		/*
		 * Now that this aggregation or DQA queue is empty tell
		 * mac80211 so it knows we no longer have frames buffered for
		 * the station on this TID (for the TIM bitmap calculation.)
		 */
		ieee80211_sta_set_buffered(sta, tid, false);
	}

	if (tid_data->ssn != tid_data->next_reclaimed)
		return;

	switch (tid_data->state) {
	case IWL_EMPTYING_HW_QUEUE_ADDBA:
		IWL_DEBUG_TX_QUEUES(mvm,
				    "Can continue addBA flow ssn = next_recl = %d\n",
				    tid_data->next_reclaimed);
		tid_data->state = IWL_AGG_STARTING;
		ieee80211_start_tx_ba_cb_irqsafe(vif, sta->addr, tid);
		break;

	case IWL_EMPTYING_HW_QUEUE_DELBA:
		IWL_DEBUG_TX_QUEUES(mvm,
				    "Can continue DELBA flow ssn = next_recl = %d\n",
				    tid_data->next_reclaimed);
		if (!iwl_mvm_is_dqa_supported(mvm)) {
			u8 mac80211_ac = tid_to_mac80211_ac[tid];

			iwl_mvm_disable_txq(mvm, tid_data->txq_id,
					    vif->hw_queue[mac80211_ac], tid,
					    CMD_ASYNC);
		}
		tid_data->state = IWL_AGG_OFF;
		ieee80211_stop_tx_ba_cb_irqsafe(vif, sta->addr, tid);
		break;

	default:
		break;
	}
}

#ifdef CONFIG_IWLWIFI_DEBUG
const char *iwl_mvm_get_tx_fail_reason(u32 status)
{
#define TX_STATUS_FAIL(x) case TX_STATUS_FAIL_ ## x: return #x
#define TX_STATUS_POSTPONE(x) case TX_STATUS_POSTPONE_ ## x: return #x

	switch (status & TX_STATUS_MSK) {
	case TX_STATUS_SUCCESS:
		return "SUCCESS";
	TX_STATUS_POSTPONE(DELAY);
	TX_STATUS_POSTPONE(FEW_BYTES);
	TX_STATUS_POSTPONE(BT_PRIO);
	TX_STATUS_POSTPONE(QUIET_PERIOD);
	TX_STATUS_POSTPONE(CALC_TTAK);
	TX_STATUS_FAIL(INTERNAL_CROSSED_RETRY);
	TX_STATUS_FAIL(SHORT_LIMIT);
	TX_STATUS_FAIL(LONG_LIMIT);
	TX_STATUS_FAIL(UNDERRUN);
	TX_STATUS_FAIL(DRAIN_FLOW);
	TX_STATUS_FAIL(RFKILL_FLUSH);
	TX_STATUS_FAIL(LIFE_EXPIRE);
	TX_STATUS_FAIL(DEST_PS);
	TX_STATUS_FAIL(HOST_ABORTED);
	TX_STATUS_FAIL(BT_RETRY);
	TX_STATUS_FAIL(STA_INVALID);
	TX_STATUS_FAIL(FRAG_DROPPED);
	TX_STATUS_FAIL(TID_DISABLE);
	TX_STATUS_FAIL(FIFO_FLUSHED);
	TX_STATUS_FAIL(SMALL_CF_POLL);
	TX_STATUS_FAIL(FW_DROP);
	TX_STATUS_FAIL(STA_COLOR_MISMATCH);
	}

	return "UNKNOWN";

#undef TX_STATUS_FAIL
#undef TX_STATUS_POSTPONE
}
#endif /* CONFIG_IWLWIFI_DEBUG */

void iwl_mvm_hwrate_to_tx_rate(u32 rate_n_flags,
			       enum nl80211_band band,
			       struct ieee80211_tx_rate *r)
{
	if (rate_n_flags & RATE_HT_MCS_GF_MSK)
		r->flags |= IEEE80211_TX_RC_GREEN_FIELD;
	switch (rate_n_flags & RATE_MCS_CHAN_WIDTH_MSK) {
	case RATE_MCS_CHAN_WIDTH_20:
		break;
	case RATE_MCS_CHAN_WIDTH_40:
		r->flags |= IEEE80211_TX_RC_40_MHZ_WIDTH;
		break;
	case RATE_MCS_CHAN_WIDTH_80:
		r->flags |= IEEE80211_TX_RC_80_MHZ_WIDTH;
		break;
	case RATE_MCS_CHAN_WIDTH_160:
		r->flags |= IEEE80211_TX_RC_160_MHZ_WIDTH;
		break;
	}
	if (rate_n_flags & RATE_MCS_SGI_MSK)
		r->flags |= IEEE80211_TX_RC_SHORT_GI;
	if (rate_n_flags & RATE_MCS_HT_MSK) {
		r->flags |= IEEE80211_TX_RC_MCS;
		r->idx = rate_n_flags & RATE_HT_MCS_INDEX_MSK;
	} else if (rate_n_flags & RATE_MCS_VHT_MSK) {
		ieee80211_rate_set_vht(
			r, rate_n_flags & RATE_VHT_MCS_RATE_CODE_MSK,
			((rate_n_flags & RATE_VHT_MCS_NSS_MSK) >>
						RATE_VHT_MCS_NSS_POS) + 1);
		r->flags |= IEEE80211_TX_RC_VHT_MCS;
	} else {
		r->idx = iwl_mvm_legacy_rate_to_mac80211_idx(rate_n_flags,
							     band);
	}
}

/**
 * translate ucode response to mac80211 tx status control values
 */
static void iwl_mvm_hwrate_to_tx_status(u32 rate_n_flags,
					struct ieee80211_tx_info *info)
{
	struct ieee80211_tx_rate *r = &info->status.rates[0];

	info->status.antenna =
		((rate_n_flags & RATE_MCS_ANT_ABC_MSK) >> RATE_MCS_ANT_POS);
	iwl_mvm_hwrate_to_tx_rate(rate_n_flags, info->band, r);
}

static void iwl_mvm_tx_status_check_trigger(struct iwl_mvm *mvm,
					    u32 status)
{
	struct iwl_fw_dbg_trigger_tlv *trig;
	struct iwl_fw_dbg_trigger_tx_status *status_trig;
	int i;

	if (!iwl_fw_dbg_trigger_enabled(mvm->fw, FW_DBG_TRIGGER_TX_STATUS))
		return;

	trig = iwl_fw_dbg_get_trigger(mvm->fw, FW_DBG_TRIGGER_TX_STATUS);
	status_trig = (void *)trig->data;

	if (!iwl_fw_dbg_trigger_check_stop(mvm, NULL, trig))
		return;

	for (i = 0; i < ARRAY_SIZE(status_trig->statuses); i++) {
		/* don't collect on status 0 */
		if (!status_trig->statuses[i].status)
			break;

		if (status_trig->statuses[i].status != (status & TX_STATUS_MSK))
			continue;

		iwl_mvm_fw_dbg_collect_trig(mvm, trig,
					    "Tx status %d was received",
					    status & TX_STATUS_MSK);
		break;
	}
}

/**
 * iwl_mvm_get_scd_ssn - returns the SSN of the SCD
 * @tx_resp: the Tx response from the fw (agg or non-agg)
 *
 * When the fw sends an AMPDU, it fetches the MPDUs one after the other. Since
 * it can't know that everything will go well until the end of the AMPDU, it
 * can't know in advance the number of MPDUs that will be sent in the current
 * batch. This is why it writes the agg Tx response while it fetches the MPDUs.
 * Hence, it can't know in advance what the SSN of the SCD will be at the end
 * of the batch. This is why the SSN of the SCD is written at the end of the
 * whole struct at a variable offset. This function knows how to cope with the
 * variable offset and returns the SSN of the SCD.
 */
static inline u32 iwl_mvm_get_scd_ssn(struct iwl_mvm *mvm,
				      struct iwl_mvm_tx_resp *tx_resp)
{
	return le32_to_cpup((__le32 *)iwl_mvm_get_agg_status(mvm, tx_resp) +
			    tx_resp->frame_count) & 0xfff;
}

static void iwl_mvm_rx_tx_cmd_single(struct iwl_mvm *mvm,
				     struct iwl_rx_packet *pkt)
{
	struct ieee80211_sta *sta;
	u16 sequence = le16_to_cpu(pkt->hdr.sequence);
	int txq_id = SEQ_TO_QUEUE(sequence);
	struct iwl_mvm_tx_resp *tx_resp = (void *)pkt->data;
	int sta_id = IWL_MVM_TX_RES_GET_RA(tx_resp->ra_tid);
	int tid = IWL_MVM_TX_RES_GET_TID(tx_resp->ra_tid);
	struct agg_tx_status *agg_status =
		iwl_mvm_get_agg_status(mvm, tx_resp);
	u32 status = le16_to_cpu(agg_status->status);
	u16 ssn = iwl_mvm_get_scd_ssn(mvm, tx_resp);
	struct iwl_mvm_sta *mvmsta;
	struct sk_buff_head skbs;
	u8 skb_freed = 0;
	u16 next_reclaimed, seq_ctl;
	bool is_ndp = false;

	__skb_queue_head_init(&skbs);

	if (iwl_mvm_has_new_tx_api(mvm))
		txq_id = le16_to_cpu(tx_resp->v6.tx_queue);

	seq_ctl = le16_to_cpu(tx_resp->seq_ctl);

	/* we can free until ssn % q.n_bd not inclusive */
	iwl_trans_reclaim(mvm->trans, txq_id, ssn, &skbs);

	while (!skb_queue_empty(&skbs)) {
		struct sk_buff *skb = __skb_dequeue(&skbs);
		struct ieee80211_tx_info *info = IEEE80211_SKB_CB(skb);

		skb_freed++;

		iwl_trans_free_tx_cmd(mvm->trans, info->driver_data[1]);

		memset(&info->status, 0, sizeof(info->status));

		/* inform mac80211 about what happened with the frame */
		switch (status & TX_STATUS_MSK) {
		case TX_STATUS_SUCCESS:
		case TX_STATUS_DIRECT_DONE:
			info->flags |= IEEE80211_TX_STAT_ACK;
			break;
		case TX_STATUS_FAIL_DEST_PS:
			/* In DQA, the FW should have stopped the queue and not
			 * return this status
			 */
			WARN_ON(iwl_mvm_is_dqa_supported(mvm));
			info->flags |= IEEE80211_TX_STAT_TX_FILTERED;
			break;
		default:
			break;
		}

		iwl_mvm_tx_status_check_trigger(mvm, status);

		info->status.rates[0].count = tx_resp->failure_frame + 1;
		iwl_mvm_hwrate_to_tx_status(le32_to_cpu(tx_resp->initial_rate),
					    info);
		info->status.status_driver_data[1] =
			(void *)(uintptr_t)le32_to_cpu(tx_resp->initial_rate);

		/* Single frame failure in an AMPDU queue => send BAR */
		if (info->flags & IEEE80211_TX_CTL_AMPDU &&
		    !(info->flags & IEEE80211_TX_STAT_ACK) &&
		    !(info->flags & IEEE80211_TX_STAT_TX_FILTERED))
			info->flags |= IEEE80211_TX_STAT_AMPDU_NO_BACK;
		info->flags &= ~IEEE80211_TX_CTL_AMPDU;

		/* W/A FW bug: seq_ctl is wrong when the status isn't success */
		if (status != TX_STATUS_SUCCESS) {
			struct ieee80211_hdr *hdr = (void *)skb->data;
			seq_ctl = le16_to_cpu(hdr->seq_ctrl);
		}

		if (unlikely(!seq_ctl)) {
			struct ieee80211_hdr *hdr = (void *)skb->data;

			/*
			 * If it is an NDP, we can't update next_reclaim since
			 * its sequence control is 0. Note that for that same
			 * reason, NDPs are never sent to A-MPDU'able queues
			 * so that we can never have more than one freed frame
			 * for a single Tx resonse (see WARN_ON below).
			 */
			if (ieee80211_is_qos_nullfunc(hdr->frame_control))
				is_ndp = true;
		}

		/*
		 * TODO: this is not accurate if we are freeing more than one
		 * packet.
		 */
		info->status.tx_time =
			le16_to_cpu(tx_resp->wireless_media_time);
		BUILD_BUG_ON(ARRAY_SIZE(info->status.status_driver_data) < 1);
		info->status.status_driver_data[0] =
				(void *)(uintptr_t)tx_resp->reduced_tpc;

		ieee80211_tx_status(mvm->hw, skb);
	}

	if (iwl_mvm_is_dqa_supported(mvm) || txq_id >= mvm->first_agg_queue) {
		/* If this is an aggregation queue, we use the ssn since:
		 * ssn = wifi seq_num % 256.
		 * The seq_ctl is the sequence control of the packet to which
		 * this Tx response relates. But if there is a hole in the
		 * bitmap of the BA we received, this Tx response may allow to
		 * reclaim the hole and all the subsequent packets that were
		 * already acked. In that case, seq_ctl != ssn, and the next
		 * packet to be reclaimed will be ssn and not seq_ctl. In that
		 * case, several packets will be reclaimed even if
		 * frame_count = 1.
		 *
		 * The ssn is the index (% 256) of the latest packet that has
		 * treated (acked / dropped) + 1.
		 */
		next_reclaimed = ssn;
	} else {
		/* The next packet to be reclaimed is the one after this one */
		next_reclaimed = IEEE80211_SEQ_TO_SN(seq_ctl + 0x10);
	}

	IWL_DEBUG_TX_REPLY(mvm,
			   "TXQ %d status %s (0x%08x)\n",
			   txq_id, iwl_mvm_get_tx_fail_reason(status), status);

	IWL_DEBUG_TX_REPLY(mvm,
			   "\t\t\t\tinitial_rate 0x%x retries %d, idx=%d ssn=%d next_reclaimed=0x%x seq_ctl=0x%x\n",
			   le32_to_cpu(tx_resp->initial_rate),
			   tx_resp->failure_frame, SEQ_TO_INDEX(sequence),
			   ssn, next_reclaimed, seq_ctl);

	rcu_read_lock();

	sta = rcu_dereference(mvm->fw_id_to_mac_id[sta_id]);
	/*
	 * sta can't be NULL otherwise it'd mean that the sta has been freed in
	 * the firmware while we still have packets for it in the Tx queues.
	 */
	if (WARN_ON_ONCE(!sta))
		goto out;

	if (!IS_ERR(sta)) {
		mvmsta = iwl_mvm_sta_from_mac80211(sta);

		if (tid != IWL_TID_NON_QOS && tid != IWL_MGMT_TID) {
			struct iwl_mvm_tid_data *tid_data =
				&mvmsta->tid_data[tid];
			bool send_eosp_ndp = false;

			spin_lock_bh(&mvmsta->lock);

			if (!is_ndp) {
				tid_data->next_reclaimed = next_reclaimed;
				IWL_DEBUG_TX_REPLY(mvm,
						   "Next reclaimed packet:%d\n",
						   next_reclaimed);
			} else {
				IWL_DEBUG_TX_REPLY(mvm,
						   "NDP - don't update next_reclaimed\n");
			}

			iwl_mvm_check_ratid_empty(mvm, sta, tid);

			if (mvmsta->sleep_tx_count) {
				mvmsta->sleep_tx_count--;
				if (mvmsta->sleep_tx_count &&
				    !iwl_mvm_tid_queued(tid_data)) {
					/*
					 * The number of frames in the queue
					 * dropped to 0 even if we sent less
					 * frames than we thought we had on the
					 * Tx queue.
					 * This means we had holes in the BA
					 * window that we just filled, ask
					 * mac80211 to send EOSP since the
					 * firmware won't know how to do that.
					 * Send NDP and the firmware will send
					 * EOSP notification that will trigger
					 * a call to ieee80211_sta_eosp().
					 */
					send_eosp_ndp = true;
				}
			}

			spin_unlock_bh(&mvmsta->lock);
			if (send_eosp_ndp) {
				iwl_mvm_sta_modify_sleep_tx_count(mvm, sta,
					IEEE80211_FRAME_RELEASE_UAPSD,
					1, tid, false, false);
				mvmsta->sleep_tx_count = 0;
				ieee80211_send_eosp_nullfunc(sta, tid);
			}
		}

		if (mvmsta->next_status_eosp) {
			mvmsta->next_status_eosp = false;
			ieee80211_sta_eosp(sta);
		}
	} else {
		mvmsta = NULL;
	}

	/*
	 * If the txq is not an AMPDU queue, there is no chance we freed
	 * several skbs. Check that out...
	 */
	if (iwl_mvm_is_dqa_supported(mvm) || txq_id >= mvm->first_agg_queue)
		goto out;

	/* We can't free more than one frame at once on a shared queue */
	WARN_ON(skb_freed > 1);

	/* If we have still frames for this STA nothing to do here */
	if (!atomic_sub_and_test(skb_freed, &mvm->pending_frames[sta_id]))
		goto out;

	if (mvmsta && mvmsta->vif->type == NL80211_IFTYPE_AP) {

		/*
		 * If there are no pending frames for this STA and
		 * the tx to this station is not disabled, notify
		 * mac80211 that this station can now wake up in its
		 * STA table.
		 * If mvmsta is not NULL, sta is valid.
		 */

		spin_lock_bh(&mvmsta->lock);

		if (!mvmsta->disable_tx)
			ieee80211_sta_block_awake(mvm->hw, sta, false);

		spin_unlock_bh(&mvmsta->lock);
	}

	if (PTR_ERR(sta) == -EBUSY || PTR_ERR(sta) == -ENOENT) {
		/*
		 * We are draining and this was the last packet - pre_rcu_remove
		 * has been called already. We might be after the
		 * synchronize_net already.
		 * Don't rely on iwl_mvm_rm_sta to see the empty Tx queues.
		 */
		set_bit(sta_id, mvm->sta_drained);
		schedule_work(&mvm->sta_drained_wk);
	}

out:
	rcu_read_unlock();
}

#ifdef CONFIG_IWLWIFI_DEBUG
#define AGG_TX_STATE_(x) case AGG_TX_STATE_ ## x: return #x
static const char *iwl_get_agg_tx_status(u16 status)
{
	switch (status & AGG_TX_STATE_STATUS_MSK) {
	AGG_TX_STATE_(TRANSMITTED);
	AGG_TX_STATE_(UNDERRUN);
	AGG_TX_STATE_(BT_PRIO);
	AGG_TX_STATE_(FEW_BYTES);
	AGG_TX_STATE_(ABORT);
	AGG_TX_STATE_(LAST_SENT_TTL);
	AGG_TX_STATE_(LAST_SENT_TRY_CNT);
	AGG_TX_STATE_(LAST_SENT_BT_KILL);
	AGG_TX_STATE_(SCD_QUERY);
	AGG_TX_STATE_(TEST_BAD_CRC32);
	AGG_TX_STATE_(RESPONSE);
	AGG_TX_STATE_(DUMP_TX);
	AGG_TX_STATE_(DELAY_TX);
	}

	return "UNKNOWN";
}

static void iwl_mvm_rx_tx_cmd_agg_dbg(struct iwl_mvm *mvm,
				      struct iwl_rx_packet *pkt)
{
	struct iwl_mvm_tx_resp *tx_resp = (void *)pkt->data;
	struct agg_tx_status *frame_status =
		iwl_mvm_get_agg_status(mvm, tx_resp);
	int i;

	for (i = 0; i < tx_resp->frame_count; i++) {
		u16 fstatus = le16_to_cpu(frame_status[i].status);

		IWL_DEBUG_TX_REPLY(mvm,
				   "status %s (0x%04x), try-count (%d) seq (0x%x)\n",
				   iwl_get_agg_tx_status(fstatus),
				   fstatus & AGG_TX_STATE_STATUS_MSK,
				   (fstatus & AGG_TX_STATE_TRY_CNT_MSK) >>
					AGG_TX_STATE_TRY_CNT_POS,
				   le16_to_cpu(frame_status[i].sequence));
	}
}
#else
static void iwl_mvm_rx_tx_cmd_agg_dbg(struct iwl_mvm *mvm,
				      struct iwl_rx_packet *pkt)
{}
#endif /* CONFIG_IWLWIFI_DEBUG */

static void iwl_mvm_rx_tx_cmd_agg(struct iwl_mvm *mvm,
				  struct iwl_rx_packet *pkt)
{
	struct iwl_mvm_tx_resp *tx_resp = (void *)pkt->data;
	int sta_id = IWL_MVM_TX_RES_GET_RA(tx_resp->ra_tid);
	int tid = IWL_MVM_TX_RES_GET_TID(tx_resp->ra_tid);
	u16 sequence = le16_to_cpu(pkt->hdr.sequence);
	struct iwl_mvm_sta *mvmsta;
	int queue = SEQ_TO_QUEUE(sequence);

	if (WARN_ON_ONCE(queue < mvm->first_agg_queue &&
			 (!iwl_mvm_is_dqa_supported(mvm) ||
			  (queue != IWL_MVM_DQA_BSS_CLIENT_QUEUE))))
		return;

	if (WARN_ON_ONCE(tid == IWL_TID_NON_QOS))
		return;

	iwl_mvm_rx_tx_cmd_agg_dbg(mvm, pkt);

	rcu_read_lock();

	mvmsta = iwl_mvm_sta_from_staid_rcu(mvm, sta_id);

	if (!WARN_ON_ONCE(!mvmsta)) {
		mvmsta->tid_data[tid].rate_n_flags =
			le32_to_cpu(tx_resp->initial_rate);
		mvmsta->tid_data[tid].tx_time =
			le16_to_cpu(tx_resp->wireless_media_time);
	}

	rcu_read_unlock();
}

void iwl_mvm_rx_tx_cmd(struct iwl_mvm *mvm, struct iwl_rx_cmd_buffer *rxb)
{
	struct iwl_rx_packet *pkt = rxb_addr(rxb);
	struct iwl_mvm_tx_resp *tx_resp = (void *)pkt->data;

	if (tx_resp->frame_count == 1)
		iwl_mvm_rx_tx_cmd_single(mvm, pkt);
	else
		iwl_mvm_rx_tx_cmd_agg(mvm, pkt);
}

static void iwl_mvm_tx_reclaim(struct iwl_mvm *mvm, int sta_id, int tid,
			       int txq, int index,
			       struct ieee80211_tx_info *ba_info, u32 rate)
{
	struct sk_buff_head reclaimed_skbs;
	struct iwl_mvm_tid_data *tid_data;
	struct ieee80211_sta *sta;
	struct iwl_mvm_sta *mvmsta;
	struct sk_buff *skb;
	int freed;

	if (WARN_ONCE(sta_id >= IWL_MVM_STATION_COUNT ||
		      tid >= IWL_MAX_TID_COUNT,
		      "sta_id %d tid %d", sta_id, tid))
		return;

	rcu_read_lock();

	sta = rcu_dereference(mvm->fw_id_to_mac_id[sta_id]);

	/* Reclaiming frames for a station that has been deleted ? */
	if (WARN_ON_ONCE(IS_ERR_OR_NULL(sta))) {
		rcu_read_unlock();
		return;
	}

	mvmsta = iwl_mvm_sta_from_mac80211(sta);
	tid_data = &mvmsta->tid_data[tid];

	if (tid_data->txq_id != txq) {
		IWL_ERR(mvm,
			"invalid BA notification: Q %d, tid %d\n",
			tid_data->txq_id, tid);
		rcu_read_unlock();
		return;
	}

	spin_lock_bh(&mvmsta->lock);

	__skb_queue_head_init(&reclaimed_skbs);

	/*
	 * Release all TFDs before the SSN, i.e. all TFDs in front of
	 * block-ack window (we assume that they've been successfully
	 * transmitted ... if not, it's too late anyway).
	 */
	iwl_trans_reclaim(mvm->trans, txq, index, &reclaimed_skbs);

	tid_data->next_reclaimed = index;

	iwl_mvm_check_ratid_empty(mvm, sta, tid);

	freed = 0;
	ba_info->status.status_driver_data[1] = (void *)(uintptr_t)rate;

	skb_queue_walk(&reclaimed_skbs, skb) {
		struct ieee80211_hdr *hdr = (void *)skb->data;
		struct ieee80211_tx_info *info = IEEE80211_SKB_CB(skb);

		if (ieee80211_is_data_qos(hdr->frame_control))
			freed++;
		else
			WARN_ON_ONCE(1);

		iwl_trans_free_tx_cmd(mvm->trans, info->driver_data[1]);

		memset(&info->status, 0, sizeof(info->status));
		/* Packet was transmitted successfully, failures come as single
		 * frames because before failing a frame the firmware transmits
		 * it without aggregation at least once.
		 */
		info->flags |= IEEE80211_TX_STAT_ACK;

		/* this is the first skb we deliver in this batch */
		/* put the rate scaling data there */
		if (freed == 1) {
			info->flags |= IEEE80211_TX_STAT_AMPDU;
			memcpy(&info->status, &ba_info->status,
			       sizeof(ba_info->status));
			iwl_mvm_hwrate_to_tx_status(rate, info);
		}
	}

	spin_unlock_bh(&mvmsta->lock);

	/* We got a BA notif with 0 acked or scd_ssn didn't progress which is
	 * possible (i.e. first MPDU in the aggregation wasn't acked)
	 * Still it's important to update RS about sent vs. acked.
	 */
	if (skb_queue_empty(&reclaimed_skbs)) {
		struct ieee80211_chanctx_conf *chanctx_conf = NULL;

		if (mvmsta->vif)
			chanctx_conf =
				rcu_dereference(mvmsta->vif->chanctx_conf);

		if (WARN_ON_ONCE(!chanctx_conf))
			goto out;

		ba_info->band = chanctx_conf->def.chan->band;
		iwl_mvm_hwrate_to_tx_status(rate, ba_info);

		IWL_DEBUG_TX_REPLY(mvm, "No reclaim. Update rs directly\n");
		iwl_mvm_rs_tx_status(mvm, sta, tid, ba_info, false);
	}

out:
	rcu_read_unlock();

	while (!skb_queue_empty(&reclaimed_skbs)) {
		skb = __skb_dequeue(&reclaimed_skbs);
		ieee80211_tx_status(mvm->hw, skb);
	}
}

void iwl_mvm_rx_ba_notif(struct iwl_mvm *mvm, struct iwl_rx_cmd_buffer *rxb)
{
	struct iwl_rx_packet *pkt = rxb_addr(rxb);
	int sta_id, tid, txq, index;
	struct ieee80211_tx_info ba_info = {};
	struct iwl_mvm_ba_notif *ba_notif;
	struct iwl_mvm_tid_data *tid_data;
	struct iwl_mvm_sta *mvmsta;

	if (iwl_mvm_has_new_tx_api(mvm)) {
		struct iwl_mvm_compressed_ba_notif *ba_res =
			(void *)pkt->data;

		sta_id = ba_res->sta_id;
		ba_info.status.ampdu_ack_len = (u8)le16_to_cpu(ba_res->done);
		ba_info.status.ampdu_len = (u8)le16_to_cpu(ba_res->txed);
		ba_info.status.tx_time =
			(u16)le32_to_cpu(ba_res->wireless_time);
		ba_info.status.status_driver_data[0] =
			(void *)(uintptr_t)ba_res->reduced_txp;

		if (!le16_to_cpu(ba_res->tfd_cnt))
			goto out;

		/*
		 * TODO:
		 * When supporting multi TID aggregations - we need to move
		 * next_reclaimed to be per TXQ and not per TID or handle it
		 * in a different way.
		 * This will go together with SN and AddBA offload and cannot
		 * be handled properly for now.
		 */
		WARN_ON(le16_to_cpu(ba_res->ra_tid_cnt) != 1);
		tid = ba_res->ra_tid[0].tid;
		if (tid == IWL_MGMT_TID)
			tid = IWL_MAX_TID_COUNT;
		iwl_mvm_tx_reclaim(mvm, sta_id, tid,
				   (int)(le16_to_cpu(ba_res->tfd[0].q_num)),
				   le16_to_cpu(ba_res->tfd[0].tfd_index),
				   &ba_info, le32_to_cpu(ba_res->tx_rate));

out:
		IWL_DEBUG_TX_REPLY(mvm,
				   "BA_NOTIFICATION Received from sta_id = %d, flags %x, sent:%d, acked:%d\n",
				   sta_id, le32_to_cpu(ba_res->flags),
				   le16_to_cpu(ba_res->txed),
				   le16_to_cpu(ba_res->done));
		return;
	}

	ba_notif = (void *)pkt->data;
	sta_id = ba_notif->sta_id;
	tid = ba_notif->tid;
	/* "flow" corresponds to Tx queue */
	txq = le16_to_cpu(ba_notif->scd_flow);
	/* "ssn" is start of block-ack Tx window, corresponds to index
	 * (in Tx queue's circular buffer) of first TFD/frame in window */
	index = le16_to_cpu(ba_notif->scd_ssn);

	rcu_read_lock();
	mvmsta = iwl_mvm_sta_from_staid_rcu(mvm, sta_id);
	if (WARN_ON_ONCE(!mvmsta)) {
		rcu_read_unlock();
		return;
	}

	tid_data = &mvmsta->tid_data[tid];

	ba_info.status.ampdu_ack_len = ba_notif->txed_2_done;
	ba_info.status.ampdu_len = ba_notif->txed;
	ba_info.status.tx_time = tid_data->tx_time;
	ba_info.status.status_driver_data[0] =
		(void *)(uintptr_t)ba_notif->reduced_txp;

	rcu_read_unlock();

	iwl_mvm_tx_reclaim(mvm, sta_id, tid, txq, index, &ba_info,
			   tid_data->rate_n_flags);

	IWL_DEBUG_TX_REPLY(mvm,
			   "BA_NOTIFICATION Received from %pM, sta_id = %d\n",
			   (u8 *)&ba_notif->sta_addr_lo32, ba_notif->sta_id);

	IWL_DEBUG_TX_REPLY(mvm,
			   "TID = %d, SeqCtl = %d, bitmap = 0x%llx, scd_flow = %d, scd_ssn = %d sent:%d, acked:%d\n",
			   ba_notif->tid, le16_to_cpu(ba_notif->seq_ctl),
			   le64_to_cpu(ba_notif->bitmap), txq, index,
			   ba_notif->txed, ba_notif->txed_2_done);

	IWL_DEBUG_TX_REPLY(mvm, "reduced txp from ba notif %d\n",
			   ba_notif->reduced_txp);
}

/*
 * Note that there are transports that buffer frames before they reach
 * the firmware. This means that after flush_tx_path is called, the
 * queue might not be empty. The race-free way to handle this is to:
 * 1) set the station as draining
 * 2) flush the Tx path
 * 3) wait for the transport queues to be empty
 */
int iwl_mvm_flush_tx_path(struct iwl_mvm *mvm, u32 tfd_msk, u32 flags)
{
	int ret;
	struct iwl_tx_path_flush_cmd flush_cmd = {
		.queues_ctl = cpu_to_le32(tfd_msk),
		.flush_ctl = cpu_to_le16(DUMP_TX_FIFO_FLUSH),
	};

	ret = iwl_mvm_send_cmd_pdu(mvm, TXPATH_FLUSH, flags,
				   sizeof(flush_cmd), &flush_cmd);
	if (ret)
		IWL_ERR(mvm, "Failed to send flush command (%d)\n", ret);
	return ret;
}<|MERGE_RESOLUTION|>--- conflicted
+++ resolved
@@ -517,13 +517,10 @@
 
 	iwl_mvm_set_tx_cmd_rate(mvm, tx_cmd, info, sta, hdr->frame_control);
 
-<<<<<<< HEAD
-=======
 	/* Copy MAC header from skb into command buffer */
 	memcpy(tx_cmd->hdr, hdr, hdrlen);
 
 out:
->>>>>>> 2ac97f0f
 	return dev_cmd;
 }
 
@@ -554,14 +551,6 @@
 		 */
 		if (ieee80211_is_probe_resp(fc) || ieee80211_is_auth(fc) ||
 		    ieee80211_is_deauth(fc))
-<<<<<<< HEAD
-			return IWL_MVM_DQA_AP_PROBE_RESP_QUEUE;
-		if (info->hw_queue == info->control.vif->cab_queue)
-			return info->hw_queue;
-
-		WARN_ONCE(1, "fc=0x%02x", le16_to_cpu(fc));
-		return IWL_MVM_DQA_AP_PROBE_RESP_QUEUE;
-=======
 			return mvm->probe_queue;
 		if (info->hw_queue == info->control.vif->cab_queue)
 			return info->hw_queue;
@@ -569,7 +558,6 @@
 		WARN_ONCE(info->control.vif->type != NL80211_IFTYPE_ADHOC,
 			  "fc=0x%02x", le16_to_cpu(fc));
 		return mvm->probe_queue;
->>>>>>> 2ac97f0f
 	case NL80211_IFTYPE_P2P_DEVICE:
 		if (ieee80211_is_mgmt(fc))
 			return mvm->p2p_dev_queue;
@@ -665,14 +653,6 @@
 
 	/* From now on, we cannot access info->control */
 	iwl_mvm_skb_prepare_status(skb, dev_cmd);
-<<<<<<< HEAD
-
-	tx_cmd = (struct iwl_tx_cmd *)dev_cmd->payload;
-
-	/* Copy MAC header from skb into command buffer */
-	memcpy(tx_cmd->hdr, hdr, hdrlen);
-=======
->>>>>>> 2ac97f0f
 
 	if (iwl_trans_tx(mvm->trans, skb, dev_cmd, queue)) {
 		iwl_trans_free_tx_cmd(mvm->trans, dev_cmd);
@@ -959,11 +939,6 @@
 	if (!dev_cmd)
 		goto drop;
 
-<<<<<<< HEAD
-	tx_cmd = (struct iwl_tx_cmd *)dev_cmd->payload;
-
-=======
->>>>>>> 2ac97f0f
 	/*
 	 * we handle that entirely ourselves -- for uAPSD the firmware
 	 * will always send a notification, and for PS-Poll responses
@@ -991,18 +966,6 @@
 
 		seq_number = mvmsta->tid_data[tid].seq_number;
 		seq_number &= IEEE80211_SCTL_SEQ;
-<<<<<<< HEAD
-		hdr->seq_ctrl &= cpu_to_le16(IEEE80211_SCTL_FRAG);
-		hdr->seq_ctrl |= cpu_to_le16(seq_number);
-		is_ampdu = info->flags & IEEE80211_TX_CTL_AMPDU;
-		if (WARN_ON_ONCE(is_ampdu &&
-				 mvmsta->tid_data[tid].state != IWL_AGG_ON))
-			goto drop_unlock_sta;
-	}
-
-	if (iwl_mvm_is_dqa_supported(mvm) || is_ampdu)
-		txq_id = mvmsta->tid_data[tid].txq_id;
-=======
 
 		if (!iwl_mvm_has_new_tx_api(mvm)) {
 			struct iwl_tx_cmd *tx_cmd = (void *)dev_cmd->payload;
@@ -1017,7 +980,6 @@
 	if (iwl_mvm_is_dqa_supported(mvm) || is_ampdu)
 		txq_id = mvmsta->tid_data[tid].txq_id;
 
->>>>>>> 2ac97f0f
 	if (sta->tdls && !iwl_mvm_is_dqa_supported(mvm)) {
 		/* default to TID 0 for non-QoS packets */
 		u8 tdls_tid = tid == IWL_MAX_TID_COUNT ? 0 : tid;
@@ -1025,12 +987,6 @@
 		txq_id = mvmsta->hw_queue[tid_to_mac80211_ac[tdls_tid]];
 	}
 
-<<<<<<< HEAD
-	/* Copy MAC header from skb into command buffer */
-	memcpy(tx_cmd->hdr, hdr, hdrlen);
-
-=======
->>>>>>> 2ac97f0f
 	WARN_ON_ONCE(info->flags & IEEE80211_TX_CTL_SEND_AFTER_DTIM);
 
 	/* Check if TXQ needs to be allocated or re-activated */
@@ -1097,16 +1053,8 @@
 
 	spin_unlock(&mvmsta->lock);
 
-<<<<<<< HEAD
-	/* Increase pending frames count if this isn't AMPDU */
-	if ((iwl_mvm_is_dqa_supported(mvm) &&
-	     mvmsta->tid_data[tx_cmd->tid_tspec].state != IWL_AGG_ON &&
-	     mvmsta->tid_data[tx_cmd->tid_tspec].state != IWL_AGG_STARTING) ||
-	    (!iwl_mvm_is_dqa_supported(mvm) && !is_ampdu))
-=======
 	/* Increase pending frames count if this isn't AMPDU or DQA queue */
 	if (!iwl_mvm_is_dqa_supported(mvm) && !is_ampdu)
->>>>>>> 2ac97f0f
 		atomic_inc(&mvm->pending_frames[mvmsta->sta_id]);
 
 	return 0;
