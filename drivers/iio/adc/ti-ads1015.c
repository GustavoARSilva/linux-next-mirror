--- conflicted
+++ resolved
@@ -52,11 +52,7 @@
 
 #define ADS1015_CFG_COMP_QUE_MASK	GENMASK(1, 0)
 #define ADS1015_CFG_COMP_LAT_MASK	BIT(2)
-<<<<<<< HEAD
-#define ADS1015_CFG_COMP_POL_MASK	BIT(2)
-=======
 #define ADS1015_CFG_COMP_POL_MASK	BIT(3)
->>>>>>> 6c3cc51a
 #define ADS1015_CFG_COMP_MODE_MASK	BIT(4)
 #define ADS1015_CFG_DR_MASK	GENMASK(7, 5)
 #define ADS1015_CFG_MOD_MASK	BIT(8)
@@ -1021,19 +1017,12 @@
 
 		switch (irq_trig) {
 		case IRQF_TRIGGER_LOW:
-<<<<<<< HEAD
-			cfg_comp |= ADS1015_CFG_COMP_POL_LOW;
-			break;
-		case IRQF_TRIGGER_HIGH:
-			cfg_comp |= ADS1015_CFG_COMP_POL_HIGH;
-=======
 			cfg_comp |= ADS1015_CFG_COMP_POL_LOW <<
 					ADS1015_CFG_COMP_POL_SHIFT;
 			break;
 		case IRQF_TRIGGER_HIGH:
 			cfg_comp |= ADS1015_CFG_COMP_POL_HIGH <<
 					ADS1015_CFG_COMP_POL_SHIFT;
->>>>>>> 6c3cc51a
 			break;
 		default:
 			return -EINVAL;
