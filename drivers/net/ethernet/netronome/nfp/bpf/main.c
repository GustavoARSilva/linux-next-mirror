--- conflicted
+++ resolved
@@ -84,46 +84,11 @@
 	return nfp_net_ebpf_capable(nn) ? "BPF" : "";
 }
 
-<<<<<<< HEAD
-static int
-nfp_bpf_vnic_alloc(struct nfp_app *app, struct nfp_net *nn, unsigned int id)
-{
-	int err;
-
-	nn->app_priv = kzalloc(sizeof(struct nfp_bpf_vnic), GFP_KERNEL);
-	if (!nn->app_priv)
-		return -ENOMEM;
-
-	err = nfp_app_nic_vnic_alloc(app, nn, id);
-	if (err)
-		goto err_free_priv;
-
-	return 0;
-err_free_priv:
-	kfree(nn->app_priv);
-	return err;
-}
-
-static void nfp_bpf_vnic_free(struct nfp_app *app, struct nfp_net *nn)
-{
-	struct nfp_bpf_vnic *bv = nn->app_priv;
-
-	if (nn->dp.bpf_offload_xdp)
-		nfp_bpf_xdp_offload(app, nn, NULL);
-	WARN_ON(bv->tc_prog);
-	kfree(bv);
-}
-
-=======
->>>>>>> 0a80f0c2
 static int nfp_bpf_setup_tc_block_cb(enum tc_setup_type type,
 				     void *type_data, void *cb_priv)
 {
 	struct tc_cls_bpf_offload *cls_bpf = type_data;
 	struct nfp_net *nn = cb_priv;
-	struct bpf_prog *oldprog;
-	struct nfp_bpf_vnic *bv;
-	int err;
 
 	if (type != TC_SETUP_CLSBPF ||
 	    !tc_can_offload(nn->dp.netdev) ||
@@ -131,6 +96,8 @@
 	    cls_bpf->common.protocol != htons(ETH_P_ALL) ||
 	    cls_bpf->common.chain_index)
 		return -EOPNOTSUPP;
+	if (nn->dp.bpf_offload_xdp)
+		return -EBUSY;
 
 	/* Only support TC direct action */
 	if (!cls_bpf->exts_integrated ||
@@ -142,22 +109,7 @@
 	if (cls_bpf->command != TC_CLSBPF_OFFLOAD)
 		return -EOPNOTSUPP;
 
-	bv = nn->app_priv;
-	oldprog = cls_bpf->oldprog;
-
-	/* Don't remove if oldprog doesn't match driver's state */
-	if (bv->tc_prog != oldprog) {
-		oldprog = NULL;
-		if (!cls_bpf->prog)
-			return 0;
-	}
-
-	err = nfp_net_bpf_offload(nn, cls_bpf->prog, oldprog);
-	if (err)
-		return err;
-
-	bv->tc_prog = cls_bpf->prog;
-	return 0;
+	return nfp_net_bpf_offload(nn, cls_bpf->prog, cls_bpf->oldprog);
 }
 
 static int nfp_bpf_setup_tc_block(struct net_device *netdev,
@@ -318,12 +270,7 @@
 
 	.extra_cap	= nfp_bpf_extra_cap,
 
-<<<<<<< HEAD
-	.vnic_alloc	= nfp_bpf_vnic_alloc,
-	.vnic_free	= nfp_bpf_vnic_free,
-=======
 	.vnic_alloc	= nfp_app_nic_vnic_alloc,
->>>>>>> 0a80f0c2
 
 	.setup_tc	= nfp_bpf_setup_tc,
 	.tc_busy	= nfp_bpf_tc_busy,
