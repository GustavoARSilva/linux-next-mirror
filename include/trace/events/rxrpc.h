/* AF_RXRPC tracepoints
 *
 * Copyright (C) 2016 Red Hat, Inc. All Rights Reserved.
 * Written by David Howells (dhowells@redhat.com)
 *
 * This program is free software; you can redistribute it and/or
 * modify it under the terms of the GNU General Public Licence
 * as published by the Free Software Foundation; either version
 * 2 of the Licence, or (at your option) any later version.
 */
#undef TRACE_SYSTEM
#define TRACE_SYSTEM rxrpc

#if !defined(_TRACE_RXRPC_H) || defined(TRACE_HEADER_MULTI_READ)
#define _TRACE_RXRPC_H

#include <linux/tracepoint.h>

/*
 * Define enums for tracing information.
 *
 * These should all be kept sorted, making it easier to match the string
 * mapping tables further on.
 */
#ifndef __RXRPC_DECLARE_TRACE_ENUMS_ONCE_ONLY
#define __RXRPC_DECLARE_TRACE_ENUMS_ONCE_ONLY

enum rxrpc_skb_trace {
	rxrpc_skb_rx_cleaned,
	rxrpc_skb_rx_freed,
	rxrpc_skb_rx_got,
	rxrpc_skb_rx_lost,
	rxrpc_skb_rx_purged,
	rxrpc_skb_rx_received,
	rxrpc_skb_rx_rotated,
	rxrpc_skb_rx_seen,
	rxrpc_skb_tx_cleaned,
	rxrpc_skb_tx_freed,
	rxrpc_skb_tx_got,
	rxrpc_skb_tx_new,
	rxrpc_skb_tx_rotated,
	rxrpc_skb_tx_seen,
};

enum rxrpc_conn_trace {
	rxrpc_conn_got,
	rxrpc_conn_new_client,
	rxrpc_conn_new_service,
	rxrpc_conn_put_client,
	rxrpc_conn_put_service,
	rxrpc_conn_queued,
	rxrpc_conn_seen,
};

enum rxrpc_client_trace {
	rxrpc_client_activate_chans,
	rxrpc_client_alloc,
	rxrpc_client_chan_activate,
	rxrpc_client_chan_disconnect,
	rxrpc_client_chan_pass,
	rxrpc_client_chan_unstarted,
	rxrpc_client_cleanup,
	rxrpc_client_count,
	rxrpc_client_discard,
	rxrpc_client_duplicate,
	rxrpc_client_exposed,
	rxrpc_client_replace,
	rxrpc_client_to_active,
	rxrpc_client_to_culled,
	rxrpc_client_to_idle,
	rxrpc_client_to_inactive,
	rxrpc_client_to_upgrade,
	rxrpc_client_to_waiting,
	rxrpc_client_uncount,
};

enum rxrpc_call_trace {
	rxrpc_call_connected,
	rxrpc_call_error,
	rxrpc_call_got,
	rxrpc_call_got_kernel,
	rxrpc_call_got_userid,
	rxrpc_call_new_client,
	rxrpc_call_new_service,
	rxrpc_call_put,
	rxrpc_call_put_kernel,
	rxrpc_call_put_noqueue,
	rxrpc_call_put_userid,
	rxrpc_call_queued,
	rxrpc_call_queued_ref,
	rxrpc_call_release,
	rxrpc_call_seen,
};

enum rxrpc_transmit_trace {
	rxrpc_transmit_await_reply,
	rxrpc_transmit_end,
	rxrpc_transmit_queue,
	rxrpc_transmit_queue_last,
	rxrpc_transmit_rotate,
	rxrpc_transmit_rotate_last,
	rxrpc_transmit_wait,
};

enum rxrpc_receive_trace {
	rxrpc_receive_end,
	rxrpc_receive_front,
	rxrpc_receive_incoming,
	rxrpc_receive_queue,
	rxrpc_receive_queue_last,
	rxrpc_receive_rotate,
};

enum rxrpc_recvmsg_trace {
	rxrpc_recvmsg_cont,
	rxrpc_recvmsg_data_return,
	rxrpc_recvmsg_dequeue,
	rxrpc_recvmsg_enter,
	rxrpc_recvmsg_full,
	rxrpc_recvmsg_hole,
	rxrpc_recvmsg_next,
	rxrpc_recvmsg_requeue,
	rxrpc_recvmsg_return,
	rxrpc_recvmsg_terminal,
	rxrpc_recvmsg_to_be_accepted,
	rxrpc_recvmsg_wait,
};

enum rxrpc_rtt_tx_trace {
	rxrpc_rtt_tx_data,
	rxrpc_rtt_tx_ping,
};

enum rxrpc_rtt_rx_trace {
	rxrpc_rtt_rx_ping_response,
	rxrpc_rtt_rx_requested_ack,
};

enum rxrpc_timer_trace {
	rxrpc_timer_begin,
	rxrpc_timer_expired,
	rxrpc_timer_init_for_reply,
	rxrpc_timer_init_for_send_reply,
	rxrpc_timer_set_for_ack,
	rxrpc_timer_set_for_ping,
	rxrpc_timer_set_for_resend,
	rxrpc_timer_set_for_send,
};

enum rxrpc_propose_ack_trace {
	rxrpc_propose_ack_client_tx_end,
	rxrpc_propose_ack_input_data,
	rxrpc_propose_ack_ping_for_lost_ack,
	rxrpc_propose_ack_ping_for_lost_reply,
	rxrpc_propose_ack_ping_for_params,
	rxrpc_propose_ack_processing_op,
	rxrpc_propose_ack_respond_to_ack,
	rxrpc_propose_ack_respond_to_ping,
	rxrpc_propose_ack_retry_tx,
	rxrpc_propose_ack_rotate_rx,
	rxrpc_propose_ack_terminal_ack,
};

enum rxrpc_propose_ack_outcome {
	rxrpc_propose_ack_subsume,
	rxrpc_propose_ack_update,
	rxrpc_propose_ack_use,
};

enum rxrpc_congest_change {
	rxrpc_cong_begin_retransmission,
	rxrpc_cong_cleared_nacks,
	rxrpc_cong_new_low_nack,
	rxrpc_cong_no_change,
	rxrpc_cong_progress,
	rxrpc_cong_retransmit_again,
	rxrpc_cong_rtt_window_end,
	rxrpc_cong_saw_nack,
};

#endif /* end __RXRPC_DECLARE_TRACE_ENUMS_ONCE_ONLY */

/*
 * Declare tracing information enums and their string mappings for display.
 */
#define rxrpc_skb_traces \
	EM(rxrpc_skb_rx_cleaned,		"Rx CLN") \
	EM(rxrpc_skb_rx_freed,			"Rx FRE") \
	EM(rxrpc_skb_rx_got,			"Rx GOT") \
	EM(rxrpc_skb_rx_lost,			"Rx *L*") \
	EM(rxrpc_skb_rx_purged,			"Rx PUR") \
	EM(rxrpc_skb_rx_received,		"Rx RCV") \
	EM(rxrpc_skb_rx_rotated,		"Rx ROT") \
	EM(rxrpc_skb_rx_seen,			"Rx SEE") \
	EM(rxrpc_skb_tx_cleaned,		"Tx CLN") \
	EM(rxrpc_skb_tx_freed,			"Tx FRE") \
	EM(rxrpc_skb_tx_got,			"Tx GOT") \
	EM(rxrpc_skb_tx_new,			"Tx NEW") \
	EM(rxrpc_skb_tx_rotated,		"Tx ROT") \
	E_(rxrpc_skb_tx_seen,			"Tx SEE")

#define rxrpc_conn_traces \
	EM(rxrpc_conn_got,			"GOT") \
	EM(rxrpc_conn_new_client,		"NWc") \
	EM(rxrpc_conn_new_service,		"NWs") \
	EM(rxrpc_conn_put_client,		"PTc") \
	EM(rxrpc_conn_put_service,		"PTs") \
	EM(rxrpc_conn_queued,			"QUE") \
	E_(rxrpc_conn_seen,			"SEE")

#define rxrpc_client_traces \
	EM(rxrpc_client_activate_chans,		"Activa") \
	EM(rxrpc_client_alloc,			"Alloc ") \
	EM(rxrpc_client_chan_activate,		"ChActv") \
	EM(rxrpc_client_chan_disconnect,	"ChDisc") \
	EM(rxrpc_client_chan_pass,		"ChPass") \
	EM(rxrpc_client_chan_unstarted,		"ChUnst") \
	EM(rxrpc_client_cleanup,		"Clean ") \
	EM(rxrpc_client_count,			"Count ") \
	EM(rxrpc_client_discard,		"Discar") \
	EM(rxrpc_client_duplicate,		"Duplic") \
	EM(rxrpc_client_exposed,		"Expose") \
	EM(rxrpc_client_replace,		"Replac") \
	EM(rxrpc_client_to_active,		"->Actv") \
	EM(rxrpc_client_to_culled,		"->Cull") \
	EM(rxrpc_client_to_idle,		"->Idle") \
	EM(rxrpc_client_to_inactive,		"->Inac") \
	EM(rxrpc_client_to_upgrade,		"->Upgd") \
	EM(rxrpc_client_to_waiting,		"->Wait") \
	E_(rxrpc_client_uncount,		"Uncoun")

#define rxrpc_conn_cache_states \
	EM(RXRPC_CONN_CLIENT_INACTIVE,		"Inac") \
	EM(RXRPC_CONN_CLIENT_WAITING,		"Wait") \
	EM(RXRPC_CONN_CLIENT_ACTIVE,		"Actv") \
	EM(RXRPC_CONN_CLIENT_CULLED,		"Cull") \
	E_(RXRPC_CONN_CLIENT_IDLE,		"Idle") \

#define rxrpc_call_traces \
	EM(rxrpc_call_connected,		"CON") \
	EM(rxrpc_call_error,			"*E*") \
	EM(rxrpc_call_got,			"GOT") \
	EM(rxrpc_call_got_kernel,		"Gke") \
	EM(rxrpc_call_got_userid,		"Gus") \
	EM(rxrpc_call_new_client,		"NWc") \
	EM(rxrpc_call_new_service,		"NWs") \
	EM(rxrpc_call_put,			"PUT") \
	EM(rxrpc_call_put_kernel,		"Pke") \
	EM(rxrpc_call_put_noqueue,		"PNQ") \
	EM(rxrpc_call_put_userid,		"Pus") \
	EM(rxrpc_call_queued,			"QUE") \
	EM(rxrpc_call_queued_ref,		"QUR") \
	EM(rxrpc_call_release,			"RLS") \
	E_(rxrpc_call_seen,			"SEE")

#define rxrpc_transmit_traces \
	EM(rxrpc_transmit_await_reply,		"AWR") \
	EM(rxrpc_transmit_end,			"END") \
	EM(rxrpc_transmit_queue,		"QUE") \
	EM(rxrpc_transmit_queue_last,		"QLS") \
	EM(rxrpc_transmit_rotate,		"ROT") \
	EM(rxrpc_transmit_rotate_last,		"RLS") \
	E_(rxrpc_transmit_wait,			"WAI")

#define rxrpc_receive_traces \
	EM(rxrpc_receive_end,			"END") \
	EM(rxrpc_receive_front,			"FRN") \
	EM(rxrpc_receive_incoming,		"INC") \
	EM(rxrpc_receive_queue,			"QUE") \
	EM(rxrpc_receive_queue_last,		"QLS") \
	E_(rxrpc_receive_rotate,		"ROT")

#define rxrpc_recvmsg_traces \
	EM(rxrpc_recvmsg_cont,			"CONT") \
	EM(rxrpc_recvmsg_data_return,		"DATA") \
	EM(rxrpc_recvmsg_dequeue,		"DEQU") \
	EM(rxrpc_recvmsg_enter,			"ENTR") \
	EM(rxrpc_recvmsg_full,			"FULL") \
	EM(rxrpc_recvmsg_hole,			"HOLE") \
	EM(rxrpc_recvmsg_next,			"NEXT") \
	EM(rxrpc_recvmsg_requeue,		"REQU") \
	EM(rxrpc_recvmsg_return,		"RETN") \
	EM(rxrpc_recvmsg_terminal,		"TERM") \
	EM(rxrpc_recvmsg_to_be_accepted,	"TBAC") \
	E_(rxrpc_recvmsg_wait,			"WAIT")

#define rxrpc_rtt_tx_traces \
	EM(rxrpc_rtt_tx_data,			"DATA") \
	E_(rxrpc_rtt_tx_ping,			"PING")

#define rxrpc_rtt_rx_traces \
	EM(rxrpc_rtt_rx_ping_response,		"PONG") \
	E_(rxrpc_rtt_rx_requested_ack,		"RACK")

#define rxrpc_timer_traces \
	EM(rxrpc_timer_begin,			"Begin ") \
	EM(rxrpc_timer_expired,			"*EXPR*") \
	EM(rxrpc_timer_init_for_reply,		"IniRpl") \
	EM(rxrpc_timer_init_for_send_reply,	"SndRpl") \
	EM(rxrpc_timer_set_for_ack,		"SetAck") \
	EM(rxrpc_timer_set_for_ping,		"SetPng") \
	EM(rxrpc_timer_set_for_resend,		"SetRTx") \
	E_(rxrpc_timer_set_for_send,		"SetTx ")

#define rxrpc_propose_ack_traces \
	EM(rxrpc_propose_ack_client_tx_end,	"ClTxEnd") \
	EM(rxrpc_propose_ack_input_data,	"DataIn ") \
	EM(rxrpc_propose_ack_ping_for_lost_ack,	"LostAck") \
	EM(rxrpc_propose_ack_ping_for_lost_reply, "LostRpl") \
	EM(rxrpc_propose_ack_ping_for_params,	"Params ") \
	EM(rxrpc_propose_ack_processing_op,	"ProcOp ") \
	EM(rxrpc_propose_ack_respond_to_ack,	"Rsp2Ack") \
	EM(rxrpc_propose_ack_respond_to_ping,	"Rsp2Png") \
	EM(rxrpc_propose_ack_retry_tx,		"RetryTx") \
	EM(rxrpc_propose_ack_rotate_rx,		"RxAck  ") \
	E_(rxrpc_propose_ack_terminal_ack,	"ClTerm ")

#define rxrpc_propose_ack_outcomes \
	EM(rxrpc_propose_ack_subsume,		" Subsume") \
	EM(rxrpc_propose_ack_update,		" Update") \
	E_(rxrpc_propose_ack_use,		"")

#define rxrpc_congest_modes \
	EM(RXRPC_CALL_CONGEST_AVOIDANCE,	"CongAvoid") \
	EM(RXRPC_CALL_FAST_RETRANSMIT,		"FastReTx ") \
	EM(RXRPC_CALL_PACKET_LOSS,		"PktLoss  ") \
	E_(RXRPC_CALL_SLOW_START,		"SlowStart")

#define rxrpc_congest_changes \
	EM(rxrpc_cong_begin_retransmission,	" Retrans") \
	EM(rxrpc_cong_cleared_nacks,		" Cleared") \
	EM(rxrpc_cong_new_low_nack,		" NewLowN") \
	EM(rxrpc_cong_no_change,		"") \
	EM(rxrpc_cong_progress,			" Progres") \
	EM(rxrpc_cong_retransmit_again,		" ReTxAgn") \
	EM(rxrpc_cong_rtt_window_end,		" RttWinE") \
	E_(rxrpc_cong_saw_nack,			" SawNack")

#define rxrpc_pkts \
	EM(0,					"?00") \
	EM(RXRPC_PACKET_TYPE_DATA,		"DATA") \
	EM(RXRPC_PACKET_TYPE_ACK,		"ACK") \
	EM(RXRPC_PACKET_TYPE_BUSY,		"BUSY") \
	EM(RXRPC_PACKET_TYPE_ABORT,		"ABORT") \
	EM(RXRPC_PACKET_TYPE_ACKALL,		"ACKALL") \
	EM(RXRPC_PACKET_TYPE_CHALLENGE,		"CHALL") \
	EM(RXRPC_PACKET_TYPE_RESPONSE,		"RESP") \
	EM(RXRPC_PACKET_TYPE_DEBUG,		"DEBUG") \
	EM(9,					"?09") \
	EM(10,					"?10") \
	EM(11,					"?11") \
	EM(12,					"?12") \
	EM(RXRPC_PACKET_TYPE_VERSION,		"VERSION") \
	EM(14,					"?14") \
	E_(15,					"?15")

#define rxrpc_ack_names \
	EM(0,					"-0-") \
	EM(RXRPC_ACK_REQUESTED,			"REQ") \
	EM(RXRPC_ACK_DUPLICATE,			"DUP") \
	EM(RXRPC_ACK_OUT_OF_SEQUENCE,		"OOS") \
	EM(RXRPC_ACK_EXCEEDS_WINDOW,		"WIN") \
	EM(RXRPC_ACK_NOSPACE,			"MEM") \
	EM(RXRPC_ACK_PING,			"PNG") \
	EM(RXRPC_ACK_PING_RESPONSE,		"PNR") \
	EM(RXRPC_ACK_DELAY,			"DLY") \
	EM(RXRPC_ACK_IDLE,			"IDL") \
	E_(RXRPC_ACK__INVALID,			"-?-")

/*
 * Export enum symbols via userspace.
 */
#undef EM
#undef E_
#define EM(a, b) TRACE_DEFINE_ENUM(a);
#define E_(a, b) TRACE_DEFINE_ENUM(a);

rxrpc_skb_traces;
rxrpc_conn_traces;
rxrpc_client_traces;
rxrpc_call_traces;
rxrpc_transmit_traces;
rxrpc_receive_traces;
rxrpc_recvmsg_traces;
rxrpc_rtt_tx_traces;
rxrpc_rtt_rx_traces;
rxrpc_timer_traces;
rxrpc_propose_ack_traces;
rxrpc_propose_ack_outcomes;
rxrpc_congest_changes;

/*
 * Now redefine the EM() and E_() macros to map the enums to the strings that
 * will be printed in the output.
 */
#undef EM
#undef E_
#define EM(a, b)	{ a, b },
#define E_(a, b)	{ a, b }

TRACE_EVENT(rxrpc_conn,
	    TP_PROTO(struct rxrpc_connection *conn, enum rxrpc_conn_trace op,
		     int usage, const void *where),

	    TP_ARGS(conn, op, usage, where),

	    TP_STRUCT__entry(
		    __field(struct rxrpc_connection *,	conn		)
		    __field(int,			op		)
		    __field(int,			usage		)
		    __field(const void *,		where		)
			     ),

	    TP_fast_assign(
		    __entry->conn = conn;
		    __entry->op = op;
		    __entry->usage = usage;
		    __entry->where = where;
			   ),

	    TP_printk("C=%p %s u=%d sp=%pSR",
		      __entry->conn,
		      __print_symbolic(__entry->op, rxrpc_conn_traces),
		      __entry->usage,
		      __entry->where)
	    );

TRACE_EVENT(rxrpc_client,
	    TP_PROTO(struct rxrpc_connection *conn, int channel,
		     enum rxrpc_client_trace op),

	    TP_ARGS(conn, channel, op),

	    TP_STRUCT__entry(
		    __field(struct rxrpc_connection *,	conn		)
		    __field(u32,			cid		)
		    __field(int,			channel		)
		    __field(int,			usage		)
		    __field(enum rxrpc_client_trace,	op		)
		    __field(enum rxrpc_conn_cache_state, cs		)
			     ),

	    TP_fast_assign(
		    __entry->conn = conn;
		    __entry->channel = channel;
		    __entry->usage = atomic_read(&conn->usage);
		    __entry->op = op;
		    __entry->cid = conn->proto.cid;
		    __entry->cs = conn->cache_state;
			   ),

	    TP_printk("C=%p h=%2d %s %s i=%08x u=%d",
		      __entry->conn,
		      __entry->channel,
		      __print_symbolic(__entry->op, rxrpc_client_traces),
		      __print_symbolic(__entry->cs, rxrpc_conn_cache_states),
		      __entry->cid,
		      __entry->usage)
	    );

TRACE_EVENT(rxrpc_call,
	    TP_PROTO(struct rxrpc_call *call, enum rxrpc_call_trace op,
		     int usage, const void *where, const void *aux),

	    TP_ARGS(call, op, usage, where, aux),

	    TP_STRUCT__entry(
		    __field(struct rxrpc_call *,	call		)
		    __field(int,			op		)
		    __field(int,			usage		)
		    __field(const void *,		where		)
		    __field(const void *,		aux		)
			     ),

	    TP_fast_assign(
		    __entry->call = call;
		    __entry->op = op;
		    __entry->usage = usage;
		    __entry->where = where;
		    __entry->aux = aux;
			   ),

	    TP_printk("c=%p %s u=%d sp=%pSR a=%p",
		      __entry->call,
		      __print_symbolic(__entry->op, rxrpc_call_traces),
		      __entry->usage,
		      __entry->where,
		      __entry->aux)
	    );

TRACE_EVENT(rxrpc_skb,
	    TP_PROTO(struct sk_buff *skb, enum rxrpc_skb_trace op,
		     int usage, int mod_count, const void *where),

	    TP_ARGS(skb, op, usage, mod_count, where),

	    TP_STRUCT__entry(
		    __field(struct sk_buff *,		skb		)
		    __field(enum rxrpc_skb_trace,	op		)
		    __field(int,			usage		)
		    __field(int,			mod_count	)
		    __field(const void *,		where		)
			     ),

	    TP_fast_assign(
		    __entry->skb = skb;
		    __entry->op = op;
		    __entry->usage = usage;
		    __entry->mod_count = mod_count;
		    __entry->where = where;
			   ),

	    TP_printk("s=%p %s u=%d m=%d p=%pSR",
		      __entry->skb,
		      __print_symbolic(__entry->op, rxrpc_skb_traces),
		      __entry->usage,
		      __entry->mod_count,
		      __entry->where)
	    );

TRACE_EVENT(rxrpc_rx_packet,
	    TP_PROTO(struct rxrpc_skb_priv *sp),

	    TP_ARGS(sp),

	    TP_STRUCT__entry(
		    __field_struct(struct rxrpc_host_header,	hdr		)
			     ),

	    TP_fast_assign(
		    memcpy(&__entry->hdr, &sp->hdr, sizeof(__entry->hdr));
			   ),

	    TP_printk("%08x:%08x:%08x:%04x %08x %08x %02x %02x %s",
		      __entry->hdr.epoch, __entry->hdr.cid,
		      __entry->hdr.callNumber, __entry->hdr.serviceId,
		      __entry->hdr.serial, __entry->hdr.seq,
		      __entry->hdr.type, __entry->hdr.flags,
		      __entry->hdr.type <= 15 ?
		      __print_symbolic(__entry->hdr.type, rxrpc_pkts) : "?UNK")
	    );

TRACE_EVENT(rxrpc_rx_done,
	    TP_PROTO(int result, int abort_code),

	    TP_ARGS(result, abort_code),

	    TP_STRUCT__entry(
		    __field(int,			result		)
		    __field(int,			abort_code	)
			     ),

	    TP_fast_assign(
		    __entry->result = result;
		    __entry->abort_code = abort_code;
			   ),

	    TP_printk("r=%d a=%d", __entry->result, __entry->abort_code)
	    );

TRACE_EVENT(rxrpc_abort,
	    TP_PROTO(const char *why, u32 cid, u32 call_id, rxrpc_seq_t seq,
		     int abort_code, int error),

	    TP_ARGS(why, cid, call_id, seq, abort_code, error),

	    TP_STRUCT__entry(
		    __array(char,			why, 4		)
		    __field(u32,			cid		)
		    __field(u32,			call_id		)
		    __field(rxrpc_seq_t,		seq		)
		    __field(int,			abort_code	)
		    __field(int,			error		)
			     ),

	    TP_fast_assign(
		    memcpy(__entry->why, why, 4);
		    __entry->cid = cid;
		    __entry->call_id = call_id;
		    __entry->abort_code = abort_code;
		    __entry->error = error;
		    __entry->seq = seq;
			   ),

	    TP_printk("%08x:%08x s=%u a=%d e=%d %s",
		      __entry->cid, __entry->call_id, __entry->seq,
		      __entry->abort_code, __entry->error, __entry->why)
	    );

TRACE_EVENT(rxrpc_transmit,
	    TP_PROTO(struct rxrpc_call *call, enum rxrpc_transmit_trace why),

	    TP_ARGS(call, why),

	    TP_STRUCT__entry(
		    __field(struct rxrpc_call *,	call		)
		    __field(enum rxrpc_transmit_trace,	why		)
		    __field(rxrpc_seq_t,		tx_hard_ack	)
		    __field(rxrpc_seq_t,		tx_top		)
		    __field(int,			tx_winsize	)
			     ),

	    TP_fast_assign(
		    __entry->call = call;
		    __entry->why = why;
		    __entry->tx_hard_ack = call->tx_hard_ack;
		    __entry->tx_top = call->tx_top;
		    __entry->tx_winsize = call->tx_winsize;
			   ),

	    TP_printk("c=%p %s f=%08x n=%u/%u",
		      __entry->call,
		      __print_symbolic(__entry->why, rxrpc_transmit_traces),
		      __entry->tx_hard_ack + 1,
		      __entry->tx_top - __entry->tx_hard_ack,
		      __entry->tx_winsize)
	    );

TRACE_EVENT(rxrpc_rx_data,
	    TP_PROTO(struct rxrpc_call *call, rxrpc_seq_t seq,
		     rxrpc_serial_t serial, u8 flags, u8 anno),

	    TP_ARGS(call, seq, serial, flags, anno),

	    TP_STRUCT__entry(
		    __field(struct rxrpc_call *,	call		)
		    __field(rxrpc_seq_t,		seq		)
		    __field(rxrpc_serial_t,		serial		)
		    __field(u8,				flags		)
		    __field(u8,				anno		)
			     ),

	    TP_fast_assign(
		    __entry->call = call;
		    __entry->seq = seq;
		    __entry->serial = serial;
		    __entry->flags = flags;
		    __entry->anno = anno;
			   ),

	    TP_printk("c=%p DATA %08x q=%08x fl=%02x a=%02x",
		      __entry->call,
		      __entry->serial,
		      __entry->seq,
		      __entry->flags,
		      __entry->anno)
	    );

TRACE_EVENT(rxrpc_rx_ack,
	    TP_PROTO(struct rxrpc_call *call,
		     rxrpc_serial_t serial, rxrpc_serial_t ack_serial,
		     rxrpc_seq_t first, rxrpc_seq_t prev, u8 reason, u8 n_acks),

	    TP_ARGS(call, serial, ack_serial, first, prev, reason, n_acks),

	    TP_STRUCT__entry(
		    __field(struct rxrpc_call *,	call		)
		    __field(rxrpc_serial_t,		serial		)
		    __field(rxrpc_serial_t,		ack_serial	)
		    __field(rxrpc_seq_t,		first		)
		    __field(rxrpc_seq_t,		prev		)
		    __field(u8,				reason		)
		    __field(u8,				n_acks		)
			     ),

	    TP_fast_assign(
		    __entry->call = call;
		    __entry->serial = serial;
		    __entry->ack_serial = ack_serial;
		    __entry->first = first;
		    __entry->prev = prev;
		    __entry->reason = reason;
		    __entry->n_acks = n_acks;
			   ),

	    TP_printk("c=%p %08x %s r=%08x f=%08x p=%08x n=%u",
		      __entry->call,
		      __entry->serial,
		      __print_symbolic(__entry->reason, rxrpc_ack_names),
		      __entry->ack_serial,
		      __entry->first,
		      __entry->prev,
		      __entry->n_acks)
	    );

TRACE_EVENT(rxrpc_rx_abort,
	    TP_PROTO(struct rxrpc_call *call, rxrpc_serial_t serial,
		     u32 abort_code),

	    TP_ARGS(call, serial, abort_code),

	    TP_STRUCT__entry(
		    __field(struct rxrpc_call *,	call		)
		    __field(rxrpc_serial_t,		serial		)
		    __field(u32,			abort_code	)
			     ),

	    TP_fast_assign(
		    __entry->call = call;
		    __entry->serial = serial;
		    __entry->abort_code = abort_code;
			   ),

	    TP_printk("c=%p ABORT %08x ac=%d",
		      __entry->call,
		      __entry->serial,
		      __entry->abort_code)
	    );

TRACE_EVENT(rxrpc_rx_rwind_change,
	    TP_PROTO(struct rxrpc_call *call, rxrpc_serial_t serial,
		     u32 rwind, bool wake),

	    TP_ARGS(call, serial, rwind, wake),

	    TP_STRUCT__entry(
		    __field(struct rxrpc_call *,	call		)
		    __field(rxrpc_serial_t,		serial		)
		    __field(u32,			rwind		)
		    __field(bool,			wake		)
			     ),

	    TP_fast_assign(
		    __entry->call = call;
		    __entry->serial = serial;
		    __entry->rwind = rwind;
		    __entry->wake = wake;
			   ),

	    TP_printk("c=%p %08x rw=%u%s",
		      __entry->call,
		      __entry->serial,
		      __entry->rwind,
		      __entry->wake ? " wake" : "")
	    );

TRACE_EVENT(rxrpc_tx_data,
	    TP_PROTO(struct rxrpc_call *call, rxrpc_seq_t seq,
		     rxrpc_serial_t serial, u8 flags, bool retrans, bool lose),

	    TP_ARGS(call, seq, serial, flags, retrans, lose),

	    TP_STRUCT__entry(
		    __field(struct rxrpc_call *,	call		)
		    __field(rxrpc_seq_t,		seq		)
		    __field(rxrpc_serial_t,		serial		)
		    __field(u8,				flags		)
		    __field(bool,			retrans		)
		    __field(bool,			lose		)
			     ),

	    TP_fast_assign(
		    __entry->call = call;
		    __entry->seq = seq;
		    __entry->serial = serial;
		    __entry->flags = flags;
		    __entry->retrans = retrans;
		    __entry->lose = lose;
			   ),

	    TP_printk("c=%p DATA %08x q=%08x fl=%02x%s%s",
		      __entry->call,
		      __entry->serial,
		      __entry->seq,
		      __entry->flags,
		      __entry->retrans ? " *RETRANS*" : "",
		      __entry->lose ? " *LOSE*" : "")
	    );

TRACE_EVENT(rxrpc_tx_ack,
	    TP_PROTO(struct rxrpc_call *call, rxrpc_serial_t serial,
		     rxrpc_seq_t ack_first, rxrpc_serial_t ack_serial,
		     u8 reason, u8 n_acks),

	    TP_ARGS(call, serial, ack_first, ack_serial, reason, n_acks),

	    TP_STRUCT__entry(
		    __field(struct rxrpc_call *,	call		)
		    __field(rxrpc_serial_t,		serial		)
		    __field(rxrpc_seq_t,		ack_first	)
		    __field(rxrpc_serial_t,		ack_serial	)
		    __field(u8,				reason		)
		    __field(u8,				n_acks		)
			     ),

	    TP_fast_assign(
		    __entry->call = call;
		    __entry->serial = serial;
		    __entry->ack_first = ack_first;
		    __entry->ack_serial = ack_serial;
		    __entry->reason = reason;
		    __entry->n_acks = n_acks;
			   ),

	    TP_printk(" c=%p ACK  %08x %s f=%08x r=%08x n=%u",
		      __entry->call,
		      __entry->serial,
		      __print_symbolic(__entry->reason, rxrpc_ack_names),
		      __entry->ack_first,
		      __entry->ack_serial,
		      __entry->n_acks)
	    );

TRACE_EVENT(rxrpc_receive,
	    TP_PROTO(struct rxrpc_call *call, enum rxrpc_receive_trace why,
		     rxrpc_serial_t serial, rxrpc_seq_t seq),

	    TP_ARGS(call, why, serial, seq),

	    TP_STRUCT__entry(
		    __field(struct rxrpc_call *,	call		)
		    __field(enum rxrpc_receive_trace,	why		)
		    __field(rxrpc_serial_t,		serial		)
		    __field(rxrpc_seq_t,		seq		)
		    __field(rxrpc_seq_t,		hard_ack	)
		    __field(rxrpc_seq_t,		top		)
			     ),

	    TP_fast_assign(
		    __entry->call = call;
		    __entry->why = why;
		    __entry->serial = serial;
		    __entry->seq = seq;
		    __entry->hard_ack = call->rx_hard_ack;
		    __entry->top = call->rx_top;
			   ),

	    TP_printk("c=%p %s r=%08x q=%08x w=%08x-%08x",
		      __entry->call,
		      __print_symbolic(__entry->why, rxrpc_receive_traces),
		      __entry->serial,
		      __entry->seq,
		      __entry->hard_ack,
		      __entry->top)
	    );

TRACE_EVENT(rxrpc_recvmsg,
	    TP_PROTO(struct rxrpc_call *call, enum rxrpc_recvmsg_trace why,
		     rxrpc_seq_t seq, unsigned int offset, unsigned int len,
		     int ret),

	    TP_ARGS(call, why, seq, offset, len, ret),

	    TP_STRUCT__entry(
		    __field(struct rxrpc_call *,	call		)
		    __field(enum rxrpc_recvmsg_trace,	why		)
		    __field(rxrpc_seq_t,		seq		)
		    __field(unsigned int,		offset		)
		    __field(unsigned int,		len		)
		    __field(int,			ret		)
			     ),

	    TP_fast_assign(
		    __entry->call = call;
		    __entry->why = why;
		    __entry->seq = seq;
		    __entry->offset = offset;
		    __entry->len = len;
		    __entry->ret = ret;
			   ),

	    TP_printk("c=%p %s q=%08x o=%u l=%u ret=%d",
		      __entry->call,
		      __print_symbolic(__entry->why, rxrpc_recvmsg_traces),
		      __entry->seq,
		      __entry->offset,
		      __entry->len,
		      __entry->ret)
	    );

TRACE_EVENT(rxrpc_rtt_tx,
	    TP_PROTO(struct rxrpc_call *call, enum rxrpc_rtt_tx_trace why,
		     rxrpc_serial_t send_serial),

	    TP_ARGS(call, why, send_serial),

	    TP_STRUCT__entry(
		    __field(struct rxrpc_call *,	call		)
		    __field(enum rxrpc_rtt_tx_trace,	why		)
		    __field(rxrpc_serial_t,		send_serial	)
			     ),

	    TP_fast_assign(
		    __entry->call = call;
		    __entry->why = why;
		    __entry->send_serial = send_serial;
			   ),

	    TP_printk("c=%p %s sr=%08x",
		      __entry->call,
		      __print_symbolic(__entry->why, rxrpc_rtt_tx_traces),
		      __entry->send_serial)
	    );

TRACE_EVENT(rxrpc_rtt_rx,
	    TP_PROTO(struct rxrpc_call *call, enum rxrpc_rtt_rx_trace why,
		     rxrpc_serial_t send_serial, rxrpc_serial_t resp_serial,
		     s64 rtt, u8 nr, s64 avg),

	    TP_ARGS(call, why, send_serial, resp_serial, rtt, nr, avg),

	    TP_STRUCT__entry(
		    __field(struct rxrpc_call *,	call		)
		    __field(enum rxrpc_rtt_rx_trace,	why		)
		    __field(u8,				nr		)
		    __field(rxrpc_serial_t,		send_serial	)
		    __field(rxrpc_serial_t,		resp_serial	)
		    __field(s64,			rtt		)
		    __field(u64,			avg		)
			     ),

	    TP_fast_assign(
		    __entry->call = call;
		    __entry->why = why;
		    __entry->send_serial = send_serial;
		    __entry->resp_serial = resp_serial;
		    __entry->rtt = rtt;
		    __entry->nr = nr;
		    __entry->avg = avg;
			   ),

	    TP_printk("c=%p %s sr=%08x rr=%08x rtt=%lld nr=%u avg=%lld",
		      __entry->call,
		      __print_symbolic(__entry->why, rxrpc_rtt_rx_traces),
		      __entry->send_serial,
		      __entry->resp_serial,
		      __entry->rtt,
		      __entry->nr,
		      __entry->avg)
	    );

TRACE_EVENT(rxrpc_timer,
	    TP_PROTO(struct rxrpc_call *call, enum rxrpc_timer_trace why,
		     ktime_t now, unsigned long now_j),

	    TP_ARGS(call, why, now, now_j),

	    TP_STRUCT__entry(
		    __field(struct rxrpc_call *,		call		)
		    __field(enum rxrpc_timer_trace,		why		)
		    __field_struct(ktime_t,			now		)
		    __field_struct(ktime_t,			expire_at	)
		    __field_struct(ktime_t,			ack_at		)
		    __field_struct(ktime_t,			resend_at	)
		    __field(unsigned long,			now_j		)
		    __field(unsigned long,			timer		)
			     ),

	    TP_fast_assign(
		    __entry->call	= call;
		    __entry->why	= why;
		    __entry->now	= now;
		    __entry->expire_at	= call->expire_at;
		    __entry->ack_at	= call->ack_at;
		    __entry->resend_at	= call->resend_at;
		    __entry->now_j	= now_j;
		    __entry->timer	= call->timer.expires;
			   ),

	    TP_printk("c=%p %s x=%lld a=%lld r=%lld t=%ld",
		      __entry->call,
		      __print_symbolic(__entry->why, rxrpc_timer_traces),
		      ktime_to_ns(ktime_sub(__entry->expire_at, __entry->now)),
		      ktime_to_ns(ktime_sub(__entry->ack_at, __entry->now)),
		      ktime_to_ns(ktime_sub(__entry->resend_at, __entry->now)),
		      __entry->timer - __entry->now_j)
	    );

TRACE_EVENT(rxrpc_rx_lose,
	    TP_PROTO(struct rxrpc_skb_priv *sp),

	    TP_ARGS(sp),

	    TP_STRUCT__entry(
		    __field_struct(struct rxrpc_host_header,	hdr		)
			     ),

	    TP_fast_assign(
		    memcpy(&__entry->hdr, &sp->hdr, sizeof(__entry->hdr));
			   ),

	    TP_printk("%08x:%08x:%08x:%04x %08x %08x %02x %02x %s *LOSE*",
		      __entry->hdr.epoch, __entry->hdr.cid,
		      __entry->hdr.callNumber, __entry->hdr.serviceId,
		      __entry->hdr.serial, __entry->hdr.seq,
		      __entry->hdr.type, __entry->hdr.flags,
		      __entry->hdr.type <= 15 ?
		      __print_symbolic(__entry->hdr.type, rxrpc_pkts) : "?UNK")
	    );

TRACE_EVENT(rxrpc_propose_ack,
	    TP_PROTO(struct rxrpc_call *call, enum rxrpc_propose_ack_trace why,
		     u8 ack_reason, rxrpc_serial_t serial, bool immediate,
		     bool background, enum rxrpc_propose_ack_outcome outcome),

	    TP_ARGS(call, why, ack_reason, serial, immediate, background,
		    outcome),

	    TP_STRUCT__entry(
		    __field(struct rxrpc_call *,		call		)
		    __field(enum rxrpc_propose_ack_trace,	why		)
		    __field(rxrpc_serial_t,			serial		)
		    __field(u8,					ack_reason	)
		    __field(bool,				immediate	)
		    __field(bool,				background	)
		    __field(enum rxrpc_propose_ack_outcome,	outcome		)
			     ),

	    TP_fast_assign(
		    __entry->call	= call;
		    __entry->why	= why;
		    __entry->serial	= serial;
		    __entry->ack_reason	= ack_reason;
		    __entry->immediate	= immediate;
		    __entry->background	= background;
		    __entry->outcome	= outcome;
			   ),

	    TP_printk("c=%p %s %s r=%08x i=%u b=%u%s",
		      __entry->call,
		      __print_symbolic(__entry->why, rxrpc_propose_ack_traces),
		      __print_symbolic(__entry->ack_reason, rxrpc_ack_names),
		      __entry->serial,
		      __entry->immediate,
		      __entry->background,
		      __print_symbolic(__entry->outcome, rxrpc_propose_ack_outcomes))
	    );

TRACE_EVENT(rxrpc_retransmit,
	    TP_PROTO(struct rxrpc_call *call, rxrpc_seq_t seq, u8 annotation,
		     s64 expiry),

	    TP_ARGS(call, seq, annotation, expiry),

	    TP_STRUCT__entry(
		    __field(struct rxrpc_call *,	call		)
		    __field(rxrpc_seq_t,		seq		)
		    __field(u8,				annotation	)
		    __field(s64,			expiry		)
			     ),

	    TP_fast_assign(
		    __entry->call = call;
		    __entry->seq = seq;
		    __entry->annotation = annotation;
		    __entry->expiry = expiry;
			   ),

	    TP_printk("c=%p q=%x a=%02x xp=%lld",
		      __entry->call,
		      __entry->seq,
		      __entry->annotation,
		      __entry->expiry)
	    );

TRACE_EVENT(rxrpc_congest,
	    TP_PROTO(struct rxrpc_call *call, struct rxrpc_ack_summary *summary,
		     rxrpc_serial_t ack_serial, enum rxrpc_congest_change change),

	    TP_ARGS(call, summary, ack_serial, change),

	    TP_STRUCT__entry(
		    __field(struct rxrpc_call *,		call		)
		    __field(enum rxrpc_congest_change,		change		)
		    __field(rxrpc_seq_t,			hard_ack	)
		    __field(rxrpc_seq_t,			top		)
		    __field(rxrpc_seq_t,			lowest_nak	)
		    __field(rxrpc_serial_t,			ack_serial	)
		    __field_struct(struct rxrpc_ack_summary,	sum		)
			     ),

	    TP_fast_assign(
		    __entry->call	= call;
		    __entry->change	= change;
		    __entry->hard_ack	= call->tx_hard_ack;
		    __entry->top	= call->tx_top;
		    __entry->lowest_nak	= call->acks_lowest_nak;
		    __entry->ack_serial	= ack_serial;
		    memcpy(&__entry->sum, summary, sizeof(__entry->sum));
			   ),

	    TP_printk("c=%p %08x %s %08x %s cw=%u ss=%u nr=%u,%u nw=%u,%u r=%u b=%u u=%u d=%u l=%x%s%s%s",
		      __entry->call,
		      __entry->ack_serial,
		      __print_symbolic(__entry->sum.ack_reason, rxrpc_ack_names),
		      __entry->hard_ack,
		      __print_symbolic(__entry->sum.mode, rxrpc_congest_modes),
		      __entry->sum.cwnd,
		      __entry->sum.ssthresh,
		      __entry->sum.nr_acks, __entry->sum.nr_nacks,
		      __entry->sum.nr_new_acks, __entry->sum.nr_new_nacks,
		      __entry->sum.nr_rot_new_acks,
		      __entry->top - __entry->hard_ack,
		      __entry->sum.cumulative_acks,
		      __entry->sum.dup_acks,
		      __entry->lowest_nak, __entry->sum.new_low_nack ? "!" : "",
		      __print_symbolic(__entry->change, rxrpc_congest_changes),
		      __entry->sum.retrans_timeo ? " rTxTo" : "")
	    );

TRACE_EVENT(rxrpc_disconnect_call,
	    TP_PROTO(struct rxrpc_call *call),

	    TP_ARGS(call),

	    TP_STRUCT__entry(
		    __field(struct rxrpc_call *,	call		)
		    __field(u32,			abort_code	)
			     ),

	    TP_fast_assign(
		    __entry->call = call;
		    __entry->abort_code = call->abort_code;
			   ),

	    TP_printk("c=%p ab=%08x",
		      __entry->call,
		      __entry->abort_code)
	    );

TRACE_EVENT(rxrpc_improper_term,
	    TP_PROTO(struct rxrpc_call *call),

	    TP_ARGS(call),

	    TP_STRUCT__entry(
		    __field(struct rxrpc_call *,	call		)
		    __field(u32,			abort_code	)
			     ),

	    TP_fast_assign(
		    __entry->call = call;
		    __entry->abort_code = call->abort_code;
			   ),

	    TP_printk("c=%p ab=%08x",
		      __entry->call,
		      __entry->abort_code)
	    );

<<<<<<< HEAD
=======
TRACE_EVENT(rxrpc_rx_eproto,
	    TP_PROTO(struct rxrpc_call *call, rxrpc_serial_t serial,
		     const char *why),

	    TP_ARGS(call, serial, why),

	    TP_STRUCT__entry(
		    __field(struct rxrpc_call *,	call		)
		    __field(rxrpc_serial_t,		serial		)
		    __field(const char *,		why		)
			     ),

	    TP_fast_assign(
		    __entry->call = call;
		    __entry->serial = serial;
		    __entry->why = why;
			   ),

	    TP_printk("c=%p EPROTO %08x %s",
		      __entry->call,
		      __entry->serial,
		      __entry->why)
	    );

TRACE_EVENT(rxrpc_connect_call,
	    TP_PROTO(struct rxrpc_call *call),

	    TP_ARGS(call),

	    TP_STRUCT__entry(
		    __field(struct rxrpc_call *,	call		)
		    __field(unsigned long,		user_call_ID	)
		    __field(u32,			cid		)
		    __field(u32,			call_id		)
			     ),

	    TP_fast_assign(
		    __entry->call = call;
		    __entry->user_call_ID = call->user_call_ID;
		    __entry->cid = call->cid;
		    __entry->call_id = call->call_id;
			   ),

	    TP_printk("c=%p u=%p %08x:%08x",
		      __entry->call,
		      (void *)__entry->user_call_ID,
		      __entry->cid,
		      __entry->call_id)
	    );

>>>>>>> 2ac97f0f
#endif /* _TRACE_RXRPC_H */

/* This part must be outside protection */
#include <trace/define_trace.h><|MERGE_RESOLUTION|>--- conflicted
+++ resolved
@@ -1138,8 +1138,6 @@
 		      __entry->abort_code)
 	    );
 
-<<<<<<< HEAD
-=======
 TRACE_EVENT(rxrpc_rx_eproto,
 	    TP_PROTO(struct rxrpc_call *call, rxrpc_serial_t serial,
 		     const char *why),
@@ -1190,7 +1188,6 @@
 		      __entry->call_id)
 	    );
 
->>>>>>> 2ac97f0f
 #endif /* _TRACE_RXRPC_H */
 
 /* This part must be outside protection */
