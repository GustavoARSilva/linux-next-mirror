--- conflicted
+++ resolved
@@ -777,7 +777,6 @@
 			status = "disabled";
 		};
 
-<<<<<<< HEAD
 		usbphyc: usbphyc@5a006000 {
 			#address-cells = <1>;
 			#size-cells = <0>;
@@ -796,13 +795,13 @@
 				#phy-cells = <1>;
 				reg = <1>;
 			};
-=======
+		};
+
 		exti: interrupt-controller@5000d000 {
 			compatible = "st,stm32mp1-exti", "syscon";
 			interrupt-controller;
 			#interrupt-cells = <2>;
 			reg = <0x5000d000 0x400>;
->>>>>>> 32dab4a9
 		};
 
 		usart1: serial@5c000000 {
