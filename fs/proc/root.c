// SPDX-License-Identifier: GPL-2.0
/*
 *  linux/fs/proc/root.c
 *
 *  Copyright (C) 1991, 1992 Linus Torvalds
 *
 *  proc root directory handling functions
 */

#include <linux/uaccess.h>

#include <linux/errno.h>
#include <linux/time.h>
#include <linux/proc_fs.h>
#include <linux/stat.h>
#include <linux/init.h>
#include <linux/sched.h>
#include <linux/sched/stat.h>
#include <linux/module.h>
#include <linux/bitops.h>
#include <linux/user_namespace.h>
#include <linux/fs_context.h>
#include <linux/mount.h>
#include <linux/pid_namespace.h>
#include <linux/parser.h>
#include <linux/cred.h>
#include <linux/magic.h>
#include <linux/slab.h>

#include "internal.h"

struct proc_fs_context {
	struct pid_namespace	*pid_ns;
	unsigned long		mask;
	int			hidepid;
	int			gid;
};

enum {
	Opt_gid, Opt_hidepid, Opt_err,
};

static const match_table_t tokens = {
	{Opt_hidepid, "hidepid=%u"},
	{Opt_gid, "gid=%u"},
	{Opt_err, NULL},
};

<<<<<<< HEAD
static int proc_parse_option(struct fs_context *fc, char *opt, size_t len)
=======
int proc_parse_options(char *options, struct proc_mount_options *opts)
>>>>>>> 04035aa3
{
	struct proc_fs_context *ctx = fc->fs_private;
	substring_t args[MAX_OPT_ARGS];
<<<<<<< HEAD
	int token;
	
	args[0].to = args[0].from = NULL;
	token = match_token(opt, tokens, args);
	switch (token) {
	case Opt_gid:
		if (match_int(&args[0], &ctx->gid))
			return -EINVAL;
		break;

	case Opt_hidepid:
		if (match_int(&args[0], &ctx->hidepid))
			return -EINVAL;
		if (ctx->hidepid < HIDEPID_OFF ||
		    ctx->hidepid > HIDEPID_INVISIBLE) {
			pr_err("proc: hidepid value must be between 0 and 2.\n");
=======
	int option;

	if (!options)
		return 0;

	while ((p = strsep(&options, ",")) != NULL) {
		int token;
		if (!*p)
			continue;

		args[0].to = args[0].from = NULL;
		token = match_token(p, tokens, args);
		switch (token) {
		case Opt_gid:
			if (match_int(&args[0], &option))
				return -EINVAL;
			opts->pid_gid = make_kgid(current_user_ns(), option);
			break;
		case Opt_hidepid:
			if (match_int(&args[0], &option))
				return -EINVAL;
			if (option < HIDEPID_OFF ||
			    option > HIDEPID_INVISIBLE) {
				pr_err("proc: hidepid value must be between 0 and 2.\n");
				return -EINVAL;
			}
			opts->hide_pid = option;
			break;
		default:
			pr_err("proc: unrecognized mount option \"%s\" "
			       "or missing value\n", p);
>>>>>>> 04035aa3
			return -EINVAL;
		}
		break;

	default:
		pr_err("proc: unrecognized mount option \"%s\" or missing value\n",
		       opt);
		return -EINVAL;
	}

<<<<<<< HEAD
	ctx->mask |= 1 << token;
	return 0;
}

static void proc_set_options(struct super_block *s,
			     struct fs_context *fc,
			     struct pid_namespace *pid_ns,
			     struct user_namespace *user_ns)
{
	struct proc_fs_context *ctx = fc->fs_private;

	if (ctx->mask & (1 << Opt_gid))
		pid_ns->pid_gid = make_kgid(user_ns, ctx->gid);
	if (ctx->mask & (1 << Opt_hidepid))
		pid_ns->hide_pid = ctx->hidepid;
=======
	return 0;
>>>>>>> 04035aa3
}

static int proc_fill_super(struct super_block *s, struct fs_context *fc)
{
	struct pid_namespace *pid_ns = get_pid_ns(s->s_fs_info);
	struct inode *root_inode;
	int ret;

	proc_set_options(s, fc, pid_ns, current_user_ns());

	/* User space would break if executables or devices appear on proc */
	s->s_iflags |= SB_I_USERNS_VISIBLE | SB_I_NOEXEC | SB_I_NODEV;
	s->s_flags |= SB_NODIRATIME | SB_NOSUID | SB_NOEXEC;
	s->s_blocksize = 1024;
	s->s_blocksize_bits = 10;
	s->s_magic = PROC_SUPER_MAGIC;
	s->s_op = &proc_sops;
	s->s_time_gran = 1;

	/*
	 * procfs isn't actually a stacking filesystem; however, there is
	 * too much magic going on inside it to permit stacking things on
	 * top of it
	 */
	s->s_stack_depth = FILESYSTEM_MAX_STACK_DEPTH;

	pde_get(&proc_root);
	root_inode = proc_get_inode(s, &proc_root);
	if (!root_inode) {
		pr_err("proc_fill_super: get root inode failed\n");
		return -ENOMEM;
	}

	s->s_root = d_make_root(root_inode);
	if (!s->s_root) {
		pr_err("proc_fill_super: allocate dentry failed\n");
		return -ENOMEM;
	}

	ret = proc_setup_self(s);
	if (ret) {
		return ret;
	}
	return proc_setup_thread_self(s);
}

int proc_reconfigure(struct super_block *sb, struct fs_context *fc)
{
	struct pid_namespace *pid = sb->s_fs_info;
	struct proc_mount_options opts = {
		.pid_gid  = pid->pid_gid,
		.hide_pid = pid->hide_pid,
	};
	int ret;

	sync_filesystem(sb);
<<<<<<< HEAD

	if (fc)
		proc_set_options(sb, fc, pid, current_user_ns());
=======
	ret = proc_parse_options(data, &opts);
	if (ret)
		return ret;
	pid->pid_gid  = opts.pid_gid;
	pid->hide_pid = opts.hide_pid;
>>>>>>> 04035aa3
	return 0;
}

static int proc_get_tree(struct fs_context *fc)
{
<<<<<<< HEAD
	struct proc_fs_context *ctx = fc->fs_private;

	fc->s_fs_info = ctx->pid_ns;
	return vfs_get_super(fc, vfs_get_keyed_super, proc_fill_super);
}

static void proc_fs_context_free(struct fs_context *fc)
{
	struct proc_fs_context *ctx = fc->fs_private;

	if (ctx->pid_ns)
		put_pid_ns(ctx->pid_ns);
	kfree(ctx);
}

static const struct fs_context_operations proc_fs_context_ops = {
	.free		= proc_fs_context_free,
	.parse_option	= proc_parse_option,
	.get_tree	= proc_get_tree,
};
=======
	struct pid_namespace *ns = task_active_pid_ns(current);
>>>>>>> 04035aa3

static int proc_init_fs_context(struct fs_context *fc, struct dentry *reference)
{
	struct proc_fs_context *ctx;

	ctx = kzalloc(sizeof(struct proc_fs_context), GFP_KERNEL);
	if (!ctx)
		return -ENOMEM;
	
	ctx->pid_ns = get_pid_ns(task_active_pid_ns(current));
	fc->fs_private = ctx;
	fc->ops = &proc_fs_context_ops;
	return 0;
}

static void proc_kill_sb(struct super_block *sb)
{
	struct pid_namespace *ns;

	ns = (struct pid_namespace *)sb->s_fs_info;
	rcu_assign_pointer(ns->proc_super, NULL);
	if (ns->proc_self)
		dput(ns->proc_self);
	if (ns->proc_thread_self)
		dput(ns->proc_thread_self);
	kill_anon_super(sb);
	put_pid_ns(ns);
}

static struct file_system_type proc_fs_type = {
	.name			= "proc",
	.init_fs_context	= proc_init_fs_context,
	.kill_sb		= proc_kill_sb,
	.fs_flags		= FS_USERNS_MOUNT,
};

void __init proc_root_init(void)
{
	proc_init_kmemcache();
	set_proc_pid_nlink();
	proc_self_init();
	proc_thread_self_init();
	proc_symlink("mounts", NULL, "self/mounts");

	proc_net_init();
	proc_mkdir("fs", NULL);
	proc_mkdir("driver", NULL);
	proc_create_mount_point("fs/nfsd"); /* somewhere for the nfsd filesystem to be mounted */
#if defined(CONFIG_SUN_OPENPROMFS) || defined(CONFIG_SUN_OPENPROMFS_MODULE)
	/* just give it a mountpoint */
	proc_create_mount_point("openprom");
#endif
	proc_tty_init();
	proc_mkdir("bus", NULL);
	proc_sys_init();

	register_filesystem(&proc_fs_type);
}

static int proc_root_getattr(const struct path *path, struct kstat *stat,
			     u32 request_mask, unsigned int query_flags)
{
	generic_fillattr(d_inode(path->dentry), stat);
	stat->nlink = proc_root.nlink + nr_processes();
	return 0;
}

static struct dentry *proc_root_lookup(struct inode * dir, struct dentry * dentry, unsigned int flags)
{
	if (!proc_pid_lookup(dir, dentry, flags))
		return NULL;

	return proc_lookup(dir, dentry, flags);
}

static int proc_root_readdir(struct file *file, struct dir_context *ctx)
{
	if (ctx->pos < FIRST_PROCESS_ENTRY) {
		int error = proc_readdir(file, ctx);
		if (unlikely(error <= 0))
			return error;
		ctx->pos = FIRST_PROCESS_ENTRY;
	}

	return proc_pid_readdir(file, ctx);
}

/*
 * The root /proc directory is special, as it has the
 * <pid> directories. Thus we don't use the generic
 * directory handling functions for that..
 */
static const struct file_operations proc_root_operations = {
	.read		 = generic_read_dir,
	.iterate_shared	 = proc_root_readdir,
	.llseek		= generic_file_llseek,
};

/*
 * proc root can do almost nothing..
 */
static const struct inode_operations proc_root_inode_operations = {
	.lookup		= proc_root_lookup,
	.getattr	= proc_root_getattr,
};

/*
 * This is the root "inode" in the /proc tree..
 */
struct proc_dir_entry proc_root = {
	.low_ino	= PROC_ROOT_INO, 
	.namelen	= 5, 
	.mode		= S_IFDIR | S_IRUGO | S_IXUGO, 
	.nlink		= 2, 
	.refcnt		= REFCOUNT_INIT(1),
	.proc_iops	= &proc_root_inode_operations, 
	.proc_fops	= &proc_root_operations,
	.parent		= &proc_root,
	.subdir		= RB_ROOT,
	.name		= "/proc",
};

#if defined(CONFIG_SYSCTL_SYSCALL) || defined(CONFIG_MCONSOLE)
struct file *file_open_proc(const char *pathname, int flags, umode_t mode)
{
	struct proc_fs_context *ctx;
	struct fs_context *fc;
	struct vfsmount *mnt;
<<<<<<< HEAD
	int ret;

	fc = vfs_new_fs_context(&proc_fs_type, NULL, 0,
				FS_CONTEXT_FOR_KERNEL_MOUNT);
	if (IS_ERR(fc))
		return PTR_ERR(fc);

	ctx = fc->fs_private;
	if (ctx->pid_ns != ns) {
		put_pid_ns(ctx->pid_ns);
		get_pid_ns(ns);
		ctx->pid_ns = ns;
	}

	ret = vfs_get_tree(fc);
	if (ret < 0) {
		put_fs_context(fc);
		return ret;
	}

	mnt = vfs_create_mount(fc, 0);
	put_fs_context(fc);
=======
	struct file *file;

	mnt = kern_mount(&proc_fs_type);
>>>>>>> 04035aa3
	if (IS_ERR(mnt))
		return ERR_CAST(mnt);

	file = file_open_root(mnt->mnt_root, mnt, pathname, flags, mode);
	kern_unmount(mnt);

	return file;
}
#endif<|MERGE_RESOLUTION|>--- conflicted
+++ resolved
@@ -46,15 +46,10 @@
 	{Opt_err, NULL},
 };
 
-<<<<<<< HEAD
 static int proc_parse_option(struct fs_context *fc, char *opt, size_t len)
-=======
-int proc_parse_options(char *options, struct proc_mount_options *opts)
->>>>>>> 04035aa3
 {
 	struct proc_fs_context *ctx = fc->fs_private;
 	substring_t args[MAX_OPT_ARGS];
-<<<<<<< HEAD
 	int token;
 	
 	args[0].to = args[0].from = NULL;
@@ -71,39 +66,6 @@
 		if (ctx->hidepid < HIDEPID_OFF ||
 		    ctx->hidepid > HIDEPID_INVISIBLE) {
 			pr_err("proc: hidepid value must be between 0 and 2.\n");
-=======
-	int option;
-
-	if (!options)
-		return 0;
-
-	while ((p = strsep(&options, ",")) != NULL) {
-		int token;
-		if (!*p)
-			continue;
-
-		args[0].to = args[0].from = NULL;
-		token = match_token(p, tokens, args);
-		switch (token) {
-		case Opt_gid:
-			if (match_int(&args[0], &option))
-				return -EINVAL;
-			opts->pid_gid = make_kgid(current_user_ns(), option);
-			break;
-		case Opt_hidepid:
-			if (match_int(&args[0], &option))
-				return -EINVAL;
-			if (option < HIDEPID_OFF ||
-			    option > HIDEPID_INVISIBLE) {
-				pr_err("proc: hidepid value must be between 0 and 2.\n");
-				return -EINVAL;
-			}
-			opts->hide_pid = option;
-			break;
-		default:
-			pr_err("proc: unrecognized mount option \"%s\" "
-			       "or missing value\n", p);
->>>>>>> 04035aa3
 			return -EINVAL;
 		}
 		break;
@@ -114,7 +76,6 @@
 		return -EINVAL;
 	}
 
-<<<<<<< HEAD
 	ctx->mask |= 1 << token;
 	return 0;
 }
@@ -130,9 +91,6 @@
 		pid_ns->pid_gid = make_kgid(user_ns, ctx->gid);
 	if (ctx->mask & (1 << Opt_hidepid))
 		pid_ns->hide_pid = ctx->hidepid;
-=======
-	return 0;
->>>>>>> 04035aa3
 }
 
 static int proc_fill_super(struct super_block *s, struct fs_context *fc)
@@ -176,36 +134,25 @@
 	if (ret) {
 		return ret;
 	}
-	return proc_setup_thread_self(s);
+	ret = proc_setup_thread_self(s);
+
+	rcu_assign_pointer(pid_ns->proc_super, s);
+	return ret;
 }
 
 int proc_reconfigure(struct super_block *sb, struct fs_context *fc)
 {
 	struct pid_namespace *pid = sb->s_fs_info;
-	struct proc_mount_options opts = {
-		.pid_gid  = pid->pid_gid,
-		.hide_pid = pid->hide_pid,
-	};
-	int ret;
 
 	sync_filesystem(sb);
-<<<<<<< HEAD
 
 	if (fc)
 		proc_set_options(sb, fc, pid, current_user_ns());
-=======
-	ret = proc_parse_options(data, &opts);
-	if (ret)
-		return ret;
-	pid->pid_gid  = opts.pid_gid;
-	pid->hide_pid = opts.hide_pid;
->>>>>>> 04035aa3
 	return 0;
 }
 
 static int proc_get_tree(struct fs_context *fc)
 {
-<<<<<<< HEAD
 	struct proc_fs_context *ctx = fc->fs_private;
 
 	fc->s_fs_info = ctx->pid_ns;
@@ -226,9 +173,6 @@
 	.parse_option	= proc_parse_option,
 	.get_tree	= proc_get_tree,
 };
-=======
-	struct pid_namespace *ns = task_active_pid_ns(current);
->>>>>>> 04035aa3
 
 static int proc_init_fs_context(struct fs_context *fc, struct dentry *reference)
 {
@@ -354,37 +298,10 @@
 #if defined(CONFIG_SYSCTL_SYSCALL) || defined(CONFIG_MCONSOLE)
 struct file *file_open_proc(const char *pathname, int flags, umode_t mode)
 {
-	struct proc_fs_context *ctx;
-	struct fs_context *fc;
 	struct vfsmount *mnt;
-<<<<<<< HEAD
-	int ret;
-
-	fc = vfs_new_fs_context(&proc_fs_type, NULL, 0,
-				FS_CONTEXT_FOR_KERNEL_MOUNT);
-	if (IS_ERR(fc))
-		return PTR_ERR(fc);
-
-	ctx = fc->fs_private;
-	if (ctx->pid_ns != ns) {
-		put_pid_ns(ctx->pid_ns);
-		get_pid_ns(ns);
-		ctx->pid_ns = ns;
-	}
-
-	ret = vfs_get_tree(fc);
-	if (ret < 0) {
-		put_fs_context(fc);
-		return ret;
-	}
-
-	mnt = vfs_create_mount(fc, 0);
-	put_fs_context(fc);
-=======
 	struct file *file;
 
 	mnt = kern_mount(&proc_fs_type);
->>>>>>> 04035aa3
 	if (IS_ERR(mnt))
 		return ERR_CAST(mnt);
 
