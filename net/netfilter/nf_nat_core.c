--- conflicted
+++ resolved
@@ -391,13 +391,9 @@
 
 	WARN_ON(maniptype != NF_NAT_MANIP_SRC &&
 		maniptype != NF_NAT_MANIP_DST);
-<<<<<<< HEAD
-	BUG_ON(nf_nat_initialized(ct, maniptype));
-=======
 
 	if (WARN_ON(nf_nat_initialized(ct, maniptype)))
 		return NF_DROP;
->>>>>>> 1278f58c
 
 	/* What we've got will look like inverse of reply. Normally
 	 * this is what is in the conntrack, except for prior
