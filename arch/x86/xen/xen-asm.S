/*
 * Asm versions of Xen pv-ops, suitable for direct use.
 *
 * We only bother with direct forms (ie, vcpu in percpu data) of the
 * operations here; the indirect forms are better handled in C.
 */

#include <asm/asm-offsets.h>
#include <asm/percpu.h>
#include <asm/processor-flags.h>
#include <asm/frame.h>

#include <linux/linkage.h>

/*
 * Enable events.  This clears the event mask and tests the pending
 * event status with one and operation.  If there are pending events,
 * then enter the hypervisor to get them handled.
 */
ENTRY(xen_irq_enable_direct)
	FRAME_BEGIN
	/* Unmask events */
	movb $0, PER_CPU_VAR(xen_vcpu_info) + XEN_vcpu_info_mask

	/*
	 * Preempt here doesn't matter because that will deal with any
	 * pending interrupts.  The pending check may end up being run
	 * on the wrong CPU, but that doesn't hurt.
	 */

	/* Test for pending */
	testb $0xff, PER_CPU_VAR(xen_vcpu_info) + XEN_vcpu_info_pending
	jz 1f

	call check_events
1:
	FRAME_END
	ret
<<<<<<< HEAD
	ENDPROC(xen_irq_enable_direct)
=======
ENDPROC(xen_irq_enable_direct)
>>>>>>> fc0bf7ea


/*
 * Disabling events is simply a matter of making the event mask
 * non-zero.
 */
ENTRY(xen_irq_disable_direct)
	movb $1, PER_CPU_VAR(xen_vcpu_info) + XEN_vcpu_info_mask
	ret
ENDPROC(xen_irq_disable_direct)

/*
 * (xen_)save_fl is used to get the current interrupt enable status.
 * Callers expect the status to be in X86_EFLAGS_IF, and other bits
 * may be set in the return value.  We take advantage of this by
 * making sure that X86_EFLAGS_IF has the right value (and other bits
 * in that byte are 0), but other bits in the return value are
 * undefined.  We need to toggle the state of the bit, because Xen and
 * x86 use opposite senses (mask vs enable).
 */
ENTRY(xen_save_fl_direct)
	testb $0xff, PER_CPU_VAR(xen_vcpu_info) + XEN_vcpu_info_mask
	setz %ah
	addb %ah, %ah
	ret
<<<<<<< HEAD
	ENDPROC(xen_save_fl_direct)
=======
ENDPROC(xen_save_fl_direct)
>>>>>>> fc0bf7ea


/*
 * In principle the caller should be passing us a value return from
 * xen_save_fl_direct, but for robustness sake we test only the
 * X86_EFLAGS_IF flag rather than the whole byte. After setting the
 * interrupt mask state, it checks for unmasked pending events and
 * enters the hypervisor to get them delivered if so.
 */
ENTRY(xen_restore_fl_direct)
	FRAME_BEGIN
#ifdef CONFIG_X86_64
	testw $X86_EFLAGS_IF, %di
#else
	testb $X86_EFLAGS_IF>>8, %ah
#endif
	setz PER_CPU_VAR(xen_vcpu_info) + XEN_vcpu_info_mask
	/*
	 * Preempt here doesn't matter because that will deal with any
	 * pending interrupts.  The pending check may end up being run
	 * on the wrong CPU, but that doesn't hurt.
	 */

	/* check for unmasked and pending */
	cmpw $0x0001, PER_CPU_VAR(xen_vcpu_info) + XEN_vcpu_info_pending
	jnz 1f
	call check_events
1:
	FRAME_END
	ret
<<<<<<< HEAD
	ENDPROC(xen_restore_fl_direct)
=======
ENDPROC(xen_restore_fl_direct)
>>>>>>> fc0bf7ea


/*
 * Force an event check by making a hypercall, but preserve regs
 * before making the call.
 */
ENTRY(check_events)
	FRAME_BEGIN
#ifdef CONFIG_X86_32
	push %eax
	push %ecx
	push %edx
	call xen_force_evtchn_callback
	pop %edx
	pop %ecx
	pop %eax
#else
	push %rax
	push %rcx
	push %rdx
	push %rsi
	push %rdi
	push %r8
	push %r9
	push %r10
	push %r11
	call xen_force_evtchn_callback
	pop %r11
	pop %r10
	pop %r9
	pop %r8
	pop %rdi
	pop %rsi
	pop %rdx
	pop %rcx
	pop %rax
#endif
	FRAME_END
	ret
ENDPROC(check_events)<|MERGE_RESOLUTION|>--- conflicted
+++ resolved
@@ -36,11 +36,7 @@
 1:
 	FRAME_END
 	ret
-<<<<<<< HEAD
-	ENDPROC(xen_irq_enable_direct)
-=======
 ENDPROC(xen_irq_enable_direct)
->>>>>>> fc0bf7ea
 
 
 /*
@@ -66,11 +62,7 @@
 	setz %ah
 	addb %ah, %ah
 	ret
-<<<<<<< HEAD
-	ENDPROC(xen_save_fl_direct)
-=======
 ENDPROC(xen_save_fl_direct)
->>>>>>> fc0bf7ea
 
 
 /*
@@ -101,11 +93,7 @@
 1:
 	FRAME_END
 	ret
-<<<<<<< HEAD
-	ENDPROC(xen_restore_fl_direct)
-=======
 ENDPROC(xen_restore_fl_direct)
->>>>>>> fc0bf7ea
 
 
 /*
