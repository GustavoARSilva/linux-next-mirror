--- conflicted
+++ resolved
@@ -109,11 +109,7 @@
 				mlx5_core_warn(dev,
 					       "failed to restore VF %d settings, err %d\n",
 					       vf, err);
-<<<<<<< HEAD
-			continue;
-=======
 				continue;
->>>>>>> 6c3cc51a
 			}
 		}
 		mlx5_core_dbg(dev, "successfully enabled VF* %d\n", vf);
