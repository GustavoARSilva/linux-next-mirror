--- conflicted
+++ resolved
@@ -191,13 +191,8 @@
 	struct kvm_cpuid_entry2 *entry = kvm_get_supported_cpuid_entry(1);
 
 	if (!(entry->ecx & CPUID_VMX)) {
-<<<<<<< HEAD
 		fprintf(stderr, "nested VMX not enabled, skipping test\n");
-		exit(KSFT_SKIP);
-=======
-		printf("nested VMX not enabled, skipping test");
 		return KSFT_SKIP;
->>>>>>> 505a139d
 	}
 
 	vm = vm_create_default_vmx(VCPU_ID, (void *) l1_guest_code);
