/*
 * System Control Driver
 *
 * Copyright (C) 2012 Freescale Semiconductor, Inc.
 * Copyright (C) 2012 Linaro Ltd.
 *
 * Author: Dong Aisheng <dong.aisheng@linaro.org>
 *
 * This program is free software; you can redistribute it and/or modify
 * it under the terms of the GNU General Public License as published by
 * the Free Software Foundation; either version 2 of the License, or
 * (at your option) any later version.
 */

#include <linux/err.h>
#include <linux/hwspinlock.h>
#include <linux/io.h>
#include <linux/module.h>
#include <linux/list.h>
#include <linux/of.h>
#include <linux/of_address.h>
#include <linux/of_platform.h>
#include <linux/platform_data/syscon.h>
#include <linux/platform_device.h>
#include <linux/regmap.h>
#include <linux/mfd/syscon.h>
#include <linux/slab.h>

static struct platform_driver syscon_driver;

static DEFINE_SPINLOCK(syscon_list_slock);
static LIST_HEAD(syscon_list);

struct syscon {
	struct device_node *np;
	struct regmap *regmap;
	struct list_head list;
};

static const struct regmap_config syscon_regmap_config = {
	.reg_bits = 32,
	.val_bits = 32,
	.reg_stride = 4,
};

static struct syscon *of_syscon_register(struct device_node *np)
{
	struct syscon *syscon;
	struct regmap *regmap;
	void __iomem *base;
	u32 reg_io_width;
	int ret;
	struct regmap_config syscon_config = syscon_regmap_config;
	struct resource res;

	if (!of_device_is_compatible(np, "syscon"))
		return ERR_PTR(-EINVAL);

	syscon = kzalloc(sizeof(*syscon), GFP_KERNEL);
	if (!syscon)
		return ERR_PTR(-ENOMEM);

	if (of_address_to_resource(np, 0, &res)) {
		ret = -ENOMEM;
		goto err_map;
	}

	base = ioremap(res.start, resource_size(&res));
	if (!base) {
		ret = -ENOMEM;
		goto err_map;
	}

	/* Parse the device's DT node for an endianness specification */
	if (of_property_read_bool(np, "big-endian"))
		syscon_config.val_format_endian = REGMAP_ENDIAN_BIG;
	else if (of_property_read_bool(np, "little-endian"))
		syscon_config.val_format_endian = REGMAP_ENDIAN_LITTLE;
	else if (of_property_read_bool(np, "native-endian"))
		syscon_config.val_format_endian = REGMAP_ENDIAN_NATIVE;

	/*
	 * search for reg-io-width property in DT. If it is not provided,
	 * default to 4 bytes. regmap_init_mmio will return an error if values
	 * are invalid so there is no need to check them here.
	 */
	ret = of_property_read_u32(np, "reg-io-width", &reg_io_width);
	if (ret)
		reg_io_width = 4;

<<<<<<< HEAD
	ret = of_hwspin_lock_get_id(np, 0);
	if (ret > 0 || (IS_ENABLED(CONFIG_HWSPINLOCK) && ret == 0)) {
		syscon_config.use_hwlock = true;
		syscon_config.hwlock_id = ret;
		syscon_config.hwlock_mode = HWLOCK_IRQSTATE;
	} else if (ret < 0) {
		switch (ret) {
		case -ENOENT:
			/* Ignore missing hwlock, it's optional. */
			break;
		default:
			pr_err("Failed to retrieve valid hwlock: %d\n", ret);
			/* fall-through */
		case -EPROBE_DEFER:
			goto err_regmap;
		}
	}

=======
	syscon_config.name = of_node_full_name(np);
>>>>>>> 6de1d977
	syscon_config.reg_stride = reg_io_width;
	syscon_config.val_bits = reg_io_width * 8;
	syscon_config.max_register = resource_size(&res) - reg_io_width;

	regmap = regmap_init_mmio(NULL, base, &syscon_config);
	if (IS_ERR(regmap)) {
		pr_err("regmap init failed\n");
		ret = PTR_ERR(regmap);
		goto err_regmap;
	}

	syscon->regmap = regmap;
	syscon->np = np;

	spin_lock(&syscon_list_slock);
	list_add_tail(&syscon->list, &syscon_list);
	spin_unlock(&syscon_list_slock);

	return syscon;

err_regmap:
	iounmap(base);
err_map:
	kfree(syscon);
	return ERR_PTR(ret);
}

struct regmap *syscon_node_to_regmap(struct device_node *np)
{
	struct syscon *entry, *syscon = NULL;

	spin_lock(&syscon_list_slock);

	list_for_each_entry(entry, &syscon_list, list)
		if (entry->np == np) {
			syscon = entry;
			break;
		}

	spin_unlock(&syscon_list_slock);

	if (!syscon)
		syscon = of_syscon_register(np);

	if (IS_ERR(syscon))
		return ERR_CAST(syscon);

	return syscon->regmap;
}
EXPORT_SYMBOL_GPL(syscon_node_to_regmap);

struct regmap *syscon_regmap_lookup_by_compatible(const char *s)
{
	struct device_node *syscon_np;
	struct regmap *regmap;

	syscon_np = of_find_compatible_node(NULL, NULL, s);
	if (!syscon_np)
		return ERR_PTR(-ENODEV);

	regmap = syscon_node_to_regmap(syscon_np);
	of_node_put(syscon_np);

	return regmap;
}
EXPORT_SYMBOL_GPL(syscon_regmap_lookup_by_compatible);

static int syscon_match_pdevname(struct device *dev, void *data)
{
	return !strcmp(dev_name(dev), (const char *)data);
}

struct regmap *syscon_regmap_lookup_by_pdevname(const char *s)
{
	struct device *dev;
	struct syscon *syscon;

	dev = driver_find_device(&syscon_driver.driver, NULL, (void *)s,
				 syscon_match_pdevname);
	if (!dev)
		return ERR_PTR(-EPROBE_DEFER);

	syscon = dev_get_drvdata(dev);

	return syscon->regmap;
}
EXPORT_SYMBOL_GPL(syscon_regmap_lookup_by_pdevname);

struct regmap *syscon_regmap_lookup_by_phandle(struct device_node *np,
					const char *property)
{
	struct device_node *syscon_np;
	struct regmap *regmap;

	if (property)
		syscon_np = of_parse_phandle(np, property, 0);
	else
		syscon_np = np;

	if (!syscon_np)
		return ERR_PTR(-ENODEV);

	regmap = syscon_node_to_regmap(syscon_np);
	of_node_put(syscon_np);

	return regmap;
}
EXPORT_SYMBOL_GPL(syscon_regmap_lookup_by_phandle);

static int syscon_probe(struct platform_device *pdev)
{
	struct device *dev = &pdev->dev;
	struct syscon_platform_data *pdata = dev_get_platdata(dev);
	struct syscon *syscon;
	struct regmap_config syscon_config = syscon_regmap_config;
	struct resource *res;
	void __iomem *base;

	syscon = devm_kzalloc(dev, sizeof(*syscon), GFP_KERNEL);
	if (!syscon)
		return -ENOMEM;

	res = platform_get_resource(pdev, IORESOURCE_MEM, 0);
	if (!res)
		return -ENOENT;

	base = devm_ioremap(dev, res->start, resource_size(res));
	if (!base)
		return -ENOMEM;

	syscon_config.max_register = res->end - res->start - 3;
	if (pdata)
		syscon_config.name = pdata->label;
	syscon->regmap = devm_regmap_init_mmio(dev, base, &syscon_config);
	if (IS_ERR(syscon->regmap)) {
		dev_err(dev, "regmap init failed\n");
		return PTR_ERR(syscon->regmap);
	}

	platform_set_drvdata(pdev, syscon);

	dev_dbg(dev, "regmap %pR registered\n", res);

	return 0;
}

static const struct platform_device_id syscon_ids[] = {
	{ "syscon", },
	{ }
};

static struct platform_driver syscon_driver = {
	.driver = {
		.name = "syscon",
	},
	.probe		= syscon_probe,
	.id_table	= syscon_ids,
};

static int __init syscon_init(void)
{
	return platform_driver_register(&syscon_driver);
}
postcore_initcall(syscon_init);

static void __exit syscon_exit(void)
{
	platform_driver_unregister(&syscon_driver);
}
module_exit(syscon_exit);

MODULE_AUTHOR("Dong Aisheng <dong.aisheng@linaro.org>");
MODULE_DESCRIPTION("System Control driver");
MODULE_LICENSE("GPL v2");<|MERGE_RESOLUTION|>--- conflicted
+++ resolved
@@ -88,7 +88,6 @@
 	if (ret)
 		reg_io_width = 4;
 
-<<<<<<< HEAD
 	ret = of_hwspin_lock_get_id(np, 0);
 	if (ret > 0 || (IS_ENABLED(CONFIG_HWSPINLOCK) && ret == 0)) {
 		syscon_config.use_hwlock = true;
@@ -107,9 +106,7 @@
 		}
 	}
 
-=======
 	syscon_config.name = of_node_full_name(np);
->>>>>>> 6de1d977
 	syscon_config.reg_stride = reg_io_width;
 	syscon_config.val_bits = reg_io_width * 8;
 	syscon_config.max_register = resource_size(&res) - reg_io_width;
