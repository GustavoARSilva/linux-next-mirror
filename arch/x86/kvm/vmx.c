--- conflicted
+++ resolved
@@ -2211,27 +2211,8 @@
 	 * code easier, and CPU migration is not a fast path.
 	 */
 	if (!pi_test_sn(pi_desc) && vcpu->cpu == cpu)
-<<<<<<< HEAD
-=======
 		return;
 
-	/*
-	 * First handle the simple case where no cmpxchg is necessary; just
-	 * allow posting non-urgent interrupts.
-	 *
-	 * If the 'nv' field is POSTED_INTR_WAKEUP_VECTOR, do not change
-	 * PI.NDST: pi_post_block will do it for us and the wakeup_handler
-	 * expects the VCPU to be on the blocked_vcpu_list that matches
-	 * PI.NDST.
-	 */
-	if (pi_desc->nv == POSTED_INTR_WAKEUP_VECTOR ||
-	    vcpu->cpu == cpu) {
-		pi_clear_sn(pi_desc);
->>>>>>> 6d6ab940
-		return;
-	}
-
-<<<<<<< HEAD
 	/*
 	 * First handle the simple case where no cmpxchg is necessary; just
 	 * allow posting non-urgent interrupts.
@@ -2247,8 +2228,6 @@
 		return;
 	}
 
-=======
->>>>>>> 6d6ab940
 	/* The full case.  */
 	do {
 		old.control = new.control = pi_desc->control;
