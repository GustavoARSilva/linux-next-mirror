--- conflicted
+++ resolved
@@ -12,12 +12,9 @@
 #ifndef _TOOLS_LINUX_LOG2_H
 #define _TOOLS_LINUX_LOG2_H
 
-<<<<<<< HEAD
-=======
 #include <linux/bitops.h>
 #include <linux/types.h>
 
->>>>>>> 2ac97f0f
 /*
  * non-constant log of base 2 calculators
  * - the arch may override these in asm/bitops.h if they can be implemented
