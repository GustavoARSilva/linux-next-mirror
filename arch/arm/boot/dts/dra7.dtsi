--- conflicted
+++ resolved
@@ -2150,7 +2150,6 @@
 	temperature = <120000>; /* milli Celsius */
 };
 
-<<<<<<< HEAD
 &core_crit {
 	temperature = <120000>; /* milli Celsius */
 };
@@ -2167,6 +2166,4 @@
 	temperature = <120000>; /* milli Celsius */
 };
 
-=======
->>>>>>> e14d7e53
 #include "dra7xx-clocks.dtsi"