<<<<<<< HEAD
// SPDX-License-Identifier: GPL-2.0
#include <linux/bug.h>
#include <linux/kernel.h>

#include "opcode.h"
#include "selftest.h"

struct selftest_opcode {
	unsigned int expected_size;
	const uint8_t *insn;
	const char *desc;
};

static const struct selftest_opcode selftest_opcodes[] = {
	/* REP MOVS */
	{1, "\xf3\xa4", 		"rep movsb <mem8>, <mem8>"},
	{4, "\xf3\xa5",			"rep movsl <mem32>, <mem32>"},

	/* MOVZX / MOVZXD */
	{1, "\x66\x0f\xb6\x51\xf8",	"movzwq <mem8>, <reg16>"},
	{1, "\x0f\xb6\x51\xf8",		"movzwq <mem8>, <reg32>"},

	/* MOVSX / MOVSXD */
	{1, "\x66\x0f\xbe\x51\xf8",	"movswq <mem8>, <reg16>"},
	{1, "\x0f\xbe\x51\xf8",		"movswq <mem8>, <reg32>"},

#ifdef CONFIG_X86_64
	/* MOVZX / MOVZXD */
	{1, "\x49\x0f\xb6\x51\xf8",	"movzbq <mem8>, <reg64>"},
	{2, "\x49\x0f\xb7\x51\xf8",	"movzbq <mem16>, <reg64>"},

	/* MOVSX / MOVSXD */
	{1, "\x49\x0f\xbe\x51\xf8",	"movsbq <mem8>, <reg64>"},
	{2, "\x49\x0f\xbf\x51\xf8",	"movsbq <mem16>, <reg64>"},
	{4, "\x49\x63\x51\xf8",		"movslq <mem32>, <reg64>"},
#endif
};

static bool selftest_opcode_one(const struct selftest_opcode *op)
{
	unsigned size;

	kmemcheck_opcode_decode(op->insn, &size);

	if (size == op->expected_size)
		return true;

	printk(KERN_WARNING "kmemcheck: opcode %s: expected size %d, got %d\n",
		op->desc, op->expected_size, size);
	return false;
}

static bool selftest_opcodes_all(void)
{
	bool pass = true;
	unsigned int i;

	for (i = 0; i < ARRAY_SIZE(selftest_opcodes); ++i)
		pass = pass && selftest_opcode_one(&selftest_opcodes[i]);

	return pass;
}

bool kmemcheck_selftest(void)
{
	bool pass = true;

	pass = pass && selftest_opcodes_all();

	return pass;
}
=======
// SPDX-License-Identifier: GPL-2.0
>>>>>>> 5a30197c
<|MERGE_RESOLUTION|>--- conflicted
+++ resolved
@@ -1,75 +1 @@
-<<<<<<< HEAD
-// SPDX-License-Identifier: GPL-2.0
-#include <linux/bug.h>
-#include <linux/kernel.h>
-
-#include "opcode.h"
-#include "selftest.h"
-
-struct selftest_opcode {
-	unsigned int expected_size;
-	const uint8_t *insn;
-	const char *desc;
-};
-
-static const struct selftest_opcode selftest_opcodes[] = {
-	/* REP MOVS */
-	{1, "\xf3\xa4", 		"rep movsb <mem8>, <mem8>"},
-	{4, "\xf3\xa5",			"rep movsl <mem32>, <mem32>"},
-
-	/* MOVZX / MOVZXD */
-	{1, "\x66\x0f\xb6\x51\xf8",	"movzwq <mem8>, <reg16>"},
-	{1, "\x0f\xb6\x51\xf8",		"movzwq <mem8>, <reg32>"},
-
-	/* MOVSX / MOVSXD */
-	{1, "\x66\x0f\xbe\x51\xf8",	"movswq <mem8>, <reg16>"},
-	{1, "\x0f\xbe\x51\xf8",		"movswq <mem8>, <reg32>"},
-
-#ifdef CONFIG_X86_64
-	/* MOVZX / MOVZXD */
-	{1, "\x49\x0f\xb6\x51\xf8",	"movzbq <mem8>, <reg64>"},
-	{2, "\x49\x0f\xb7\x51\xf8",	"movzbq <mem16>, <reg64>"},
-
-	/* MOVSX / MOVSXD */
-	{1, "\x49\x0f\xbe\x51\xf8",	"movsbq <mem8>, <reg64>"},
-	{2, "\x49\x0f\xbf\x51\xf8",	"movsbq <mem16>, <reg64>"},
-	{4, "\x49\x63\x51\xf8",		"movslq <mem32>, <reg64>"},
-#endif
-};
-
-static bool selftest_opcode_one(const struct selftest_opcode *op)
-{
-	unsigned size;
-
-	kmemcheck_opcode_decode(op->insn, &size);
-
-	if (size == op->expected_size)
-		return true;
-
-	printk(KERN_WARNING "kmemcheck: opcode %s: expected size %d, got %d\n",
-		op->desc, op->expected_size, size);
-	return false;
-}
-
-static bool selftest_opcodes_all(void)
-{
-	bool pass = true;
-	unsigned int i;
-
-	for (i = 0; i < ARRAY_SIZE(selftest_opcodes); ++i)
-		pass = pass && selftest_opcode_one(&selftest_opcodes[i]);
-
-	return pass;
-}
-
-bool kmemcheck_selftest(void)
-{
-	bool pass = true;
-
-	pass = pass && selftest_opcodes_all();
-
-	return pass;
-}
-=======
-// SPDX-License-Identifier: GPL-2.0
->>>>>>> 5a30197c
+// SPDX-License-Identifier: GPL-2.0