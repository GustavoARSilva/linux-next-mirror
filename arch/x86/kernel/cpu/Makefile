--- conflicted
+++ resolved
@@ -22,12 +22,8 @@
 obj-y			+= rdrand.o
 obj-y			+= match.o
 obj-y			+= bugs.o
-<<<<<<< HEAD
-obj-y			+= aperfmperf.o
+obj-$(CONFIG_CPU_FREQ)	+= aperfmperf.o
 obj-y			+= cpuid-deps.o
-=======
-obj-$(CONFIG_CPU_FREQ)	+= aperfmperf.o
->>>>>>> ca916599
 
 obj-$(CONFIG_PROC_FS)	+= proc.o
 obj-$(CONFIG_X86_FEATURE_NAMES) += capflags.o powerflags.o
