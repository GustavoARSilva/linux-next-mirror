/*
 * Copyright (c) 2016-2017, Mellanox Technologies. All rights reserved.
 * Copyright (c) 2016-2017, Dave Watson <davejwatson@fb.com>. All rights reserved.
 *
 * This software is available to you under a choice of one of two
 * licenses.  You may choose to be licensed under the terms of the GNU
 * General Public License (GPL) Version 2, available from the file
 * COPYING in the main directory of this source tree, or the
 * OpenIB.org BSD license below:
 *
 *     Redistribution and use in source and binary forms, with or
 *     without modification, are permitted provided that the following
 *     conditions are met:
 *
 *      - Redistributions of source code must retain the above
 *        copyright notice, this list of conditions and the following
 *        disclaimer.
 *
 *      - Redistributions in binary form must reproduce the above
 *        copyright notice, this list of conditions and the following
 *        disclaimer in the documentation and/or other materials
 *        provided with the distribution.
 *
 * THE SOFTWARE IS PROVIDED "AS IS", WITHOUT WARRANTY OF ANY KIND,
 * EXPRESS OR IMPLIED, INCLUDING BUT NOT LIMITED TO THE WARRANTIES OF
 * MERCHANTABILITY, FITNESS FOR A PARTICULAR PURPOSE AND
 * NONINFRINGEMENT. IN NO EVENT SHALL THE AUTHORS OR COPYRIGHT HOLDERS
 * BE LIABLE FOR ANY CLAIM, DAMAGES OR OTHER LIABILITY, WHETHER IN AN
 * ACTION OF CONTRACT, TORT OR OTHERWISE, ARISING FROM, OUT OF OR IN
 * CONNECTION WITH THE SOFTWARE OR THE USE OR OTHER DEALINGS IN THE
 * SOFTWARE.
 */

#ifndef _TLS_OFFLOAD_H
#define _TLS_OFFLOAD_H

#include <linux/types.h>
#include <asm/byteorder.h>
#include <linux/crypto.h>
#include <linux/socket.h>
#include <linux/tcp.h>
#include <net/tcp.h>
#include <net/strparser.h>

#include <uapi/linux/tls.h>


/* Maximum data size carried in a TLS record */
#define TLS_MAX_PAYLOAD_SIZE		((size_t)1 << 14)

#define TLS_HEADER_SIZE			5
#define TLS_NONCE_OFFSET		TLS_HEADER_SIZE

#define TLS_CRYPTO_INFO_READY(info)	((info)->cipher_type)

#define TLS_RECORD_TYPE_DATA		0x17

#define TLS_AAD_SPACE_SIZE		13
#define TLS_DEVICE_NAME_MAX		32

/*
 * This structure defines the routines for Inline TLS driver.
 * The following routines are optional and filled with a
 * null pointer if not defined.
 *
 * @name: Its the name of registered Inline tls device
 * @dev_list: Inline tls device list
 * int (*feature)(struct tls_device *device);
 *     Called to return Inline TLS driver capability
 *
 * int (*hash)(struct tls_device *device, struct sock *sk);
 *     This function sets Inline driver for listen and program
 *     device specific functioanlity as required
 *
 * void (*unhash)(struct tls_device *device, struct sock *sk);
 *     This function cleans listen state set by Inline TLS driver
 */
struct tls_device {
	char name[TLS_DEVICE_NAME_MAX];
	struct list_head dev_list;
	int  (*feature)(struct tls_device *device);
	int  (*hash)(struct tls_device *device, struct sock *sk);
	void (*unhash)(struct tls_device *device, struct sock *sk);
};

struct tls_sw_context_tx {
	struct crypto_aead *aead_send;
	struct crypto_wait async_wait;

	char aad_space[TLS_AAD_SPACE_SIZE];

	unsigned int sg_plaintext_size;
	int sg_plaintext_num_elem;
	struct scatterlist sg_plaintext_data[MAX_SKB_FRAGS];

	unsigned int sg_encrypted_size;
	int sg_encrypted_num_elem;
	struct scatterlist sg_encrypted_data[MAX_SKB_FRAGS];

	/* AAD | sg_plaintext_data | sg_tag */
	struct scatterlist sg_aead_in[2];
	/* AAD | sg_encrypted_data (data contain overhead for hdr&iv&tag) */
	struct scatterlist sg_aead_out[2];
};

struct tls_sw_context_rx {
	struct crypto_aead *aead_recv;
	struct crypto_wait async_wait;

	struct strparser strp;
	void (*saved_data_ready)(struct sock *sk);
<<<<<<< HEAD
	__poll_t (*sk_poll_mask)(struct socket *sock, __poll_t events);
=======
	unsigned int (*sk_poll)(struct file *file, struct socket *sock,
				struct poll_table_struct *wait);
>>>>>>> e5eb92e4
	struct sk_buff *recv_pkt;
	u8 control;
	bool decrypted;

	char rx_aad_ciphertext[TLS_AAD_SPACE_SIZE];
	char rx_aad_plaintext[TLS_AAD_SPACE_SIZE];

};

struct tls_record_info {
	struct list_head list;
	u32 end_seq;
	int len;
	int num_frags;
	skb_frag_t frags[MAX_SKB_FRAGS];
};

struct tls_offload_context {
	struct crypto_aead *aead_send;
	spinlock_t lock;	/* protects records list */
	struct list_head records_list;
	struct tls_record_info *open_record;
	struct tls_record_info *retransmit_hint;
	u64 hint_record_sn;
	u64 unacked_record_sn;

	struct scatterlist sg_tx_data[MAX_SKB_FRAGS];
	void (*sk_destruct)(struct sock *sk);
	u8 driver_state[];
	/* The TLS layer reserves room for driver specific state
	 * Currently the belief is that there is not enough
	 * driver specific state to justify another layer of indirection
	 */
#define TLS_DRIVER_STATE_SIZE (max_t(size_t, 8, sizeof(void *)))
};

#define TLS_OFFLOAD_CONTEXT_SIZE                                               \
	(ALIGN(sizeof(struct tls_offload_context), sizeof(void *)) +           \
	 TLS_DRIVER_STATE_SIZE)

enum {
	TLS_PENDING_CLOSED_RECORD
};

struct cipher_context {
	u16 prepend_size;
	u16 tag_size;
	u16 overhead_size;
	u16 iv_size;
	char *iv;
	u16 rec_seq_size;
	char *rec_seq;
};

struct tls_context {
	union {
		struct tls_crypto_info crypto_send;
		struct tls12_crypto_info_aes_gcm_128 crypto_send_aes_gcm_128;
	};
	union {
		struct tls_crypto_info crypto_recv;
		struct tls12_crypto_info_aes_gcm_128 crypto_recv_aes_gcm_128;
	};

	struct list_head list;
	struct net_device *netdev;
	refcount_t refcount;

	void *priv_ctx_tx;
	void *priv_ctx_rx;

	u8 tx_conf:3;
	u8 rx_conf:3;

	struct cipher_context tx;
	struct cipher_context rx;

	struct scatterlist *partially_sent_record;
	u16 partially_sent_offset;
	unsigned long flags;
	bool in_tcp_sendpages;

	u16 pending_open_record_frags;
	int (*push_pending_record)(struct sock *sk, int flags);

	void (*sk_write_space)(struct sock *sk);
	void (*sk_proto_close)(struct sock *sk, long timeout);

	int  (*setsockopt)(struct sock *sk, int level,
			   int optname, char __user *optval,
			   unsigned int optlen);
	int  (*getsockopt)(struct sock *sk, int level,
			   int optname, char __user *optval,
			   int __user *optlen);
	int  (*hash)(struct sock *sk);
	void (*unhash)(struct sock *sk);
};

int wait_on_pending_writer(struct sock *sk, long *timeo);
int tls_sk_query(struct sock *sk, int optname, char __user *optval,
		int __user *optlen);
int tls_sk_attach(struct sock *sk, int optname, char __user *optval,
		  unsigned int optlen);


int tls_set_sw_offload(struct sock *sk, struct tls_context *ctx, int tx);
int tls_sw_sendmsg(struct sock *sk, struct msghdr *msg, size_t size);
int tls_sw_sendpage(struct sock *sk, struct page *page,
		    int offset, size_t size, int flags);
void tls_sw_close(struct sock *sk, long timeout);
void tls_sw_free_resources_tx(struct sock *sk);
void tls_sw_free_resources_rx(struct sock *sk);
int tls_sw_recvmsg(struct sock *sk, struct msghdr *msg, size_t len,
		   int nonblock, int flags, int *addr_len);
__poll_t tls_sw_poll_mask(struct socket *sock, __poll_t events);
ssize_t tls_sw_splice_read(struct socket *sock, loff_t *ppos,
			   struct pipe_inode_info *pipe,
			   size_t len, unsigned int flags);

int tls_set_device_offload(struct sock *sk, struct tls_context *ctx);
int tls_device_sendmsg(struct sock *sk, struct msghdr *msg, size_t size);
int tls_device_sendpage(struct sock *sk, struct page *page,
			int offset, size_t size, int flags);
void tls_device_sk_destruct(struct sock *sk);
void tls_device_init(void);
void tls_device_cleanup(void);

struct tls_record_info *tls_get_record(struct tls_offload_context *context,
				       u32 seq, u64 *p_record_sn);

static inline bool tls_record_is_start_marker(struct tls_record_info *rec)
{
	return rec->len == 0;
}

static inline u32 tls_record_start_seq(struct tls_record_info *rec)
{
	return rec->end_seq - rec->len;
}

void tls_sk_destruct(struct sock *sk, struct tls_context *ctx);
int tls_push_sg(struct sock *sk, struct tls_context *ctx,
		struct scatterlist *sg, u16 first_offset,
		int flags);
int tls_push_pending_closed_record(struct sock *sk, struct tls_context *ctx,
				   int flags, long *timeo);

static inline bool tls_is_pending_closed_record(struct tls_context *ctx)
{
	return test_bit(TLS_PENDING_CLOSED_RECORD, &ctx->flags);
}

static inline int tls_complete_pending_work(struct sock *sk,
					    struct tls_context *ctx,
					    int flags, long *timeo)
{
	int rc = 0;

	if (unlikely(sk->sk_write_pending))
		rc = wait_on_pending_writer(sk, timeo);

	if (!rc && tls_is_pending_closed_record(ctx))
		rc = tls_push_pending_closed_record(sk, ctx, flags, timeo);

	return rc;
}

static inline bool tls_is_partially_sent_record(struct tls_context *ctx)
{
	return !!ctx->partially_sent_record;
}

static inline bool tls_is_pending_open_record(struct tls_context *tls_ctx)
{
	return tls_ctx->pending_open_record_frags;
}

static inline bool tls_is_sk_tx_device_offloaded(struct sock *sk)
{
	return sk_fullsock(sk) &&
	       /* matches smp_store_release in tls_set_device_offload */
	       smp_load_acquire(&sk->sk_destruct) == &tls_device_sk_destruct;
}

static inline void tls_err_abort(struct sock *sk, int err)
{
	sk->sk_err = err;
	sk->sk_error_report(sk);
}

static inline bool tls_bigint_increment(unsigned char *seq, int len)
{
	int i;

	for (i = len - 1; i >= 0; i--) {
		++seq[i];
		if (seq[i] != 0)
			break;
	}

	return (i == -1);
}

static inline void tls_advance_record_sn(struct sock *sk,
					 struct cipher_context *ctx)
{
	if (tls_bigint_increment(ctx->rec_seq, ctx->rec_seq_size))
		tls_err_abort(sk, EBADMSG);
	tls_bigint_increment(ctx->iv + TLS_CIPHER_AES_GCM_128_SALT_SIZE,
			     ctx->iv_size);
}

static inline void tls_fill_prepend(struct tls_context *ctx,
			     char *buf,
			     size_t plaintext_len,
			     unsigned char record_type)
{
	size_t pkt_len, iv_size = ctx->tx.iv_size;

	pkt_len = plaintext_len + iv_size + ctx->tx.tag_size;

	/* we cover nonce explicit here as well, so buf should be of
	 * size KTLS_DTLS_HEADER_SIZE + KTLS_DTLS_NONCE_EXPLICIT_SIZE
	 */
	buf[0] = record_type;
	buf[1] = TLS_VERSION_MINOR(ctx->crypto_send.version);
	buf[2] = TLS_VERSION_MAJOR(ctx->crypto_send.version);
	/* we can use IV for nonce explicit according to spec */
	buf[3] = pkt_len >> 8;
	buf[4] = pkt_len & 0xFF;
	memcpy(buf + TLS_NONCE_OFFSET,
	       ctx->tx.iv + TLS_CIPHER_AES_GCM_128_SALT_SIZE, iv_size);
}

static inline void tls_make_aad(char *buf,
				size_t size,
				char *record_sequence,
				int record_sequence_size,
				unsigned char record_type)
{
	memcpy(buf, record_sequence, record_sequence_size);

	buf[8] = record_type;
	buf[9] = TLS_1_2_VERSION_MAJOR;
	buf[10] = TLS_1_2_VERSION_MINOR;
	buf[11] = size >> 8;
	buf[12] = size & 0xFF;
}

static inline struct tls_context *tls_get_ctx(const struct sock *sk)
{
	struct inet_connection_sock *icsk = inet_csk(sk);

	return icsk->icsk_ulp_data;
}

static inline struct tls_sw_context_rx *tls_sw_ctx_rx(
		const struct tls_context *tls_ctx)
{
	return (struct tls_sw_context_rx *)tls_ctx->priv_ctx_rx;
}

static inline struct tls_sw_context_tx *tls_sw_ctx_tx(
		const struct tls_context *tls_ctx)
{
	return (struct tls_sw_context_tx *)tls_ctx->priv_ctx_tx;
}

static inline struct tls_offload_context *tls_offload_ctx(
		const struct tls_context *tls_ctx)
{
	return (struct tls_offload_context *)tls_ctx->priv_ctx_tx;
}

int tls_proccess_cmsg(struct sock *sk, struct msghdr *msg,
		      unsigned char *record_type);
void tls_register_device(struct tls_device *device);
void tls_unregister_device(struct tls_device *device);

struct sk_buff *tls_validate_xmit_skb(struct sock *sk,
				      struct net_device *dev,
				      struct sk_buff *skb);

int tls_sw_fallback_init(struct sock *sk,
			 struct tls_offload_context *offload_ctx,
			 struct tls_crypto_info *crypto_info);

#endif /* _TLS_OFFLOAD_H */<|MERGE_RESOLUTION|>--- conflicted
+++ resolved
@@ -109,12 +109,8 @@
 
 	struct strparser strp;
 	void (*saved_data_ready)(struct sock *sk);
-<<<<<<< HEAD
-	__poll_t (*sk_poll_mask)(struct socket *sock, __poll_t events);
-=======
 	unsigned int (*sk_poll)(struct file *file, struct socket *sock,
 				struct poll_table_struct *wait);
->>>>>>> e5eb92e4
 	struct sk_buff *recv_pkt;
 	u8 control;
 	bool decrypted;
@@ -229,7 +225,8 @@
 void tls_sw_free_resources_rx(struct sock *sk);
 int tls_sw_recvmsg(struct sock *sk, struct msghdr *msg, size_t len,
 		   int nonblock, int flags, int *addr_len);
-__poll_t tls_sw_poll_mask(struct socket *sock, __poll_t events);
+unsigned int tls_sw_poll(struct file *file, struct socket *sock,
+			 struct poll_table_struct *wait);
 ssize_t tls_sw_splice_read(struct socket *sock, loff_t *ppos,
 			   struct pipe_inode_info *pipe,
 			   size_t len, unsigned int flags);
