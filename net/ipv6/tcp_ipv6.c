/*
 *	TCP over IPv6
 *	Linux INET6 implementation
 *
 *	Authors:
 *	Pedro Roque		<roque@di.fc.ul.pt>
 *
 *	Based on:
 *	linux/net/ipv4/tcp.c
 *	linux/net/ipv4/tcp_input.c
 *	linux/net/ipv4/tcp_output.c
 *
 *	Fixes:
 *	Hideaki YOSHIFUJI	:	sin6_scope_id support
 *	YOSHIFUJI Hideaki @USAGI and:	Support IPV6_V6ONLY socket option, which
 *	Alexey Kuznetsov		allow both IPv4 and IPv6 sockets to bind
 *					a single port at the same time.
 *	YOSHIFUJI Hideaki @USAGI:	convert /proc/net/tcp6 to seq_file.
 *
 *	This program is free software; you can redistribute it and/or
 *      modify it under the terms of the GNU General Public License
 *      as published by the Free Software Foundation; either version
 *      2 of the License, or (at your option) any later version.
 */

#include <linux/bottom_half.h>
#include <linux/module.h>
#include <linux/errno.h>
#include <linux/types.h>
#include <linux/socket.h>
#include <linux/sockios.h>
#include <linux/net.h>
#include <linux/jiffies.h>
#include <linux/in.h>
#include <linux/in6.h>
#include <linux/netdevice.h>
#include <linux/init.h>
#include <linux/jhash.h>
#include <linux/ipsec.h>
#include <linux/times.h>
#include <linux/slab.h>
#include <linux/uaccess.h>
#include <linux/ipv6.h>
#include <linux/icmpv6.h>
#include <linux/random.h>

#include <net/tcp.h>
#include <net/ndisc.h>
#include <net/inet6_hashtables.h>
#include <net/inet6_connection_sock.h>
#include <net/ipv6.h>
#include <net/transp_v6.h>
#include <net/addrconf.h>
#include <net/ip6_route.h>
#include <net/ip6_checksum.h>
#include <net/inet_ecn.h>
#include <net/protocol.h>
#include <net/xfrm.h>
#include <net/snmp.h>
#include <net/dsfield.h>
#include <net/timewait_sock.h>
#include <net/inet_common.h>
#include <net/secure_seq.h>
#include <net/busy_poll.h>

#include <linux/proc_fs.h>
#include <linux/seq_file.h>

#include <crypto/hash.h>
#include <linux/scatterlist.h>

static void	tcp_v6_send_reset(const struct sock *sk, struct sk_buff *skb);
static void	tcp_v6_reqsk_send_ack(const struct sock *sk, struct sk_buff *skb,
				      struct request_sock *req);

static int	tcp_v6_do_rcv(struct sock *sk, struct sk_buff *skb);

static const struct inet_connection_sock_af_ops ipv6_mapped;
static const struct inet_connection_sock_af_ops ipv6_specific;
#ifdef CONFIG_TCP_MD5SIG
static const struct tcp_sock_af_ops tcp_sock_ipv6_specific;
static const struct tcp_sock_af_ops tcp_sock_ipv6_mapped_specific;
#else
static struct tcp_md5sig_key *tcp_v6_md5_do_lookup(const struct sock *sk,
						   const struct in6_addr *addr)
{
	return NULL;
}
#endif

static void inet6_sk_rx_dst_set(struct sock *sk, const struct sk_buff *skb)
{
	struct dst_entry *dst = skb_dst(skb);

	if (dst && dst_hold_safe(dst)) {
		const struct rt6_info *rt = (const struct rt6_info *)dst;

		sk->sk_rx_dst = dst;
		inet_sk(sk)->rx_dst_ifindex = skb->skb_iif;
		inet6_sk(sk)->rx_dst_cookie = rt6_get_cookie(rt);
	}
}

static u32 tcp_v6_init_seq_and_tsoff(const struct sk_buff *skb, u32 *tsoff)
{
	return secure_tcpv6_seq_and_tsoff(ipv6_hdr(skb)->daddr.s6_addr32,
					  ipv6_hdr(skb)->saddr.s6_addr32,
					  tcp_hdr(skb)->dest,
					  tcp_hdr(skb)->source, tsoff);
}

static int tcp_v6_connect(struct sock *sk, struct sockaddr *uaddr,
			  int addr_len)
{
	struct sockaddr_in6 *usin = (struct sockaddr_in6 *) uaddr;
	struct inet_sock *inet = inet_sk(sk);
	struct inet_connection_sock *icsk = inet_csk(sk);
	struct ipv6_pinfo *np = inet6_sk(sk);
	struct tcp_sock *tp = tcp_sk(sk);
	struct in6_addr *saddr = NULL, *final_p, final;
	struct ipv6_txoptions *opt;
	struct flowi6 fl6;
	struct dst_entry *dst;
	int addr_type;
	u32 seq;
	int err;
	struct inet_timewait_death_row *tcp_death_row = &sock_net(sk)->ipv4.tcp_death_row;

	if (addr_len < SIN6_LEN_RFC2133)
		return -EINVAL;

	if (usin->sin6_family != AF_INET6)
		return -EAFNOSUPPORT;

	memset(&fl6, 0, sizeof(fl6));

	if (np->sndflow) {
		fl6.flowlabel = usin->sin6_flowinfo&IPV6_FLOWINFO_MASK;
		IP6_ECN_flow_init(fl6.flowlabel);
		if (fl6.flowlabel&IPV6_FLOWLABEL_MASK) {
			struct ip6_flowlabel *flowlabel;
			flowlabel = fl6_sock_lookup(sk, fl6.flowlabel);
			if (!flowlabel)
				return -EINVAL;
			fl6_sock_release(flowlabel);
		}
	}

	/*
	 *	connect() to INADDR_ANY means loopback (BSD'ism).
	 */

	if (ipv6_addr_any(&usin->sin6_addr)) {
		if (ipv6_addr_v4mapped(&sk->sk_v6_rcv_saddr))
			ipv6_addr_set_v4mapped(htonl(INADDR_LOOPBACK),
					       &usin->sin6_addr);
		else
			usin->sin6_addr = in6addr_loopback;
	}

	addr_type = ipv6_addr_type(&usin->sin6_addr);

	if (addr_type & IPV6_ADDR_MULTICAST)
		return -ENETUNREACH;

	if (addr_type&IPV6_ADDR_LINKLOCAL) {
		if (addr_len >= sizeof(struct sockaddr_in6) &&
		    usin->sin6_scope_id) {
			/* If interface is set while binding, indices
			 * must coincide.
			 */
			if (sk->sk_bound_dev_if &&
			    sk->sk_bound_dev_if != usin->sin6_scope_id)
				return -EINVAL;

			sk->sk_bound_dev_if = usin->sin6_scope_id;
		}

		/* Connect to link-local address requires an interface */
		if (!sk->sk_bound_dev_if)
			return -EINVAL;
	}

	if (tp->rx_opt.ts_recent_stamp &&
	    !ipv6_addr_equal(&sk->sk_v6_daddr, &usin->sin6_addr)) {
		tp->rx_opt.ts_recent = 0;
		tp->rx_opt.ts_recent_stamp = 0;
		tp->write_seq = 0;
	}

	sk->sk_v6_daddr = usin->sin6_addr;
	np->flow_label = fl6.flowlabel;

	/*
	 *	TCP over IPv4
	 */

	if (addr_type & IPV6_ADDR_MAPPED) {
		u32 exthdrlen = icsk->icsk_ext_hdr_len;
		struct sockaddr_in sin;

		SOCK_DEBUG(sk, "connect: ipv4 mapped\n");

		if (__ipv6_only_sock(sk))
			return -ENETUNREACH;

		sin.sin_family = AF_INET;
		sin.sin_port = usin->sin6_port;
		sin.sin_addr.s_addr = usin->sin6_addr.s6_addr32[3];

		icsk->icsk_af_ops = &ipv6_mapped;
		sk->sk_backlog_rcv = tcp_v4_do_rcv;
#ifdef CONFIG_TCP_MD5SIG
		tp->af_specific = &tcp_sock_ipv6_mapped_specific;
#endif

		err = tcp_v4_connect(sk, (struct sockaddr *)&sin, sizeof(sin));

		if (err) {
			icsk->icsk_ext_hdr_len = exthdrlen;
			icsk->icsk_af_ops = &ipv6_specific;
			sk->sk_backlog_rcv = tcp_v6_do_rcv;
#ifdef CONFIG_TCP_MD5SIG
			tp->af_specific = &tcp_sock_ipv6_specific;
#endif
			goto failure;
		}
		np->saddr = sk->sk_v6_rcv_saddr;

		return err;
	}

	if (!ipv6_addr_any(&sk->sk_v6_rcv_saddr))
		saddr = &sk->sk_v6_rcv_saddr;

	fl6.flowi6_proto = IPPROTO_TCP;
	fl6.daddr = sk->sk_v6_daddr;
	fl6.saddr = saddr ? *saddr : np->saddr;
	fl6.flowi6_oif = sk->sk_bound_dev_if;
	fl6.flowi6_mark = sk->sk_mark;
	fl6.fl6_dport = usin->sin6_port;
	fl6.fl6_sport = inet->inet_sport;
	fl6.flowi6_uid = sk->sk_uid;

	opt = rcu_dereference_protected(np->opt, lockdep_sock_is_held(sk));
	final_p = fl6_update_dst(&fl6, opt, &final);

	security_sk_classify_flow(sk, flowi6_to_flowi(&fl6));

	dst = ip6_dst_lookup_flow(sk, &fl6, final_p);
	if (IS_ERR(dst)) {
		err = PTR_ERR(dst);
		goto failure;
	}

	if (!saddr) {
		saddr = &fl6.saddr;
		sk->sk_v6_rcv_saddr = *saddr;
	}

	/* set the source address */
	np->saddr = *saddr;
	inet->inet_rcv_saddr = LOOPBACK4_IPV6;

	sk->sk_gso_type = SKB_GSO_TCPV6;
	ip6_dst_store(sk, dst, NULL, NULL);

<<<<<<< HEAD
	if (tcp_death_row->sysctl_tw_recycle &&
	    !tp->rx_opt.ts_recent_stamp &&
	    ipv6_addr_equal(&fl6.daddr, &sk->sk_v6_daddr))
		tcp_fetch_timewait_stamp(sk, dst);

=======
>>>>>>> 2ac97f0f
	icsk->icsk_ext_hdr_len = 0;
	if (opt)
		icsk->icsk_ext_hdr_len = opt->opt_flen +
					 opt->opt_nflen;

	tp->rx_opt.mss_clamp = IPV6_MIN_MTU - sizeof(struct tcphdr) - sizeof(struct ipv6hdr);

	inet->inet_dport = usin->sin6_port;

	tcp_set_state(sk, TCP_SYN_SENT);
	err = inet6_hash_connect(tcp_death_row, sk);
	if (err)
		goto late_failure;

	sk_set_txhash(sk);

	if (likely(!tp->repair)) {
<<<<<<< HEAD
		seq = secure_tcpv6_sequence_number(np->saddr.s6_addr32,
						   sk->sk_v6_daddr.s6_addr32,
						   inet->inet_sport,
						   inet->inet_dport,
						   &tp->tsoffset);
=======
		seq = secure_tcpv6_seq_and_tsoff(np->saddr.s6_addr32,
						 sk->sk_v6_daddr.s6_addr32,
						 inet->inet_sport,
						 inet->inet_dport,
						 &tp->tsoffset);
>>>>>>> 2ac97f0f
		if (!tp->write_seq)
			tp->write_seq = seq;
	}

	if (tcp_fastopen_defer_connect(sk, &err))
		return err;
	if (err)
		goto late_failure;

	err = tcp_connect(sk);
	if (err)
		goto late_failure;

	return 0;

late_failure:
	tcp_set_state(sk, TCP_CLOSE);
failure:
	inet->inet_dport = 0;
	sk->sk_route_caps = 0;
	return err;
}

static void tcp_v6_mtu_reduced(struct sock *sk)
{
	struct dst_entry *dst;

	if ((1 << sk->sk_state) & (TCPF_LISTEN | TCPF_CLOSE))
		return;

	dst = inet6_csk_update_pmtu(sk, tcp_sk(sk)->mtu_info);
	if (!dst)
		return;

	if (inet_csk(sk)->icsk_pmtu_cookie > dst_mtu(dst)) {
		tcp_sync_mss(sk, dst_mtu(dst));
		tcp_simple_retransmit(sk);
	}
}

static void tcp_v6_err(struct sk_buff *skb, struct inet6_skb_parm *opt,
		u8 type, u8 code, int offset, __be32 info)
{
	const struct ipv6hdr *hdr = (const struct ipv6hdr *)skb->data;
	const struct tcphdr *th = (struct tcphdr *)(skb->data+offset);
	struct net *net = dev_net(skb->dev);
	struct request_sock *fastopen;
	struct ipv6_pinfo *np;
	struct tcp_sock *tp;
	__u32 seq, snd_una;
	struct sock *sk;
	bool fatal;
	int err;

	sk = __inet6_lookup_established(net, &tcp_hashinfo,
					&hdr->daddr, th->dest,
					&hdr->saddr, ntohs(th->source),
					skb->dev->ifindex);

	if (!sk) {
		__ICMP6_INC_STATS(net, __in6_dev_get(skb->dev),
				  ICMP6_MIB_INERRORS);
		return;
	}

	if (sk->sk_state == TCP_TIME_WAIT) {
		inet_twsk_put(inet_twsk(sk));
		return;
	}
	seq = ntohl(th->seq);
	fatal = icmpv6_err_convert(type, code, &err);
	if (sk->sk_state == TCP_NEW_SYN_RECV)
		return tcp_req_err(sk, seq, fatal);

	bh_lock_sock(sk);
	if (sock_owned_by_user(sk) && type != ICMPV6_PKT_TOOBIG)
		__NET_INC_STATS(net, LINUX_MIB_LOCKDROPPEDICMPS);

	if (sk->sk_state == TCP_CLOSE)
		goto out;

	if (ipv6_hdr(skb)->hop_limit < inet6_sk(sk)->min_hopcount) {
		__NET_INC_STATS(net, LINUX_MIB_TCPMINTTLDROP);
		goto out;
	}

	tp = tcp_sk(sk);
	/* XXX (TFO) - tp->snd_una should be ISN (tcp_create_openreq_child() */
	fastopen = tp->fastopen_rsk;
	snd_una = fastopen ? tcp_rsk(fastopen)->snt_isn : tp->snd_una;
	if (sk->sk_state != TCP_LISTEN &&
	    !between(seq, snd_una, tp->snd_nxt)) {
		__NET_INC_STATS(net, LINUX_MIB_OUTOFWINDOWICMPS);
		goto out;
	}

	np = inet6_sk(sk);

	if (type == NDISC_REDIRECT) {
		if (!sock_owned_by_user(sk)) {
			struct dst_entry *dst = __sk_dst_check(sk, np->dst_cookie);

			if (dst)
				dst->ops->redirect(dst, sk, skb);
		}
		goto out;
	}

	if (type == ICMPV6_PKT_TOOBIG) {
		/* We are not interested in TCP_LISTEN and open_requests
		 * (SYN-ACKs send out by Linux are always <576bytes so
		 * they should go through unfragmented).
		 */
		if (sk->sk_state == TCP_LISTEN)
			goto out;

		if (!ip6_sk_accept_pmtu(sk))
			goto out;

		tp->mtu_info = ntohl(info);
		if (!sock_owned_by_user(sk))
			tcp_v6_mtu_reduced(sk);
		else if (!test_and_set_bit(TCP_MTU_REDUCED_DEFERRED,
					   &sk->sk_tsq_flags))
			sock_hold(sk);
		goto out;
	}


	/* Might be for an request_sock */
	switch (sk->sk_state) {
	case TCP_SYN_SENT:
	case TCP_SYN_RECV:
		/* Only in fast or simultaneous open. If a fast open socket is
		 * is already accepted it is treated as a connected one below.
		 */
		if (fastopen && !fastopen->sk)
			break;

		if (!sock_owned_by_user(sk)) {
			sk->sk_err = err;
			sk->sk_error_report(sk);		/* Wake people up to see the error (see connect in sock.c) */

			tcp_done(sk);
		} else
			sk->sk_err_soft = err;
		goto out;
	}

	if (!sock_owned_by_user(sk) && np->recverr) {
		sk->sk_err = err;
		sk->sk_error_report(sk);
	} else
		sk->sk_err_soft = err;

out:
	bh_unlock_sock(sk);
	sock_put(sk);
}


static int tcp_v6_send_synack(const struct sock *sk, struct dst_entry *dst,
			      struct flowi *fl,
			      struct request_sock *req,
			      struct tcp_fastopen_cookie *foc,
			      enum tcp_synack_type synack_type)
{
	struct inet_request_sock *ireq = inet_rsk(req);
	struct ipv6_pinfo *np = inet6_sk(sk);
	struct ipv6_txoptions *opt;
	struct flowi6 *fl6 = &fl->u.ip6;
	struct sk_buff *skb;
	int err = -ENOMEM;

	/* First, grab a route. */
	if (!dst && (dst = inet6_csk_route_req(sk, fl6, req,
					       IPPROTO_TCP)) == NULL)
		goto done;

	skb = tcp_make_synack(sk, dst, req, foc, synack_type);

	if (skb) {
		__tcp_v6_send_check(skb, &ireq->ir_v6_loc_addr,
				    &ireq->ir_v6_rmt_addr);

		fl6->daddr = ireq->ir_v6_rmt_addr;
		if (np->repflow && ireq->pktopts)
			fl6->flowlabel = ip6_flowlabel(ipv6_hdr(ireq->pktopts));

		rcu_read_lock();
		opt = ireq->ipv6_opt;
		if (!opt)
			opt = rcu_dereference(np->opt);
		err = ip6_xmit(sk, skb, fl6, sk->sk_mark, opt, np->tclass);
		rcu_read_unlock();
		err = net_xmit_eval(err);
	}

done:
	return err;
}


static void tcp_v6_reqsk_destructor(struct request_sock *req)
{
	kfree(inet_rsk(req)->ipv6_opt);
	kfree_skb(inet_rsk(req)->pktopts);
}

#ifdef CONFIG_TCP_MD5SIG
static struct tcp_md5sig_key *tcp_v6_md5_do_lookup(const struct sock *sk,
						   const struct in6_addr *addr)
{
	return tcp_md5_do_lookup(sk, (union tcp_md5_addr *)addr, AF_INET6);
}

static struct tcp_md5sig_key *tcp_v6_md5_lookup(const struct sock *sk,
						const struct sock *addr_sk)
{
	return tcp_v6_md5_do_lookup(sk, &addr_sk->sk_v6_daddr);
}

static int tcp_v6_parse_md5_keys(struct sock *sk, char __user *optval,
				 int optlen)
{
	struct tcp_md5sig cmd;
	struct sockaddr_in6 *sin6 = (struct sockaddr_in6 *)&cmd.tcpm_addr;

	if (optlen < sizeof(cmd))
		return -EINVAL;

	if (copy_from_user(&cmd, optval, sizeof(cmd)))
		return -EFAULT;

	if (sin6->sin6_family != AF_INET6)
		return -EINVAL;

	if (!cmd.tcpm_keylen) {
		if (ipv6_addr_v4mapped(&sin6->sin6_addr))
			return tcp_md5_do_del(sk, (union tcp_md5_addr *)&sin6->sin6_addr.s6_addr32[3],
					      AF_INET);
		return tcp_md5_do_del(sk, (union tcp_md5_addr *)&sin6->sin6_addr,
				      AF_INET6);
	}

	if (cmd.tcpm_keylen > TCP_MD5SIG_MAXKEYLEN)
		return -EINVAL;

	if (ipv6_addr_v4mapped(&sin6->sin6_addr))
		return tcp_md5_do_add(sk, (union tcp_md5_addr *)&sin6->sin6_addr.s6_addr32[3],
				      AF_INET, cmd.tcpm_key, cmd.tcpm_keylen, GFP_KERNEL);

	return tcp_md5_do_add(sk, (union tcp_md5_addr *)&sin6->sin6_addr,
			      AF_INET6, cmd.tcpm_key, cmd.tcpm_keylen, GFP_KERNEL);
}

static int tcp_v6_md5_hash_headers(struct tcp_md5sig_pool *hp,
				   const struct in6_addr *daddr,
				   const struct in6_addr *saddr,
				   const struct tcphdr *th, int nbytes)
{
	struct tcp6_pseudohdr *bp;
	struct scatterlist sg;
	struct tcphdr *_th;

	bp = hp->scratch;
	/* 1. TCP pseudo-header (RFC2460) */
	bp->saddr = *saddr;
	bp->daddr = *daddr;
	bp->protocol = cpu_to_be32(IPPROTO_TCP);
	bp->len = cpu_to_be32(nbytes);

	_th = (struct tcphdr *)(bp + 1);
	memcpy(_th, th, sizeof(*th));
	_th->check = 0;

	sg_init_one(&sg, bp, sizeof(*bp) + sizeof(*th));
	ahash_request_set_crypt(hp->md5_req, &sg, NULL,
				sizeof(*bp) + sizeof(*th));
	return crypto_ahash_update(hp->md5_req);
}

static int tcp_v6_md5_hash_hdr(char *md5_hash, const struct tcp_md5sig_key *key,
			       const struct in6_addr *daddr, struct in6_addr *saddr,
			       const struct tcphdr *th)
{
	struct tcp_md5sig_pool *hp;
	struct ahash_request *req;

	hp = tcp_get_md5sig_pool();
	if (!hp)
		goto clear_hash_noput;
	req = hp->md5_req;

	if (crypto_ahash_init(req))
		goto clear_hash;
	if (tcp_v6_md5_hash_headers(hp, daddr, saddr, th, th->doff << 2))
		goto clear_hash;
	if (tcp_md5_hash_key(hp, key))
		goto clear_hash;
	ahash_request_set_crypt(req, NULL, md5_hash, 0);
	if (crypto_ahash_final(req))
		goto clear_hash;

	tcp_put_md5sig_pool();
	return 0;

clear_hash:
	tcp_put_md5sig_pool();
clear_hash_noput:
	memset(md5_hash, 0, 16);
	return 1;
}

static int tcp_v6_md5_hash_skb(char *md5_hash,
			       const struct tcp_md5sig_key *key,
			       const struct sock *sk,
			       const struct sk_buff *skb)
{
	const struct in6_addr *saddr, *daddr;
	struct tcp_md5sig_pool *hp;
	struct ahash_request *req;
	const struct tcphdr *th = tcp_hdr(skb);

	if (sk) { /* valid for establish/request sockets */
		saddr = &sk->sk_v6_rcv_saddr;
		daddr = &sk->sk_v6_daddr;
	} else {
		const struct ipv6hdr *ip6h = ipv6_hdr(skb);
		saddr = &ip6h->saddr;
		daddr = &ip6h->daddr;
	}

	hp = tcp_get_md5sig_pool();
	if (!hp)
		goto clear_hash_noput;
	req = hp->md5_req;

	if (crypto_ahash_init(req))
		goto clear_hash;

	if (tcp_v6_md5_hash_headers(hp, daddr, saddr, th, skb->len))
		goto clear_hash;
	if (tcp_md5_hash_skb_data(hp, skb, th->doff << 2))
		goto clear_hash;
	if (tcp_md5_hash_key(hp, key))
		goto clear_hash;
	ahash_request_set_crypt(req, NULL, md5_hash, 0);
	if (crypto_ahash_final(req))
		goto clear_hash;

	tcp_put_md5sig_pool();
	return 0;

clear_hash:
	tcp_put_md5sig_pool();
clear_hash_noput:
	memset(md5_hash, 0, 16);
	return 1;
}

#endif

static bool tcp_v6_inbound_md5_hash(const struct sock *sk,
				    const struct sk_buff *skb)
{
#ifdef CONFIG_TCP_MD5SIG
	const __u8 *hash_location = NULL;
	struct tcp_md5sig_key *hash_expected;
	const struct ipv6hdr *ip6h = ipv6_hdr(skb);
	const struct tcphdr *th = tcp_hdr(skb);
	int genhash;
	u8 newhash[16];

	hash_expected = tcp_v6_md5_do_lookup(sk, &ip6h->saddr);
	hash_location = tcp_parse_md5sig_option(th);

	/* We've parsed the options - do we have a hash? */
	if (!hash_expected && !hash_location)
		return false;

	if (hash_expected && !hash_location) {
		NET_INC_STATS(sock_net(sk), LINUX_MIB_TCPMD5NOTFOUND);
		return true;
	}

	if (!hash_expected && hash_location) {
		NET_INC_STATS(sock_net(sk), LINUX_MIB_TCPMD5UNEXPECTED);
		return true;
	}

	/* check the signature */
	genhash = tcp_v6_md5_hash_skb(newhash,
				      hash_expected,
				      NULL, skb);

	if (genhash || memcmp(hash_location, newhash, 16) != 0) {
		NET_INC_STATS(sock_net(sk), LINUX_MIB_TCPMD5FAILURE);
		net_info_ratelimited("MD5 Hash %s for [%pI6c]:%u->[%pI6c]:%u\n",
				     genhash ? "failed" : "mismatch",
				     &ip6h->saddr, ntohs(th->source),
				     &ip6h->daddr, ntohs(th->dest));
		return true;
	}
#endif
	return false;
}

static void tcp_v6_init_req(struct request_sock *req,
			    const struct sock *sk_listener,
			    struct sk_buff *skb)
{
	struct inet_request_sock *ireq = inet_rsk(req);
	const struct ipv6_pinfo *np = inet6_sk(sk_listener);

	ireq->ir_v6_rmt_addr = ipv6_hdr(skb)->saddr;
	ireq->ir_v6_loc_addr = ipv6_hdr(skb)->daddr;

	/* So that link locals have meaning */
	if (!sk_listener->sk_bound_dev_if &&
	    ipv6_addr_type(&ireq->ir_v6_rmt_addr) & IPV6_ADDR_LINKLOCAL)
		ireq->ir_iif = tcp_v6_iif(skb);

	if (!TCP_SKB_CB(skb)->tcp_tw_isn &&
	    (ipv6_opt_accepted(sk_listener, skb, &TCP_SKB_CB(skb)->header.h6) ||
	     np->rxopt.bits.rxinfo ||
	     np->rxopt.bits.rxoinfo || np->rxopt.bits.rxhlim ||
	     np->rxopt.bits.rxohlim || np->repflow)) {
		atomic_inc(&skb->users);
		ireq->pktopts = skb;
	}
}

static struct dst_entry *tcp_v6_route_req(const struct sock *sk,
					  struct flowi *fl,
					  const struct request_sock *req)
{
	return inet6_csk_route_req(sk, &fl->u.ip6, req, IPPROTO_TCP);
}

struct request_sock_ops tcp6_request_sock_ops __read_mostly = {
	.family		=	AF_INET6,
	.obj_size	=	sizeof(struct tcp6_request_sock),
	.rtx_syn_ack	=	tcp_rtx_synack,
	.send_ack	=	tcp_v6_reqsk_send_ack,
	.destructor	=	tcp_v6_reqsk_destructor,
	.send_reset	=	tcp_v6_send_reset,
	.syn_ack_timeout =	tcp_syn_ack_timeout,
};

static const struct tcp_request_sock_ops tcp_request_sock_ipv6_ops = {
	.mss_clamp	=	IPV6_MIN_MTU - sizeof(struct tcphdr) -
				sizeof(struct ipv6hdr),
#ifdef CONFIG_TCP_MD5SIG
	.req_md5_lookup	=	tcp_v6_md5_lookup,
	.calc_md5_hash	=	tcp_v6_md5_hash_skb,
#endif
	.init_req	=	tcp_v6_init_req,
#ifdef CONFIG_SYN_COOKIES
	.cookie_init_seq =	cookie_v6_init_sequence,
#endif
	.route_req	=	tcp_v6_route_req,
	.init_seq_tsoff	=	tcp_v6_init_seq_and_tsoff,
	.send_synack	=	tcp_v6_send_synack,
};

static void tcp_v6_send_response(const struct sock *sk, struct sk_buff *skb, u32 seq,
				 u32 ack, u32 win, u32 tsval, u32 tsecr,
				 int oif, struct tcp_md5sig_key *key, int rst,
				 u8 tclass, __be32 label)
{
	const struct tcphdr *th = tcp_hdr(skb);
	struct tcphdr *t1;
	struct sk_buff *buff;
	struct flowi6 fl6;
	struct net *net = sk ? sock_net(sk) : dev_net(skb_dst(skb)->dev);
	struct sock *ctl_sk = net->ipv6.tcp_sk;
	unsigned int tot_len = sizeof(struct tcphdr);
	struct dst_entry *dst;
	__be32 *topt;

	if (tsecr)
		tot_len += TCPOLEN_TSTAMP_ALIGNED;
#ifdef CONFIG_TCP_MD5SIG
	if (key)
		tot_len += TCPOLEN_MD5SIG_ALIGNED;
#endif

	buff = alloc_skb(MAX_HEADER + sizeof(struct ipv6hdr) + tot_len,
			 GFP_ATOMIC);
	if (!buff)
		return;

	skb_reserve(buff, MAX_HEADER + sizeof(struct ipv6hdr) + tot_len);

	t1 = (struct tcphdr *) skb_push(buff, tot_len);
	skb_reset_transport_header(buff);

	/* Swap the send and the receive. */
	memset(t1, 0, sizeof(*t1));
	t1->dest = th->source;
	t1->source = th->dest;
	t1->doff = tot_len / 4;
	t1->seq = htonl(seq);
	t1->ack_seq = htonl(ack);
	t1->ack = !rst || !th->ack;
	t1->rst = rst;
	t1->window = htons(win);

	topt = (__be32 *)(t1 + 1);

	if (tsecr) {
		*topt++ = htonl((TCPOPT_NOP << 24) | (TCPOPT_NOP << 16) |
				(TCPOPT_TIMESTAMP << 8) | TCPOLEN_TIMESTAMP);
		*topt++ = htonl(tsval);
		*topt++ = htonl(tsecr);
	}

#ifdef CONFIG_TCP_MD5SIG
	if (key) {
		*topt++ = htonl((TCPOPT_NOP << 24) | (TCPOPT_NOP << 16) |
				(TCPOPT_MD5SIG << 8) | TCPOLEN_MD5SIG);
		tcp_v6_md5_hash_hdr((__u8 *)topt, key,
				    &ipv6_hdr(skb)->saddr,
				    &ipv6_hdr(skb)->daddr, t1);
	}
#endif

	memset(&fl6, 0, sizeof(fl6));
	fl6.daddr = ipv6_hdr(skb)->saddr;
	fl6.saddr = ipv6_hdr(skb)->daddr;
	fl6.flowlabel = label;

	buff->ip_summed = CHECKSUM_PARTIAL;
	buff->csum = 0;

	__tcp_v6_send_check(buff, &fl6.saddr, &fl6.daddr);

	fl6.flowi6_proto = IPPROTO_TCP;
	if (rt6_need_strict(&fl6.daddr) && !oif)
		fl6.flowi6_oif = tcp_v6_iif(skb);
	else {
		if (!oif && netif_index_is_l3_master(net, skb->skb_iif))
			oif = skb->skb_iif;

		fl6.flowi6_oif = oif;
	}

	fl6.flowi6_mark = IP6_REPLY_MARK(net, skb->mark);
	fl6.fl6_dport = t1->dest;
	fl6.fl6_sport = t1->source;
	fl6.flowi6_uid = sock_net_uid(net, sk && sk_fullsock(sk) ? sk : NULL);
	security_skb_classify_flow(skb, flowi6_to_flowi(&fl6));

	/* Pass a socket to ip6_dst_lookup either it is for RST
	 * Underlying function will use this to retrieve the network
	 * namespace
	 */
	dst = ip6_dst_lookup_flow(ctl_sk, &fl6, NULL);
	if (!IS_ERR(dst)) {
		skb_dst_set(buff, dst);
		ip6_xmit(ctl_sk, buff, &fl6, fl6.flowi6_mark, NULL, tclass);
		TCP_INC_STATS(net, TCP_MIB_OUTSEGS);
		if (rst)
			TCP_INC_STATS(net, TCP_MIB_OUTRSTS);
		return;
	}

	kfree_skb(buff);
}

static void tcp_v6_send_reset(const struct sock *sk, struct sk_buff *skb)
{
	const struct tcphdr *th = tcp_hdr(skb);
	u32 seq = 0, ack_seq = 0;
	struct tcp_md5sig_key *key = NULL;
#ifdef CONFIG_TCP_MD5SIG
	const __u8 *hash_location = NULL;
	struct ipv6hdr *ipv6h = ipv6_hdr(skb);
	unsigned char newhash[16];
	int genhash;
	struct sock *sk1 = NULL;
#endif
	int oif;

	if (th->rst)
		return;

	/* If sk not NULL, it means we did a successful lookup and incoming
	 * route had to be correct. prequeue might have dropped our dst.
	 */
	if (!sk && !ipv6_unicast_destination(skb))
		return;

#ifdef CONFIG_TCP_MD5SIG
	rcu_read_lock();
	hash_location = tcp_parse_md5sig_option(th);
	if (sk && sk_fullsock(sk)) {
		key = tcp_v6_md5_do_lookup(sk, &ipv6h->saddr);
	} else if (hash_location) {
		/*
		 * active side is lost. Try to find listening socket through
		 * source port, and then find md5 key through listening socket.
		 * we are not loose security here:
		 * Incoming packet is checked with md5 hash with finding key,
		 * no RST generated if md5 hash doesn't match.
		 */
		sk1 = inet6_lookup_listener(dev_net(skb_dst(skb)->dev),
					   &tcp_hashinfo, NULL, 0,
					   &ipv6h->saddr,
					   th->source, &ipv6h->daddr,
					   ntohs(th->source), tcp_v6_iif(skb));
		if (!sk1)
			goto out;

		key = tcp_v6_md5_do_lookup(sk1, &ipv6h->saddr);
		if (!key)
			goto out;

		genhash = tcp_v6_md5_hash_skb(newhash, key, NULL, skb);
		if (genhash || memcmp(hash_location, newhash, 16) != 0)
			goto out;
	}
#endif

	if (th->ack)
		seq = ntohl(th->ack_seq);
	else
		ack_seq = ntohl(th->seq) + th->syn + th->fin + skb->len -
			  (th->doff << 2);

	oif = sk ? sk->sk_bound_dev_if : 0;
	tcp_v6_send_response(sk, skb, seq, ack_seq, 0, 0, 0, oif, key, 1, 0, 0);

#ifdef CONFIG_TCP_MD5SIG
out:
	rcu_read_unlock();
#endif
}

static void tcp_v6_send_ack(const struct sock *sk, struct sk_buff *skb, u32 seq,
			    u32 ack, u32 win, u32 tsval, u32 tsecr, int oif,
			    struct tcp_md5sig_key *key, u8 tclass,
			    __be32 label)
{
	tcp_v6_send_response(sk, skb, seq, ack, win, tsval, tsecr, oif, key, 0,
			     tclass, label);
}

static void tcp_v6_timewait_ack(struct sock *sk, struct sk_buff *skb)
{
	struct inet_timewait_sock *tw = inet_twsk(sk);
	struct tcp_timewait_sock *tcptw = tcp_twsk(sk);

	tcp_v6_send_ack(sk, skb, tcptw->tw_snd_nxt, tcptw->tw_rcv_nxt,
			tcptw->tw_rcv_wnd >> tw->tw_rcv_wscale,
			tcp_time_stamp + tcptw->tw_ts_offset,
			tcptw->tw_ts_recent, tw->tw_bound_dev_if, tcp_twsk_md5_key(tcptw),
			tw->tw_tclass, cpu_to_be32(tw->tw_flowlabel));

	inet_twsk_put(tw);
}

static void tcp_v6_reqsk_send_ack(const struct sock *sk, struct sk_buff *skb,
				  struct request_sock *req)
{
	/* sk->sk_state == TCP_LISTEN -> for regular TCP_SYN_RECV
	 * sk->sk_state == TCP_SYN_RECV -> for Fast Open.
	 */
	/* RFC 7323 2.3
	 * The window field (SEG.WND) of every outgoing segment, with the
	 * exception of <SYN> segments, MUST be right-shifted by
	 * Rcv.Wind.Shift bits:
	 */
	tcp_v6_send_ack(sk, skb, (sk->sk_state == TCP_LISTEN) ?
			tcp_rsk(req)->snt_isn + 1 : tcp_sk(sk)->snd_nxt,
			tcp_rsk(req)->rcv_nxt,
			req->rsk_rcv_wnd >> inet_rsk(req)->rcv_wscale,
			tcp_time_stamp + tcp_rsk(req)->ts_off,
			req->ts_recent, sk->sk_bound_dev_if,
			tcp_v6_md5_do_lookup(sk, &ipv6_hdr(skb)->daddr),
			0, 0);
}


static struct sock *tcp_v6_cookie_check(struct sock *sk, struct sk_buff *skb)
{
#ifdef CONFIG_SYN_COOKIES
	const struct tcphdr *th = tcp_hdr(skb);

	if (!th->syn)
		sk = cookie_v6_check(sk, skb);
#endif
	return sk;
}

static int tcp_v6_conn_request(struct sock *sk, struct sk_buff *skb)
{
	if (skb->protocol == htons(ETH_P_IP))
		return tcp_v4_conn_request(sk, skb);

	if (!ipv6_unicast_destination(skb))
		goto drop;

	return tcp_conn_request(&tcp6_request_sock_ops,
				&tcp_request_sock_ipv6_ops, sk, skb);

drop:
	tcp_listendrop(sk);
	return 0; /* don't send reset */
}

static void tcp_v6_restore_cb(struct sk_buff *skb)
{
	/* We need to move header back to the beginning if xfrm6_policy_check()
	 * and tcp_v6_fill_cb() are going to be called again.
	 * ip6_datagram_recv_specific_ctl() also expects IP6CB to be there.
	 */
	memmove(IP6CB(skb), &TCP_SKB_CB(skb)->header.h6,
		sizeof(struct inet6_skb_parm));
}

static struct sock *tcp_v6_syn_recv_sock(const struct sock *sk, struct sk_buff *skb,
					 struct request_sock *req,
					 struct dst_entry *dst,
					 struct request_sock *req_unhash,
					 bool *own_req)
{
	struct inet_request_sock *ireq;
	struct ipv6_pinfo *newnp;
	const struct ipv6_pinfo *np = inet6_sk(sk);
	struct ipv6_txoptions *opt;
	struct tcp6_sock *newtcp6sk;
	struct inet_sock *newinet;
	struct tcp_sock *newtp;
	struct sock *newsk;
#ifdef CONFIG_TCP_MD5SIG
	struct tcp_md5sig_key *key;
#endif
	struct flowi6 fl6;

	if (skb->protocol == htons(ETH_P_IP)) {
		/*
		 *	v6 mapped
		 */

		newsk = tcp_v4_syn_recv_sock(sk, skb, req, dst,
					     req_unhash, own_req);

		if (!newsk)
			return NULL;

		newtcp6sk = (struct tcp6_sock *)newsk;
		inet_sk(newsk)->pinet6 = &newtcp6sk->inet6;

		newinet = inet_sk(newsk);
		newnp = inet6_sk(newsk);
		newtp = tcp_sk(newsk);

		memcpy(newnp, np, sizeof(struct ipv6_pinfo));

		newnp->saddr = newsk->sk_v6_rcv_saddr;

		inet_csk(newsk)->icsk_af_ops = &ipv6_mapped;
		newsk->sk_backlog_rcv = tcp_v4_do_rcv;
#ifdef CONFIG_TCP_MD5SIG
		newtp->af_specific = &tcp_sock_ipv6_mapped_specific;
#endif

		newnp->ipv6_ac_list = NULL;
		newnp->ipv6_fl_list = NULL;
		newnp->pktoptions  = NULL;
		newnp->opt	   = NULL;
		newnp->mcast_oif   = tcp_v6_iif(skb);
		newnp->mcast_hops  = ipv6_hdr(skb)->hop_limit;
		newnp->rcv_flowinfo = ip6_flowinfo(ipv6_hdr(skb));
		if (np->repflow)
			newnp->flow_label = ip6_flowlabel(ipv6_hdr(skb));

		/*
		 * No need to charge this sock to the relevant IPv6 refcnt debug socks count
		 * here, tcp_create_openreq_child now does this for us, see the comment in
		 * that function for the gory details. -acme
		 */

		/* It is tricky place. Until this moment IPv4 tcp
		   worked with IPv6 icsk.icsk_af_ops.
		   Sync it now.
		 */
		tcp_sync_mss(newsk, inet_csk(newsk)->icsk_pmtu_cookie);

		return newsk;
	}

	ireq = inet_rsk(req);

	if (sk_acceptq_is_full(sk))
		goto out_overflow;

	if (!dst) {
		dst = inet6_csk_route_req(sk, &fl6, req, IPPROTO_TCP);
		if (!dst)
			goto out;
	}

	newsk = tcp_create_openreq_child(sk, req, skb);
	if (!newsk)
		goto out_nonewsk;

	/*
	 * No need to charge this sock to the relevant IPv6 refcnt debug socks
	 * count here, tcp_create_openreq_child now does this for us, see the
	 * comment in that function for the gory details. -acme
	 */

	newsk->sk_gso_type = SKB_GSO_TCPV6;
	ip6_dst_store(newsk, dst, NULL, NULL);
	inet6_sk_rx_dst_set(newsk, skb);

	newtcp6sk = (struct tcp6_sock *)newsk;
	inet_sk(newsk)->pinet6 = &newtcp6sk->inet6;

	newtp = tcp_sk(newsk);
	newinet = inet_sk(newsk);
	newnp = inet6_sk(newsk);

	memcpy(newnp, np, sizeof(struct ipv6_pinfo));

	newsk->sk_v6_daddr = ireq->ir_v6_rmt_addr;
	newnp->saddr = ireq->ir_v6_loc_addr;
	newsk->sk_v6_rcv_saddr = ireq->ir_v6_loc_addr;
	newsk->sk_bound_dev_if = ireq->ir_iif;

	/* Now IPv6 options...

	   First: no IPv4 options.
	 */
	newinet->inet_opt = NULL;
	newnp->ipv6_ac_list = NULL;
	newnp->ipv6_fl_list = NULL;

	/* Clone RX bits */
	newnp->rxopt.all = np->rxopt.all;

	newnp->pktoptions = NULL;
	newnp->opt	  = NULL;
	newnp->mcast_oif  = tcp_v6_iif(skb);
	newnp->mcast_hops = ipv6_hdr(skb)->hop_limit;
	newnp->rcv_flowinfo = ip6_flowinfo(ipv6_hdr(skb));
	if (np->repflow)
		newnp->flow_label = ip6_flowlabel(ipv6_hdr(skb));

	/* Clone native IPv6 options from listening socket (if any)

	   Yes, keeping reference count would be much more clever,
	   but we make one more one thing there: reattach optmem
	   to newsk.
	 */
	opt = ireq->ipv6_opt;
	if (!opt)
		opt = rcu_dereference(np->opt);
	if (opt) {
		opt = ipv6_dup_options(newsk, opt);
		RCU_INIT_POINTER(newnp->opt, opt);
	}
	inet_csk(newsk)->icsk_ext_hdr_len = 0;
	if (opt)
		inet_csk(newsk)->icsk_ext_hdr_len = opt->opt_nflen +
						    opt->opt_flen;

	tcp_ca_openreq_child(newsk, dst);

	tcp_sync_mss(newsk, dst_mtu(dst));
	newtp->advmss = tcp_mss_clamp(tcp_sk(sk), dst_metric_advmss(dst));

	tcp_initialize_rcv_mss(newsk);

	newinet->inet_daddr = newinet->inet_saddr = LOOPBACK4_IPV6;
	newinet->inet_rcv_saddr = LOOPBACK4_IPV6;

#ifdef CONFIG_TCP_MD5SIG
	/* Copy over the MD5 key from the original socket */
	key = tcp_v6_md5_do_lookup(sk, &newsk->sk_v6_daddr);
	if (key) {
		/* We're using one, so create a matching key
		 * on the newsk structure. If we fail to get
		 * memory, then we end up not copying the key
		 * across. Shucks.
		 */
		tcp_md5_do_add(newsk, (union tcp_md5_addr *)&newsk->sk_v6_daddr,
			       AF_INET6, key->key, key->keylen,
			       sk_gfp_mask(sk, GFP_ATOMIC));
	}
#endif

	if (__inet_inherit_port(sk, newsk) < 0) {
		inet_csk_prepare_forced_close(newsk);
		tcp_done(newsk);
		goto out;
	}
	*own_req = inet_ehash_nolisten(newsk, req_to_sk(req_unhash));
	if (*own_req) {
		tcp_move_syn(newtp, req);

		/* Clone pktoptions received with SYN, if we own the req */
		if (ireq->pktopts) {
			newnp->pktoptions = skb_clone(ireq->pktopts,
						      sk_gfp_mask(sk, GFP_ATOMIC));
			consume_skb(ireq->pktopts);
			ireq->pktopts = NULL;
			if (newnp->pktoptions) {
				tcp_v6_restore_cb(newnp->pktoptions);
				skb_set_owner_r(newnp->pktoptions, newsk);
			}
		}
	}

	return newsk;

out_overflow:
	__NET_INC_STATS(sock_net(sk), LINUX_MIB_LISTENOVERFLOWS);
out_nonewsk:
	dst_release(dst);
out:
	tcp_listendrop(sk);
	return NULL;
}

/* The socket must have it's spinlock held when we get
 * here, unless it is a TCP_LISTEN socket.
 *
 * We have a potential double-lock case here, so even when
 * doing backlog processing we use the BH locking scheme.
 * This is because we cannot sleep with the original spinlock
 * held.
 */
static int tcp_v6_do_rcv(struct sock *sk, struct sk_buff *skb)
{
	struct ipv6_pinfo *np = inet6_sk(sk);
	struct tcp_sock *tp;
	struct sk_buff *opt_skb = NULL;

	/* Imagine: socket is IPv6. IPv4 packet arrives,
	   goes to IPv4 receive handler and backlogged.
	   From backlog it always goes here. Kerboom...
	   Fortunately, tcp_rcv_established and rcv_established
	   handle them correctly, but it is not case with
	   tcp_v6_hnd_req and tcp_v6_send_reset().   --ANK
	 */

	if (skb->protocol == htons(ETH_P_IP))
		return tcp_v4_do_rcv(sk, skb);

	if (tcp_filter(sk, skb))
		goto discard;

	/*
	 *	socket locking is here for SMP purposes as backlog rcv
	 *	is currently called with bh processing disabled.
	 */

	/* Do Stevens' IPV6_PKTOPTIONS.

	   Yes, guys, it is the only place in our code, where we
	   may make it not affecting IPv4.
	   The rest of code is protocol independent,
	   and I do not like idea to uglify IPv4.

	   Actually, all the idea behind IPV6_PKTOPTIONS
	   looks not very well thought. For now we latch
	   options, received in the last packet, enqueued
	   by tcp. Feel free to propose better solution.
					       --ANK (980728)
	 */
	if (np->rxopt.all)
		opt_skb = skb_clone(skb, sk_gfp_mask(sk, GFP_ATOMIC));

	if (sk->sk_state == TCP_ESTABLISHED) { /* Fast path */
		struct dst_entry *dst = sk->sk_rx_dst;

		sock_rps_save_rxhash(sk, skb);
		sk_mark_napi_id(sk, skb);
		if (dst) {
			if (inet_sk(sk)->rx_dst_ifindex != skb->skb_iif ||
			    dst->ops->check(dst, np->rx_dst_cookie) == NULL) {
				dst_release(dst);
				sk->sk_rx_dst = NULL;
			}
		}

		tcp_rcv_established(sk, skb, tcp_hdr(skb), skb->len);
		if (opt_skb)
			goto ipv6_pktoptions;
		return 0;
	}

	if (tcp_checksum_complete(skb))
		goto csum_err;

	if (sk->sk_state == TCP_LISTEN) {
		struct sock *nsk = tcp_v6_cookie_check(sk, skb);

		if (!nsk)
			goto discard;

		if (nsk != sk) {
			if (tcp_child_process(sk, nsk, skb))
				goto reset;
			if (opt_skb)
				__kfree_skb(opt_skb);
			return 0;
		}
	} else
		sock_rps_save_rxhash(sk, skb);

	if (tcp_rcv_state_process(sk, skb))
		goto reset;
	if (opt_skb)
		goto ipv6_pktoptions;
	return 0;

reset:
	tcp_v6_send_reset(sk, skb);
discard:
	if (opt_skb)
		__kfree_skb(opt_skb);
	kfree_skb(skb);
	return 0;
csum_err:
	TCP_INC_STATS(sock_net(sk), TCP_MIB_CSUMERRORS);
	TCP_INC_STATS(sock_net(sk), TCP_MIB_INERRS);
	goto discard;


ipv6_pktoptions:
	/* Do you ask, what is it?

	   1. skb was enqueued by tcp.
	   2. skb is added to tail of read queue, rather than out of order.
	   3. socket is not in passive state.
	   4. Finally, it really contains options, which user wants to receive.
	 */
	tp = tcp_sk(sk);
	if (TCP_SKB_CB(opt_skb)->end_seq == tp->rcv_nxt &&
	    !((1 << sk->sk_state) & (TCPF_CLOSE | TCPF_LISTEN))) {
		if (np->rxopt.bits.rxinfo || np->rxopt.bits.rxoinfo)
			np->mcast_oif = tcp_v6_iif(opt_skb);
		if (np->rxopt.bits.rxhlim || np->rxopt.bits.rxohlim)
			np->mcast_hops = ipv6_hdr(opt_skb)->hop_limit;
		if (np->rxopt.bits.rxflow || np->rxopt.bits.rxtclass)
			np->rcv_flowinfo = ip6_flowinfo(ipv6_hdr(opt_skb));
		if (np->repflow)
			np->flow_label = ip6_flowlabel(ipv6_hdr(opt_skb));
		if (ipv6_opt_accepted(sk, opt_skb, &TCP_SKB_CB(opt_skb)->header.h6)) {
			skb_set_owner_r(opt_skb, sk);
			tcp_v6_restore_cb(opt_skb);
			opt_skb = xchg(&np->pktoptions, opt_skb);
		} else {
			__kfree_skb(opt_skb);
			opt_skb = xchg(&np->pktoptions, NULL);
		}
	}

	kfree_skb(opt_skb);
	return 0;
}

static void tcp_v6_fill_cb(struct sk_buff *skb, const struct ipv6hdr *hdr,
			   const struct tcphdr *th)
{
	/* This is tricky: we move IP6CB at its correct location into
	 * TCP_SKB_CB(). It must be done after xfrm6_policy_check(), because
	 * _decode_session6() uses IP6CB().
	 * barrier() makes sure compiler won't play aliasing games.
	 */
	memmove(&TCP_SKB_CB(skb)->header.h6, IP6CB(skb),
		sizeof(struct inet6_skb_parm));
	barrier();

	TCP_SKB_CB(skb)->seq = ntohl(th->seq);
	TCP_SKB_CB(skb)->end_seq = (TCP_SKB_CB(skb)->seq + th->syn + th->fin +
				    skb->len - th->doff*4);
	TCP_SKB_CB(skb)->ack_seq = ntohl(th->ack_seq);
	TCP_SKB_CB(skb)->tcp_flags = tcp_flag_byte(th);
	TCP_SKB_CB(skb)->tcp_tw_isn = 0;
	TCP_SKB_CB(skb)->ip_dsfield = ipv6_get_dsfield(hdr);
	TCP_SKB_CB(skb)->sacked = 0;
}

static int tcp_v6_rcv(struct sk_buff *skb)
{
	const struct tcphdr *th;
	const struct ipv6hdr *hdr;
	bool refcounted;
	struct sock *sk;
	int ret;
	struct net *net = dev_net(skb->dev);

	if (skb->pkt_type != PACKET_HOST)
		goto discard_it;

	/*
	 *	Count it even if it's bad.
	 */
	__TCP_INC_STATS(net, TCP_MIB_INSEGS);

	if (!pskb_may_pull(skb, sizeof(struct tcphdr)))
		goto discard_it;

	th = (const struct tcphdr *)skb->data;

	if (unlikely(th->doff < sizeof(struct tcphdr)/4))
		goto bad_packet;
	if (!pskb_may_pull(skb, th->doff*4))
		goto discard_it;

	if (skb_checksum_init(skb, IPPROTO_TCP, ip6_compute_pseudo))
		goto csum_error;

	th = (const struct tcphdr *)skb->data;
	hdr = ipv6_hdr(skb);

lookup:
	sk = __inet6_lookup_skb(&tcp_hashinfo, skb, __tcp_hdrlen(th),
				th->source, th->dest, inet6_iif(skb),
				&refcounted);
	if (!sk)
		goto no_tcp_socket;

process:
	if (sk->sk_state == TCP_TIME_WAIT)
		goto do_time_wait;

	if (sk->sk_state == TCP_NEW_SYN_RECV) {
		struct request_sock *req = inet_reqsk(sk);
		struct sock *nsk;

		sk = req->rsk_listener;
		tcp_v6_fill_cb(skb, hdr, th);
		if (tcp_v6_inbound_md5_hash(sk, skb)) {
			sk_drops_add(sk, skb);
			reqsk_put(req);
			goto discard_it;
		}
		if (unlikely(sk->sk_state != TCP_LISTEN)) {
			inet_csk_reqsk_queue_drop_and_put(sk, req);
			goto lookup;
		}
		sock_hold(sk);
		refcounted = true;
		nsk = tcp_check_req(sk, skb, req, false);
		if (!nsk) {
			reqsk_put(req);
			goto discard_and_relse;
		}
		if (nsk == sk) {
			reqsk_put(req);
			tcp_v6_restore_cb(skb);
		} else if (tcp_child_process(sk, nsk, skb)) {
			tcp_v6_send_reset(nsk, skb);
			goto discard_and_relse;
		} else {
			sock_put(sk);
			return 0;
		}
	}
	if (hdr->hop_limit < inet6_sk(sk)->min_hopcount) {
		__NET_INC_STATS(net, LINUX_MIB_TCPMINTTLDROP);
		goto discard_and_relse;
	}

	if (!xfrm6_policy_check(sk, XFRM_POLICY_IN, skb))
		goto discard_and_relse;

	tcp_v6_fill_cb(skb, hdr, th);

	if (tcp_v6_inbound_md5_hash(sk, skb))
		goto discard_and_relse;

	if (tcp_filter(sk, skb))
		goto discard_and_relse;
	th = (const struct tcphdr *)skb->data;
	hdr = ipv6_hdr(skb);

	skb->dev = NULL;

	if (sk->sk_state == TCP_LISTEN) {
		ret = tcp_v6_do_rcv(sk, skb);
		goto put_and_return;
	}

	sk_incoming_cpu_update(sk);

	bh_lock_sock_nested(sk);
	tcp_segs_in(tcp_sk(sk), skb);
	ret = 0;
	if (!sock_owned_by_user(sk)) {
		if (!tcp_prequeue(sk, skb))
			ret = tcp_v6_do_rcv(sk, skb);
	} else if (tcp_add_backlog(sk, skb)) {
		goto discard_and_relse;
	}
	bh_unlock_sock(sk);

put_and_return:
	if (refcounted)
		sock_put(sk);
	return ret ? -1 : 0;

no_tcp_socket:
	if (!xfrm6_policy_check(NULL, XFRM_POLICY_IN, skb))
		goto discard_it;

	tcp_v6_fill_cb(skb, hdr, th);

	if (tcp_checksum_complete(skb)) {
csum_error:
		__TCP_INC_STATS(net, TCP_MIB_CSUMERRORS);
bad_packet:
		__TCP_INC_STATS(net, TCP_MIB_INERRS);
	} else {
		tcp_v6_send_reset(NULL, skb);
	}

discard_it:
	kfree_skb(skb);
	return 0;

discard_and_relse:
	sk_drops_add(sk, skb);
	if (refcounted)
		sock_put(sk);
	goto discard_it;

do_time_wait:
	if (!xfrm6_policy_check(NULL, XFRM_POLICY_IN, skb)) {
		inet_twsk_put(inet_twsk(sk));
		goto discard_it;
	}

	tcp_v6_fill_cb(skb, hdr, th);

	if (tcp_checksum_complete(skb)) {
		inet_twsk_put(inet_twsk(sk));
		goto csum_error;
	}

	switch (tcp_timewait_state_process(inet_twsk(sk), skb, th)) {
	case TCP_TW_SYN:
	{
		struct sock *sk2;

		sk2 = inet6_lookup_listener(dev_net(skb->dev), &tcp_hashinfo,
					    skb, __tcp_hdrlen(th),
					    &ipv6_hdr(skb)->saddr, th->source,
					    &ipv6_hdr(skb)->daddr,
					    ntohs(th->dest), tcp_v6_iif(skb));
		if (sk2) {
			struct inet_timewait_sock *tw = inet_twsk(sk);
			inet_twsk_deschedule_put(tw);
			sk = sk2;
			tcp_v6_restore_cb(skb);
			refcounted = false;
			goto process;
		}
		/* Fall through to ACK */
	}
	case TCP_TW_ACK:
		tcp_v6_timewait_ack(sk, skb);
		break;
	case TCP_TW_RST:
		tcp_v6_restore_cb(skb);
		tcp_v6_send_reset(sk, skb);
		inet_twsk_deschedule_put(inet_twsk(sk));
		goto discard_it;
	case TCP_TW_SUCCESS:
		;
	}
	goto discard_it;
}

static void tcp_v6_early_demux(struct sk_buff *skb)
{
	const struct ipv6hdr *hdr;
	const struct tcphdr *th;
	struct sock *sk;

	if (skb->pkt_type != PACKET_HOST)
		return;

	if (!pskb_may_pull(skb, skb_transport_offset(skb) + sizeof(struct tcphdr)))
		return;

	hdr = ipv6_hdr(skb);
	th = tcp_hdr(skb);

	if (th->doff < sizeof(struct tcphdr) / 4)
		return;

	/* Note : We use inet6_iif() here, not tcp_v6_iif() */
	sk = __inet6_lookup_established(dev_net(skb->dev), &tcp_hashinfo,
					&hdr->saddr, th->source,
					&hdr->daddr, ntohs(th->dest),
					inet6_iif(skb));
	if (sk) {
		skb->sk = sk;
		skb->destructor = sock_edemux;
		if (sk_fullsock(sk)) {
			struct dst_entry *dst = READ_ONCE(sk->sk_rx_dst);

			if (dst)
				dst = dst_check(dst, inet6_sk(sk)->rx_dst_cookie);
			if (dst &&
			    inet_sk(sk)->rx_dst_ifindex == skb->skb_iif)
				skb_dst_set_noref(skb, dst);
		}
	}
}

static struct timewait_sock_ops tcp6_timewait_sock_ops = {
	.twsk_obj_size	= sizeof(struct tcp6_timewait_sock),
	.twsk_unique	= tcp_twsk_unique,
	.twsk_destructor = tcp_twsk_destructor,
};

static const struct inet_connection_sock_af_ops ipv6_specific = {
	.queue_xmit	   = inet6_csk_xmit,
	.send_check	   = tcp_v6_send_check,
	.rebuild_header	   = inet6_sk_rebuild_header,
	.sk_rx_dst_set	   = inet6_sk_rx_dst_set,
	.conn_request	   = tcp_v6_conn_request,
	.syn_recv_sock	   = tcp_v6_syn_recv_sock,
	.net_header_len	   = sizeof(struct ipv6hdr),
	.net_frag_header_len = sizeof(struct frag_hdr),
	.setsockopt	   = ipv6_setsockopt,
	.getsockopt	   = ipv6_getsockopt,
	.addr2sockaddr	   = inet6_csk_addr2sockaddr,
	.sockaddr_len	   = sizeof(struct sockaddr_in6),
#ifdef CONFIG_COMPAT
	.compat_setsockopt = compat_ipv6_setsockopt,
	.compat_getsockopt = compat_ipv6_getsockopt,
#endif
	.mtu_reduced	   = tcp_v6_mtu_reduced,
};

#ifdef CONFIG_TCP_MD5SIG
static const struct tcp_sock_af_ops tcp_sock_ipv6_specific = {
	.md5_lookup	=	tcp_v6_md5_lookup,
	.calc_md5_hash	=	tcp_v6_md5_hash_skb,
	.md5_parse	=	tcp_v6_parse_md5_keys,
};
#endif

/*
 *	TCP over IPv4 via INET6 API
 */
static const struct inet_connection_sock_af_ops ipv6_mapped = {
	.queue_xmit	   = ip_queue_xmit,
	.send_check	   = tcp_v4_send_check,
	.rebuild_header	   = inet_sk_rebuild_header,
	.sk_rx_dst_set	   = inet_sk_rx_dst_set,
	.conn_request	   = tcp_v6_conn_request,
	.syn_recv_sock	   = tcp_v6_syn_recv_sock,
	.net_header_len	   = sizeof(struct iphdr),
	.setsockopt	   = ipv6_setsockopt,
	.getsockopt	   = ipv6_getsockopt,
	.addr2sockaddr	   = inet6_csk_addr2sockaddr,
	.sockaddr_len	   = sizeof(struct sockaddr_in6),
#ifdef CONFIG_COMPAT
	.compat_setsockopt = compat_ipv6_setsockopt,
	.compat_getsockopt = compat_ipv6_getsockopt,
#endif
	.mtu_reduced	   = tcp_v4_mtu_reduced,
};

#ifdef CONFIG_TCP_MD5SIG
static const struct tcp_sock_af_ops tcp_sock_ipv6_mapped_specific = {
	.md5_lookup	=	tcp_v4_md5_lookup,
	.calc_md5_hash	=	tcp_v4_md5_hash_skb,
	.md5_parse	=	tcp_v6_parse_md5_keys,
};
#endif

/* NOTE: A lot of things set to zero explicitly by call to
 *       sk_alloc() so need not be done here.
 */
static int tcp_v6_init_sock(struct sock *sk)
{
	struct inet_connection_sock *icsk = inet_csk(sk);

	tcp_init_sock(sk);

	icsk->icsk_af_ops = &ipv6_specific;

#ifdef CONFIG_TCP_MD5SIG
	tcp_sk(sk)->af_specific = &tcp_sock_ipv6_specific;
#endif

	return 0;
}

static void tcp_v6_destroy_sock(struct sock *sk)
{
	tcp_v4_destroy_sock(sk);
	inet6_destroy_sock(sk);
}

#ifdef CONFIG_PROC_FS
/* Proc filesystem TCPv6 sock list dumping. */
static void get_openreq6(struct seq_file *seq,
			 const struct request_sock *req, int i)
{
	long ttd = req->rsk_timer.expires - jiffies;
	const struct in6_addr *src = &inet_rsk(req)->ir_v6_loc_addr;
	const struct in6_addr *dest = &inet_rsk(req)->ir_v6_rmt_addr;

	if (ttd < 0)
		ttd = 0;

	seq_printf(seq,
		   "%4d: %08X%08X%08X%08X:%04X %08X%08X%08X%08X:%04X "
		   "%02X %08X:%08X %02X:%08lX %08X %5u %8d %d %d %pK\n",
		   i,
		   src->s6_addr32[0], src->s6_addr32[1],
		   src->s6_addr32[2], src->s6_addr32[3],
		   inet_rsk(req)->ir_num,
		   dest->s6_addr32[0], dest->s6_addr32[1],
		   dest->s6_addr32[2], dest->s6_addr32[3],
		   ntohs(inet_rsk(req)->ir_rmt_port),
		   TCP_SYN_RECV,
		   0, 0, /* could print option size, but that is af dependent. */
		   1,   /* timers active (only the expire timer) */
		   jiffies_to_clock_t(ttd),
		   req->num_timeout,
		   from_kuid_munged(seq_user_ns(seq),
				    sock_i_uid(req->rsk_listener)),
		   0,  /* non standard timer */
		   0, /* open_requests have no inode */
		   0, req);
}

static void get_tcp6_sock(struct seq_file *seq, struct sock *sp, int i)
{
	const struct in6_addr *dest, *src;
	__u16 destp, srcp;
	int timer_active;
	unsigned long timer_expires;
	const struct inet_sock *inet = inet_sk(sp);
	const struct tcp_sock *tp = tcp_sk(sp);
	const struct inet_connection_sock *icsk = inet_csk(sp);
	const struct fastopen_queue *fastopenq = &icsk->icsk_accept_queue.fastopenq;
	int rx_queue;
	int state;

	dest  = &sp->sk_v6_daddr;
	src   = &sp->sk_v6_rcv_saddr;
	destp = ntohs(inet->inet_dport);
	srcp  = ntohs(inet->inet_sport);

	if (icsk->icsk_pending == ICSK_TIME_RETRANS ||
	    icsk->icsk_pending == ICSK_TIME_REO_TIMEOUT ||
	    icsk->icsk_pending == ICSK_TIME_LOSS_PROBE) {
		timer_active	= 1;
		timer_expires	= icsk->icsk_timeout;
	} else if (icsk->icsk_pending == ICSK_TIME_PROBE0) {
		timer_active	= 4;
		timer_expires	= icsk->icsk_timeout;
	} else if (timer_pending(&sp->sk_timer)) {
		timer_active	= 2;
		timer_expires	= sp->sk_timer.expires;
	} else {
		timer_active	= 0;
		timer_expires = jiffies;
	}

	state = sk_state_load(sp);
	if (state == TCP_LISTEN)
		rx_queue = sp->sk_ack_backlog;
	else
		/* Because we don't lock the socket,
		 * we might find a transient negative value.
		 */
		rx_queue = max_t(int, tp->rcv_nxt - tp->copied_seq, 0);

	seq_printf(seq,
		   "%4d: %08X%08X%08X%08X:%04X %08X%08X%08X%08X:%04X "
		   "%02X %08X:%08X %02X:%08lX %08X %5u %8d %lu %d %pK %lu %lu %u %u %d\n",
		   i,
		   src->s6_addr32[0], src->s6_addr32[1],
		   src->s6_addr32[2], src->s6_addr32[3], srcp,
		   dest->s6_addr32[0], dest->s6_addr32[1],
		   dest->s6_addr32[2], dest->s6_addr32[3], destp,
		   state,
		   tp->write_seq - tp->snd_una,
		   rx_queue,
		   timer_active,
		   jiffies_delta_to_clock_t(timer_expires - jiffies),
		   icsk->icsk_retransmits,
		   from_kuid_munged(seq_user_ns(seq), sock_i_uid(sp)),
		   icsk->icsk_probes_out,
		   sock_i_ino(sp),
		   atomic_read(&sp->sk_refcnt), sp,
		   jiffies_to_clock_t(icsk->icsk_rto),
		   jiffies_to_clock_t(icsk->icsk_ack.ato),
		   (icsk->icsk_ack.quick << 1) | icsk->icsk_ack.pingpong,
		   tp->snd_cwnd,
		   state == TCP_LISTEN ?
			fastopenq->max_qlen :
			(tcp_in_initial_slowstart(tp) ? -1 : tp->snd_ssthresh)
		   );
}

static void get_timewait6_sock(struct seq_file *seq,
			       struct inet_timewait_sock *tw, int i)
{
	long delta = tw->tw_timer.expires - jiffies;
	const struct in6_addr *dest, *src;
	__u16 destp, srcp;

	dest = &tw->tw_v6_daddr;
	src  = &tw->tw_v6_rcv_saddr;
	destp = ntohs(tw->tw_dport);
	srcp  = ntohs(tw->tw_sport);

	seq_printf(seq,
		   "%4d: %08X%08X%08X%08X:%04X %08X%08X%08X%08X:%04X "
		   "%02X %08X:%08X %02X:%08lX %08X %5d %8d %d %d %pK\n",
		   i,
		   src->s6_addr32[0], src->s6_addr32[1],
		   src->s6_addr32[2], src->s6_addr32[3], srcp,
		   dest->s6_addr32[0], dest->s6_addr32[1],
		   dest->s6_addr32[2], dest->s6_addr32[3], destp,
		   tw->tw_substate, 0, 0,
		   3, jiffies_delta_to_clock_t(delta), 0, 0, 0, 0,
		   atomic_read(&tw->tw_refcnt), tw);
}

static int tcp6_seq_show(struct seq_file *seq, void *v)
{
	struct tcp_iter_state *st;
	struct sock *sk = v;

	if (v == SEQ_START_TOKEN) {
		seq_puts(seq,
			 "  sl  "
			 "local_address                         "
			 "remote_address                        "
			 "st tx_queue rx_queue tr tm->when retrnsmt"
			 "   uid  timeout inode\n");
		goto out;
	}
	st = seq->private;

	if (sk->sk_state == TCP_TIME_WAIT)
		get_timewait6_sock(seq, v, st->num);
	else if (sk->sk_state == TCP_NEW_SYN_RECV)
		get_openreq6(seq, v, st->num);
	else
		get_tcp6_sock(seq, v, st->num);
out:
	return 0;
}

static const struct file_operations tcp6_afinfo_seq_fops = {
	.owner   = THIS_MODULE,
	.open    = tcp_seq_open,
	.read    = seq_read,
	.llseek  = seq_lseek,
	.release = seq_release_net
};

static struct tcp_seq_afinfo tcp6_seq_afinfo = {
	.name		= "tcp6",
	.family		= AF_INET6,
	.seq_fops	= &tcp6_afinfo_seq_fops,
	.seq_ops	= {
		.show		= tcp6_seq_show,
	},
};

int __net_init tcp6_proc_init(struct net *net)
{
	return tcp_proc_register(net, &tcp6_seq_afinfo);
}

void tcp6_proc_exit(struct net *net)
{
	tcp_proc_unregister(net, &tcp6_seq_afinfo);
}
#endif

struct proto tcpv6_prot = {
	.name			= "TCPv6",
	.owner			= THIS_MODULE,
	.close			= tcp_close,
	.connect		= tcp_v6_connect,
	.disconnect		= tcp_disconnect,
	.accept			= inet_csk_accept,
	.ioctl			= tcp_ioctl,
	.init			= tcp_v6_init_sock,
	.destroy		= tcp_v6_destroy_sock,
	.shutdown		= tcp_shutdown,
	.setsockopt		= tcp_setsockopt,
	.getsockopt		= tcp_getsockopt,
	.keepalive		= tcp_set_keepalive,
	.recvmsg		= tcp_recvmsg,
	.sendmsg		= tcp_sendmsg,
	.sendpage		= tcp_sendpage,
	.backlog_rcv		= tcp_v6_do_rcv,
	.release_cb		= tcp_release_cb,
	.hash			= inet6_hash,
	.unhash			= inet_unhash,
	.get_port		= inet_csk_get_port,
	.enter_memory_pressure	= tcp_enter_memory_pressure,
	.stream_memory_free	= tcp_stream_memory_free,
	.sockets_allocated	= &tcp_sockets_allocated,
	.memory_allocated	= &tcp_memory_allocated,
	.memory_pressure	= &tcp_memory_pressure,
	.orphan_count		= &tcp_orphan_count,
	.sysctl_mem		= sysctl_tcp_mem,
	.sysctl_wmem		= sysctl_tcp_wmem,
	.sysctl_rmem		= sysctl_tcp_rmem,
	.max_header		= MAX_TCP_HEADER,
	.obj_size		= sizeof(struct tcp6_sock),
	.slab_flags		= SLAB_DESTROY_BY_RCU,
	.twsk_prot		= &tcp6_timewait_sock_ops,
	.rsk_prot		= &tcp6_request_sock_ops,
	.h.hashinfo		= &tcp_hashinfo,
	.no_autobind		= true,
#ifdef CONFIG_COMPAT
	.compat_setsockopt	= compat_tcp_setsockopt,
	.compat_getsockopt	= compat_tcp_getsockopt,
#endif
	.diag_destroy		= tcp_abort,
};

static struct inet6_protocol tcpv6_protocol = {
	.early_demux	=	tcp_v6_early_demux,
	.early_demux_handler =  tcp_v6_early_demux,
	.handler	=	tcp_v6_rcv,
	.err_handler	=	tcp_v6_err,
	.flags		=	INET6_PROTO_NOPOLICY|INET6_PROTO_FINAL,
};

static struct inet_protosw tcpv6_protosw = {
	.type		=	SOCK_STREAM,
	.protocol	=	IPPROTO_TCP,
	.prot		=	&tcpv6_prot,
	.ops		=	&inet6_stream_ops,
	.flags		=	INET_PROTOSW_PERMANENT |
				INET_PROTOSW_ICSK,
};

static int __net_init tcpv6_net_init(struct net *net)
{
	return inet_ctl_sock_create(&net->ipv6.tcp_sk, PF_INET6,
				    SOCK_RAW, IPPROTO_TCP, net);
}

static void __net_exit tcpv6_net_exit(struct net *net)
{
	inet_ctl_sock_destroy(net->ipv6.tcp_sk);
}

static void __net_exit tcpv6_net_exit_batch(struct list_head *net_exit_list)
{
	inet_twsk_purge(&tcp_hashinfo, AF_INET6);
}

static struct pernet_operations tcpv6_net_ops = {
	.init	    = tcpv6_net_init,
	.exit	    = tcpv6_net_exit,
	.exit_batch = tcpv6_net_exit_batch,
};

int __init tcpv6_init(void)
{
	int ret;

	ret = inet6_add_protocol(&tcpv6_protocol, IPPROTO_TCP);
	if (ret)
		goto out;

	/* register inet6 protocol */
	ret = inet6_register_protosw(&tcpv6_protosw);
	if (ret)
		goto out_tcpv6_protocol;

	ret = register_pernet_subsys(&tcpv6_net_ops);
	if (ret)
		goto out_tcpv6_protosw;
out:
	return ret;

out_tcpv6_protosw:
	inet6_unregister_protosw(&tcpv6_protosw);
out_tcpv6_protocol:
	inet6_del_protocol(&tcpv6_protocol, IPPROTO_TCP);
	goto out;
}

void tcpv6_exit(void)
{
	unregister_pernet_subsys(&tcpv6_net_ops);
	inet6_unregister_protosw(&tcpv6_protosw);
	inet6_del_protocol(&tcpv6_protocol, IPPROTO_TCP);
}<|MERGE_RESOLUTION|>--- conflicted
+++ resolved
@@ -265,14 +265,6 @@
 	sk->sk_gso_type = SKB_GSO_TCPV6;
 	ip6_dst_store(sk, dst, NULL, NULL);
 
-<<<<<<< HEAD
-	if (tcp_death_row->sysctl_tw_recycle &&
-	    !tp->rx_opt.ts_recent_stamp &&
-	    ipv6_addr_equal(&fl6.daddr, &sk->sk_v6_daddr))
-		tcp_fetch_timewait_stamp(sk, dst);
-
-=======
->>>>>>> 2ac97f0f
 	icsk->icsk_ext_hdr_len = 0;
 	if (opt)
 		icsk->icsk_ext_hdr_len = opt->opt_flen +
@@ -290,19 +282,11 @@
 	sk_set_txhash(sk);
 
 	if (likely(!tp->repair)) {
-<<<<<<< HEAD
-		seq = secure_tcpv6_sequence_number(np->saddr.s6_addr32,
-						   sk->sk_v6_daddr.s6_addr32,
-						   inet->inet_sport,
-						   inet->inet_dport,
-						   &tp->tsoffset);
-=======
 		seq = secure_tcpv6_seq_and_tsoff(np->saddr.s6_addr32,
 						 sk->sk_v6_daddr.s6_addr32,
 						 inet->inet_sport,
 						 inet->inet_dport,
 						 &tp->tsoffset);
->>>>>>> 2ac97f0f
 		if (!tp->write_seq)
 			tp->write_seq = seq;
 	}
