--- conflicted
+++ resolved
@@ -432,13 +432,10 @@
 
 static void zstd_set_level(struct list_head *ws, unsigned int type)
 {
-<<<<<<< HEAD
-=======
 	struct workspace *workspace = list_entry(ws, struct workspace, list);
 	unsigned level = (type & 0xF0) >> 4;
 
 	workspace->level = level > 0 ? level : ZSTD_BTRFS_DEFAULT_LEVEL;
->>>>>>> e31aaba8
 }
 
 const struct btrfs_compress_op btrfs_zstd_compress = {
