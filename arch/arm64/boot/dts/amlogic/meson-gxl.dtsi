--- conflicted
+++ resolved
@@ -204,7 +204,6 @@
 				function = "cec_ao";
 			};
 		};
-<<<<<<< HEAD
 	};
 };
 
@@ -228,31 +227,6 @@
 	};
 };
 
-=======
-	};
-};
-
-&hdmi_tx {
-	compatible = "amlogic,meson-gxl-dw-hdmi", "amlogic,meson-gx-dw-hdmi";
-	resets = <&reset RESET_HDMITX_CAPB3>,
-		 <&reset RESET_HDMI_SYSTEM_RESET>,
-		 <&reset RESET_HDMI_TX>;
-	reset-names = "hdmitx_apb", "hdmitx", "hdmitx_phy";
-	clocks = <&clkc CLKID_HDMI_PCLK>,
-		 <&clkc CLKID_CLK81>,
-		 <&clkc CLKID_GCLK_VENCI_INT0>;
-	clock-names = "isfr", "iahb", "venci";
-};
-
-&hiubus {
-	clkc: clock-controller@0 {
-		compatible = "amlogic,gxl-clkc", "amlogic,gxbb-clkc";
-		#clock-cells = <1>;
-		reg = <0x0 0x0 0x0 0x3db>;
-	};
-};
-
->>>>>>> 3ecbaeae
 &i2c_A {
 	clocks = <&clkc CLKID_I2C>;
 };
