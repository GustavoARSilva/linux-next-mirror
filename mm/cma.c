/*
 * Contiguous Memory Allocator
 *
 * Copyright (c) 2010-2011 by Samsung Electronics.
 * Copyright IBM Corporation, 2013
 * Copyright LG Electronics Inc., 2014
 * Written by:
 *	Marek Szyprowski <m.szyprowski@samsung.com>
 *	Michal Nazarewicz <mina86@mina86.com>
 *	Aneesh Kumar K.V <aneesh.kumar@linux.vnet.ibm.com>
 *	Joonsoo Kim <iamjoonsoo.kim@lge.com>
 *
 * This program is free software; you can redistribute it and/or
 * modify it under the terms of the GNU General Public License as
 * published by the Free Software Foundation; either version 2 of the
 * License or (at your optional) any later version of the license.
 */

#define pr_fmt(fmt) "cma: " fmt

#ifdef CONFIG_CMA_DEBUG
#ifndef DEBUG
#  define DEBUG
#endif
#endif
#define CREATE_TRACE_POINTS

#include <linux/memblock.h>
#include <linux/err.h>
#include <linux/mm.h>
#include <linux/mutex.h>
#include <linux/sizes.h>
#include <linux/slab.h>
#include <linux/log2.h>
#include <linux/cma.h>
#include <linux/highmem.h>
#include <linux/io.h>
#include <trace/events/cma.h>

#include "cma.h"

struct cma cma_areas[MAX_CMA_AREAS];
unsigned cma_area_count;
static DEFINE_MUTEX(cma_mutex);

phys_addr_t cma_get_base(const struct cma *cma)
{
	return PFN_PHYS(cma->base_pfn);
}

unsigned long cma_get_size(const struct cma *cma)
{
	return cma->count << PAGE_SHIFT;
}

const char *cma_get_name(const struct cma *cma)
{
	return cma->name ? cma->name : "(undefined)";
}

static unsigned long cma_bitmap_aligned_mask(const struct cma *cma,
					     unsigned int align_order)
{
	if (align_order <= cma->order_per_bit)
		return 0;
	return (1UL << (align_order - cma->order_per_bit)) - 1;
}

/*
 * Find the offset of the base PFN from the specified align_order.
 * The value returned is represented in order_per_bits.
 */
static unsigned long cma_bitmap_aligned_offset(const struct cma *cma,
					       unsigned int align_order)
{
	return (cma->base_pfn & ((1UL << align_order) - 1))
		>> cma->order_per_bit;
}

static unsigned long cma_bitmap_pages_to_bits(const struct cma *cma,
					      unsigned long pages)
{
	return ALIGN(pages, 1UL << cma->order_per_bit) >> cma->order_per_bit;
}

static void cma_clear_bitmap(struct cma *cma, unsigned long pfn,
			     unsigned int count)
{
	unsigned long bitmap_no, bitmap_count;

	bitmap_no = (pfn - cma->base_pfn) >> cma->order_per_bit;
	bitmap_count = cma_bitmap_pages_to_bits(cma, count);

	mutex_lock(&cma->lock);
	bitmap_clear(cma->bitmap, bitmap_no, bitmap_count);
	mutex_unlock(&cma->lock);
}

static int __init cma_activate_area(struct cma *cma)
{
	int bitmap_size = BITS_TO_LONGS(cma_bitmap_maxno(cma)) * sizeof(long);
	unsigned long base_pfn = cma->base_pfn, pfn = base_pfn;
	unsigned i = cma->count >> pageblock_order;
	struct zone *zone;

	cma->bitmap = kzalloc(bitmap_size, GFP_KERNEL);

	if (!cma->bitmap)
		return -ENOMEM;

	WARN_ON_ONCE(!pfn_valid(pfn));
	zone = page_zone(pfn_to_page(pfn));

	do {
		unsigned j;

		base_pfn = pfn;
		for (j = pageblock_nr_pages; j; --j, pfn++) {
			WARN_ON_ONCE(!pfn_valid(pfn));
			/*
			 * alloc_contig_range requires the pfn range
			 * specified to be in the same zone. Make this
			 * simple by forcing the entire CMA resv range
			 * to be in the same zone.
			 */
			if (page_zone(pfn_to_page(pfn)) != zone)
				goto not_in_zone;
		}
		init_cma_reserved_pageblock(pfn_to_page(base_pfn));
	} while (--i);

	mutex_init(&cma->lock);

#ifdef CONFIG_CMA_DEBUGFS
	INIT_HLIST_HEAD(&cma->mem_head);
	spin_lock_init(&cma->mem_head_lock);
#endif

	return 0;

not_in_zone:
	pr_err("CMA area %s could not be activated\n", cma->name);
	kfree(cma->bitmap);
	cma->count = 0;
	return -EINVAL;
}

static int __init cma_init_reserved_areas(void)
{
	int i;

	for (i = 0; i < cma_area_count; i++) {
		int ret = cma_activate_area(&cma_areas[i]);

		if (ret)
			return ret;
	}

	return 0;
}
core_initcall(cma_init_reserved_areas);

/**
 * cma_init_reserved_mem() - create custom contiguous area from reserved memory
 * @base: Base address of the reserved area
 * @size: Size of the reserved area (in bytes),
 * @order_per_bit: Order of pages represented by one bit on bitmap.
 * @res_cma: Pointer to store the created cma region.
 *
 * This function creates custom contiguous area from already reserved memory.
 */
int __init cma_init_reserved_mem(phys_addr_t base, phys_addr_t size,
				 unsigned int order_per_bit,
				 const char *name,
				 struct cma **res_cma)
{
	struct cma *cma;
	phys_addr_t alignment;

	/* Sanity checks */
	if (cma_area_count == ARRAY_SIZE(cma_areas)) {
		pr_err("Not enough slots for CMA reserved regions!\n");
		return -ENOSPC;
	}

	if (!size || !memblock_is_region_reserved(base, size))
		return -EINVAL;

	/* ensure minimal alignment required by mm core */
	alignment = PAGE_SIZE <<
			max_t(unsigned long, MAX_ORDER - 1, pageblock_order);

	/* alignment should be aligned with order_per_bit */
	if (!IS_ALIGNED(alignment >> PAGE_SHIFT, 1 << order_per_bit))
		return -EINVAL;

	if (ALIGN(base, alignment) != base || ALIGN(size, alignment) != size)
		return -EINVAL;

	/*
	 * Each reserved area must be initialised later, when more kernel
	 * subsystems (like slab allocator) are available.
	 */
	cma = &cma_areas[cma_area_count];
	if (name) {
		cma->name = name;
	} else {
		cma->name = kasprintf(GFP_KERNEL, "cma%d\n", cma_area_count);
		if (!cma->name)
			return -ENOMEM;
	}
	cma->base_pfn = PFN_DOWN(base);
	cma->count = size >> PAGE_SHIFT;
	cma->order_per_bit = order_per_bit;
	*res_cma = cma;
	cma_area_count++;
	totalcma_pages += (size / PAGE_SIZE);

	return 0;
}

/**
 * cma_declare_contiguous() - reserve custom contiguous area
 * @base: Base address of the reserved area optional, use 0 for any
 * @size: Size of the reserved area (in bytes),
 * @limit: End address of the reserved memory (optional, 0 for any).
 * @alignment: Alignment for the CMA area, should be power of 2 or zero
 * @order_per_bit: Order of pages represented by one bit on bitmap.
 * @fixed: hint about where to place the reserved area
 * @res_cma: Pointer to store the created cma region.
 *
 * This function reserves memory from early allocator. It should be
 * called by arch specific code once the early allocator (memblock or bootmem)
 * has been activated and all other subsystems have already allocated/reserved
 * memory. This function allows to create custom reserved areas.
 *
 * If @fixed is true, reserve contiguous area at exactly @base.  If false,
 * reserve in range from @base to @limit.
 */
int __init cma_declare_contiguous(phys_addr_t base,
			phys_addr_t size, phys_addr_t limit,
			phys_addr_t alignment, unsigned int order_per_bit,
			bool fixed, const char *name, struct cma **res_cma)
{
	phys_addr_t memblock_end = memblock_end_of_DRAM();
	phys_addr_t highmem_start;
	int ret = 0;

	/*
	 * We can't use __pa(high_memory) directly, since high_memory
	 * isn't a valid direct map VA, and DEBUG_VIRTUAL will (validly)
	 * complain. Find the boundary by adding one to the last valid
	 * address.
	 */
	highmem_start = __pa(high_memory - 1) + 1;
	pr_debug("%s(size %pa, base %pa, limit %pa alignment %pa)\n",
		__func__, &size, &base, &limit, &alignment);

	if (cma_area_count == ARRAY_SIZE(cma_areas)) {
		pr_err("Not enough slots for CMA reserved regions!\n");
		return -ENOSPC;
	}

	if (!size)
		return -EINVAL;

	if (alignment && !is_power_of_2(alignment))
		return -EINVAL;

	/*
	 * Sanitise input arguments.
	 * Pages both ends in CMA area could be merged into adjacent unmovable
	 * migratetype page by page allocator's buddy algorithm. In the case,
	 * you couldn't get a contiguous memory, which is not what we want.
	 */
	alignment = max(alignment,  (phys_addr_t)PAGE_SIZE <<
			  max_t(unsigned long, MAX_ORDER - 1, pageblock_order));
	base = ALIGN(base, alignment);
	size = ALIGN(size, alignment);
	limit &= ~(alignment - 1);

	if (!base)
		fixed = false;

	/* size should be aligned with order_per_bit */
	if (!IS_ALIGNED(size >> PAGE_SHIFT, 1 << order_per_bit))
		return -EINVAL;

	/*
	 * If allocating at a fixed base the request region must not cross the
	 * low/high memory boundary.
	 */
	if (fixed && base < highmem_start && base + size > highmem_start) {
		ret = -EINVAL;
		pr_err("Region at %pa defined on low/high memory boundary (%pa)\n",
			&base, &highmem_start);
		goto err;
	}

	/*
	 * If the limit is unspecified or above the memblock end, its effective
	 * value will be the memblock end. Set it explicitly to simplify further
	 * checks.
	 */
	if (limit == 0 || limit > memblock_end)
		limit = memblock_end;

	/* Reserve memory */
	if (fixed) {
		if (memblock_is_region_reserved(base, size) ||
		    memblock_reserve(base, size) < 0) {
			ret = -EBUSY;
			goto err;
		}
	} else {
		phys_addr_t addr = 0;

		/*
		 * All pages in the reserved area must come from the same zone.
		 * If the requested region crosses the low/high memory boundary,
		 * try allocating from high memory first and fall back to low
		 * memory in case of failure.
		 */
		if (base < highmem_start && limit > highmem_start) {
			addr = memblock_alloc_range(size, alignment,
						    highmem_start, limit,
						    MEMBLOCK_NONE);
			limit = highmem_start;
		}

		if (!addr) {
			addr = memblock_alloc_range(size, alignment, base,
						    limit,
						    MEMBLOCK_NONE);
			if (!addr) {
				ret = -ENOMEM;
				goto err;
			}
		}

		/*
		 * kmemleak scans/reads tracked objects for pointers to other
		 * objects but this address isn't mapped and accessible
		 */
		kmemleak_ignore_phys(addr);
		base = addr;
	}

	ret = cma_init_reserved_mem(base, size, order_per_bit, name, res_cma);
	if (ret)
		goto err;

	pr_info("Reserved %ld MiB at %pa\n", (unsigned long)size / SZ_1M,
		&base);
	return 0;

err:
	pr_err("Failed to reserve %ld MiB\n", (unsigned long)size / SZ_1M);
	return ret;
}

#ifdef CONFIG_CMA_DEBUG
static void cma_debug_show_areas(struct cma *cma)
{
	unsigned long next_zero_bit, next_set_bit;
	unsigned long start = 0;
	unsigned int nr_zero, nr_total = 0;

	mutex_lock(&cma->lock);
	pr_info("number of available pages: ");
	for (;;) {
		next_zero_bit = find_next_zero_bit(cma->bitmap, cma->count, start);
		if (next_zero_bit >= cma->count)
			break;
		next_set_bit = find_next_bit(cma->bitmap, cma->count, next_zero_bit);
		nr_zero = next_set_bit - next_zero_bit;
		pr_cont("%s%u@%lu", nr_total ? "+" : "", nr_zero, next_zero_bit);
		nr_total += nr_zero;
		start = next_zero_bit + nr_zero;
	}
	pr_cont("=> %u free of %lu total pages\n", nr_total, cma->count);
	mutex_unlock(&cma->lock);
}
#else
static inline void cma_debug_show_areas(struct cma *cma) { }
#endif

/**
 * cma_alloc() - allocate pages from contiguous area
 * @cma:   Contiguous memory region for which the allocation is performed.
 * @count: Requested number of pages.
 * @align: Requested alignment of pages (in PAGE_SIZE order).
 *
 * This function allocates part of contiguous memory on specific
 * contiguous memory area.
 */
struct page *cma_alloc(struct cma *cma, size_t count, unsigned int align,
		       gfp_t gfp_mask)
{
	unsigned long mask, offset;
	unsigned long pfn = -1;
	unsigned long start = 0;
	unsigned long bitmap_maxno, bitmap_no, bitmap_count;
	struct page *page = NULL;
	int ret = -ENOMEM;

	if (!cma || !cma->count)
		return NULL;

	pr_debug("%s(cma %p, count %zu, align %d)\n", __func__, (void *)cma,
		 count, align);

	if (!count)
		return NULL;

	mask = cma_bitmap_aligned_mask(cma, align);
	offset = cma_bitmap_aligned_offset(cma, align);
	bitmap_maxno = cma_bitmap_maxno(cma);
	bitmap_count = cma_bitmap_pages_to_bits(cma, count);

	if (bitmap_count > bitmap_maxno)
		return NULL;

	for (;;) {
		mutex_lock(&cma->lock);
		bitmap_no = bitmap_find_next_zero_area_off(cma->bitmap,
				bitmap_maxno, start, bitmap_count, mask,
				offset);
		if (bitmap_no >= bitmap_maxno) {
			mutex_unlock(&cma->lock);
			break;
		}
		bitmap_set(cma->bitmap, bitmap_no, bitmap_count);
		/*
		 * It's safe to drop the lock here. We've marked this region for
		 * our exclusive use. If the migration fails we will take the
		 * lock again and unmark it.
		 */
		mutex_unlock(&cma->lock);

		pfn = cma->base_pfn + (bitmap_no << cma->order_per_bit);
		mutex_lock(&cma_mutex);
		ret = alloc_contig_range(pfn, pfn + count, MIGRATE_CMA,
					 gfp_mask);
		mutex_unlock(&cma_mutex);
		if (ret == 0) {
			page = pfn_to_page(pfn);
			break;
		}

		cma_clear_bitmap(cma, pfn, count);
		if (ret != -EBUSY)
			break;

		pr_debug("%s(): memory range at %p is busy, retrying\n",
			 __func__, pfn_to_page(pfn));
		/* try again with a bit different memory target */
		start = bitmap_no + mask + 1;
	}

	trace_cma_alloc(pfn, page, count, align);

	if (ret && !(gfp_mask & __GFP_NOWARN)) {
<<<<<<< HEAD
		pr_info("%s: alloc failed, req-size: %zu pages, ret: %d\n",
=======
		pr_err("%s: alloc failed, req-size: %zu pages, ret: %d\n",
>>>>>>> 04523705
			__func__, count, ret);
		cma_debug_show_areas(cma);
	}

	pr_debug("%s(): returned %p\n", __func__, page);
	return page;
}

/**
 * cma_release() - release allocated pages
 * @cma:   Contiguous memory region for which the allocation is performed.
 * @pages: Allocated pages.
 * @count: Number of allocated pages.
 *
 * This function releases memory allocated by alloc_cma().
 * It returns false when provided pages do not belong to contiguous area and
 * true otherwise.
 */
bool cma_release(struct cma *cma, const struct page *pages, unsigned int count)
{
	unsigned long pfn;

	if (!cma || !pages)
		return false;

	pr_debug("%s(page %p)\n", __func__, (void *)pages);

	pfn = page_to_pfn(pages);

	if (pfn < cma->base_pfn || pfn >= cma->base_pfn + cma->count)
		return false;

	VM_BUG_ON(pfn + count > cma->base_pfn + cma->count);

	free_contig_range(pfn, count);
	cma_clear_bitmap(cma, pfn, count);
	trace_cma_release(pfn, pages, count);

	return true;
}

int cma_for_each_area(int (*it)(struct cma *cma, void *data), void *data)
{
	int i;

	for (i = 0; i < cma_area_count; i++) {
		int ret = it(&cma_areas[i], data);

		if (ret)
			return ret;
	}

	return 0;
}<|MERGE_RESOLUTION|>--- conflicted
+++ resolved
@@ -461,11 +461,7 @@
 	trace_cma_alloc(pfn, page, count, align);
 
 	if (ret && !(gfp_mask & __GFP_NOWARN)) {
-<<<<<<< HEAD
-		pr_info("%s: alloc failed, req-size: %zu pages, ret: %d\n",
-=======
 		pr_err("%s: alloc failed, req-size: %zu pages, ret: %d\n",
->>>>>>> 04523705
 			__func__, count, ret);
 		cma_debug_show_areas(cma);
 	}
