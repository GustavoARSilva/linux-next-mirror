--- conflicted
+++ resolved
@@ -33,6 +33,8 @@
 	select HAVE_REGS_AND_STACK_ACCESS_API
 	select MAY_HAVE_SPARSE_IRQ
 	select IRQ_FORCED_THREADING
+	select NEED_DMA_MAP_STATE
+	select NEED_SG_DMA_LENGTH
 	select RTC_LIB
 	select GENERIC_ATOMIC64
 	select GENERIC_IRQ_SHOW
@@ -50,13 +52,8 @@
 	select HAVE_ARCH_AUDITSYSCALL
 	select HAVE_FUTEX_CMPXCHG if FUTEX
 	select HAVE_NMI
-<<<<<<< HEAD
-	select NEED_DMA_MAP_STATE
-	select NEED_SG_DMA_LENGTH
-
-=======
 	select ARCH_HAS_PTE_SPECIAL
->>>>>>> 06a5af82
+
 	help
 	  The SuperH is a RISC processor targeted for use in embedded systems
 	  and consumer electronics; it was also used in the Sega Dreamcast
