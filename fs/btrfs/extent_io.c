--- conflicted
+++ resolved
@@ -3717,11 +3717,7 @@
 	unsigned long i, num_pages;
 	unsigned long bio_flags = 0;
 	unsigned long start, end;
-<<<<<<< HEAD
-	unsigned int write_flags = (epd->sync_io ? REQ_SYNC : 0) | REQ_META;
-=======
 	unsigned int write_flags = wbc_to_write_flags(wbc) | REQ_META;
->>>>>>> 2bdb89b0
 	int ret = 0;
 
 	clear_bit(EXTENT_BUFFER_WRITE_ERR, &eb->bflags);
