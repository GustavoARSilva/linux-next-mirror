--- conflicted
+++ resolved
@@ -14,13 +14,8 @@
 	compatible = "st,stih407-b2120", "st,stih407";
 
 	chosen {
-<<<<<<< HEAD
-		bootargs = "console=ttyAS0,115200 clk_ignore_unused";
+		bootargs = "clk_ignore_unused";
 		stdout-path = &sbc_serial0;
-=======
-		bootargs = "clk_ignore_unused";
-		linux,stdout-path = &sbc_serial0;
->>>>>>> 4f794097
 	};
 
 	memory@40000000 {
