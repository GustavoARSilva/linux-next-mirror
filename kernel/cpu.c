/* CPU control.
 * (C) 2001, 2002, 2003, 2004 Rusty Russell
 *
 * This code is licenced under the GPL.
 */
#include <linux/proc_fs.h>
#include <linux/smp.h>
#include <linux/init.h>
#include <linux/notifier.h>
#include <linux/sched/signal.h>
#include <linux/sched/hotplug.h>
#include <linux/sched/task.h>
#include <linux/unistd.h>
#include <linux/cpu.h>
#include <linux/oom.h>
#include <linux/rcupdate.h>
#include <linux/export.h>
#include <linux/bug.h>
#include <linux/kthread.h>
#include <linux/stop_machine.h>
#include <linux/mutex.h>
#include <linux/gfp.h>
#include <linux/suspend.h>
#include <linux/lockdep.h>
#include <linux/tick.h>
#include <linux/irq.h>
#include <linux/nmi.h>
#include <linux/smpboot.h>
#include <linux/relay.h>
#include <linux/slab.h>
#include <linux/percpu-rwsem.h>

#include <trace/events/power.h>
#define CREATE_TRACE_POINTS
#include <trace/events/cpuhp.h>

#include "smpboot.h"

/**
 * cpuhp_cpu_state - Per cpu hotplug state storage
 * @state:	The current cpu state
 * @target:	The target state
 * @thread:	Pointer to the hotplug thread
 * @should_run:	Thread should execute
 * @rollback:	Perform a rollback
 * @single:	Single callback invocation
 * @bringup:	Single callback bringup or teardown selector
 * @cb_state:	The state for a single callback (install/uninstall)
 * @result:	Result of the operation
 * @done_up:	Signal completion to the issuer of the task for cpu-up
 * @done_down:	Signal completion to the issuer of the task for cpu-down
 */
struct cpuhp_cpu_state {
	enum cpuhp_state	state;
	enum cpuhp_state	target;
	enum cpuhp_state	fail;
#ifdef CONFIG_SMP
	struct task_struct	*thread;
	bool			should_run;
	bool			rollback;
	bool			single;
	bool			bringup;
	struct hlist_node	*node;
	struct hlist_node	*last;
	enum cpuhp_state	cb_state;
	int			result;
	struct completion	done_up;
	struct completion	done_down;
#endif
};

static DEFINE_PER_CPU(struct cpuhp_cpu_state, cpuhp_state) = {
	.fail = CPUHP_INVALID,
};

#if defined(CONFIG_LOCKDEP) && defined(CONFIG_SMP)
static struct lockdep_map cpuhp_state_up_map =
	STATIC_LOCKDEP_MAP_INIT("cpuhp_state-up", &cpuhp_state_up_map);
static struct lockdep_map cpuhp_state_down_map =
	STATIC_LOCKDEP_MAP_INIT("cpuhp_state-down", &cpuhp_state_down_map);


static void inline cpuhp_lock_acquire(bool bringup)
{
	lock_map_acquire(bringup ? &cpuhp_state_up_map : &cpuhp_state_down_map);
}

static void inline cpuhp_lock_release(bool bringup)
{
	lock_map_release(bringup ? &cpuhp_state_up_map : &cpuhp_state_down_map);
}
#else

static void inline cpuhp_lock_acquire(bool bringup) { }
static void inline cpuhp_lock_release(bool bringup) { }

#endif

/**
 * cpuhp_step - Hotplug state machine step
 * @name:	Name of the step
 * @startup:	Startup function of the step
 * @teardown:	Teardown function of the step
 * @skip_onerr:	Do not invoke the functions on error rollback
 *		Will go away once the notifiers	are gone
 * @cant_stop:	Bringup/teardown can't be stopped at this step
 */
struct cpuhp_step {
	const char		*name;
	union {
		int		(*single)(unsigned int cpu);
		int		(*multi)(unsigned int cpu,
					 struct hlist_node *node);
	} startup;
	union {
		int		(*single)(unsigned int cpu);
		int		(*multi)(unsigned int cpu,
					 struct hlist_node *node);
	} teardown;
	struct hlist_head	list;
	bool			skip_onerr;
	bool			cant_stop;
	bool			multi_instance;
};

static DEFINE_MUTEX(cpuhp_state_mutex);
static struct cpuhp_step cpuhp_bp_states[];
static struct cpuhp_step cpuhp_ap_states[];

static bool cpuhp_is_ap_state(enum cpuhp_state state)
{
	/*
	 * The extra check for CPUHP_TEARDOWN_CPU is only for documentation
	 * purposes as that state is handled explicitly in cpu_down.
	 */
	return state > CPUHP_BRINGUP_CPU && state != CPUHP_TEARDOWN_CPU;
}

static struct cpuhp_step *cpuhp_get_step(enum cpuhp_state state)
{
	struct cpuhp_step *sp;

	sp = cpuhp_is_ap_state(state) ? cpuhp_ap_states : cpuhp_bp_states;
	return sp + state;
}

/**
 * cpuhp_invoke_callback _ Invoke the callbacks for a given state
 * @cpu:	The cpu for which the callback should be invoked
 * @state:	The state to do callbacks for
 * @bringup:	True if the bringup callback should be invoked
 * @node:	For multi-instance, do a single entry callback for install/remove
 * @lastp:	For multi-instance rollback, remember how far we got
 *
 * Called from cpu hotplug and from the state register machinery.
 */
static int cpuhp_invoke_callback(unsigned int cpu, enum cpuhp_state state,
				 bool bringup, struct hlist_node *node,
				 struct hlist_node **lastp)
{
	struct cpuhp_cpu_state *st = per_cpu_ptr(&cpuhp_state, cpu);
	struct cpuhp_step *step = cpuhp_get_step(state);
	int (*cbm)(unsigned int cpu, struct hlist_node *node);
	int (*cb)(unsigned int cpu);
	int ret, cnt;

	if (st->fail == state) {
		st->fail = CPUHP_INVALID;

		if (!(bringup ? step->startup.single : step->teardown.single))
			return 0;

		return -EAGAIN;
	}

	if (!step->multi_instance) {
		WARN_ON_ONCE(lastp && *lastp);
		cb = bringup ? step->startup.single : step->teardown.single;
		if (!cb)
			return 0;
		trace_cpuhp_enter(cpu, st->target, state, cb);
		ret = cb(cpu);
		trace_cpuhp_exit(cpu, st->state, state, ret);
		return ret;
	}
	cbm = bringup ? step->startup.multi : step->teardown.multi;
	if (!cbm)
		return 0;

	/* Single invocation for instance add/remove */
	if (node) {
		WARN_ON_ONCE(lastp && *lastp);
		trace_cpuhp_multi_enter(cpu, st->target, state, cbm, node);
		ret = cbm(cpu, node);
		trace_cpuhp_exit(cpu, st->state, state, ret);
		return ret;
	}

	/* State transition. Invoke on all instances */
	cnt = 0;
	hlist_for_each(node, &step->list) {
		if (lastp && node == *lastp)
			break;

		trace_cpuhp_multi_enter(cpu, st->target, state, cbm, node);
		ret = cbm(cpu, node);
		trace_cpuhp_exit(cpu, st->state, state, ret);
		if (ret) {
			if (!lastp)
				goto err;

			*lastp = node;
			return ret;
		}
		cnt++;
	}
	if (lastp)
		*lastp = NULL;
	return 0;
err:
	/* Rollback the instances if one failed */
	cbm = !bringup ? step->startup.multi : step->teardown.multi;
	if (!cbm)
		return ret;

	hlist_for_each(node, &step->list) {
		if (!cnt--)
			break;

		trace_cpuhp_multi_enter(cpu, st->target, state, cbm, node);
		ret = cbm(cpu, node);
		trace_cpuhp_exit(cpu, st->state, state, ret);
		/*
		 * Rollback must not fail,
		 */
		WARN_ON_ONCE(ret);
	}
	return ret;
}

#ifdef CONFIG_SMP
static inline void wait_for_ap_thread(struct cpuhp_cpu_state *st, bool bringup)
{
	struct completion *done = bringup ? &st->done_up : &st->done_down;
	wait_for_completion(done);
}

static inline void complete_ap_thread(struct cpuhp_cpu_state *st, bool bringup)
{
	struct completion *done = bringup ? &st->done_up : &st->done_down;
	complete(done);
}

/*
 * The former STARTING/DYING states, ran with IRQs disabled and must not fail.
 */
static bool cpuhp_is_atomic_state(enum cpuhp_state state)
{
	return CPUHP_AP_IDLE_DEAD <= state && state < CPUHP_AP_ONLINE;
}

/* Serializes the updates to cpu_online_mask, cpu_present_mask */
static DEFINE_MUTEX(cpu_add_remove_lock);
bool cpuhp_tasks_frozen;
EXPORT_SYMBOL_GPL(cpuhp_tasks_frozen);

/*
 * The following two APIs (cpu_maps_update_begin/done) must be used when
 * attempting to serialize the updates to cpu_online_mask & cpu_present_mask.
 */
void cpu_maps_update_begin(void)
{
	mutex_lock(&cpu_add_remove_lock);
}

void cpu_maps_update_done(void)
{
	mutex_unlock(&cpu_add_remove_lock);
}

/*
 * If set, cpu_up and cpu_down will return -EBUSY and do nothing.
 * Should always be manipulated under cpu_add_remove_lock
 */
static int cpu_hotplug_disabled;

#ifdef CONFIG_HOTPLUG_CPU

DEFINE_STATIC_PERCPU_RWSEM(cpu_hotplug_lock);

void cpus_read_lock(void)
{
	percpu_down_read(&cpu_hotplug_lock);
}
EXPORT_SYMBOL_GPL(cpus_read_lock);

void cpus_read_unlock(void)
{
	percpu_up_read(&cpu_hotplug_lock);
}
EXPORT_SYMBOL_GPL(cpus_read_unlock);

void cpus_write_lock(void)
{
	percpu_down_write(&cpu_hotplug_lock);
}

void cpus_write_unlock(void)
{
	percpu_up_write(&cpu_hotplug_lock);
}

void lockdep_assert_cpus_held(void)
{
	percpu_rwsem_assert_held(&cpu_hotplug_lock);
}

/*
 * Wait for currently running CPU hotplug operations to complete (if any) and
 * disable future CPU hotplug (from sysfs). The 'cpu_add_remove_lock' protects
 * the 'cpu_hotplug_disabled' flag. The same lock is also acquired by the
 * hotplug path before performing hotplug operations. So acquiring that lock
 * guarantees mutual exclusion from any currently running hotplug operations.
 */
void cpu_hotplug_disable(void)
{
	cpu_maps_update_begin();
	cpu_hotplug_disabled++;
	cpu_maps_update_done();
}
EXPORT_SYMBOL_GPL(cpu_hotplug_disable);

static void __cpu_hotplug_enable(void)
{
	if (WARN_ONCE(!cpu_hotplug_disabled, "Unbalanced cpu hotplug enable\n"))
		return;
	cpu_hotplug_disabled--;
}

void cpu_hotplug_enable(void)
{
	cpu_maps_update_begin();
	__cpu_hotplug_enable();
	cpu_maps_update_done();
}
EXPORT_SYMBOL_GPL(cpu_hotplug_enable);
#endif	/* CONFIG_HOTPLUG_CPU */

static inline enum cpuhp_state
cpuhp_set_state(struct cpuhp_cpu_state *st, enum cpuhp_state target)
{
	enum cpuhp_state prev_state = st->state;

	st->rollback = false;
	st->last = NULL;

	st->target = target;
	st->single = false;
	st->bringup = st->state < target;

	return prev_state;
}

static inline void
cpuhp_reset_state(struct cpuhp_cpu_state *st, enum cpuhp_state prev_state)
{
	st->rollback = true;

	/*
	 * If we have st->last we need to undo partial multi_instance of this
	 * state first. Otherwise start undo at the previous state.
	 */
	if (!st->last) {
		if (st->bringup)
			st->state--;
		else
			st->state++;
	}

	st->target = prev_state;
	st->bringup = !st->bringup;
}

/* Regular hotplug invocation of the AP hotplug thread */
static void __cpuhp_kick_ap(struct cpuhp_cpu_state *st)
{
	if (!st->single && st->state == st->target)
		return;

	st->result = 0;
	/*
	 * Make sure the above stores are visible before should_run becomes
	 * true. Paired with the mb() above in cpuhp_thread_fun()
	 */
	smp_mb();
	st->should_run = true;
	wake_up_process(st->thread);
	wait_for_ap_thread(st, st->bringup);
}

static int cpuhp_kick_ap(struct cpuhp_cpu_state *st, enum cpuhp_state target)
{
	enum cpuhp_state prev_state;
	int ret;

	prev_state = cpuhp_set_state(st, target);
	__cpuhp_kick_ap(st);
	if ((ret = st->result)) {
		cpuhp_reset_state(st, prev_state);
		__cpuhp_kick_ap(st);
	}

	return ret;
}

static int bringup_wait_for_ap(unsigned int cpu)
{
	struct cpuhp_cpu_state *st = per_cpu_ptr(&cpuhp_state, cpu);

	/* Wait for the CPU to reach CPUHP_AP_ONLINE_IDLE */
	wait_for_ap_thread(st, true);
	if (WARN_ON_ONCE((!cpu_online(cpu))))
		return -ECANCELED;

	/* Unpark the stopper thread and the hotplug thread of the target cpu */
	stop_machine_unpark(cpu);
	kthread_unpark(st->thread);

	if (st->target <= CPUHP_AP_ONLINE_IDLE)
		return 0;

	return cpuhp_kick_ap(st, st->target);
}

static int bringup_cpu(unsigned int cpu)
{
	struct task_struct *idle = idle_thread_get(cpu);
	int ret;

	/*
	 * Some architectures have to walk the irq descriptors to
	 * setup the vector space for the cpu which comes online.
	 * Prevent irq alloc/free across the bringup.
	 */
	irq_lock_sparse();

	/* Arch-specific enabling code. */
	ret = __cpu_up(cpu, idle);
	irq_unlock_sparse();
	if (ret)
		return ret;
	return bringup_wait_for_ap(cpu);
}

/*
 * Hotplug state machine related functions
 */

static void undo_cpu_up(unsigned int cpu, struct cpuhp_cpu_state *st)
{
	for (st->state--; st->state > st->target; st->state--) {
		struct cpuhp_step *step = cpuhp_get_step(st->state);

		if (!step->skip_onerr)
			cpuhp_invoke_callback(cpu, st->state, false, NULL, NULL);
	}
}

static int cpuhp_up_callbacks(unsigned int cpu, struct cpuhp_cpu_state *st,
			      enum cpuhp_state target)
{
	enum cpuhp_state prev_state = st->state;
	int ret = 0;

	while (st->state < target) {
		st->state++;
		ret = cpuhp_invoke_callback(cpu, st->state, true, NULL, NULL);
		if (ret) {
			st->target = prev_state;
			undo_cpu_up(cpu, st);
			break;
		}
	}
	return ret;
}

/*
 * The cpu hotplug threads manage the bringup and teardown of the cpus
 */
static void cpuhp_create(unsigned int cpu)
{
	struct cpuhp_cpu_state *st = per_cpu_ptr(&cpuhp_state, cpu);

	init_completion(&st->done_up);
	init_completion(&st->done_down);
}

static int cpuhp_should_run(unsigned int cpu)
{
	struct cpuhp_cpu_state *st = this_cpu_ptr(&cpuhp_state);

	return st->should_run;
}

/*
 * Execute teardown/startup callbacks on the plugged cpu. Also used to invoke
 * callbacks when a state gets [un]installed at runtime.
 *
 * Each invocation of this function by the smpboot thread does a single AP
 * state callback.
 *
 * It has 3 modes of operation:
 *  - single: runs st->cb_state
 *  - up:     runs ++st->state, while st->state < st->target
 *  - down:   runs st->state--, while st->state > st->target
 *
 * When complete or on error, should_run is cleared and the completion is fired.
 */
static void cpuhp_thread_fun(unsigned int cpu)
{
	struct cpuhp_cpu_state *st = this_cpu_ptr(&cpuhp_state);
	bool bringup = st->bringup;
	enum cpuhp_state state;

	/*
	 * ACQUIRE for the cpuhp_should_run() load of ->should_run. Ensures
	 * that if we see ->should_run we also see the rest of the state.
	 */
	smp_mb();

	if (WARN_ON_ONCE(!st->should_run))
		return;

	cpuhp_lock_acquire(bringup);

	if (st->single) {
		state = st->cb_state;
		st->should_run = false;
	} else {
		if (bringup) {
			st->state++;
			state = st->state;
			st->should_run = (st->state < st->target);
			WARN_ON_ONCE(st->state > st->target);
		} else {
			state = st->state;
			st->state--;
			st->should_run = (st->state > st->target);
			WARN_ON_ONCE(st->state < st->target);
		}
	}

	WARN_ON_ONCE(!cpuhp_is_ap_state(state));

	if (st->rollback) {
		struct cpuhp_step *step = cpuhp_get_step(state);
		if (step->skip_onerr)
			goto next;
	}
<<<<<<< HEAD

	if (cpuhp_is_atomic_state(state)) {
		local_irq_disable();
		st->result = cpuhp_invoke_callback(cpu, state, bringup, st->node, &st->last);
		local_irq_enable();

=======

	if (cpuhp_is_atomic_state(state)) {
		local_irq_disable();
		st->result = cpuhp_invoke_callback(cpu, state, bringup, st->node, &st->last);
		local_irq_enable();

>>>>>>> 6c3cc51a
		/*
		 * STARTING/DYING must not fail!
		 */
		WARN_ON_ONCE(st->result);
	} else {
		st->result = cpuhp_invoke_callback(cpu, state, bringup, st->node, &st->last);
	}

	if (st->result) {
		/*
		 * If we fail on a rollback, we're up a creek without no
		 * paddle, no way forward, no way back. We loose, thanks for
		 * playing.
		 */
		WARN_ON_ONCE(st->rollback);
		st->should_run = false;
	}

next:
	cpuhp_lock_release(bringup);

	if (!st->should_run)
		complete_ap_thread(st, bringup);
}

/* Invoke a single callback on a remote cpu */
static int
cpuhp_invoke_ap_callback(int cpu, enum cpuhp_state state, bool bringup,
			 struct hlist_node *node)
{
	struct cpuhp_cpu_state *st = per_cpu_ptr(&cpuhp_state, cpu);
	int ret;

	if (!cpu_online(cpu))
		return 0;

	cpuhp_lock_acquire(false);
	cpuhp_lock_release(false);

	cpuhp_lock_acquire(true);
	cpuhp_lock_release(true);

	/*
	 * If we are up and running, use the hotplug thread. For early calls
	 * we invoke the thread function directly.
	 */
	if (!st->thread)
		return cpuhp_invoke_callback(cpu, state, bringup, node, NULL);
<<<<<<< HEAD

	st->rollback = false;
	st->last = NULL;

=======

	st->rollback = false;
	st->last = NULL;

>>>>>>> 6c3cc51a
	st->node = node;
	st->bringup = bringup;
	st->cb_state = state;
	st->single = true;

	__cpuhp_kick_ap(st);

	/*
	 * If we failed and did a partial, do a rollback.
	 */
	if ((ret = st->result) && st->last) {
		st->rollback = true;
		st->bringup = !bringup;

		__cpuhp_kick_ap(st);
	}

	return ret;
}

static int cpuhp_kick_ap_work(unsigned int cpu)
{
	struct cpuhp_cpu_state *st = per_cpu_ptr(&cpuhp_state, cpu);
	enum cpuhp_state prev_state = st->state;
	int ret;

	cpuhp_lock_acquire(false);
	cpuhp_lock_release(false);

	cpuhp_lock_acquire(true);
	cpuhp_lock_release(true);
<<<<<<< HEAD

	trace_cpuhp_enter(cpu, st->target, prev_state, cpuhp_kick_ap_work);
	ret = cpuhp_kick_ap(st, st->target);
	trace_cpuhp_exit(cpu, st->state, prev_state, ret);

=======

	trace_cpuhp_enter(cpu, st->target, prev_state, cpuhp_kick_ap_work);
	ret = cpuhp_kick_ap(st, st->target);
	trace_cpuhp_exit(cpu, st->state, prev_state, ret);

>>>>>>> 6c3cc51a
	return ret;
}

static struct smp_hotplug_thread cpuhp_threads = {
	.store			= &cpuhp_state.thread,
	.create			= &cpuhp_create,
	.thread_should_run	= cpuhp_should_run,
	.thread_fn		= cpuhp_thread_fun,
	.thread_comm		= "cpuhp/%u",
	.selfparking		= true,
};

void __init cpuhp_threads_init(void)
{
	BUG_ON(smpboot_register_percpu_thread(&cpuhp_threads));
	kthread_unpark(this_cpu_read(cpuhp_state.thread));
}

#ifdef CONFIG_HOTPLUG_CPU
/**
 * clear_tasks_mm_cpumask - Safely clear tasks' mm_cpumask for a CPU
 * @cpu: a CPU id
 *
 * This function walks all processes, finds a valid mm struct for each one and
 * then clears a corresponding bit in mm's cpumask.  While this all sounds
 * trivial, there are various non-obvious corner cases, which this function
 * tries to solve in a safe manner.
 *
 * Also note that the function uses a somewhat relaxed locking scheme, so it may
 * be called only for an already offlined CPU.
 */
void clear_tasks_mm_cpumask(int cpu)
{
	struct task_struct *p;

	/*
	 * This function is called after the cpu is taken down and marked
	 * offline, so its not like new tasks will ever get this cpu set in
	 * their mm mask. -- Peter Zijlstra
	 * Thus, we may use rcu_read_lock() here, instead of grabbing
	 * full-fledged tasklist_lock.
	 */
	WARN_ON(cpu_online(cpu));
	rcu_read_lock();
	for_each_process(p) {
		struct task_struct *t;

		/*
		 * Main thread might exit, but other threads may still have
		 * a valid mm. Find one.
		 */
		t = find_lock_task_mm(p);
		if (!t)
			continue;
		cpumask_clear_cpu(cpu, mm_cpumask(t->mm));
		task_unlock(t);
	}
	rcu_read_unlock();
}

/* Take this CPU down. */
static int take_cpu_down(void *_param)
{
	struct cpuhp_cpu_state *st = this_cpu_ptr(&cpuhp_state);
	enum cpuhp_state target = max((int)st->target, CPUHP_AP_OFFLINE);
	int err, cpu = smp_processor_id();
	int ret;

	/* Ensure this CPU doesn't handle any more interrupts. */
	err = __cpu_disable();
	if (err < 0)
		return err;

	/*
	 * We get here while we are in CPUHP_TEARDOWN_CPU state and we must not
	 * do this step again.
	 */
	WARN_ON(st->state != CPUHP_TEARDOWN_CPU);
	st->state--;
	/* Invoke the former CPU_DYING callbacks */
	for (; st->state > target; st->state--) {
		ret = cpuhp_invoke_callback(cpu, st->state, false, NULL, NULL);
		/*
		 * DYING must not fail!
		 */
		WARN_ON_ONCE(ret);
	}

	/* Give up timekeeping duties */
	tick_handover_do_timer();
	/* Park the stopper thread */
	stop_machine_park(cpu);
	return 0;
}

static int takedown_cpu(unsigned int cpu)
{
	struct cpuhp_cpu_state *st = per_cpu_ptr(&cpuhp_state, cpu);
	int err;

	/* Park the smpboot threads */
	kthread_park(per_cpu_ptr(&cpuhp_state, cpu)->thread);
	smpboot_park_threads(cpu);

	/*
	 * Prevent irq alloc/free while the dying cpu reorganizes the
	 * interrupt affinities.
	 */
	irq_lock_sparse();

	/*
	 * So now all preempt/rcu users must observe !cpu_active().
	 */
	err = stop_machine_cpuslocked(take_cpu_down, NULL, cpumask_of(cpu));
	if (err) {
		/* CPU refused to die */
		irq_unlock_sparse();
		/* Unpark the hotplug thread so we can rollback there */
		kthread_unpark(per_cpu_ptr(&cpuhp_state, cpu)->thread);
		return err;
	}
	BUG_ON(cpu_online(cpu));

	/*
	 * The CPUHP_AP_SCHED_MIGRATE_DYING callback will have removed all
	 * runnable tasks from the cpu, there's only the idle task left now
	 * that the migration thread is done doing the stop_machine thing.
	 *
	 * Wait for the stop thread to go away.
	 */
	wait_for_ap_thread(st, false);
	BUG_ON(st->state != CPUHP_AP_IDLE_DEAD);

	/* Interrupts are moved away from the dying cpu, reenable alloc/free */
	irq_unlock_sparse();

	hotplug_cpu__broadcast_tick_pull(cpu);
	/* This actually kills the CPU. */
	__cpu_die(cpu);

	tick_cleanup_dead_cpu(cpu);
	rcutree_migrate_callbacks(cpu);
	return 0;
}

static void cpuhp_complete_idle_dead(void *arg)
{
	struct cpuhp_cpu_state *st = arg;

	complete_ap_thread(st, false);
}

void cpuhp_report_idle_dead(void)
{
	struct cpuhp_cpu_state *st = this_cpu_ptr(&cpuhp_state);

	BUG_ON(st->state != CPUHP_AP_OFFLINE);
	rcu_report_dead(smp_processor_id());
	st->state = CPUHP_AP_IDLE_DEAD;
	/*
	 * We cannot call complete after rcu_report_dead() so we delegate it
	 * to an online cpu.
	 */
	smp_call_function_single(cpumask_first(cpu_online_mask),
				 cpuhp_complete_idle_dead, st, 0);
}

static void undo_cpu_down(unsigned int cpu, struct cpuhp_cpu_state *st)
{
	for (st->state++; st->state < st->target; st->state++) {
		struct cpuhp_step *step = cpuhp_get_step(st->state);

		if (!step->skip_onerr)
			cpuhp_invoke_callback(cpu, st->state, true, NULL, NULL);
	}
}

static int cpuhp_down_callbacks(unsigned int cpu, struct cpuhp_cpu_state *st,
				enum cpuhp_state target)
{
	enum cpuhp_state prev_state = st->state;
	int ret = 0;

	for (; st->state > target; st->state--) {
		ret = cpuhp_invoke_callback(cpu, st->state, false, NULL, NULL);
		if (ret) {
			st->target = prev_state;
			undo_cpu_down(cpu, st);
			break;
		}
	}
	return ret;
}

/* Requires cpu_add_remove_lock to be held */
static int __ref _cpu_down(unsigned int cpu, int tasks_frozen,
			   enum cpuhp_state target)
{
	struct cpuhp_cpu_state *st = per_cpu_ptr(&cpuhp_state, cpu);
	int prev_state, ret = 0;

	if (num_online_cpus() == 1)
		return -EBUSY;

	if (!cpu_present(cpu))
		return -EINVAL;

	cpus_write_lock();

	cpuhp_tasks_frozen = tasks_frozen;

	prev_state = cpuhp_set_state(st, target);
	/*
	 * If the current CPU state is in the range of the AP hotplug thread,
	 * then we need to kick the thread.
	 */
	if (st->state > CPUHP_TEARDOWN_CPU) {
		st->target = max((int)target, CPUHP_TEARDOWN_CPU);
		ret = cpuhp_kick_ap_work(cpu);
		/*
		 * The AP side has done the error rollback already. Just
		 * return the error code..
		 */
		if (ret)
			goto out;

		/*
		 * We might have stopped still in the range of the AP hotplug
		 * thread. Nothing to do anymore.
		 */
		if (st->state > CPUHP_TEARDOWN_CPU)
			goto out;

		st->target = target;
	}
	/*
	 * The AP brought itself down to CPUHP_TEARDOWN_CPU. So we need
	 * to do the further cleanups.
	 */
	ret = cpuhp_down_callbacks(cpu, st, target);
	if (ret && st->state > CPUHP_TEARDOWN_CPU && st->state < prev_state) {
		cpuhp_reset_state(st, prev_state);
		__cpuhp_kick_ap(st);
	}

out:
	cpus_write_unlock();
	/*
	 * Do post unplug cleanup. This is still protected against
	 * concurrent CPU hotplug via cpu_add_remove_lock.
	 */
	lockup_detector_cleanup();
	return ret;
}

static int do_cpu_down(unsigned int cpu, enum cpuhp_state target)
{
	int err;

	cpu_maps_update_begin();

	if (cpu_hotplug_disabled) {
		err = -EBUSY;
		goto out;
	}

	err = _cpu_down(cpu, 0, target);

out:
	cpu_maps_update_done();
	return err;
}

int cpu_down(unsigned int cpu)
{
	return do_cpu_down(cpu, CPUHP_OFFLINE);
}
EXPORT_SYMBOL(cpu_down);

#else
#define takedown_cpu		NULL
#endif /*CONFIG_HOTPLUG_CPU*/

/**
 * notify_cpu_starting(cpu) - Invoke the callbacks on the starting CPU
 * @cpu: cpu that just started
 *
 * It must be called by the arch code on the new cpu, before the new cpu
 * enables interrupts and before the "boot" cpu returns from __cpu_up().
 */
void notify_cpu_starting(unsigned int cpu)
{
	struct cpuhp_cpu_state *st = per_cpu_ptr(&cpuhp_state, cpu);
	enum cpuhp_state target = min((int)st->target, CPUHP_AP_ONLINE);
	int ret;

	rcu_cpu_starting(cpu);	/* Enables RCU usage on this CPU. */
	while (st->state < target) {
		st->state++;
		ret = cpuhp_invoke_callback(cpu, st->state, true, NULL, NULL);
		/*
		 * STARTING must not fail!
		 */
		WARN_ON_ONCE(ret);
	}
}

/*
 * Called from the idle task. Wake up the controlling task which brings the
 * stopper and the hotplug thread of the upcoming CPU up and then delegates
 * the rest of the online bringup to the hotplug thread.
 */
void cpuhp_online_idle(enum cpuhp_state state)
{
	struct cpuhp_cpu_state *st = this_cpu_ptr(&cpuhp_state);

	/* Happens for the boot cpu */
	if (state != CPUHP_AP_ONLINE_IDLE)
		return;

	st->state = CPUHP_AP_ONLINE_IDLE;
	complete_ap_thread(st, true);
}

/* Requires cpu_add_remove_lock to be held */
static int _cpu_up(unsigned int cpu, int tasks_frozen, enum cpuhp_state target)
{
	struct cpuhp_cpu_state *st = per_cpu_ptr(&cpuhp_state, cpu);
	struct task_struct *idle;
	int ret = 0;

	cpus_write_lock();

	if (!cpu_present(cpu)) {
		ret = -EINVAL;
		goto out;
	}

	/*
	 * The caller of do_cpu_up might have raced with another
	 * caller. Ignore it for now.
	 */
	if (st->state >= target)
		goto out;

	if (st->state == CPUHP_OFFLINE) {
		/* Let it fail before we try to bring the cpu up */
		idle = idle_thread_get(cpu);
		if (IS_ERR(idle)) {
			ret = PTR_ERR(idle);
			goto out;
		}
	}

	cpuhp_tasks_frozen = tasks_frozen;

	cpuhp_set_state(st, target);
	/*
	 * If the current CPU state is in the range of the AP hotplug thread,
	 * then we need to kick the thread once more.
	 */
	if (st->state > CPUHP_BRINGUP_CPU) {
		ret = cpuhp_kick_ap_work(cpu);
		/*
		 * The AP side has done the error rollback already. Just
		 * return the error code..
		 */
		if (ret)
			goto out;
	}

	/*
	 * Try to reach the target state. We max out on the BP at
	 * CPUHP_BRINGUP_CPU. After that the AP hotplug thread is
	 * responsible for bringing it up to the target state.
	 */
	target = min((int)target, CPUHP_BRINGUP_CPU);
	ret = cpuhp_up_callbacks(cpu, st, target);
out:
	cpus_write_unlock();
	return ret;
}

static int do_cpu_up(unsigned int cpu, enum cpuhp_state target)
{
	int err = 0;

	if (!cpu_possible(cpu)) {
		pr_err("can't online cpu %d because it is not configured as may-hotadd at boot time\n",
		       cpu);
#if defined(CONFIG_IA64)
		pr_err("please check additional_cpus= boot parameter\n");
#endif
		return -EINVAL;
	}

	err = try_online_node(cpu_to_node(cpu));
	if (err)
		return err;

	cpu_maps_update_begin();

	if (cpu_hotplug_disabled) {
		err = -EBUSY;
		goto out;
	}

	err = _cpu_up(cpu, 0, target);
out:
	cpu_maps_update_done();
	return err;
}

int cpu_up(unsigned int cpu)
{
	return do_cpu_up(cpu, CPUHP_ONLINE);
}
EXPORT_SYMBOL_GPL(cpu_up);

#ifdef CONFIG_PM_SLEEP_SMP
static cpumask_var_t frozen_cpus;

int freeze_secondary_cpus(int primary)
{
	int cpu, error = 0;

	cpu_maps_update_begin();
	if (!cpu_online(primary))
		primary = cpumask_first(cpu_online_mask);
	/*
	 * We take down all of the non-boot CPUs in one shot to avoid races
	 * with the userspace trying to use the CPU hotplug at the same time
	 */
	cpumask_clear(frozen_cpus);

	pr_info("Disabling non-boot CPUs ...\n");
	for_each_online_cpu(cpu) {
		if (cpu == primary)
			continue;
		trace_suspend_resume(TPS("CPU_OFF"), cpu, true);
		error = _cpu_down(cpu, 1, CPUHP_OFFLINE);
		trace_suspend_resume(TPS("CPU_OFF"), cpu, false);
		if (!error)
			cpumask_set_cpu(cpu, frozen_cpus);
		else {
			pr_err("Error taking CPU%d down: %d\n", cpu, error);
			break;
		}
	}

	if (!error)
		BUG_ON(num_online_cpus() > 1);
	else
		pr_err("Non-boot CPUs are not disabled\n");

	/*
	 * Make sure the CPUs won't be enabled by someone else. We need to do
	 * this even in case of failure as all disable_nonboot_cpus() users are
	 * supposed to do enable_nonboot_cpus() on the failure path.
	 */
	cpu_hotplug_disabled++;

	cpu_maps_update_done();
	return error;
}

void __weak arch_enable_nonboot_cpus_begin(void)
{
}

void __weak arch_enable_nonboot_cpus_end(void)
{
}

void enable_nonboot_cpus(void)
{
	int cpu, error;

	/* Allow everyone to use the CPU hotplug again */
	cpu_maps_update_begin();
	__cpu_hotplug_enable();
	if (cpumask_empty(frozen_cpus))
		goto out;

	pr_info("Enabling non-boot CPUs ...\n");

	arch_enable_nonboot_cpus_begin();

	for_each_cpu(cpu, frozen_cpus) {
		trace_suspend_resume(TPS("CPU_ON"), cpu, true);
		error = _cpu_up(cpu, 1, CPUHP_ONLINE);
		trace_suspend_resume(TPS("CPU_ON"), cpu, false);
		if (!error) {
			pr_info("CPU%d is up\n", cpu);
			continue;
		}
		pr_warn("Error taking CPU%d up: %d\n", cpu, error);
	}

	arch_enable_nonboot_cpus_end();

	cpumask_clear(frozen_cpus);
out:
	cpu_maps_update_done();
}

static int __init alloc_frozen_cpus(void)
{
	if (!alloc_cpumask_var(&frozen_cpus, GFP_KERNEL|__GFP_ZERO))
		return -ENOMEM;
	return 0;
}
core_initcall(alloc_frozen_cpus);

/*
 * When callbacks for CPU hotplug notifications are being executed, we must
 * ensure that the state of the system with respect to the tasks being frozen
 * or not, as reported by the notification, remains unchanged *throughout the
 * duration* of the execution of the callbacks.
 * Hence we need to prevent the freezer from racing with regular CPU hotplug.
 *
 * This synchronization is implemented by mutually excluding regular CPU
 * hotplug and Suspend/Hibernate call paths by hooking onto the Suspend/
 * Hibernate notifications.
 */
static int
cpu_hotplug_pm_callback(struct notifier_block *nb,
			unsigned long action, void *ptr)
{
	switch (action) {

	case PM_SUSPEND_PREPARE:
	case PM_HIBERNATION_PREPARE:
		cpu_hotplug_disable();
		break;

	case PM_POST_SUSPEND:
	case PM_POST_HIBERNATION:
		cpu_hotplug_enable();
		break;

	default:
		return NOTIFY_DONE;
	}

	return NOTIFY_OK;
}


static int __init cpu_hotplug_pm_sync_init(void)
{
	/*
	 * cpu_hotplug_pm_callback has higher priority than x86
	 * bsp_pm_callback which depends on cpu_hotplug_pm_callback
	 * to disable cpu hotplug to avoid cpu hotplug race.
	 */
	pm_notifier(cpu_hotplug_pm_callback, 0);
	return 0;
}
core_initcall(cpu_hotplug_pm_sync_init);

#endif /* CONFIG_PM_SLEEP_SMP */

int __boot_cpu_id;

#endif /* CONFIG_SMP */

/* Boot processor state steps */
static struct cpuhp_step cpuhp_bp_states[] = {
	[CPUHP_OFFLINE] = {
		.name			= "offline",
		.startup.single		= NULL,
		.teardown.single	= NULL,
	},
#ifdef CONFIG_SMP
	[CPUHP_CREATE_THREADS]= {
		.name			= "threads:prepare",
		.startup.single		= smpboot_create_threads,
		.teardown.single	= NULL,
		.cant_stop		= true,
	},
	[CPUHP_PERF_PREPARE] = {
		.name			= "perf:prepare",
		.startup.single		= perf_event_init_cpu,
		.teardown.single	= perf_event_exit_cpu,
	},
	[CPUHP_WORKQUEUE_PREP] = {
		.name			= "workqueue:prepare",
		.startup.single		= workqueue_prepare_cpu,
		.teardown.single	= NULL,
	},
	[CPUHP_HRTIMERS_PREPARE] = {
		.name			= "hrtimers:prepare",
		.startup.single		= hrtimers_prepare_cpu,
		.teardown.single	= hrtimers_dead_cpu,
	},
	[CPUHP_SMPCFD_PREPARE] = {
		.name			= "smpcfd:prepare",
		.startup.single		= smpcfd_prepare_cpu,
		.teardown.single	= smpcfd_dead_cpu,
	},
	[CPUHP_RELAY_PREPARE] = {
		.name			= "relay:prepare",
		.startup.single		= relay_prepare_cpu,
		.teardown.single	= NULL,
	},
	[CPUHP_SLAB_PREPARE] = {
		.name			= "slab:prepare",
		.startup.single		= slab_prepare_cpu,
		.teardown.single	= slab_dead_cpu,
	},
	[CPUHP_RCUTREE_PREP] = {
		.name			= "RCU/tree:prepare",
		.startup.single		= rcutree_prepare_cpu,
		.teardown.single	= rcutree_dead_cpu,
	},
	/*
	 * On the tear-down path, timers_dead_cpu() must be invoked
	 * before blk_mq_queue_reinit_notify() from notify_dead(),
	 * otherwise a RCU stall occurs.
	 */
	[CPUHP_TIMERS_DEAD] = {
		.name			= "timers:dead",
		.startup.single		= NULL,
		.teardown.single	= timers_dead_cpu,
	},
	/* Kicks the plugged cpu into life */
	[CPUHP_BRINGUP_CPU] = {
		.name			= "cpu:bringup",
		.startup.single		= bringup_cpu,
		.teardown.single	= NULL,
		.cant_stop		= true,
	},
	[CPUHP_AP_SMPCFD_DYING] = {
		.name			= "smpcfd:dying",
		.startup.single		= NULL,
		.teardown.single	= smpcfd_dying_cpu,
	},
	/*
	 * Handled on controll processor until the plugged processor manages
	 * this itself.
	 */
	[CPUHP_TEARDOWN_CPU] = {
		.name			= "cpu:teardown",
		.startup.single		= NULL,
		.teardown.single	= takedown_cpu,
		.cant_stop		= true,
	},
#else
	[CPUHP_BRINGUP_CPU] = { },
#endif
};

/* Application processor state steps */
static struct cpuhp_step cpuhp_ap_states[] = {
#ifdef CONFIG_SMP
	/* Final state before CPU kills itself */
	[CPUHP_AP_IDLE_DEAD] = {
		.name			= "idle:dead",
	},
	/*
	 * Last state before CPU enters the idle loop to die. Transient state
	 * for synchronization.
	 */
	[CPUHP_AP_OFFLINE] = {
		.name			= "ap:offline",
		.cant_stop		= true,
	},
	/* First state is scheduler control. Interrupts are disabled */
	[CPUHP_AP_SCHED_STARTING] = {
		.name			= "sched:starting",
		.startup.single		= sched_cpu_starting,
		.teardown.single	= sched_cpu_dying,
	},
	[CPUHP_AP_RCUTREE_DYING] = {
		.name			= "RCU/tree:dying",
		.startup.single		= NULL,
		.teardown.single	= rcutree_dying_cpu,
	},
	/* Entry state on starting. Interrupts enabled from here on. Transient
	 * state for synchronsization */
	[CPUHP_AP_ONLINE] = {
		.name			= "ap:online",
	},
	/* Handle smpboot threads park/unpark */
	[CPUHP_AP_SMPBOOT_THREADS] = {
		.name			= "smpboot/threads:online",
		.startup.single		= smpboot_unpark_threads,
		.teardown.single	= NULL,
	},
	[CPUHP_AP_IRQ_AFFINITY_ONLINE] = {
		.name			= "irq/affinity:online",
		.startup.single		= irq_affinity_online_cpu,
		.teardown.single	= NULL,
	},
	[CPUHP_AP_PERF_ONLINE] = {
		.name			= "perf:online",
		.startup.single		= perf_event_init_cpu,
		.teardown.single	= perf_event_exit_cpu,
	},
	[CPUHP_AP_WORKQUEUE_ONLINE] = {
		.name			= "workqueue:online",
		.startup.single		= workqueue_online_cpu,
		.teardown.single	= workqueue_offline_cpu,
	},
	[CPUHP_AP_RCUTREE_ONLINE] = {
		.name			= "RCU/tree:online",
		.startup.single		= rcutree_online_cpu,
		.teardown.single	= rcutree_offline_cpu,
	},
#endif
	/*
	 * The dynamically registered state space is here
	 */

#ifdef CONFIG_SMP
	/* Last state is scheduler control setting the cpu active */
	[CPUHP_AP_ACTIVE] = {
		.name			= "sched:active",
		.startup.single		= sched_cpu_activate,
		.teardown.single	= sched_cpu_deactivate,
	},
#endif

	/* CPU is fully up and running. */
	[CPUHP_ONLINE] = {
		.name			= "online",
		.startup.single		= NULL,
		.teardown.single	= NULL,
	},
};

/* Sanity check for callbacks */
static int cpuhp_cb_check(enum cpuhp_state state)
{
	if (state <= CPUHP_OFFLINE || state >= CPUHP_ONLINE)
		return -EINVAL;
	return 0;
}

/*
 * Returns a free for dynamic slot assignment of the Online state. The states
 * are protected by the cpuhp_slot_states mutex and an empty slot is identified
 * by having no name assigned.
 */
static int cpuhp_reserve_state(enum cpuhp_state state)
{
	enum cpuhp_state i, end;
	struct cpuhp_step *step;

	switch (state) {
	case CPUHP_AP_ONLINE_DYN:
		step = cpuhp_ap_states + CPUHP_AP_ONLINE_DYN;
		end = CPUHP_AP_ONLINE_DYN_END;
		break;
	case CPUHP_BP_PREPARE_DYN:
		step = cpuhp_bp_states + CPUHP_BP_PREPARE_DYN;
		end = CPUHP_BP_PREPARE_DYN_END;
		break;
	default:
		return -EINVAL;
	}

	for (i = state; i <= end; i++, step++) {
		if (!step->name)
			return i;
	}
	WARN(1, "No more dynamic states available for CPU hotplug\n");
	return -ENOSPC;
}

static int cpuhp_store_callbacks(enum cpuhp_state state, const char *name,
				 int (*startup)(unsigned int cpu),
				 int (*teardown)(unsigned int cpu),
				 bool multi_instance)
{
	/* (Un)Install the callbacks for further cpu hotplug operations */
	struct cpuhp_step *sp;
	int ret = 0;

	/*
	 * If name is NULL, then the state gets removed.
	 *
	 * CPUHP_AP_ONLINE_DYN and CPUHP_BP_PREPARE_DYN are handed out on
	 * the first allocation from these dynamic ranges, so the removal
	 * would trigger a new allocation and clear the wrong (already
	 * empty) state, leaving the callbacks of the to be cleared state
	 * dangling, which causes wreckage on the next hotplug operation.
	 */
	if (name && (state == CPUHP_AP_ONLINE_DYN ||
		     state == CPUHP_BP_PREPARE_DYN)) {
		ret = cpuhp_reserve_state(state);
		if (ret < 0)
			return ret;
		state = ret;
	}
	sp = cpuhp_get_step(state);
	if (name && sp->name)
		return -EBUSY;

	sp->startup.single = startup;
	sp->teardown.single = teardown;
	sp->name = name;
	sp->multi_instance = multi_instance;
	INIT_HLIST_HEAD(&sp->list);
	return ret;
}

static void *cpuhp_get_teardown_cb(enum cpuhp_state state)
{
	return cpuhp_get_step(state)->teardown.single;
}

/*
 * Call the startup/teardown function for a step either on the AP or
 * on the current CPU.
 */
static int cpuhp_issue_call(int cpu, enum cpuhp_state state, bool bringup,
			    struct hlist_node *node)
{
	struct cpuhp_step *sp = cpuhp_get_step(state);
	int ret;

	/*
	 * If there's nothing to do, we done.
	 * Relies on the union for multi_instance.
	 */
	if ((bringup && !sp->startup.single) ||
	    (!bringup && !sp->teardown.single))
		return 0;
	/*
	 * The non AP bound callbacks can fail on bringup. On teardown
	 * e.g. module removal we crash for now.
	 */
#ifdef CONFIG_SMP
	if (cpuhp_is_ap_state(state))
		ret = cpuhp_invoke_ap_callback(cpu, state, bringup, node);
	else
		ret = cpuhp_invoke_callback(cpu, state, bringup, node, NULL);
#else
	ret = cpuhp_invoke_callback(cpu, state, bringup, node, NULL);
#endif
	BUG_ON(ret && !bringup);
	return ret;
}

/*
 * Called from __cpuhp_setup_state on a recoverable failure.
 *
 * Note: The teardown callbacks for rollback are not allowed to fail!
 */
static void cpuhp_rollback_install(int failedcpu, enum cpuhp_state state,
				   struct hlist_node *node)
{
	int cpu;

	/* Roll back the already executed steps on the other cpus */
	for_each_present_cpu(cpu) {
		struct cpuhp_cpu_state *st = per_cpu_ptr(&cpuhp_state, cpu);
		int cpustate = st->state;

		if (cpu >= failedcpu)
			break;

		/* Did we invoke the startup call on that cpu ? */
		if (cpustate >= state)
			cpuhp_issue_call(cpu, state, false, node);
	}
}

int __cpuhp_state_add_instance_cpuslocked(enum cpuhp_state state,
					  struct hlist_node *node,
					  bool invoke)
{
	struct cpuhp_step *sp;
	int cpu;
	int ret;

	lockdep_assert_cpus_held();

	sp = cpuhp_get_step(state);
	if (sp->multi_instance == false)
		return -EINVAL;

	mutex_lock(&cpuhp_state_mutex);

	if (!invoke || !sp->startup.multi)
		goto add_node;

	/*
	 * Try to call the startup callback for each present cpu
	 * depending on the hotplug state of the cpu.
	 */
	for_each_present_cpu(cpu) {
		struct cpuhp_cpu_state *st = per_cpu_ptr(&cpuhp_state, cpu);
		int cpustate = st->state;

		if (cpustate < state)
			continue;

		ret = cpuhp_issue_call(cpu, state, true, node);
		if (ret) {
			if (sp->teardown.multi)
				cpuhp_rollback_install(cpu, state, node);
			goto unlock;
		}
	}
add_node:
	ret = 0;
	hlist_add_head(node, &sp->list);
unlock:
	mutex_unlock(&cpuhp_state_mutex);
	return ret;
}

int __cpuhp_state_add_instance(enum cpuhp_state state, struct hlist_node *node,
			       bool invoke)
{
	int ret;

	cpus_read_lock();
	ret = __cpuhp_state_add_instance_cpuslocked(state, node, invoke);
	cpus_read_unlock();
	return ret;
}
EXPORT_SYMBOL_GPL(__cpuhp_state_add_instance);

/**
 * __cpuhp_setup_state_cpuslocked - Setup the callbacks for an hotplug machine state
 * @state:		The state to setup
 * @invoke:		If true, the startup function is invoked for cpus where
 *			cpu state >= @state
 * @startup:		startup callback function
 * @teardown:		teardown callback function
 * @multi_instance:	State is set up for multiple instances which get
 *			added afterwards.
 *
 * The caller needs to hold cpus read locked while calling this function.
 * Returns:
 *   On success:
 *      Positive state number if @state is CPUHP_AP_ONLINE_DYN
 *      0 for all other states
 *   On failure: proper (negative) error code
 */
int __cpuhp_setup_state_cpuslocked(enum cpuhp_state state,
				   const char *name, bool invoke,
				   int (*startup)(unsigned int cpu),
				   int (*teardown)(unsigned int cpu),
				   bool multi_instance)
{
	int cpu, ret = 0;
	bool dynstate;

	lockdep_assert_cpus_held();

	if (cpuhp_cb_check(state) || !name)
		return -EINVAL;

	mutex_lock(&cpuhp_state_mutex);

	ret = cpuhp_store_callbacks(state, name, startup, teardown,
				    multi_instance);

	dynstate = state == CPUHP_AP_ONLINE_DYN;
	if (ret > 0 && dynstate) {
		state = ret;
		ret = 0;
	}

	if (ret || !invoke || !startup)
		goto out;

	/*
	 * Try to call the startup callback for each present cpu
	 * depending on the hotplug state of the cpu.
	 */
	for_each_present_cpu(cpu) {
		struct cpuhp_cpu_state *st = per_cpu_ptr(&cpuhp_state, cpu);
		int cpustate = st->state;

		if (cpustate < state)
			continue;

		ret = cpuhp_issue_call(cpu, state, true, NULL);
		if (ret) {
			if (teardown)
				cpuhp_rollback_install(cpu, state, NULL);
			cpuhp_store_callbacks(state, NULL, NULL, NULL, false);
			goto out;
		}
	}
out:
	mutex_unlock(&cpuhp_state_mutex);
	/*
	 * If the requested state is CPUHP_AP_ONLINE_DYN, return the
	 * dynamically allocated state in case of success.
	 */
	if (!ret && dynstate)
		return state;
	return ret;
}
EXPORT_SYMBOL(__cpuhp_setup_state_cpuslocked);

int __cpuhp_setup_state(enum cpuhp_state state,
			const char *name, bool invoke,
			int (*startup)(unsigned int cpu),
			int (*teardown)(unsigned int cpu),
			bool multi_instance)
{
	int ret;

	cpus_read_lock();
	ret = __cpuhp_setup_state_cpuslocked(state, name, invoke, startup,
					     teardown, multi_instance);
	cpus_read_unlock();
	return ret;
}
EXPORT_SYMBOL(__cpuhp_setup_state);

int __cpuhp_state_remove_instance(enum cpuhp_state state,
				  struct hlist_node *node, bool invoke)
{
	struct cpuhp_step *sp = cpuhp_get_step(state);
	int cpu;

	BUG_ON(cpuhp_cb_check(state));

	if (!sp->multi_instance)
		return -EINVAL;

	cpus_read_lock();
	mutex_lock(&cpuhp_state_mutex);

	if (!invoke || !cpuhp_get_teardown_cb(state))
		goto remove;
	/*
	 * Call the teardown callback for each present cpu depending
	 * on the hotplug state of the cpu. This function is not
	 * allowed to fail currently!
	 */
	for_each_present_cpu(cpu) {
		struct cpuhp_cpu_state *st = per_cpu_ptr(&cpuhp_state, cpu);
		int cpustate = st->state;

		if (cpustate >= state)
			cpuhp_issue_call(cpu, state, false, node);
	}

remove:
	hlist_del(node);
	mutex_unlock(&cpuhp_state_mutex);
	cpus_read_unlock();

	return 0;
}
EXPORT_SYMBOL_GPL(__cpuhp_state_remove_instance);

/**
 * __cpuhp_remove_state_cpuslocked - Remove the callbacks for an hotplug machine state
 * @state:	The state to remove
 * @invoke:	If true, the teardown function is invoked for cpus where
 *		cpu state >= @state
 *
 * The caller needs to hold cpus read locked while calling this function.
 * The teardown callback is currently not allowed to fail. Think
 * about module removal!
 */
void __cpuhp_remove_state_cpuslocked(enum cpuhp_state state, bool invoke)
{
	struct cpuhp_step *sp = cpuhp_get_step(state);
	int cpu;

	BUG_ON(cpuhp_cb_check(state));

	lockdep_assert_cpus_held();

	mutex_lock(&cpuhp_state_mutex);
	if (sp->multi_instance) {
		WARN(!hlist_empty(&sp->list),
		     "Error: Removing state %d which has instances left.\n",
		     state);
		goto remove;
	}

	if (!invoke || !cpuhp_get_teardown_cb(state))
		goto remove;

	/*
	 * Call the teardown callback for each present cpu depending
	 * on the hotplug state of the cpu. This function is not
	 * allowed to fail currently!
	 */
	for_each_present_cpu(cpu) {
		struct cpuhp_cpu_state *st = per_cpu_ptr(&cpuhp_state, cpu);
		int cpustate = st->state;

		if (cpustate >= state)
			cpuhp_issue_call(cpu, state, false, NULL);
	}
remove:
	cpuhp_store_callbacks(state, NULL, NULL, NULL, false);
	mutex_unlock(&cpuhp_state_mutex);
}
EXPORT_SYMBOL(__cpuhp_remove_state_cpuslocked);

void __cpuhp_remove_state(enum cpuhp_state state, bool invoke)
{
	cpus_read_lock();
	__cpuhp_remove_state_cpuslocked(state, invoke);
	cpus_read_unlock();
}
EXPORT_SYMBOL(__cpuhp_remove_state);

#if defined(CONFIG_SYSFS) && defined(CONFIG_HOTPLUG_CPU)
static ssize_t show_cpuhp_state(struct device *dev,
				struct device_attribute *attr, char *buf)
{
	struct cpuhp_cpu_state *st = per_cpu_ptr(&cpuhp_state, dev->id);

	return sprintf(buf, "%d\n", st->state);
}
static DEVICE_ATTR(state, 0444, show_cpuhp_state, NULL);

static ssize_t write_cpuhp_target(struct device *dev,
				  struct device_attribute *attr,
				  const char *buf, size_t count)
{
	struct cpuhp_cpu_state *st = per_cpu_ptr(&cpuhp_state, dev->id);
	struct cpuhp_step *sp;
	int target, ret;

	ret = kstrtoint(buf, 10, &target);
	if (ret)
		return ret;

#ifdef CONFIG_CPU_HOTPLUG_STATE_CONTROL
	if (target < CPUHP_OFFLINE || target > CPUHP_ONLINE)
		return -EINVAL;
#else
	if (target != CPUHP_OFFLINE && target != CPUHP_ONLINE)
		return -EINVAL;
#endif

	ret = lock_device_hotplug_sysfs();
	if (ret)
		return ret;

	mutex_lock(&cpuhp_state_mutex);
	sp = cpuhp_get_step(target);
	ret = !sp->name || sp->cant_stop ? -EINVAL : 0;
	mutex_unlock(&cpuhp_state_mutex);
	if (ret)
		goto out;

	if (st->state < target)
		ret = do_cpu_up(dev->id, target);
	else
		ret = do_cpu_down(dev->id, target);
out:
	unlock_device_hotplug();
	return ret ? ret : count;
}

static ssize_t show_cpuhp_target(struct device *dev,
				 struct device_attribute *attr, char *buf)
{
	struct cpuhp_cpu_state *st = per_cpu_ptr(&cpuhp_state, dev->id);

	return sprintf(buf, "%d\n", st->target);
}
static DEVICE_ATTR(target, 0644, show_cpuhp_target, write_cpuhp_target);


static ssize_t write_cpuhp_fail(struct device *dev,
				struct device_attribute *attr,
				const char *buf, size_t count)
{
	struct cpuhp_cpu_state *st = per_cpu_ptr(&cpuhp_state, dev->id);
	struct cpuhp_step *sp;
	int fail, ret;

	ret = kstrtoint(buf, 10, &fail);
	if (ret)
		return ret;

	/*
	 * Cannot fail STARTING/DYING callbacks.
	 */
	if (cpuhp_is_atomic_state(fail))
		return -EINVAL;

	/*
	 * Cannot fail anything that doesn't have callbacks.
	 */
	mutex_lock(&cpuhp_state_mutex);
	sp = cpuhp_get_step(fail);
	if (!sp->startup.single && !sp->teardown.single)
		ret = -EINVAL;
	mutex_unlock(&cpuhp_state_mutex);
	if (ret)
		return ret;

	st->fail = fail;

	return count;
}

static ssize_t show_cpuhp_fail(struct device *dev,
			       struct device_attribute *attr, char *buf)
{
	struct cpuhp_cpu_state *st = per_cpu_ptr(&cpuhp_state, dev->id);

	return sprintf(buf, "%d\n", st->fail);
}

static DEVICE_ATTR(fail, 0644, show_cpuhp_fail, write_cpuhp_fail);

static struct attribute *cpuhp_cpu_attrs[] = {
	&dev_attr_state.attr,
	&dev_attr_target.attr,
	&dev_attr_fail.attr,
	NULL
};

static const struct attribute_group cpuhp_cpu_attr_group = {
	.attrs = cpuhp_cpu_attrs,
	.name = "hotplug",
	NULL
};

static ssize_t show_cpuhp_states(struct device *dev,
				 struct device_attribute *attr, char *buf)
{
	ssize_t cur, res = 0;
	int i;

	mutex_lock(&cpuhp_state_mutex);
	for (i = CPUHP_OFFLINE; i <= CPUHP_ONLINE; i++) {
		struct cpuhp_step *sp = cpuhp_get_step(i);

		if (sp->name) {
			cur = sprintf(buf, "%3d: %s\n", i, sp->name);
			buf += cur;
			res += cur;
		}
	}
	mutex_unlock(&cpuhp_state_mutex);
	return res;
}
static DEVICE_ATTR(states, 0444, show_cpuhp_states, NULL);

static struct attribute *cpuhp_cpu_root_attrs[] = {
	&dev_attr_states.attr,
	NULL
};

static const struct attribute_group cpuhp_cpu_root_attr_group = {
	.attrs = cpuhp_cpu_root_attrs,
	.name = "hotplug",
	NULL
};

static int __init cpuhp_sysfs_init(void)
{
	int cpu, ret;

	ret = sysfs_create_group(&cpu_subsys.dev_root->kobj,
				 &cpuhp_cpu_root_attr_group);
	if (ret)
		return ret;

	for_each_possible_cpu(cpu) {
		struct device *dev = get_cpu_device(cpu);

		if (!dev)
			continue;
		ret = sysfs_create_group(&dev->kobj, &cpuhp_cpu_attr_group);
		if (ret)
			return ret;
	}
	return 0;
}
device_initcall(cpuhp_sysfs_init);
#endif

/*
 * cpu_bit_bitmap[] is a special, "compressed" data structure that
 * represents all NR_CPUS bits binary values of 1<<nr.
 *
 * It is used by cpumask_of() to get a constant address to a CPU
 * mask value that has a single bit set only.
 */

/* cpu_bit_bitmap[0] is empty - so we can back into it */
#define MASK_DECLARE_1(x)	[x+1][0] = (1UL << (x))
#define MASK_DECLARE_2(x)	MASK_DECLARE_1(x), MASK_DECLARE_1(x+1)
#define MASK_DECLARE_4(x)	MASK_DECLARE_2(x), MASK_DECLARE_2(x+2)
#define MASK_DECLARE_8(x)	MASK_DECLARE_4(x), MASK_DECLARE_4(x+4)

const unsigned long cpu_bit_bitmap[BITS_PER_LONG+1][BITS_TO_LONGS(NR_CPUS)] = {

	MASK_DECLARE_8(0),	MASK_DECLARE_8(8),
	MASK_DECLARE_8(16),	MASK_DECLARE_8(24),
#if BITS_PER_LONG > 32
	MASK_DECLARE_8(32),	MASK_DECLARE_8(40),
	MASK_DECLARE_8(48),	MASK_DECLARE_8(56),
#endif
};
EXPORT_SYMBOL_GPL(cpu_bit_bitmap);

const DECLARE_BITMAP(cpu_all_bits, NR_CPUS) = CPU_BITS_ALL;
EXPORT_SYMBOL(cpu_all_bits);

#ifdef CONFIG_INIT_ALL_POSSIBLE
struct cpumask __cpu_possible_mask __read_mostly
	= {CPU_BITS_ALL};
#else
struct cpumask __cpu_possible_mask __read_mostly;
#endif
EXPORT_SYMBOL(__cpu_possible_mask);

struct cpumask __cpu_online_mask __read_mostly;
EXPORT_SYMBOL(__cpu_online_mask);

struct cpumask __cpu_present_mask __read_mostly;
EXPORT_SYMBOL(__cpu_present_mask);

struct cpumask __cpu_active_mask __read_mostly;
EXPORT_SYMBOL(__cpu_active_mask);

void init_cpu_present(const struct cpumask *src)
{
	cpumask_copy(&__cpu_present_mask, src);
}

void init_cpu_possible(const struct cpumask *src)
{
	cpumask_copy(&__cpu_possible_mask, src);
}

void init_cpu_online(const struct cpumask *src)
{
	cpumask_copy(&__cpu_online_mask, src);
}

/*
 * Activate the first processor.
 */
void __init boot_cpu_init(void)
{
	int cpu = smp_processor_id();

	/* Mark the boot cpu "present", "online" etc for SMP and UP case */
	set_cpu_online(cpu, true);
	set_cpu_active(cpu, true);
	set_cpu_present(cpu, true);
	set_cpu_possible(cpu, true);

#ifdef CONFIG_SMP
	__boot_cpu_id = cpu;
#endif
}

/*
 * Must be called _AFTER_ setting up the per_cpu areas
 */
void __init boot_cpu_state_init(void)
{
	per_cpu_ptr(&cpuhp_state, smp_processor_id())->state = CPUHP_ONLINE;
}<|MERGE_RESOLUTION|>--- conflicted
+++ resolved
@@ -557,21 +557,12 @@
 		if (step->skip_onerr)
 			goto next;
 	}
-<<<<<<< HEAD
 
 	if (cpuhp_is_atomic_state(state)) {
 		local_irq_disable();
 		st->result = cpuhp_invoke_callback(cpu, state, bringup, st->node, &st->last);
 		local_irq_enable();
 
-=======
-
-	if (cpuhp_is_atomic_state(state)) {
-		local_irq_disable();
-		st->result = cpuhp_invoke_callback(cpu, state, bringup, st->node, &st->last);
-		local_irq_enable();
-
->>>>>>> 6c3cc51a
 		/*
 		 * STARTING/DYING must not fail!
 		 */
@@ -620,17 +611,10 @@
 	 */
 	if (!st->thread)
 		return cpuhp_invoke_callback(cpu, state, bringup, node, NULL);
-<<<<<<< HEAD
 
 	st->rollback = false;
 	st->last = NULL;
 
-=======
-
-	st->rollback = false;
-	st->last = NULL;
-
->>>>>>> 6c3cc51a
 	st->node = node;
 	st->bringup = bringup;
 	st->cb_state = state;
@@ -662,19 +646,11 @@
 
 	cpuhp_lock_acquire(true);
 	cpuhp_lock_release(true);
-<<<<<<< HEAD
 
 	trace_cpuhp_enter(cpu, st->target, prev_state, cpuhp_kick_ap_work);
 	ret = cpuhp_kick_ap(st, st->target);
 	trace_cpuhp_exit(cpu, st->state, prev_state, ret);
 
-=======
-
-	trace_cpuhp_enter(cpu, st->target, prev_state, cpuhp_kick_ap_work);
-	ret = cpuhp_kick_ap(st, st->target);
-	trace_cpuhp_exit(cpu, st->state, prev_state, ret);
-
->>>>>>> 6c3cc51a
 	return ret;
 }
 
