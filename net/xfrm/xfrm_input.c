// SPDX-License-Identifier: GPL-2.0
/*
 * xfrm_input.c
 *
 * Changes:
 * 	YOSHIFUJI Hideaki @USAGI
 * 		Split up af-specific portion
 *
 */

#include <linux/bottom_half.h>
#include <linux/interrupt.h>
#include <linux/slab.h>
#include <linux/module.h>
#include <linux/netdevice.h>
#include <linux/percpu.h>
#include <net/dst.h>
#include <net/ip.h>
#include <net/xfrm.h>
#include <net/ip_tunnels.h>
#include <net/ip6_tunnel.h>

struct xfrm_trans_tasklet {
	struct tasklet_struct tasklet;
	struct sk_buff_head queue;
};

struct xfrm_trans_cb {
	int (*finish)(struct net *net, struct sock *sk, struct sk_buff *skb);
};

#define XFRM_TRANS_SKB_CB(__skb) ((struct xfrm_trans_cb *)&((__skb)->cb[0]))

static struct kmem_cache *secpath_cachep __read_mostly;

static DEFINE_SPINLOCK(xfrm_input_afinfo_lock);
static struct xfrm_input_afinfo const __rcu *xfrm_input_afinfo[AF_INET6 + 1];

static struct gro_cells gro_cells;
static struct net_device xfrm_napi_dev;

static DEFINE_PER_CPU(struct xfrm_trans_tasklet, xfrm_trans_tasklet);

int xfrm_input_register_afinfo(const struct xfrm_input_afinfo *afinfo)
{
	int err = 0;

	if (WARN_ON(afinfo->family >= ARRAY_SIZE(xfrm_input_afinfo)))
		return -EAFNOSUPPORT;

	spin_lock_bh(&xfrm_input_afinfo_lock);
	if (unlikely(xfrm_input_afinfo[afinfo->family] != NULL))
		err = -EEXIST;
	else
		rcu_assign_pointer(xfrm_input_afinfo[afinfo->family], afinfo);
	spin_unlock_bh(&xfrm_input_afinfo_lock);
	return err;
}
EXPORT_SYMBOL(xfrm_input_register_afinfo);

int xfrm_input_unregister_afinfo(const struct xfrm_input_afinfo *afinfo)
{
	int err = 0;

	spin_lock_bh(&xfrm_input_afinfo_lock);
	if (likely(xfrm_input_afinfo[afinfo->family] != NULL)) {
		if (unlikely(xfrm_input_afinfo[afinfo->family] != afinfo))
			err = -EINVAL;
		else
			RCU_INIT_POINTER(xfrm_input_afinfo[afinfo->family], NULL);
	}
	spin_unlock_bh(&xfrm_input_afinfo_lock);
	synchronize_rcu();
	return err;
}
EXPORT_SYMBOL(xfrm_input_unregister_afinfo);

static const struct xfrm_input_afinfo *xfrm_input_get_afinfo(unsigned int family)
{
	const struct xfrm_input_afinfo *afinfo;

	if (WARN_ON_ONCE(family >= ARRAY_SIZE(xfrm_input_afinfo)))
		return NULL;

	rcu_read_lock();
	afinfo = rcu_dereference(xfrm_input_afinfo[family]);
	if (unlikely(!afinfo))
		rcu_read_unlock();
	return afinfo;
}

static int xfrm_rcv_cb(struct sk_buff *skb, unsigned int family, u8 protocol,
		       int err)
{
	int ret;
	const struct xfrm_input_afinfo *afinfo = xfrm_input_get_afinfo(family);

	if (!afinfo)
		return -EAFNOSUPPORT;

	ret = afinfo->callback(skb, protocol, err);
	rcu_read_unlock();

	return ret;
}

void __secpath_destroy(struct sec_path *sp)
{
	int i;
	for (i = 0; i < sp->len; i++)
		xfrm_state_put(sp->xvec[i]);
	kmem_cache_free(secpath_cachep, sp);
}
EXPORT_SYMBOL(__secpath_destroy);

struct sec_path *secpath_dup(struct sec_path *src)
{
	struct sec_path *sp;

	sp = kmem_cache_alloc(secpath_cachep, GFP_ATOMIC);
	if (!sp)
		return NULL;

	sp->len = 0;
	sp->olen = 0;

	memset(sp->ovec, 0, sizeof(sp->ovec[XFRM_MAX_OFFLOAD_DEPTH]));

	if (src) {
		int i;

		memcpy(sp, src, sizeof(*sp));
		for (i = 0; i < sp->len; i++)
			xfrm_state_hold(sp->xvec[i]);
	}
	refcount_set(&sp->refcnt, 1);
	return sp;
}
EXPORT_SYMBOL(secpath_dup);

int secpath_set(struct sk_buff *skb)
{
	struct sec_path *sp;

	/* Allocate new secpath or COW existing one. */
	if (!skb->sp || refcount_read(&skb->sp->refcnt) != 1) {
		sp = secpath_dup(skb->sp);
		if (!sp)
			return -ENOMEM;

		if (skb->sp)
			secpath_put(skb->sp);
		skb->sp = sp;
	}
	return 0;
}
EXPORT_SYMBOL(secpath_set);

/* Fetch spi and seq from ipsec header */

int xfrm_parse_spi(struct sk_buff *skb, u8 nexthdr, __be32 *spi, __be32 *seq)
{
	int offset, offset_seq;
	int hlen;

	switch (nexthdr) {
	case IPPROTO_AH:
		hlen = sizeof(struct ip_auth_hdr);
		offset = offsetof(struct ip_auth_hdr, spi);
		offset_seq = offsetof(struct ip_auth_hdr, seq_no);
		break;
	case IPPROTO_ESP:
		hlen = sizeof(struct ip_esp_hdr);
		offset = offsetof(struct ip_esp_hdr, spi);
		offset_seq = offsetof(struct ip_esp_hdr, seq_no);
		break;
	case IPPROTO_COMP:
		if (!pskb_may_pull(skb, sizeof(struct ip_comp_hdr)))
			return -EINVAL;
		*spi = htonl(ntohs(*(__be16 *)(skb_transport_header(skb) + 2)));
		*seq = 0;
		return 0;
	default:
		return 1;
	}

	if (!pskb_may_pull(skb, hlen))
		return -EINVAL;

	*spi = *(__be32 *)(skb_transport_header(skb) + offset);
	*seq = *(__be32 *)(skb_transport_header(skb) + offset_seq);
	return 0;
}
EXPORT_SYMBOL(xfrm_parse_spi);

int xfrm_prepare_input(struct xfrm_state *x, struct sk_buff *skb)
{
	struct xfrm_mode *inner_mode = x->inner_mode;
	int err;

	err = x->outer_mode->afinfo->extract_input(x, skb);
	if (err)
		return err;

	if (x->sel.family == AF_UNSPEC) {
		inner_mode = xfrm_ip2inner_mode(x, XFRM_MODE_SKB_CB(skb)->protocol);
		if (inner_mode == NULL)
			return -EAFNOSUPPORT;
	}

	skb->protocol = inner_mode->afinfo->eth_proto;
	return inner_mode->input2(x, skb);
}
EXPORT_SYMBOL(xfrm_prepare_input);

int xfrm_input(struct sk_buff *skb, int nexthdr, __be32 spi, int encap_type)
{
	struct net *net = dev_net(skb->dev);
	int err;
	__be32 seq;
	__be32 seq_hi;
	struct xfrm_state *x = NULL;
	xfrm_address_t *daddr;
	struct xfrm_mode *inner_mode;
	u32 mark = skb->mark;
	unsigned int family = AF_UNSPEC;
	int decaps = 0;
	int async = 0;
	bool xfrm_gro = false;
	bool crypto_done = false;
	struct xfrm_offload *xo = xfrm_offload(skb);

	if (encap_type < 0) {
		x = xfrm_input_state(skb);

		if (unlikely(x->km.state != XFRM_STATE_VALID)) {
			if (x->km.state == XFRM_STATE_ACQ)
				XFRM_INC_STATS(net, LINUX_MIB_XFRMACQUIREERROR);
			else
				XFRM_INC_STATS(net,
					       LINUX_MIB_XFRMINSTATEINVALID);
			goto drop;
		}

		family = x->outer_mode->afinfo->family;

		/* An encap_type of -1 indicates async resumption. */
		if (encap_type == -1) {
			async = 1;
			seq = XFRM_SKB_CB(skb)->seq.input.low;
			goto resume;
		}

		/* encap_type < -1 indicates a GRO call. */
		encap_type = 0;
		seq = XFRM_SPI_SKB_CB(skb)->seq;

		if (xo && (xo->flags & CRYPTO_DONE)) {
			crypto_done = true;
			x = xfrm_input_state(skb);
			family = XFRM_SPI_SKB_CB(skb)->family;

			if (!(xo->status & CRYPTO_SUCCESS)) {
				if (xo->status &
				    (CRYPTO_TRANSPORT_AH_AUTH_FAILED |
				     CRYPTO_TRANSPORT_ESP_AUTH_FAILED |
				     CRYPTO_TUNNEL_AH_AUTH_FAILED |
				     CRYPTO_TUNNEL_ESP_AUTH_FAILED)) {

					xfrm_audit_state_icvfail(x, skb,
								 x->type->proto);
					x->stats.integrity_failed++;
					XFRM_INC_STATS(net, LINUX_MIB_XFRMINSTATEPROTOERROR);
					goto drop;
				}

				if (xo->status & CRYPTO_INVALID_PROTOCOL) {
					XFRM_INC_STATS(net, LINUX_MIB_XFRMINSTATEPROTOERROR);
					goto drop;
				}

				XFRM_INC_STATS(net, LINUX_MIB_XFRMINBUFFERERROR);
				goto drop;
			}

			if ((err = xfrm_parse_spi(skb, nexthdr, &spi, &seq)) != 0) {
				XFRM_INC_STATS(net, LINUX_MIB_XFRMINHDRERROR);
				goto drop;
			}
		}

		goto lock;
	}

	family = XFRM_SPI_SKB_CB(skb)->family;

	/* if tunnel is present override skb->mark value with tunnel i_key */
	switch (family) {
	case AF_INET:
		if (XFRM_TUNNEL_SKB_CB(skb)->tunnel.ip4)
			mark = be32_to_cpu(XFRM_TUNNEL_SKB_CB(skb)->tunnel.ip4->parms.i_key);
		break;
	case AF_INET6:
		if (XFRM_TUNNEL_SKB_CB(skb)->tunnel.ip6)
			mark = be32_to_cpu(XFRM_TUNNEL_SKB_CB(skb)->tunnel.ip6->parms.i_key);
		break;
	}

	err = secpath_set(skb);
	if (err) {
		XFRM_INC_STATS(net, LINUX_MIB_XFRMINERROR);
		goto drop;
	}

	seq = 0;
	if (!spi && (err = xfrm_parse_spi(skb, nexthdr, &spi, &seq)) != 0) {
		XFRM_INC_STATS(net, LINUX_MIB_XFRMINHDRERROR);
		goto drop;
	}

	daddr = (xfrm_address_t *)(skb_network_header(skb) +
				   XFRM_SPI_SKB_CB(skb)->daddroff);
	do {
		if (skb->sp->len == XFRM_MAX_DEPTH) {
			XFRM_INC_STATS(net, LINUX_MIB_XFRMINBUFFERERROR);
			goto drop;
		}

		x = xfrm_state_lookup(net, mark, daddr, spi, nexthdr, family);
		if (x == NULL) {
			XFRM_INC_STATS(net, LINUX_MIB_XFRMINNOSTATES);
			xfrm_audit_state_notfound(skb, family, spi, seq);
			goto drop;
		}

		skb->sp->xvec[skb->sp->len++] = x;

lock:
		spin_lock(&x->lock);

		if (unlikely(x->km.state != XFRM_STATE_VALID)) {
			if (x->km.state == XFRM_STATE_ACQ)
				XFRM_INC_STATS(net, LINUX_MIB_XFRMACQUIREERROR);
			else
				XFRM_INC_STATS(net,
					       LINUX_MIB_XFRMINSTATEINVALID);
			goto drop_unlock;
		}

		if ((x->encap ? x->encap->encap_type : 0) != encap_type) {
			XFRM_INC_STATS(net, LINUX_MIB_XFRMINSTATEMISMATCH);
			goto drop_unlock;
		}

		if (x->repl->check(x, skb, seq)) {
			XFRM_INC_STATS(net, LINUX_MIB_XFRMINSTATESEQERROR);
			goto drop_unlock;
		}

		if (xfrm_state_check_expire(x)) {
			XFRM_INC_STATS(net, LINUX_MIB_XFRMINSTATEEXPIRED);
			goto drop_unlock;
		}

		spin_unlock(&x->lock);

		if (xfrm_tunnel_check(skb, x, family)) {
			XFRM_INC_STATS(net, LINUX_MIB_XFRMINSTATEMODEERROR);
			goto drop;
		}

		seq_hi = htonl(xfrm_replay_seqhi(x, seq));

		XFRM_SKB_CB(skb)->seq.input.low = seq;
		XFRM_SKB_CB(skb)->seq.input.hi = seq_hi;

		skb_dst_force(skb);
		dev_hold(skb->dev);

		if (crypto_done)
			nexthdr = x->type_offload->input_tail(x, skb);
		else
			nexthdr = x->type->input(x, skb);

		if (nexthdr == -EINPROGRESS)
			return 0;
resume:
		dev_put(skb->dev);

		spin_lock(&x->lock);
		if (nexthdr <= 0) {
			if (nexthdr == -EBADMSG) {
				xfrm_audit_state_icvfail(x, skb,
							 x->type->proto);
				x->stats.integrity_failed++;
			}
			XFRM_INC_STATS(net, LINUX_MIB_XFRMINSTATEPROTOERROR);
			goto drop_unlock;
		}

		/* only the first xfrm gets the encap type */
		encap_type = 0;

		if (async && x->repl->recheck(x, skb, seq)) {
			XFRM_INC_STATS(net, LINUX_MIB_XFRMINSTATESEQERROR);
			goto drop_unlock;
		}

		x->repl->advance(x, seq);

		x->curlft.bytes += skb->len;
		x->curlft.packets++;

		spin_unlock(&x->lock);

		XFRM_MODE_SKB_CB(skb)->protocol = nexthdr;

		inner_mode = x->inner_mode;

		if (x->sel.family == AF_UNSPEC) {
			inner_mode = xfrm_ip2inner_mode(x, XFRM_MODE_SKB_CB(skb)->protocol);
			if (inner_mode == NULL) {
				XFRM_INC_STATS(net, LINUX_MIB_XFRMINSTATEMODEERROR);
				goto drop;
			}
		}

		if (inner_mode->input(x, skb)) {
			XFRM_INC_STATS(net, LINUX_MIB_XFRMINSTATEMODEERROR);
			goto drop;
		}

		if (x->outer_mode->flags & XFRM_MODE_FLAG_TUNNEL) {
			decaps = 1;
			break;
		}

		/*
		 * We need the inner address.  However, we only get here for
		 * transport mode so the outer address is identical.
		 */
		daddr = &x->id.daddr;
		family = x->outer_mode->afinfo->family;

		err = xfrm_parse_spi(skb, nexthdr, &spi, &seq);
		if (err < 0) {
			XFRM_INC_STATS(net, LINUX_MIB_XFRMINHDRERROR);
			goto drop;
		}
	} while (!err);

	err = xfrm_rcv_cb(skb, family, x->type->proto, 0);
	if (err)
		goto drop;

	nf_reset(skb);

	if (decaps) {
		if (skb->sp)
			skb->sp->olen = 0;
		skb_dst_drop(skb);
		gro_cells_receive(&gro_cells, skb);
		return 0;
	} else {
		xo = xfrm_offload(skb);
		if (xo)
			xfrm_gro = xo->flags & XFRM_GRO;

		err = x->inner_mode->afinfo->transport_finish(skb, xfrm_gro || async);
		if (xfrm_gro) {
			if (skb->sp)
				skb->sp->olen = 0;
			skb_dst_drop(skb);
			gro_cells_receive(&gro_cells, skb);
			return err;
		}

		return err;
	}

drop_unlock:
	spin_unlock(&x->lock);
drop:
	xfrm_rcv_cb(skb, family, x && x->type ? x->type->proto : nexthdr, -1);
	kfree_skb(skb);
	return 0;
}
EXPORT_SYMBOL(xfrm_input);

int xfrm_input_resume(struct sk_buff *skb, int nexthdr)
{
	return xfrm_input(skb, nexthdr, 0, -1);
}
EXPORT_SYMBOL(xfrm_input_resume);

static void xfrm_trans_reinject(unsigned long data)
{
	struct xfrm_trans_tasklet *trans = (void *)data;
	struct sk_buff_head queue;
	struct sk_buff *skb;

	__skb_queue_head_init(&queue);
	skb_queue_splice_init(&trans->queue, &queue);

	while ((skb = __skb_dequeue(&queue)))
		XFRM_TRANS_SKB_CB(skb)->finish(dev_net(skb->dev), NULL, skb);
}

int xfrm_trans_queue(struct sk_buff *skb,
		     int (*finish)(struct net *, struct sock *,
				   struct sk_buff *))
{
	struct xfrm_trans_tasklet *trans;

	trans = this_cpu_ptr(&xfrm_trans_tasklet);

	if (skb_queue_len(&trans->queue) >= netdev_max_backlog)
		return -ENOBUFS;

	XFRM_TRANS_SKB_CB(skb)->finish = finish;
<<<<<<< HEAD
	skb_queue_tail(&trans->queue, skb);
=======
	__skb_queue_tail(&trans->queue, skb);
>>>>>>> e0a663f2
	tasklet_schedule(&trans->tasklet);
	return 0;
}
EXPORT_SYMBOL(xfrm_trans_queue);

void __init xfrm_input_init(void)
{
	int err;
	int i;

	init_dummy_netdev(&xfrm_napi_dev);
	err = gro_cells_init(&gro_cells, &xfrm_napi_dev);
	if (err)
		gro_cells.cells = NULL;

	secpath_cachep = kmem_cache_create("secpath_cache",
					   sizeof(struct sec_path),
					   0, SLAB_HWCACHE_ALIGN|SLAB_PANIC,
					   NULL);

	for_each_possible_cpu(i) {
		struct xfrm_trans_tasklet *trans;

		trans = &per_cpu(xfrm_trans_tasklet, i);
		__skb_queue_head_init(&trans->queue);
		tasklet_init(&trans->tasklet, xfrm_trans_reinject,
			     (unsigned long)trans);
	}
}<|MERGE_RESOLUTION|>--- conflicted
+++ resolved
@@ -518,11 +518,7 @@
 		return -ENOBUFS;
 
 	XFRM_TRANS_SKB_CB(skb)->finish = finish;
-<<<<<<< HEAD
-	skb_queue_tail(&trans->queue, skb);
-=======
 	__skb_queue_tail(&trans->queue, skb);
->>>>>>> e0a663f2
 	tasklet_schedule(&trans->tasklet);
 	return 0;
 }
