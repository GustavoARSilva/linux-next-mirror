--- conflicted
+++ resolved
@@ -5759,11 +5759,7 @@
 		        for (my $count = $linenr; $count <= $lc; $count++) {
 				my $fmt = get_quoted_string($lines[$count - 1], raw_line($count, 0));
 				$fmt =~ s/%%//g;
-<<<<<<< HEAD
 				if ($fmt =~ /(\%[\*\d\.]*p(?![\WSsBKRraEhMmIiUDdgVCbGNOx]).)/) {
-=======
-				if ($fmt =~ /(\%[\*\d\.]*p(?![\WFfSsBKRraEhMmIiUDdgVCbGNOx]).)/) {
->>>>>>> 29112ebd
 					$bad_extension = $1;
 					last;
 				}
