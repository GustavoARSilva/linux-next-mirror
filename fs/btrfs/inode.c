/*
 * Copyright (C) 2007 Oracle.  All rights reserved.
 *
 * This program is free software; you can redistribute it and/or
 * modify it under the terms of the GNU General Public
 * License v2 as published by the Free Software Foundation.
 *
 * This program is distributed in the hope that it will be useful,
 * but WITHOUT ANY WARRANTY; without even the implied warranty of
 * MERCHANTABILITY or FITNESS FOR A PARTICULAR PURPOSE.  See the GNU
 * General Public License for more details.
 *
 * You should have received a copy of the GNU General Public
 * License along with this program; if not, write to the
 * Free Software Foundation, Inc., 59 Temple Place - Suite 330,
 * Boston, MA 021110-1307, USA.
 */

#include <linux/kernel.h>
#include <linux/bio.h>
#include <linux/buffer_head.h>
#include <linux/file.h>
#include <linux/fs.h>
#include <linux/pagemap.h>
#include <linux/highmem.h>
#include <linux/time.h>
#include <linux/init.h>
#include <linux/string.h>
#include <linux/backing-dev.h>
#include <linux/mpage.h>
#include <linux/swap.h>
#include <linux/writeback.h>
#include <linux/compat.h>
#include <linux/bit_spinlock.h>
#include <linux/xattr.h>
#include <linux/posix_acl.h>
#include <linux/falloc.h>
#include <linux/slab.h>
#include <linux/ratelimit.h>
#include <linux/mount.h>
#include <linux/btrfs.h>
#include <linux/blkdev.h>
#include <linux/posix_acl_xattr.h>
#include <linux/uio.h>
#include "ctree.h"
#include "disk-io.h"
#include "transaction.h"
#include "btrfs_inode.h"
#include "print-tree.h"
#include "ordered-data.h"
#include "xattr.h"
#include "tree-log.h"
#include "volumes.h"
#include "compression.h"
#include "locking.h"
#include "free-space-cache.h"
#include "inode-map.h"
#include "backref.h"
#include "hash.h"
#include "props.h"
#include "qgroup.h"
#include "dedupe.h"

struct btrfs_iget_args {
	struct btrfs_key *location;
	struct btrfs_root *root;
};

struct btrfs_dio_data {
	u64 outstanding_extents;
	u64 reserve;
	u64 unsubmitted_oe_range_start;
	u64 unsubmitted_oe_range_end;
	int overwrite;
};

static const struct inode_operations btrfs_dir_inode_operations;
static const struct inode_operations btrfs_symlink_inode_operations;
static const struct inode_operations btrfs_dir_ro_inode_operations;
static const struct inode_operations btrfs_special_inode_operations;
static const struct inode_operations btrfs_file_inode_operations;
static const struct address_space_operations btrfs_aops;
static const struct address_space_operations btrfs_symlink_aops;
static const struct file_operations btrfs_dir_file_operations;
static const struct extent_io_ops btrfs_extent_io_ops;

static struct kmem_cache *btrfs_inode_cachep;
struct kmem_cache *btrfs_trans_handle_cachep;
struct kmem_cache *btrfs_path_cachep;
struct kmem_cache *btrfs_free_space_cachep;

#define S_SHIFT 12
static const unsigned char btrfs_type_by_mode[S_IFMT >> S_SHIFT] = {
	[S_IFREG >> S_SHIFT]	= BTRFS_FT_REG_FILE,
	[S_IFDIR >> S_SHIFT]	= BTRFS_FT_DIR,
	[S_IFCHR >> S_SHIFT]	= BTRFS_FT_CHRDEV,
	[S_IFBLK >> S_SHIFT]	= BTRFS_FT_BLKDEV,
	[S_IFIFO >> S_SHIFT]	= BTRFS_FT_FIFO,
	[S_IFSOCK >> S_SHIFT]	= BTRFS_FT_SOCK,
	[S_IFLNK >> S_SHIFT]	= BTRFS_FT_SYMLINK,
};

static int btrfs_setsize(struct inode *inode, struct iattr *attr);
static int btrfs_truncate(struct inode *inode);
static int btrfs_finish_ordered_io(struct btrfs_ordered_extent *ordered_extent);
static noinline int cow_file_range(struct inode *inode,
				   struct page *locked_page,
				   u64 start, u64 end, u64 delalloc_end,
				   int *page_started, unsigned long *nr_written,
				   int unlock, struct btrfs_dedupe_hash *hash);
static struct extent_map *create_io_em(struct inode *inode, u64 start, u64 len,
				       u64 orig_start, u64 block_start,
				       u64 block_len, u64 orig_block_len,
				       u64 ram_bytes, int compress_type,
				       int type);

static void __endio_write_update_ordered(struct inode *inode,
					 const u64 offset, const u64 bytes,
					 const bool uptodate);

/*
 * Cleanup all submitted ordered extents in specified range to handle errors
 * from the fill_dellaloc() callback.
 *
 * NOTE: caller must ensure that when an error happens, it can not call
 * extent_clear_unlock_delalloc() to clear both the bits EXTENT_DO_ACCOUNTING
 * and EXTENT_DELALLOC simultaneously, because that causes the reserved metadata
 * to be released, which we want to happen only when finishing the ordered
 * extent (btrfs_finish_ordered_io()). Also note that the caller of the
 * fill_delalloc() callback already does proper cleanup for the first page of
 * the range, that is, it invokes the callback writepage_end_io_hook() for the
 * range of the first page.
 */
static inline void btrfs_cleanup_ordered_extents(struct inode *inode,
						 const u64 offset,
						 const u64 bytes)
{
	return __endio_write_update_ordered(inode, offset + PAGE_SIZE,
					    bytes - PAGE_SIZE, false);
}

static int btrfs_dirty_inode(struct inode *inode);

#ifdef CONFIG_BTRFS_FS_RUN_SANITY_TESTS
void btrfs_test_inode_set_ops(struct inode *inode)
{
	BTRFS_I(inode)->io_tree.ops = &btrfs_extent_io_ops;
}
#endif

static int btrfs_init_inode_security(struct btrfs_trans_handle *trans,
				     struct inode *inode,  struct inode *dir,
				     const struct qstr *qstr)
{
	int err;

	err = btrfs_init_acl(trans, inode, dir);
	if (!err)
		err = btrfs_xattr_security_init(trans, inode, dir, qstr);
	return err;
}

/*
 * this does all the hard work for inserting an inline extent into
 * the btree.  The caller should have done a btrfs_drop_extents so that
 * no overlapping inline items exist in the btree
 */
static int insert_inline_extent(struct btrfs_trans_handle *trans,
				struct btrfs_path *path, int extent_inserted,
				struct btrfs_root *root, struct inode *inode,
				u64 start, size_t size, size_t compressed_size,
				int compress_type,
				struct page **compressed_pages)
{
	struct extent_buffer *leaf;
	struct page *page = NULL;
	char *kaddr;
	unsigned long ptr;
	struct btrfs_file_extent_item *ei;
	int ret;
	size_t cur_size = size;
	unsigned long offset;

	if (compressed_size && compressed_pages)
		cur_size = compressed_size;

	inode_add_bytes(inode, size);

	if (!extent_inserted) {
		struct btrfs_key key;
		size_t datasize;

		key.objectid = btrfs_ino(BTRFS_I(inode));
		key.offset = start;
		key.type = BTRFS_EXTENT_DATA_KEY;

		datasize = btrfs_file_extent_calc_inline_size(cur_size);
		path->leave_spinning = 1;
		ret = btrfs_insert_empty_item(trans, root, path, &key,
					      datasize);
		if (ret)
			goto fail;
	}
	leaf = path->nodes[0];
	ei = btrfs_item_ptr(leaf, path->slots[0],
			    struct btrfs_file_extent_item);
	btrfs_set_file_extent_generation(leaf, ei, trans->transid);
	btrfs_set_file_extent_type(leaf, ei, BTRFS_FILE_EXTENT_INLINE);
	btrfs_set_file_extent_encryption(leaf, ei, 0);
	btrfs_set_file_extent_other_encoding(leaf, ei, 0);
	btrfs_set_file_extent_ram_bytes(leaf, ei, size);
	ptr = btrfs_file_extent_inline_start(ei);

	if (compress_type != BTRFS_COMPRESS_NONE) {
		struct page *cpage;
		int i = 0;
		while (compressed_size > 0) {
			cpage = compressed_pages[i];
			cur_size = min_t(unsigned long, compressed_size,
				       PAGE_SIZE);

			kaddr = kmap_atomic(cpage);
			write_extent_buffer(leaf, kaddr, ptr, cur_size);
			kunmap_atomic(kaddr);

			i++;
			ptr += cur_size;
			compressed_size -= cur_size;
		}
		btrfs_set_file_extent_compression(leaf, ei,
						  compress_type);
	} else {
		page = find_get_page(inode->i_mapping,
				     start >> PAGE_SHIFT);
		btrfs_set_file_extent_compression(leaf, ei, 0);
		kaddr = kmap_atomic(page);
		offset = start & (PAGE_SIZE - 1);
		write_extent_buffer(leaf, kaddr + offset, ptr, size);
		kunmap_atomic(kaddr);
		put_page(page);
	}
	btrfs_mark_buffer_dirty(leaf);
	btrfs_release_path(path);

	/*
	 * we're an inline extent, so nobody can
	 * extend the file past i_size without locking
	 * a page we already have locked.
	 *
	 * We must do any isize and inode updates
	 * before we unlock the pages.  Otherwise we
	 * could end up racing with unlink.
	 */
	BTRFS_I(inode)->disk_i_size = inode->i_size;
	ret = btrfs_update_inode(trans, root, inode);

fail:
	return ret;
}


/*
 * conditionally insert an inline extent into the file.  This
 * does the checks required to make sure the data is small enough
 * to fit as an inline extent.
 */
static noinline int cow_file_range_inline(struct btrfs_root *root,
					  struct inode *inode, u64 start,
					  u64 end, size_t compressed_size,
					  int compress_type,
					  struct page **compressed_pages)
{
	struct btrfs_fs_info *fs_info = root->fs_info;
	struct btrfs_trans_handle *trans;
	u64 isize = i_size_read(inode);
	u64 actual_end = min(end + 1, isize);
	u64 inline_len = actual_end - start;
	u64 aligned_end = ALIGN(end, fs_info->sectorsize);
	u64 data_len = inline_len;
	int ret;
	struct btrfs_path *path;
	int extent_inserted = 0;
	u32 extent_item_size;

	if (compressed_size)
		data_len = compressed_size;

	if (start > 0 ||
	    actual_end > fs_info->sectorsize ||
	    data_len > BTRFS_MAX_INLINE_DATA_SIZE(fs_info) ||
	    (!compressed_size &&
	    (actual_end & (fs_info->sectorsize - 1)) == 0) ||
	    end + 1 < isize ||
	    data_len > fs_info->max_inline) {
		return 1;
	}

	path = btrfs_alloc_path();
	if (!path)
		return -ENOMEM;

	trans = btrfs_join_transaction(root);
	if (IS_ERR(trans)) {
		btrfs_free_path(path);
		return PTR_ERR(trans);
	}
	trans->block_rsv = &fs_info->delalloc_block_rsv;

	if (compressed_size && compressed_pages)
		extent_item_size = btrfs_file_extent_calc_inline_size(
		   compressed_size);
	else
		extent_item_size = btrfs_file_extent_calc_inline_size(
		    inline_len);

	ret = __btrfs_drop_extents(trans, root, inode, path,
				   start, aligned_end, NULL,
				   1, 1, extent_item_size, &extent_inserted);
	if (ret) {
		btrfs_abort_transaction(trans, ret);
		goto out;
	}

	if (isize > actual_end)
		inline_len = min_t(u64, isize, actual_end);
	ret = insert_inline_extent(trans, path, extent_inserted,
				   root, inode, start,
				   inline_len, compressed_size,
				   compress_type, compressed_pages);
	if (ret && ret != -ENOSPC) {
		btrfs_abort_transaction(trans, ret);
		goto out;
	} else if (ret == -ENOSPC) {
		ret = 1;
		goto out;
	}

	set_bit(BTRFS_INODE_NEEDS_FULL_SYNC, &BTRFS_I(inode)->runtime_flags);
	btrfs_delalloc_release_metadata(BTRFS_I(inode), end + 1 - start);
	btrfs_drop_extent_cache(BTRFS_I(inode), start, aligned_end - 1, 0);
out:
	/*
	 * Don't forget to free the reserved space, as for inlined extent
	 * it won't count as data extent, free them directly here.
	 * And at reserve time, it's always aligned to page size, so
	 * just free one page here.
	 */
	btrfs_qgroup_free_data(inode, NULL, 0, PAGE_SIZE);
	btrfs_free_path(path);
	btrfs_end_transaction(trans);
	return ret;
}

struct async_extent {
	u64 start;
	u64 ram_size;
	u64 compressed_size;
	struct page **pages;
	unsigned long nr_pages;
	int compress_type;
	struct list_head list;
};

struct async_cow {
	struct inode *inode;
	struct btrfs_root *root;
	struct page *locked_page;
	u64 start;
	u64 end;
	struct list_head extents;
	struct btrfs_work work;
};

static noinline int add_async_extent(struct async_cow *cow,
				     u64 start, u64 ram_size,
				     u64 compressed_size,
				     struct page **pages,
				     unsigned long nr_pages,
				     int compress_type)
{
	struct async_extent *async_extent;

	async_extent = kmalloc(sizeof(*async_extent), GFP_NOFS);
	BUG_ON(!async_extent); /* -ENOMEM */
	async_extent->start = start;
	async_extent->ram_size = ram_size;
	async_extent->compressed_size = compressed_size;
	async_extent->pages = pages;
	async_extent->nr_pages = nr_pages;
	async_extent->compress_type = compress_type;
	list_add_tail(&async_extent->list, &cow->extents);
	return 0;
}

static inline int inode_need_compress(struct inode *inode, u64 start, u64 end)
{
	struct btrfs_fs_info *fs_info = btrfs_sb(inode->i_sb);

	/* force compress */
	if (btrfs_test_opt(fs_info, FORCE_COMPRESS))
		return 1;
	/* defrag ioctl */
	if (BTRFS_I(inode)->defrag_compress)
		return 1;
	/* bad compression ratios */
	if (BTRFS_I(inode)->flags & BTRFS_INODE_NOCOMPRESS)
		return 0;
	if (btrfs_test_opt(fs_info, COMPRESS) ||
	    BTRFS_I(inode)->flags & BTRFS_INODE_COMPRESS ||
<<<<<<< HEAD
	    BTRFS_I(inode)->prop_compress)
		return 1;
=======
	    BTRFS_I(inode)->force_compress)
		return btrfs_compress_heuristic(inode, start, end);
>>>>>>> 154d69af
	return 0;
}

static inline void inode_should_defrag(struct btrfs_inode *inode,
		u64 start, u64 end, u64 num_bytes, u64 small_write)
{
	/* If this is a small write inside eof, kick off a defrag */
	if (num_bytes < small_write &&
	    (start > 0 || end + 1 < inode->disk_i_size))
		btrfs_add_inode_defrag(NULL, inode);
}

/*
 * we create compressed extents in two phases.  The first
 * phase compresses a range of pages that have already been
 * locked (both pages and state bits are locked).
 *
 * This is done inside an ordered work queue, and the compression
 * is spread across many cpus.  The actual IO submission is step
 * two, and the ordered work queue takes care of making sure that
 * happens in the same order things were put onto the queue by
 * writepages and friends.
 *
 * If this code finds it can't get good compression, it puts an
 * entry onto the work queue to write the uncompressed bytes.  This
 * makes sure that both compressed inodes and uncompressed inodes
 * are written in the same order that the flusher thread sent them
 * down.
 */
static noinline void compress_file_range(struct inode *inode,
					struct page *locked_page,
					u64 start, u64 end,
					struct async_cow *async_cow,
					int *num_added)
{
	struct btrfs_fs_info *fs_info = btrfs_sb(inode->i_sb);
	struct btrfs_root *root = BTRFS_I(inode)->root;
	u64 num_bytes;
	u64 blocksize = fs_info->sectorsize;
	u64 actual_end;
	u64 isize = i_size_read(inode);
	int ret = 0;
	struct page **pages = NULL;
	unsigned long nr_pages;
	unsigned long total_compressed = 0;
	unsigned long total_in = 0;
	int i;
	int will_compress;
	int compress_type = fs_info->compress_type;
	int redirty = 0;

	inode_should_defrag(BTRFS_I(inode), start, end, end - start + 1,
			SZ_16K);

	actual_end = min_t(u64, isize, end + 1);
again:
	will_compress = 0;
	nr_pages = (end >> PAGE_SHIFT) - (start >> PAGE_SHIFT) + 1;
	BUILD_BUG_ON((BTRFS_MAX_COMPRESSED % PAGE_SIZE) != 0);
	nr_pages = min_t(unsigned long, nr_pages,
			BTRFS_MAX_COMPRESSED / PAGE_SIZE);

	/*
	 * we don't want to send crud past the end of i_size through
	 * compression, that's just a waste of CPU time.  So, if the
	 * end of the file is before the start of our current
	 * requested range of bytes, we bail out to the uncompressed
	 * cleanup code that can deal with all of this.
	 *
	 * It isn't really the fastest way to fix things, but this is a
	 * very uncommon corner.
	 */
	if (actual_end <= start)
		goto cleanup_and_bail_uncompressed;

	total_compressed = actual_end - start;

	/*
	 * skip compression for a small file range(<=blocksize) that
	 * isn't an inline extent, since it doesn't save disk space at all.
	 */
	if (total_compressed <= blocksize &&
	   (start > 0 || end + 1 < BTRFS_I(inode)->disk_i_size))
		goto cleanup_and_bail_uncompressed;

	total_compressed = min_t(unsigned long, total_compressed,
			BTRFS_MAX_UNCOMPRESSED);
	num_bytes = ALIGN(end - start + 1, blocksize);
	num_bytes = max(blocksize,  num_bytes);
	total_in = 0;
	ret = 0;

	/*
	 * we do compression for mount -o compress and when the
	 * inode has not been flagged as nocompress.  This flag can
	 * change at any time if we discover bad compression ratios.
	 */
	if (inode_need_compress(inode, start, end)) {
		WARN_ON(pages);
		pages = kcalloc(nr_pages, sizeof(struct page *), GFP_NOFS);
		if (!pages) {
			/* just bail out to the uncompressed code */
			goto cont;
		}

		if (BTRFS_I(inode)->defrag_compress)
			compress_type = BTRFS_I(inode)->defrag_compress;
		else if (BTRFS_I(inode)->prop_compress)
			compress_type = BTRFS_I(inode)->prop_compress;

		/*
		 * we need to call clear_page_dirty_for_io on each
		 * page in the range.  Otherwise applications with the file
		 * mmap'd can wander in and change the page contents while
		 * we are compressing them.
		 *
		 * If the compression fails for any reason, we set the pages
		 * dirty again later on.
		 */
		extent_range_clear_dirty_for_io(inode, start, end);
		redirty = 1;
		ret = btrfs_compress_pages(compress_type,
					   inode->i_mapping, start,
					   pages,
					   &nr_pages,
					   &total_in,
					   &total_compressed);

		if (!ret) {
			unsigned long offset = total_compressed &
				(PAGE_SIZE - 1);
			struct page *page = pages[nr_pages - 1];
			char *kaddr;

			/* zero the tail end of the last page, we might be
			 * sending it down to disk
			 */
			if (offset) {
				kaddr = kmap_atomic(page);
				memset(kaddr + offset, 0,
				       PAGE_SIZE - offset);
				kunmap_atomic(kaddr);
			}
			will_compress = 1;
		}
	}
cont:
	if (start == 0) {
		/* lets try to make an inline extent */
		if (ret || total_in < (actual_end - start)) {
			/* we didn't compress the entire range, try
			 * to make an uncompressed inline extent.
			 */
			ret = cow_file_range_inline(root, inode, start, end,
					    0, BTRFS_COMPRESS_NONE, NULL);
		} else {
			/* try making a compressed inline extent */
			ret = cow_file_range_inline(root, inode, start, end,
						    total_compressed,
						    compress_type, pages);
		}
		if (ret <= 0) {
			unsigned long clear_flags = EXTENT_DELALLOC |
				EXTENT_DELALLOC_NEW | EXTENT_DEFRAG;
			unsigned long page_error_op;

			clear_flags |= (ret < 0) ? EXTENT_DO_ACCOUNTING : 0;
			page_error_op = ret < 0 ? PAGE_SET_ERROR : 0;

			/*
			 * inline extent creation worked or returned error,
			 * we don't need to create any more async work items.
			 * Unlock and free up our temp pages.
			 */
			extent_clear_unlock_delalloc(inode, start, end, end,
						     NULL, clear_flags,
						     PAGE_UNLOCK |
						     PAGE_CLEAR_DIRTY |
						     PAGE_SET_WRITEBACK |
						     page_error_op |
						     PAGE_END_WRITEBACK);
			if (ret == 0)
				btrfs_free_reserved_data_space_noquota(inode,
							       start,
							       end - start + 1);
			goto free_pages_out;
		}
	}

	if (will_compress) {
		/*
		 * we aren't doing an inline extent round the compressed size
		 * up to a block size boundary so the allocator does sane
		 * things
		 */
		total_compressed = ALIGN(total_compressed, blocksize);

		/*
		 * one last check to make sure the compression is really a
		 * win, compare the page count read with the blocks on disk,
		 * compression must free at least one sector size
		 */
		total_in = ALIGN(total_in, PAGE_SIZE);
		if (total_compressed + blocksize <= total_in) {
			num_bytes = total_in;
			*num_added += 1;

			/*
			 * The async work queues will take care of doing actual
			 * allocation on disk for these compressed pages, and
			 * will submit them to the elevator.
			 */
			add_async_extent(async_cow, start, num_bytes,
					total_compressed, pages, nr_pages,
					compress_type);

			if (start + num_bytes < end) {
				start += num_bytes;
				pages = NULL;
				cond_resched();
				goto again;
			}
			return;
		}
	}
	if (pages) {
		/*
		 * the compression code ran but failed to make things smaller,
		 * free any pages it allocated and our page pointer array
		 */
		for (i = 0; i < nr_pages; i++) {
			WARN_ON(pages[i]->mapping);
			put_page(pages[i]);
		}
		kfree(pages);
		pages = NULL;
		total_compressed = 0;
		nr_pages = 0;

		/* flag the file so we don't compress in the future */
		if (!btrfs_test_opt(fs_info, FORCE_COMPRESS) &&
		    !(BTRFS_I(inode)->prop_compress)) {
			BTRFS_I(inode)->flags |= BTRFS_INODE_NOCOMPRESS;
		}
	}
cleanup_and_bail_uncompressed:
	/*
	 * No compression, but we still need to write the pages in the file
	 * we've been given so far.  redirty the locked page if it corresponds
	 * to our extent and set things up for the async work queue to run
	 * cow_file_range to do the normal delalloc dance.
	 */
	if (page_offset(locked_page) >= start &&
	    page_offset(locked_page) <= end)
		__set_page_dirty_nobuffers(locked_page);
		/* unlocked later on in the async handlers */

	if (redirty)
		extent_range_redirty_for_io(inode, start, end);
	add_async_extent(async_cow, start, end - start + 1, 0, NULL, 0,
			 BTRFS_COMPRESS_NONE);
	*num_added += 1;

	return;

free_pages_out:
	for (i = 0; i < nr_pages; i++) {
		WARN_ON(pages[i]->mapping);
		put_page(pages[i]);
	}
	kfree(pages);
}

static void free_async_extent_pages(struct async_extent *async_extent)
{
	int i;

	if (!async_extent->pages)
		return;

	for (i = 0; i < async_extent->nr_pages; i++) {
		WARN_ON(async_extent->pages[i]->mapping);
		put_page(async_extent->pages[i]);
	}
	kfree(async_extent->pages);
	async_extent->nr_pages = 0;
	async_extent->pages = NULL;
}

/*
 * phase two of compressed writeback.  This is the ordered portion
 * of the code, which only gets called in the order the work was
 * queued.  We walk all the async extents created by compress_file_range
 * and send them down to the disk.
 */
static noinline void submit_compressed_extents(struct inode *inode,
					      struct async_cow *async_cow)
{
	struct btrfs_fs_info *fs_info = btrfs_sb(inode->i_sb);
	struct async_extent *async_extent;
	u64 alloc_hint = 0;
	struct btrfs_key ins;
	struct extent_map *em;
	struct btrfs_root *root = BTRFS_I(inode)->root;
	struct extent_io_tree *io_tree;
	int ret = 0;

again:
	while (!list_empty(&async_cow->extents)) {
		async_extent = list_entry(async_cow->extents.next,
					  struct async_extent, list);
		list_del(&async_extent->list);

		io_tree = &BTRFS_I(inode)->io_tree;

retry:
		/* did the compression code fall back to uncompressed IO? */
		if (!async_extent->pages) {
			int page_started = 0;
			unsigned long nr_written = 0;

			lock_extent(io_tree, async_extent->start,
					 async_extent->start +
					 async_extent->ram_size - 1);

			/* allocate blocks */
			ret = cow_file_range(inode, async_cow->locked_page,
					     async_extent->start,
					     async_extent->start +
					     async_extent->ram_size - 1,
					     async_extent->start +
					     async_extent->ram_size - 1,
					     &page_started, &nr_written, 0,
					     NULL);

			/* JDM XXX */

			/*
			 * if page_started, cow_file_range inserted an
			 * inline extent and took care of all the unlocking
			 * and IO for us.  Otherwise, we need to submit
			 * all those pages down to the drive.
			 */
			if (!page_started && !ret)
				extent_write_locked_range(io_tree,
						  inode, async_extent->start,
						  async_extent->start +
						  async_extent->ram_size - 1,
						  btrfs_get_extent,
						  WB_SYNC_ALL);
			else if (ret)
				unlock_page(async_cow->locked_page);
			kfree(async_extent);
			cond_resched();
			continue;
		}

		lock_extent(io_tree, async_extent->start,
			    async_extent->start + async_extent->ram_size - 1);

		ret = btrfs_reserve_extent(root, async_extent->ram_size,
					   async_extent->compressed_size,
					   async_extent->compressed_size,
					   0, alloc_hint, &ins, 1, 1);
		if (ret) {
			free_async_extent_pages(async_extent);

			if (ret == -ENOSPC) {
				unlock_extent(io_tree, async_extent->start,
					      async_extent->start +
					      async_extent->ram_size - 1);

				/*
				 * we need to redirty the pages if we decide to
				 * fallback to uncompressed IO, otherwise we
				 * will not submit these pages down to lower
				 * layers.
				 */
				extent_range_redirty_for_io(inode,
						async_extent->start,
						async_extent->start +
						async_extent->ram_size - 1);

				goto retry;
			}
			goto out_free;
		}
		/*
		 * here we're doing allocation and writeback of the
		 * compressed pages
		 */
		em = create_io_em(inode, async_extent->start,
				  async_extent->ram_size, /* len */
				  async_extent->start, /* orig_start */
				  ins.objectid, /* block_start */
				  ins.offset, /* block_len */
				  ins.offset, /* orig_block_len */
				  async_extent->ram_size, /* ram_bytes */
				  async_extent->compress_type,
				  BTRFS_ORDERED_COMPRESSED);
		if (IS_ERR(em))
			/* ret value is not necessary due to void function */
			goto out_free_reserve;
		free_extent_map(em);

		ret = btrfs_add_ordered_extent_compress(inode,
						async_extent->start,
						ins.objectid,
						async_extent->ram_size,
						ins.offset,
						BTRFS_ORDERED_COMPRESSED,
						async_extent->compress_type);
		if (ret) {
			btrfs_drop_extent_cache(BTRFS_I(inode),
						async_extent->start,
						async_extent->start +
						async_extent->ram_size - 1, 0);
			goto out_free_reserve;
		}
		btrfs_dec_block_group_reservations(fs_info, ins.objectid);

		/*
		 * clear dirty, set writeback and unlock the pages.
		 */
		extent_clear_unlock_delalloc(inode, async_extent->start,
				async_extent->start +
				async_extent->ram_size - 1,
				async_extent->start +
				async_extent->ram_size - 1,
				NULL, EXTENT_LOCKED | EXTENT_DELALLOC,
				PAGE_UNLOCK | PAGE_CLEAR_DIRTY |
				PAGE_SET_WRITEBACK);
		ret = btrfs_submit_compressed_write(inode,
				    async_extent->start,
				    async_extent->ram_size,
				    ins.objectid,
				    ins.offset, async_extent->pages,
				    async_extent->nr_pages);
		if (ret) {
			struct extent_io_tree *tree = &BTRFS_I(inode)->io_tree;
			struct page *p = async_extent->pages[0];
			const u64 start = async_extent->start;
			const u64 end = start + async_extent->ram_size - 1;

			p->mapping = inode->i_mapping;
			tree->ops->writepage_end_io_hook(p, start, end,
							 NULL, 0);
			p->mapping = NULL;
			extent_clear_unlock_delalloc(inode, start, end, end,
						     NULL, 0,
						     PAGE_END_WRITEBACK |
						     PAGE_SET_ERROR);
			free_async_extent_pages(async_extent);
		}
		alloc_hint = ins.objectid + ins.offset;
		kfree(async_extent);
		cond_resched();
	}
	return;
out_free_reserve:
	btrfs_dec_block_group_reservations(fs_info, ins.objectid);
	btrfs_free_reserved_extent(fs_info, ins.objectid, ins.offset, 1);
out_free:
	extent_clear_unlock_delalloc(inode, async_extent->start,
				     async_extent->start +
				     async_extent->ram_size - 1,
				     async_extent->start +
				     async_extent->ram_size - 1,
				     NULL, EXTENT_LOCKED | EXTENT_DELALLOC |
				     EXTENT_DELALLOC_NEW |
				     EXTENT_DEFRAG | EXTENT_DO_ACCOUNTING,
				     PAGE_UNLOCK | PAGE_CLEAR_DIRTY |
				     PAGE_SET_WRITEBACK | PAGE_END_WRITEBACK |
				     PAGE_SET_ERROR);
	free_async_extent_pages(async_extent);
	kfree(async_extent);
	goto again;
}

static u64 get_extent_allocation_hint(struct inode *inode, u64 start,
				      u64 num_bytes)
{
	struct extent_map_tree *em_tree = &BTRFS_I(inode)->extent_tree;
	struct extent_map *em;
	u64 alloc_hint = 0;

	read_lock(&em_tree->lock);
	em = search_extent_mapping(em_tree, start, num_bytes);
	if (em) {
		/*
		 * if block start isn't an actual block number then find the
		 * first block in this inode and use that as a hint.  If that
		 * block is also bogus then just don't worry about it.
		 */
		if (em->block_start >= EXTENT_MAP_LAST_BYTE) {
			free_extent_map(em);
			em = search_extent_mapping(em_tree, 0, 0);
			if (em && em->block_start < EXTENT_MAP_LAST_BYTE)
				alloc_hint = em->block_start;
			if (em)
				free_extent_map(em);
		} else {
			alloc_hint = em->block_start;
			free_extent_map(em);
		}
	}
	read_unlock(&em_tree->lock);

	return alloc_hint;
}

/*
 * when extent_io.c finds a delayed allocation range in the file,
 * the call backs end up in this code.  The basic idea is to
 * allocate extents on disk for the range, and create ordered data structs
 * in ram to track those extents.
 *
 * locked_page is the page that writepage had locked already.  We use
 * it to make sure we don't do extra locks or unlocks.
 *
 * *page_started is set to one if we unlock locked_page and do everything
 * required to start IO on it.  It may be clean and already done with
 * IO when we return.
 */
static noinline int cow_file_range(struct inode *inode,
				   struct page *locked_page,
				   u64 start, u64 end, u64 delalloc_end,
				   int *page_started, unsigned long *nr_written,
				   int unlock, struct btrfs_dedupe_hash *hash)
{
	struct btrfs_fs_info *fs_info = btrfs_sb(inode->i_sb);
	struct btrfs_root *root = BTRFS_I(inode)->root;
	u64 alloc_hint = 0;
	u64 num_bytes;
	unsigned long ram_size;
	u64 disk_num_bytes;
	u64 cur_alloc_size = 0;
	u64 blocksize = fs_info->sectorsize;
	struct btrfs_key ins;
	struct extent_map *em;
	unsigned clear_bits;
	unsigned long page_ops;
	bool extent_reserved = false;
	int ret = 0;

	if (btrfs_is_free_space_inode(BTRFS_I(inode))) {
		WARN_ON_ONCE(1);
		ret = -EINVAL;
		goto out_unlock;
	}

	num_bytes = ALIGN(end - start + 1, blocksize);
	num_bytes = max(blocksize,  num_bytes);
	disk_num_bytes = num_bytes;

	inode_should_defrag(BTRFS_I(inode), start, end, num_bytes, SZ_64K);

	if (start == 0) {
		/* lets try to make an inline extent */
		ret = cow_file_range_inline(root, inode, start, end, 0,
					BTRFS_COMPRESS_NONE, NULL);
		if (ret == 0) {
			extent_clear_unlock_delalloc(inode, start, end,
				     delalloc_end, NULL,
				     EXTENT_LOCKED | EXTENT_DELALLOC |
				     EXTENT_DELALLOC_NEW |
				     EXTENT_DEFRAG, PAGE_UNLOCK |
				     PAGE_CLEAR_DIRTY | PAGE_SET_WRITEBACK |
				     PAGE_END_WRITEBACK);
			btrfs_free_reserved_data_space_noquota(inode, start,
						end - start + 1);
			*nr_written = *nr_written +
			     (end - start + PAGE_SIZE) / PAGE_SIZE;
			*page_started = 1;
			goto out;
		} else if (ret < 0) {
			goto out_unlock;
		}
	}

	BUG_ON(disk_num_bytes >
	       btrfs_super_total_bytes(fs_info->super_copy));

	alloc_hint = get_extent_allocation_hint(inode, start, num_bytes);
	btrfs_drop_extent_cache(BTRFS_I(inode), start,
			start + num_bytes - 1, 0);

	while (disk_num_bytes > 0) {
		cur_alloc_size = disk_num_bytes;
		ret = btrfs_reserve_extent(root, cur_alloc_size, cur_alloc_size,
					   fs_info->sectorsize, 0, alloc_hint,
					   &ins, 1, 1);
		if (ret < 0)
			goto out_unlock;
		cur_alloc_size = ins.offset;
		extent_reserved = true;

		ram_size = ins.offset;
		em = create_io_em(inode, start, ins.offset, /* len */
				  start, /* orig_start */
				  ins.objectid, /* block_start */
				  ins.offset, /* block_len */
				  ins.offset, /* orig_block_len */
				  ram_size, /* ram_bytes */
				  BTRFS_COMPRESS_NONE, /* compress_type */
				  BTRFS_ORDERED_REGULAR /* type */);
		if (IS_ERR(em))
			goto out_reserve;
		free_extent_map(em);

		ret = btrfs_add_ordered_extent(inode, start, ins.objectid,
					       ram_size, cur_alloc_size, 0);
		if (ret)
			goto out_drop_extent_cache;

		if (root->root_key.objectid ==
		    BTRFS_DATA_RELOC_TREE_OBJECTID) {
			ret = btrfs_reloc_clone_csums(inode, start,
						      cur_alloc_size);
			/*
			 * Only drop cache here, and process as normal.
			 *
			 * We must not allow extent_clear_unlock_delalloc()
			 * at out_unlock label to free meta of this ordered
			 * extent, as its meta should be freed by
			 * btrfs_finish_ordered_io().
			 *
			 * So we must continue until @start is increased to
			 * skip current ordered extent.
			 */
			if (ret)
				btrfs_drop_extent_cache(BTRFS_I(inode), start,
						start + ram_size - 1, 0);
		}

		btrfs_dec_block_group_reservations(fs_info, ins.objectid);

		/* we're not doing compressed IO, don't unlock the first
		 * page (which the caller expects to stay locked), don't
		 * clear any dirty bits and don't set any writeback bits
		 *
		 * Do set the Private2 bit so we know this page was properly
		 * setup for writepage
		 */
		page_ops = unlock ? PAGE_UNLOCK : 0;
		page_ops |= PAGE_SET_PRIVATE2;

		extent_clear_unlock_delalloc(inode, start,
					     start + ram_size - 1,
					     delalloc_end, locked_page,
					     EXTENT_LOCKED | EXTENT_DELALLOC,
					     page_ops);
		if (disk_num_bytes < cur_alloc_size)
			disk_num_bytes = 0;
		else
			disk_num_bytes -= cur_alloc_size;
		num_bytes -= cur_alloc_size;
		alloc_hint = ins.objectid + ins.offset;
		start += cur_alloc_size;
		extent_reserved = false;

		/*
		 * btrfs_reloc_clone_csums() error, since start is increased
		 * extent_clear_unlock_delalloc() at out_unlock label won't
		 * free metadata of current ordered extent, we're OK to exit.
		 */
		if (ret)
			goto out_unlock;
	}
out:
	return ret;

out_drop_extent_cache:
	btrfs_drop_extent_cache(BTRFS_I(inode), start, start + ram_size - 1, 0);
out_reserve:
	btrfs_dec_block_group_reservations(fs_info, ins.objectid);
	btrfs_free_reserved_extent(fs_info, ins.objectid, ins.offset, 1);
out_unlock:
	clear_bits = EXTENT_LOCKED | EXTENT_DELALLOC | EXTENT_DELALLOC_NEW |
		EXTENT_DEFRAG | EXTENT_CLEAR_META_RESV;
	page_ops = PAGE_UNLOCK | PAGE_CLEAR_DIRTY | PAGE_SET_WRITEBACK |
		PAGE_END_WRITEBACK;
	/*
	 * If we reserved an extent for our delalloc range (or a subrange) and
	 * failed to create the respective ordered extent, then it means that
	 * when we reserved the extent we decremented the extent's size from
	 * the data space_info's bytes_may_use counter and incremented the
	 * space_info's bytes_reserved counter by the same amount. We must make
	 * sure extent_clear_unlock_delalloc() does not try to decrement again
	 * the data space_info's bytes_may_use counter, therefore we do not pass
	 * it the flag EXTENT_CLEAR_DATA_RESV.
	 */
	if (extent_reserved) {
		extent_clear_unlock_delalloc(inode, start,
					     start + cur_alloc_size,
					     start + cur_alloc_size,
					     locked_page,
					     clear_bits,
					     page_ops);
		start += cur_alloc_size;
		if (start >= end)
			goto out;
	}
	extent_clear_unlock_delalloc(inode, start, end, delalloc_end,
				     locked_page,
				     clear_bits | EXTENT_CLEAR_DATA_RESV,
				     page_ops);
	goto out;
}

/*
 * work queue call back to started compression on a file and pages
 */
static noinline void async_cow_start(struct btrfs_work *work)
{
	struct async_cow *async_cow;
	int num_added = 0;
	async_cow = container_of(work, struct async_cow, work);

	compress_file_range(async_cow->inode, async_cow->locked_page,
			    async_cow->start, async_cow->end, async_cow,
			    &num_added);
	if (num_added == 0) {
		btrfs_add_delayed_iput(async_cow->inode);
		async_cow->inode = NULL;
	}
}

/*
 * work queue call back to submit previously compressed pages
 */
static noinline void async_cow_submit(struct btrfs_work *work)
{
	struct btrfs_fs_info *fs_info;
	struct async_cow *async_cow;
	struct btrfs_root *root;
	unsigned long nr_pages;

	async_cow = container_of(work, struct async_cow, work);

	root = async_cow->root;
	fs_info = root->fs_info;
	nr_pages = (async_cow->end - async_cow->start + PAGE_SIZE) >>
		PAGE_SHIFT;

	/*
	 * atomic_sub_return implies a barrier for waitqueue_active
	 */
	if (atomic_sub_return(nr_pages, &fs_info->async_delalloc_pages) <
	    5 * SZ_1M &&
	    waitqueue_active(&fs_info->async_submit_wait))
		wake_up(&fs_info->async_submit_wait);

	if (async_cow->inode)
		submit_compressed_extents(async_cow->inode, async_cow);
}

static noinline void async_cow_free(struct btrfs_work *work)
{
	struct async_cow *async_cow;
	async_cow = container_of(work, struct async_cow, work);
	if (async_cow->inode)
		btrfs_add_delayed_iput(async_cow->inode);
	kfree(async_cow);
}

static int cow_file_range_async(struct inode *inode, struct page *locked_page,
				u64 start, u64 end, int *page_started,
				unsigned long *nr_written)
{
	struct btrfs_fs_info *fs_info = btrfs_sb(inode->i_sb);
	struct async_cow *async_cow;
	struct btrfs_root *root = BTRFS_I(inode)->root;
	unsigned long nr_pages;
	u64 cur_end;

	clear_extent_bit(&BTRFS_I(inode)->io_tree, start, end, EXTENT_LOCKED,
			 1, 0, NULL, GFP_NOFS);
	while (start < end) {
		async_cow = kmalloc(sizeof(*async_cow), GFP_NOFS);
		BUG_ON(!async_cow); /* -ENOMEM */
		async_cow->inode = igrab(inode);
		async_cow->root = root;
		async_cow->locked_page = locked_page;
		async_cow->start = start;

		if (BTRFS_I(inode)->flags & BTRFS_INODE_NOCOMPRESS &&
		    !btrfs_test_opt(fs_info, FORCE_COMPRESS))
			cur_end = end;
		else
			cur_end = min(end, start + SZ_512K - 1);

		async_cow->end = cur_end;
		INIT_LIST_HEAD(&async_cow->extents);

		btrfs_init_work(&async_cow->work,
				btrfs_delalloc_helper,
				async_cow_start, async_cow_submit,
				async_cow_free);

		nr_pages = (cur_end - start + PAGE_SIZE) >>
			PAGE_SHIFT;
		atomic_add(nr_pages, &fs_info->async_delalloc_pages);

		btrfs_queue_work(fs_info->delalloc_workers, &async_cow->work);

		while (atomic_read(&fs_info->async_submit_draining) &&
		       atomic_read(&fs_info->async_delalloc_pages)) {
			wait_event(fs_info->async_submit_wait,
				   (atomic_read(&fs_info->async_delalloc_pages) ==
				    0));
		}

		*nr_written += nr_pages;
		start = cur_end + 1;
	}
	*page_started = 1;
	return 0;
}

static noinline int csum_exist_in_range(struct btrfs_fs_info *fs_info,
					u64 bytenr, u64 num_bytes)
{
	int ret;
	struct btrfs_ordered_sum *sums;
	LIST_HEAD(list);

	ret = btrfs_lookup_csums_range(fs_info->csum_root, bytenr,
				       bytenr + num_bytes - 1, &list, 0);
	if (ret == 0 && list_empty(&list))
		return 0;

	while (!list_empty(&list)) {
		sums = list_entry(list.next, struct btrfs_ordered_sum, list);
		list_del(&sums->list);
		kfree(sums);
	}
	return 1;
}

/*
 * when nowcow writeback call back.  This checks for snapshots or COW copies
 * of the extents that exist in the file, and COWs the file as required.
 *
 * If no cow copies or snapshots exist, we write directly to the existing
 * blocks on disk
 */
static noinline int run_delalloc_nocow(struct inode *inode,
				       struct page *locked_page,
			      u64 start, u64 end, int *page_started, int force,
			      unsigned long *nr_written)
{
	struct btrfs_fs_info *fs_info = btrfs_sb(inode->i_sb);
	struct btrfs_root *root = BTRFS_I(inode)->root;
	struct extent_buffer *leaf;
	struct btrfs_path *path;
	struct btrfs_file_extent_item *fi;
	struct btrfs_key found_key;
	struct extent_map *em;
	u64 cow_start;
	u64 cur_offset;
	u64 extent_end;
	u64 extent_offset;
	u64 disk_bytenr;
	u64 num_bytes;
	u64 disk_num_bytes;
	u64 ram_bytes;
	int extent_type;
	int ret, err;
	int type;
	int nocow;
	int check_prev = 1;
	bool nolock;
	u64 ino = btrfs_ino(BTRFS_I(inode));

	path = btrfs_alloc_path();
	if (!path) {
		extent_clear_unlock_delalloc(inode, start, end, end,
					     locked_page,
					     EXTENT_LOCKED | EXTENT_DELALLOC |
					     EXTENT_DO_ACCOUNTING |
					     EXTENT_DEFRAG, PAGE_UNLOCK |
					     PAGE_CLEAR_DIRTY |
					     PAGE_SET_WRITEBACK |
					     PAGE_END_WRITEBACK);
		return -ENOMEM;
	}

	nolock = btrfs_is_free_space_inode(BTRFS_I(inode));

	cow_start = (u64)-1;
	cur_offset = start;
	while (1) {
		ret = btrfs_lookup_file_extent(NULL, root, path, ino,
					       cur_offset, 0);
		if (ret < 0)
			goto error;
		if (ret > 0 && path->slots[0] > 0 && check_prev) {
			leaf = path->nodes[0];
			btrfs_item_key_to_cpu(leaf, &found_key,
					      path->slots[0] - 1);
			if (found_key.objectid == ino &&
			    found_key.type == BTRFS_EXTENT_DATA_KEY)
				path->slots[0]--;
		}
		check_prev = 0;
next_slot:
		leaf = path->nodes[0];
		if (path->slots[0] >= btrfs_header_nritems(leaf)) {
			ret = btrfs_next_leaf(root, path);
			if (ret < 0)
				goto error;
			if (ret > 0)
				break;
			leaf = path->nodes[0];
		}

		nocow = 0;
		disk_bytenr = 0;
		num_bytes = 0;
		btrfs_item_key_to_cpu(leaf, &found_key, path->slots[0]);

		if (found_key.objectid > ino)
			break;
		if (WARN_ON_ONCE(found_key.objectid < ino) ||
		    found_key.type < BTRFS_EXTENT_DATA_KEY) {
			path->slots[0]++;
			goto next_slot;
		}
		if (found_key.type > BTRFS_EXTENT_DATA_KEY ||
		    found_key.offset > end)
			break;

		if (found_key.offset > cur_offset) {
			extent_end = found_key.offset;
			extent_type = 0;
			goto out_check;
		}

		fi = btrfs_item_ptr(leaf, path->slots[0],
				    struct btrfs_file_extent_item);
		extent_type = btrfs_file_extent_type(leaf, fi);

		ram_bytes = btrfs_file_extent_ram_bytes(leaf, fi);
		if (extent_type == BTRFS_FILE_EXTENT_REG ||
		    extent_type == BTRFS_FILE_EXTENT_PREALLOC) {
			disk_bytenr = btrfs_file_extent_disk_bytenr(leaf, fi);
			extent_offset = btrfs_file_extent_offset(leaf, fi);
			extent_end = found_key.offset +
				btrfs_file_extent_num_bytes(leaf, fi);
			disk_num_bytes =
				btrfs_file_extent_disk_num_bytes(leaf, fi);
			if (extent_end <= start) {
				path->slots[0]++;
				goto next_slot;
			}
			if (disk_bytenr == 0)
				goto out_check;
			if (btrfs_file_extent_compression(leaf, fi) ||
			    btrfs_file_extent_encryption(leaf, fi) ||
			    btrfs_file_extent_other_encoding(leaf, fi))
				goto out_check;
			if (extent_type == BTRFS_FILE_EXTENT_REG && !force)
				goto out_check;
			if (btrfs_extent_readonly(fs_info, disk_bytenr))
				goto out_check;
			if (btrfs_cross_ref_exist(root, ino,
						  found_key.offset -
						  extent_offset, disk_bytenr))
				goto out_check;
			disk_bytenr += extent_offset;
			disk_bytenr += cur_offset - found_key.offset;
			num_bytes = min(end + 1, extent_end) - cur_offset;
			/*
			 * if there are pending snapshots for this root,
			 * we fall into common COW way.
			 */
			if (!nolock) {
				err = btrfs_start_write_no_snapshoting(root);
				if (!err)
					goto out_check;
			}
			/*
			 * force cow if csum exists in the range.
			 * this ensure that csum for a given extent are
			 * either valid or do not exist.
			 */
			if (csum_exist_in_range(fs_info, disk_bytenr,
						num_bytes)) {
				if (!nolock)
					btrfs_end_write_no_snapshoting(root);
				goto out_check;
			}
			if (!btrfs_inc_nocow_writers(fs_info, disk_bytenr)) {
				if (!nolock)
					btrfs_end_write_no_snapshoting(root);
				goto out_check;
			}
			nocow = 1;
		} else if (extent_type == BTRFS_FILE_EXTENT_INLINE) {
			extent_end = found_key.offset +
				btrfs_file_extent_inline_len(leaf,
						     path->slots[0], fi);
			extent_end = ALIGN(extent_end,
					   fs_info->sectorsize);
		} else {
			BUG_ON(1);
		}
out_check:
		if (extent_end <= start) {
			path->slots[0]++;
			if (!nolock && nocow)
				btrfs_end_write_no_snapshoting(root);
			if (nocow)
				btrfs_dec_nocow_writers(fs_info, disk_bytenr);
			goto next_slot;
		}
		if (!nocow) {
			if (cow_start == (u64)-1)
				cow_start = cur_offset;
			cur_offset = extent_end;
			if (cur_offset > end)
				break;
			path->slots[0]++;
			goto next_slot;
		}

		btrfs_release_path(path);
		if (cow_start != (u64)-1) {
			ret = cow_file_range(inode, locked_page,
					     cow_start, found_key.offset - 1,
					     end, page_started, nr_written, 1,
					     NULL);
			if (ret) {
				if (!nolock && nocow)
					btrfs_end_write_no_snapshoting(root);
				if (nocow)
					btrfs_dec_nocow_writers(fs_info,
								disk_bytenr);
				goto error;
			}
			cow_start = (u64)-1;
		}

		if (extent_type == BTRFS_FILE_EXTENT_PREALLOC) {
			u64 orig_start = found_key.offset - extent_offset;

			em = create_io_em(inode, cur_offset, num_bytes,
					  orig_start,
					  disk_bytenr, /* block_start */
					  num_bytes, /* block_len */
					  disk_num_bytes, /* orig_block_len */
					  ram_bytes, BTRFS_COMPRESS_NONE,
					  BTRFS_ORDERED_PREALLOC);
			if (IS_ERR(em)) {
				if (!nolock && nocow)
					btrfs_end_write_no_snapshoting(root);
				if (nocow)
					btrfs_dec_nocow_writers(fs_info,
								disk_bytenr);
				ret = PTR_ERR(em);
				goto error;
			}
			free_extent_map(em);
		}

		if (extent_type == BTRFS_FILE_EXTENT_PREALLOC) {
			type = BTRFS_ORDERED_PREALLOC;
		} else {
			type = BTRFS_ORDERED_NOCOW;
		}

		ret = btrfs_add_ordered_extent(inode, cur_offset, disk_bytenr,
					       num_bytes, num_bytes, type);
		if (nocow)
			btrfs_dec_nocow_writers(fs_info, disk_bytenr);
		BUG_ON(ret); /* -ENOMEM */

		if (root->root_key.objectid ==
		    BTRFS_DATA_RELOC_TREE_OBJECTID)
			/*
			 * Error handled later, as we must prevent
			 * extent_clear_unlock_delalloc() in error handler
			 * from freeing metadata of created ordered extent.
			 */
			ret = btrfs_reloc_clone_csums(inode, cur_offset,
						      num_bytes);

		extent_clear_unlock_delalloc(inode, cur_offset,
					     cur_offset + num_bytes - 1, end,
					     locked_page, EXTENT_LOCKED |
					     EXTENT_DELALLOC |
					     EXTENT_CLEAR_DATA_RESV,
					     PAGE_UNLOCK | PAGE_SET_PRIVATE2);

		if (!nolock && nocow)
			btrfs_end_write_no_snapshoting(root);
		cur_offset = extent_end;

		/*
		 * btrfs_reloc_clone_csums() error, now we're OK to call error
		 * handler, as metadata for created ordered extent will only
		 * be freed by btrfs_finish_ordered_io().
		 */
		if (ret)
			goto error;
		if (cur_offset > end)
			break;
	}
	btrfs_release_path(path);

	if (cur_offset <= end && cow_start == (u64)-1) {
		cow_start = cur_offset;
		cur_offset = end;
	}

	if (cow_start != (u64)-1) {
		ret = cow_file_range(inode, locked_page, cow_start, end, end,
				     page_started, nr_written, 1, NULL);
		if (ret)
			goto error;
	}

error:
	if (ret && cur_offset < end)
		extent_clear_unlock_delalloc(inode, cur_offset, end, end,
					     locked_page, EXTENT_LOCKED |
					     EXTENT_DELALLOC | EXTENT_DEFRAG |
					     EXTENT_DO_ACCOUNTING, PAGE_UNLOCK |
					     PAGE_CLEAR_DIRTY |
					     PAGE_SET_WRITEBACK |
					     PAGE_END_WRITEBACK);
	btrfs_free_path(path);
	return ret;
}

static inline int need_force_cow(struct inode *inode, u64 start, u64 end)
{

	if (!(BTRFS_I(inode)->flags & BTRFS_INODE_NODATACOW) &&
	    !(BTRFS_I(inode)->flags & BTRFS_INODE_PREALLOC))
		return 0;

	/*
	 * @defrag_bytes is a hint value, no spinlock held here,
	 * if is not zero, it means the file is defragging.
	 * Force cow if given extent needs to be defragged.
	 */
	if (BTRFS_I(inode)->defrag_bytes &&
	    test_range_bit(&BTRFS_I(inode)->io_tree, start, end,
			   EXTENT_DEFRAG, 0, NULL))
		return 1;

	return 0;
}

/*
 * extent_io.c call back to do delayed allocation processing
 */
static int run_delalloc_range(void *private_data, struct page *locked_page,
			      u64 start, u64 end, int *page_started,
			      unsigned long *nr_written)
{
	struct inode *inode = private_data;
	int ret;
	int force_cow = need_force_cow(inode, start, end);

	if (BTRFS_I(inode)->flags & BTRFS_INODE_NODATACOW && !force_cow) {
		ret = run_delalloc_nocow(inode, locked_page, start, end,
					 page_started, 1, nr_written);
	} else if (BTRFS_I(inode)->flags & BTRFS_INODE_PREALLOC && !force_cow) {
		ret = run_delalloc_nocow(inode, locked_page, start, end,
					 page_started, 0, nr_written);
	} else if (!inode_need_compress(inode, start, end)) {
		ret = cow_file_range(inode, locked_page, start, end, end,
				      page_started, nr_written, 1, NULL);
	} else {
		set_bit(BTRFS_INODE_HAS_ASYNC_EXTENT,
			&BTRFS_I(inode)->runtime_flags);
		ret = cow_file_range_async(inode, locked_page, start, end,
					   page_started, nr_written);
	}
	if (ret)
		btrfs_cleanup_ordered_extents(inode, start, end - start + 1);
	return ret;
}

static void btrfs_split_extent_hook(void *private_data,
				    struct extent_state *orig, u64 split)
{
	struct inode *inode = private_data;
	u64 size;

	/* not delalloc, ignore it */
	if (!(orig->state & EXTENT_DELALLOC))
		return;

	size = orig->end - orig->start + 1;
	if (size > BTRFS_MAX_EXTENT_SIZE) {
		u32 num_extents;
		u64 new_size;

		/*
		 * See the explanation in btrfs_merge_extent_hook, the same
		 * applies here, just in reverse.
		 */
		new_size = orig->end - split + 1;
		num_extents = count_max_extents(new_size);
		new_size = split - orig->start;
		num_extents += count_max_extents(new_size);
		if (count_max_extents(size) >= num_extents)
			return;
	}

	spin_lock(&BTRFS_I(inode)->lock);
	BTRFS_I(inode)->outstanding_extents++;
	spin_unlock(&BTRFS_I(inode)->lock);
}

/*
 * extent_io.c merge_extent_hook, used to track merged delayed allocation
 * extents so we can keep track of new extents that are just merged onto old
 * extents, such as when we are doing sequential writes, so we can properly
 * account for the metadata space we'll need.
 */
static void btrfs_merge_extent_hook(void *private_data,
				    struct extent_state *new,
				    struct extent_state *other)
{
	struct inode *inode = private_data;
	u64 new_size, old_size;
	u32 num_extents;

	/* not delalloc, ignore it */
	if (!(other->state & EXTENT_DELALLOC))
		return;

	if (new->start > other->start)
		new_size = new->end - other->start + 1;
	else
		new_size = other->end - new->start + 1;

	/* we're not bigger than the max, unreserve the space and go */
	if (new_size <= BTRFS_MAX_EXTENT_SIZE) {
		spin_lock(&BTRFS_I(inode)->lock);
		BTRFS_I(inode)->outstanding_extents--;
		spin_unlock(&BTRFS_I(inode)->lock);
		return;
	}

	/*
	 * We have to add up either side to figure out how many extents were
	 * accounted for before we merged into one big extent.  If the number of
	 * extents we accounted for is <= the amount we need for the new range
	 * then we can return, otherwise drop.  Think of it like this
	 *
	 * [ 4k][MAX_SIZE]
	 *
	 * So we've grown the extent by a MAX_SIZE extent, this would mean we
	 * need 2 outstanding extents, on one side we have 1 and the other side
	 * we have 1 so they are == and we can return.  But in this case
	 *
	 * [MAX_SIZE+4k][MAX_SIZE+4k]
	 *
	 * Each range on their own accounts for 2 extents, but merged together
	 * they are only 3 extents worth of accounting, so we need to drop in
	 * this case.
	 */
	old_size = other->end - other->start + 1;
	num_extents = count_max_extents(old_size);
	old_size = new->end - new->start + 1;
	num_extents += count_max_extents(old_size);
	if (count_max_extents(new_size) >= num_extents)
		return;

	spin_lock(&BTRFS_I(inode)->lock);
	BTRFS_I(inode)->outstanding_extents--;
	spin_unlock(&BTRFS_I(inode)->lock);
}

static void btrfs_add_delalloc_inodes(struct btrfs_root *root,
				      struct inode *inode)
{
	struct btrfs_fs_info *fs_info = btrfs_sb(inode->i_sb);

	spin_lock(&root->delalloc_lock);
	if (list_empty(&BTRFS_I(inode)->delalloc_inodes)) {
		list_add_tail(&BTRFS_I(inode)->delalloc_inodes,
			      &root->delalloc_inodes);
		set_bit(BTRFS_INODE_IN_DELALLOC_LIST,
			&BTRFS_I(inode)->runtime_flags);
		root->nr_delalloc_inodes++;
		if (root->nr_delalloc_inodes == 1) {
			spin_lock(&fs_info->delalloc_root_lock);
			BUG_ON(!list_empty(&root->delalloc_root));
			list_add_tail(&root->delalloc_root,
				      &fs_info->delalloc_roots);
			spin_unlock(&fs_info->delalloc_root_lock);
		}
	}
	spin_unlock(&root->delalloc_lock);
}

static void btrfs_del_delalloc_inode(struct btrfs_root *root,
				     struct btrfs_inode *inode)
{
	struct btrfs_fs_info *fs_info = btrfs_sb(inode->vfs_inode.i_sb);

	spin_lock(&root->delalloc_lock);
	if (!list_empty(&inode->delalloc_inodes)) {
		list_del_init(&inode->delalloc_inodes);
		clear_bit(BTRFS_INODE_IN_DELALLOC_LIST,
			  &inode->runtime_flags);
		root->nr_delalloc_inodes--;
		if (!root->nr_delalloc_inodes) {
			spin_lock(&fs_info->delalloc_root_lock);
			BUG_ON(list_empty(&root->delalloc_root));
			list_del_init(&root->delalloc_root);
			spin_unlock(&fs_info->delalloc_root_lock);
		}
	}
	spin_unlock(&root->delalloc_lock);
}

/*
 * extent_io.c set_bit_hook, used to track delayed allocation
 * bytes in this file, and to maintain the list of inodes that
 * have pending delalloc work to be done.
 */
static void btrfs_set_bit_hook(void *private_data,
			       struct extent_state *state, unsigned *bits)
{
	struct inode *inode = private_data;

	struct btrfs_fs_info *fs_info = btrfs_sb(inode->i_sb);

	if ((*bits & EXTENT_DEFRAG) && !(*bits & EXTENT_DELALLOC))
		WARN_ON(1);
	/*
	 * set_bit and clear bit hooks normally require _irqsave/restore
	 * but in this case, we are only testing for the DELALLOC
	 * bit, which is only set or cleared with irqs on
	 */
	if (!(state->state & EXTENT_DELALLOC) && (*bits & EXTENT_DELALLOC)) {
		struct btrfs_root *root = BTRFS_I(inode)->root;
		u64 len = state->end + 1 - state->start;
		bool do_list = !btrfs_is_free_space_inode(BTRFS_I(inode));

		if (*bits & EXTENT_FIRST_DELALLOC) {
			*bits &= ~EXTENT_FIRST_DELALLOC;
		} else {
			spin_lock(&BTRFS_I(inode)->lock);
			BTRFS_I(inode)->outstanding_extents++;
			spin_unlock(&BTRFS_I(inode)->lock);
		}

		/* For sanity tests */
		if (btrfs_is_testing(fs_info))
			return;

		__percpu_counter_add(&fs_info->delalloc_bytes, len,
				     fs_info->delalloc_batch);
		spin_lock(&BTRFS_I(inode)->lock);
		BTRFS_I(inode)->delalloc_bytes += len;
		if (*bits & EXTENT_DEFRAG)
			BTRFS_I(inode)->defrag_bytes += len;
		if (do_list && !test_bit(BTRFS_INODE_IN_DELALLOC_LIST,
					 &BTRFS_I(inode)->runtime_flags))
			btrfs_add_delalloc_inodes(root, inode);
		spin_unlock(&BTRFS_I(inode)->lock);
	}

	if (!(state->state & EXTENT_DELALLOC_NEW) &&
	    (*bits & EXTENT_DELALLOC_NEW)) {
		spin_lock(&BTRFS_I(inode)->lock);
		BTRFS_I(inode)->new_delalloc_bytes += state->end + 1 -
			state->start;
		spin_unlock(&BTRFS_I(inode)->lock);
	}
}

/*
 * extent_io.c clear_bit_hook, see set_bit_hook for why
 */
static void btrfs_clear_bit_hook(void *private_data,
				 struct extent_state *state,
				 unsigned *bits)
{
	struct btrfs_inode *inode = BTRFS_I((struct inode *)private_data);
	struct btrfs_fs_info *fs_info = btrfs_sb(inode->vfs_inode.i_sb);
	u64 len = state->end + 1 - state->start;
	u32 num_extents = count_max_extents(len);

	spin_lock(&inode->lock);
	if ((state->state & EXTENT_DEFRAG) && (*bits & EXTENT_DEFRAG))
		inode->defrag_bytes -= len;
	spin_unlock(&inode->lock);

	/*
	 * set_bit and clear bit hooks normally require _irqsave/restore
	 * but in this case, we are only testing for the DELALLOC
	 * bit, which is only set or cleared with irqs on
	 */
	if ((state->state & EXTENT_DELALLOC) && (*bits & EXTENT_DELALLOC)) {
		struct btrfs_root *root = inode->root;
		bool do_list = !btrfs_is_free_space_inode(inode);

		if (*bits & EXTENT_FIRST_DELALLOC) {
			*bits &= ~EXTENT_FIRST_DELALLOC;
		} else if (!(*bits & EXTENT_CLEAR_META_RESV)) {
			spin_lock(&inode->lock);
			inode->outstanding_extents -= num_extents;
			spin_unlock(&inode->lock);
		}

		/*
		 * We don't reserve metadata space for space cache inodes so we
		 * don't need to call dellalloc_release_metadata if there is an
		 * error.
		 */
		if (*bits & EXTENT_CLEAR_META_RESV &&
		    root != fs_info->tree_root)
			btrfs_delalloc_release_metadata(inode, len);

		/* For sanity tests. */
		if (btrfs_is_testing(fs_info))
			return;

		if (root->root_key.objectid != BTRFS_DATA_RELOC_TREE_OBJECTID &&
		    do_list && !(state->state & EXTENT_NORESERVE) &&
		    (*bits & EXTENT_CLEAR_DATA_RESV))
			btrfs_free_reserved_data_space_noquota(
					&inode->vfs_inode,
					state->start, len);

		__percpu_counter_add(&fs_info->delalloc_bytes, -len,
				     fs_info->delalloc_batch);
		spin_lock(&inode->lock);
		inode->delalloc_bytes -= len;
		if (do_list && inode->delalloc_bytes == 0 &&
		    test_bit(BTRFS_INODE_IN_DELALLOC_LIST,
					&inode->runtime_flags))
			btrfs_del_delalloc_inode(root, inode);
		spin_unlock(&inode->lock);
	}

	if ((state->state & EXTENT_DELALLOC_NEW) &&
	    (*bits & EXTENT_DELALLOC_NEW)) {
		spin_lock(&inode->lock);
		ASSERT(inode->new_delalloc_bytes >= len);
		inode->new_delalloc_bytes -= len;
		spin_unlock(&inode->lock);
	}
}

/*
 * extent_io.c merge_bio_hook, this must check the chunk tree to make sure
 * we don't create bios that span stripes or chunks
 *
 * return 1 if page cannot be merged to bio
 * return 0 if page can be merged to bio
 * return error otherwise
 */
int btrfs_merge_bio_hook(struct page *page, unsigned long offset,
			 size_t size, struct bio *bio,
			 unsigned long bio_flags)
{
	struct inode *inode = page->mapping->host;
	struct btrfs_fs_info *fs_info = btrfs_sb(inode->i_sb);
	u64 logical = (u64)bio->bi_iter.bi_sector << 9;
	u64 length = 0;
	u64 map_length;
	int ret;

	if (bio_flags & EXTENT_BIO_COMPRESSED)
		return 0;

	length = bio->bi_iter.bi_size;
	map_length = length;
	ret = btrfs_map_block(fs_info, btrfs_op(bio), logical, &map_length,
			      NULL, 0);
	if (ret < 0)
		return ret;
	if (map_length < length + size)
		return 1;
	return 0;
}

/*
 * in order to insert checksums into the metadata in large chunks,
 * we wait until bio submission time.   All the pages in the bio are
 * checksummed and sums are attached onto the ordered extent record.
 *
 * At IO completion time the cums attached on the ordered extent record
 * are inserted into the btree
 */
static int __btrfs_submit_bio_start(void *private_data, struct bio *bio,
				    int mirror_num, unsigned long bio_flags,
				    u64 bio_offset)
{
	struct inode *inode = private_data;
	int ret = 0;

	ret = btrfs_csum_one_bio(inode, bio, 0, 0);
	BUG_ON(ret); /* -ENOMEM */
	return 0;
}

/*
 * in order to insert checksums into the metadata in large chunks,
 * we wait until bio submission time.   All the pages in the bio are
 * checksummed and sums are attached onto the ordered extent record.
 *
 * At IO completion time the cums attached on the ordered extent record
 * are inserted into the btree
 */
static int __btrfs_submit_bio_done(void *private_data, struct bio *bio,
			  int mirror_num, unsigned long bio_flags,
			  u64 bio_offset)
{
	struct inode *inode = private_data;
	struct btrfs_fs_info *fs_info = btrfs_sb(inode->i_sb);
	int ret;

	ret = btrfs_map_bio(fs_info, bio, mirror_num, 1);
	if (ret) {
		bio->bi_error = ret;
		bio_endio(bio);
	}
	return ret;
}

/*
 * extent_io.c submission hook. This does the right thing for csum calculation
 * on write, or reading the csums from the tree before a read
 */
static int btrfs_submit_bio_hook(void *private_data, struct bio *bio,
				 int mirror_num, unsigned long bio_flags,
				 u64 bio_offset)
{
	struct inode *inode = private_data;
	struct btrfs_fs_info *fs_info = btrfs_sb(inode->i_sb);
	struct btrfs_root *root = BTRFS_I(inode)->root;
	enum btrfs_wq_endio_type metadata = BTRFS_WQ_ENDIO_DATA;
	int ret = 0;
	int skip_sum;
	int async = !atomic_read(&BTRFS_I(inode)->sync_writers);

	skip_sum = BTRFS_I(inode)->flags & BTRFS_INODE_NODATASUM;

	if (btrfs_is_free_space_inode(BTRFS_I(inode)))
		metadata = BTRFS_WQ_ENDIO_FREE_SPACE;

	if (bio_op(bio) != REQ_OP_WRITE) {
		ret = btrfs_bio_wq_end_io(fs_info, bio, metadata);
		if (ret)
			goto out;

		if (bio_flags & EXTENT_BIO_COMPRESSED) {
			ret = btrfs_submit_compressed_read(inode, bio,
							   mirror_num,
							   bio_flags);
			goto out;
		} else if (!skip_sum) {
			ret = btrfs_lookup_bio_sums(inode, bio, NULL);
			if (ret)
				goto out;
		}
		goto mapit;
	} else if (async && !skip_sum) {
		/* csum items have already been cloned */
		if (root->root_key.objectid == BTRFS_DATA_RELOC_TREE_OBJECTID)
			goto mapit;
		/* we're doing a write, do the async checksumming */
		ret = btrfs_wq_submit_bio(fs_info, bio, mirror_num, bio_flags,
					  bio_offset, inode,
					  __btrfs_submit_bio_start,
					  __btrfs_submit_bio_done);
		goto out;
	} else if (!skip_sum) {
		ret = btrfs_csum_one_bio(inode, bio, 0, 0);
		if (ret)
			goto out;
	}

mapit:
	ret = btrfs_map_bio(fs_info, bio, mirror_num, 0);

out:
	if (ret < 0) {
		bio->bi_error = ret;
		bio_endio(bio);
	}
	return ret;
}

/*
 * given a list of ordered sums record them in the inode.  This happens
 * at IO completion time based on sums calculated at bio submission time.
 */
static noinline int add_pending_csums(struct btrfs_trans_handle *trans,
			     struct inode *inode, struct list_head *list)
{
	struct btrfs_ordered_sum *sum;

	list_for_each_entry(sum, list, list) {
		trans->adding_csums = 1;
		btrfs_csum_file_blocks(trans,
		       BTRFS_I(inode)->root->fs_info->csum_root, sum);
		trans->adding_csums = 0;
	}
	return 0;
}

int btrfs_set_extent_delalloc(struct inode *inode, u64 start, u64 end,
			      struct extent_state **cached_state, int dedupe)
{
	WARN_ON((end & (PAGE_SIZE - 1)) == 0);
	return set_extent_delalloc(&BTRFS_I(inode)->io_tree, start, end,
				   cached_state);
}

/* see btrfs_writepage_start_hook for details on why this is required */
struct btrfs_writepage_fixup {
	struct page *page;
	struct btrfs_work work;
};

static void btrfs_writepage_fixup_worker(struct btrfs_work *work)
{
	struct btrfs_writepage_fixup *fixup;
	struct btrfs_ordered_extent *ordered;
	struct extent_state *cached_state = NULL;
	struct extent_changeset *data_reserved = NULL;
	struct page *page;
	struct inode *inode;
	u64 page_start;
	u64 page_end;
	int ret;

	fixup = container_of(work, struct btrfs_writepage_fixup, work);
	page = fixup->page;
again:
	lock_page(page);
	if (!page->mapping || !PageDirty(page) || !PageChecked(page)) {
		ClearPageChecked(page);
		goto out_page;
	}

	inode = page->mapping->host;
	page_start = page_offset(page);
	page_end = page_offset(page) + PAGE_SIZE - 1;

	lock_extent_bits(&BTRFS_I(inode)->io_tree, page_start, page_end,
			 &cached_state);

	/* already ordered? We're done */
	if (PagePrivate2(page))
		goto out;

	ordered = btrfs_lookup_ordered_range(BTRFS_I(inode), page_start,
					PAGE_SIZE);
	if (ordered) {
		unlock_extent_cached(&BTRFS_I(inode)->io_tree, page_start,
				     page_end, &cached_state, GFP_NOFS);
		unlock_page(page);
		btrfs_start_ordered_extent(inode, ordered, 1);
		btrfs_put_ordered_extent(ordered);
		goto again;
	}

	ret = btrfs_delalloc_reserve_space(inode, &data_reserved, page_start,
					   PAGE_SIZE);
	if (ret) {
		mapping_set_error(page->mapping, ret);
		end_extent_writepage(page, ret, page_start, page_end);
		ClearPageChecked(page);
		goto out;
	 }

	btrfs_set_extent_delalloc(inode, page_start, page_end, &cached_state,
				  0);
	ClearPageChecked(page);
	set_page_dirty(page);
out:
	unlock_extent_cached(&BTRFS_I(inode)->io_tree, page_start, page_end,
			     &cached_state, GFP_NOFS);
out_page:
	unlock_page(page);
	put_page(page);
	kfree(fixup);
	extent_changeset_free(data_reserved);
}

/*
 * There are a few paths in the higher layers of the kernel that directly
 * set the page dirty bit without asking the filesystem if it is a
 * good idea.  This causes problems because we want to make sure COW
 * properly happens and the data=ordered rules are followed.
 *
 * In our case any range that doesn't have the ORDERED bit set
 * hasn't been properly setup for IO.  We kick off an async process
 * to fix it up.  The async helper will wait for ordered extents, set
 * the delalloc bit and make it safe to write the page.
 */
static int btrfs_writepage_start_hook(struct page *page, u64 start, u64 end)
{
	struct inode *inode = page->mapping->host;
	struct btrfs_fs_info *fs_info = btrfs_sb(inode->i_sb);
	struct btrfs_writepage_fixup *fixup;

	/* this page is properly in the ordered list */
	if (TestClearPagePrivate2(page))
		return 0;

	if (PageChecked(page))
		return -EAGAIN;

	fixup = kzalloc(sizeof(*fixup), GFP_NOFS);
	if (!fixup)
		return -EAGAIN;

	SetPageChecked(page);
	get_page(page);
	btrfs_init_work(&fixup->work, btrfs_fixup_helper,
			btrfs_writepage_fixup_worker, NULL, NULL);
	fixup->page = page;
	btrfs_queue_work(fs_info->fixup_workers, &fixup->work);
	return -EBUSY;
}

static int insert_reserved_file_extent(struct btrfs_trans_handle *trans,
				       struct inode *inode, u64 file_pos,
				       u64 disk_bytenr, u64 disk_num_bytes,
				       u64 num_bytes, u64 ram_bytes,
				       u8 compression, u8 encryption,
				       u16 other_encoding, int extent_type)
{
	struct btrfs_root *root = BTRFS_I(inode)->root;
	struct btrfs_file_extent_item *fi;
	struct btrfs_path *path;
	struct extent_buffer *leaf;
	struct btrfs_key ins;
	u64 qg_released;
	int extent_inserted = 0;
	int ret;

	path = btrfs_alloc_path();
	if (!path)
		return -ENOMEM;

	/*
	 * we may be replacing one extent in the tree with another.
	 * The new extent is pinned in the extent map, and we don't want
	 * to drop it from the cache until it is completely in the btree.
	 *
	 * So, tell btrfs_drop_extents to leave this extent in the cache.
	 * the caller is expected to unpin it and allow it to be merged
	 * with the others.
	 */
	ret = __btrfs_drop_extents(trans, root, inode, path, file_pos,
				   file_pos + num_bytes, NULL, 0,
				   1, sizeof(*fi), &extent_inserted);
	if (ret)
		goto out;

	if (!extent_inserted) {
		ins.objectid = btrfs_ino(BTRFS_I(inode));
		ins.offset = file_pos;
		ins.type = BTRFS_EXTENT_DATA_KEY;

		path->leave_spinning = 1;
		ret = btrfs_insert_empty_item(trans, root, path, &ins,
					      sizeof(*fi));
		if (ret)
			goto out;
	}
	leaf = path->nodes[0];
	fi = btrfs_item_ptr(leaf, path->slots[0],
			    struct btrfs_file_extent_item);
	btrfs_set_file_extent_generation(leaf, fi, trans->transid);
	btrfs_set_file_extent_type(leaf, fi, extent_type);
	btrfs_set_file_extent_disk_bytenr(leaf, fi, disk_bytenr);
	btrfs_set_file_extent_disk_num_bytes(leaf, fi, disk_num_bytes);
	btrfs_set_file_extent_offset(leaf, fi, 0);
	btrfs_set_file_extent_num_bytes(leaf, fi, num_bytes);
	btrfs_set_file_extent_ram_bytes(leaf, fi, ram_bytes);
	btrfs_set_file_extent_compression(leaf, fi, compression);
	btrfs_set_file_extent_encryption(leaf, fi, encryption);
	btrfs_set_file_extent_other_encoding(leaf, fi, other_encoding);

	btrfs_mark_buffer_dirty(leaf);
	btrfs_release_path(path);

	inode_add_bytes(inode, num_bytes);

	ins.objectid = disk_bytenr;
	ins.offset = disk_num_bytes;
	ins.type = BTRFS_EXTENT_ITEM_KEY;

	/*
	 * Release the reserved range from inode dirty range map, as it is
	 * already moved into delayed_ref_head
	 */
	ret = btrfs_qgroup_release_data(inode, file_pos, ram_bytes);
	if (ret < 0)
		goto out;
	qg_released = ret;
	ret = btrfs_alloc_reserved_file_extent(trans, root->root_key.objectid,
			btrfs_ino(BTRFS_I(inode)), file_pos, qg_released, &ins);
out:
	btrfs_free_path(path);

	return ret;
}

/* snapshot-aware defrag */
struct sa_defrag_extent_backref {
	struct rb_node node;
	struct old_sa_defrag_extent *old;
	u64 root_id;
	u64 inum;
	u64 file_pos;
	u64 extent_offset;
	u64 num_bytes;
	u64 generation;
};

struct old_sa_defrag_extent {
	struct list_head list;
	struct new_sa_defrag_extent *new;

	u64 extent_offset;
	u64 bytenr;
	u64 offset;
	u64 len;
	int count;
};

struct new_sa_defrag_extent {
	struct rb_root root;
	struct list_head head;
	struct btrfs_path *path;
	struct inode *inode;
	u64 file_pos;
	u64 len;
	u64 bytenr;
	u64 disk_len;
	u8 compress_type;
};

static int backref_comp(struct sa_defrag_extent_backref *b1,
			struct sa_defrag_extent_backref *b2)
{
	if (b1->root_id < b2->root_id)
		return -1;
	else if (b1->root_id > b2->root_id)
		return 1;

	if (b1->inum < b2->inum)
		return -1;
	else if (b1->inum > b2->inum)
		return 1;

	if (b1->file_pos < b2->file_pos)
		return -1;
	else if (b1->file_pos > b2->file_pos)
		return 1;

	/*
	 * [------------------------------] ===> (a range of space)
	 *     |<--->|   |<---->| =============> (fs/file tree A)
	 * |<---------------------------->| ===> (fs/file tree B)
	 *
	 * A range of space can refer to two file extents in one tree while
	 * refer to only one file extent in another tree.
	 *
	 * So we may process a disk offset more than one time(two extents in A)
	 * and locate at the same extent(one extent in B), then insert two same
	 * backrefs(both refer to the extent in B).
	 */
	return 0;
}

static void backref_insert(struct rb_root *root,
			   struct sa_defrag_extent_backref *backref)
{
	struct rb_node **p = &root->rb_node;
	struct rb_node *parent = NULL;
	struct sa_defrag_extent_backref *entry;
	int ret;

	while (*p) {
		parent = *p;
		entry = rb_entry(parent, struct sa_defrag_extent_backref, node);

		ret = backref_comp(backref, entry);
		if (ret < 0)
			p = &(*p)->rb_left;
		else
			p = &(*p)->rb_right;
	}

	rb_link_node(&backref->node, parent, p);
	rb_insert_color(&backref->node, root);
}

/*
 * Note the backref might has changed, and in this case we just return 0.
 */
static noinline int record_one_backref(u64 inum, u64 offset, u64 root_id,
				       void *ctx)
{
	struct btrfs_file_extent_item *extent;
	struct old_sa_defrag_extent *old = ctx;
	struct new_sa_defrag_extent *new = old->new;
	struct btrfs_path *path = new->path;
	struct btrfs_key key;
	struct btrfs_root *root;
	struct sa_defrag_extent_backref *backref;
	struct extent_buffer *leaf;
	struct inode *inode = new->inode;
	struct btrfs_fs_info *fs_info = btrfs_sb(inode->i_sb);
	int slot;
	int ret;
	u64 extent_offset;
	u64 num_bytes;

	if (BTRFS_I(inode)->root->root_key.objectid == root_id &&
	    inum == btrfs_ino(BTRFS_I(inode)))
		return 0;

	key.objectid = root_id;
	key.type = BTRFS_ROOT_ITEM_KEY;
	key.offset = (u64)-1;

	root = btrfs_read_fs_root_no_name(fs_info, &key);
	if (IS_ERR(root)) {
		if (PTR_ERR(root) == -ENOENT)
			return 0;
		WARN_ON(1);
		btrfs_debug(fs_info, "inum=%llu, offset=%llu, root_id=%llu",
			 inum, offset, root_id);
		return PTR_ERR(root);
	}

	key.objectid = inum;
	key.type = BTRFS_EXTENT_DATA_KEY;
	if (offset > (u64)-1 << 32)
		key.offset = 0;
	else
		key.offset = offset;

	ret = btrfs_search_slot(NULL, root, &key, path, 0, 0);
	if (WARN_ON(ret < 0))
		return ret;
	ret = 0;

	while (1) {
		cond_resched();

		leaf = path->nodes[0];
		slot = path->slots[0];

		if (slot >= btrfs_header_nritems(leaf)) {
			ret = btrfs_next_leaf(root, path);
			if (ret < 0) {
				goto out;
			} else if (ret > 0) {
				ret = 0;
				goto out;
			}
			continue;
		}

		path->slots[0]++;

		btrfs_item_key_to_cpu(leaf, &key, slot);

		if (key.objectid > inum)
			goto out;

		if (key.objectid < inum || key.type != BTRFS_EXTENT_DATA_KEY)
			continue;

		extent = btrfs_item_ptr(leaf, slot,
					struct btrfs_file_extent_item);

		if (btrfs_file_extent_disk_bytenr(leaf, extent) != old->bytenr)
			continue;

		/*
		 * 'offset' refers to the exact key.offset,
		 * NOT the 'offset' field in btrfs_extent_data_ref, ie.
		 * (key.offset - extent_offset).
		 */
		if (key.offset != offset)
			continue;

		extent_offset = btrfs_file_extent_offset(leaf, extent);
		num_bytes = btrfs_file_extent_num_bytes(leaf, extent);

		if (extent_offset >= old->extent_offset + old->offset +
		    old->len || extent_offset + num_bytes <=
		    old->extent_offset + old->offset)
			continue;
		break;
	}

	backref = kmalloc(sizeof(*backref), GFP_NOFS);
	if (!backref) {
		ret = -ENOENT;
		goto out;
	}

	backref->root_id = root_id;
	backref->inum = inum;
	backref->file_pos = offset;
	backref->num_bytes = num_bytes;
	backref->extent_offset = extent_offset;
	backref->generation = btrfs_file_extent_generation(leaf, extent);
	backref->old = old;
	backref_insert(&new->root, backref);
	old->count++;
out:
	btrfs_release_path(path);
	WARN_ON(ret);
	return ret;
}

static noinline bool record_extent_backrefs(struct btrfs_path *path,
				   struct new_sa_defrag_extent *new)
{
	struct btrfs_fs_info *fs_info = btrfs_sb(new->inode->i_sb);
	struct old_sa_defrag_extent *old, *tmp;
	int ret;

	new->path = path;

	list_for_each_entry_safe(old, tmp, &new->head, list) {
		ret = iterate_inodes_from_logical(old->bytenr +
						  old->extent_offset, fs_info,
						  path, record_one_backref,
						  old);
		if (ret < 0 && ret != -ENOENT)
			return false;

		/* no backref to be processed for this extent */
		if (!old->count) {
			list_del(&old->list);
			kfree(old);
		}
	}

	if (list_empty(&new->head))
		return false;

	return true;
}

static int relink_is_mergable(struct extent_buffer *leaf,
			      struct btrfs_file_extent_item *fi,
			      struct new_sa_defrag_extent *new)
{
	if (btrfs_file_extent_disk_bytenr(leaf, fi) != new->bytenr)
		return 0;

	if (btrfs_file_extent_type(leaf, fi) != BTRFS_FILE_EXTENT_REG)
		return 0;

	if (btrfs_file_extent_compression(leaf, fi) != new->compress_type)
		return 0;

	if (btrfs_file_extent_encryption(leaf, fi) ||
	    btrfs_file_extent_other_encoding(leaf, fi))
		return 0;

	return 1;
}

/*
 * Note the backref might has changed, and in this case we just return 0.
 */
static noinline int relink_extent_backref(struct btrfs_path *path,
				 struct sa_defrag_extent_backref *prev,
				 struct sa_defrag_extent_backref *backref)
{
	struct btrfs_file_extent_item *extent;
	struct btrfs_file_extent_item *item;
	struct btrfs_ordered_extent *ordered;
	struct btrfs_trans_handle *trans;
	struct btrfs_root *root;
	struct btrfs_key key;
	struct extent_buffer *leaf;
	struct old_sa_defrag_extent *old = backref->old;
	struct new_sa_defrag_extent *new = old->new;
	struct btrfs_fs_info *fs_info = btrfs_sb(new->inode->i_sb);
	struct inode *inode;
	struct extent_state *cached = NULL;
	int ret = 0;
	u64 start;
	u64 len;
	u64 lock_start;
	u64 lock_end;
	bool merge = false;
	int index;

	if (prev && prev->root_id == backref->root_id &&
	    prev->inum == backref->inum &&
	    prev->file_pos + prev->num_bytes == backref->file_pos)
		merge = true;

	/* step 1: get root */
	key.objectid = backref->root_id;
	key.type = BTRFS_ROOT_ITEM_KEY;
	key.offset = (u64)-1;

	index = srcu_read_lock(&fs_info->subvol_srcu);

	root = btrfs_read_fs_root_no_name(fs_info, &key);
	if (IS_ERR(root)) {
		srcu_read_unlock(&fs_info->subvol_srcu, index);
		if (PTR_ERR(root) == -ENOENT)
			return 0;
		return PTR_ERR(root);
	}

	if (btrfs_root_readonly(root)) {
		srcu_read_unlock(&fs_info->subvol_srcu, index);
		return 0;
	}

	/* step 2: get inode */
	key.objectid = backref->inum;
	key.type = BTRFS_INODE_ITEM_KEY;
	key.offset = 0;

	inode = btrfs_iget(fs_info->sb, &key, root, NULL);
	if (IS_ERR(inode)) {
		srcu_read_unlock(&fs_info->subvol_srcu, index);
		return 0;
	}

	srcu_read_unlock(&fs_info->subvol_srcu, index);

	/* step 3: relink backref */
	lock_start = backref->file_pos;
	lock_end = backref->file_pos + backref->num_bytes - 1;
	lock_extent_bits(&BTRFS_I(inode)->io_tree, lock_start, lock_end,
			 &cached);

	ordered = btrfs_lookup_first_ordered_extent(inode, lock_end);
	if (ordered) {
		btrfs_put_ordered_extent(ordered);
		goto out_unlock;
	}

	trans = btrfs_join_transaction(root);
	if (IS_ERR(trans)) {
		ret = PTR_ERR(trans);
		goto out_unlock;
	}

	key.objectid = backref->inum;
	key.type = BTRFS_EXTENT_DATA_KEY;
	key.offset = backref->file_pos;

	ret = btrfs_search_slot(NULL, root, &key, path, 0, 0);
	if (ret < 0) {
		goto out_free_path;
	} else if (ret > 0) {
		ret = 0;
		goto out_free_path;
	}

	extent = btrfs_item_ptr(path->nodes[0], path->slots[0],
				struct btrfs_file_extent_item);

	if (btrfs_file_extent_generation(path->nodes[0], extent) !=
	    backref->generation)
		goto out_free_path;

	btrfs_release_path(path);

	start = backref->file_pos;
	if (backref->extent_offset < old->extent_offset + old->offset)
		start += old->extent_offset + old->offset -
			 backref->extent_offset;

	len = min(backref->extent_offset + backref->num_bytes,
		  old->extent_offset + old->offset + old->len);
	len -= max(backref->extent_offset, old->extent_offset + old->offset);

	ret = btrfs_drop_extents(trans, root, inode, start,
				 start + len, 1);
	if (ret)
		goto out_free_path;
again:
	key.objectid = btrfs_ino(BTRFS_I(inode));
	key.type = BTRFS_EXTENT_DATA_KEY;
	key.offset = start;

	path->leave_spinning = 1;
	if (merge) {
		struct btrfs_file_extent_item *fi;
		u64 extent_len;
		struct btrfs_key found_key;

		ret = btrfs_search_slot(trans, root, &key, path, 0, 1);
		if (ret < 0)
			goto out_free_path;

		path->slots[0]--;
		leaf = path->nodes[0];
		btrfs_item_key_to_cpu(leaf, &found_key, path->slots[0]);

		fi = btrfs_item_ptr(leaf, path->slots[0],
				    struct btrfs_file_extent_item);
		extent_len = btrfs_file_extent_num_bytes(leaf, fi);

		if (extent_len + found_key.offset == start &&
		    relink_is_mergable(leaf, fi, new)) {
			btrfs_set_file_extent_num_bytes(leaf, fi,
							extent_len + len);
			btrfs_mark_buffer_dirty(leaf);
			inode_add_bytes(inode, len);

			ret = 1;
			goto out_free_path;
		} else {
			merge = false;
			btrfs_release_path(path);
			goto again;
		}
	}

	ret = btrfs_insert_empty_item(trans, root, path, &key,
					sizeof(*extent));
	if (ret) {
		btrfs_abort_transaction(trans, ret);
		goto out_free_path;
	}

	leaf = path->nodes[0];
	item = btrfs_item_ptr(leaf, path->slots[0],
				struct btrfs_file_extent_item);
	btrfs_set_file_extent_disk_bytenr(leaf, item, new->bytenr);
	btrfs_set_file_extent_disk_num_bytes(leaf, item, new->disk_len);
	btrfs_set_file_extent_offset(leaf, item, start - new->file_pos);
	btrfs_set_file_extent_num_bytes(leaf, item, len);
	btrfs_set_file_extent_ram_bytes(leaf, item, new->len);
	btrfs_set_file_extent_generation(leaf, item, trans->transid);
	btrfs_set_file_extent_type(leaf, item, BTRFS_FILE_EXTENT_REG);
	btrfs_set_file_extent_compression(leaf, item, new->compress_type);
	btrfs_set_file_extent_encryption(leaf, item, 0);
	btrfs_set_file_extent_other_encoding(leaf, item, 0);

	btrfs_mark_buffer_dirty(leaf);
	inode_add_bytes(inode, len);
	btrfs_release_path(path);

	ret = btrfs_inc_extent_ref(trans, fs_info, new->bytenr,
			new->disk_len, 0,
			backref->root_id, backref->inum,
			new->file_pos);	/* start - extent_offset */
	if (ret) {
		btrfs_abort_transaction(trans, ret);
		goto out_free_path;
	}

	ret = 1;
out_free_path:
	btrfs_release_path(path);
	path->leave_spinning = 0;
	btrfs_end_transaction(trans);
out_unlock:
	unlock_extent_cached(&BTRFS_I(inode)->io_tree, lock_start, lock_end,
			     &cached, GFP_NOFS);
	iput(inode);
	return ret;
}

static void free_sa_defrag_extent(struct new_sa_defrag_extent *new)
{
	struct old_sa_defrag_extent *old, *tmp;

	if (!new)
		return;

	list_for_each_entry_safe(old, tmp, &new->head, list) {
		kfree(old);
	}
	kfree(new);
}

static void relink_file_extents(struct new_sa_defrag_extent *new)
{
	struct btrfs_fs_info *fs_info = btrfs_sb(new->inode->i_sb);
	struct btrfs_path *path;
	struct sa_defrag_extent_backref *backref;
	struct sa_defrag_extent_backref *prev = NULL;
	struct inode *inode;
	struct btrfs_root *root;
	struct rb_node *node;
	int ret;

	inode = new->inode;
	root = BTRFS_I(inode)->root;

	path = btrfs_alloc_path();
	if (!path)
		return;

	if (!record_extent_backrefs(path, new)) {
		btrfs_free_path(path);
		goto out;
	}
	btrfs_release_path(path);

	while (1) {
		node = rb_first(&new->root);
		if (!node)
			break;
		rb_erase(node, &new->root);

		backref = rb_entry(node, struct sa_defrag_extent_backref, node);

		ret = relink_extent_backref(path, prev, backref);
		WARN_ON(ret < 0);

		kfree(prev);

		if (ret == 1)
			prev = backref;
		else
			prev = NULL;
		cond_resched();
	}
	kfree(prev);

	btrfs_free_path(path);
out:
	free_sa_defrag_extent(new);

	atomic_dec(&fs_info->defrag_running);
	wake_up(&fs_info->transaction_wait);
}

static struct new_sa_defrag_extent *
record_old_file_extents(struct inode *inode,
			struct btrfs_ordered_extent *ordered)
{
	struct btrfs_fs_info *fs_info = btrfs_sb(inode->i_sb);
	struct btrfs_root *root = BTRFS_I(inode)->root;
	struct btrfs_path *path;
	struct btrfs_key key;
	struct old_sa_defrag_extent *old;
	struct new_sa_defrag_extent *new;
	int ret;

	new = kmalloc(sizeof(*new), GFP_NOFS);
	if (!new)
		return NULL;

	new->inode = inode;
	new->file_pos = ordered->file_offset;
	new->len = ordered->len;
	new->bytenr = ordered->start;
	new->disk_len = ordered->disk_len;
	new->compress_type = ordered->compress_type;
	new->root = RB_ROOT;
	INIT_LIST_HEAD(&new->head);

	path = btrfs_alloc_path();
	if (!path)
		goto out_kfree;

	key.objectid = btrfs_ino(BTRFS_I(inode));
	key.type = BTRFS_EXTENT_DATA_KEY;
	key.offset = new->file_pos;

	ret = btrfs_search_slot(NULL, root, &key, path, 0, 0);
	if (ret < 0)
		goto out_free_path;
	if (ret > 0 && path->slots[0] > 0)
		path->slots[0]--;

	/* find out all the old extents for the file range */
	while (1) {
		struct btrfs_file_extent_item *extent;
		struct extent_buffer *l;
		int slot;
		u64 num_bytes;
		u64 offset;
		u64 end;
		u64 disk_bytenr;
		u64 extent_offset;

		l = path->nodes[0];
		slot = path->slots[0];

		if (slot >= btrfs_header_nritems(l)) {
			ret = btrfs_next_leaf(root, path);
			if (ret < 0)
				goto out_free_path;
			else if (ret > 0)
				break;
			continue;
		}

		btrfs_item_key_to_cpu(l, &key, slot);

		if (key.objectid != btrfs_ino(BTRFS_I(inode)))
			break;
		if (key.type != BTRFS_EXTENT_DATA_KEY)
			break;
		if (key.offset >= new->file_pos + new->len)
			break;

		extent = btrfs_item_ptr(l, slot, struct btrfs_file_extent_item);

		num_bytes = btrfs_file_extent_num_bytes(l, extent);
		if (key.offset + num_bytes < new->file_pos)
			goto next;

		disk_bytenr = btrfs_file_extent_disk_bytenr(l, extent);
		if (!disk_bytenr)
			goto next;

		extent_offset = btrfs_file_extent_offset(l, extent);

		old = kmalloc(sizeof(*old), GFP_NOFS);
		if (!old)
			goto out_free_path;

		offset = max(new->file_pos, key.offset);
		end = min(new->file_pos + new->len, key.offset + num_bytes);

		old->bytenr = disk_bytenr;
		old->extent_offset = extent_offset;
		old->offset = offset - key.offset;
		old->len = end - offset;
		old->new = new;
		old->count = 0;
		list_add_tail(&old->list, &new->head);
next:
		path->slots[0]++;
		cond_resched();
	}

	btrfs_free_path(path);
	atomic_inc(&fs_info->defrag_running);

	return new;

out_free_path:
	btrfs_free_path(path);
out_kfree:
	free_sa_defrag_extent(new);
	return NULL;
}

static void btrfs_release_delalloc_bytes(struct btrfs_fs_info *fs_info,
					 u64 start, u64 len)
{
	struct btrfs_block_group_cache *cache;

	cache = btrfs_lookup_block_group(fs_info, start);
	ASSERT(cache);

	spin_lock(&cache->lock);
	cache->delalloc_bytes -= len;
	spin_unlock(&cache->lock);

	btrfs_put_block_group(cache);
}

/* as ordered data IO finishes, this gets called so we can finish
 * an ordered extent if the range of bytes in the file it covers are
 * fully written.
 */
static int btrfs_finish_ordered_io(struct btrfs_ordered_extent *ordered_extent)
{
	struct inode *inode = ordered_extent->inode;
	struct btrfs_fs_info *fs_info = btrfs_sb(inode->i_sb);
	struct btrfs_root *root = BTRFS_I(inode)->root;
	struct btrfs_trans_handle *trans = NULL;
	struct extent_io_tree *io_tree = &BTRFS_I(inode)->io_tree;
	struct extent_state *cached_state = NULL;
	struct new_sa_defrag_extent *new = NULL;
	int compress_type = 0;
	int ret = 0;
	u64 logical_len = ordered_extent->len;
	bool nolock;
	bool truncated = false;
	bool range_locked = false;
	bool clear_new_delalloc_bytes = false;

	if (!test_bit(BTRFS_ORDERED_NOCOW, &ordered_extent->flags) &&
	    !test_bit(BTRFS_ORDERED_PREALLOC, &ordered_extent->flags) &&
	    !test_bit(BTRFS_ORDERED_DIRECT, &ordered_extent->flags))
		clear_new_delalloc_bytes = true;

	nolock = btrfs_is_free_space_inode(BTRFS_I(inode));

	if (test_bit(BTRFS_ORDERED_IOERR, &ordered_extent->flags)) {
		ret = -EIO;
		goto out;
	}

	btrfs_free_io_failure_record(BTRFS_I(inode),
			ordered_extent->file_offset,
			ordered_extent->file_offset +
			ordered_extent->len - 1);

	if (test_bit(BTRFS_ORDERED_TRUNCATED, &ordered_extent->flags)) {
		truncated = true;
		logical_len = ordered_extent->truncated_len;
		/* Truncated the entire extent, don't bother adding */
		if (!logical_len)
			goto out;
	}

	if (test_bit(BTRFS_ORDERED_NOCOW, &ordered_extent->flags)) {
		BUG_ON(!list_empty(&ordered_extent->list)); /* Logic error */

		/*
		 * For mwrite(mmap + memset to write) case, we still reserve
		 * space for NOCOW range.
		 * As NOCOW won't cause a new delayed ref, just free the space
		 */
		btrfs_qgroup_free_data(inode, NULL, ordered_extent->file_offset,
				       ordered_extent->len);
		btrfs_ordered_update_i_size(inode, 0, ordered_extent);
		if (nolock)
			trans = btrfs_join_transaction_nolock(root);
		else
			trans = btrfs_join_transaction(root);
		if (IS_ERR(trans)) {
			ret = PTR_ERR(trans);
			trans = NULL;
			goto out;
		}
		trans->block_rsv = &fs_info->delalloc_block_rsv;
		ret = btrfs_update_inode_fallback(trans, root, inode);
		if (ret) /* -ENOMEM or corruption */
			btrfs_abort_transaction(trans, ret);
		goto out;
	}

	range_locked = true;
	lock_extent_bits(io_tree, ordered_extent->file_offset,
			 ordered_extent->file_offset + ordered_extent->len - 1,
			 &cached_state);

	ret = test_range_bit(io_tree, ordered_extent->file_offset,
			ordered_extent->file_offset + ordered_extent->len - 1,
			EXTENT_DEFRAG, 0, cached_state);
	if (ret) {
		u64 last_snapshot = btrfs_root_last_snapshot(&root->root_item);
		if (0 && last_snapshot >= BTRFS_I(inode)->generation)
			/* the inode is shared */
			new = record_old_file_extents(inode, ordered_extent);

		clear_extent_bit(io_tree, ordered_extent->file_offset,
			ordered_extent->file_offset + ordered_extent->len - 1,
			EXTENT_DEFRAG, 0, 0, &cached_state, GFP_NOFS);
	}

	if (nolock)
		trans = btrfs_join_transaction_nolock(root);
	else
		trans = btrfs_join_transaction(root);
	if (IS_ERR(trans)) {
		ret = PTR_ERR(trans);
		trans = NULL;
		goto out;
	}

	trans->block_rsv = &fs_info->delalloc_block_rsv;

	if (test_bit(BTRFS_ORDERED_COMPRESSED, &ordered_extent->flags))
		compress_type = ordered_extent->compress_type;
	if (test_bit(BTRFS_ORDERED_PREALLOC, &ordered_extent->flags)) {
		BUG_ON(compress_type);
		ret = btrfs_mark_extent_written(trans, BTRFS_I(inode),
						ordered_extent->file_offset,
						ordered_extent->file_offset +
						logical_len);
	} else {
		BUG_ON(root == fs_info->tree_root);
		ret = insert_reserved_file_extent(trans, inode,
						ordered_extent->file_offset,
						ordered_extent->start,
						ordered_extent->disk_len,
						logical_len, logical_len,
						compress_type, 0, 0,
						BTRFS_FILE_EXTENT_REG);
		if (!ret)
			btrfs_release_delalloc_bytes(fs_info,
						     ordered_extent->start,
						     ordered_extent->disk_len);
	}
	unpin_extent_cache(&BTRFS_I(inode)->extent_tree,
			   ordered_extent->file_offset, ordered_extent->len,
			   trans->transid);
	if (ret < 0) {
		btrfs_abort_transaction(trans, ret);
		goto out;
	}

	add_pending_csums(trans, inode, &ordered_extent->list);

	btrfs_ordered_update_i_size(inode, 0, ordered_extent);
	ret = btrfs_update_inode_fallback(trans, root, inode);
	if (ret) { /* -ENOMEM or corruption */
		btrfs_abort_transaction(trans, ret);
		goto out;
	}
	ret = 0;
out:
	if (range_locked || clear_new_delalloc_bytes) {
		unsigned int clear_bits = 0;

		if (range_locked)
			clear_bits |= EXTENT_LOCKED;
		if (clear_new_delalloc_bytes)
			clear_bits |= EXTENT_DELALLOC_NEW;
		clear_extent_bit(&BTRFS_I(inode)->io_tree,
				 ordered_extent->file_offset,
				 ordered_extent->file_offset +
				 ordered_extent->len - 1,
				 clear_bits,
				 (clear_bits & EXTENT_LOCKED) ? 1 : 0,
				 0, &cached_state, GFP_NOFS);
	}

	if (root != fs_info->tree_root)
		btrfs_delalloc_release_metadata(BTRFS_I(inode),
				ordered_extent->len);
	if (trans)
		btrfs_end_transaction(trans);

	if (ret || truncated) {
		u64 start, end;

		if (truncated)
			start = ordered_extent->file_offset + logical_len;
		else
			start = ordered_extent->file_offset;
		end = ordered_extent->file_offset + ordered_extent->len - 1;
		clear_extent_uptodate(io_tree, start, end, NULL, GFP_NOFS);

		/* Drop the cache for the part of the extent we didn't write. */
		btrfs_drop_extent_cache(BTRFS_I(inode), start, end, 0);

		/*
		 * If the ordered extent had an IOERR or something else went
		 * wrong we need to return the space for this ordered extent
		 * back to the allocator.  We only free the extent in the
		 * truncated case if we didn't write out the extent at all.
		 */
		if ((ret || !logical_len) &&
		    !test_bit(BTRFS_ORDERED_NOCOW, &ordered_extent->flags) &&
		    !test_bit(BTRFS_ORDERED_PREALLOC, &ordered_extent->flags))
			btrfs_free_reserved_extent(fs_info,
						   ordered_extent->start,
						   ordered_extent->disk_len, 1);
	}


	/*
	 * This needs to be done to make sure anybody waiting knows we are done
	 * updating everything for this ordered extent.
	 */
	btrfs_remove_ordered_extent(inode, ordered_extent);

	/* for snapshot-aware defrag */
	if (new) {
		if (ret) {
			free_sa_defrag_extent(new);
			atomic_dec(&fs_info->defrag_running);
		} else {
			relink_file_extents(new);
		}
	}

	/* once for us */
	btrfs_put_ordered_extent(ordered_extent);
	/* once for the tree */
	btrfs_put_ordered_extent(ordered_extent);

	return ret;
}

static void finish_ordered_fn(struct btrfs_work *work)
{
	struct btrfs_ordered_extent *ordered_extent;
	ordered_extent = container_of(work, struct btrfs_ordered_extent, work);
	btrfs_finish_ordered_io(ordered_extent);
}

static void btrfs_writepage_end_io_hook(struct page *page, u64 start, u64 end,
				struct extent_state *state, int uptodate)
{
	struct inode *inode = page->mapping->host;
	struct btrfs_fs_info *fs_info = btrfs_sb(inode->i_sb);
	struct btrfs_ordered_extent *ordered_extent = NULL;
	struct btrfs_workqueue *wq;
	btrfs_work_func_t func;

	trace_btrfs_writepage_end_io_hook(page, start, end, uptodate);

	ClearPagePrivate2(page);
	if (!btrfs_dec_test_ordered_pending(inode, &ordered_extent, start,
					    end - start + 1, uptodate))
		return;

	if (btrfs_is_free_space_inode(BTRFS_I(inode))) {
		wq = fs_info->endio_freespace_worker;
		func = btrfs_freespace_write_helper;
	} else {
		wq = fs_info->endio_write_workers;
		func = btrfs_endio_write_helper;
	}

	btrfs_init_work(&ordered_extent->work, func, finish_ordered_fn, NULL,
			NULL);
	btrfs_queue_work(wq, &ordered_extent->work);
}

static int __readpage_endio_check(struct inode *inode,
				  struct btrfs_io_bio *io_bio,
				  int icsum, struct page *page,
				  int pgoff, u64 start, size_t len)
{
	char *kaddr;
	u32 csum_expected;
	u32 csum = ~(u32)0;

	csum_expected = *(((u32 *)io_bio->csum) + icsum);

	kaddr = kmap_atomic(page);
	csum = btrfs_csum_data(kaddr + pgoff, csum,  len);
	btrfs_csum_final(csum, (u8 *)&csum);
	if (csum != csum_expected)
		goto zeroit;

	kunmap_atomic(kaddr);
	return 0;
zeroit:
	btrfs_print_data_csum_error(BTRFS_I(inode), start, csum, csum_expected,
				    io_bio->mirror_num);
	memset(kaddr + pgoff, 1, len);
	flush_dcache_page(page);
	kunmap_atomic(kaddr);
	return -EIO;
}

/*
 * when reads are done, we need to check csums to verify the data is correct
 * if there's a match, we allow the bio to finish.  If not, the code in
 * extent_io.c will try to find good copies for us.
 */
static int btrfs_readpage_end_io_hook(struct btrfs_io_bio *io_bio,
				      u64 phy_offset, struct page *page,
				      u64 start, u64 end, int mirror)
{
	size_t offset = start - page_offset(page);
	struct inode *inode = page->mapping->host;
	struct extent_io_tree *io_tree = &BTRFS_I(inode)->io_tree;
	struct btrfs_root *root = BTRFS_I(inode)->root;

	if (PageChecked(page)) {
		ClearPageChecked(page);
		return 0;
	}

	if (BTRFS_I(inode)->flags & BTRFS_INODE_NODATASUM)
		return 0;

	if (root->root_key.objectid == BTRFS_DATA_RELOC_TREE_OBJECTID &&
	    test_range_bit(io_tree, start, end, EXTENT_NODATASUM, 1, NULL)) {
		clear_extent_bits(io_tree, start, end, EXTENT_NODATASUM);
		return 0;
	}

	phy_offset >>= inode->i_sb->s_blocksize_bits;
	return __readpage_endio_check(inode, io_bio, phy_offset, page, offset,
				      start, (size_t)(end - start + 1));
}

void btrfs_add_delayed_iput(struct inode *inode)
{
	struct btrfs_fs_info *fs_info = btrfs_sb(inode->i_sb);
	struct btrfs_inode *binode = BTRFS_I(inode);

	if (atomic_add_unless(&inode->i_count, -1, 1))
		return;

	spin_lock(&fs_info->delayed_iput_lock);
	if (binode->delayed_iput_count == 0) {
		ASSERT(list_empty(&binode->delayed_iput));
		list_add_tail(&binode->delayed_iput, &fs_info->delayed_iputs);
	} else {
		binode->delayed_iput_count++;
	}
	spin_unlock(&fs_info->delayed_iput_lock);
}

void btrfs_run_delayed_iputs(struct btrfs_fs_info *fs_info)
{

	spin_lock(&fs_info->delayed_iput_lock);
	while (!list_empty(&fs_info->delayed_iputs)) {
		struct btrfs_inode *inode;

		inode = list_first_entry(&fs_info->delayed_iputs,
				struct btrfs_inode, delayed_iput);
		if (inode->delayed_iput_count) {
			inode->delayed_iput_count--;
			list_move_tail(&inode->delayed_iput,
					&fs_info->delayed_iputs);
		} else {
			list_del_init(&inode->delayed_iput);
		}
		spin_unlock(&fs_info->delayed_iput_lock);
		iput(&inode->vfs_inode);
		spin_lock(&fs_info->delayed_iput_lock);
	}
	spin_unlock(&fs_info->delayed_iput_lock);
}

/*
 * This is called in transaction commit time. If there are no orphan
 * files in the subvolume, it removes orphan item and frees block_rsv
 * structure.
 */
void btrfs_orphan_commit_root(struct btrfs_trans_handle *trans,
			      struct btrfs_root *root)
{
	struct btrfs_fs_info *fs_info = root->fs_info;
	struct btrfs_block_rsv *block_rsv;
	int ret;

	if (atomic_read(&root->orphan_inodes) ||
	    root->orphan_cleanup_state != ORPHAN_CLEANUP_DONE)
		return;

	spin_lock(&root->orphan_lock);
	if (atomic_read(&root->orphan_inodes)) {
		spin_unlock(&root->orphan_lock);
		return;
	}

	if (root->orphan_cleanup_state != ORPHAN_CLEANUP_DONE) {
		spin_unlock(&root->orphan_lock);
		return;
	}

	block_rsv = root->orphan_block_rsv;
	root->orphan_block_rsv = NULL;
	spin_unlock(&root->orphan_lock);

	if (test_bit(BTRFS_ROOT_ORPHAN_ITEM_INSERTED, &root->state) &&
	    btrfs_root_refs(&root->root_item) > 0) {
		ret = btrfs_del_orphan_item(trans, fs_info->tree_root,
					    root->root_key.objectid);
		if (ret)
			btrfs_abort_transaction(trans, ret);
		else
			clear_bit(BTRFS_ROOT_ORPHAN_ITEM_INSERTED,
				  &root->state);
	}

	if (block_rsv) {
		WARN_ON(block_rsv->size > 0);
		btrfs_free_block_rsv(fs_info, block_rsv);
	}
}

/*
 * This creates an orphan entry for the given inode in case something goes
 * wrong in the middle of an unlink/truncate.
 *
 * NOTE: caller of this function should reserve 5 units of metadata for
 *	 this function.
 */
int btrfs_orphan_add(struct btrfs_trans_handle *trans,
		struct btrfs_inode *inode)
{
	struct btrfs_fs_info *fs_info = btrfs_sb(inode->vfs_inode.i_sb);
	struct btrfs_root *root = inode->root;
	struct btrfs_block_rsv *block_rsv = NULL;
	int reserve = 0;
	int insert = 0;
	int ret;

	if (!root->orphan_block_rsv) {
		block_rsv = btrfs_alloc_block_rsv(fs_info,
						  BTRFS_BLOCK_RSV_TEMP);
		if (!block_rsv)
			return -ENOMEM;
	}

	spin_lock(&root->orphan_lock);
	if (!root->orphan_block_rsv) {
		root->orphan_block_rsv = block_rsv;
	} else if (block_rsv) {
		btrfs_free_block_rsv(fs_info, block_rsv);
		block_rsv = NULL;
	}

	if (!test_and_set_bit(BTRFS_INODE_HAS_ORPHAN_ITEM,
			      &inode->runtime_flags)) {
#if 0
		/*
		 * For proper ENOSPC handling, we should do orphan
		 * cleanup when mounting. But this introduces backward
		 * compatibility issue.
		 */
		if (!xchg(&root->orphan_item_inserted, 1))
			insert = 2;
		else
			insert = 1;
#endif
		insert = 1;
		atomic_inc(&root->orphan_inodes);
	}

	if (!test_and_set_bit(BTRFS_INODE_ORPHAN_META_RESERVED,
			      &inode->runtime_flags))
		reserve = 1;
	spin_unlock(&root->orphan_lock);

	/* grab metadata reservation from transaction handle */
	if (reserve) {
		ret = btrfs_orphan_reserve_metadata(trans, inode);
		ASSERT(!ret);
		if (ret) {
			atomic_dec(&root->orphan_inodes);
			clear_bit(BTRFS_INODE_ORPHAN_META_RESERVED,
				  &inode->runtime_flags);
			if (insert)
				clear_bit(BTRFS_INODE_HAS_ORPHAN_ITEM,
					  &inode->runtime_flags);
			return ret;
		}
	}

	/* insert an orphan item to track this unlinked/truncated file */
	if (insert >= 1) {
		ret = btrfs_insert_orphan_item(trans, root, btrfs_ino(inode));
		if (ret) {
			atomic_dec(&root->orphan_inodes);
			if (reserve) {
				clear_bit(BTRFS_INODE_ORPHAN_META_RESERVED,
					  &inode->runtime_flags);
				btrfs_orphan_release_metadata(inode);
			}
			if (ret != -EEXIST) {
				clear_bit(BTRFS_INODE_HAS_ORPHAN_ITEM,
					  &inode->runtime_flags);
				btrfs_abort_transaction(trans, ret);
				return ret;
			}
		}
		ret = 0;
	}

	/* insert an orphan item to track subvolume contains orphan files */
	if (insert >= 2) {
		ret = btrfs_insert_orphan_item(trans, fs_info->tree_root,
					       root->root_key.objectid);
		if (ret && ret != -EEXIST) {
			btrfs_abort_transaction(trans, ret);
			return ret;
		}
	}
	return 0;
}

/*
 * We have done the truncate/delete so we can go ahead and remove the orphan
 * item for this particular inode.
 */
static int btrfs_orphan_del(struct btrfs_trans_handle *trans,
			    struct btrfs_inode *inode)
{
	struct btrfs_root *root = inode->root;
	int delete_item = 0;
	int release_rsv = 0;
	int ret = 0;

	spin_lock(&root->orphan_lock);
	if (test_and_clear_bit(BTRFS_INODE_HAS_ORPHAN_ITEM,
			       &inode->runtime_flags))
		delete_item = 1;

	if (test_and_clear_bit(BTRFS_INODE_ORPHAN_META_RESERVED,
			       &inode->runtime_flags))
		release_rsv = 1;
	spin_unlock(&root->orphan_lock);

	if (delete_item) {
		atomic_dec(&root->orphan_inodes);
		if (trans)
			ret = btrfs_del_orphan_item(trans, root,
						    btrfs_ino(inode));
	}

	if (release_rsv)
		btrfs_orphan_release_metadata(inode);

	return ret;
}

/*
 * this cleans up any orphans that may be left on the list from the last use
 * of this root.
 */
int btrfs_orphan_cleanup(struct btrfs_root *root)
{
	struct btrfs_fs_info *fs_info = root->fs_info;
	struct btrfs_path *path;
	struct extent_buffer *leaf;
	struct btrfs_key key, found_key;
	struct btrfs_trans_handle *trans;
	struct inode *inode;
	u64 last_objectid = 0;
	int ret = 0, nr_unlink = 0, nr_truncate = 0;

	if (cmpxchg(&root->orphan_cleanup_state, 0, ORPHAN_CLEANUP_STARTED))
		return 0;

	path = btrfs_alloc_path();
	if (!path) {
		ret = -ENOMEM;
		goto out;
	}
	path->reada = READA_BACK;

	key.objectid = BTRFS_ORPHAN_OBJECTID;
	key.type = BTRFS_ORPHAN_ITEM_KEY;
	key.offset = (u64)-1;

	while (1) {
		ret = btrfs_search_slot(NULL, root, &key, path, 0, 0);
		if (ret < 0)
			goto out;

		/*
		 * if ret == 0 means we found what we were searching for, which
		 * is weird, but possible, so only screw with path if we didn't
		 * find the key and see if we have stuff that matches
		 */
		if (ret > 0) {
			ret = 0;
			if (path->slots[0] == 0)
				break;
			path->slots[0]--;
		}

		/* pull out the item */
		leaf = path->nodes[0];
		btrfs_item_key_to_cpu(leaf, &found_key, path->slots[0]);

		/* make sure the item matches what we want */
		if (found_key.objectid != BTRFS_ORPHAN_OBJECTID)
			break;
		if (found_key.type != BTRFS_ORPHAN_ITEM_KEY)
			break;

		/* release the path since we're done with it */
		btrfs_release_path(path);

		/*
		 * this is where we are basically btrfs_lookup, without the
		 * crossing root thing.  we store the inode number in the
		 * offset of the orphan item.
		 */

		if (found_key.offset == last_objectid) {
			btrfs_err(fs_info,
				  "Error removing orphan entry, stopping orphan cleanup");
			ret = -EINVAL;
			goto out;
		}

		last_objectid = found_key.offset;

		found_key.objectid = found_key.offset;
		found_key.type = BTRFS_INODE_ITEM_KEY;
		found_key.offset = 0;
		inode = btrfs_iget(fs_info->sb, &found_key, root, NULL);
		ret = PTR_ERR_OR_ZERO(inode);
		if (ret && ret != -ENOENT)
			goto out;

		if (ret == -ENOENT && root == fs_info->tree_root) {
			struct btrfs_root *dead_root;
			struct btrfs_fs_info *fs_info = root->fs_info;
			int is_dead_root = 0;

			/*
			 * this is an orphan in the tree root. Currently these
			 * could come from 2 sources:
			 *  a) a snapshot deletion in progress
			 *  b) a free space cache inode
			 * We need to distinguish those two, as the snapshot
			 * orphan must not get deleted.
			 * find_dead_roots already ran before us, so if this
			 * is a snapshot deletion, we should find the root
			 * in the dead_roots list
			 */
			spin_lock(&fs_info->trans_lock);
			list_for_each_entry(dead_root, &fs_info->dead_roots,
					    root_list) {
				if (dead_root->root_key.objectid ==
				    found_key.objectid) {
					is_dead_root = 1;
					break;
				}
			}
			spin_unlock(&fs_info->trans_lock);
			if (is_dead_root) {
				/* prevent this orphan from being found again */
				key.offset = found_key.objectid - 1;
				continue;
			}
		}
		/*
		 * Inode is already gone but the orphan item is still there,
		 * kill the orphan item.
		 */
		if (ret == -ENOENT) {
			trans = btrfs_start_transaction(root, 1);
			if (IS_ERR(trans)) {
				ret = PTR_ERR(trans);
				goto out;
			}
			btrfs_debug(fs_info, "auto deleting %Lu",
				    found_key.objectid);
			ret = btrfs_del_orphan_item(trans, root,
						    found_key.objectid);
			btrfs_end_transaction(trans);
			if (ret)
				goto out;
			continue;
		}

		/*
		 * add this inode to the orphan list so btrfs_orphan_del does
		 * the proper thing when we hit it
		 */
		set_bit(BTRFS_INODE_HAS_ORPHAN_ITEM,
			&BTRFS_I(inode)->runtime_flags);
		atomic_inc(&root->orphan_inodes);

		/* if we have links, this was a truncate, lets do that */
		if (inode->i_nlink) {
			if (WARN_ON(!S_ISREG(inode->i_mode))) {
				iput(inode);
				continue;
			}
			nr_truncate++;

			/* 1 for the orphan item deletion. */
			trans = btrfs_start_transaction(root, 1);
			if (IS_ERR(trans)) {
				iput(inode);
				ret = PTR_ERR(trans);
				goto out;
			}
			ret = btrfs_orphan_add(trans, BTRFS_I(inode));
			btrfs_end_transaction(trans);
			if (ret) {
				iput(inode);
				goto out;
			}

			ret = btrfs_truncate(inode);
			if (ret)
				btrfs_orphan_del(NULL, BTRFS_I(inode));
		} else {
			nr_unlink++;
		}

		/* this will do delete_inode and everything for us */
		iput(inode);
		if (ret)
			goto out;
	}
	/* release the path since we're done with it */
	btrfs_release_path(path);

	root->orphan_cleanup_state = ORPHAN_CLEANUP_DONE;

	if (root->orphan_block_rsv)
		btrfs_block_rsv_release(fs_info, root->orphan_block_rsv,
					(u64)-1);

	if (root->orphan_block_rsv ||
	    test_bit(BTRFS_ROOT_ORPHAN_ITEM_INSERTED, &root->state)) {
		trans = btrfs_join_transaction(root);
		if (!IS_ERR(trans))
			btrfs_end_transaction(trans);
	}

	if (nr_unlink)
		btrfs_debug(fs_info, "unlinked %d orphans", nr_unlink);
	if (nr_truncate)
		btrfs_debug(fs_info, "truncated %d orphans", nr_truncate);

out:
	if (ret)
		btrfs_err(fs_info, "could not do orphan cleanup %d", ret);
	btrfs_free_path(path);
	return ret;
}

/*
 * very simple check to peek ahead in the leaf looking for xattrs.  If we
 * don't find any xattrs, we know there can't be any acls.
 *
 * slot is the slot the inode is in, objectid is the objectid of the inode
 */
static noinline int acls_after_inode_item(struct extent_buffer *leaf,
					  int slot, u64 objectid,
					  int *first_xattr_slot)
{
	u32 nritems = btrfs_header_nritems(leaf);
	struct btrfs_key found_key;
	static u64 xattr_access = 0;
	static u64 xattr_default = 0;
	int scanned = 0;

	if (!xattr_access) {
		xattr_access = btrfs_name_hash(XATTR_NAME_POSIX_ACL_ACCESS,
					strlen(XATTR_NAME_POSIX_ACL_ACCESS));
		xattr_default = btrfs_name_hash(XATTR_NAME_POSIX_ACL_DEFAULT,
					strlen(XATTR_NAME_POSIX_ACL_DEFAULT));
	}

	slot++;
	*first_xattr_slot = -1;
	while (slot < nritems) {
		btrfs_item_key_to_cpu(leaf, &found_key, slot);

		/* we found a different objectid, there must not be acls */
		if (found_key.objectid != objectid)
			return 0;

		/* we found an xattr, assume we've got an acl */
		if (found_key.type == BTRFS_XATTR_ITEM_KEY) {
			if (*first_xattr_slot == -1)
				*first_xattr_slot = slot;
			if (found_key.offset == xattr_access ||
			    found_key.offset == xattr_default)
				return 1;
		}

		/*
		 * we found a key greater than an xattr key, there can't
		 * be any acls later on
		 */
		if (found_key.type > BTRFS_XATTR_ITEM_KEY)
			return 0;

		slot++;
		scanned++;

		/*
		 * it goes inode, inode backrefs, xattrs, extents,
		 * so if there are a ton of hard links to an inode there can
		 * be a lot of backrefs.  Don't waste time searching too hard,
		 * this is just an optimization
		 */
		if (scanned >= 8)
			break;
	}
	/* we hit the end of the leaf before we found an xattr or
	 * something larger than an xattr.  We have to assume the inode
	 * has acls
	 */
	if (*first_xattr_slot == -1)
		*first_xattr_slot = slot;
	return 1;
}

/*
 * read an inode from the btree into the in-memory inode
 */
static int btrfs_read_locked_inode(struct inode *inode)
{
	struct btrfs_fs_info *fs_info = btrfs_sb(inode->i_sb);
	struct btrfs_path *path;
	struct extent_buffer *leaf;
	struct btrfs_inode_item *inode_item;
	struct btrfs_root *root = BTRFS_I(inode)->root;
	struct btrfs_key location;
	unsigned long ptr;
	int maybe_acls;
	u32 rdev;
	int ret;
	bool filled = false;
	int first_xattr_slot;

	ret = btrfs_fill_inode(inode, &rdev);
	if (!ret)
		filled = true;

	path = btrfs_alloc_path();
	if (!path) {
		ret = -ENOMEM;
		goto make_bad;
	}

	memcpy(&location, &BTRFS_I(inode)->location, sizeof(location));

	ret = btrfs_lookup_inode(NULL, root, path, &location, 0);
	if (ret) {
		if (ret > 0)
			ret = -ENOENT;
		goto make_bad;
	}

	leaf = path->nodes[0];

	if (filled)
		goto cache_index;

	inode_item = btrfs_item_ptr(leaf, path->slots[0],
				    struct btrfs_inode_item);
	inode->i_mode = btrfs_inode_mode(leaf, inode_item);
	set_nlink(inode, btrfs_inode_nlink(leaf, inode_item));
	i_uid_write(inode, btrfs_inode_uid(leaf, inode_item));
	i_gid_write(inode, btrfs_inode_gid(leaf, inode_item));
	btrfs_i_size_write(BTRFS_I(inode), btrfs_inode_size(leaf, inode_item));

	inode->i_atime.tv_sec = btrfs_timespec_sec(leaf, &inode_item->atime);
	inode->i_atime.tv_nsec = btrfs_timespec_nsec(leaf, &inode_item->atime);

	inode->i_mtime.tv_sec = btrfs_timespec_sec(leaf, &inode_item->mtime);
	inode->i_mtime.tv_nsec = btrfs_timespec_nsec(leaf, &inode_item->mtime);

	inode->i_ctime.tv_sec = btrfs_timespec_sec(leaf, &inode_item->ctime);
	inode->i_ctime.tv_nsec = btrfs_timespec_nsec(leaf, &inode_item->ctime);

	BTRFS_I(inode)->i_otime.tv_sec =
		btrfs_timespec_sec(leaf, &inode_item->otime);
	BTRFS_I(inode)->i_otime.tv_nsec =
		btrfs_timespec_nsec(leaf, &inode_item->otime);

	inode_set_bytes(inode, btrfs_inode_nbytes(leaf, inode_item));
	BTRFS_I(inode)->generation = btrfs_inode_generation(leaf, inode_item);
	BTRFS_I(inode)->last_trans = btrfs_inode_transid(leaf, inode_item);

	inode->i_version = btrfs_inode_sequence(leaf, inode_item);
	inode->i_generation = BTRFS_I(inode)->generation;
	inode->i_rdev = 0;
	rdev = btrfs_inode_rdev(leaf, inode_item);

	BTRFS_I(inode)->index_cnt = (u64)-1;
	BTRFS_I(inode)->flags = btrfs_inode_flags(leaf, inode_item);

cache_index:
	/*
	 * If we were modified in the current generation and evicted from memory
	 * and then re-read we need to do a full sync since we don't have any
	 * idea about which extents were modified before we were evicted from
	 * cache.
	 *
	 * This is required for both inode re-read from disk and delayed inode
	 * in delayed_nodes_tree.
	 */
	if (BTRFS_I(inode)->last_trans == fs_info->generation)
		set_bit(BTRFS_INODE_NEEDS_FULL_SYNC,
			&BTRFS_I(inode)->runtime_flags);

	/*
	 * We don't persist the id of the transaction where an unlink operation
	 * against the inode was last made. So here we assume the inode might
	 * have been evicted, and therefore the exact value of last_unlink_trans
	 * lost, and set it to last_trans to avoid metadata inconsistencies
	 * between the inode and its parent if the inode is fsync'ed and the log
	 * replayed. For example, in the scenario:
	 *
	 * touch mydir/foo
	 * ln mydir/foo mydir/bar
	 * sync
	 * unlink mydir/bar
	 * echo 2 > /proc/sys/vm/drop_caches   # evicts inode
	 * xfs_io -c fsync mydir/foo
	 * <power failure>
	 * mount fs, triggers fsync log replay
	 *
	 * We must make sure that when we fsync our inode foo we also log its
	 * parent inode, otherwise after log replay the parent still has the
	 * dentry with the "bar" name but our inode foo has a link count of 1
	 * and doesn't have an inode ref with the name "bar" anymore.
	 *
	 * Setting last_unlink_trans to last_trans is a pessimistic approach,
	 * but it guarantees correctness at the expense of occasional full
	 * transaction commits on fsync if our inode is a directory, or if our
	 * inode is not a directory, logging its parent unnecessarily.
	 */
	BTRFS_I(inode)->last_unlink_trans = BTRFS_I(inode)->last_trans;

	path->slots[0]++;
	if (inode->i_nlink != 1 ||
	    path->slots[0] >= btrfs_header_nritems(leaf))
		goto cache_acl;

	btrfs_item_key_to_cpu(leaf, &location, path->slots[0]);
	if (location.objectid != btrfs_ino(BTRFS_I(inode)))
		goto cache_acl;

	ptr = btrfs_item_ptr_offset(leaf, path->slots[0]);
	if (location.type == BTRFS_INODE_REF_KEY) {
		struct btrfs_inode_ref *ref;

		ref = (struct btrfs_inode_ref *)ptr;
		BTRFS_I(inode)->dir_index = btrfs_inode_ref_index(leaf, ref);
	} else if (location.type == BTRFS_INODE_EXTREF_KEY) {
		struct btrfs_inode_extref *extref;

		extref = (struct btrfs_inode_extref *)ptr;
		BTRFS_I(inode)->dir_index = btrfs_inode_extref_index(leaf,
								     extref);
	}
cache_acl:
	/*
	 * try to precache a NULL acl entry for files that don't have
	 * any xattrs or acls
	 */
	maybe_acls = acls_after_inode_item(leaf, path->slots[0],
			btrfs_ino(BTRFS_I(inode)), &first_xattr_slot);
	if (first_xattr_slot != -1) {
		path->slots[0] = first_xattr_slot;
		ret = btrfs_load_inode_props(inode, path);
		if (ret)
			btrfs_err(fs_info,
				  "error loading props for ino %llu (root %llu): %d",
				  btrfs_ino(BTRFS_I(inode)),
				  root->root_key.objectid, ret);
	}
	btrfs_free_path(path);

	if (!maybe_acls)
		cache_no_acl(inode);

	switch (inode->i_mode & S_IFMT) {
	case S_IFREG:
		inode->i_mapping->a_ops = &btrfs_aops;
		BTRFS_I(inode)->io_tree.ops = &btrfs_extent_io_ops;
		inode->i_fop = &btrfs_file_operations;
		inode->i_op = &btrfs_file_inode_operations;
		break;
	case S_IFDIR:
		inode->i_fop = &btrfs_dir_file_operations;
		inode->i_op = &btrfs_dir_inode_operations;
		break;
	case S_IFLNK:
		inode->i_op = &btrfs_symlink_inode_operations;
		inode_nohighmem(inode);
		inode->i_mapping->a_ops = &btrfs_symlink_aops;
		break;
	default:
		inode->i_op = &btrfs_special_inode_operations;
		init_special_inode(inode, inode->i_mode, rdev);
		break;
	}

	btrfs_update_iflags(inode);
	return 0;

make_bad:
	btrfs_free_path(path);
	make_bad_inode(inode);
	return ret;
}

/*
 * given a leaf and an inode, copy the inode fields into the leaf
 */
static void fill_inode_item(struct btrfs_trans_handle *trans,
			    struct extent_buffer *leaf,
			    struct btrfs_inode_item *item,
			    struct inode *inode)
{
	struct btrfs_map_token token;

	btrfs_init_map_token(&token);

	btrfs_set_token_inode_uid(leaf, item, i_uid_read(inode), &token);
	btrfs_set_token_inode_gid(leaf, item, i_gid_read(inode), &token);
	btrfs_set_token_inode_size(leaf, item, BTRFS_I(inode)->disk_i_size,
				   &token);
	btrfs_set_token_inode_mode(leaf, item, inode->i_mode, &token);
	btrfs_set_token_inode_nlink(leaf, item, inode->i_nlink, &token);

	btrfs_set_token_timespec_sec(leaf, &item->atime,
				     inode->i_atime.tv_sec, &token);
	btrfs_set_token_timespec_nsec(leaf, &item->atime,
				      inode->i_atime.tv_nsec, &token);

	btrfs_set_token_timespec_sec(leaf, &item->mtime,
				     inode->i_mtime.tv_sec, &token);
	btrfs_set_token_timespec_nsec(leaf, &item->mtime,
				      inode->i_mtime.tv_nsec, &token);

	btrfs_set_token_timespec_sec(leaf, &item->ctime,
				     inode->i_ctime.tv_sec, &token);
	btrfs_set_token_timespec_nsec(leaf, &item->ctime,
				      inode->i_ctime.tv_nsec, &token);

	btrfs_set_token_timespec_sec(leaf, &item->otime,
				     BTRFS_I(inode)->i_otime.tv_sec, &token);
	btrfs_set_token_timespec_nsec(leaf, &item->otime,
				      BTRFS_I(inode)->i_otime.tv_nsec, &token);

	btrfs_set_token_inode_nbytes(leaf, item, inode_get_bytes(inode),
				     &token);
	btrfs_set_token_inode_generation(leaf, item, BTRFS_I(inode)->generation,
					 &token);
	btrfs_set_token_inode_sequence(leaf, item, inode->i_version, &token);
	btrfs_set_token_inode_transid(leaf, item, trans->transid, &token);
	btrfs_set_token_inode_rdev(leaf, item, inode->i_rdev, &token);
	btrfs_set_token_inode_flags(leaf, item, BTRFS_I(inode)->flags, &token);
	btrfs_set_token_inode_block_group(leaf, item, 0, &token);
}

/*
 * copy everything in the in-memory inode into the btree.
 */
static noinline int btrfs_update_inode_item(struct btrfs_trans_handle *trans,
				struct btrfs_root *root, struct inode *inode)
{
	struct btrfs_inode_item *inode_item;
	struct btrfs_path *path;
	struct extent_buffer *leaf;
	int ret;

	path = btrfs_alloc_path();
	if (!path)
		return -ENOMEM;

	path->leave_spinning = 1;
	ret = btrfs_lookup_inode(trans, root, path, &BTRFS_I(inode)->location,
				 1);
	if (ret) {
		if (ret > 0)
			ret = -ENOENT;
		goto failed;
	}

	leaf = path->nodes[0];
	inode_item = btrfs_item_ptr(leaf, path->slots[0],
				    struct btrfs_inode_item);

	fill_inode_item(trans, leaf, inode_item, inode);
	btrfs_mark_buffer_dirty(leaf);
	btrfs_set_inode_last_trans(trans, inode);
	ret = 0;
failed:
	btrfs_free_path(path);
	return ret;
}

/*
 * copy everything in the in-memory inode into the btree.
 */
noinline int btrfs_update_inode(struct btrfs_trans_handle *trans,
				struct btrfs_root *root, struct inode *inode)
{
	struct btrfs_fs_info *fs_info = root->fs_info;
	int ret;

	/*
	 * If the inode is a free space inode, we can deadlock during commit
	 * if we put it into the delayed code.
	 *
	 * The data relocation inode should also be directly updated
	 * without delay
	 */
	if (!btrfs_is_free_space_inode(BTRFS_I(inode))
	    && root->root_key.objectid != BTRFS_DATA_RELOC_TREE_OBJECTID
	    && !test_bit(BTRFS_FS_LOG_RECOVERING, &fs_info->flags)) {
		btrfs_update_root_times(trans, root);

		ret = btrfs_delayed_update_inode(trans, root, inode);
		if (!ret)
			btrfs_set_inode_last_trans(trans, inode);
		return ret;
	}

	return btrfs_update_inode_item(trans, root, inode);
}

noinline int btrfs_update_inode_fallback(struct btrfs_trans_handle *trans,
					 struct btrfs_root *root,
					 struct inode *inode)
{
	int ret;

	ret = btrfs_update_inode(trans, root, inode);
	if (ret == -ENOSPC)
		return btrfs_update_inode_item(trans, root, inode);
	return ret;
}

/*
 * unlink helper that gets used here in inode.c and in the tree logging
 * recovery code.  It remove a link in a directory with a given name, and
 * also drops the back refs in the inode to the directory
 */
static int __btrfs_unlink_inode(struct btrfs_trans_handle *trans,
				struct btrfs_root *root,
				struct btrfs_inode *dir,
				struct btrfs_inode *inode,
				const char *name, int name_len)
{
	struct btrfs_fs_info *fs_info = root->fs_info;
	struct btrfs_path *path;
	int ret = 0;
	struct extent_buffer *leaf;
	struct btrfs_dir_item *di;
	struct btrfs_key key;
	u64 index;
	u64 ino = btrfs_ino(inode);
	u64 dir_ino = btrfs_ino(dir);

	path = btrfs_alloc_path();
	if (!path) {
		ret = -ENOMEM;
		goto out;
	}

	path->leave_spinning = 1;
	di = btrfs_lookup_dir_item(trans, root, path, dir_ino,
				    name, name_len, -1);
	if (IS_ERR(di)) {
		ret = PTR_ERR(di);
		goto err;
	}
	if (!di) {
		ret = -ENOENT;
		goto err;
	}
	leaf = path->nodes[0];
	btrfs_dir_item_key_to_cpu(leaf, di, &key);
	ret = btrfs_delete_one_dir_name(trans, root, path, di);
	if (ret)
		goto err;
	btrfs_release_path(path);

	/*
	 * If we don't have dir index, we have to get it by looking up
	 * the inode ref, since we get the inode ref, remove it directly,
	 * it is unnecessary to do delayed deletion.
	 *
	 * But if we have dir index, needn't search inode ref to get it.
	 * Since the inode ref is close to the inode item, it is better
	 * that we delay to delete it, and just do this deletion when
	 * we update the inode item.
	 */
	if (inode->dir_index) {
		ret = btrfs_delayed_delete_inode_ref(inode);
		if (!ret) {
			index = inode->dir_index;
			goto skip_backref;
		}
	}

	ret = btrfs_del_inode_ref(trans, root, name, name_len, ino,
				  dir_ino, &index);
	if (ret) {
		btrfs_info(fs_info,
			"failed to delete reference to %.*s, inode %llu parent %llu",
			name_len, name, ino, dir_ino);
		btrfs_abort_transaction(trans, ret);
		goto err;
	}
skip_backref:
	ret = btrfs_delete_delayed_dir_index(trans, fs_info, dir, index);
	if (ret) {
		btrfs_abort_transaction(trans, ret);
		goto err;
	}

	ret = btrfs_del_inode_ref_in_log(trans, root, name, name_len, inode,
			dir_ino);
	if (ret != 0 && ret != -ENOENT) {
		btrfs_abort_transaction(trans, ret);
		goto err;
	}

	ret = btrfs_del_dir_entries_in_log(trans, root, name, name_len, dir,
			index);
	if (ret == -ENOENT)
		ret = 0;
	else if (ret)
		btrfs_abort_transaction(trans, ret);
err:
	btrfs_free_path(path);
	if (ret)
		goto out;

	btrfs_i_size_write(dir, dir->vfs_inode.i_size - name_len * 2);
	inode_inc_iversion(&inode->vfs_inode);
	inode_inc_iversion(&dir->vfs_inode);
	inode->vfs_inode.i_ctime = dir->vfs_inode.i_mtime =
		dir->vfs_inode.i_ctime = current_time(&inode->vfs_inode);
	ret = btrfs_update_inode(trans, root, &dir->vfs_inode);
out:
	return ret;
}

int btrfs_unlink_inode(struct btrfs_trans_handle *trans,
		       struct btrfs_root *root,
		       struct btrfs_inode *dir, struct btrfs_inode *inode,
		       const char *name, int name_len)
{
	int ret;
	ret = __btrfs_unlink_inode(trans, root, dir, inode, name, name_len);
	if (!ret) {
		drop_nlink(&inode->vfs_inode);
		ret = btrfs_update_inode(trans, root, &inode->vfs_inode);
	}
	return ret;
}

/*
 * helper to start transaction for unlink and rmdir.
 *
 * unlink and rmdir are special in btrfs, they do not always free space, so
 * if we cannot make our reservations the normal way try and see if there is
 * plenty of slack room in the global reserve to migrate, otherwise we cannot
 * allow the unlink to occur.
 */
static struct btrfs_trans_handle *__unlink_start_trans(struct inode *dir)
{
	struct btrfs_root *root = BTRFS_I(dir)->root;

	/*
	 * 1 for the possible orphan item
	 * 1 for the dir item
	 * 1 for the dir index
	 * 1 for the inode ref
	 * 1 for the inode
	 */
	return btrfs_start_transaction_fallback_global_rsv(root, 5, 5);
}

static int btrfs_unlink(struct inode *dir, struct dentry *dentry)
{
	struct btrfs_root *root = BTRFS_I(dir)->root;
	struct btrfs_trans_handle *trans;
	struct inode *inode = d_inode(dentry);
	int ret;

	trans = __unlink_start_trans(dir);
	if (IS_ERR(trans))
		return PTR_ERR(trans);

	btrfs_record_unlink_dir(trans, BTRFS_I(dir), BTRFS_I(d_inode(dentry)),
			0);

	ret = btrfs_unlink_inode(trans, root, BTRFS_I(dir),
			BTRFS_I(d_inode(dentry)), dentry->d_name.name,
			dentry->d_name.len);
	if (ret)
		goto out;

	if (inode->i_nlink == 0) {
		ret = btrfs_orphan_add(trans, BTRFS_I(inode));
		if (ret)
			goto out;
	}

out:
	btrfs_end_transaction(trans);
	btrfs_btree_balance_dirty(root->fs_info);
	return ret;
}

int btrfs_unlink_subvol(struct btrfs_trans_handle *trans,
			struct btrfs_root *root,
			struct inode *dir, u64 objectid,
			const char *name, int name_len)
{
	struct btrfs_fs_info *fs_info = root->fs_info;
	struct btrfs_path *path;
	struct extent_buffer *leaf;
	struct btrfs_dir_item *di;
	struct btrfs_key key;
	u64 index;
	int ret;
	u64 dir_ino = btrfs_ino(BTRFS_I(dir));

	path = btrfs_alloc_path();
	if (!path)
		return -ENOMEM;

	di = btrfs_lookup_dir_item(trans, root, path, dir_ino,
				   name, name_len, -1);
	if (IS_ERR_OR_NULL(di)) {
		if (!di)
			ret = -ENOENT;
		else
			ret = PTR_ERR(di);
		goto out;
	}

	leaf = path->nodes[0];
	btrfs_dir_item_key_to_cpu(leaf, di, &key);
	WARN_ON(key.type != BTRFS_ROOT_ITEM_KEY || key.objectid != objectid);
	ret = btrfs_delete_one_dir_name(trans, root, path, di);
	if (ret) {
		btrfs_abort_transaction(trans, ret);
		goto out;
	}
	btrfs_release_path(path);

	ret = btrfs_del_root_ref(trans, fs_info, objectid,
				 root->root_key.objectid, dir_ino,
				 &index, name, name_len);
	if (ret < 0) {
		if (ret != -ENOENT) {
			btrfs_abort_transaction(trans, ret);
			goto out;
		}
		di = btrfs_search_dir_index_item(root, path, dir_ino,
						 name, name_len);
		if (IS_ERR_OR_NULL(di)) {
			if (!di)
				ret = -ENOENT;
			else
				ret = PTR_ERR(di);
			btrfs_abort_transaction(trans, ret);
			goto out;
		}

		leaf = path->nodes[0];
		btrfs_item_key_to_cpu(leaf, &key, path->slots[0]);
		btrfs_release_path(path);
		index = key.offset;
	}
	btrfs_release_path(path);

	ret = btrfs_delete_delayed_dir_index(trans, fs_info, BTRFS_I(dir), index);
	if (ret) {
		btrfs_abort_transaction(trans, ret);
		goto out;
	}

	btrfs_i_size_write(BTRFS_I(dir), dir->i_size - name_len * 2);
	inode_inc_iversion(dir);
	dir->i_mtime = dir->i_ctime = current_time(dir);
	ret = btrfs_update_inode_fallback(trans, root, dir);
	if (ret)
		btrfs_abort_transaction(trans, ret);
out:
	btrfs_free_path(path);
	return ret;
}

static int btrfs_rmdir(struct inode *dir, struct dentry *dentry)
{
	struct inode *inode = d_inode(dentry);
	int err = 0;
	struct btrfs_root *root = BTRFS_I(dir)->root;
	struct btrfs_trans_handle *trans;
	u64 last_unlink_trans;

	if (inode->i_size > BTRFS_EMPTY_DIR_SIZE)
		return -ENOTEMPTY;
	if (btrfs_ino(BTRFS_I(inode)) == BTRFS_FIRST_FREE_OBJECTID)
		return -EPERM;

	trans = __unlink_start_trans(dir);
	if (IS_ERR(trans))
		return PTR_ERR(trans);

	if (unlikely(btrfs_ino(BTRFS_I(inode)) == BTRFS_EMPTY_SUBVOL_DIR_OBJECTID)) {
		err = btrfs_unlink_subvol(trans, root, dir,
					  BTRFS_I(inode)->location.objectid,
					  dentry->d_name.name,
					  dentry->d_name.len);
		goto out;
	}

	err = btrfs_orphan_add(trans, BTRFS_I(inode));
	if (err)
		goto out;

	last_unlink_trans = BTRFS_I(inode)->last_unlink_trans;

	/* now the directory is empty */
	err = btrfs_unlink_inode(trans, root, BTRFS_I(dir),
			BTRFS_I(d_inode(dentry)), dentry->d_name.name,
			dentry->d_name.len);
	if (!err) {
		btrfs_i_size_write(BTRFS_I(inode), 0);
		/*
		 * Propagate the last_unlink_trans value of the deleted dir to
		 * its parent directory. This is to prevent an unrecoverable
		 * log tree in the case we do something like this:
		 * 1) create dir foo
		 * 2) create snapshot under dir foo
		 * 3) delete the snapshot
		 * 4) rmdir foo
		 * 5) mkdir foo
		 * 6) fsync foo or some file inside foo
		 */
		if (last_unlink_trans >= trans->transid)
			BTRFS_I(dir)->last_unlink_trans = last_unlink_trans;
	}
out:
	btrfs_end_transaction(trans);
	btrfs_btree_balance_dirty(root->fs_info);

	return err;
}

static int truncate_space_check(struct btrfs_trans_handle *trans,
				struct btrfs_root *root,
				u64 bytes_deleted)
{
	struct btrfs_fs_info *fs_info = root->fs_info;
	int ret;

	/*
	 * This is only used to apply pressure to the enospc system, we don't
	 * intend to use this reservation at all.
	 */
	bytes_deleted = btrfs_csum_bytes_to_leaves(fs_info, bytes_deleted);
	bytes_deleted *= fs_info->nodesize;
	ret = btrfs_block_rsv_add(root, &fs_info->trans_block_rsv,
				  bytes_deleted, BTRFS_RESERVE_NO_FLUSH);
	if (!ret) {
		trace_btrfs_space_reservation(fs_info, "transaction",
					      trans->transid,
					      bytes_deleted, 1);
		trans->bytes_reserved += bytes_deleted;
	}
	return ret;

}

static int truncate_inline_extent(struct inode *inode,
				  struct btrfs_path *path,
				  struct btrfs_key *found_key,
				  const u64 item_end,
				  const u64 new_size)
{
	struct extent_buffer *leaf = path->nodes[0];
	int slot = path->slots[0];
	struct btrfs_file_extent_item *fi;
	u32 size = (u32)(new_size - found_key->offset);
	struct btrfs_root *root = BTRFS_I(inode)->root;

	fi = btrfs_item_ptr(leaf, slot, struct btrfs_file_extent_item);

	if (btrfs_file_extent_compression(leaf, fi) != BTRFS_COMPRESS_NONE) {
		loff_t offset = new_size;
		loff_t page_end = ALIGN(offset, PAGE_SIZE);

		/*
		 * Zero out the remaining of the last page of our inline extent,
		 * instead of directly truncating our inline extent here - that
		 * would be much more complex (decompressing all the data, then
		 * compressing the truncated data, which might be bigger than
		 * the size of the inline extent, resize the extent, etc).
		 * We release the path because to get the page we might need to
		 * read the extent item from disk (data not in the page cache).
		 */
		btrfs_release_path(path);
		return btrfs_truncate_block(inode, offset, page_end - offset,
					0);
	}

	btrfs_set_file_extent_ram_bytes(leaf, fi, size);
	size = btrfs_file_extent_calc_inline_size(size);
	btrfs_truncate_item(root->fs_info, path, size, 1);

	if (test_bit(BTRFS_ROOT_REF_COWS, &root->state))
		inode_sub_bytes(inode, item_end + 1 - new_size);

	return 0;
}

/*
 * this can truncate away extent items, csum items and directory items.
 * It starts at a high offset and removes keys until it can't find
 * any higher than new_size
 *
 * csum items that cross the new i_size are truncated to the new size
 * as well.
 *
 * min_type is the minimum key type to truncate down to.  If set to 0, this
 * will kill all the items on this inode, including the INODE_ITEM_KEY.
 */
int btrfs_truncate_inode_items(struct btrfs_trans_handle *trans,
			       struct btrfs_root *root,
			       struct inode *inode,
			       u64 new_size, u32 min_type)
{
	struct btrfs_fs_info *fs_info = root->fs_info;
	struct btrfs_path *path;
	struct extent_buffer *leaf;
	struct btrfs_file_extent_item *fi;
	struct btrfs_key key;
	struct btrfs_key found_key;
	u64 extent_start = 0;
	u64 extent_num_bytes = 0;
	u64 extent_offset = 0;
	u64 item_end = 0;
	u64 last_size = new_size;
	u32 found_type = (u8)-1;
	int found_extent;
	int del_item;
	int pending_del_nr = 0;
	int pending_del_slot = 0;
	int extent_type = -1;
	int ret;
	int err = 0;
	u64 ino = btrfs_ino(BTRFS_I(inode));
	u64 bytes_deleted = 0;
	bool be_nice = 0;
	bool should_throttle = 0;
	bool should_end = 0;

	BUG_ON(new_size > 0 && min_type != BTRFS_EXTENT_DATA_KEY);

	/*
	 * for non-free space inodes and ref cows, we want to back off from
	 * time to time
	 */
	if (!btrfs_is_free_space_inode(BTRFS_I(inode)) &&
	    test_bit(BTRFS_ROOT_REF_COWS, &root->state))
		be_nice = 1;

	path = btrfs_alloc_path();
	if (!path)
		return -ENOMEM;
	path->reada = READA_BACK;

	/*
	 * We want to drop from the next block forward in case this new size is
	 * not block aligned since we will be keeping the last block of the
	 * extent just the way it is.
	 */
	if (test_bit(BTRFS_ROOT_REF_COWS, &root->state) ||
	    root == fs_info->tree_root)
		btrfs_drop_extent_cache(BTRFS_I(inode), ALIGN(new_size,
					fs_info->sectorsize),
					(u64)-1, 0);

	/*
	 * This function is also used to drop the items in the log tree before
	 * we relog the inode, so if root != BTRFS_I(inode)->root, it means
	 * it is used to drop the loged items. So we shouldn't kill the delayed
	 * items.
	 */
	if (min_type == 0 && root == BTRFS_I(inode)->root)
		btrfs_kill_delayed_inode_items(BTRFS_I(inode));

	key.objectid = ino;
	key.offset = (u64)-1;
	key.type = (u8)-1;

search_again:
	/*
	 * with a 16K leaf size and 128MB extents, you can actually queue
	 * up a huge file in a single leaf.  Most of the time that
	 * bytes_deleted is > 0, it will be huge by the time we get here
	 */
	if (be_nice && bytes_deleted > SZ_32M) {
		if (btrfs_should_end_transaction(trans)) {
			err = -EAGAIN;
			goto error;
		}
	}


	path->leave_spinning = 1;
	ret = btrfs_search_slot(trans, root, &key, path, -1, 1);
	if (ret < 0) {
		err = ret;
		goto out;
	}

	if (ret > 0) {
		/* there are no items in the tree for us to truncate, we're
		 * done
		 */
		if (path->slots[0] == 0)
			goto out;
		path->slots[0]--;
	}

	while (1) {
		fi = NULL;
		leaf = path->nodes[0];
		btrfs_item_key_to_cpu(leaf, &found_key, path->slots[0]);
		found_type = found_key.type;

		if (found_key.objectid != ino)
			break;

		if (found_type < min_type)
			break;

		item_end = found_key.offset;
		if (found_type == BTRFS_EXTENT_DATA_KEY) {
			fi = btrfs_item_ptr(leaf, path->slots[0],
					    struct btrfs_file_extent_item);
			extent_type = btrfs_file_extent_type(leaf, fi);
			if (extent_type != BTRFS_FILE_EXTENT_INLINE) {
				item_end +=
				    btrfs_file_extent_num_bytes(leaf, fi);

				trace_btrfs_truncate_show_fi_regular(
					BTRFS_I(inode), leaf, fi,
					found_key.offset);
			} else if (extent_type == BTRFS_FILE_EXTENT_INLINE) {
				item_end += btrfs_file_extent_inline_len(leaf,
							 path->slots[0], fi);

				trace_btrfs_truncate_show_fi_inline(
					BTRFS_I(inode), leaf, fi, path->slots[0],
					found_key.offset);
			}
			item_end--;
		}
		if (found_type > min_type) {
			del_item = 1;
		} else {
			if (item_end < new_size)
				break;
			if (found_key.offset >= new_size)
				del_item = 1;
			else
				del_item = 0;
		}
		found_extent = 0;
		/* FIXME, shrink the extent if the ref count is only 1 */
		if (found_type != BTRFS_EXTENT_DATA_KEY)
			goto delete;

		if (del_item)
			last_size = found_key.offset;
		else
			last_size = new_size;

		if (extent_type != BTRFS_FILE_EXTENT_INLINE) {
			u64 num_dec;
			extent_start = btrfs_file_extent_disk_bytenr(leaf, fi);
			if (!del_item) {
				u64 orig_num_bytes =
					btrfs_file_extent_num_bytes(leaf, fi);
				extent_num_bytes = ALIGN(new_size -
						found_key.offset,
						fs_info->sectorsize);
				btrfs_set_file_extent_num_bytes(leaf, fi,
							 extent_num_bytes);
				num_dec = (orig_num_bytes -
					   extent_num_bytes);
				if (test_bit(BTRFS_ROOT_REF_COWS,
					     &root->state) &&
				    extent_start != 0)
					inode_sub_bytes(inode, num_dec);
				btrfs_mark_buffer_dirty(leaf);
			} else {
				extent_num_bytes =
					btrfs_file_extent_disk_num_bytes(leaf,
									 fi);
				extent_offset = found_key.offset -
					btrfs_file_extent_offset(leaf, fi);

				/* FIXME blocksize != 4096 */
				num_dec = btrfs_file_extent_num_bytes(leaf, fi);
				if (extent_start != 0) {
					found_extent = 1;
					if (test_bit(BTRFS_ROOT_REF_COWS,
						     &root->state))
						inode_sub_bytes(inode, num_dec);
				}
			}
		} else if (extent_type == BTRFS_FILE_EXTENT_INLINE) {
			/*
			 * we can't truncate inline items that have had
			 * special encodings
			 */
			if (!del_item &&
			    btrfs_file_extent_encryption(leaf, fi) == 0 &&
			    btrfs_file_extent_other_encoding(leaf, fi) == 0) {

				/*
				 * Need to release path in order to truncate a
				 * compressed extent. So delete any accumulated
				 * extent items so far.
				 */
				if (btrfs_file_extent_compression(leaf, fi) !=
				    BTRFS_COMPRESS_NONE && pending_del_nr) {
					err = btrfs_del_items(trans, root, path,
							      pending_del_slot,
							      pending_del_nr);
					if (err) {
						btrfs_abort_transaction(trans,
									err);
						goto error;
					}
					pending_del_nr = 0;
				}

				err = truncate_inline_extent(inode, path,
							     &found_key,
							     item_end,
							     new_size);
				if (err) {
					btrfs_abort_transaction(trans, err);
					goto error;
				}
			} else if (test_bit(BTRFS_ROOT_REF_COWS,
					    &root->state)) {
				inode_sub_bytes(inode, item_end + 1 - new_size);
			}
		}
delete:
		if (del_item) {
			if (!pending_del_nr) {
				/* no pending yet, add ourselves */
				pending_del_slot = path->slots[0];
				pending_del_nr = 1;
			} else if (pending_del_nr &&
				   path->slots[0] + 1 == pending_del_slot) {
				/* hop on the pending chunk */
				pending_del_nr++;
				pending_del_slot = path->slots[0];
			} else {
				BUG();
			}
		} else {
			break;
		}
		should_throttle = 0;

		if (found_extent &&
		    (test_bit(BTRFS_ROOT_REF_COWS, &root->state) ||
		     root == fs_info->tree_root)) {
			btrfs_set_path_blocking(path);
			bytes_deleted += extent_num_bytes;
			ret = btrfs_free_extent(trans, fs_info, extent_start,
						extent_num_bytes, 0,
						btrfs_header_owner(leaf),
						ino, extent_offset);
			BUG_ON(ret);
			if (btrfs_should_throttle_delayed_refs(trans, fs_info))
				btrfs_async_run_delayed_refs(fs_info,
					trans->delayed_ref_updates * 2,
					trans->transid, 0);
			if (be_nice) {
				if (truncate_space_check(trans, root,
							 extent_num_bytes)) {
					should_end = 1;
				}
				if (btrfs_should_throttle_delayed_refs(trans,
								       fs_info))
					should_throttle = 1;
			}
		}

		if (found_type == BTRFS_INODE_ITEM_KEY)
			break;

		if (path->slots[0] == 0 ||
		    path->slots[0] != pending_del_slot ||
		    should_throttle || should_end) {
			if (pending_del_nr) {
				ret = btrfs_del_items(trans, root, path,
						pending_del_slot,
						pending_del_nr);
				if (ret) {
					btrfs_abort_transaction(trans, ret);
					goto error;
				}
				pending_del_nr = 0;
			}
			btrfs_release_path(path);
			if (should_throttle) {
				unsigned long updates = trans->delayed_ref_updates;
				if (updates) {
					trans->delayed_ref_updates = 0;
					ret = btrfs_run_delayed_refs(trans,
								   fs_info,
								   updates * 2);
					if (ret && !err)
						err = ret;
				}
			}
			/*
			 * if we failed to refill our space rsv, bail out
			 * and let the transaction restart
			 */
			if (should_end) {
				err = -EAGAIN;
				goto error;
			}
			goto search_again;
		} else {
			path->slots[0]--;
		}
	}
out:
	if (pending_del_nr) {
		ret = btrfs_del_items(trans, root, path, pending_del_slot,
				      pending_del_nr);
		if (ret)
			btrfs_abort_transaction(trans, ret);
	}
error:
	if (root->root_key.objectid != BTRFS_TREE_LOG_OBJECTID) {
		ASSERT(last_size >= new_size);
		if (!err && last_size > new_size)
			last_size = new_size;
		btrfs_ordered_update_i_size(inode, last_size, NULL);
	}

	btrfs_free_path(path);

	if (be_nice && bytes_deleted > SZ_32M) {
		unsigned long updates = trans->delayed_ref_updates;
		if (updates) {
			trans->delayed_ref_updates = 0;
			ret = btrfs_run_delayed_refs(trans, fs_info,
						     updates * 2);
			if (ret && !err)
				err = ret;
		}
	}
	return err;
}

/*
 * btrfs_truncate_block - read, zero a chunk and write a block
 * @inode - inode that we're zeroing
 * @from - the offset to start zeroing
 * @len - the length to zero, 0 to zero the entire range respective to the
 *	offset
 * @front - zero up to the offset instead of from the offset on
 *
 * This will find the block for the "from" offset and cow the block and zero the
 * part we want to zero.  This is used with truncate and hole punching.
 */
int btrfs_truncate_block(struct inode *inode, loff_t from, loff_t len,
			int front)
{
	struct btrfs_fs_info *fs_info = btrfs_sb(inode->i_sb);
	struct address_space *mapping = inode->i_mapping;
	struct extent_io_tree *io_tree = &BTRFS_I(inode)->io_tree;
	struct btrfs_ordered_extent *ordered;
	struct extent_state *cached_state = NULL;
	struct extent_changeset *data_reserved = NULL;
	char *kaddr;
	u32 blocksize = fs_info->sectorsize;
	pgoff_t index = from >> PAGE_SHIFT;
	unsigned offset = from & (blocksize - 1);
	struct page *page;
	gfp_t mask = btrfs_alloc_write_mask(mapping);
	int ret = 0;
	u64 block_start;
	u64 block_end;

	if ((offset & (blocksize - 1)) == 0 &&
	    (!len || ((len & (blocksize - 1)) == 0)))
		goto out;

	ret = btrfs_delalloc_reserve_space(inode, &data_reserved,
			round_down(from, blocksize), blocksize);
	if (ret)
		goto out;

again:
	page = find_or_create_page(mapping, index, mask);
	if (!page) {
		btrfs_delalloc_release_space(inode, data_reserved,
				round_down(from, blocksize),
				blocksize);
		ret = -ENOMEM;
		goto out;
	}

	block_start = round_down(from, blocksize);
	block_end = block_start + blocksize - 1;

	if (!PageUptodate(page)) {
		ret = btrfs_readpage(NULL, page);
		lock_page(page);
		if (page->mapping != mapping) {
			unlock_page(page);
			put_page(page);
			goto again;
		}
		if (!PageUptodate(page)) {
			ret = -EIO;
			goto out_unlock;
		}
	}
	wait_on_page_writeback(page);

	lock_extent_bits(io_tree, block_start, block_end, &cached_state);
	set_page_extent_mapped(page);

	ordered = btrfs_lookup_ordered_extent(inode, block_start);
	if (ordered) {
		unlock_extent_cached(io_tree, block_start, block_end,
				     &cached_state, GFP_NOFS);
		unlock_page(page);
		put_page(page);
		btrfs_start_ordered_extent(inode, ordered, 1);
		btrfs_put_ordered_extent(ordered);
		goto again;
	}

	clear_extent_bit(&BTRFS_I(inode)->io_tree, block_start, block_end,
			  EXTENT_DIRTY | EXTENT_DELALLOC |
			  EXTENT_DO_ACCOUNTING | EXTENT_DEFRAG,
			  0, 0, &cached_state, GFP_NOFS);

	ret = btrfs_set_extent_delalloc(inode, block_start, block_end,
					&cached_state, 0);
	if (ret) {
		unlock_extent_cached(io_tree, block_start, block_end,
				     &cached_state, GFP_NOFS);
		goto out_unlock;
	}

	if (offset != blocksize) {
		if (!len)
			len = blocksize - offset;
		kaddr = kmap(page);
		if (front)
			memset(kaddr + (block_start - page_offset(page)),
				0, offset);
		else
			memset(kaddr + (block_start - page_offset(page)) +  offset,
				0, len);
		flush_dcache_page(page);
		kunmap(page);
	}
	ClearPageChecked(page);
	set_page_dirty(page);
	unlock_extent_cached(io_tree, block_start, block_end, &cached_state,
			     GFP_NOFS);

out_unlock:
	if (ret)
		btrfs_delalloc_release_space(inode, data_reserved, block_start,
					     blocksize);
	unlock_page(page);
	put_page(page);
out:
	extent_changeset_free(data_reserved);
	return ret;
}

static int maybe_insert_hole(struct btrfs_root *root, struct inode *inode,
			     u64 offset, u64 len)
{
	struct btrfs_fs_info *fs_info = btrfs_sb(inode->i_sb);
	struct btrfs_trans_handle *trans;
	int ret;

	/*
	 * Still need to make sure the inode looks like it's been updated so
	 * that any holes get logged if we fsync.
	 */
	if (btrfs_fs_incompat(fs_info, NO_HOLES)) {
		BTRFS_I(inode)->last_trans = fs_info->generation;
		BTRFS_I(inode)->last_sub_trans = root->log_transid;
		BTRFS_I(inode)->last_log_commit = root->last_log_commit;
		return 0;
	}

	/*
	 * 1 - for the one we're dropping
	 * 1 - for the one we're adding
	 * 1 - for updating the inode.
	 */
	trans = btrfs_start_transaction(root, 3);
	if (IS_ERR(trans))
		return PTR_ERR(trans);

	ret = btrfs_drop_extents(trans, root, inode, offset, offset + len, 1);
	if (ret) {
		btrfs_abort_transaction(trans, ret);
		btrfs_end_transaction(trans);
		return ret;
	}

	ret = btrfs_insert_file_extent(trans, root, btrfs_ino(BTRFS_I(inode)),
			offset, 0, 0, len, 0, len, 0, 0, 0);
	if (ret)
		btrfs_abort_transaction(trans, ret);
	else
		btrfs_update_inode(trans, root, inode);
	btrfs_end_transaction(trans);
	return ret;
}

/*
 * This function puts in dummy file extents for the area we're creating a hole
 * for.  So if we are truncating this file to a larger size we need to insert
 * these file extents so that btrfs_get_extent will return a EXTENT_MAP_HOLE for
 * the range between oldsize and size
 */
int btrfs_cont_expand(struct inode *inode, loff_t oldsize, loff_t size)
{
	struct btrfs_fs_info *fs_info = btrfs_sb(inode->i_sb);
	struct btrfs_root *root = BTRFS_I(inode)->root;
	struct extent_io_tree *io_tree = &BTRFS_I(inode)->io_tree;
	struct extent_map *em = NULL;
	struct extent_state *cached_state = NULL;
	struct extent_map_tree *em_tree = &BTRFS_I(inode)->extent_tree;
	u64 hole_start = ALIGN(oldsize, fs_info->sectorsize);
	u64 block_end = ALIGN(size, fs_info->sectorsize);
	u64 last_byte;
	u64 cur_offset;
	u64 hole_size;
	int err = 0;

	/*
	 * If our size started in the middle of a block we need to zero out the
	 * rest of the block before we expand the i_size, otherwise we could
	 * expose stale data.
	 */
	err = btrfs_truncate_block(inode, oldsize, 0, 0);
	if (err)
		return err;

	if (size <= hole_start)
		return 0;

	while (1) {
		struct btrfs_ordered_extent *ordered;

		lock_extent_bits(io_tree, hole_start, block_end - 1,
				 &cached_state);
		ordered = btrfs_lookup_ordered_range(BTRFS_I(inode), hole_start,
						     block_end - hole_start);
		if (!ordered)
			break;
		unlock_extent_cached(io_tree, hole_start, block_end - 1,
				     &cached_state, GFP_NOFS);
		btrfs_start_ordered_extent(inode, ordered, 1);
		btrfs_put_ordered_extent(ordered);
	}

	cur_offset = hole_start;
	while (1) {
		em = btrfs_get_extent(BTRFS_I(inode), NULL, 0, cur_offset,
				block_end - cur_offset, 0);
		if (IS_ERR(em)) {
			err = PTR_ERR(em);
			em = NULL;
			break;
		}
		last_byte = min(extent_map_end(em), block_end);
		last_byte = ALIGN(last_byte, fs_info->sectorsize);
		if (!test_bit(EXTENT_FLAG_PREALLOC, &em->flags)) {
			struct extent_map *hole_em;
			hole_size = last_byte - cur_offset;

			err = maybe_insert_hole(root, inode, cur_offset,
						hole_size);
			if (err)
				break;
			btrfs_drop_extent_cache(BTRFS_I(inode), cur_offset,
						cur_offset + hole_size - 1, 0);
			hole_em = alloc_extent_map();
			if (!hole_em) {
				set_bit(BTRFS_INODE_NEEDS_FULL_SYNC,
					&BTRFS_I(inode)->runtime_flags);
				goto next;
			}
			hole_em->start = cur_offset;
			hole_em->len = hole_size;
			hole_em->orig_start = cur_offset;

			hole_em->block_start = EXTENT_MAP_HOLE;
			hole_em->block_len = 0;
			hole_em->orig_block_len = 0;
			hole_em->ram_bytes = hole_size;
			hole_em->bdev = fs_info->fs_devices->latest_bdev;
			hole_em->compress_type = BTRFS_COMPRESS_NONE;
			hole_em->generation = fs_info->generation;

			while (1) {
				write_lock(&em_tree->lock);
				err = add_extent_mapping(em_tree, hole_em, 1);
				write_unlock(&em_tree->lock);
				if (err != -EEXIST)
					break;
				btrfs_drop_extent_cache(BTRFS_I(inode),
							cur_offset,
							cur_offset +
							hole_size - 1, 0);
			}
			free_extent_map(hole_em);
		}
next:
		free_extent_map(em);
		em = NULL;
		cur_offset = last_byte;
		if (cur_offset >= block_end)
			break;
	}
	free_extent_map(em);
	unlock_extent_cached(io_tree, hole_start, block_end - 1, &cached_state,
			     GFP_NOFS);
	return err;
}

static int btrfs_setsize(struct inode *inode, struct iattr *attr)
{
	struct btrfs_root *root = BTRFS_I(inode)->root;
	struct btrfs_trans_handle *trans;
	loff_t oldsize = i_size_read(inode);
	loff_t newsize = attr->ia_size;
	int mask = attr->ia_valid;
	int ret;

	/*
	 * The regular truncate() case without ATTR_CTIME and ATTR_MTIME is a
	 * special case where we need to update the times despite not having
	 * these flags set.  For all other operations the VFS set these flags
	 * explicitly if it wants a timestamp update.
	 */
	if (newsize != oldsize) {
		inode_inc_iversion(inode);
		if (!(mask & (ATTR_CTIME | ATTR_MTIME)))
			inode->i_ctime = inode->i_mtime =
				current_time(inode);
	}

	if (newsize > oldsize) {
		/*
		 * Don't do an expanding truncate while snapshoting is ongoing.
		 * This is to ensure the snapshot captures a fully consistent
		 * state of this file - if the snapshot captures this expanding
		 * truncation, it must capture all writes that happened before
		 * this truncation.
		 */
		btrfs_wait_for_snapshot_creation(root);
		ret = btrfs_cont_expand(inode, oldsize, newsize);
		if (ret) {
			btrfs_end_write_no_snapshoting(root);
			return ret;
		}

		trans = btrfs_start_transaction(root, 1);
		if (IS_ERR(trans)) {
			btrfs_end_write_no_snapshoting(root);
			return PTR_ERR(trans);
		}

		i_size_write(inode, newsize);
		btrfs_ordered_update_i_size(inode, i_size_read(inode), NULL);
		pagecache_isize_extended(inode, oldsize, newsize);
		ret = btrfs_update_inode(trans, root, inode);
		btrfs_end_write_no_snapshoting(root);
		btrfs_end_transaction(trans);
	} else {

		/*
		 * We're truncating a file that used to have good data down to
		 * zero. Make sure it gets into the ordered flush list so that
		 * any new writes get down to disk quickly.
		 */
		if (newsize == 0)
			set_bit(BTRFS_INODE_ORDERED_DATA_CLOSE,
				&BTRFS_I(inode)->runtime_flags);

		/*
		 * 1 for the orphan item we're going to add
		 * 1 for the orphan item deletion.
		 */
		trans = btrfs_start_transaction(root, 2);
		if (IS_ERR(trans))
			return PTR_ERR(trans);

		/*
		 * We need to do this in case we fail at _any_ point during the
		 * actual truncate.  Once we do the truncate_setsize we could
		 * invalidate pages which forces any outstanding ordered io to
		 * be instantly completed which will give us extents that need
		 * to be truncated.  If we fail to get an orphan inode down we
		 * could have left over extents that were never meant to live,
		 * so we need to guarantee from this point on that everything
		 * will be consistent.
		 */
		ret = btrfs_orphan_add(trans, BTRFS_I(inode));
		btrfs_end_transaction(trans);
		if (ret)
			return ret;

		/* we don't support swapfiles, so vmtruncate shouldn't fail */
		truncate_setsize(inode, newsize);

		/* Disable nonlocked read DIO to avoid the end less truncate */
		btrfs_inode_block_unlocked_dio(BTRFS_I(inode));
		inode_dio_wait(inode);
		btrfs_inode_resume_unlocked_dio(BTRFS_I(inode));

		ret = btrfs_truncate(inode);
		if (ret && inode->i_nlink) {
			int err;

			/* To get a stable disk_i_size */
			err = btrfs_wait_ordered_range(inode, 0, (u64)-1);
			if (err) {
				btrfs_orphan_del(NULL, BTRFS_I(inode));
				return err;
			}

			/*
			 * failed to truncate, disk_i_size is only adjusted down
			 * as we remove extents, so it should represent the true
			 * size of the inode, so reset the in memory size and
			 * delete our orphan entry.
			 */
			trans = btrfs_join_transaction(root);
			if (IS_ERR(trans)) {
				btrfs_orphan_del(NULL, BTRFS_I(inode));
				return ret;
			}
			i_size_write(inode, BTRFS_I(inode)->disk_i_size);
			err = btrfs_orphan_del(trans, BTRFS_I(inode));
			if (err)
				btrfs_abort_transaction(trans, err);
			btrfs_end_transaction(trans);
		}
	}

	return ret;
}

static int btrfs_setattr(struct dentry *dentry, struct iattr *attr)
{
	struct inode *inode = d_inode(dentry);
	struct btrfs_root *root = BTRFS_I(inode)->root;
	int err;

	if (btrfs_root_readonly(root))
		return -EROFS;

	err = setattr_prepare(dentry, attr);
	if (err)
		return err;

	if (S_ISREG(inode->i_mode) && (attr->ia_valid & ATTR_SIZE)) {
		err = btrfs_setsize(inode, attr);
		if (err)
			return err;
	}

	if (attr->ia_valid) {
		setattr_copy(inode, attr);
		inode_inc_iversion(inode);
		err = btrfs_dirty_inode(inode);

		if (!err && attr->ia_valid & ATTR_MODE)
			err = posix_acl_chmod(inode, inode->i_mode);
	}

	return err;
}

/*
 * While truncating the inode pages during eviction, we get the VFS calling
 * btrfs_invalidatepage() against each page of the inode. This is slow because
 * the calls to btrfs_invalidatepage() result in a huge amount of calls to
 * lock_extent_bits() and clear_extent_bit(), which keep merging and splitting
 * extent_state structures over and over, wasting lots of time.
 *
 * Therefore if the inode is being evicted, let btrfs_invalidatepage() skip all
 * those expensive operations on a per page basis and do only the ordered io
 * finishing, while we release here the extent_map and extent_state structures,
 * without the excessive merging and splitting.
 */
static void evict_inode_truncate_pages(struct inode *inode)
{
	struct extent_io_tree *io_tree = &BTRFS_I(inode)->io_tree;
	struct extent_map_tree *map_tree = &BTRFS_I(inode)->extent_tree;
	struct rb_node *node;

	ASSERT(inode->i_state & I_FREEING);
	truncate_inode_pages_final(&inode->i_data);

	write_lock(&map_tree->lock);
	while (!RB_EMPTY_ROOT(&map_tree->map)) {
		struct extent_map *em;

		node = rb_first(&map_tree->map);
		em = rb_entry(node, struct extent_map, rb_node);
		clear_bit(EXTENT_FLAG_PINNED, &em->flags);
		clear_bit(EXTENT_FLAG_LOGGING, &em->flags);
		remove_extent_mapping(map_tree, em);
		free_extent_map(em);
		if (need_resched()) {
			write_unlock(&map_tree->lock);
			cond_resched();
			write_lock(&map_tree->lock);
		}
	}
	write_unlock(&map_tree->lock);

	/*
	 * Keep looping until we have no more ranges in the io tree.
	 * We can have ongoing bios started by readpages (called from readahead)
	 * that have their endio callback (extent_io.c:end_bio_extent_readpage)
	 * still in progress (unlocked the pages in the bio but did not yet
	 * unlocked the ranges in the io tree). Therefore this means some
	 * ranges can still be locked and eviction started because before
	 * submitting those bios, which are executed by a separate task (work
	 * queue kthread), inode references (inode->i_count) were not taken
	 * (which would be dropped in the end io callback of each bio).
	 * Therefore here we effectively end up waiting for those bios and
	 * anyone else holding locked ranges without having bumped the inode's
	 * reference count - if we don't do it, when they access the inode's
	 * io_tree to unlock a range it may be too late, leading to an
	 * use-after-free issue.
	 */
	spin_lock(&io_tree->lock);
	while (!RB_EMPTY_ROOT(&io_tree->state)) {
		struct extent_state *state;
		struct extent_state *cached_state = NULL;
		u64 start;
		u64 end;

		node = rb_first(&io_tree->state);
		state = rb_entry(node, struct extent_state, rb_node);
		start = state->start;
		end = state->end;
		spin_unlock(&io_tree->lock);

		lock_extent_bits(io_tree, start, end, &cached_state);

		/*
		 * If still has DELALLOC flag, the extent didn't reach disk,
		 * and its reserved space won't be freed by delayed_ref.
		 * So we need to free its reserved space here.
		 * (Refer to comment in btrfs_invalidatepage, case 2)
		 *
		 * Note, end is the bytenr of last byte, so we need + 1 here.
		 */
		if (state->state & EXTENT_DELALLOC)
			btrfs_qgroup_free_data(inode, NULL, start, end - start + 1);

		clear_extent_bit(io_tree, start, end,
				 EXTENT_LOCKED | EXTENT_DIRTY |
				 EXTENT_DELALLOC | EXTENT_DO_ACCOUNTING |
				 EXTENT_DEFRAG, 1, 1,
				 &cached_state, GFP_NOFS);

		cond_resched();
		spin_lock(&io_tree->lock);
	}
	spin_unlock(&io_tree->lock);
}

void btrfs_evict_inode(struct inode *inode)
{
	struct btrfs_fs_info *fs_info = btrfs_sb(inode->i_sb);
	struct btrfs_trans_handle *trans;
	struct btrfs_root *root = BTRFS_I(inode)->root;
	struct btrfs_block_rsv *rsv, *global_rsv;
	int steal_from_global = 0;
	u64 min_size;
	int ret;

	trace_btrfs_inode_evict(inode);

	if (!root) {
		kmem_cache_free(btrfs_inode_cachep, BTRFS_I(inode));
		return;
	}

	min_size = btrfs_calc_trunc_metadata_size(fs_info, 1);

	evict_inode_truncate_pages(inode);

	if (inode->i_nlink &&
	    ((btrfs_root_refs(&root->root_item) != 0 &&
	      root->root_key.objectid != BTRFS_ROOT_TREE_OBJECTID) ||
	     btrfs_is_free_space_inode(BTRFS_I(inode))))
		goto no_delete;

	if (is_bad_inode(inode)) {
		btrfs_orphan_del(NULL, BTRFS_I(inode));
		goto no_delete;
	}
	/* do we really want it for ->i_nlink > 0 and zero btrfs_root_refs? */
	if (!special_file(inode->i_mode))
		btrfs_wait_ordered_range(inode, 0, (u64)-1);

	btrfs_free_io_failure_record(BTRFS_I(inode), 0, (u64)-1);

	if (test_bit(BTRFS_FS_LOG_RECOVERING, &fs_info->flags)) {
		BUG_ON(test_bit(BTRFS_INODE_HAS_ORPHAN_ITEM,
				 &BTRFS_I(inode)->runtime_flags));
		goto no_delete;
	}

	if (inode->i_nlink > 0) {
		BUG_ON(btrfs_root_refs(&root->root_item) != 0 &&
		       root->root_key.objectid != BTRFS_ROOT_TREE_OBJECTID);
		goto no_delete;
	}

	ret = btrfs_commit_inode_delayed_inode(BTRFS_I(inode));
	if (ret) {
		btrfs_orphan_del(NULL, BTRFS_I(inode));
		goto no_delete;
	}

	rsv = btrfs_alloc_block_rsv(fs_info, BTRFS_BLOCK_RSV_TEMP);
	if (!rsv) {
		btrfs_orphan_del(NULL, BTRFS_I(inode));
		goto no_delete;
	}
	rsv->size = min_size;
	rsv->failfast = 1;
	global_rsv = &fs_info->global_block_rsv;

	btrfs_i_size_write(BTRFS_I(inode), 0);

	/*
	 * This is a bit simpler than btrfs_truncate since we've already
	 * reserved our space for our orphan item in the unlink, so we just
	 * need to reserve some slack space in case we add bytes and update
	 * inode item when doing the truncate.
	 */
	while (1) {
		ret = btrfs_block_rsv_refill(root, rsv, min_size,
					     BTRFS_RESERVE_FLUSH_LIMIT);

		/*
		 * Try and steal from the global reserve since we will
		 * likely not use this space anyway, we want to try as
		 * hard as possible to get this to work.
		 */
		if (ret)
			steal_from_global++;
		else
			steal_from_global = 0;
		ret = 0;

		/*
		 * steal_from_global == 0: we reserved stuff, hooray!
		 * steal_from_global == 1: we didn't reserve stuff, boo!
		 * steal_from_global == 2: we've committed, still not a lot of
		 * room but maybe we'll have room in the global reserve this
		 * time.
		 * steal_from_global == 3: abandon all hope!
		 */
		if (steal_from_global > 2) {
			btrfs_warn(fs_info,
				   "Could not get space for a delete, will truncate on mount %d",
				   ret);
			btrfs_orphan_del(NULL, BTRFS_I(inode));
			btrfs_free_block_rsv(fs_info, rsv);
			goto no_delete;
		}

		trans = btrfs_join_transaction(root);
		if (IS_ERR(trans)) {
			btrfs_orphan_del(NULL, BTRFS_I(inode));
			btrfs_free_block_rsv(fs_info, rsv);
			goto no_delete;
		}

		/*
		 * We can't just steal from the global reserve, we need to make
		 * sure there is room to do it, if not we need to commit and try
		 * again.
		 */
		if (steal_from_global) {
			if (!btrfs_check_space_for_delayed_refs(trans, fs_info))
				ret = btrfs_block_rsv_migrate(global_rsv, rsv,
							      min_size, 0);
			else
				ret = -ENOSPC;
		}

		/*
		 * Couldn't steal from the global reserve, we have too much
		 * pending stuff built up, commit the transaction and try it
		 * again.
		 */
		if (ret) {
			ret = btrfs_commit_transaction(trans);
			if (ret) {
				btrfs_orphan_del(NULL, BTRFS_I(inode));
				btrfs_free_block_rsv(fs_info, rsv);
				goto no_delete;
			}
			continue;
		} else {
			steal_from_global = 0;
		}

		trans->block_rsv = rsv;

		ret = btrfs_truncate_inode_items(trans, root, inode, 0, 0);
		if (ret != -ENOSPC && ret != -EAGAIN)
			break;

		trans->block_rsv = &fs_info->trans_block_rsv;
		btrfs_end_transaction(trans);
		trans = NULL;
		btrfs_btree_balance_dirty(fs_info);
	}

	btrfs_free_block_rsv(fs_info, rsv);

	/*
	 * Errors here aren't a big deal, it just means we leave orphan items
	 * in the tree.  They will be cleaned up on the next mount.
	 */
	if (ret == 0) {
		trans->block_rsv = root->orphan_block_rsv;
		btrfs_orphan_del(trans, BTRFS_I(inode));
	} else {
		btrfs_orphan_del(NULL, BTRFS_I(inode));
	}

	trans->block_rsv = &fs_info->trans_block_rsv;
	if (!(root == fs_info->tree_root ||
	      root->root_key.objectid == BTRFS_TREE_RELOC_OBJECTID))
		btrfs_return_ino(root, btrfs_ino(BTRFS_I(inode)));

	btrfs_end_transaction(trans);
	btrfs_btree_balance_dirty(fs_info);
no_delete:
	btrfs_remove_delayed_node(BTRFS_I(inode));
	clear_inode(inode);
}

/*
 * this returns the key found in the dir entry in the location pointer.
 * If no dir entries were found, location->objectid is 0.
 */
static int btrfs_inode_by_name(struct inode *dir, struct dentry *dentry,
			       struct btrfs_key *location)
{
	const char *name = dentry->d_name.name;
	int namelen = dentry->d_name.len;
	struct btrfs_dir_item *di;
	struct btrfs_path *path;
	struct btrfs_root *root = BTRFS_I(dir)->root;
	int ret = 0;

	path = btrfs_alloc_path();
	if (!path)
		return -ENOMEM;

	di = btrfs_lookup_dir_item(NULL, root, path, btrfs_ino(BTRFS_I(dir)),
			name, namelen, 0);
	if (IS_ERR(di))
		ret = PTR_ERR(di);

	if (IS_ERR_OR_NULL(di))
		goto out_err;

	btrfs_dir_item_key_to_cpu(path->nodes[0], di, location);
out:
	btrfs_free_path(path);
	return ret;
out_err:
	location->objectid = 0;
	goto out;
}

/*
 * when we hit a tree root in a directory, the btrfs part of the inode
 * needs to be changed to reflect the root directory of the tree root.  This
 * is kind of like crossing a mount point.
 */
static int fixup_tree_root_location(struct btrfs_fs_info *fs_info,
				    struct inode *dir,
				    struct dentry *dentry,
				    struct btrfs_key *location,
				    struct btrfs_root **sub_root)
{
	struct btrfs_path *path;
	struct btrfs_root *new_root;
	struct btrfs_root_ref *ref;
	struct extent_buffer *leaf;
	struct btrfs_key key;
	int ret;
	int err = 0;

	path = btrfs_alloc_path();
	if (!path) {
		err = -ENOMEM;
		goto out;
	}

	err = -ENOENT;
	key.objectid = BTRFS_I(dir)->root->root_key.objectid;
	key.type = BTRFS_ROOT_REF_KEY;
	key.offset = location->objectid;

	ret = btrfs_search_slot(NULL, fs_info->tree_root, &key, path, 0, 0);
	if (ret) {
		if (ret < 0)
			err = ret;
		goto out;
	}

	leaf = path->nodes[0];
	ref = btrfs_item_ptr(leaf, path->slots[0], struct btrfs_root_ref);
	if (btrfs_root_ref_dirid(leaf, ref) != btrfs_ino(BTRFS_I(dir)) ||
	    btrfs_root_ref_name_len(leaf, ref) != dentry->d_name.len)
		goto out;

	ret = memcmp_extent_buffer(leaf, dentry->d_name.name,
				   (unsigned long)(ref + 1),
				   dentry->d_name.len);
	if (ret)
		goto out;

	btrfs_release_path(path);

	new_root = btrfs_read_fs_root_no_name(fs_info, location);
	if (IS_ERR(new_root)) {
		err = PTR_ERR(new_root);
		goto out;
	}

	*sub_root = new_root;
	location->objectid = btrfs_root_dirid(&new_root->root_item);
	location->type = BTRFS_INODE_ITEM_KEY;
	location->offset = 0;
	err = 0;
out:
	btrfs_free_path(path);
	return err;
}

static void inode_tree_add(struct inode *inode)
{
	struct btrfs_root *root = BTRFS_I(inode)->root;
	struct btrfs_inode *entry;
	struct rb_node **p;
	struct rb_node *parent;
	struct rb_node *new = &BTRFS_I(inode)->rb_node;
	u64 ino = btrfs_ino(BTRFS_I(inode));

	if (inode_unhashed(inode))
		return;
	parent = NULL;
	spin_lock(&root->inode_lock);
	p = &root->inode_tree.rb_node;
	while (*p) {
		parent = *p;
		entry = rb_entry(parent, struct btrfs_inode, rb_node);

		if (ino < btrfs_ino(BTRFS_I(&entry->vfs_inode)))
			p = &parent->rb_left;
		else if (ino > btrfs_ino(BTRFS_I(&entry->vfs_inode)))
			p = &parent->rb_right;
		else {
			WARN_ON(!(entry->vfs_inode.i_state &
				  (I_WILL_FREE | I_FREEING)));
			rb_replace_node(parent, new, &root->inode_tree);
			RB_CLEAR_NODE(parent);
			spin_unlock(&root->inode_lock);
			return;
		}
	}
	rb_link_node(new, parent, p);
	rb_insert_color(new, &root->inode_tree);
	spin_unlock(&root->inode_lock);
}

static void inode_tree_del(struct inode *inode)
{
	struct btrfs_fs_info *fs_info = btrfs_sb(inode->i_sb);
	struct btrfs_root *root = BTRFS_I(inode)->root;
	int empty = 0;

	spin_lock(&root->inode_lock);
	if (!RB_EMPTY_NODE(&BTRFS_I(inode)->rb_node)) {
		rb_erase(&BTRFS_I(inode)->rb_node, &root->inode_tree);
		RB_CLEAR_NODE(&BTRFS_I(inode)->rb_node);
		empty = RB_EMPTY_ROOT(&root->inode_tree);
	}
	spin_unlock(&root->inode_lock);

	if (empty && btrfs_root_refs(&root->root_item) == 0) {
		synchronize_srcu(&fs_info->subvol_srcu);
		spin_lock(&root->inode_lock);
		empty = RB_EMPTY_ROOT(&root->inode_tree);
		spin_unlock(&root->inode_lock);
		if (empty)
			btrfs_add_dead_root(root);
	}
}

void btrfs_invalidate_inodes(struct btrfs_root *root)
{
	struct btrfs_fs_info *fs_info = root->fs_info;
	struct rb_node *node;
	struct rb_node *prev;
	struct btrfs_inode *entry;
	struct inode *inode;
	u64 objectid = 0;

	if (!test_bit(BTRFS_FS_STATE_ERROR, &fs_info->fs_state))
		WARN_ON(btrfs_root_refs(&root->root_item) != 0);

	spin_lock(&root->inode_lock);
again:
	node = root->inode_tree.rb_node;
	prev = NULL;
	while (node) {
		prev = node;
		entry = rb_entry(node, struct btrfs_inode, rb_node);

		if (objectid < btrfs_ino(BTRFS_I(&entry->vfs_inode)))
			node = node->rb_left;
		else if (objectid > btrfs_ino(BTRFS_I(&entry->vfs_inode)))
			node = node->rb_right;
		else
			break;
	}
	if (!node) {
		while (prev) {
			entry = rb_entry(prev, struct btrfs_inode, rb_node);
			if (objectid <= btrfs_ino(BTRFS_I(&entry->vfs_inode))) {
				node = prev;
				break;
			}
			prev = rb_next(prev);
		}
	}
	while (node) {
		entry = rb_entry(node, struct btrfs_inode, rb_node);
		objectid = btrfs_ino(BTRFS_I(&entry->vfs_inode)) + 1;
		inode = igrab(&entry->vfs_inode);
		if (inode) {
			spin_unlock(&root->inode_lock);
			if (atomic_read(&inode->i_count) > 1)
				d_prune_aliases(inode);
			/*
			 * btrfs_drop_inode will have it removed from
			 * the inode cache when its usage count
			 * hits zero.
			 */
			iput(inode);
			cond_resched();
			spin_lock(&root->inode_lock);
			goto again;
		}

		if (cond_resched_lock(&root->inode_lock))
			goto again;

		node = rb_next(node);
	}
	spin_unlock(&root->inode_lock);
}

static int btrfs_init_locked_inode(struct inode *inode, void *p)
{
	struct btrfs_iget_args *args = p;
	inode->i_ino = args->location->objectid;
	memcpy(&BTRFS_I(inode)->location, args->location,
	       sizeof(*args->location));
	BTRFS_I(inode)->root = args->root;
	return 0;
}

static int btrfs_find_actor(struct inode *inode, void *opaque)
{
	struct btrfs_iget_args *args = opaque;
	return args->location->objectid == BTRFS_I(inode)->location.objectid &&
		args->root == BTRFS_I(inode)->root;
}

static struct inode *btrfs_iget_locked(struct super_block *s,
				       struct btrfs_key *location,
				       struct btrfs_root *root)
{
	struct inode *inode;
	struct btrfs_iget_args args;
	unsigned long hashval = btrfs_inode_hash(location->objectid, root);

	args.location = location;
	args.root = root;

	inode = iget5_locked(s, hashval, btrfs_find_actor,
			     btrfs_init_locked_inode,
			     (void *)&args);
	return inode;
}

/* Get an inode object given its location and corresponding root.
 * Returns in *is_new if the inode was read from disk
 */
struct inode *btrfs_iget(struct super_block *s, struct btrfs_key *location,
			 struct btrfs_root *root, int *new)
{
	struct inode *inode;

	inode = btrfs_iget_locked(s, location, root);
	if (!inode)
		return ERR_PTR(-ENOMEM);

	if (inode->i_state & I_NEW) {
		int ret;

		ret = btrfs_read_locked_inode(inode);
		if (!is_bad_inode(inode)) {
			inode_tree_add(inode);
			unlock_new_inode(inode);
			if (new)
				*new = 1;
		} else {
			unlock_new_inode(inode);
			iput(inode);
			ASSERT(ret < 0);
			inode = ERR_PTR(ret < 0 ? ret : -ESTALE);
		}
	}

	return inode;
}

static struct inode *new_simple_dir(struct super_block *s,
				    struct btrfs_key *key,
				    struct btrfs_root *root)
{
	struct inode *inode = new_inode(s);

	if (!inode)
		return ERR_PTR(-ENOMEM);

	BTRFS_I(inode)->root = root;
	memcpy(&BTRFS_I(inode)->location, key, sizeof(*key));
	set_bit(BTRFS_INODE_DUMMY, &BTRFS_I(inode)->runtime_flags);

	inode->i_ino = BTRFS_EMPTY_SUBVOL_DIR_OBJECTID;
	inode->i_op = &btrfs_dir_ro_inode_operations;
	inode->i_opflags &= ~IOP_XATTR;
	inode->i_fop = &simple_dir_operations;
	inode->i_mode = S_IFDIR | S_IRUGO | S_IWUSR | S_IXUGO;
	inode->i_mtime = current_time(inode);
	inode->i_atime = inode->i_mtime;
	inode->i_ctime = inode->i_mtime;
	BTRFS_I(inode)->i_otime = inode->i_mtime;

	return inode;
}

struct inode *btrfs_lookup_dentry(struct inode *dir, struct dentry *dentry)
{
	struct btrfs_fs_info *fs_info = btrfs_sb(dir->i_sb);
	struct inode *inode;
	struct btrfs_root *root = BTRFS_I(dir)->root;
	struct btrfs_root *sub_root = root;
	struct btrfs_key location;
	int index;
	int ret = 0;

	if (dentry->d_name.len > BTRFS_NAME_LEN)
		return ERR_PTR(-ENAMETOOLONG);

	ret = btrfs_inode_by_name(dir, dentry, &location);
	if (ret < 0)
		return ERR_PTR(ret);

	if (location.objectid == 0)
		return ERR_PTR(-ENOENT);

	if (location.type == BTRFS_INODE_ITEM_KEY) {
		inode = btrfs_iget(dir->i_sb, &location, root, NULL);
		return inode;
	}

	BUG_ON(location.type != BTRFS_ROOT_ITEM_KEY);

	index = srcu_read_lock(&fs_info->subvol_srcu);
	ret = fixup_tree_root_location(fs_info, dir, dentry,
				       &location, &sub_root);
	if (ret < 0) {
		if (ret != -ENOENT)
			inode = ERR_PTR(ret);
		else
			inode = new_simple_dir(dir->i_sb, &location, sub_root);
	} else {
		inode = btrfs_iget(dir->i_sb, &location, sub_root, NULL);
	}
	srcu_read_unlock(&fs_info->subvol_srcu, index);

	if (!IS_ERR(inode) && root != sub_root) {
		down_read(&fs_info->cleanup_work_sem);
		if (!(inode->i_sb->s_flags & MS_RDONLY))
			ret = btrfs_orphan_cleanup(sub_root);
		up_read(&fs_info->cleanup_work_sem);
		if (ret) {
			iput(inode);
			inode = ERR_PTR(ret);
		}
	}

	return inode;
}

static int btrfs_dentry_delete(const struct dentry *dentry)
{
	struct btrfs_root *root;
	struct inode *inode = d_inode(dentry);

	if (!inode && !IS_ROOT(dentry))
		inode = d_inode(dentry->d_parent);

	if (inode) {
		root = BTRFS_I(inode)->root;
		if (btrfs_root_refs(&root->root_item) == 0)
			return 1;

		if (btrfs_ino(BTRFS_I(inode)) == BTRFS_EMPTY_SUBVOL_DIR_OBJECTID)
			return 1;
	}
	return 0;
}

static void btrfs_dentry_release(struct dentry *dentry)
{
	kfree(dentry->d_fsdata);
}

static struct dentry *btrfs_lookup(struct inode *dir, struct dentry *dentry,
				   unsigned int flags)
{
	struct inode *inode;

	inode = btrfs_lookup_dentry(dir, dentry);
	if (IS_ERR(inode)) {
		if (PTR_ERR(inode) == -ENOENT)
			inode = NULL;
		else
			return ERR_CAST(inode);
	}

	return d_splice_alias(inode, dentry);
}

unsigned char btrfs_filetype_table[] = {
	DT_UNKNOWN, DT_REG, DT_DIR, DT_CHR, DT_BLK, DT_FIFO, DT_SOCK, DT_LNK
};

static int btrfs_real_readdir(struct file *file, struct dir_context *ctx)
{
	struct inode *inode = file_inode(file);
	struct btrfs_fs_info *fs_info = btrfs_sb(inode->i_sb);
	struct btrfs_root *root = BTRFS_I(inode)->root;
	struct btrfs_dir_item *di;
	struct btrfs_key key;
	struct btrfs_key found_key;
	struct btrfs_path *path;
	struct list_head ins_list;
	struct list_head del_list;
	int ret;
	struct extent_buffer *leaf;
	int slot;
	unsigned char d_type;
	int over = 0;
	char tmp_name[32];
	char *name_ptr;
	int name_len;
	bool put = false;
	struct btrfs_key location;

	if (!dir_emit_dots(file, ctx))
		return 0;

	path = btrfs_alloc_path();
	if (!path)
		return -ENOMEM;

	path->reada = READA_FORWARD;

	INIT_LIST_HEAD(&ins_list);
	INIT_LIST_HEAD(&del_list);
	put = btrfs_readdir_get_delayed_items(inode, &ins_list, &del_list);

	key.type = BTRFS_DIR_INDEX_KEY;
	key.offset = ctx->pos;
	key.objectid = btrfs_ino(BTRFS_I(inode));

	ret = btrfs_search_slot(NULL, root, &key, path, 0, 0);
	if (ret < 0)
		goto err;

	while (1) {
		leaf = path->nodes[0];
		slot = path->slots[0];
		if (slot >= btrfs_header_nritems(leaf)) {
			ret = btrfs_next_leaf(root, path);
			if (ret < 0)
				goto err;
			else if (ret > 0)
				break;
			continue;
		}

		btrfs_item_key_to_cpu(leaf, &found_key, slot);

		if (found_key.objectid != key.objectid)
			break;
		if (found_key.type != BTRFS_DIR_INDEX_KEY)
			break;
		if (found_key.offset < ctx->pos)
			goto next;
		if (btrfs_should_delete_dir_index(&del_list, found_key.offset))
			goto next;

		ctx->pos = found_key.offset;

		di = btrfs_item_ptr(leaf, slot, struct btrfs_dir_item);
		if (verify_dir_item(fs_info, leaf, slot, di))
			goto next;

		name_len = btrfs_dir_name_len(leaf, di);
		if (name_len <= sizeof(tmp_name)) {
			name_ptr = tmp_name;
		} else {
			name_ptr = kmalloc(name_len, GFP_KERNEL);
			if (!name_ptr) {
				ret = -ENOMEM;
				goto err;
			}
		}
		read_extent_buffer(leaf, name_ptr, (unsigned long)(di + 1),
				   name_len);

		d_type = btrfs_filetype_table[btrfs_dir_type(leaf, di)];
		btrfs_dir_item_key_to_cpu(leaf, di, &location);

		over = !dir_emit(ctx, name_ptr, name_len, location.objectid,
				 d_type);

		if (name_ptr != tmp_name)
			kfree(name_ptr);

		if (over)
			goto nopos;
		ctx->pos++;
next:
		path->slots[0]++;
	}

	ret = btrfs_readdir_delayed_dir_index(ctx, &ins_list);
	if (ret)
		goto nopos;

	/*
	 * Stop new entries from being returned after we return the last
	 * entry.
	 *
	 * New directory entries are assigned a strictly increasing
	 * offset.  This means that new entries created during readdir
	 * are *guaranteed* to be seen in the future by that readdir.
	 * This has broken buggy programs which operate on names as
	 * they're returned by readdir.  Until we re-use freed offsets
	 * we have this hack to stop new entries from being returned
	 * under the assumption that they'll never reach this huge
	 * offset.
	 *
	 * This is being careful not to overflow 32bit loff_t unless the
	 * last entry requires it because doing so has broken 32bit apps
	 * in the past.
	 */
	if (ctx->pos >= INT_MAX)
		ctx->pos = LLONG_MAX;
	else
		ctx->pos = INT_MAX;
nopos:
	ret = 0;
err:
	if (put)
		btrfs_readdir_put_delayed_items(inode, &ins_list, &del_list);
	btrfs_free_path(path);
	return ret;
}

int btrfs_write_inode(struct inode *inode, struct writeback_control *wbc)
{
	struct btrfs_root *root = BTRFS_I(inode)->root;
	struct btrfs_trans_handle *trans;
	int ret = 0;
	bool nolock = false;

	if (test_bit(BTRFS_INODE_DUMMY, &BTRFS_I(inode)->runtime_flags))
		return 0;

	if (btrfs_fs_closing(root->fs_info) &&
			btrfs_is_free_space_inode(BTRFS_I(inode)))
		nolock = true;

	if (wbc->sync_mode == WB_SYNC_ALL) {
		if (nolock)
			trans = btrfs_join_transaction_nolock(root);
		else
			trans = btrfs_join_transaction(root);
		if (IS_ERR(trans))
			return PTR_ERR(trans);
		ret = btrfs_commit_transaction(trans);
	}
	return ret;
}

/*
 * This is somewhat expensive, updating the tree every time the
 * inode changes.  But, it is most likely to find the inode in cache.
 * FIXME, needs more benchmarking...there are no reasons other than performance
 * to keep or drop this code.
 */
static int btrfs_dirty_inode(struct inode *inode)
{
	struct btrfs_fs_info *fs_info = btrfs_sb(inode->i_sb);
	struct btrfs_root *root = BTRFS_I(inode)->root;
	struct btrfs_trans_handle *trans;
	int ret;

	if (test_bit(BTRFS_INODE_DUMMY, &BTRFS_I(inode)->runtime_flags))
		return 0;

	trans = btrfs_join_transaction(root);
	if (IS_ERR(trans))
		return PTR_ERR(trans);

	ret = btrfs_update_inode(trans, root, inode);
	if (ret && ret == -ENOSPC) {
		/* whoops, lets try again with the full transaction */
		btrfs_end_transaction(trans);
		trans = btrfs_start_transaction(root, 1);
		if (IS_ERR(trans))
			return PTR_ERR(trans);

		ret = btrfs_update_inode(trans, root, inode);
	}
	btrfs_end_transaction(trans);
	if (BTRFS_I(inode)->delayed_node)
		btrfs_balance_delayed_items(fs_info);

	return ret;
}

/*
 * This is a copy of file_update_time.  We need this so we can return error on
 * ENOSPC for updating the inode in the case of file write and mmap writes.
 */
static int btrfs_update_time(struct inode *inode, struct timespec *now,
			     int flags)
{
	struct btrfs_root *root = BTRFS_I(inode)->root;

	if (btrfs_root_readonly(root))
		return -EROFS;

	if (flags & S_VERSION)
		inode_inc_iversion(inode);
	if (flags & S_CTIME)
		inode->i_ctime = *now;
	if (flags & S_MTIME)
		inode->i_mtime = *now;
	if (flags & S_ATIME)
		inode->i_atime = *now;
	return btrfs_dirty_inode(inode);
}

/*
 * find the highest existing sequence number in a directory
 * and then set the in-memory index_cnt variable to reflect
 * free sequence numbers
 */
static int btrfs_set_inode_index_count(struct btrfs_inode *inode)
{
	struct btrfs_root *root = inode->root;
	struct btrfs_key key, found_key;
	struct btrfs_path *path;
	struct extent_buffer *leaf;
	int ret;

	key.objectid = btrfs_ino(inode);
	key.type = BTRFS_DIR_INDEX_KEY;
	key.offset = (u64)-1;

	path = btrfs_alloc_path();
	if (!path)
		return -ENOMEM;

	ret = btrfs_search_slot(NULL, root, &key, path, 0, 0);
	if (ret < 0)
		goto out;
	/* FIXME: we should be able to handle this */
	if (ret == 0)
		goto out;
	ret = 0;

	/*
	 * MAGIC NUMBER EXPLANATION:
	 * since we search a directory based on f_pos we have to start at 2
	 * since '.' and '..' have f_pos of 0 and 1 respectively, so everybody
	 * else has to start at 2
	 */
	if (path->slots[0] == 0) {
		inode->index_cnt = 2;
		goto out;
	}

	path->slots[0]--;

	leaf = path->nodes[0];
	btrfs_item_key_to_cpu(leaf, &found_key, path->slots[0]);

	if (found_key.objectid != btrfs_ino(inode) ||
	    found_key.type != BTRFS_DIR_INDEX_KEY) {
		inode->index_cnt = 2;
		goto out;
	}

	inode->index_cnt = found_key.offset + 1;
out:
	btrfs_free_path(path);
	return ret;
}

/*
 * helper to find a free sequence number in a given directory.  This current
 * code is very simple, later versions will do smarter things in the btree
 */
int btrfs_set_inode_index(struct btrfs_inode *dir, u64 *index)
{
	int ret = 0;

	if (dir->index_cnt == (u64)-1) {
		ret = btrfs_inode_delayed_dir_index_count(dir);
		if (ret) {
			ret = btrfs_set_inode_index_count(dir);
			if (ret)
				return ret;
		}
	}

	*index = dir->index_cnt;
	dir->index_cnt++;

	return ret;
}

static int btrfs_insert_inode_locked(struct inode *inode)
{
	struct btrfs_iget_args args;
	args.location = &BTRFS_I(inode)->location;
	args.root = BTRFS_I(inode)->root;

	return insert_inode_locked4(inode,
		   btrfs_inode_hash(inode->i_ino, BTRFS_I(inode)->root),
		   btrfs_find_actor, &args);
}

/*
 * Inherit flags from the parent inode.
 *
 * Currently only the compression flags and the cow flags are inherited.
 */
static void btrfs_inherit_iflags(struct inode *inode, struct inode *dir)
{
	unsigned int flags;

	if (!dir)
		return;

	flags = BTRFS_I(dir)->flags;

	if (flags & BTRFS_INODE_NOCOMPRESS) {
		BTRFS_I(inode)->flags &= ~BTRFS_INODE_COMPRESS;
		BTRFS_I(inode)->flags |= BTRFS_INODE_NOCOMPRESS;
	} else if (flags & BTRFS_INODE_COMPRESS) {
		BTRFS_I(inode)->flags &= ~BTRFS_INODE_NOCOMPRESS;
		BTRFS_I(inode)->flags |= BTRFS_INODE_COMPRESS;
	}

	if (flags & BTRFS_INODE_NODATACOW) {
		BTRFS_I(inode)->flags |= BTRFS_INODE_NODATACOW;
		if (S_ISREG(inode->i_mode))
			BTRFS_I(inode)->flags |= BTRFS_INODE_NODATASUM;
	}

	btrfs_update_iflags(inode);
}

static struct inode *btrfs_new_inode(struct btrfs_trans_handle *trans,
				     struct btrfs_root *root,
				     struct inode *dir,
				     const char *name, int name_len,
				     u64 ref_objectid, u64 objectid,
				     umode_t mode, u64 *index)
{
	struct btrfs_fs_info *fs_info = root->fs_info;
	struct inode *inode;
	struct btrfs_inode_item *inode_item;
	struct btrfs_key *location;
	struct btrfs_path *path;
	struct btrfs_inode_ref *ref;
	struct btrfs_key key[2];
	u32 sizes[2];
	int nitems = name ? 2 : 1;
	unsigned long ptr;
	int ret;

	path = btrfs_alloc_path();
	if (!path)
		return ERR_PTR(-ENOMEM);

	inode = new_inode(fs_info->sb);
	if (!inode) {
		btrfs_free_path(path);
		return ERR_PTR(-ENOMEM);
	}

	/*
	 * O_TMPFILE, set link count to 0, so that after this point,
	 * we fill in an inode item with the correct link count.
	 */
	if (!name)
		set_nlink(inode, 0);

	/*
	 * we have to initialize this early, so we can reclaim the inode
	 * number if we fail afterwards in this function.
	 */
	inode->i_ino = objectid;

	if (dir && name) {
		trace_btrfs_inode_request(dir);

		ret = btrfs_set_inode_index(BTRFS_I(dir), index);
		if (ret) {
			btrfs_free_path(path);
			iput(inode);
			return ERR_PTR(ret);
		}
	} else if (dir) {
		*index = 0;
	}
	/*
	 * index_cnt is ignored for everything but a dir,
	 * btrfs_get_inode_index_count has an explanation for the magic
	 * number
	 */
	BTRFS_I(inode)->index_cnt = 2;
	BTRFS_I(inode)->dir_index = *index;
	BTRFS_I(inode)->root = root;
	BTRFS_I(inode)->generation = trans->transid;
	inode->i_generation = BTRFS_I(inode)->generation;

	/*
	 * We could have gotten an inode number from somebody who was fsynced
	 * and then removed in this same transaction, so let's just set full
	 * sync since it will be a full sync anyway and this will blow away the
	 * old info in the log.
	 */
	set_bit(BTRFS_INODE_NEEDS_FULL_SYNC, &BTRFS_I(inode)->runtime_flags);

	key[0].objectid = objectid;
	key[0].type = BTRFS_INODE_ITEM_KEY;
	key[0].offset = 0;

	sizes[0] = sizeof(struct btrfs_inode_item);

	if (name) {
		/*
		 * Start new inodes with an inode_ref. This is slightly more
		 * efficient for small numbers of hard links since they will
		 * be packed into one item. Extended refs will kick in if we
		 * add more hard links than can fit in the ref item.
		 */
		key[1].objectid = objectid;
		key[1].type = BTRFS_INODE_REF_KEY;
		key[1].offset = ref_objectid;

		sizes[1] = name_len + sizeof(*ref);
	}

	location = &BTRFS_I(inode)->location;
	location->objectid = objectid;
	location->offset = 0;
	location->type = BTRFS_INODE_ITEM_KEY;

	ret = btrfs_insert_inode_locked(inode);
	if (ret < 0)
		goto fail;

	path->leave_spinning = 1;
	ret = btrfs_insert_empty_items(trans, root, path, key, sizes, nitems);
	if (ret != 0)
		goto fail_unlock;

	inode_init_owner(inode, dir, mode);
	inode_set_bytes(inode, 0);

	inode->i_mtime = current_time(inode);
	inode->i_atime = inode->i_mtime;
	inode->i_ctime = inode->i_mtime;
	BTRFS_I(inode)->i_otime = inode->i_mtime;

	inode_item = btrfs_item_ptr(path->nodes[0], path->slots[0],
				  struct btrfs_inode_item);
	memzero_extent_buffer(path->nodes[0], (unsigned long)inode_item,
			     sizeof(*inode_item));
	fill_inode_item(trans, path->nodes[0], inode_item, inode);

	if (name) {
		ref = btrfs_item_ptr(path->nodes[0], path->slots[0] + 1,
				     struct btrfs_inode_ref);
		btrfs_set_inode_ref_name_len(path->nodes[0], ref, name_len);
		btrfs_set_inode_ref_index(path->nodes[0], ref, *index);
		ptr = (unsigned long)(ref + 1);
		write_extent_buffer(path->nodes[0], name, ptr, name_len);
	}

	btrfs_mark_buffer_dirty(path->nodes[0]);
	btrfs_free_path(path);

	btrfs_inherit_iflags(inode, dir);

	if (S_ISREG(mode)) {
		if (btrfs_test_opt(fs_info, NODATASUM))
			BTRFS_I(inode)->flags |= BTRFS_INODE_NODATASUM;
		if (btrfs_test_opt(fs_info, NODATACOW))
			BTRFS_I(inode)->flags |= BTRFS_INODE_NODATACOW |
				BTRFS_INODE_NODATASUM;
	}

	inode_tree_add(inode);

	trace_btrfs_inode_new(inode);
	btrfs_set_inode_last_trans(trans, inode);

	btrfs_update_root_times(trans, root);

	ret = btrfs_inode_inherit_props(trans, inode, dir);
	if (ret)
		btrfs_err(fs_info,
			  "error inheriting props for ino %llu (root %llu): %d",
			btrfs_ino(BTRFS_I(inode)), root->root_key.objectid, ret);

	return inode;

fail_unlock:
	unlock_new_inode(inode);
fail:
	if (dir && name)
		BTRFS_I(dir)->index_cnt--;
	btrfs_free_path(path);
	iput(inode);
	return ERR_PTR(ret);
}

static inline u8 btrfs_inode_type(struct inode *inode)
{
	return btrfs_type_by_mode[(inode->i_mode & S_IFMT) >> S_SHIFT];
}

/*
 * utility function to add 'inode' into 'parent_inode' with
 * a give name and a given sequence number.
 * if 'add_backref' is true, also insert a backref from the
 * inode to the parent directory.
 */
int btrfs_add_link(struct btrfs_trans_handle *trans,
		   struct btrfs_inode *parent_inode, struct btrfs_inode *inode,
		   const char *name, int name_len, int add_backref, u64 index)
{
	struct btrfs_fs_info *fs_info = btrfs_sb(inode->vfs_inode.i_sb);
	int ret = 0;
	struct btrfs_key key;
	struct btrfs_root *root = parent_inode->root;
	u64 ino = btrfs_ino(inode);
	u64 parent_ino = btrfs_ino(parent_inode);

	if (unlikely(ino == BTRFS_FIRST_FREE_OBJECTID)) {
		memcpy(&key, &inode->root->root_key, sizeof(key));
	} else {
		key.objectid = ino;
		key.type = BTRFS_INODE_ITEM_KEY;
		key.offset = 0;
	}

	if (unlikely(ino == BTRFS_FIRST_FREE_OBJECTID)) {
		ret = btrfs_add_root_ref(trans, fs_info, key.objectid,
					 root->root_key.objectid, parent_ino,
					 index, name, name_len);
	} else if (add_backref) {
		ret = btrfs_insert_inode_ref(trans, root, name, name_len, ino,
					     parent_ino, index);
	}

	/* Nothing to clean up yet */
	if (ret)
		return ret;

	ret = btrfs_insert_dir_item(trans, root, name, name_len,
				    parent_inode, &key,
				    btrfs_inode_type(&inode->vfs_inode), index);
	if (ret == -EEXIST || ret == -EOVERFLOW)
		goto fail_dir_item;
	else if (ret) {
		btrfs_abort_transaction(trans, ret);
		return ret;
	}

	btrfs_i_size_write(parent_inode, parent_inode->vfs_inode.i_size +
			   name_len * 2);
	inode_inc_iversion(&parent_inode->vfs_inode);
	parent_inode->vfs_inode.i_mtime = parent_inode->vfs_inode.i_ctime =
		current_time(&parent_inode->vfs_inode);
	ret = btrfs_update_inode(trans, root, &parent_inode->vfs_inode);
	if (ret)
		btrfs_abort_transaction(trans, ret);
	return ret;

fail_dir_item:
	if (unlikely(ino == BTRFS_FIRST_FREE_OBJECTID)) {
		u64 local_index;
		int err;
		err = btrfs_del_root_ref(trans, fs_info, key.objectid,
					 root->root_key.objectid, parent_ino,
					 &local_index, name, name_len);

	} else if (add_backref) {
		u64 local_index;
		int err;

		err = btrfs_del_inode_ref(trans, root, name, name_len,
					  ino, parent_ino, &local_index);
	}
	return ret;
}

static int btrfs_add_nondir(struct btrfs_trans_handle *trans,
			    struct btrfs_inode *dir, struct dentry *dentry,
			    struct btrfs_inode *inode, int backref, u64 index)
{
	int err = btrfs_add_link(trans, dir, inode,
				 dentry->d_name.name, dentry->d_name.len,
				 backref, index);
	if (err > 0)
		err = -EEXIST;
	return err;
}

static int btrfs_mknod(struct inode *dir, struct dentry *dentry,
			umode_t mode, dev_t rdev)
{
	struct btrfs_fs_info *fs_info = btrfs_sb(dir->i_sb);
	struct btrfs_trans_handle *trans;
	struct btrfs_root *root = BTRFS_I(dir)->root;
	struct inode *inode = NULL;
	int err;
	int drop_inode = 0;
	u64 objectid;
	u64 index = 0;

	/*
	 * 2 for inode item and ref
	 * 2 for dir items
	 * 1 for xattr if selinux is on
	 */
	trans = btrfs_start_transaction(root, 5);
	if (IS_ERR(trans))
		return PTR_ERR(trans);

	err = btrfs_find_free_ino(root, &objectid);
	if (err)
		goto out_unlock;

	inode = btrfs_new_inode(trans, root, dir, dentry->d_name.name,
			dentry->d_name.len, btrfs_ino(BTRFS_I(dir)), objectid,
			mode, &index);
	if (IS_ERR(inode)) {
		err = PTR_ERR(inode);
		goto out_unlock;
	}

	/*
	* If the active LSM wants to access the inode during
	* d_instantiate it needs these. Smack checks to see
	* if the filesystem supports xattrs by looking at the
	* ops vector.
	*/
	inode->i_op = &btrfs_special_inode_operations;
	init_special_inode(inode, inode->i_mode, rdev);

	err = btrfs_init_inode_security(trans, inode, dir, &dentry->d_name);
	if (err)
		goto out_unlock_inode;

	err = btrfs_add_nondir(trans, BTRFS_I(dir), dentry, BTRFS_I(inode),
			0, index);
	if (err) {
		goto out_unlock_inode;
	} else {
		btrfs_update_inode(trans, root, inode);
		unlock_new_inode(inode);
		d_instantiate(dentry, inode);
	}

out_unlock:
	btrfs_end_transaction(trans);
	btrfs_balance_delayed_items(fs_info);
	btrfs_btree_balance_dirty(fs_info);
	if (drop_inode) {
		inode_dec_link_count(inode);
		iput(inode);
	}
	return err;

out_unlock_inode:
	drop_inode = 1;
	unlock_new_inode(inode);
	goto out_unlock;

}

static int btrfs_create(struct inode *dir, struct dentry *dentry,
			umode_t mode, bool excl)
{
	struct btrfs_fs_info *fs_info = btrfs_sb(dir->i_sb);
	struct btrfs_trans_handle *trans;
	struct btrfs_root *root = BTRFS_I(dir)->root;
	struct inode *inode = NULL;
	int drop_inode_on_err = 0;
	int err;
	u64 objectid;
	u64 index = 0;

	/*
	 * 2 for inode item and ref
	 * 2 for dir items
	 * 1 for xattr if selinux is on
	 */
	trans = btrfs_start_transaction(root, 5);
	if (IS_ERR(trans))
		return PTR_ERR(trans);

	err = btrfs_find_free_ino(root, &objectid);
	if (err)
		goto out_unlock;

	inode = btrfs_new_inode(trans, root, dir, dentry->d_name.name,
			dentry->d_name.len, btrfs_ino(BTRFS_I(dir)), objectid,
			mode, &index);
	if (IS_ERR(inode)) {
		err = PTR_ERR(inode);
		goto out_unlock;
	}
	drop_inode_on_err = 1;
	/*
	* If the active LSM wants to access the inode during
	* d_instantiate it needs these. Smack checks to see
	* if the filesystem supports xattrs by looking at the
	* ops vector.
	*/
	inode->i_fop = &btrfs_file_operations;
	inode->i_op = &btrfs_file_inode_operations;
	inode->i_mapping->a_ops = &btrfs_aops;

	err = btrfs_init_inode_security(trans, inode, dir, &dentry->d_name);
	if (err)
		goto out_unlock_inode;

	err = btrfs_update_inode(trans, root, inode);
	if (err)
		goto out_unlock_inode;

	err = btrfs_add_nondir(trans, BTRFS_I(dir), dentry, BTRFS_I(inode),
			0, index);
	if (err)
		goto out_unlock_inode;

	BTRFS_I(inode)->io_tree.ops = &btrfs_extent_io_ops;
	unlock_new_inode(inode);
	d_instantiate(dentry, inode);

out_unlock:
	btrfs_end_transaction(trans);
	if (err && drop_inode_on_err) {
		inode_dec_link_count(inode);
		iput(inode);
	}
	btrfs_balance_delayed_items(fs_info);
	btrfs_btree_balance_dirty(fs_info);
	return err;

out_unlock_inode:
	unlock_new_inode(inode);
	goto out_unlock;

}

static int btrfs_link(struct dentry *old_dentry, struct inode *dir,
		      struct dentry *dentry)
{
	struct btrfs_trans_handle *trans = NULL;
	struct btrfs_root *root = BTRFS_I(dir)->root;
	struct inode *inode = d_inode(old_dentry);
	struct btrfs_fs_info *fs_info = btrfs_sb(inode->i_sb);
	u64 index;
	int err;
	int drop_inode = 0;

	/* do not allow sys_link's with other subvols of the same device */
	if (root->objectid != BTRFS_I(inode)->root->objectid)
		return -EXDEV;

	if (inode->i_nlink >= BTRFS_LINK_MAX)
		return -EMLINK;

	err = btrfs_set_inode_index(BTRFS_I(dir), &index);
	if (err)
		goto fail;

	/*
	 * 2 items for inode and inode ref
	 * 2 items for dir items
	 * 1 item for parent inode
	 */
	trans = btrfs_start_transaction(root, 5);
	if (IS_ERR(trans)) {
		err = PTR_ERR(trans);
		trans = NULL;
		goto fail;
	}

	/* There are several dir indexes for this inode, clear the cache. */
	BTRFS_I(inode)->dir_index = 0ULL;
	inc_nlink(inode);
	inode_inc_iversion(inode);
	inode->i_ctime = current_time(inode);
	ihold(inode);
	set_bit(BTRFS_INODE_COPY_EVERYTHING, &BTRFS_I(inode)->runtime_flags);

	err = btrfs_add_nondir(trans, BTRFS_I(dir), dentry, BTRFS_I(inode),
			1, index);

	if (err) {
		drop_inode = 1;
	} else {
		struct dentry *parent = dentry->d_parent;
		err = btrfs_update_inode(trans, root, inode);
		if (err)
			goto fail;
		if (inode->i_nlink == 1) {
			/*
			 * If new hard link count is 1, it's a file created
			 * with open(2) O_TMPFILE flag.
			 */
			err = btrfs_orphan_del(trans, BTRFS_I(inode));
			if (err)
				goto fail;
		}
		d_instantiate(dentry, inode);
		btrfs_log_new_name(trans, BTRFS_I(inode), NULL, parent);
	}

	btrfs_balance_delayed_items(fs_info);
fail:
	if (trans)
		btrfs_end_transaction(trans);
	if (drop_inode) {
		inode_dec_link_count(inode);
		iput(inode);
	}
	btrfs_btree_balance_dirty(fs_info);
	return err;
}

static int btrfs_mkdir(struct inode *dir, struct dentry *dentry, umode_t mode)
{
	struct btrfs_fs_info *fs_info = btrfs_sb(dir->i_sb);
	struct inode *inode = NULL;
	struct btrfs_trans_handle *trans;
	struct btrfs_root *root = BTRFS_I(dir)->root;
	int err = 0;
	int drop_on_err = 0;
	u64 objectid = 0;
	u64 index = 0;

	/*
	 * 2 items for inode and ref
	 * 2 items for dir items
	 * 1 for xattr if selinux is on
	 */
	trans = btrfs_start_transaction(root, 5);
	if (IS_ERR(trans))
		return PTR_ERR(trans);

	err = btrfs_find_free_ino(root, &objectid);
	if (err)
		goto out_fail;

	inode = btrfs_new_inode(trans, root, dir, dentry->d_name.name,
			dentry->d_name.len, btrfs_ino(BTRFS_I(dir)), objectid,
			S_IFDIR | mode, &index);
	if (IS_ERR(inode)) {
		err = PTR_ERR(inode);
		goto out_fail;
	}

	drop_on_err = 1;
	/* these must be set before we unlock the inode */
	inode->i_op = &btrfs_dir_inode_operations;
	inode->i_fop = &btrfs_dir_file_operations;

	err = btrfs_init_inode_security(trans, inode, dir, &dentry->d_name);
	if (err)
		goto out_fail_inode;

	btrfs_i_size_write(BTRFS_I(inode), 0);
	err = btrfs_update_inode(trans, root, inode);
	if (err)
		goto out_fail_inode;

	err = btrfs_add_link(trans, BTRFS_I(dir), BTRFS_I(inode),
			dentry->d_name.name,
			dentry->d_name.len, 0, index);
	if (err)
		goto out_fail_inode;

	d_instantiate(dentry, inode);
	/*
	 * mkdir is special.  We're unlocking after we call d_instantiate
	 * to avoid a race with nfsd calling d_instantiate.
	 */
	unlock_new_inode(inode);
	drop_on_err = 0;

out_fail:
	btrfs_end_transaction(trans);
	if (drop_on_err) {
		inode_dec_link_count(inode);
		iput(inode);
	}
	btrfs_balance_delayed_items(fs_info);
	btrfs_btree_balance_dirty(fs_info);
	return err;

out_fail_inode:
	unlock_new_inode(inode);
	goto out_fail;
}

/* Find next extent map of a given extent map, caller needs to ensure locks */
static struct extent_map *next_extent_map(struct extent_map *em)
{
	struct rb_node *next;

	next = rb_next(&em->rb_node);
	if (!next)
		return NULL;
	return container_of(next, struct extent_map, rb_node);
}

static struct extent_map *prev_extent_map(struct extent_map *em)
{
	struct rb_node *prev;

	prev = rb_prev(&em->rb_node);
	if (!prev)
		return NULL;
	return container_of(prev, struct extent_map, rb_node);
}

/* helper for btfs_get_extent.  Given an existing extent in the tree,
 * the existing extent is the nearest extent to map_start,
 * and an extent that you want to insert, deal with overlap and insert
 * the best fitted new extent into the tree.
 */
static int merge_extent_mapping(struct extent_map_tree *em_tree,
				struct extent_map *existing,
				struct extent_map *em,
				u64 map_start)
{
	struct extent_map *prev;
	struct extent_map *next;
	u64 start;
	u64 end;
	u64 start_diff;

	BUG_ON(map_start < em->start || map_start >= extent_map_end(em));

	if (existing->start > map_start) {
		next = existing;
		prev = prev_extent_map(next);
	} else {
		prev = existing;
		next = next_extent_map(prev);
	}

	start = prev ? extent_map_end(prev) : em->start;
	start = max_t(u64, start, em->start);
	end = next ? next->start : extent_map_end(em);
	end = min_t(u64, end, extent_map_end(em));
	start_diff = start - em->start;
	em->start = start;
	em->len = end - start;
	if (em->block_start < EXTENT_MAP_LAST_BYTE &&
	    !test_bit(EXTENT_FLAG_COMPRESSED, &em->flags)) {
		em->block_start += start_diff;
		em->block_len -= start_diff;
	}
	return add_extent_mapping(em_tree, em, 0);
}

static noinline int uncompress_inline(struct btrfs_path *path,
				      struct page *page,
				      size_t pg_offset, u64 extent_offset,
				      struct btrfs_file_extent_item *item)
{
	int ret;
	struct extent_buffer *leaf = path->nodes[0];
	char *tmp;
	size_t max_size;
	unsigned long inline_size;
	unsigned long ptr;
	int compress_type;

	WARN_ON(pg_offset != 0);
	compress_type = btrfs_file_extent_compression(leaf, item);
	max_size = btrfs_file_extent_ram_bytes(leaf, item);
	inline_size = btrfs_file_extent_inline_item_len(leaf,
					btrfs_item_nr(path->slots[0]));
	tmp = kmalloc(inline_size, GFP_NOFS);
	if (!tmp)
		return -ENOMEM;
	ptr = btrfs_file_extent_inline_start(item);

	read_extent_buffer(leaf, tmp, ptr, inline_size);

	max_size = min_t(unsigned long, PAGE_SIZE, max_size);
	ret = btrfs_decompress(compress_type, tmp, page,
			       extent_offset, inline_size, max_size);

	/*
	 * decompression code contains a memset to fill in any space between the end
	 * of the uncompressed data and the end of max_size in case the decompressed
	 * data ends up shorter than ram_bytes.  That doesn't cover the hole between
	 * the end of an inline extent and the beginning of the next block, so we
	 * cover that region here.
	 */

	if (max_size + pg_offset < PAGE_SIZE) {
		char *map = kmap(page);
		memset(map + pg_offset + max_size, 0, PAGE_SIZE - max_size - pg_offset);
		kunmap(page);
	}
	kfree(tmp);
	return ret;
}

/*
 * a bit scary, this does extent mapping from logical file offset to the disk.
 * the ugly parts come from merging extents from the disk with the in-ram
 * representation.  This gets more complex because of the data=ordered code,
 * where the in-ram extents might be locked pending data=ordered completion.
 *
 * This also copies inline extents directly into the page.
 */
struct extent_map *btrfs_get_extent(struct btrfs_inode *inode,
		struct page *page,
	    size_t pg_offset, u64 start, u64 len,
		int create)
{
	struct btrfs_fs_info *fs_info = btrfs_sb(inode->vfs_inode.i_sb);
	int ret;
	int err = 0;
	u64 extent_start = 0;
	u64 extent_end = 0;
	u64 objectid = btrfs_ino(inode);
	u32 found_type;
	struct btrfs_path *path = NULL;
	struct btrfs_root *root = inode->root;
	struct btrfs_file_extent_item *item;
	struct extent_buffer *leaf;
	struct btrfs_key found_key;
	struct extent_map *em = NULL;
	struct extent_map_tree *em_tree = &inode->extent_tree;
	struct extent_io_tree *io_tree = &inode->io_tree;
	struct btrfs_trans_handle *trans = NULL;
	const bool new_inline = !page || create;

again:
	read_lock(&em_tree->lock);
	em = lookup_extent_mapping(em_tree, start, len);
	if (em)
		em->bdev = fs_info->fs_devices->latest_bdev;
	read_unlock(&em_tree->lock);

	if (em) {
		if (em->start > start || em->start + em->len <= start)
			free_extent_map(em);
		else if (em->block_start == EXTENT_MAP_INLINE && page)
			free_extent_map(em);
		else
			goto out;
	}
	em = alloc_extent_map();
	if (!em) {
		err = -ENOMEM;
		goto out;
	}
	em->bdev = fs_info->fs_devices->latest_bdev;
	em->start = EXTENT_MAP_HOLE;
	em->orig_start = EXTENT_MAP_HOLE;
	em->len = (u64)-1;
	em->block_len = (u64)-1;

	if (!path) {
		path = btrfs_alloc_path();
		if (!path) {
			err = -ENOMEM;
			goto out;
		}
		/*
		 * Chances are we'll be called again, so go ahead and do
		 * readahead
		 */
		path->reada = READA_FORWARD;
	}

	ret = btrfs_lookup_file_extent(trans, root, path,
				       objectid, start, trans != NULL);
	if (ret < 0) {
		err = ret;
		goto out;
	}

	if (ret != 0) {
		if (path->slots[0] == 0)
			goto not_found;
		path->slots[0]--;
	}

	leaf = path->nodes[0];
	item = btrfs_item_ptr(leaf, path->slots[0],
			      struct btrfs_file_extent_item);
	/* are we inside the extent that was found? */
	btrfs_item_key_to_cpu(leaf, &found_key, path->slots[0]);
	found_type = found_key.type;
	if (found_key.objectid != objectid ||
	    found_type != BTRFS_EXTENT_DATA_KEY) {
		/*
		 * If we backup past the first extent we want to move forward
		 * and see if there is an extent in front of us, otherwise we'll
		 * say there is a hole for our whole search range which can
		 * cause problems.
		 */
		extent_end = start;
		goto next;
	}

	found_type = btrfs_file_extent_type(leaf, item);
	extent_start = found_key.offset;
	if (found_type == BTRFS_FILE_EXTENT_REG ||
	    found_type == BTRFS_FILE_EXTENT_PREALLOC) {
		extent_end = extent_start +
		       btrfs_file_extent_num_bytes(leaf, item);

		trace_btrfs_get_extent_show_fi_regular(inode, leaf, item,
						       extent_start);
	} else if (found_type == BTRFS_FILE_EXTENT_INLINE) {
		size_t size;
		size = btrfs_file_extent_inline_len(leaf, path->slots[0], item);
		extent_end = ALIGN(extent_start + size,
				   fs_info->sectorsize);

		trace_btrfs_get_extent_show_fi_inline(inode, leaf, item,
						      path->slots[0],
						      extent_start);
	}
next:
	if (start >= extent_end) {
		path->slots[0]++;
		if (path->slots[0] >= btrfs_header_nritems(leaf)) {
			ret = btrfs_next_leaf(root, path);
			if (ret < 0) {
				err = ret;
				goto out;
			}
			if (ret > 0)
				goto not_found;
			leaf = path->nodes[0];
		}
		btrfs_item_key_to_cpu(leaf, &found_key, path->slots[0]);
		if (found_key.objectid != objectid ||
		    found_key.type != BTRFS_EXTENT_DATA_KEY)
			goto not_found;
		if (start + len <= found_key.offset)
			goto not_found;
		if (start > found_key.offset)
			goto next;
		em->start = start;
		em->orig_start = start;
		em->len = found_key.offset - start;
		goto not_found_em;
	}

	btrfs_extent_item_to_extent_map(inode, path, item,
			new_inline, em);

	if (found_type == BTRFS_FILE_EXTENT_REG ||
	    found_type == BTRFS_FILE_EXTENT_PREALLOC) {
		goto insert;
	} else if (found_type == BTRFS_FILE_EXTENT_INLINE) {
		unsigned long ptr;
		char *map;
		size_t size;
		size_t extent_offset;
		size_t copy_size;

		if (new_inline)
			goto out;

		size = btrfs_file_extent_inline_len(leaf, path->slots[0], item);
		extent_offset = page_offset(page) + pg_offset - extent_start;
		copy_size = min_t(u64, PAGE_SIZE - pg_offset,
				  size - extent_offset);
		em->start = extent_start + extent_offset;
		em->len = ALIGN(copy_size, fs_info->sectorsize);
		em->orig_block_len = em->len;
		em->orig_start = em->start;
		ptr = btrfs_file_extent_inline_start(item) + extent_offset;
		if (create == 0 && !PageUptodate(page)) {
			if (btrfs_file_extent_compression(leaf, item) !=
			    BTRFS_COMPRESS_NONE) {
				ret = uncompress_inline(path, page, pg_offset,
							extent_offset, item);
				if (ret) {
					err = ret;
					goto out;
				}
			} else {
				map = kmap(page);
				read_extent_buffer(leaf, map + pg_offset, ptr,
						   copy_size);
				if (pg_offset + copy_size < PAGE_SIZE) {
					memset(map + pg_offset + copy_size, 0,
					       PAGE_SIZE - pg_offset -
					       copy_size);
				}
				kunmap(page);
			}
			flush_dcache_page(page);
		} else if (create && PageUptodate(page)) {
			BUG();
			if (!trans) {
				kunmap(page);
				free_extent_map(em);
				em = NULL;

				btrfs_release_path(path);
				trans = btrfs_join_transaction(root);

				if (IS_ERR(trans))
					return ERR_CAST(trans);
				goto again;
			}
			map = kmap(page);
			write_extent_buffer(leaf, map + pg_offset, ptr,
					    copy_size);
			kunmap(page);
			btrfs_mark_buffer_dirty(leaf);
		}
		set_extent_uptodate(io_tree, em->start,
				    extent_map_end(em) - 1, NULL, GFP_NOFS);
		goto insert;
	}
not_found:
	em->start = start;
	em->orig_start = start;
	em->len = len;
not_found_em:
	em->block_start = EXTENT_MAP_HOLE;
	set_bit(EXTENT_FLAG_VACANCY, &em->flags);
insert:
	btrfs_release_path(path);
	if (em->start > start || extent_map_end(em) <= start) {
		btrfs_err(fs_info,
			  "bad extent! em: [%llu %llu] passed [%llu %llu]",
			  em->start, em->len, start, len);
		err = -EIO;
		goto out;
	}

	err = 0;
	write_lock(&em_tree->lock);
	ret = add_extent_mapping(em_tree, em, 0);
	/* it is possible that someone inserted the extent into the tree
	 * while we had the lock dropped.  It is also possible that
	 * an overlapping map exists in the tree
	 */
	if (ret == -EEXIST) {
		struct extent_map *existing;

		ret = 0;

		existing = search_extent_mapping(em_tree, start, len);
		/*
		 * existing will always be non-NULL, since there must be
		 * extent causing the -EEXIST.
		 */
		if (existing->start == em->start &&
		    extent_map_end(existing) >= extent_map_end(em) &&
		    em->block_start == existing->block_start) {
			/*
			 * The existing extent map already encompasses the
			 * entire extent map we tried to add.
			 */
			free_extent_map(em);
			em = existing;
			err = 0;

		} else if (start >= extent_map_end(existing) ||
		    start <= existing->start) {
			/*
			 * The existing extent map is the one nearest to
			 * the [start, start + len) range which overlaps
			 */
			err = merge_extent_mapping(em_tree, existing,
						   em, start);
			free_extent_map(existing);
			if (err) {
				free_extent_map(em);
				em = NULL;
			}
		} else {
			free_extent_map(em);
			em = existing;
			err = 0;
		}
	}
	write_unlock(&em_tree->lock);
out:

	trace_btrfs_get_extent(root, inode, em);

	btrfs_free_path(path);
	if (trans) {
		ret = btrfs_end_transaction(trans);
		if (!err)
			err = ret;
	}
	if (err) {
		free_extent_map(em);
		return ERR_PTR(err);
	}
	BUG_ON(!em); /* Error is always set */
	return em;
}

struct extent_map *btrfs_get_extent_fiemap(struct btrfs_inode *inode,
		struct page *page,
		size_t pg_offset, u64 start, u64 len,
		int create)
{
	struct extent_map *em;
	struct extent_map *hole_em = NULL;
	u64 range_start = start;
	u64 end;
	u64 found;
	u64 found_end;
	int err = 0;

	em = btrfs_get_extent(inode, page, pg_offset, start, len, create);
	if (IS_ERR(em))
		return em;
	/*
	 * If our em maps to:
	 * - a hole or
	 * - a pre-alloc extent,
	 * there might actually be delalloc bytes behind it.
	 */
	if (em->block_start != EXTENT_MAP_HOLE &&
	    !test_bit(EXTENT_FLAG_PREALLOC, &em->flags))
		return em;
	else
		hole_em = em;

	/* check to see if we've wrapped (len == -1 or similar) */
	end = start + len;
	if (end < start)
		end = (u64)-1;
	else
		end -= 1;

	em = NULL;

	/* ok, we didn't find anything, lets look for delalloc */
	found = count_range_bits(&inode->io_tree, &range_start,
				 end, len, EXTENT_DELALLOC, 1);
	found_end = range_start + found;
	if (found_end < range_start)
		found_end = (u64)-1;

	/*
	 * we didn't find anything useful, return
	 * the original results from get_extent()
	 */
	if (range_start > end || found_end <= start) {
		em = hole_em;
		hole_em = NULL;
		goto out;
	}

	/* adjust the range_start to make sure it doesn't
	 * go backwards from the start they passed in
	 */
	range_start = max(start, range_start);
	found = found_end - range_start;

	if (found > 0) {
		u64 hole_start = start;
		u64 hole_len = len;

		em = alloc_extent_map();
		if (!em) {
			err = -ENOMEM;
			goto out;
		}
		/*
		 * when btrfs_get_extent can't find anything it
		 * returns one huge hole
		 *
		 * make sure what it found really fits our range, and
		 * adjust to make sure it is based on the start from
		 * the caller
		 */
		if (hole_em) {
			u64 calc_end = extent_map_end(hole_em);

			if (calc_end <= start || (hole_em->start > end)) {
				free_extent_map(hole_em);
				hole_em = NULL;
			} else {
				hole_start = max(hole_em->start, start);
				hole_len = calc_end - hole_start;
			}
		}
		em->bdev = NULL;
		if (hole_em && range_start > hole_start) {
			/* our hole starts before our delalloc, so we
			 * have to return just the parts of the hole
			 * that go until  the delalloc starts
			 */
			em->len = min(hole_len,
				      range_start - hole_start);
			em->start = hole_start;
			em->orig_start = hole_start;
			/*
			 * don't adjust block start at all,
			 * it is fixed at EXTENT_MAP_HOLE
			 */
			em->block_start = hole_em->block_start;
			em->block_len = hole_len;
			if (test_bit(EXTENT_FLAG_PREALLOC, &hole_em->flags))
				set_bit(EXTENT_FLAG_PREALLOC, &em->flags);
		} else {
			em->start = range_start;
			em->len = found;
			em->orig_start = range_start;
			em->block_start = EXTENT_MAP_DELALLOC;
			em->block_len = found;
		}
	} else if (hole_em) {
		return hole_em;
	}
out:

	free_extent_map(hole_em);
	if (err) {
		free_extent_map(em);
		return ERR_PTR(err);
	}
	return em;
}

static struct extent_map *btrfs_create_dio_extent(struct inode *inode,
						  const u64 start,
						  const u64 len,
						  const u64 orig_start,
						  const u64 block_start,
						  const u64 block_len,
						  const u64 orig_block_len,
						  const u64 ram_bytes,
						  const int type)
{
	struct extent_map *em = NULL;
	int ret;

	if (type != BTRFS_ORDERED_NOCOW) {
		em = create_io_em(inode, start, len, orig_start,
				  block_start, block_len, orig_block_len,
				  ram_bytes,
				  BTRFS_COMPRESS_NONE, /* compress_type */
				  type);
		if (IS_ERR(em))
			goto out;
	}
	ret = btrfs_add_ordered_extent_dio(inode, start, block_start,
					   len, block_len, type);
	if (ret) {
		if (em) {
			free_extent_map(em);
			btrfs_drop_extent_cache(BTRFS_I(inode), start,
						start + len - 1, 0);
		}
		em = ERR_PTR(ret);
	}
 out:

	return em;
}

static struct extent_map *btrfs_new_extent_direct(struct inode *inode,
						  u64 start, u64 len)
{
	struct btrfs_fs_info *fs_info = btrfs_sb(inode->i_sb);
	struct btrfs_root *root = BTRFS_I(inode)->root;
	struct extent_map *em;
	struct btrfs_key ins;
	u64 alloc_hint;
	int ret;

	alloc_hint = get_extent_allocation_hint(inode, start, len);
	ret = btrfs_reserve_extent(root, len, len, fs_info->sectorsize,
				   0, alloc_hint, &ins, 1, 1);
	if (ret)
		return ERR_PTR(ret);

	em = btrfs_create_dio_extent(inode, start, ins.offset, start,
				     ins.objectid, ins.offset, ins.offset,
				     ins.offset, BTRFS_ORDERED_REGULAR);
	btrfs_dec_block_group_reservations(fs_info, ins.objectid);
	if (IS_ERR(em))
		btrfs_free_reserved_extent(fs_info, ins.objectid,
					   ins.offset, 1);

	return em;
}

/*
 * returns 1 when the nocow is safe, < 1 on error, 0 if the
 * block must be cow'd
 */
noinline int can_nocow_extent(struct inode *inode, u64 offset, u64 *len,
			      u64 *orig_start, u64 *orig_block_len,
			      u64 *ram_bytes)
{
	struct btrfs_fs_info *fs_info = btrfs_sb(inode->i_sb);
	struct btrfs_path *path;
	int ret;
	struct extent_buffer *leaf;
	struct btrfs_root *root = BTRFS_I(inode)->root;
	struct extent_io_tree *io_tree = &BTRFS_I(inode)->io_tree;
	struct btrfs_file_extent_item *fi;
	struct btrfs_key key;
	u64 disk_bytenr;
	u64 backref_offset;
	u64 extent_end;
	u64 num_bytes;
	int slot;
	int found_type;
	bool nocow = (BTRFS_I(inode)->flags & BTRFS_INODE_NODATACOW);

	path = btrfs_alloc_path();
	if (!path)
		return -ENOMEM;

	ret = btrfs_lookup_file_extent(NULL, root, path,
			btrfs_ino(BTRFS_I(inode)), offset, 0);
	if (ret < 0)
		goto out;

	slot = path->slots[0];
	if (ret == 1) {
		if (slot == 0) {
			/* can't find the item, must cow */
			ret = 0;
			goto out;
		}
		slot--;
	}
	ret = 0;
	leaf = path->nodes[0];
	btrfs_item_key_to_cpu(leaf, &key, slot);
	if (key.objectid != btrfs_ino(BTRFS_I(inode)) ||
	    key.type != BTRFS_EXTENT_DATA_KEY) {
		/* not our file or wrong item type, must cow */
		goto out;
	}

	if (key.offset > offset) {
		/* Wrong offset, must cow */
		goto out;
	}

	fi = btrfs_item_ptr(leaf, slot, struct btrfs_file_extent_item);
	found_type = btrfs_file_extent_type(leaf, fi);
	if (found_type != BTRFS_FILE_EXTENT_REG &&
	    found_type != BTRFS_FILE_EXTENT_PREALLOC) {
		/* not a regular extent, must cow */
		goto out;
	}

	if (!nocow && found_type == BTRFS_FILE_EXTENT_REG)
		goto out;

	extent_end = key.offset + btrfs_file_extent_num_bytes(leaf, fi);
	if (extent_end <= offset)
		goto out;

	disk_bytenr = btrfs_file_extent_disk_bytenr(leaf, fi);
	if (disk_bytenr == 0)
		goto out;

	if (btrfs_file_extent_compression(leaf, fi) ||
	    btrfs_file_extent_encryption(leaf, fi) ||
	    btrfs_file_extent_other_encoding(leaf, fi))
		goto out;

	backref_offset = btrfs_file_extent_offset(leaf, fi);

	if (orig_start) {
		*orig_start = key.offset - backref_offset;
		*orig_block_len = btrfs_file_extent_disk_num_bytes(leaf, fi);
		*ram_bytes = btrfs_file_extent_ram_bytes(leaf, fi);
	}

	if (btrfs_extent_readonly(fs_info, disk_bytenr))
		goto out;

	num_bytes = min(offset + *len, extent_end) - offset;
	if (!nocow && found_type == BTRFS_FILE_EXTENT_PREALLOC) {
		u64 range_end;

		range_end = round_up(offset + num_bytes,
				     root->fs_info->sectorsize) - 1;
		ret = test_range_bit(io_tree, offset, range_end,
				     EXTENT_DELALLOC, 0, NULL);
		if (ret) {
			ret = -EAGAIN;
			goto out;
		}
	}

	btrfs_release_path(path);

	/*
	 * look for other files referencing this extent, if we
	 * find any we must cow
	 */

	ret = btrfs_cross_ref_exist(root, btrfs_ino(BTRFS_I(inode)),
				    key.offset - backref_offset, disk_bytenr);
	if (ret) {
		ret = 0;
		goto out;
	}

	/*
	 * adjust disk_bytenr and num_bytes to cover just the bytes
	 * in this extent we are about to write.  If there
	 * are any csums in that range we have to cow in order
	 * to keep the csums correct
	 */
	disk_bytenr += backref_offset;
	disk_bytenr += offset - key.offset;
	if (csum_exist_in_range(fs_info, disk_bytenr, num_bytes))
		goto out;
	/*
	 * all of the above have passed, it is safe to overwrite this extent
	 * without cow
	 */
	*len = num_bytes;
	ret = 1;
out:
	btrfs_free_path(path);
	return ret;
}

bool btrfs_page_exists_in_range(struct inode *inode, loff_t start, loff_t end)
{
	struct radix_tree_root *root = &inode->i_mapping->page_tree;
	bool found = false;
	void **pagep = NULL;
	struct page *page = NULL;
	unsigned long start_idx;
	unsigned long end_idx;

	start_idx = start >> PAGE_SHIFT;

	/*
	 * end is the last byte in the last page.  end == start is legal
	 */
	end_idx = end >> PAGE_SHIFT;

	rcu_read_lock();

	/* Most of the code in this while loop is lifted from
	 * find_get_page.  It's been modified to begin searching from a
	 * page and return just the first page found in that range.  If the
	 * found idx is less than or equal to the end idx then we know that
	 * a page exists.  If no pages are found or if those pages are
	 * outside of the range then we're fine (yay!) */
	while (page == NULL &&
	       radix_tree_gang_lookup_slot(root, &pagep, NULL, start_idx, 1)) {
		page = radix_tree_deref_slot(pagep);
		if (unlikely(!page))
			break;

		if (radix_tree_exception(page)) {
			if (radix_tree_deref_retry(page)) {
				page = NULL;
				continue;
			}
			/*
			 * Otherwise, shmem/tmpfs must be storing a swap entry
			 * here as an exceptional entry: so return it without
			 * attempting to raise page count.
			 */
			page = NULL;
			break; /* TODO: Is this relevant for this use case? */
		}

		if (!page_cache_get_speculative(page)) {
			page = NULL;
			continue;
		}

		/*
		 * Has the page moved?
		 * This is part of the lockless pagecache protocol. See
		 * include/linux/pagemap.h for details.
		 */
		if (unlikely(page != *pagep)) {
			put_page(page);
			page = NULL;
		}
	}

	if (page) {
		if (page->index <= end_idx)
			found = true;
		put_page(page);
	}

	rcu_read_unlock();
	return found;
}

static int lock_extent_direct(struct inode *inode, u64 lockstart, u64 lockend,
			      struct extent_state **cached_state, int writing)
{
	struct btrfs_ordered_extent *ordered;
	int ret = 0;

	while (1) {
		lock_extent_bits(&BTRFS_I(inode)->io_tree, lockstart, lockend,
				 cached_state);
		/*
		 * We're concerned with the entire range that we're going to be
		 * doing DIO to, so we need to make sure there's no ordered
		 * extents in this range.
		 */
		ordered = btrfs_lookup_ordered_range(BTRFS_I(inode), lockstart,
						     lockend - lockstart + 1);

		/*
		 * We need to make sure there are no buffered pages in this
		 * range either, we could have raced between the invalidate in
		 * generic_file_direct_write and locking the extent.  The
		 * invalidate needs to happen so that reads after a write do not
		 * get stale data.
		 */
		if (!ordered &&
		    (!writing ||
		     !btrfs_page_exists_in_range(inode, lockstart, lockend)))
			break;

		unlock_extent_cached(&BTRFS_I(inode)->io_tree, lockstart, lockend,
				     cached_state, GFP_NOFS);

		if (ordered) {
			/*
			 * If we are doing a DIO read and the ordered extent we
			 * found is for a buffered write, we can not wait for it
			 * to complete and retry, because if we do so we can
			 * deadlock with concurrent buffered writes on page
			 * locks. This happens only if our DIO read covers more
			 * than one extent map, if at this point has already
			 * created an ordered extent for a previous extent map
			 * and locked its range in the inode's io tree, and a
			 * concurrent write against that previous extent map's
			 * range and this range started (we unlock the ranges
			 * in the io tree only when the bios complete and
			 * buffered writes always lock pages before attempting
			 * to lock range in the io tree).
			 */
			if (writing ||
			    test_bit(BTRFS_ORDERED_DIRECT, &ordered->flags))
				btrfs_start_ordered_extent(inode, ordered, 1);
			else
				ret = -ENOTBLK;
			btrfs_put_ordered_extent(ordered);
		} else {
			/*
			 * We could trigger writeback for this range (and wait
			 * for it to complete) and then invalidate the pages for
			 * this range (through invalidate_inode_pages2_range()),
			 * but that can lead us to a deadlock with a concurrent
			 * call to readpages() (a buffered read or a defrag call
			 * triggered a readahead) on a page lock due to an
			 * ordered dio extent we created before but did not have
			 * yet a corresponding bio submitted (whence it can not
			 * complete), which makes readpages() wait for that
			 * ordered extent to complete while holding a lock on
			 * that page.
			 */
			ret = -ENOTBLK;
		}

		if (ret)
			break;

		cond_resched();
	}

	return ret;
}

/* The callers of this must take lock_extent() */
static struct extent_map *create_io_em(struct inode *inode, u64 start, u64 len,
				       u64 orig_start, u64 block_start,
				       u64 block_len, u64 orig_block_len,
				       u64 ram_bytes, int compress_type,
				       int type)
{
	struct extent_map_tree *em_tree;
	struct extent_map *em;
	struct btrfs_root *root = BTRFS_I(inode)->root;
	int ret;

	ASSERT(type == BTRFS_ORDERED_PREALLOC ||
	       type == BTRFS_ORDERED_COMPRESSED ||
	       type == BTRFS_ORDERED_NOCOW ||
	       type == BTRFS_ORDERED_REGULAR);

	em_tree = &BTRFS_I(inode)->extent_tree;
	em = alloc_extent_map();
	if (!em)
		return ERR_PTR(-ENOMEM);

	em->start = start;
	em->orig_start = orig_start;
	em->len = len;
	em->block_len = block_len;
	em->block_start = block_start;
	em->bdev = root->fs_info->fs_devices->latest_bdev;
	em->orig_block_len = orig_block_len;
	em->ram_bytes = ram_bytes;
	em->generation = -1;
	set_bit(EXTENT_FLAG_PINNED, &em->flags);
	if (type == BTRFS_ORDERED_PREALLOC) {
		set_bit(EXTENT_FLAG_FILLING, &em->flags);
	} else if (type == BTRFS_ORDERED_COMPRESSED) {
		set_bit(EXTENT_FLAG_COMPRESSED, &em->flags);
		em->compress_type = compress_type;
	}

	do {
		btrfs_drop_extent_cache(BTRFS_I(inode), em->start,
				em->start + em->len - 1, 0);
		write_lock(&em_tree->lock);
		ret = add_extent_mapping(em_tree, em, 1);
		write_unlock(&em_tree->lock);
		/*
		 * The caller has taken lock_extent(), who could race with us
		 * to add em?
		 */
	} while (ret == -EEXIST);

	if (ret) {
		free_extent_map(em);
		return ERR_PTR(ret);
	}

	/* em got 2 refs now, callers needs to do free_extent_map once. */
	return em;
}

static void adjust_dio_outstanding_extents(struct inode *inode,
					   struct btrfs_dio_data *dio_data,
					   const u64 len)
{
	unsigned num_extents = count_max_extents(len);

	/*
	 * If we have an outstanding_extents count still set then we're
	 * within our reservation, otherwise we need to adjust our inode
	 * counter appropriately.
	 */
	if (dio_data->outstanding_extents >= num_extents) {
		dio_data->outstanding_extents -= num_extents;
	} else {
		/*
		 * If dio write length has been split due to no large enough
		 * contiguous space, we need to compensate our inode counter
		 * appropriately.
		 */
		u64 num_needed = num_extents - dio_data->outstanding_extents;

		spin_lock(&BTRFS_I(inode)->lock);
		BTRFS_I(inode)->outstanding_extents += num_needed;
		spin_unlock(&BTRFS_I(inode)->lock);
	}
}

static int btrfs_get_blocks_direct(struct inode *inode, sector_t iblock,
				   struct buffer_head *bh_result, int create)
{
	struct btrfs_fs_info *fs_info = btrfs_sb(inode->i_sb);
	struct extent_map *em;
	struct extent_state *cached_state = NULL;
	struct btrfs_dio_data *dio_data = NULL;
	u64 start = iblock << inode->i_blkbits;
	u64 lockstart, lockend;
	u64 len = bh_result->b_size;
	int unlock_bits = EXTENT_LOCKED;
	int ret = 0;

	if (create)
		unlock_bits |= EXTENT_DIRTY;
	else
		len = min_t(u64, len, fs_info->sectorsize);

	lockstart = start;
	lockend = start + len - 1;

	if (current->journal_info) {
		/*
		 * Need to pull our outstanding extents and set journal_info to NULL so
		 * that anything that needs to check if there's a transaction doesn't get
		 * confused.
		 */
		dio_data = current->journal_info;
		current->journal_info = NULL;
	}

	/*
	 * If this errors out it's because we couldn't invalidate pagecache for
	 * this range and we need to fallback to buffered.
	 */
	if (lock_extent_direct(inode, lockstart, lockend, &cached_state,
			       create)) {
		ret = -ENOTBLK;
		goto err;
	}

	em = btrfs_get_extent(BTRFS_I(inode), NULL, 0, start, len, 0);
	if (IS_ERR(em)) {
		ret = PTR_ERR(em);
		goto unlock_err;
	}

	/*
	 * Ok for INLINE and COMPRESSED extents we need to fallback on buffered
	 * io.  INLINE is special, and we could probably kludge it in here, but
	 * it's still buffered so for safety lets just fall back to the generic
	 * buffered path.
	 *
	 * For COMPRESSED we _have_ to read the entire extent in so we can
	 * decompress it, so there will be buffering required no matter what we
	 * do, so go ahead and fallback to buffered.
	 *
	 * We return -ENOTBLK because that's what makes DIO go ahead and go back
	 * to buffered IO.  Don't blame me, this is the price we pay for using
	 * the generic code.
	 */
	if (test_bit(EXTENT_FLAG_COMPRESSED, &em->flags) ||
	    em->block_start == EXTENT_MAP_INLINE) {
		free_extent_map(em);
		ret = -ENOTBLK;
		goto unlock_err;
	}

	/* Just a good old fashioned hole, return */
	if (!create && (em->block_start == EXTENT_MAP_HOLE ||
			test_bit(EXTENT_FLAG_PREALLOC, &em->flags))) {
		free_extent_map(em);
		goto unlock_err;
	}

	/*
	 * We don't allocate a new extent in the following cases
	 *
	 * 1) The inode is marked as NODATACOW.  In this case we'll just use the
	 * existing extent.
	 * 2) The extent is marked as PREALLOC.  We're good to go here and can
	 * just use the extent.
	 *
	 */
	if (!create) {
		len = min(len, em->len - (start - em->start));
		lockstart = start + len;
		goto unlock;
	}

	if (test_bit(EXTENT_FLAG_PREALLOC, &em->flags) ||
	    ((BTRFS_I(inode)->flags & BTRFS_INODE_NODATACOW) &&
	     em->block_start != EXTENT_MAP_HOLE)) {
		int type;
		u64 block_start, orig_start, orig_block_len, ram_bytes;

		if (test_bit(EXTENT_FLAG_PREALLOC, &em->flags))
			type = BTRFS_ORDERED_PREALLOC;
		else
			type = BTRFS_ORDERED_NOCOW;
		len = min(len, em->len - (start - em->start));
		block_start = em->block_start + (start - em->start);

		if (can_nocow_extent(inode, start, &len, &orig_start,
				     &orig_block_len, &ram_bytes) == 1 &&
		    btrfs_inc_nocow_writers(fs_info, block_start)) {
			struct extent_map *em2;

			em2 = btrfs_create_dio_extent(inode, start, len,
						      orig_start, block_start,
						      len, orig_block_len,
						      ram_bytes, type);
			btrfs_dec_nocow_writers(fs_info, block_start);
			if (type == BTRFS_ORDERED_PREALLOC) {
				free_extent_map(em);
				em = em2;
			}
			if (em2 && IS_ERR(em2)) {
				ret = PTR_ERR(em2);
				goto unlock_err;
			}
			/*
			 * For inode marked NODATACOW or extent marked PREALLOC,
			 * use the existing or preallocated extent, so does not
			 * need to adjust btrfs_space_info's bytes_may_use.
			 */
			btrfs_free_reserved_data_space_noquota(inode,
					start, len);
			goto unlock;
		}
	}

	/*
	 * this will cow the extent, reset the len in case we changed
	 * it above
	 */
	len = bh_result->b_size;
	free_extent_map(em);
	em = btrfs_new_extent_direct(inode, start, len);
	if (IS_ERR(em)) {
		ret = PTR_ERR(em);
		goto unlock_err;
	}
	len = min(len, em->len - (start - em->start));
unlock:
	bh_result->b_blocknr = (em->block_start + (start - em->start)) >>
		inode->i_blkbits;
	bh_result->b_size = len;
	bh_result->b_bdev = em->bdev;
	set_buffer_mapped(bh_result);
	if (create) {
		if (!test_bit(EXTENT_FLAG_PREALLOC, &em->flags))
			set_buffer_new(bh_result);

		/*
		 * Need to update the i_size under the extent lock so buffered
		 * readers will get the updated i_size when we unlock.
		 */
		if (!dio_data->overwrite && start + len > i_size_read(inode))
			i_size_write(inode, start + len);

		adjust_dio_outstanding_extents(inode, dio_data, len);
		WARN_ON(dio_data->reserve < len);
		dio_data->reserve -= len;
		dio_data->unsubmitted_oe_range_end = start + len;
		current->journal_info = dio_data;
	}

	/*
	 * In the case of write we need to clear and unlock the entire range,
	 * in the case of read we need to unlock only the end area that we
	 * aren't using if there is any left over space.
	 */
	if (lockstart < lockend) {
		clear_extent_bit(&BTRFS_I(inode)->io_tree, lockstart,
				 lockend, unlock_bits, 1, 0,
				 &cached_state, GFP_NOFS);
	} else {
		free_extent_state(cached_state);
	}

	free_extent_map(em);

	return 0;

unlock_err:
	clear_extent_bit(&BTRFS_I(inode)->io_tree, lockstart, lockend,
			 unlock_bits, 1, 0, &cached_state, GFP_NOFS);
err:
	if (dio_data)
		current->journal_info = dio_data;
	/*
	 * Compensate the delalloc release we do in btrfs_direct_IO() when we
	 * write less data then expected, so that we don't underflow our inode's
	 * outstanding extents counter.
	 */
	if (create && dio_data)
		adjust_dio_outstanding_extents(inode, dio_data, len);

	return ret;
}

static inline int submit_dio_repair_bio(struct inode *inode, struct bio *bio,
					int mirror_num)
{
	struct btrfs_fs_info *fs_info = btrfs_sb(inode->i_sb);
	int ret;

	BUG_ON(bio_op(bio) == REQ_OP_WRITE);

	bio_get(bio);

	ret = btrfs_bio_wq_end_io(fs_info, bio, BTRFS_WQ_ENDIO_DIO_REPAIR);
	if (ret)
		goto err;

	ret = btrfs_map_bio(fs_info, bio, mirror_num, 0);
err:
	bio_put(bio);
	return ret;
}

static int btrfs_check_dio_repairable(struct inode *inode,
				      struct bio *failed_bio,
				      struct io_failure_record *failrec,
				      int failed_mirror)
{
	struct btrfs_fs_info *fs_info = btrfs_sb(inode->i_sb);
	int num_copies;

	num_copies = btrfs_num_copies(fs_info, failrec->logical, failrec->len);
	if (num_copies == 1) {
		/*
		 * we only have a single copy of the data, so don't bother with
		 * all the retry and error correction code that follows. no
		 * matter what the error is, it is very likely to persist.
		 */
		btrfs_debug(fs_info,
			"Check DIO Repairable: cannot repair, num_copies=%d, next_mirror %d, failed_mirror %d",
			num_copies, failrec->this_mirror, failed_mirror);
		return 0;
	}

	failrec->failed_mirror = failed_mirror;
	failrec->this_mirror++;
	if (failrec->this_mirror == failed_mirror)
		failrec->this_mirror++;

	if (failrec->this_mirror > num_copies) {
		btrfs_debug(fs_info,
			"Check DIO Repairable: (fail) num_copies=%d, next_mirror %d, failed_mirror %d",
			num_copies, failrec->this_mirror, failed_mirror);
		return 0;
	}

	return 1;
}

static int dio_read_error(struct inode *inode, struct bio *failed_bio,
			struct page *page, unsigned int pgoff,
			u64 start, u64 end, int failed_mirror,
			bio_end_io_t *repair_endio, void *repair_arg)
{
	struct io_failure_record *failrec;
	struct extent_io_tree *io_tree = &BTRFS_I(inode)->io_tree;
	struct extent_io_tree *failure_tree = &BTRFS_I(inode)->io_failure_tree;
	struct bio *bio;
	int isector;
	int read_mode = 0;
	int segs;
	int ret;

	BUG_ON(bio_op(failed_bio) == REQ_OP_WRITE);

	ret = btrfs_get_io_failure_record(inode, start, end, &failrec);
	if (ret)
		return ret;

	ret = btrfs_check_dio_repairable(inode, failed_bio, failrec,
					 failed_mirror);
	if (!ret) {
		free_io_failure(failure_tree, io_tree, failrec);
		return -EIO;
	}

	segs = bio_segments(failed_bio);
	if (segs > 1 ||
	    (failed_bio->bi_io_vec->bv_len > btrfs_inode_sectorsize(inode)))
		read_mode |= REQ_FAILFAST_DEV;

	isector = start - btrfs_io_bio(failed_bio)->logical;
	isector >>= inode->i_sb->s_blocksize_bits;
	bio = btrfs_create_repair_bio(inode, failed_bio, failrec, page,
				pgoff, isector, repair_endio, repair_arg);
	bio_set_op_attrs(bio, REQ_OP_READ, read_mode);

	btrfs_debug(BTRFS_I(inode)->root->fs_info,
		    "repair DIO read error: submitting new dio read[%#x] to this_mirror=%d, in_validation=%d",
		    read_mode, failrec->this_mirror, failrec->in_validation);

	ret = submit_dio_repair_bio(inode, bio, failrec->this_mirror);
	if (ret) {
		free_io_failure(failure_tree, io_tree, failrec);
		bio_put(bio);
	}

	return ret;
}

struct btrfs_retry_complete {
	struct completion done;
	struct inode *inode;
	u64 start;
	int uptodate;
};

static void btrfs_retry_endio_nocsum(struct bio *bio)
{
	struct btrfs_retry_complete *done = bio->bi_private;
	struct inode *inode = done->inode;
	struct bio_vec *bvec;
	struct extent_io_tree *io_tree, *failure_tree;
	int i;

	if (bio->bi_error)
		goto end;

	ASSERT(bio->bi_vcnt == 1);
	io_tree = &BTRFS_I(inode)->io_tree;
	failure_tree = &BTRFS_I(inode)->io_failure_tree;
	ASSERT(bio->bi_io_vec->bv_len == btrfs_inode_sectorsize(inode));

	done->uptodate = 1;
	ASSERT(!bio_flagged(bio, BIO_CLONED));
	bio_for_each_segment_all(bvec, bio, i)
		clean_io_failure(BTRFS_I(inode)->root->fs_info, failure_tree,
				 io_tree, done->start, bvec->bv_page,
				 btrfs_ino(BTRFS_I(inode)), 0);
end:
	complete(&done->done);
	bio_put(bio);
}

static int __btrfs_correct_data_nocsum(struct inode *inode,
				       struct btrfs_io_bio *io_bio)
{
	struct btrfs_fs_info *fs_info;
	struct bio_vec bvec;
	struct bvec_iter iter;
	struct btrfs_retry_complete done;
	u64 start;
	unsigned int pgoff;
	u32 sectorsize;
	int nr_sectors;
	int ret;
	int err = 0;

	fs_info = BTRFS_I(inode)->root->fs_info;
	sectorsize = fs_info->sectorsize;

	start = io_bio->logical;
	done.inode = inode;
	io_bio->bio.bi_iter = io_bio->iter;

	bio_for_each_segment(bvec, &io_bio->bio, iter) {
		nr_sectors = BTRFS_BYTES_TO_BLKS(fs_info, bvec.bv_len);
		pgoff = bvec.bv_offset;

next_block_or_try_again:
		done.uptodate = 0;
		done.start = start;
		init_completion(&done.done);

		ret = dio_read_error(inode, &io_bio->bio, bvec.bv_page,
				pgoff, start, start + sectorsize - 1,
				io_bio->mirror_num,
				btrfs_retry_endio_nocsum, &done);
		if (ret) {
			err = ret;
			goto next;
		}

		wait_for_completion(&done.done);

		if (!done.uptodate) {
			/* We might have another mirror, so try again */
			goto next_block_or_try_again;
		}

next:
		start += sectorsize;

		nr_sectors--;
		if (nr_sectors) {
			pgoff += sectorsize;
			ASSERT(pgoff < PAGE_SIZE);
			goto next_block_or_try_again;
		}
	}

	return err;
}

static void btrfs_retry_endio(struct bio *bio)
{
	struct btrfs_retry_complete *done = bio->bi_private;
	struct btrfs_io_bio *io_bio = btrfs_io_bio(bio);
	struct extent_io_tree *io_tree, *failure_tree;
	struct inode *inode = done->inode;
	struct bio_vec *bvec;
	int uptodate;
	int ret;
	int i;

	if (bio->bi_error)
		goto end;

	uptodate = 1;

	ASSERT(bio->bi_vcnt == 1);
	ASSERT(bio->bi_io_vec->bv_len == btrfs_inode_sectorsize(done->inode));

	io_tree = &BTRFS_I(inode)->io_tree;
	failure_tree = &BTRFS_I(inode)->io_failure_tree;

	ASSERT(!bio_flagged(bio, BIO_CLONED));
	bio_for_each_segment_all(bvec, bio, i) {
		ret = __readpage_endio_check(inode, io_bio, i, bvec->bv_page,
					     bvec->bv_offset, done->start,
					     bvec->bv_len);
		if (!ret)
			clean_io_failure(BTRFS_I(inode)->root->fs_info,
					 failure_tree, io_tree, done->start,
					 bvec->bv_page,
					 btrfs_ino(BTRFS_I(inode)),
					 bvec->bv_offset);
		else
			uptodate = 0;
	}

	done->uptodate = uptodate;
end:
	complete(&done->done);
	bio_put(bio);
}

static int __btrfs_subio_endio_read(struct inode *inode,
				    struct btrfs_io_bio *io_bio, int err)
{
	struct btrfs_fs_info *fs_info;
	struct bio_vec bvec;
	struct bvec_iter iter;
	struct btrfs_retry_complete done;
	u64 start;
	u64 offset = 0;
	u32 sectorsize;
	int nr_sectors;
	unsigned int pgoff;
	int csum_pos;
	bool uptodate = (err == 0);
	int ret;

	fs_info = BTRFS_I(inode)->root->fs_info;
	sectorsize = fs_info->sectorsize;

	err = 0;
	start = io_bio->logical;
	done.inode = inode;
	io_bio->bio.bi_iter = io_bio->iter;

	bio_for_each_segment(bvec, &io_bio->bio, iter) {
		nr_sectors = BTRFS_BYTES_TO_BLKS(fs_info, bvec.bv_len);

		pgoff = bvec.bv_offset;
next_block:
		if (uptodate) {
			csum_pos = BTRFS_BYTES_TO_BLKS(fs_info, offset);
			ret = __readpage_endio_check(inode, io_bio, csum_pos,
					bvec.bv_page, pgoff, start, sectorsize);
			if (likely(!ret))
				goto next;
		}
try_again:
		done.uptodate = 0;
		done.start = start;
		init_completion(&done.done);

		ret = dio_read_error(inode, &io_bio->bio, bvec.bv_page,
				pgoff, start, start + sectorsize - 1,
				io_bio->mirror_num,
				btrfs_retry_endio, &done);
		if (ret) {
			err = ret;
			goto next;
		}

		wait_for_completion(&done.done);

		if (!done.uptodate) {
			/* We might have another mirror, so try again */
			goto try_again;
		}
next:
		offset += sectorsize;
		start += sectorsize;

		ASSERT(nr_sectors);

		nr_sectors--;
		if (nr_sectors) {
			pgoff += sectorsize;
			ASSERT(pgoff < PAGE_SIZE);
			goto next_block;
		}
	}

	return err;
}

static int btrfs_subio_endio_read(struct inode *inode,
				  struct btrfs_io_bio *io_bio, int err)
{
	bool skip_csum = BTRFS_I(inode)->flags & BTRFS_INODE_NODATASUM;

	if (skip_csum) {
		if (unlikely(err))
			return __btrfs_correct_data_nocsum(inode, io_bio);
		else
			return 0;
	} else {
		return __btrfs_subio_endio_read(inode, io_bio, err);
	}
}

static void btrfs_endio_direct_read(struct bio *bio)
{
	struct btrfs_dio_private *dip = bio->bi_private;
	struct inode *inode = dip->inode;
	struct bio *dio_bio;
	struct btrfs_io_bio *io_bio = btrfs_io_bio(bio);
	int err = bio->bi_error;

	if (dip->flags & BTRFS_DIO_ORIG_BIO_SUBMITTED) {
		err = btrfs_subio_endio_read(inode, io_bio, err);
		if (!err)
			bio->bi_error = 0;
	}

	unlock_extent(&BTRFS_I(inode)->io_tree, dip->logical_offset,
		      dip->logical_offset + dip->bytes - 1);
	dio_bio = dip->dio_bio;

	kfree(dip);

	dio_bio->bi_error = bio->bi_error;
	dio_end_io(dio_bio, bio->bi_error);

	if (io_bio->end_io)
		io_bio->end_io(io_bio, err);
	bio_put(bio);
}

static void __endio_write_update_ordered(struct inode *inode,
					 const u64 offset, const u64 bytes,
					 const bool uptodate)
{
	struct btrfs_fs_info *fs_info = btrfs_sb(inode->i_sb);
	struct btrfs_ordered_extent *ordered = NULL;
	struct btrfs_workqueue *wq;
	btrfs_work_func_t func;
	u64 ordered_offset = offset;
	u64 ordered_bytes = bytes;
	int ret;

	if (btrfs_is_free_space_inode(BTRFS_I(inode))) {
		wq = fs_info->endio_freespace_worker;
		func = btrfs_freespace_write_helper;
	} else {
		wq = fs_info->endio_write_workers;
		func = btrfs_endio_write_helper;
	}

again:
	ret = btrfs_dec_test_first_ordered_pending(inode, &ordered,
						   &ordered_offset,
						   ordered_bytes,
						   uptodate);
	if (!ret)
		goto out_test;

	btrfs_init_work(&ordered->work, func, finish_ordered_fn, NULL, NULL);
	btrfs_queue_work(wq, &ordered->work);
out_test:
	/*
	 * our bio might span multiple ordered extents.  If we haven't
	 * completed the accounting for the whole dio, go back and try again
	 */
	if (ordered_offset < offset + bytes) {
		ordered_bytes = offset + bytes - ordered_offset;
		ordered = NULL;
		goto again;
	}
}

static void btrfs_endio_direct_write(struct bio *bio)
{
	struct btrfs_dio_private *dip = bio->bi_private;
	struct bio *dio_bio = dip->dio_bio;

	__endio_write_update_ordered(dip->inode, dip->logical_offset,
				     dip->bytes, !bio->bi_error);

	kfree(dip);

	dio_bio->bi_error = bio->bi_error;
	dio_end_io(dio_bio, bio->bi_error);
	bio_put(bio);
}

static int __btrfs_submit_bio_start_direct_io(void *private_data,
				    struct bio *bio, int mirror_num,
				    unsigned long bio_flags, u64 offset)
{
	struct inode *inode = private_data;
	int ret;
	ret = btrfs_csum_one_bio(inode, bio, offset, 1);
	BUG_ON(ret); /* -ENOMEM */
	return 0;
}

static void btrfs_end_dio_bio(struct bio *bio)
{
	struct btrfs_dio_private *dip = bio->bi_private;
	int err = bio->bi_error;

	if (err)
		btrfs_warn(BTRFS_I(dip->inode)->root->fs_info,
			   "direct IO failed ino %llu rw %d,%u sector %#Lx len %u err no %d",
			   btrfs_ino(BTRFS_I(dip->inode)), bio_op(bio),
			   bio->bi_opf,
			   (unsigned long long)bio->bi_iter.bi_sector,
			   bio->bi_iter.bi_size, err);

	if (dip->subio_endio)
		err = dip->subio_endio(dip->inode, btrfs_io_bio(bio), err);

	if (err) {
		dip->errors = 1;

		/*
		 * before atomic variable goto zero, we must make sure
		 * dip->errors is perceived to be set.
		 */
		smp_mb__before_atomic();
	}

	/* if there are more bios still pending for this dio, just exit */
	if (!atomic_dec_and_test(&dip->pending_bios))
		goto out;

	if (dip->errors) {
		bio_io_error(dip->orig_bio);
	} else {
		dip->dio_bio->bi_error = 0;
		bio_endio(dip->orig_bio);
	}
out:
	bio_put(bio);
}

static inline int btrfs_lookup_and_bind_dio_csum(struct inode *inode,
						 struct btrfs_dio_private *dip,
						 struct bio *bio,
						 u64 file_offset)
{
	struct btrfs_io_bio *io_bio = btrfs_io_bio(bio);
	struct btrfs_io_bio *orig_io_bio = btrfs_io_bio(dip->orig_bio);
	int ret;

	/*
	 * We load all the csum data we need when we submit
	 * the first bio to reduce the csum tree search and
	 * contention.
	 */
	if (dip->logical_offset == file_offset) {
		ret = btrfs_lookup_bio_sums_dio(inode, dip->orig_bio,
						file_offset);
		if (ret)
			return ret;
	}

	if (bio == dip->orig_bio)
		return 0;

	file_offset -= dip->logical_offset;
	file_offset >>= inode->i_sb->s_blocksize_bits;
	io_bio->csum = (u8 *)(((u32 *)orig_io_bio->csum) + file_offset);

	return 0;
}

static inline int __btrfs_submit_dio_bio(struct bio *bio, struct inode *inode,
					 u64 file_offset, int skip_sum,
					 int async_submit)
{
	struct btrfs_fs_info *fs_info = btrfs_sb(inode->i_sb);
	struct btrfs_dio_private *dip = bio->bi_private;
	bool write = bio_op(bio) == REQ_OP_WRITE;
	int ret;

	if (async_submit)
		async_submit = !atomic_read(&BTRFS_I(inode)->sync_writers);

	bio_get(bio);

	if (!write) {
		ret = btrfs_bio_wq_end_io(fs_info, bio, BTRFS_WQ_ENDIO_DATA);
		if (ret)
			goto err;
	}

	if (skip_sum)
		goto map;

	if (write && async_submit) {
		ret = btrfs_wq_submit_bio(fs_info, bio, 0, 0,
					  file_offset, inode,
					  __btrfs_submit_bio_start_direct_io,
					  __btrfs_submit_bio_done);
		goto err;
	} else if (write) {
		/*
		 * If we aren't doing async submit, calculate the csum of the
		 * bio now.
		 */
		ret = btrfs_csum_one_bio(inode, bio, file_offset, 1);
		if (ret)
			goto err;
	} else {
		ret = btrfs_lookup_and_bind_dio_csum(inode, dip, bio,
						     file_offset);
		if (ret)
			goto err;
	}
map:
	ret = btrfs_map_bio(fs_info, bio, 0, async_submit);
err:
	bio_put(bio);
	return ret;
}

static int btrfs_submit_direct_hook(struct btrfs_dio_private *dip,
				    int skip_sum)
{
	struct inode *inode = dip->inode;
	struct btrfs_fs_info *fs_info = btrfs_sb(inode->i_sb);
	struct bio *bio;
	struct bio *orig_bio = dip->orig_bio;
	u64 start_sector = orig_bio->bi_iter.bi_sector;
	u64 file_offset = dip->logical_offset;
	u64 map_length;
	int async_submit = 0;
	u64 submit_len;
	int clone_offset = 0;
	int clone_len;
	int ret;

	map_length = orig_bio->bi_iter.bi_size;
	submit_len = map_length;
	ret = btrfs_map_block(fs_info, btrfs_op(orig_bio), start_sector << 9,
			      &map_length, NULL, 0);
	if (ret)
		return -EIO;

	if (map_length >= submit_len) {
		bio = orig_bio;
		dip->flags |= BTRFS_DIO_ORIG_BIO_SUBMITTED;
		goto submit;
	}

	/* async crcs make it difficult to collect full stripe writes. */
	if (btrfs_data_alloc_profile(fs_info) & BTRFS_BLOCK_GROUP_RAID56_MASK)
		async_submit = 0;
	else
		async_submit = 1;

	/* bio split */
	ASSERT(map_length <= INT_MAX);
	atomic_inc(&dip->pending_bios);
	do {
		clone_len = min_t(int, submit_len, map_length);

		/*
		 * This will never fail as it's passing GPF_NOFS and
		 * the allocation is backed by btrfs_bioset.
		 */
		bio = btrfs_bio_clone_partial(orig_bio, clone_offset,
					      clone_len);
		bio->bi_private = dip;
		bio->bi_end_io = btrfs_end_dio_bio;
		btrfs_io_bio(bio)->logical = file_offset;

		ASSERT(submit_len >= clone_len);
		submit_len -= clone_len;
		if (submit_len == 0)
			break;

		/*
		 * Increase the count before we submit the bio so we know
		 * the end IO handler won't happen before we increase the
		 * count. Otherwise, the dip might get freed before we're
		 * done setting it up.
		 */
		atomic_inc(&dip->pending_bios);

		ret = __btrfs_submit_dio_bio(bio, inode, file_offset, skip_sum,
					     async_submit);
		if (ret) {
			bio_put(bio);
			atomic_dec(&dip->pending_bios);
			goto out_err;
		}

		clone_offset += clone_len;
		start_sector += clone_len >> 9;
		file_offset += clone_len;

		map_length = submit_len;
		ret = btrfs_map_block(fs_info, btrfs_op(orig_bio),
				      start_sector << 9, &map_length, NULL, 0);
		if (ret)
			goto out_err;
	} while (submit_len > 0);

submit:
	ret = __btrfs_submit_dio_bio(bio, inode, file_offset, skip_sum,
				     async_submit);
	if (!ret)
		return 0;

	bio_put(bio);
out_err:
	dip->errors = 1;
	/*
	 * before atomic variable goto zero, we must
	 * make sure dip->errors is perceived to be set.
	 */
	smp_mb__before_atomic();
	if (atomic_dec_and_test(&dip->pending_bios))
		bio_io_error(dip->orig_bio);

	/* bio_end_io() will handle error, so we needn't return it */
	return 0;
}

static void btrfs_submit_direct(struct bio *dio_bio, struct inode *inode,
				loff_t file_offset)
{
	struct btrfs_dio_private *dip = NULL;
	struct bio *bio = NULL;
	struct btrfs_io_bio *io_bio;
	int skip_sum;
	bool write = (bio_op(dio_bio) == REQ_OP_WRITE);
	int ret = 0;

	skip_sum = BTRFS_I(inode)->flags & BTRFS_INODE_NODATASUM;

	bio = btrfs_bio_clone(dio_bio);

	dip = kzalloc(sizeof(*dip), GFP_NOFS);
	if (!dip) {
		ret = -ENOMEM;
		goto free_ordered;
	}

	dip->private = dio_bio->bi_private;
	dip->inode = inode;
	dip->logical_offset = file_offset;
	dip->bytes = dio_bio->bi_iter.bi_size;
	dip->disk_bytenr = (u64)dio_bio->bi_iter.bi_sector << 9;
	bio->bi_private = dip;
	dip->orig_bio = bio;
	dip->dio_bio = dio_bio;
	atomic_set(&dip->pending_bios, 0);
	io_bio = btrfs_io_bio(bio);
	io_bio->logical = file_offset;

	if (write) {
		bio->bi_end_io = btrfs_endio_direct_write;
	} else {
		bio->bi_end_io = btrfs_endio_direct_read;
		dip->subio_endio = btrfs_subio_endio_read;
	}

	/*
	 * Reset the range for unsubmitted ordered extents (to a 0 length range)
	 * even if we fail to submit a bio, because in such case we do the
	 * corresponding error handling below and it must not be done a second
	 * time by btrfs_direct_IO().
	 */
	if (write) {
		struct btrfs_dio_data *dio_data = current->journal_info;

		dio_data->unsubmitted_oe_range_end = dip->logical_offset +
			dip->bytes;
		dio_data->unsubmitted_oe_range_start =
			dio_data->unsubmitted_oe_range_end;
	}

	ret = btrfs_submit_direct_hook(dip, skip_sum);
	if (!ret)
		return;

	if (io_bio->end_io)
		io_bio->end_io(io_bio, ret);

free_ordered:
	/*
	 * If we arrived here it means either we failed to submit the dip
	 * or we either failed to clone the dio_bio or failed to allocate the
	 * dip. If we cloned the dio_bio and allocated the dip, we can just
	 * call bio_endio against our io_bio so that we get proper resource
	 * cleanup if we fail to submit the dip, otherwise, we must do the
	 * same as btrfs_endio_direct_[write|read] because we can't call these
	 * callbacks - they require an allocated dip and a clone of dio_bio.
	 */
	if (bio && dip) {
		bio_io_error(bio);
		/*
		 * The end io callbacks free our dip, do the final put on bio
		 * and all the cleanup and final put for dio_bio (through
		 * dio_end_io()).
		 */
		dip = NULL;
		bio = NULL;
	} else {
		if (write)
			__endio_write_update_ordered(inode,
						file_offset,
						dio_bio->bi_iter.bi_size,
						false);
		else
			unlock_extent(&BTRFS_I(inode)->io_tree, file_offset,
			      file_offset + dio_bio->bi_iter.bi_size - 1);

		dio_bio->bi_error = -EIO;
		/*
		 * Releases and cleans up our dio_bio, no need to bio_put()
		 * nor bio_endio()/bio_io_error() against dio_bio.
		 */
		dio_end_io(dio_bio, ret);
	}
	if (bio)
		bio_put(bio);
	kfree(dip);
}

static ssize_t check_direct_IO(struct btrfs_fs_info *fs_info,
			       struct kiocb *iocb,
			       const struct iov_iter *iter, loff_t offset)
{
	int seg;
	int i;
	unsigned int blocksize_mask = fs_info->sectorsize - 1;
	ssize_t retval = -EINVAL;

	if (offset & blocksize_mask)
		goto out;

	if (iov_iter_alignment(iter) & blocksize_mask)
		goto out;

	/* If this is a write we don't need to check anymore */
	if (iov_iter_rw(iter) != READ || !iter_is_iovec(iter))
		return 0;
	/*
	 * Check to make sure we don't have duplicate iov_base's in this
	 * iovec, if so return EINVAL, otherwise we'll get csum errors
	 * when reading back.
	 */
	for (seg = 0; seg < iter->nr_segs; seg++) {
		for (i = seg + 1; i < iter->nr_segs; i++) {
			if (iter->iov[seg].iov_base == iter->iov[i].iov_base)
				goto out;
		}
	}
	retval = 0;
out:
	return retval;
}

static ssize_t btrfs_direct_IO(struct kiocb *iocb, struct iov_iter *iter)
{
	struct file *file = iocb->ki_filp;
	struct inode *inode = file->f_mapping->host;
	struct btrfs_fs_info *fs_info = btrfs_sb(inode->i_sb);
	struct btrfs_dio_data dio_data = { 0 };
	struct extent_changeset *data_reserved = NULL;
	loff_t offset = iocb->ki_pos;
	size_t count = 0;
	int flags = 0;
	bool wakeup = true;
	bool relock = false;
	ssize_t ret;

	if (check_direct_IO(fs_info, iocb, iter, offset))
		return 0;

	inode_dio_begin(inode);
	smp_mb__after_atomic();

	/*
	 * The generic stuff only does filemap_write_and_wait_range, which
	 * isn't enough if we've written compressed pages to this area, so
	 * we need to flush the dirty pages again to make absolutely sure
	 * that any outstanding dirty pages are on disk.
	 */
	count = iov_iter_count(iter);
	if (test_bit(BTRFS_INODE_HAS_ASYNC_EXTENT,
		     &BTRFS_I(inode)->runtime_flags))
		filemap_fdatawrite_range(inode->i_mapping, offset,
					 offset + count - 1);

	if (iov_iter_rw(iter) == WRITE) {
		/*
		 * If the write DIO is beyond the EOF, we need update
		 * the isize, but it is protected by i_mutex. So we can
		 * not unlock the i_mutex at this case.
		 */
		if (offset + count <= inode->i_size) {
			dio_data.overwrite = 1;
			inode_unlock(inode);
			relock = true;
		}
		ret = btrfs_delalloc_reserve_space(inode, &data_reserved,
						   offset, count);
		if (ret)
			goto out;
		dio_data.outstanding_extents = count_max_extents(count);

		/*
		 * We need to know how many extents we reserved so that we can
		 * do the accounting properly if we go over the number we
		 * originally calculated.  Abuse current->journal_info for this.
		 */
		dio_data.reserve = round_up(count,
					    fs_info->sectorsize);
		dio_data.unsubmitted_oe_range_start = (u64)offset;
		dio_data.unsubmitted_oe_range_end = (u64)offset;
		current->journal_info = &dio_data;
		down_read(&BTRFS_I(inode)->dio_sem);
	} else if (test_bit(BTRFS_INODE_READDIO_NEED_LOCK,
				     &BTRFS_I(inode)->runtime_flags)) {
		inode_dio_end(inode);
		flags = DIO_LOCKING | DIO_SKIP_HOLES;
		wakeup = false;
	}

	ret = __blockdev_direct_IO(iocb, inode,
				   fs_info->fs_devices->latest_bdev,
				   iter, btrfs_get_blocks_direct, NULL,
				   btrfs_submit_direct, flags);
	if (iov_iter_rw(iter) == WRITE) {
		up_read(&BTRFS_I(inode)->dio_sem);
		current->journal_info = NULL;
		if (ret < 0 && ret != -EIOCBQUEUED) {
			if (dio_data.reserve)
				btrfs_delalloc_release_space(inode, data_reserved,
					offset, dio_data.reserve);
			/*
			 * On error we might have left some ordered extents
			 * without submitting corresponding bios for them, so
			 * cleanup them up to avoid other tasks getting them
			 * and waiting for them to complete forever.
			 */
			if (dio_data.unsubmitted_oe_range_start <
			    dio_data.unsubmitted_oe_range_end)
				__endio_write_update_ordered(inode,
					dio_data.unsubmitted_oe_range_start,
					dio_data.unsubmitted_oe_range_end -
					dio_data.unsubmitted_oe_range_start,
					false);
		} else if (ret >= 0 && (size_t)ret < count)
			btrfs_delalloc_release_space(inode, data_reserved,
					offset, count - (size_t)ret);
	}
out:
	if (wakeup)
		inode_dio_end(inode);
	if (relock)
		inode_lock(inode);

	extent_changeset_free(data_reserved);
	return ret;
}

#define BTRFS_FIEMAP_FLAGS	(FIEMAP_FLAG_SYNC)

static int btrfs_fiemap(struct inode *inode, struct fiemap_extent_info *fieinfo,
		__u64 start, __u64 len)
{
	int	ret;

	ret = fiemap_check_flags(fieinfo, BTRFS_FIEMAP_FLAGS);
	if (ret)
		return ret;

	return extent_fiemap(inode, fieinfo, start, len, btrfs_get_extent_fiemap);
}

int btrfs_readpage(struct file *file, struct page *page)
{
	struct extent_io_tree *tree;
	tree = &BTRFS_I(page->mapping->host)->io_tree;
	return extent_read_full_page(tree, page, btrfs_get_extent, 0);
}

static int btrfs_writepage(struct page *page, struct writeback_control *wbc)
{
	struct extent_io_tree *tree;
	struct inode *inode = page->mapping->host;
	int ret;

	if (current->flags & PF_MEMALLOC) {
		redirty_page_for_writepage(wbc, page);
		unlock_page(page);
		return 0;
	}

	/*
	 * If we are under memory pressure we will call this directly from the
	 * VM, we need to make sure we have the inode referenced for the ordered
	 * extent.  If not just return like we didn't do anything.
	 */
	if (!igrab(inode)) {
		redirty_page_for_writepage(wbc, page);
		return AOP_WRITEPAGE_ACTIVATE;
	}
	tree = &BTRFS_I(page->mapping->host)->io_tree;
	ret = extent_write_full_page(tree, page, btrfs_get_extent, wbc);
	btrfs_add_delayed_iput(inode);
	return ret;
}

static int btrfs_writepages(struct address_space *mapping,
			    struct writeback_control *wbc)
{
	struct extent_io_tree *tree;

	tree = &BTRFS_I(mapping->host)->io_tree;
	return extent_writepages(tree, mapping, btrfs_get_extent, wbc);
}

static int
btrfs_readpages(struct file *file, struct address_space *mapping,
		struct list_head *pages, unsigned nr_pages)
{
	struct extent_io_tree *tree;
	tree = &BTRFS_I(mapping->host)->io_tree;
	return extent_readpages(tree, mapping, pages, nr_pages,
				btrfs_get_extent);
}
static int __btrfs_releasepage(struct page *page, gfp_t gfp_flags)
{
	struct extent_io_tree *tree;
	struct extent_map_tree *map;
	int ret;

	tree = &BTRFS_I(page->mapping->host)->io_tree;
	map = &BTRFS_I(page->mapping->host)->extent_tree;
	ret = try_release_extent_mapping(map, tree, page, gfp_flags);
	if (ret == 1) {
		ClearPagePrivate(page);
		set_page_private(page, 0);
		put_page(page);
	}
	return ret;
}

static int btrfs_releasepage(struct page *page, gfp_t gfp_flags)
{
	if (PageWriteback(page) || PageDirty(page))
		return 0;
	return __btrfs_releasepage(page, gfp_flags);
}

static void btrfs_invalidatepage(struct page *page, unsigned int offset,
				 unsigned int length)
{
	struct inode *inode = page->mapping->host;
	struct extent_io_tree *tree;
	struct btrfs_ordered_extent *ordered;
	struct extent_state *cached_state = NULL;
	u64 page_start = page_offset(page);
	u64 page_end = page_start + PAGE_SIZE - 1;
	u64 start;
	u64 end;
	int inode_evicting = inode->i_state & I_FREEING;

	/*
	 * we have the page locked, so new writeback can't start,
	 * and the dirty bit won't be cleared while we are here.
	 *
	 * Wait for IO on this page so that we can safely clear
	 * the PagePrivate2 bit and do ordered accounting
	 */
	wait_on_page_writeback(page);

	tree = &BTRFS_I(inode)->io_tree;
	if (offset) {
		btrfs_releasepage(page, GFP_NOFS);
		return;
	}

	if (!inode_evicting)
		lock_extent_bits(tree, page_start, page_end, &cached_state);
again:
	start = page_start;
	ordered = btrfs_lookup_ordered_range(BTRFS_I(inode), start,
					page_end - start + 1);
	if (ordered) {
		end = min(page_end, ordered->file_offset + ordered->len - 1);
		/*
		 * IO on this page will never be started, so we need
		 * to account for any ordered extents now
		 */
		if (!inode_evicting)
			clear_extent_bit(tree, start, end,
					 EXTENT_DIRTY | EXTENT_DELALLOC |
					 EXTENT_DELALLOC_NEW |
					 EXTENT_LOCKED | EXTENT_DO_ACCOUNTING |
					 EXTENT_DEFRAG, 1, 0, &cached_state,
					 GFP_NOFS);
		/*
		 * whoever cleared the private bit is responsible
		 * for the finish_ordered_io
		 */
		if (TestClearPagePrivate2(page)) {
			struct btrfs_ordered_inode_tree *tree;
			u64 new_len;

			tree = &BTRFS_I(inode)->ordered_tree;

			spin_lock_irq(&tree->lock);
			set_bit(BTRFS_ORDERED_TRUNCATED, &ordered->flags);
			new_len = start - ordered->file_offset;
			if (new_len < ordered->truncated_len)
				ordered->truncated_len = new_len;
			spin_unlock_irq(&tree->lock);

			if (btrfs_dec_test_ordered_pending(inode, &ordered,
							   start,
							   end - start + 1, 1))
				btrfs_finish_ordered_io(ordered);
		}
		btrfs_put_ordered_extent(ordered);
		if (!inode_evicting) {
			cached_state = NULL;
			lock_extent_bits(tree, start, end,
					 &cached_state);
		}

		start = end + 1;
		if (start < page_end)
			goto again;
	}

	/*
	 * Qgroup reserved space handler
	 * Page here will be either
	 * 1) Already written to disk
	 *    In this case, its reserved space is released from data rsv map
	 *    and will be freed by delayed_ref handler finally.
	 *    So even we call qgroup_free_data(), it won't decrease reserved
	 *    space.
	 * 2) Not written to disk
	 *    This means the reserved space should be freed here. However,
	 *    if a truncate invalidates the page (by clearing PageDirty)
	 *    and the page is accounted for while allocating extent
	 *    in btrfs_check_data_free_space() we let delayed_ref to
	 *    free the entire extent.
	 */
	if (PageDirty(page))
		btrfs_qgroup_free_data(inode, NULL, page_start, PAGE_SIZE);
	if (!inode_evicting) {
		clear_extent_bit(tree, page_start, page_end,
				 EXTENT_LOCKED | EXTENT_DIRTY |
				 EXTENT_DELALLOC | EXTENT_DELALLOC_NEW |
				 EXTENT_DO_ACCOUNTING | EXTENT_DEFRAG, 1, 1,
				 &cached_state, GFP_NOFS);

		__btrfs_releasepage(page, GFP_NOFS);
	}

	ClearPageChecked(page);
	if (PagePrivate(page)) {
		ClearPagePrivate(page);
		set_page_private(page, 0);
		put_page(page);
	}
}

/*
 * btrfs_page_mkwrite() is not allowed to change the file size as it gets
 * called from a page fault handler when a page is first dirtied. Hence we must
 * be careful to check for EOF conditions here. We set the page up correctly
 * for a written page which means we get ENOSPC checking when writing into
 * holes and correct delalloc and unwritten extent mapping on filesystems that
 * support these features.
 *
 * We are not allowed to take the i_mutex here so we have to play games to
 * protect against truncate races as the page could now be beyond EOF.  Because
 * vmtruncate() writes the inode size before removing pages, once we have the
 * page lock we can determine safely if the page is beyond EOF. If it is not
 * beyond EOF, then the page is guaranteed safe against truncation until we
 * unlock the page.
 */
int btrfs_page_mkwrite(struct vm_fault *vmf)
{
	struct page *page = vmf->page;
	struct inode *inode = file_inode(vmf->vma->vm_file);
	struct btrfs_fs_info *fs_info = btrfs_sb(inode->i_sb);
	struct extent_io_tree *io_tree = &BTRFS_I(inode)->io_tree;
	struct btrfs_ordered_extent *ordered;
	struct extent_state *cached_state = NULL;
	struct extent_changeset *data_reserved = NULL;
	char *kaddr;
	unsigned long zero_start;
	loff_t size;
	int ret;
	int reserved = 0;
	u64 reserved_space;
	u64 page_start;
	u64 page_end;
	u64 end;

	reserved_space = PAGE_SIZE;

	sb_start_pagefault(inode->i_sb);
	page_start = page_offset(page);
	page_end = page_start + PAGE_SIZE - 1;
	end = page_end;

	/*
	 * Reserving delalloc space after obtaining the page lock can lead to
	 * deadlock. For example, if a dirty page is locked by this function
	 * and the call to btrfs_delalloc_reserve_space() ends up triggering
	 * dirty page write out, then the btrfs_writepage() function could
	 * end up waiting indefinitely to get a lock on the page currently
	 * being processed by btrfs_page_mkwrite() function.
	 */
	ret = btrfs_delalloc_reserve_space(inode, &data_reserved, page_start,
					   reserved_space);
	if (!ret) {
		ret = file_update_time(vmf->vma->vm_file);
		reserved = 1;
	}
	if (ret) {
		if (ret == -ENOMEM)
			ret = VM_FAULT_OOM;
		else /* -ENOSPC, -EIO, etc */
			ret = VM_FAULT_SIGBUS;
		if (reserved)
			goto out;
		goto out_noreserve;
	}

	ret = VM_FAULT_NOPAGE; /* make the VM retry the fault */
again:
	lock_page(page);
	size = i_size_read(inode);

	if ((page->mapping != inode->i_mapping) ||
	    (page_start >= size)) {
		/* page got truncated out from underneath us */
		goto out_unlock;
	}
	wait_on_page_writeback(page);

	lock_extent_bits(io_tree, page_start, page_end, &cached_state);
	set_page_extent_mapped(page);

	/*
	 * we can't set the delalloc bits if there are pending ordered
	 * extents.  Drop our locks and wait for them to finish
	 */
	ordered = btrfs_lookup_ordered_range(BTRFS_I(inode), page_start,
			PAGE_SIZE);
	if (ordered) {
		unlock_extent_cached(io_tree, page_start, page_end,
				     &cached_state, GFP_NOFS);
		unlock_page(page);
		btrfs_start_ordered_extent(inode, ordered, 1);
		btrfs_put_ordered_extent(ordered);
		goto again;
	}

	if (page->index == ((size - 1) >> PAGE_SHIFT)) {
		reserved_space = round_up(size - page_start,
					  fs_info->sectorsize);
		if (reserved_space < PAGE_SIZE) {
			end = page_start + reserved_space - 1;
			spin_lock(&BTRFS_I(inode)->lock);
			BTRFS_I(inode)->outstanding_extents++;
			spin_unlock(&BTRFS_I(inode)->lock);
			btrfs_delalloc_release_space(inode, data_reserved,
					page_start, PAGE_SIZE - reserved_space);
		}
	}

	/*
	 * page_mkwrite gets called when the page is firstly dirtied after it's
	 * faulted in, but write(2) could also dirty a page and set delalloc
	 * bits, thus in this case for space account reason, we still need to
	 * clear any delalloc bits within this page range since we have to
	 * reserve data&meta space before lock_page() (see above comments).
	 */
	clear_extent_bit(&BTRFS_I(inode)->io_tree, page_start, end,
			  EXTENT_DIRTY | EXTENT_DELALLOC |
			  EXTENT_DO_ACCOUNTING | EXTENT_DEFRAG,
			  0, 0, &cached_state, GFP_NOFS);

	ret = btrfs_set_extent_delalloc(inode, page_start, end,
					&cached_state, 0);
	if (ret) {
		unlock_extent_cached(io_tree, page_start, page_end,
				     &cached_state, GFP_NOFS);
		ret = VM_FAULT_SIGBUS;
		goto out_unlock;
	}
	ret = 0;

	/* page is wholly or partially inside EOF */
	if (page_start + PAGE_SIZE > size)
		zero_start = size & ~PAGE_MASK;
	else
		zero_start = PAGE_SIZE;

	if (zero_start != PAGE_SIZE) {
		kaddr = kmap(page);
		memset(kaddr + zero_start, 0, PAGE_SIZE - zero_start);
		flush_dcache_page(page);
		kunmap(page);
	}
	ClearPageChecked(page);
	set_page_dirty(page);
	SetPageUptodate(page);

	BTRFS_I(inode)->last_trans = fs_info->generation;
	BTRFS_I(inode)->last_sub_trans = BTRFS_I(inode)->root->log_transid;
	BTRFS_I(inode)->last_log_commit = BTRFS_I(inode)->root->last_log_commit;

	unlock_extent_cached(io_tree, page_start, page_end, &cached_state, GFP_NOFS);

out_unlock:
	if (!ret) {
		sb_end_pagefault(inode->i_sb);
		extent_changeset_free(data_reserved);
		return VM_FAULT_LOCKED;
	}
	unlock_page(page);
out:
	btrfs_delalloc_release_space(inode, data_reserved, page_start,
				     reserved_space);
out_noreserve:
	sb_end_pagefault(inode->i_sb);
	extent_changeset_free(data_reserved);
	return ret;
}

static int btrfs_truncate(struct inode *inode)
{
	struct btrfs_fs_info *fs_info = btrfs_sb(inode->i_sb);
	struct btrfs_root *root = BTRFS_I(inode)->root;
	struct btrfs_block_rsv *rsv;
	int ret = 0;
	int err = 0;
	struct btrfs_trans_handle *trans;
	u64 mask = fs_info->sectorsize - 1;
	u64 min_size = btrfs_calc_trunc_metadata_size(fs_info, 1);

	ret = btrfs_wait_ordered_range(inode, inode->i_size & (~mask),
				       (u64)-1);
	if (ret)
		return ret;

	/*
	 * Yes ladies and gentlemen, this is indeed ugly.  The fact is we have
	 * 3 things going on here
	 *
	 * 1) We need to reserve space for our orphan item and the space to
	 * delete our orphan item.  Lord knows we don't want to have a dangling
	 * orphan item because we didn't reserve space to remove it.
	 *
	 * 2) We need to reserve space to update our inode.
	 *
	 * 3) We need to have something to cache all the space that is going to
	 * be free'd up by the truncate operation, but also have some slack
	 * space reserved in case it uses space during the truncate (thank you
	 * very much snapshotting).
	 *
	 * And we need these to all be separate.  The fact is we can use a lot of
	 * space doing the truncate, and we have no earthly idea how much space
	 * we will use, so we need the truncate reservation to be separate so it
	 * doesn't end up using space reserved for updating the inode or
	 * removing the orphan item.  We also need to be able to stop the
	 * transaction and start a new one, which means we need to be able to
	 * update the inode several times, and we have no idea of knowing how
	 * many times that will be, so we can't just reserve 1 item for the
	 * entirety of the operation, so that has to be done separately as well.
	 * Then there is the orphan item, which does indeed need to be held on
	 * to for the whole operation, and we need nobody to touch this reserved
	 * space except the orphan code.
	 *
	 * So that leaves us with
	 *
	 * 1) root->orphan_block_rsv - for the orphan deletion.
	 * 2) rsv - for the truncate reservation, which we will steal from the
	 * transaction reservation.
	 * 3) fs_info->trans_block_rsv - this will have 1 items worth left for
	 * updating the inode.
	 */
	rsv = btrfs_alloc_block_rsv(fs_info, BTRFS_BLOCK_RSV_TEMP);
	if (!rsv)
		return -ENOMEM;
	rsv->size = min_size;
	rsv->failfast = 1;

	/*
	 * 1 for the truncate slack space
	 * 1 for updating the inode.
	 */
	trans = btrfs_start_transaction(root, 2);
	if (IS_ERR(trans)) {
		err = PTR_ERR(trans);
		goto out;
	}

	/* Migrate the slack space for the truncate to our reserve */
	ret = btrfs_block_rsv_migrate(&fs_info->trans_block_rsv, rsv,
				      min_size, 0);
	BUG_ON(ret);

	/*
	 * So if we truncate and then write and fsync we normally would just
	 * write the extents that changed, which is a problem if we need to
	 * first truncate that entire inode.  So set this flag so we write out
	 * all of the extents in the inode to the sync log so we're completely
	 * safe.
	 */
	set_bit(BTRFS_INODE_NEEDS_FULL_SYNC, &BTRFS_I(inode)->runtime_flags);
	trans->block_rsv = rsv;

	while (1) {
		ret = btrfs_truncate_inode_items(trans, root, inode,
						 inode->i_size,
						 BTRFS_EXTENT_DATA_KEY);
		if (ret != -ENOSPC && ret != -EAGAIN) {
			err = ret;
			break;
		}

		trans->block_rsv = &fs_info->trans_block_rsv;
		ret = btrfs_update_inode(trans, root, inode);
		if (ret) {
			err = ret;
			break;
		}

		btrfs_end_transaction(trans);
		btrfs_btree_balance_dirty(fs_info);

		trans = btrfs_start_transaction(root, 2);
		if (IS_ERR(trans)) {
			ret = err = PTR_ERR(trans);
			trans = NULL;
			break;
		}

		btrfs_block_rsv_release(fs_info, rsv, -1);
		ret = btrfs_block_rsv_migrate(&fs_info->trans_block_rsv,
					      rsv, min_size, 0);
		BUG_ON(ret);	/* shouldn't happen */
		trans->block_rsv = rsv;
	}

	if (ret == 0 && inode->i_nlink > 0) {
		trans->block_rsv = root->orphan_block_rsv;
		ret = btrfs_orphan_del(trans, BTRFS_I(inode));
		if (ret)
			err = ret;
	}

	if (trans) {
		trans->block_rsv = &fs_info->trans_block_rsv;
		ret = btrfs_update_inode(trans, root, inode);
		if (ret && !err)
			err = ret;

		ret = btrfs_end_transaction(trans);
		btrfs_btree_balance_dirty(fs_info);
	}
out:
	btrfs_free_block_rsv(fs_info, rsv);

	if (ret && !err)
		err = ret;

	return err;
}

/*
 * create a new subvolume directory/inode (helper for the ioctl).
 */
int btrfs_create_subvol_root(struct btrfs_trans_handle *trans,
			     struct btrfs_root *new_root,
			     struct btrfs_root *parent_root,
			     u64 new_dirid)
{
	struct inode *inode;
	int err;
	u64 index = 0;

	inode = btrfs_new_inode(trans, new_root, NULL, "..", 2,
				new_dirid, new_dirid,
				S_IFDIR | (~current_umask() & S_IRWXUGO),
				&index);
	if (IS_ERR(inode))
		return PTR_ERR(inode);
	inode->i_op = &btrfs_dir_inode_operations;
	inode->i_fop = &btrfs_dir_file_operations;

	set_nlink(inode, 1);
	btrfs_i_size_write(BTRFS_I(inode), 0);
	unlock_new_inode(inode);

	err = btrfs_subvol_inherit_props(trans, new_root, parent_root);
	if (err)
		btrfs_err(new_root->fs_info,
			  "error inheriting subvolume %llu properties: %d",
			  new_root->root_key.objectid, err);

	err = btrfs_update_inode(trans, new_root, inode);

	iput(inode);
	return err;
}

struct inode *btrfs_alloc_inode(struct super_block *sb)
{
	struct btrfs_inode *ei;
	struct inode *inode;

	ei = kmem_cache_alloc(btrfs_inode_cachep, GFP_NOFS);
	if (!ei)
		return NULL;

	ei->root = NULL;
	ei->generation = 0;
	ei->last_trans = 0;
	ei->last_sub_trans = 0;
	ei->logged_trans = 0;
	ei->delalloc_bytes = 0;
	ei->new_delalloc_bytes = 0;
	ei->defrag_bytes = 0;
	ei->disk_i_size = 0;
	ei->flags = 0;
	ei->csum_bytes = 0;
	ei->index_cnt = (u64)-1;
	ei->dir_index = 0;
	ei->last_unlink_trans = 0;
	ei->last_log_commit = 0;
	ei->delayed_iput_count = 0;

	spin_lock_init(&ei->lock);
	ei->outstanding_extents = 0;
	ei->reserved_extents = 0;

	ei->runtime_flags = 0;
	ei->prop_compress = BTRFS_COMPRESS_NONE;
	ei->defrag_compress = BTRFS_COMPRESS_NONE;

	ei->delayed_node = NULL;

	ei->i_otime.tv_sec = 0;
	ei->i_otime.tv_nsec = 0;

	inode = &ei->vfs_inode;
	extent_map_tree_init(&ei->extent_tree);
	extent_io_tree_init(&ei->io_tree, inode);
	extent_io_tree_init(&ei->io_failure_tree, inode);
	ei->io_tree.track_uptodate = 1;
	ei->io_failure_tree.track_uptodate = 1;
	atomic_set(&ei->sync_writers, 0);
	mutex_init(&ei->log_mutex);
	mutex_init(&ei->delalloc_mutex);
	btrfs_ordered_inode_tree_init(&ei->ordered_tree);
	INIT_LIST_HEAD(&ei->delalloc_inodes);
	INIT_LIST_HEAD(&ei->delayed_iput);
	RB_CLEAR_NODE(&ei->rb_node);
	init_rwsem(&ei->dio_sem);

	return inode;
}

#ifdef CONFIG_BTRFS_FS_RUN_SANITY_TESTS
void btrfs_test_destroy_inode(struct inode *inode)
{
	btrfs_drop_extent_cache(BTRFS_I(inode), 0, (u64)-1, 0);
	kmem_cache_free(btrfs_inode_cachep, BTRFS_I(inode));
}
#endif

static void btrfs_i_callback(struct rcu_head *head)
{
	struct inode *inode = container_of(head, struct inode, i_rcu);
	kmem_cache_free(btrfs_inode_cachep, BTRFS_I(inode));
}

void btrfs_destroy_inode(struct inode *inode)
{
	struct btrfs_fs_info *fs_info = btrfs_sb(inode->i_sb);
	struct btrfs_ordered_extent *ordered;
	struct btrfs_root *root = BTRFS_I(inode)->root;

	WARN_ON(!hlist_empty(&inode->i_dentry));
	WARN_ON(inode->i_data.nrpages);
	WARN_ON(BTRFS_I(inode)->outstanding_extents);
	WARN_ON(BTRFS_I(inode)->reserved_extents);
	WARN_ON(BTRFS_I(inode)->delalloc_bytes);
	WARN_ON(BTRFS_I(inode)->new_delalloc_bytes);
	WARN_ON(BTRFS_I(inode)->csum_bytes);
	WARN_ON(BTRFS_I(inode)->defrag_bytes);

	/*
	 * This can happen where we create an inode, but somebody else also
	 * created the same inode and we need to destroy the one we already
	 * created.
	 */
	if (!root)
		goto free;

	if (test_bit(BTRFS_INODE_HAS_ORPHAN_ITEM,
		     &BTRFS_I(inode)->runtime_flags)) {
		btrfs_info(fs_info, "inode %llu still on the orphan list",
			   btrfs_ino(BTRFS_I(inode)));
		atomic_dec(&root->orphan_inodes);
	}

	while (1) {
		ordered = btrfs_lookup_first_ordered_extent(inode, (u64)-1);
		if (!ordered)
			break;
		else {
			btrfs_err(fs_info,
				  "found ordered extent %llu %llu on inode cleanup",
				  ordered->file_offset, ordered->len);
			btrfs_remove_ordered_extent(inode, ordered);
			btrfs_put_ordered_extent(ordered);
			btrfs_put_ordered_extent(ordered);
		}
	}
	btrfs_qgroup_check_reserved_leak(inode);
	inode_tree_del(inode);
	btrfs_drop_extent_cache(BTRFS_I(inode), 0, (u64)-1, 0);
free:
	call_rcu(&inode->i_rcu, btrfs_i_callback);
}

int btrfs_drop_inode(struct inode *inode)
{
	struct btrfs_root *root = BTRFS_I(inode)->root;

	if (root == NULL)
		return 1;

	/* the snap/subvol tree is on deleting */
	if (btrfs_root_refs(&root->root_item) == 0)
		return 1;
	else
		return generic_drop_inode(inode);
}

static void init_once(void *foo)
{
	struct btrfs_inode *ei = (struct btrfs_inode *) foo;

	inode_init_once(&ei->vfs_inode);
}

void btrfs_destroy_cachep(void)
{
	/*
	 * Make sure all delayed rcu free inodes are flushed before we
	 * destroy cache.
	 */
	rcu_barrier();
	kmem_cache_destroy(btrfs_inode_cachep);
	kmem_cache_destroy(btrfs_trans_handle_cachep);
	kmem_cache_destroy(btrfs_path_cachep);
	kmem_cache_destroy(btrfs_free_space_cachep);
}

int btrfs_init_cachep(void)
{
	btrfs_inode_cachep = kmem_cache_create("btrfs_inode",
			sizeof(struct btrfs_inode), 0,
			SLAB_RECLAIM_ACCOUNT | SLAB_MEM_SPREAD | SLAB_ACCOUNT,
			init_once);
	if (!btrfs_inode_cachep)
		goto fail;

	btrfs_trans_handle_cachep = kmem_cache_create("btrfs_trans_handle",
			sizeof(struct btrfs_trans_handle), 0,
			SLAB_TEMPORARY | SLAB_MEM_SPREAD, NULL);
	if (!btrfs_trans_handle_cachep)
		goto fail;

	btrfs_path_cachep = kmem_cache_create("btrfs_path",
			sizeof(struct btrfs_path), 0,
			SLAB_MEM_SPREAD, NULL);
	if (!btrfs_path_cachep)
		goto fail;

	btrfs_free_space_cachep = kmem_cache_create("btrfs_free_space",
			sizeof(struct btrfs_free_space), 0,
			SLAB_MEM_SPREAD, NULL);
	if (!btrfs_free_space_cachep)
		goto fail;

	return 0;
fail:
	btrfs_destroy_cachep();
	return -ENOMEM;
}

static int btrfs_getattr(const struct path *path, struct kstat *stat,
			 u32 request_mask, unsigned int flags)
{
	u64 delalloc_bytes;
	struct inode *inode = d_inode(path->dentry);
	u32 blocksize = inode->i_sb->s_blocksize;
	u32 bi_flags = BTRFS_I(inode)->flags;

	stat->result_mask |= STATX_BTIME;
	stat->btime.tv_sec = BTRFS_I(inode)->i_otime.tv_sec;
	stat->btime.tv_nsec = BTRFS_I(inode)->i_otime.tv_nsec;
	if (bi_flags & BTRFS_INODE_APPEND)
		stat->attributes |= STATX_ATTR_APPEND;
	if (bi_flags & BTRFS_INODE_COMPRESS)
		stat->attributes |= STATX_ATTR_COMPRESSED;
	if (bi_flags & BTRFS_INODE_IMMUTABLE)
		stat->attributes |= STATX_ATTR_IMMUTABLE;
	if (bi_flags & BTRFS_INODE_NODUMP)
		stat->attributes |= STATX_ATTR_NODUMP;

	stat->attributes_mask |= (STATX_ATTR_APPEND |
				  STATX_ATTR_COMPRESSED |
				  STATX_ATTR_IMMUTABLE |
				  STATX_ATTR_NODUMP);

	generic_fillattr(inode, stat);
	stat->dev = BTRFS_I(inode)->root->anon_dev;

	spin_lock(&BTRFS_I(inode)->lock);
	delalloc_bytes = BTRFS_I(inode)->new_delalloc_bytes;
	spin_unlock(&BTRFS_I(inode)->lock);
	stat->blocks = (ALIGN(inode_get_bytes(inode), blocksize) +
			ALIGN(delalloc_bytes, blocksize)) >> 9;
	return 0;
}

static int btrfs_rename_exchange(struct inode *old_dir,
			      struct dentry *old_dentry,
			      struct inode *new_dir,
			      struct dentry *new_dentry)
{
	struct btrfs_fs_info *fs_info = btrfs_sb(old_dir->i_sb);
	struct btrfs_trans_handle *trans;
	struct btrfs_root *root = BTRFS_I(old_dir)->root;
	struct btrfs_root *dest = BTRFS_I(new_dir)->root;
	struct inode *new_inode = new_dentry->d_inode;
	struct inode *old_inode = old_dentry->d_inode;
	struct timespec ctime = current_time(old_inode);
	struct dentry *parent;
	u64 old_ino = btrfs_ino(BTRFS_I(old_inode));
	u64 new_ino = btrfs_ino(BTRFS_I(new_inode));
	u64 old_idx = 0;
	u64 new_idx = 0;
	u64 root_objectid;
	int ret;
	bool root_log_pinned = false;
	bool dest_log_pinned = false;

	/* we only allow rename subvolume link between subvolumes */
	if (old_ino != BTRFS_FIRST_FREE_OBJECTID && root != dest)
		return -EXDEV;

	/* close the race window with snapshot create/destroy ioctl */
	if (old_ino == BTRFS_FIRST_FREE_OBJECTID)
		down_read(&fs_info->subvol_sem);
	if (new_ino == BTRFS_FIRST_FREE_OBJECTID)
		down_read(&fs_info->subvol_sem);

	/*
	 * We want to reserve the absolute worst case amount of items.  So if
	 * both inodes are subvols and we need to unlink them then that would
	 * require 4 item modifications, but if they are both normal inodes it
	 * would require 5 item modifications, so we'll assume their normal
	 * inodes.  So 5 * 2 is 10, plus 2 for the new links, so 12 total items
	 * should cover the worst case number of items we'll modify.
	 */
	trans = btrfs_start_transaction(root, 12);
	if (IS_ERR(trans)) {
		ret = PTR_ERR(trans);
		goto out_notrans;
	}

	/*
	 * We need to find a free sequence number both in the source and
	 * in the destination directory for the exchange.
	 */
	ret = btrfs_set_inode_index(BTRFS_I(new_dir), &old_idx);
	if (ret)
		goto out_fail;
	ret = btrfs_set_inode_index(BTRFS_I(old_dir), &new_idx);
	if (ret)
		goto out_fail;

	BTRFS_I(old_inode)->dir_index = 0ULL;
	BTRFS_I(new_inode)->dir_index = 0ULL;

	/* Reference for the source. */
	if (old_ino == BTRFS_FIRST_FREE_OBJECTID) {
		/* force full log commit if subvolume involved. */
		btrfs_set_log_full_commit(fs_info, trans);
	} else {
		btrfs_pin_log_trans(root);
		root_log_pinned = true;
		ret = btrfs_insert_inode_ref(trans, dest,
					     new_dentry->d_name.name,
					     new_dentry->d_name.len,
					     old_ino,
					     btrfs_ino(BTRFS_I(new_dir)),
					     old_idx);
		if (ret)
			goto out_fail;
	}

	/* And now for the dest. */
	if (new_ino == BTRFS_FIRST_FREE_OBJECTID) {
		/* force full log commit if subvolume involved. */
		btrfs_set_log_full_commit(fs_info, trans);
	} else {
		btrfs_pin_log_trans(dest);
		dest_log_pinned = true;
		ret = btrfs_insert_inode_ref(trans, root,
					     old_dentry->d_name.name,
					     old_dentry->d_name.len,
					     new_ino,
					     btrfs_ino(BTRFS_I(old_dir)),
					     new_idx);
		if (ret)
			goto out_fail;
	}

	/* Update inode version and ctime/mtime. */
	inode_inc_iversion(old_dir);
	inode_inc_iversion(new_dir);
	inode_inc_iversion(old_inode);
	inode_inc_iversion(new_inode);
	old_dir->i_ctime = old_dir->i_mtime = ctime;
	new_dir->i_ctime = new_dir->i_mtime = ctime;
	old_inode->i_ctime = ctime;
	new_inode->i_ctime = ctime;

	if (old_dentry->d_parent != new_dentry->d_parent) {
		btrfs_record_unlink_dir(trans, BTRFS_I(old_dir),
				BTRFS_I(old_inode), 1);
		btrfs_record_unlink_dir(trans, BTRFS_I(new_dir),
				BTRFS_I(new_inode), 1);
	}

	/* src is a subvolume */
	if (old_ino == BTRFS_FIRST_FREE_OBJECTID) {
		root_objectid = BTRFS_I(old_inode)->root->root_key.objectid;
		ret = btrfs_unlink_subvol(trans, root, old_dir,
					  root_objectid,
					  old_dentry->d_name.name,
					  old_dentry->d_name.len);
	} else { /* src is an inode */
		ret = __btrfs_unlink_inode(trans, root, BTRFS_I(old_dir),
					   BTRFS_I(old_dentry->d_inode),
					   old_dentry->d_name.name,
					   old_dentry->d_name.len);
		if (!ret)
			ret = btrfs_update_inode(trans, root, old_inode);
	}
	if (ret) {
		btrfs_abort_transaction(trans, ret);
		goto out_fail;
	}

	/* dest is a subvolume */
	if (new_ino == BTRFS_FIRST_FREE_OBJECTID) {
		root_objectid = BTRFS_I(new_inode)->root->root_key.objectid;
		ret = btrfs_unlink_subvol(trans, dest, new_dir,
					  root_objectid,
					  new_dentry->d_name.name,
					  new_dentry->d_name.len);
	} else { /* dest is an inode */
		ret = __btrfs_unlink_inode(trans, dest, BTRFS_I(new_dir),
					   BTRFS_I(new_dentry->d_inode),
					   new_dentry->d_name.name,
					   new_dentry->d_name.len);
		if (!ret)
			ret = btrfs_update_inode(trans, dest, new_inode);
	}
	if (ret) {
		btrfs_abort_transaction(trans, ret);
		goto out_fail;
	}

	ret = btrfs_add_link(trans, BTRFS_I(new_dir), BTRFS_I(old_inode),
			     new_dentry->d_name.name,
			     new_dentry->d_name.len, 0, old_idx);
	if (ret) {
		btrfs_abort_transaction(trans, ret);
		goto out_fail;
	}

	ret = btrfs_add_link(trans, BTRFS_I(old_dir), BTRFS_I(new_inode),
			     old_dentry->d_name.name,
			     old_dentry->d_name.len, 0, new_idx);
	if (ret) {
		btrfs_abort_transaction(trans, ret);
		goto out_fail;
	}

	if (old_inode->i_nlink == 1)
		BTRFS_I(old_inode)->dir_index = old_idx;
	if (new_inode->i_nlink == 1)
		BTRFS_I(new_inode)->dir_index = new_idx;

	if (root_log_pinned) {
		parent = new_dentry->d_parent;
		btrfs_log_new_name(trans, BTRFS_I(old_inode), BTRFS_I(old_dir),
				parent);
		btrfs_end_log_trans(root);
		root_log_pinned = false;
	}
	if (dest_log_pinned) {
		parent = old_dentry->d_parent;
		btrfs_log_new_name(trans, BTRFS_I(new_inode), BTRFS_I(new_dir),
				parent);
		btrfs_end_log_trans(dest);
		dest_log_pinned = false;
	}
out_fail:
	/*
	 * If we have pinned a log and an error happened, we unpin tasks
	 * trying to sync the log and force them to fallback to a transaction
	 * commit if the log currently contains any of the inodes involved in
	 * this rename operation (to ensure we do not persist a log with an
	 * inconsistent state for any of these inodes or leading to any
	 * inconsistencies when replayed). If the transaction was aborted, the
	 * abortion reason is propagated to userspace when attempting to commit
	 * the transaction. If the log does not contain any of these inodes, we
	 * allow the tasks to sync it.
	 */
	if (ret && (root_log_pinned || dest_log_pinned)) {
		if (btrfs_inode_in_log(BTRFS_I(old_dir), fs_info->generation) ||
		    btrfs_inode_in_log(BTRFS_I(new_dir), fs_info->generation) ||
		    btrfs_inode_in_log(BTRFS_I(old_inode), fs_info->generation) ||
		    (new_inode &&
		     btrfs_inode_in_log(BTRFS_I(new_inode), fs_info->generation)))
			btrfs_set_log_full_commit(fs_info, trans);

		if (root_log_pinned) {
			btrfs_end_log_trans(root);
			root_log_pinned = false;
		}
		if (dest_log_pinned) {
			btrfs_end_log_trans(dest);
			dest_log_pinned = false;
		}
	}
	ret = btrfs_end_transaction(trans);
out_notrans:
	if (new_ino == BTRFS_FIRST_FREE_OBJECTID)
		up_read(&fs_info->subvol_sem);
	if (old_ino == BTRFS_FIRST_FREE_OBJECTID)
		up_read(&fs_info->subvol_sem);

	return ret;
}

static int btrfs_whiteout_for_rename(struct btrfs_trans_handle *trans,
				     struct btrfs_root *root,
				     struct inode *dir,
				     struct dentry *dentry)
{
	int ret;
	struct inode *inode;
	u64 objectid;
	u64 index;

	ret = btrfs_find_free_ino(root, &objectid);
	if (ret)
		return ret;

	inode = btrfs_new_inode(trans, root, dir,
				dentry->d_name.name,
				dentry->d_name.len,
				btrfs_ino(BTRFS_I(dir)),
				objectid,
				S_IFCHR | WHITEOUT_MODE,
				&index);

	if (IS_ERR(inode)) {
		ret = PTR_ERR(inode);
		return ret;
	}

	inode->i_op = &btrfs_special_inode_operations;
	init_special_inode(inode, inode->i_mode,
		WHITEOUT_DEV);

	ret = btrfs_init_inode_security(trans, inode, dir,
				&dentry->d_name);
	if (ret)
		goto out;

	ret = btrfs_add_nondir(trans, BTRFS_I(dir), dentry,
				BTRFS_I(inode), 0, index);
	if (ret)
		goto out;

	ret = btrfs_update_inode(trans, root, inode);
out:
	unlock_new_inode(inode);
	if (ret)
		inode_dec_link_count(inode);
	iput(inode);

	return ret;
}

static int btrfs_rename(struct inode *old_dir, struct dentry *old_dentry,
			   struct inode *new_dir, struct dentry *new_dentry,
			   unsigned int flags)
{
	struct btrfs_fs_info *fs_info = btrfs_sb(old_dir->i_sb);
	struct btrfs_trans_handle *trans;
	unsigned int trans_num_items;
	struct btrfs_root *root = BTRFS_I(old_dir)->root;
	struct btrfs_root *dest = BTRFS_I(new_dir)->root;
	struct inode *new_inode = d_inode(new_dentry);
	struct inode *old_inode = d_inode(old_dentry);
	u64 index = 0;
	u64 root_objectid;
	int ret;
	u64 old_ino = btrfs_ino(BTRFS_I(old_inode));
	bool log_pinned = false;

	if (btrfs_ino(BTRFS_I(new_dir)) == BTRFS_EMPTY_SUBVOL_DIR_OBJECTID)
		return -EPERM;

	/* we only allow rename subvolume link between subvolumes */
	if (old_ino != BTRFS_FIRST_FREE_OBJECTID && root != dest)
		return -EXDEV;

	if (old_ino == BTRFS_EMPTY_SUBVOL_DIR_OBJECTID ||
	    (new_inode && btrfs_ino(BTRFS_I(new_inode)) == BTRFS_FIRST_FREE_OBJECTID))
		return -ENOTEMPTY;

	if (S_ISDIR(old_inode->i_mode) && new_inode &&
	    new_inode->i_size > BTRFS_EMPTY_DIR_SIZE)
		return -ENOTEMPTY;


	/* check for collisions, even if the  name isn't there */
	ret = btrfs_check_dir_item_collision(dest, new_dir->i_ino,
			     new_dentry->d_name.name,
			     new_dentry->d_name.len);

	if (ret) {
		if (ret == -EEXIST) {
			/* we shouldn't get
			 * eexist without a new_inode */
			if (WARN_ON(!new_inode)) {
				return ret;
			}
		} else {
			/* maybe -EOVERFLOW */
			return ret;
		}
	}
	ret = 0;

	/*
	 * we're using rename to replace one file with another.  Start IO on it
	 * now so  we don't add too much work to the end of the transaction
	 */
	if (new_inode && S_ISREG(old_inode->i_mode) && new_inode->i_size)
		filemap_flush(old_inode->i_mapping);

	/* close the racy window with snapshot create/destroy ioctl */
	if (old_ino == BTRFS_FIRST_FREE_OBJECTID)
		down_read(&fs_info->subvol_sem);
	/*
	 * We want to reserve the absolute worst case amount of items.  So if
	 * both inodes are subvols and we need to unlink them then that would
	 * require 4 item modifications, but if they are both normal inodes it
	 * would require 5 item modifications, so we'll assume they are normal
	 * inodes.  So 5 * 2 is 10, plus 1 for the new link, so 11 total items
	 * should cover the worst case number of items we'll modify.
	 * If our rename has the whiteout flag, we need more 5 units for the
	 * new inode (1 inode item, 1 inode ref, 2 dir items and 1 xattr item
	 * when selinux is enabled).
	 */
	trans_num_items = 11;
	if (flags & RENAME_WHITEOUT)
		trans_num_items += 5;
	trans = btrfs_start_transaction(root, trans_num_items);
	if (IS_ERR(trans)) {
		ret = PTR_ERR(trans);
		goto out_notrans;
	}

	if (dest != root)
		btrfs_record_root_in_trans(trans, dest);

	ret = btrfs_set_inode_index(BTRFS_I(new_dir), &index);
	if (ret)
		goto out_fail;

	BTRFS_I(old_inode)->dir_index = 0ULL;
	if (unlikely(old_ino == BTRFS_FIRST_FREE_OBJECTID)) {
		/* force full log commit if subvolume involved. */
		btrfs_set_log_full_commit(fs_info, trans);
	} else {
		btrfs_pin_log_trans(root);
		log_pinned = true;
		ret = btrfs_insert_inode_ref(trans, dest,
					     new_dentry->d_name.name,
					     new_dentry->d_name.len,
					     old_ino,
					     btrfs_ino(BTRFS_I(new_dir)), index);
		if (ret)
			goto out_fail;
	}

	inode_inc_iversion(old_dir);
	inode_inc_iversion(new_dir);
	inode_inc_iversion(old_inode);
	old_dir->i_ctime = old_dir->i_mtime =
	new_dir->i_ctime = new_dir->i_mtime =
	old_inode->i_ctime = current_time(old_dir);

	if (old_dentry->d_parent != new_dentry->d_parent)
		btrfs_record_unlink_dir(trans, BTRFS_I(old_dir),
				BTRFS_I(old_inode), 1);

	if (unlikely(old_ino == BTRFS_FIRST_FREE_OBJECTID)) {
		root_objectid = BTRFS_I(old_inode)->root->root_key.objectid;
		ret = btrfs_unlink_subvol(trans, root, old_dir, root_objectid,
					old_dentry->d_name.name,
					old_dentry->d_name.len);
	} else {
		ret = __btrfs_unlink_inode(trans, root, BTRFS_I(old_dir),
					BTRFS_I(d_inode(old_dentry)),
					old_dentry->d_name.name,
					old_dentry->d_name.len);
		if (!ret)
			ret = btrfs_update_inode(trans, root, old_inode);
	}
	if (ret) {
		btrfs_abort_transaction(trans, ret);
		goto out_fail;
	}

	if (new_inode) {
		inode_inc_iversion(new_inode);
		new_inode->i_ctime = current_time(new_inode);
		if (unlikely(btrfs_ino(BTRFS_I(new_inode)) ==
			     BTRFS_EMPTY_SUBVOL_DIR_OBJECTID)) {
			root_objectid = BTRFS_I(new_inode)->location.objectid;
			ret = btrfs_unlink_subvol(trans, dest, new_dir,
						root_objectid,
						new_dentry->d_name.name,
						new_dentry->d_name.len);
			BUG_ON(new_inode->i_nlink == 0);
		} else {
			ret = btrfs_unlink_inode(trans, dest, BTRFS_I(new_dir),
						 BTRFS_I(d_inode(new_dentry)),
						 new_dentry->d_name.name,
						 new_dentry->d_name.len);
		}
		if (!ret && new_inode->i_nlink == 0)
			ret = btrfs_orphan_add(trans,
					BTRFS_I(d_inode(new_dentry)));
		if (ret) {
			btrfs_abort_transaction(trans, ret);
			goto out_fail;
		}
	}

	ret = btrfs_add_link(trans, BTRFS_I(new_dir), BTRFS_I(old_inode),
			     new_dentry->d_name.name,
			     new_dentry->d_name.len, 0, index);
	if (ret) {
		btrfs_abort_transaction(trans, ret);
		goto out_fail;
	}

	if (old_inode->i_nlink == 1)
		BTRFS_I(old_inode)->dir_index = index;

	if (log_pinned) {
		struct dentry *parent = new_dentry->d_parent;

		btrfs_log_new_name(trans, BTRFS_I(old_inode), BTRFS_I(old_dir),
				parent);
		btrfs_end_log_trans(root);
		log_pinned = false;
	}

	if (flags & RENAME_WHITEOUT) {
		ret = btrfs_whiteout_for_rename(trans, root, old_dir,
						old_dentry);

		if (ret) {
			btrfs_abort_transaction(trans, ret);
			goto out_fail;
		}
	}
out_fail:
	/*
	 * If we have pinned the log and an error happened, we unpin tasks
	 * trying to sync the log and force them to fallback to a transaction
	 * commit if the log currently contains any of the inodes involved in
	 * this rename operation (to ensure we do not persist a log with an
	 * inconsistent state for any of these inodes or leading to any
	 * inconsistencies when replayed). If the transaction was aborted, the
	 * abortion reason is propagated to userspace when attempting to commit
	 * the transaction. If the log does not contain any of these inodes, we
	 * allow the tasks to sync it.
	 */
	if (ret && log_pinned) {
		if (btrfs_inode_in_log(BTRFS_I(old_dir), fs_info->generation) ||
		    btrfs_inode_in_log(BTRFS_I(new_dir), fs_info->generation) ||
		    btrfs_inode_in_log(BTRFS_I(old_inode), fs_info->generation) ||
		    (new_inode &&
		     btrfs_inode_in_log(BTRFS_I(new_inode), fs_info->generation)))
			btrfs_set_log_full_commit(fs_info, trans);

		btrfs_end_log_trans(root);
		log_pinned = false;
	}
	btrfs_end_transaction(trans);
out_notrans:
	if (old_ino == BTRFS_FIRST_FREE_OBJECTID)
		up_read(&fs_info->subvol_sem);

	return ret;
}

static int btrfs_rename2(struct inode *old_dir, struct dentry *old_dentry,
			 struct inode *new_dir, struct dentry *new_dentry,
			 unsigned int flags)
{
	if (flags & ~(RENAME_NOREPLACE | RENAME_EXCHANGE | RENAME_WHITEOUT))
		return -EINVAL;

	if (flags & RENAME_EXCHANGE)
		return btrfs_rename_exchange(old_dir, old_dentry, new_dir,
					  new_dentry);

	return btrfs_rename(old_dir, old_dentry, new_dir, new_dentry, flags);
}

static void btrfs_run_delalloc_work(struct btrfs_work *work)
{
	struct btrfs_delalloc_work *delalloc_work;
	struct inode *inode;

	delalloc_work = container_of(work, struct btrfs_delalloc_work,
				     work);
	inode = delalloc_work->inode;
	filemap_flush(inode->i_mapping);
	if (test_bit(BTRFS_INODE_HAS_ASYNC_EXTENT,
				&BTRFS_I(inode)->runtime_flags))
		filemap_flush(inode->i_mapping);

	if (delalloc_work->delay_iput)
		btrfs_add_delayed_iput(inode);
	else
		iput(inode);
	complete(&delalloc_work->completion);
}

struct btrfs_delalloc_work *btrfs_alloc_delalloc_work(struct inode *inode,
						    int delay_iput)
{
	struct btrfs_delalloc_work *work;

	work = kmalloc(sizeof(*work), GFP_NOFS);
	if (!work)
		return NULL;

	init_completion(&work->completion);
	INIT_LIST_HEAD(&work->list);
	work->inode = inode;
	work->delay_iput = delay_iput;
	WARN_ON_ONCE(!inode);
	btrfs_init_work(&work->work, btrfs_flush_delalloc_helper,
			btrfs_run_delalloc_work, NULL, NULL);

	return work;
}

void btrfs_wait_and_free_delalloc_work(struct btrfs_delalloc_work *work)
{
	wait_for_completion(&work->completion);
	kfree(work);
}

/*
 * some fairly slow code that needs optimization. This walks the list
 * of all the inodes with pending delalloc and forces them to disk.
 */
static int __start_delalloc_inodes(struct btrfs_root *root, int delay_iput,
				   int nr)
{
	struct btrfs_inode *binode;
	struct inode *inode;
	struct btrfs_delalloc_work *work, *next;
	struct list_head works;
	struct list_head splice;
	int ret = 0;

	INIT_LIST_HEAD(&works);
	INIT_LIST_HEAD(&splice);

	mutex_lock(&root->delalloc_mutex);
	spin_lock(&root->delalloc_lock);
	list_splice_init(&root->delalloc_inodes, &splice);
	while (!list_empty(&splice)) {
		binode = list_entry(splice.next, struct btrfs_inode,
				    delalloc_inodes);

		list_move_tail(&binode->delalloc_inodes,
			       &root->delalloc_inodes);
		inode = igrab(&binode->vfs_inode);
		if (!inode) {
			cond_resched_lock(&root->delalloc_lock);
			continue;
		}
		spin_unlock(&root->delalloc_lock);

		work = btrfs_alloc_delalloc_work(inode, delay_iput);
		if (!work) {
			if (delay_iput)
				btrfs_add_delayed_iput(inode);
			else
				iput(inode);
			ret = -ENOMEM;
			goto out;
		}
		list_add_tail(&work->list, &works);
		btrfs_queue_work(root->fs_info->flush_workers,
				 &work->work);
		ret++;
		if (nr != -1 && ret >= nr)
			goto out;
		cond_resched();
		spin_lock(&root->delalloc_lock);
	}
	spin_unlock(&root->delalloc_lock);

out:
	list_for_each_entry_safe(work, next, &works, list) {
		list_del_init(&work->list);
		btrfs_wait_and_free_delalloc_work(work);
	}

	if (!list_empty_careful(&splice)) {
		spin_lock(&root->delalloc_lock);
		list_splice_tail(&splice, &root->delalloc_inodes);
		spin_unlock(&root->delalloc_lock);
	}
	mutex_unlock(&root->delalloc_mutex);
	return ret;
}

int btrfs_start_delalloc_inodes(struct btrfs_root *root, int delay_iput)
{
	struct btrfs_fs_info *fs_info = root->fs_info;
	int ret;

	if (test_bit(BTRFS_FS_STATE_ERROR, &fs_info->fs_state))
		return -EROFS;

	ret = __start_delalloc_inodes(root, delay_iput, -1);
	if (ret > 0)
		ret = 0;
	/*
	 * the filemap_flush will queue IO into the worker threads, but
	 * we have to make sure the IO is actually started and that
	 * ordered extents get created before we return
	 */
	atomic_inc(&fs_info->async_submit_draining);
	while (atomic_read(&fs_info->nr_async_submits) ||
	       atomic_read(&fs_info->async_delalloc_pages)) {
		wait_event(fs_info->async_submit_wait,
			   (atomic_read(&fs_info->nr_async_submits) == 0 &&
			    atomic_read(&fs_info->async_delalloc_pages) == 0));
	}
	atomic_dec(&fs_info->async_submit_draining);
	return ret;
}

int btrfs_start_delalloc_roots(struct btrfs_fs_info *fs_info, int delay_iput,
			       int nr)
{
	struct btrfs_root *root;
	struct list_head splice;
	int ret;

	if (test_bit(BTRFS_FS_STATE_ERROR, &fs_info->fs_state))
		return -EROFS;

	INIT_LIST_HEAD(&splice);

	mutex_lock(&fs_info->delalloc_root_mutex);
	spin_lock(&fs_info->delalloc_root_lock);
	list_splice_init(&fs_info->delalloc_roots, &splice);
	while (!list_empty(&splice) && nr) {
		root = list_first_entry(&splice, struct btrfs_root,
					delalloc_root);
		root = btrfs_grab_fs_root(root);
		BUG_ON(!root);
		list_move_tail(&root->delalloc_root,
			       &fs_info->delalloc_roots);
		spin_unlock(&fs_info->delalloc_root_lock);

		ret = __start_delalloc_inodes(root, delay_iput, nr);
		btrfs_put_fs_root(root);
		if (ret < 0)
			goto out;

		if (nr != -1) {
			nr -= ret;
			WARN_ON(nr < 0);
		}
		spin_lock(&fs_info->delalloc_root_lock);
	}
	spin_unlock(&fs_info->delalloc_root_lock);

	ret = 0;
	atomic_inc(&fs_info->async_submit_draining);
	while (atomic_read(&fs_info->nr_async_submits) ||
	      atomic_read(&fs_info->async_delalloc_pages)) {
		wait_event(fs_info->async_submit_wait,
		   (atomic_read(&fs_info->nr_async_submits) == 0 &&
		    atomic_read(&fs_info->async_delalloc_pages) == 0));
	}
	atomic_dec(&fs_info->async_submit_draining);
out:
	if (!list_empty_careful(&splice)) {
		spin_lock(&fs_info->delalloc_root_lock);
		list_splice_tail(&splice, &fs_info->delalloc_roots);
		spin_unlock(&fs_info->delalloc_root_lock);
	}
	mutex_unlock(&fs_info->delalloc_root_mutex);
	return ret;
}

static int btrfs_symlink(struct inode *dir, struct dentry *dentry,
			 const char *symname)
{
	struct btrfs_fs_info *fs_info = btrfs_sb(dir->i_sb);
	struct btrfs_trans_handle *trans;
	struct btrfs_root *root = BTRFS_I(dir)->root;
	struct btrfs_path *path;
	struct btrfs_key key;
	struct inode *inode = NULL;
	int err;
	int drop_inode = 0;
	u64 objectid;
	u64 index = 0;
	int name_len;
	int datasize;
	unsigned long ptr;
	struct btrfs_file_extent_item *ei;
	struct extent_buffer *leaf;

	name_len = strlen(symname);
	if (name_len > BTRFS_MAX_INLINE_DATA_SIZE(fs_info))
		return -ENAMETOOLONG;

	/*
	 * 2 items for inode item and ref
	 * 2 items for dir items
	 * 1 item for updating parent inode item
	 * 1 item for the inline extent item
	 * 1 item for xattr if selinux is on
	 */
	trans = btrfs_start_transaction(root, 7);
	if (IS_ERR(trans))
		return PTR_ERR(trans);

	err = btrfs_find_free_ino(root, &objectid);
	if (err)
		goto out_unlock;

	inode = btrfs_new_inode(trans, root, dir, dentry->d_name.name,
				dentry->d_name.len, btrfs_ino(BTRFS_I(dir)),
				objectid, S_IFLNK|S_IRWXUGO, &index);
	if (IS_ERR(inode)) {
		err = PTR_ERR(inode);
		goto out_unlock;
	}

	/*
	* If the active LSM wants to access the inode during
	* d_instantiate it needs these. Smack checks to see
	* if the filesystem supports xattrs by looking at the
	* ops vector.
	*/
	inode->i_fop = &btrfs_file_operations;
	inode->i_op = &btrfs_file_inode_operations;
	inode->i_mapping->a_ops = &btrfs_aops;
	BTRFS_I(inode)->io_tree.ops = &btrfs_extent_io_ops;

	err = btrfs_init_inode_security(trans, inode, dir, &dentry->d_name);
	if (err)
		goto out_unlock_inode;

	path = btrfs_alloc_path();
	if (!path) {
		err = -ENOMEM;
		goto out_unlock_inode;
	}
	key.objectid = btrfs_ino(BTRFS_I(inode));
	key.offset = 0;
	key.type = BTRFS_EXTENT_DATA_KEY;
	datasize = btrfs_file_extent_calc_inline_size(name_len);
	err = btrfs_insert_empty_item(trans, root, path, &key,
				      datasize);
	if (err) {
		btrfs_free_path(path);
		goto out_unlock_inode;
	}
	leaf = path->nodes[0];
	ei = btrfs_item_ptr(leaf, path->slots[0],
			    struct btrfs_file_extent_item);
	btrfs_set_file_extent_generation(leaf, ei, trans->transid);
	btrfs_set_file_extent_type(leaf, ei,
				   BTRFS_FILE_EXTENT_INLINE);
	btrfs_set_file_extent_encryption(leaf, ei, 0);
	btrfs_set_file_extent_compression(leaf, ei, 0);
	btrfs_set_file_extent_other_encoding(leaf, ei, 0);
	btrfs_set_file_extent_ram_bytes(leaf, ei, name_len);

	ptr = btrfs_file_extent_inline_start(ei);
	write_extent_buffer(leaf, symname, ptr, name_len);
	btrfs_mark_buffer_dirty(leaf);
	btrfs_free_path(path);

	inode->i_op = &btrfs_symlink_inode_operations;
	inode_nohighmem(inode);
	inode->i_mapping->a_ops = &btrfs_symlink_aops;
	inode_set_bytes(inode, name_len);
	btrfs_i_size_write(BTRFS_I(inode), name_len);
	err = btrfs_update_inode(trans, root, inode);
	/*
	 * Last step, add directory indexes for our symlink inode. This is the
	 * last step to avoid extra cleanup of these indexes if an error happens
	 * elsewhere above.
	 */
	if (!err)
		err = btrfs_add_nondir(trans, BTRFS_I(dir), dentry,
				BTRFS_I(inode), 0, index);
	if (err) {
		drop_inode = 1;
		goto out_unlock_inode;
	}

	unlock_new_inode(inode);
	d_instantiate(dentry, inode);

out_unlock:
	btrfs_end_transaction(trans);
	if (drop_inode) {
		inode_dec_link_count(inode);
		iput(inode);
	}
	btrfs_btree_balance_dirty(fs_info);
	return err;

out_unlock_inode:
	drop_inode = 1;
	unlock_new_inode(inode);
	goto out_unlock;
}

static int __btrfs_prealloc_file_range(struct inode *inode, int mode,
				       u64 start, u64 num_bytes, u64 min_size,
				       loff_t actual_len, u64 *alloc_hint,
				       struct btrfs_trans_handle *trans)
{
	struct btrfs_fs_info *fs_info = btrfs_sb(inode->i_sb);
	struct extent_map_tree *em_tree = &BTRFS_I(inode)->extent_tree;
	struct extent_map *em;
	struct btrfs_root *root = BTRFS_I(inode)->root;
	struct btrfs_key ins;
	u64 cur_offset = start;
	u64 i_size;
	u64 cur_bytes;
	u64 last_alloc = (u64)-1;
	int ret = 0;
	bool own_trans = true;
	u64 end = start + num_bytes - 1;

	if (trans)
		own_trans = false;
	while (num_bytes > 0) {
		if (own_trans) {
			trans = btrfs_start_transaction(root, 3);
			if (IS_ERR(trans)) {
				ret = PTR_ERR(trans);
				break;
			}
		}

		cur_bytes = min_t(u64, num_bytes, SZ_256M);
		cur_bytes = max(cur_bytes, min_size);
		/*
		 * If we are severely fragmented we could end up with really
		 * small allocations, so if the allocator is returning small
		 * chunks lets make its job easier by only searching for those
		 * sized chunks.
		 */
		cur_bytes = min(cur_bytes, last_alloc);
		ret = btrfs_reserve_extent(root, cur_bytes, cur_bytes,
				min_size, 0, *alloc_hint, &ins, 1, 0);
		if (ret) {
			if (own_trans)
				btrfs_end_transaction(trans);
			break;
		}
		btrfs_dec_block_group_reservations(fs_info, ins.objectid);

		last_alloc = ins.offset;
		ret = insert_reserved_file_extent(trans, inode,
						  cur_offset, ins.objectid,
						  ins.offset, ins.offset,
						  ins.offset, 0, 0, 0,
						  BTRFS_FILE_EXTENT_PREALLOC);
		if (ret) {
			btrfs_free_reserved_extent(fs_info, ins.objectid,
						   ins.offset, 0);
			btrfs_abort_transaction(trans, ret);
			if (own_trans)
				btrfs_end_transaction(trans);
			break;
		}

		btrfs_drop_extent_cache(BTRFS_I(inode), cur_offset,
					cur_offset + ins.offset -1, 0);

		em = alloc_extent_map();
		if (!em) {
			set_bit(BTRFS_INODE_NEEDS_FULL_SYNC,
				&BTRFS_I(inode)->runtime_flags);
			goto next;
		}

		em->start = cur_offset;
		em->orig_start = cur_offset;
		em->len = ins.offset;
		em->block_start = ins.objectid;
		em->block_len = ins.offset;
		em->orig_block_len = ins.offset;
		em->ram_bytes = ins.offset;
		em->bdev = fs_info->fs_devices->latest_bdev;
		set_bit(EXTENT_FLAG_PREALLOC, &em->flags);
		em->generation = trans->transid;

		while (1) {
			write_lock(&em_tree->lock);
			ret = add_extent_mapping(em_tree, em, 1);
			write_unlock(&em_tree->lock);
			if (ret != -EEXIST)
				break;
			btrfs_drop_extent_cache(BTRFS_I(inode), cur_offset,
						cur_offset + ins.offset - 1,
						0);
		}
		free_extent_map(em);
next:
		num_bytes -= ins.offset;
		cur_offset += ins.offset;
		*alloc_hint = ins.objectid + ins.offset;

		inode_inc_iversion(inode);
		inode->i_ctime = current_time(inode);
		BTRFS_I(inode)->flags |= BTRFS_INODE_PREALLOC;
		if (!(mode & FALLOC_FL_KEEP_SIZE) &&
		    (actual_len > inode->i_size) &&
		    (cur_offset > inode->i_size)) {
			if (cur_offset > actual_len)
				i_size = actual_len;
			else
				i_size = cur_offset;
			i_size_write(inode, i_size);
			btrfs_ordered_update_i_size(inode, i_size, NULL);
		}

		ret = btrfs_update_inode(trans, root, inode);

		if (ret) {
			btrfs_abort_transaction(trans, ret);
			if (own_trans)
				btrfs_end_transaction(trans);
			break;
		}

		if (own_trans)
			btrfs_end_transaction(trans);
	}
	if (cur_offset < end)
		btrfs_free_reserved_data_space(inode, NULL, cur_offset,
			end - cur_offset + 1);
	return ret;
}

int btrfs_prealloc_file_range(struct inode *inode, int mode,
			      u64 start, u64 num_bytes, u64 min_size,
			      loff_t actual_len, u64 *alloc_hint)
{
	return __btrfs_prealloc_file_range(inode, mode, start, num_bytes,
					   min_size, actual_len, alloc_hint,
					   NULL);
}

int btrfs_prealloc_file_range_trans(struct inode *inode,
				    struct btrfs_trans_handle *trans, int mode,
				    u64 start, u64 num_bytes, u64 min_size,
				    loff_t actual_len, u64 *alloc_hint)
{
	return __btrfs_prealloc_file_range(inode, mode, start, num_bytes,
					   min_size, actual_len, alloc_hint, trans);
}

static int btrfs_set_page_dirty(struct page *page)
{
	return __set_page_dirty_nobuffers(page);
}

static int btrfs_permission(struct inode *inode, int mask)
{
	struct btrfs_root *root = BTRFS_I(inode)->root;
	umode_t mode = inode->i_mode;

	if (mask & MAY_WRITE &&
	    (S_ISREG(mode) || S_ISDIR(mode) || S_ISLNK(mode))) {
		if (btrfs_root_readonly(root))
			return -EROFS;
		if (BTRFS_I(inode)->flags & BTRFS_INODE_READONLY)
			return -EACCES;
	}
	return generic_permission(inode, mask);
}

static int btrfs_tmpfile(struct inode *dir, struct dentry *dentry, umode_t mode)
{
	struct btrfs_fs_info *fs_info = btrfs_sb(dir->i_sb);
	struct btrfs_trans_handle *trans;
	struct btrfs_root *root = BTRFS_I(dir)->root;
	struct inode *inode = NULL;
	u64 objectid;
	u64 index;
	int ret = 0;

	/*
	 * 5 units required for adding orphan entry
	 */
	trans = btrfs_start_transaction(root, 5);
	if (IS_ERR(trans))
		return PTR_ERR(trans);

	ret = btrfs_find_free_ino(root, &objectid);
	if (ret)
		goto out;

	inode = btrfs_new_inode(trans, root, dir, NULL, 0,
			btrfs_ino(BTRFS_I(dir)), objectid, mode, &index);
	if (IS_ERR(inode)) {
		ret = PTR_ERR(inode);
		inode = NULL;
		goto out;
	}

	inode->i_fop = &btrfs_file_operations;
	inode->i_op = &btrfs_file_inode_operations;

	inode->i_mapping->a_ops = &btrfs_aops;
	BTRFS_I(inode)->io_tree.ops = &btrfs_extent_io_ops;

	ret = btrfs_init_inode_security(trans, inode, dir, NULL);
	if (ret)
		goto out_inode;

	ret = btrfs_update_inode(trans, root, inode);
	if (ret)
		goto out_inode;
	ret = btrfs_orphan_add(trans, BTRFS_I(inode));
	if (ret)
		goto out_inode;

	/*
	 * We set number of links to 0 in btrfs_new_inode(), and here we set
	 * it to 1 because d_tmpfile() will issue a warning if the count is 0,
	 * through:
	 *
	 *    d_tmpfile() -> inode_dec_link_count() -> drop_nlink()
	 */
	set_nlink(inode, 1);
	unlock_new_inode(inode);
	d_tmpfile(dentry, inode);
	mark_inode_dirty(inode);

out:
	btrfs_end_transaction(trans);
	if (ret)
		iput(inode);
	btrfs_balance_delayed_items(fs_info);
	btrfs_btree_balance_dirty(fs_info);
	return ret;

out_inode:
	unlock_new_inode(inode);
	goto out;

}

__attribute__((const))
static int btrfs_readpage_io_failed_hook(struct page *page, int failed_mirror)
{
	return -EAGAIN;
}

static struct btrfs_fs_info *iotree_fs_info(void *private_data)
{
	struct inode *inode = private_data;
	return btrfs_sb(inode->i_sb);
}

static void btrfs_check_extent_io_range(void *private_data, const char *caller,
					u64 start, u64 end)
{
	struct inode *inode = private_data;
	u64 isize;

	isize = i_size_read(inode);
	if (end >= PAGE_SIZE && (end % 2) == 0 && end != isize - 1) {
		btrfs_debug_rl(BTRFS_I(inode)->root->fs_info,
		    "%s: ino %llu isize %llu odd range [%llu,%llu]",
			caller, btrfs_ino(BTRFS_I(inode)), isize, start, end);
	}
}

void btrfs_set_range_writeback(void *private_data, u64 start, u64 end)
{
	struct inode *inode = private_data;
	unsigned long index = start >> PAGE_SHIFT;
	unsigned long end_index = end >> PAGE_SHIFT;
	struct page *page;

	while (index <= end_index) {
		page = find_get_page(inode->i_mapping, index);
		ASSERT(page); /* Pages should be in the extent_io_tree */
		set_page_writeback(page);
		put_page(page);
		index++;
	}
}

static const struct inode_operations btrfs_dir_inode_operations = {
	.getattr	= btrfs_getattr,
	.lookup		= btrfs_lookup,
	.create		= btrfs_create,
	.unlink		= btrfs_unlink,
	.link		= btrfs_link,
	.mkdir		= btrfs_mkdir,
	.rmdir		= btrfs_rmdir,
	.rename		= btrfs_rename2,
	.symlink	= btrfs_symlink,
	.setattr	= btrfs_setattr,
	.mknod		= btrfs_mknod,
	.listxattr	= btrfs_listxattr,
	.permission	= btrfs_permission,
	.get_acl	= btrfs_get_acl,
	.set_acl	= btrfs_set_acl,
	.update_time	= btrfs_update_time,
	.tmpfile        = btrfs_tmpfile,
};
static const struct inode_operations btrfs_dir_ro_inode_operations = {
	.lookup		= btrfs_lookup,
	.permission	= btrfs_permission,
	.update_time	= btrfs_update_time,
};

static const struct file_operations btrfs_dir_file_operations = {
	.llseek		= generic_file_llseek,
	.read		= generic_read_dir,
	.iterate_shared	= btrfs_real_readdir,
	.unlocked_ioctl	= btrfs_ioctl,
#ifdef CONFIG_COMPAT
	.compat_ioctl	= btrfs_compat_ioctl,
#endif
	.release        = btrfs_release_file,
	.fsync		= btrfs_sync_file,
};

static const struct extent_io_ops btrfs_extent_io_ops = {
	/* mandatory callbacks */
	.submit_bio_hook = btrfs_submit_bio_hook,
	.readpage_end_io_hook = btrfs_readpage_end_io_hook,
	.merge_bio_hook = btrfs_merge_bio_hook,
	.readpage_io_failed_hook = btrfs_readpage_io_failed_hook,
	.tree_fs_info = iotree_fs_info,
	.set_range_writeback = btrfs_set_range_writeback,

	/* optional callbacks */
	.fill_delalloc = run_delalloc_range,
	.writepage_end_io_hook = btrfs_writepage_end_io_hook,
	.writepage_start_hook = btrfs_writepage_start_hook,
	.set_bit_hook = btrfs_set_bit_hook,
	.clear_bit_hook = btrfs_clear_bit_hook,
	.merge_extent_hook = btrfs_merge_extent_hook,
	.split_extent_hook = btrfs_split_extent_hook,
	.check_extent_io_range = btrfs_check_extent_io_range,
};

/*
 * btrfs doesn't support the bmap operation because swapfiles
 * use bmap to make a mapping of extents in the file.  They assume
 * these extents won't change over the life of the file and they
 * use the bmap result to do IO directly to the drive.
 *
 * the btrfs bmap call would return logical addresses that aren't
 * suitable for IO and they also will change frequently as COW
 * operations happen.  So, swapfile + btrfs == corruption.
 *
 * For now we're avoiding this by dropping bmap.
 */
static const struct address_space_operations btrfs_aops = {
	.readpage	= btrfs_readpage,
	.writepage	= btrfs_writepage,
	.writepages	= btrfs_writepages,
	.readpages	= btrfs_readpages,
	.direct_IO	= btrfs_direct_IO,
	.invalidatepage = btrfs_invalidatepage,
	.releasepage	= btrfs_releasepage,
	.set_page_dirty	= btrfs_set_page_dirty,
	.error_remove_page = generic_error_remove_page,
};

static const struct address_space_operations btrfs_symlink_aops = {
	.readpage	= btrfs_readpage,
	.writepage	= btrfs_writepage,
	.invalidatepage = btrfs_invalidatepage,
	.releasepage	= btrfs_releasepage,
};

static const struct inode_operations btrfs_file_inode_operations = {
	.getattr	= btrfs_getattr,
	.setattr	= btrfs_setattr,
	.listxattr      = btrfs_listxattr,
	.permission	= btrfs_permission,
	.fiemap		= btrfs_fiemap,
	.get_acl	= btrfs_get_acl,
	.set_acl	= btrfs_set_acl,
	.update_time	= btrfs_update_time,
};
static const struct inode_operations btrfs_special_inode_operations = {
	.getattr	= btrfs_getattr,
	.setattr	= btrfs_setattr,
	.permission	= btrfs_permission,
	.listxattr	= btrfs_listxattr,
	.get_acl	= btrfs_get_acl,
	.set_acl	= btrfs_set_acl,
	.update_time	= btrfs_update_time,
};
static const struct inode_operations btrfs_symlink_inode_operations = {
	.get_link	= page_get_link,
	.getattr	= btrfs_getattr,
	.setattr	= btrfs_setattr,
	.permission	= btrfs_permission,
	.listxattr	= btrfs_listxattr,
	.update_time	= btrfs_update_time,
};

const struct dentry_operations btrfs_dentry_operations = {
	.d_delete	= btrfs_dentry_delete,
	.d_release	= btrfs_dentry_release,
};<|MERGE_RESOLUTION|>--- conflicted
+++ resolved
@@ -407,13 +407,8 @@
 		return 0;
 	if (btrfs_test_opt(fs_info, COMPRESS) ||
 	    BTRFS_I(inode)->flags & BTRFS_INODE_COMPRESS ||
-<<<<<<< HEAD
 	    BTRFS_I(inode)->prop_compress)
-		return 1;
-=======
-	    BTRFS_I(inode)->force_compress)
 		return btrfs_compress_heuristic(inode, start, end);
->>>>>>> 154d69af
 	return 0;
 }
 
