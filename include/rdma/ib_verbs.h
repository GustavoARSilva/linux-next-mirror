--- conflicted
+++ resolved
@@ -1863,12 +1863,9 @@
 };
 
 struct ib_device {
-<<<<<<< HEAD
-=======
 	/* Do not access @dma_device directly from ULP nor from HW drivers. */
 	struct device                *dma_device;
 
->>>>>>> 2ac97f0f
 	char                          name[IB_DEVICE_NAME_MAX];
 
 	struct list_head              event_handler_list;
@@ -3013,11 +3010,7 @@
  */
 static inline int ib_dma_mapping_error(struct ib_device *dev, u64 dma_addr)
 {
-<<<<<<< HEAD
-	return dma_mapping_error(&dev->dev, dma_addr);
-=======
 	return dma_mapping_error(dev->dma_device, dma_addr);
->>>>>>> 2ac97f0f
 }
 
 /**
@@ -3031,11 +3024,7 @@
 				    void *cpu_addr, size_t size,
 				    enum dma_data_direction direction)
 {
-<<<<<<< HEAD
-	return dma_map_single(&dev->dev, cpu_addr, size, direction);
-=======
 	return dma_map_single(dev->dma_device, cpu_addr, size, direction);
->>>>>>> 2ac97f0f
 }
 
 /**
@@ -3049,11 +3038,7 @@
 				       u64 addr, size_t size,
 				       enum dma_data_direction direction)
 {
-<<<<<<< HEAD
-	dma_unmap_single(&dev->dev, addr, size, direction);
-=======
 	dma_unmap_single(dev->dma_device, addr, size, direction);
->>>>>>> 2ac97f0f
 }
 
 /**
@@ -3070,11 +3055,7 @@
 				  size_t size,
 					 enum dma_data_direction direction)
 {
-<<<<<<< HEAD
-	return dma_map_page(&dev->dev, page, offset, size, direction);
-=======
 	return dma_map_page(dev->dma_device, page, offset, size, direction);
->>>>>>> 2ac97f0f
 }
 
 /**
@@ -3088,11 +3069,7 @@
 				     u64 addr, size_t size,
 				     enum dma_data_direction direction)
 {
-<<<<<<< HEAD
-	dma_unmap_page(&dev->dev, addr, size, direction);
-=======
 	dma_unmap_page(dev->dma_device, addr, size, direction);
->>>>>>> 2ac97f0f
 }
 
 /**
@@ -3106,11 +3083,7 @@
 				struct scatterlist *sg, int nents,
 				enum dma_data_direction direction)
 {
-<<<<<<< HEAD
-	return dma_map_sg(&dev->dev, sg, nents, direction);
-=======
 	return dma_map_sg(dev->dma_device, sg, nents, direction);
->>>>>>> 2ac97f0f
 }
 
 /**
@@ -3124,11 +3097,7 @@
 				   struct scatterlist *sg, int nents,
 				   enum dma_data_direction direction)
 {
-<<<<<<< HEAD
-	dma_unmap_sg(&dev->dev, sg, nents, direction);
-=======
 	dma_unmap_sg(dev->dma_device, sg, nents, direction);
->>>>>>> 2ac97f0f
 }
 
 static inline int ib_dma_map_sg_attrs(struct ib_device *dev,
@@ -3136,12 +3105,8 @@
 				      enum dma_data_direction direction,
 				      unsigned long dma_attrs)
 {
-<<<<<<< HEAD
-	return dma_map_sg_attrs(&dev->dev, sg, nents, direction, dma_attrs);
-=======
 	return dma_map_sg_attrs(dev->dma_device, sg, nents, direction,
 				dma_attrs);
->>>>>>> 2ac97f0f
 }
 
 static inline void ib_dma_unmap_sg_attrs(struct ib_device *dev,
@@ -3149,11 +3114,7 @@
 					 enum dma_data_direction direction,
 					 unsigned long dma_attrs)
 {
-<<<<<<< HEAD
-	dma_unmap_sg_attrs(&dev->dev, sg, nents, direction, dma_attrs);
-=======
 	dma_unmap_sg_attrs(dev->dma_device, sg, nents, direction, dma_attrs);
->>>>>>> 2ac97f0f
 }
 /**
  * ib_sg_dma_address - Return the DMA address from a scatter/gather entry
@@ -3195,11 +3156,7 @@
 					      size_t size,
 					      enum dma_data_direction dir)
 {
-<<<<<<< HEAD
-	dma_sync_single_for_cpu(&dev->dev, addr, size, dir);
-=======
 	dma_sync_single_for_cpu(dev->dma_device, addr, size, dir);
->>>>>>> 2ac97f0f
 }
 
 /**
@@ -3214,11 +3171,7 @@
 						 size_t size,
 						 enum dma_data_direction dir)
 {
-<<<<<<< HEAD
-	dma_sync_single_for_device(&dev->dev, addr, size, dir);
-=======
 	dma_sync_single_for_device(dev->dma_device, addr, size, dir);
->>>>>>> 2ac97f0f
 }
 
 /**
@@ -3233,11 +3186,7 @@
 					   dma_addr_t *dma_handle,
 					   gfp_t flag)
 {
-<<<<<<< HEAD
-	return dma_alloc_coherent(&dev->dev, size, dma_handle, flag);
-=======
 	return dma_alloc_coherent(dev->dma_device, size, dma_handle, flag);
->>>>>>> 2ac97f0f
 }
 
 /**
@@ -3251,11 +3200,7 @@
 					size_t size, void *cpu_addr,
 					dma_addr_t dma_handle)
 {
-<<<<<<< HEAD
-	dma_free_coherent(&dev->dev, size, cpu_addr, dma_handle);
-=======
 	dma_free_coherent(dev->dma_device, size, cpu_addr, dma_handle);
->>>>>>> 2ac97f0f
 }
 
 /**
