--- conflicted
+++ resolved
@@ -543,11 +543,7 @@
 	tps65218: tps65218@24 {
 		reg = <0x24>;
 		compatible = "ti,tps65218";
-<<<<<<< HEAD
-		interrupts = <GIC_SPI 7 IRQ_TYPE_LEVEL_LOW>; /* NMIn */
-=======
 		interrupts = <GIC_SPI 7 IRQ_TYPE_LEVEL_HIGH>; /* NMIn */
->>>>>>> 4a8358b1
 		interrupt-controller;
 		#interrupt-cells = <2>;
 
