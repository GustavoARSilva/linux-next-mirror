--- conflicted
+++ resolved
@@ -24,10 +24,7 @@
 
 struct fc_rport;
 struct fc_frame_header;
-<<<<<<< HEAD
-=======
 struct lpfc_nvmet_rcv_ctx;
->>>>>>> 2ac97f0f
 void lpfc_down_link(struct lpfc_hba *, LPFC_MBOXQ_t *);
 void lpfc_sli_read_link_ste(struct lpfc_hba *);
 void lpfc_dump_mem(struct lpfc_hba *, LPFC_MBOXQ_t *, uint16_t, uint16_t);
@@ -249,13 +246,10 @@
 void lpfc_sli4_rb_free(struct lpfc_hba *, struct hbq_dmabuf *);
 struct rqb_dmabuf *lpfc_sli4_nvmet_alloc(struct lpfc_hba *phba);
 void lpfc_sli4_nvmet_free(struct lpfc_hba *phba, struct rqb_dmabuf *dmab);
-<<<<<<< HEAD
-=======
 void lpfc_nvmet_rq_post(struct lpfc_hba *phba, struct lpfc_nvmet_rcv_ctx *ctxp,
 			struct lpfc_dmabuf *mp);
 int lpfc_nvmet_rcv_unsol_abort(struct lpfc_vport *vport,
 			       struct fc_frame_header *fc_hdr);
->>>>>>> 2ac97f0f
 void lpfc_sli4_build_dflt_fcf_record(struct lpfc_hba *, struct fcf_record *,
 			uint16_t);
 int lpfc_sli4_rq_put(struct lpfc_queue *hq, struct lpfc_queue *dq,
