--- conflicted
+++ resolved
@@ -2286,16 +2286,10 @@
 	nvme_dev_disable(pci_get_drvdata(pdev), false);
 }
 
-<<<<<<< HEAD
 static void nvme_reset_done(struct pci_dev *pdev)
 {
-	nvme_reset(pci_get_drvdata(pdev));
-=======
-	if (prepare)
-		nvme_dev_disable(dev, false);
-	else
-		nvme_reset_ctrl(&dev->ctrl);
->>>>>>> d743565f
+	struct nvme_dev *dev = pci_get_drvdata(pdev);
+	nvme_reset_ctrl(&dev->ctrl);
 }
 
 static void nvme_shutdown(struct pci_dev *pdev)
