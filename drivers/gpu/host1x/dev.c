/*
 * Tegra host1x driver
 *
 * Copyright (c) 2010-2013, NVIDIA Corporation.
 *
 * This program is free software; you can redistribute it and/or modify it
 * under the terms and conditions of the GNU General Public License,
 * version 2, as published by the Free Software Foundation.
 *
 * This program is distributed in the hope it will be useful, but WITHOUT
 * ANY WARRANTY; without even the implied warranty of MERCHANTABILITY or
 * FITNESS FOR A PARTICULAR PURPOSE.  See the GNU General Public License for
 * more details.
 *
 * You should have received a copy of the GNU General Public License
 * along with this program.  If not, see <http://www.gnu.org/licenses/>.
 */

#include <linux/clk.h>
#include <linux/dma-mapping.h>
#include <linux/io.h>
#include <linux/list.h>
#include <linux/module.h>
#include <linux/of_device.h>
#include <linux/of.h>
#include <linux/slab.h>

#define CREATE_TRACE_POINTS
#include <trace/events/host1x.h>
#undef CREATE_TRACE_POINTS

#include "bus.h"
#include "channel.h"
#include "debug.h"
#include "dev.h"
#include "intr.h"

#include "hw/host1x01.h"
#include "hw/host1x02.h"
#include "hw/host1x04.h"
#include "hw/host1x05.h"

void host1x_sync_writel(struct host1x *host1x, u32 v, u32 r)
{
	void __iomem *sync_regs = host1x->regs + host1x->info->sync_offset;

	writel(v, sync_regs + r);
}

u32 host1x_sync_readl(struct host1x *host1x, u32 r)
{
	void __iomem *sync_regs = host1x->regs + host1x->info->sync_offset;

	return readl(sync_regs + r);
}

void host1x_ch_writel(struct host1x_channel *ch, u32 v, u32 r)
{
	writel(v, ch->regs + r);
}

u32 host1x_ch_readl(struct host1x_channel *ch, u32 r)
{
	return readl(ch->regs + r);
}

static const struct host1x_info host1x01_info = {
	.nb_channels = 8,
	.nb_pts = 32,
	.nb_mlocks = 16,
	.nb_bases = 8,
	.init = host1x01_init,
	.sync_offset = 0x3000,
	.dma_mask = DMA_BIT_MASK(32),
};

static const struct host1x_info host1x02_info = {
	.nb_channels = 9,
	.nb_pts = 32,
	.nb_mlocks = 16,
	.nb_bases = 12,
	.init = host1x02_init,
	.sync_offset = 0x3000,
	.dma_mask = DMA_BIT_MASK(32),
};

static const struct host1x_info host1x04_info = {
	.nb_channels = 12,
	.nb_pts = 192,
	.nb_mlocks = 16,
	.nb_bases = 64,
	.init = host1x04_init,
	.sync_offset = 0x2100,
	.dma_mask = DMA_BIT_MASK(34),
};

static const struct host1x_info host1x05_info = {
	.nb_channels = 14,
	.nb_pts = 192,
	.nb_mlocks = 16,
	.nb_bases = 64,
	.init = host1x05_init,
	.sync_offset = 0x2100,
	.dma_mask = DMA_BIT_MASK(34),
};

static const struct of_device_id host1x_of_match[] = {
	{ .compatible = "nvidia,tegra210-host1x", .data = &host1x05_info, },
	{ .compatible = "nvidia,tegra124-host1x", .data = &host1x04_info, },
	{ .compatible = "nvidia,tegra114-host1x", .data = &host1x02_info, },
	{ .compatible = "nvidia,tegra30-host1x", .data = &host1x01_info, },
	{ .compatible = "nvidia,tegra20-host1x", .data = &host1x01_info, },
	{ },
};
MODULE_DEVICE_TABLE(of, host1x_of_match);

static int host1x_probe(struct platform_device *pdev)
{
	const struct of_device_id *id;
	struct host1x *host;
	struct resource *regs;
	int syncpt_irq;
	int err;

	id = of_match_device(host1x_of_match, &pdev->dev);
	if (!id)
		return -EINVAL;

	regs = platform_get_resource(pdev, IORESOURCE_MEM, 0);
	if (!regs) {
		dev_err(&pdev->dev, "failed to get registers\n");
		return -ENXIO;
	}

	syncpt_irq = platform_get_irq(pdev, 0);
	if (syncpt_irq < 0) {
		dev_err(&pdev->dev, "failed to get IRQ\n");
		return -ENXIO;
	}

	host = devm_kzalloc(&pdev->dev, sizeof(*host), GFP_KERNEL);
	if (!host)
		return -ENOMEM;

	mutex_init(&host->devices_lock);
	INIT_LIST_HEAD(&host->devices);
	INIT_LIST_HEAD(&host->list);
	host->dev = &pdev->dev;
	host->info = id->data;

	/* set common host1x device data */
	platform_set_drvdata(pdev, host);

	host->regs = devm_ioremap_resource(&pdev->dev, regs);
	if (IS_ERR(host->regs))
		return PTR_ERR(host->regs);

	dma_set_mask_and_coherent(host->dev, host->info->dma_mask);

	if (host->info->init) {
		err = host->info->init(host);
		if (err)
			return err;
	}

	host->clk = devm_clk_get(&pdev->dev, NULL);
	if (IS_ERR(host->clk)) {
		dev_err(&pdev->dev, "failed to get clock\n");
		err = PTR_ERR(host->clk);
		return err;
	}

	host->rst = devm_reset_control_get(&pdev->dev, "host1x");
	if (IS_ERR(host->rst)) {
<<<<<<< HEAD
		err = PTR_ERR(host->clk);
=======
		err = PTR_ERR(host->rst);
>>>>>>> 13b2e1ba
		dev_err(&pdev->dev, "failed to get reset: %d\n", err);
		return err;
	}

	if (iommu_present(&platform_bus_type)) {
		struct iommu_domain_geometry *geometry;
		unsigned long order;

		host->domain = iommu_domain_alloc(&platform_bus_type);
		if (!host->domain)
			return -ENOMEM;

		err = iommu_attach_device(host->domain, &pdev->dev);
		if (err)
			goto fail_free_domain;

		geometry = &host->domain->geometry;

		order = __ffs(host->domain->pgsize_bitmap);
		init_iova_domain(&host->iova, 1UL << order,
				 geometry->aperture_start >> order,
				 geometry->aperture_end >> order);
		host->iova_end = geometry->aperture_end;
	}

	err = host1x_channel_list_init(host);
	if (err) {
		dev_err(&pdev->dev, "failed to initialize channel list\n");
		goto fail_detach_device;
	}

	err = clk_prepare_enable(host->clk);
	if (err < 0) {
		dev_err(&pdev->dev, "failed to enable clock\n");
		goto fail_detach_device;
	}

	err = reset_control_deassert(host->rst);
	if (err < 0) {
		dev_err(&pdev->dev, "failed to deassert reset: %d\n", err);
		goto fail_unprepare_disable;
	}

	err = host1x_syncpt_init(host);
	if (err) {
		dev_err(&pdev->dev, "failed to initialize syncpts\n");
		goto fail_reset_assert;
	}

	err = host1x_intr_init(host, syncpt_irq);
	if (err) {
		dev_err(&pdev->dev, "failed to initialize interrupts\n");
		goto fail_deinit_syncpt;
	}

	host1x_debug_init(host);

	err = host1x_register(host);
	if (err < 0)
		goto fail_deinit_intr;

	return 0;

fail_deinit_intr:
	host1x_intr_deinit(host);
fail_deinit_syncpt:
	host1x_syncpt_deinit(host);
fail_reset_assert:
	reset_control_assert(host->rst);
fail_unprepare_disable:
	clk_disable_unprepare(host->clk);
fail_detach_device:
	if (host->domain) {
		put_iova_domain(&host->iova);
		iommu_detach_device(host->domain, &pdev->dev);
	}
fail_free_domain:
	if (host->domain)
		iommu_domain_free(host->domain);

	return err;
}

static int host1x_remove(struct platform_device *pdev)
{
	struct host1x *host = platform_get_drvdata(pdev);

	host1x_unregister(host);
	host1x_intr_deinit(host);
	host1x_syncpt_deinit(host);
	reset_control_assert(host->rst);
	clk_disable_unprepare(host->clk);

	if (host->domain) {
		put_iova_domain(&host->iova);
		iommu_detach_device(host->domain, &pdev->dev);
		iommu_domain_free(host->domain);
	}

	return 0;
}

static struct platform_driver tegra_host1x_driver = {
	.driver = {
		.name = "tegra-host1x",
		.of_match_table = host1x_of_match,
	},
	.probe = host1x_probe,
	.remove = host1x_remove,
};

static struct platform_driver * const drivers[] = {
	&tegra_host1x_driver,
	&tegra_mipi_driver,
};

static int __init tegra_host1x_init(void)
{
	int err;

	err = bus_register(&host1x_bus_type);
	if (err < 0)
		return err;

	err = platform_register_drivers(drivers, ARRAY_SIZE(drivers));
	if (err < 0)
		bus_unregister(&host1x_bus_type);

	return err;
}
module_init(tegra_host1x_init);

static void __exit tegra_host1x_exit(void)
{
	platform_unregister_drivers(drivers, ARRAY_SIZE(drivers));
	bus_unregister(&host1x_bus_type);
}
module_exit(tegra_host1x_exit);

MODULE_AUTHOR("Thierry Reding <thierry.reding@avionic-design.de>");
MODULE_AUTHOR("Terje Bergstrom <tbergstrom@nvidia.com>");
MODULE_DESCRIPTION("Host1x driver for Tegra products");
MODULE_LICENSE("GPL");<|MERGE_RESOLUTION|>--- conflicted
+++ resolved
@@ -172,11 +172,7 @@
 
 	host->rst = devm_reset_control_get(&pdev->dev, "host1x");
 	if (IS_ERR(host->rst)) {
-<<<<<<< HEAD
-		err = PTR_ERR(host->clk);
-=======
 		err = PTR_ERR(host->rst);
->>>>>>> 13b2e1ba
 		dev_err(&pdev->dev, "failed to get reset: %d\n", err);
 		return err;
 	}
