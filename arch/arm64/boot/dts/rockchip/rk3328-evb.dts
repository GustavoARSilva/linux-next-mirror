/*
 * Copyright (c) 2017 Fuzhou Rockchip Electronics Co., Ltd
 *
 * This file is dual-licensed: you can use it either under the terms
 * of the GPL or the X11 license, at your option. Note that this dual
 * licensing only applies to this file, and not this project as a
 * whole.
 *
 *  a) This library is free software; you can redistribute it and/or
 *     modify it under the terms of the GNU General Public License as
 *     published by the Free Software Foundation; either version 2 of the
 *     License, or (at your option) any later version.
 *
 *     This library is distributed in the hope that it will be useful,
 *     but WITHOUT ANY WARRANTY; without even the implied warranty of
 *     MERCHANTABILITY or FITNESS FOR A PARTICULAR PURPOSE.  See the
 *     GNU General Public License for more details.
 *
 * Or, alternatively,
 *
 *  b) Permission is hereby granted, free of charge, to any person
 *     obtaining a copy of this software and associated documentation
 *     files (the "Software"), to deal in the Software without
 *     restriction, including without limitation the rights to use,
 *     copy, modify, merge, publish, distribute, sublicense, and/or
 *     sell copies of the Software, and to permit persons to whom the
 *     Software is furnished to do so, subject to the following
 *     conditions:
 *
 *     The above copyright notice and this permission notice shall be
 *     included in all copies or substantial portions of the Software.
 *
 *     THE SOFTWARE IS PROVIDED "AS IS", WITHOUT WARRANTY OF ANY KIND,
 *     EXPRESS OR IMPLIED, INCLUDING BUT NOT LIMITED TO THE WARRANTIES
 *     OF MERCHANTABILITY, FITNESS FOR A PARTICULAR PURPOSE AND
 *     NONINFRINGEMENT. IN NO EVENT SHALL THE AUTHORS OR COPYRIGHT
 *     HOLDERS BE LIABLE FOR ANY CLAIM, DAMAGES OR OTHER LIABILITY,
 *     WHETHER IN AN ACTION OF CONTRACT, TORT OR OTHERWISE, ARISING
 *     FROM, OUT OF OR IN CONNECTION WITH THE SOFTWARE OR THE USE OR
 *     OTHER DEALINGS IN THE SOFTWARE.
 */

/dts-v1/;
#include "rk3328.dtsi"

/ {
	model = "Rockchip RK3328 EVB";
	compatible = "rockchip,rk3328-evb", "rockchip,rk3328";

	chosen {
		stdout-path = "serial2:1500000n8";
	};

	dc_12v: dc-12v {
		compatible = "regulator-fixed";
		regulator-name = "dc_12v";
		regulator-always-on;
		regulator-boot-on;
		regulator-min-microvolt = <12000000>;
		regulator-max-microvolt = <12000000>;
	};

<<<<<<< HEAD
	vcc_phy: vcc-phy-regulator {
		compatible = "regulator-fixed";
		regulator-name = "vcc_phy";
		regulator-always-on;
		regulator-boot-on;
=======
	sdio_pwrseq: sdio-pwrseq {
		compatible = "mmc-pwrseq-simple";
		pinctrl-names = "default";
		pinctrl-0 = <&wifi_enable_h>;

		/*
		 * On the module itself this is one of these (depending
		 * on the actual card populated):
		 * - SDIO_RESET_L_WL_REG_ON
		 * - PDN (power down when low)
		 */
		reset-gpios = <&gpio1 18 GPIO_ACTIVE_LOW>;
>>>>>>> 23b856f7
	};

	vcc_sys: vcc-sys {
		compatible = "regulator-fixed";
		regulator-name = "vcc_sys";
		regulator-always-on;
		regulator-boot-on;
		regulator-min-microvolt = <5000000>;
		regulator-max-microvolt = <5000000>;
		vin-supply = <&dc_12v>;
	};

	vcc_sd: sdmmc-regulator {
		compatible = "regulator-fixed";
		gpio = <&gpio0 30 GPIO_ACTIVE_LOW>;
		pinctrl-names = "default";
		pinctrl-0 = <&sdmmc0m1_gpio>;
		regulator-name = "vcc_sd";
		regulator-min-microvolt = <3300000>;
		regulator-max-microvolt = <3300000>;
		vin-supply = <&vcc_io>;
	};
};

&cpu0 {
	cpu-supply = <&vdd_arm>;
};

&emmc {
	bus-width = <8>;
	cap-mmc-highspeed;
	non-removable;
	pinctrl-names = "default";
	pinctrl-0 = <&emmc_clk &emmc_cmd &emmc_bus8>;
	status = "okay";
};

&gmac2phy {
	phy-supply = <&vcc_phy>;
	clock_in_out = "output";
	assigned-clocks = <&cru SCLK_MAC2PHY_SRC>;
	assigned-clock-rate = <50000000>;
	assigned-clocks = <&cru SCLK_MAC2PHY>;
	assigned-clock-parents = <&cru SCLK_MAC2PHY_SRC>;
	status = "okay";
};

&i2c1 {
	status = "okay";

	rk805: rk805@18 {
		compatible = "rockchip,rk805";
		reg = <0x18>;
		interrupt-parent = <&gpio2>;
		interrupts = <6 IRQ_TYPE_LEVEL_LOW>;
		#clock-cells = <1>;
		clock-output-names = "xin32k", "rk805-clkout2";
		gpio-controller;
		#gpio-cells = <2>;
		pinctrl-names = "default";
		pinctrl-0 = <&pmic_int_l>;
		rockchip,system-power-controller;
		wakeup-source;

		vcc1-supply = <&vcc_sys>;
		vcc2-supply = <&vcc_sys>;
		vcc3-supply = <&vcc_sys>;
		vcc4-supply = <&vcc_sys>;
		vcc5-supply = <&vcc_io>;
		vcc6-supply = <&vcc_io>;

		regulators {
			vdd_logic: DCDC_REG1 {
				regulator-name = "vdd_logic";
				regulator-min-microvolt = <712500>;
				regulator-max-microvolt = <1450000>;
				regulator-always-on;
				regulator-boot-on;
				regulator-state-mem {
					regulator-on-in-suspend;
					regulator-suspend-microvolt = <1000000>;
				};
			};

			vdd_arm: DCDC_REG2 {
				regulator-name = "vdd_arm";
				regulator-min-microvolt = <712500>;
				regulator-max-microvolt = <1450000>;
				regulator-always-on;
				regulator-boot-on;
				regulator-state-mem {
					regulator-on-in-suspend;
					regulator-suspend-microvolt = <950000>;
				};
			};

			vcc_ddr: DCDC_REG3 {
				regulator-name = "vcc_ddr";
				regulator-always-on;
				regulator-boot-on;
				regulator-state-mem {
					regulator-on-in-suspend;
				};
			};

			vcc_io: DCDC_REG4 {
				regulator-name = "vcc_io";
				regulator-min-microvolt = <3300000>;
				regulator-max-microvolt = <3300000>;
				regulator-always-on;
				regulator-boot-on;
				regulator-state-mem {
					regulator-on-in-suspend;
					regulator-suspend-microvolt = <3300000>;
				};
			};

			vcc_18: LDO_REG1 {
				regulator-name = "vcc_18";
				regulator-min-microvolt = <1800000>;
				regulator-max-microvolt = <1800000>;
				regulator-always-on;
				regulator-boot-on;
				regulator-state-mem {
					regulator-on-in-suspend;
					regulator-suspend-microvolt = <1800000>;
				};
			};

			vcc18_emmc: LDO_REG2 {
				regulator-name = "vcc18_emmc";
				regulator-min-microvolt = <1800000>;
				regulator-max-microvolt = <1800000>;
				regulator-always-on;
				regulator-boot-on;
				regulator-state-mem {
					regulator-on-in-suspend;
					regulator-suspend-microvolt = <1800000>;
				};
			};

			vdd_10: LDO_REG3 {
				regulator-name = "vdd_10";
				regulator-min-microvolt = <1000000>;
				regulator-max-microvolt = <1000000>;
				regulator-always-on;
				regulator-boot-on;
				regulator-state-mem {
					regulator-on-in-suspend;
					regulator-suspend-microvolt = <1000000>;
				};
			};
		};
	};
};

&pinctrl {
	pmic {
		pmic_int_l: pmic-int-l {
			rockchip,pins = <2 RK_PA6 RK_FUNC_GPIO &pcfg_pull_up>;
		};
	};

	sdio-pwrseq {
		wifi_enable_h: wifi-enable-h {
		rockchip,pins =
			<1 18 RK_FUNC_GPIO &pcfg_pull_none>;
		};
	};
};

&sdio {
	bus-width = <4>;
	cap-sd-highspeed;
	cap-sdio-irq;
	keep-power-in-suspend;
	max-frequency = <150000000>;
	mmc-pwrseq = <&sdio_pwrseq>;
	non-removable;
	pinctrl-names = "default";
	pinctrl-0 = <&sdmmc1_bus4 &sdmmc1_cmd &sdmmc1_clk>;
	status = "okay";
};

&sdmmc {
	bus-width = <4>;
	cap-mmc-highspeed;
	cap-sd-highspeed;
	disable-wp;
	max-frequency = <150000000>;
	pinctrl-names = "default";
	pinctrl-0 = <&sdmmc0_clk &sdmmc0_cmd &sdmmc0_dectn &sdmmc0_bus4>;
	vmmc-supply = <&vcc_sd>;
	status = "okay";
};

&tsadc {
	status = "okay";
};

&uart2 {
	status = "okay";
};

&u2phy {
	status = "okay";
};

&u2phy_host {
	status = "okay";
};

&u2phy_otg {
	status = "okay";
};

&usb20_otg {
	status = "okay";
};

&usb_host0_ehci {
	status = "okay";
};

&usb_host0_ohci {
	status = "okay";
};<|MERGE_RESOLUTION|>--- conflicted
+++ resolved
@@ -60,13 +60,6 @@
 		regulator-max-microvolt = <12000000>;
 	};
 
-<<<<<<< HEAD
-	vcc_phy: vcc-phy-regulator {
-		compatible = "regulator-fixed";
-		regulator-name = "vcc_phy";
-		regulator-always-on;
-		regulator-boot-on;
-=======
 	sdio_pwrseq: sdio-pwrseq {
 		compatible = "mmc-pwrseq-simple";
 		pinctrl-names = "default";
@@ -79,7 +72,13 @@
 		 * - PDN (power down when low)
 		 */
 		reset-gpios = <&gpio1 18 GPIO_ACTIVE_LOW>;
->>>>>>> 23b856f7
+	};
+
+	vcc_phy: vcc-phy-regulator {
+		compatible = "regulator-fixed";
+		regulator-name = "vcc_phy";
+		regulator-always-on;
+		regulator-boot-on;
 	};
 
 	vcc_sys: vcc-sys {
