--- conflicted
+++ resolved
@@ -2441,17 +2441,13 @@
 	}
 #ifdef CONFIG_QUOTA
 	/* Needed for iput() to work correctly and not trash data */
-<<<<<<< HEAD
 	sb->s_flags |= SB_ACTIVE;
-	/* Turn on quotas so that they are updated correctly */
-=======
-	sb->s_flags |= MS_ACTIVE;
 
 	/*
 	 * Turn on quotas which were not enabled for read-only mounts if
 	 * filesystem has quota feature, so that they are updated correctly.
 	 */
-	if (ext4_has_feature_quota(sb) && (s_flags & MS_RDONLY)) {
+	if (ext4_has_feature_quota(sb) && (s_flags & SB_RDONLY)) {
 		int ret = ext4_enable_quotas(sb);
 
 		if (!ret)
@@ -2462,7 +2458,6 @@
 	}
 
 	/* Turn on journaled quotas used for old sytle */
->>>>>>> 95f1fda4
 	for (i = 0; i < EXT4_MAXQUOTAS; i++) {
 		if (EXT4_SB(sb)->s_qf_names[i]) {
 			int ret = ext4_quota_on_mount(sb, i);
