--- conflicted
+++ resolved
@@ -945,16 +945,13 @@
 				   struct btrfs_ioctl_vol_args_v2)
 #define BTRFS_IOC_LOGICAL_INO_V2 _IOWR(BTRFS_IOCTL_MAGIC, 59, \
 					struct btrfs_ioctl_logical_ino_args)
-<<<<<<< HEAD
 #define BTRFS_IOC_CLEAR_FREE _IOW(BTRFS_IOCTL_MAGIC, 90, \
 				struct btrfs_ioctl_clear_free_args)
-=======
 #define BTRFS_IOC_GET_SUBVOL_INFO _IOR(BTRFS_IOCTL_MAGIC, 60, \
 				struct btrfs_ioctl_get_subvol_info_args)
 #define BTRFS_IOC_GET_SUBVOL_ROOTREF _IOWR(BTRFS_IOCTL_MAGIC, 61, \
 				struct btrfs_ioctl_get_subvol_rootref_args)
 #define BTRFS_IOC_INO_LOOKUP_USER _IOWR(BTRFS_IOCTL_MAGIC, 62, \
 				struct btrfs_ioctl_ino_lookup_user_args)
->>>>>>> a8cc487d
 
 #endif /* _UAPI_LINUX_BTRFS_H */