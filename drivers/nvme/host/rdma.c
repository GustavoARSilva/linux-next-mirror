/*
 * NVMe over Fabrics RDMA host code.
 * Copyright (c) 2015-2016 HGST, a Western Digital Company.
 *
 * This program is free software; you can redistribute it and/or modify it
 * under the terms and conditions of the GNU General Public License,
 * version 2, as published by the Free Software Foundation.
 *
 * This program is distributed in the hope it will be useful, but WITHOUT
 * ANY WARRANTY; without even the implied warranty of MERCHANTABILITY or
 * FITNESS FOR A PARTICULAR PURPOSE.  See the GNU General Public License for
 * more details.
 */
#define pr_fmt(fmt) KBUILD_MODNAME ": " fmt
#include <linux/module.h>
#include <linux/init.h>
#include <linux/slab.h>
#include <rdma/mr_pool.h>
#include <linux/err.h>
#include <linux/string.h>
#include <linux/atomic.h>
#include <linux/blk-mq.h>
#include <linux/blk-mq-rdma.h>
#include <linux/types.h>
#include <linux/list.h>
#include <linux/mutex.h>
#include <linux/scatterlist.h>
#include <linux/nvme.h>
#include <asm/unaligned.h>

#include <rdma/ib_verbs.h>
#include <rdma/rdma_cm.h>
#include <linux/nvme-rdma.h>

#include "nvme.h"
#include "fabrics.h"


#define NVME_RDMA_CONNECT_TIMEOUT_MS	3000		/* 3 second */

#define NVME_RDMA_MAX_SEGMENTS		256

#define NVME_RDMA_MAX_INLINE_SEGMENTS	1

struct nvme_rdma_device {
	struct ib_device	*dev;
	struct ib_pd		*pd;
	struct kref		ref;
	struct list_head	entry;
};

struct nvme_rdma_qe {
	struct ib_cqe		cqe;
	void			*data;
	u64			dma;
};

struct nvme_rdma_queue;
struct nvme_rdma_request {
	struct nvme_request	req;
	struct ib_mr		*mr;
	struct nvme_rdma_qe	sqe;
	union nvme_result	result;
	__le16			status;
	refcount_t		ref;
	struct ib_sge		sge[1 + NVME_RDMA_MAX_INLINE_SEGMENTS];
	u32			num_sge;
	int			nents;
	bool			inline_data;
	struct ib_reg_wr	reg_wr;
	struct ib_cqe		reg_cqe;
	struct nvme_rdma_queue  *queue;
	struct sg_table		sg_table;
	struct scatterlist	first_sgl[];
};

enum nvme_rdma_queue_flags {
	NVME_RDMA_Q_ALLOCATED		= 0,
	NVME_RDMA_Q_LIVE		= 1,
	NVME_RDMA_Q_TR_READY		= 2,
};

struct nvme_rdma_queue {
	struct nvme_rdma_qe	*rsp_ring;
	int			queue_size;
	size_t			cmnd_capsule_len;
	struct nvme_rdma_ctrl	*ctrl;
	struct nvme_rdma_device	*device;
	struct ib_cq		*ib_cq;
	struct ib_qp		*qp;

	unsigned long		flags;
	struct rdma_cm_id	*cm_id;
	int			cm_error;
	struct completion	cm_done;
};

struct nvme_rdma_ctrl {
	/* read only in the hot path */
	struct nvme_rdma_queue	*queues;

	/* other member variables */
	struct blk_mq_tag_set	tag_set;
	struct work_struct	err_work;

	struct nvme_rdma_qe	async_event_sqe;

	struct delayed_work	reconnect_work;

	struct list_head	list;

	struct blk_mq_tag_set	admin_tag_set;
	struct nvme_rdma_device	*device;

	u32			max_fr_pages;

	struct sockaddr_storage addr;
	struct sockaddr_storage src_addr;

	struct nvme_ctrl	ctrl;
};

static inline struct nvme_rdma_ctrl *to_rdma_ctrl(struct nvme_ctrl *ctrl)
{
	return container_of(ctrl, struct nvme_rdma_ctrl, ctrl);
}

static LIST_HEAD(device_list);
static DEFINE_MUTEX(device_list_mutex);

static LIST_HEAD(nvme_rdma_ctrl_list);
static DEFINE_MUTEX(nvme_rdma_ctrl_mutex);

/*
 * Disabling this option makes small I/O goes faster, but is fundamentally
 * unsafe.  With it turned off we will have to register a global rkey that
 * allows read and write access to all physical memory.
 */
static bool register_always = true;
module_param(register_always, bool, 0444);
MODULE_PARM_DESC(register_always,
	 "Use memory registration even for contiguous memory regions");

static int nvme_rdma_cm_handler(struct rdma_cm_id *cm_id,
		struct rdma_cm_event *event);
static void nvme_rdma_recv_done(struct ib_cq *cq, struct ib_wc *wc);

static const struct blk_mq_ops nvme_rdma_mq_ops;
static const struct blk_mq_ops nvme_rdma_admin_mq_ops;

/* XXX: really should move to a generic header sooner or later.. */
static inline void put_unaligned_le24(u32 val, u8 *p)
{
	*p++ = val;
	*p++ = val >> 8;
	*p++ = val >> 16;
}

static inline int nvme_rdma_queue_idx(struct nvme_rdma_queue *queue)
{
	return queue - queue->ctrl->queues;
}

static inline size_t nvme_rdma_inline_data_size(struct nvme_rdma_queue *queue)
{
	return queue->cmnd_capsule_len - sizeof(struct nvme_command);
}

static void nvme_rdma_free_qe(struct ib_device *ibdev, struct nvme_rdma_qe *qe,
		size_t capsule_size, enum dma_data_direction dir)
{
	ib_dma_unmap_single(ibdev, qe->dma, capsule_size, dir);
	kfree(qe->data);
}

static int nvme_rdma_alloc_qe(struct ib_device *ibdev, struct nvme_rdma_qe *qe,
		size_t capsule_size, enum dma_data_direction dir)
{
	qe->data = kzalloc(capsule_size, GFP_KERNEL);
	if (!qe->data)
		return -ENOMEM;

	qe->dma = ib_dma_map_single(ibdev, qe->data, capsule_size, dir);
	if (ib_dma_mapping_error(ibdev, qe->dma)) {
		kfree(qe->data);
		return -ENOMEM;
	}

	return 0;
}

static void nvme_rdma_free_ring(struct ib_device *ibdev,
		struct nvme_rdma_qe *ring, size_t ib_queue_size,
		size_t capsule_size, enum dma_data_direction dir)
{
	int i;

	for (i = 0; i < ib_queue_size; i++)
		nvme_rdma_free_qe(ibdev, &ring[i], capsule_size, dir);
	kfree(ring);
}

static struct nvme_rdma_qe *nvme_rdma_alloc_ring(struct ib_device *ibdev,
		size_t ib_queue_size, size_t capsule_size,
		enum dma_data_direction dir)
{
	struct nvme_rdma_qe *ring;
	int i;

	ring = kcalloc(ib_queue_size, sizeof(struct nvme_rdma_qe), GFP_KERNEL);
	if (!ring)
		return NULL;

	for (i = 0; i < ib_queue_size; i++) {
		if (nvme_rdma_alloc_qe(ibdev, &ring[i], capsule_size, dir))
			goto out_free_ring;
	}

	return ring;

out_free_ring:
	nvme_rdma_free_ring(ibdev, ring, i, capsule_size, dir);
	return NULL;
}

static void nvme_rdma_qp_event(struct ib_event *event, void *context)
{
	pr_debug("QP event %s (%d)\n",
		 ib_event_msg(event->event), event->event);

}

static int nvme_rdma_wait_for_cm(struct nvme_rdma_queue *queue)
{
	wait_for_completion_interruptible_timeout(&queue->cm_done,
			msecs_to_jiffies(NVME_RDMA_CONNECT_TIMEOUT_MS) + 1);
	return queue->cm_error;
}

static int nvme_rdma_create_qp(struct nvme_rdma_queue *queue, const int factor)
{
	struct nvme_rdma_device *dev = queue->device;
	struct ib_qp_init_attr init_attr;
	int ret;

	memset(&init_attr, 0, sizeof(init_attr));
	init_attr.event_handler = nvme_rdma_qp_event;
	/* +1 for drain */
	init_attr.cap.max_send_wr = factor * queue->queue_size + 1;
	/* +1 for drain */
	init_attr.cap.max_recv_wr = queue->queue_size + 1;
	init_attr.cap.max_recv_sge = 1;
	init_attr.cap.max_send_sge = 1 + NVME_RDMA_MAX_INLINE_SEGMENTS;
	init_attr.sq_sig_type = IB_SIGNAL_REQ_WR;
	init_attr.qp_type = IB_QPT_RC;
	init_attr.send_cq = queue->ib_cq;
	init_attr.recv_cq = queue->ib_cq;

	ret = rdma_create_qp(queue->cm_id, dev->pd, &init_attr);

	queue->qp = queue->cm_id->qp;
	return ret;
}

static void nvme_rdma_exit_request(struct blk_mq_tag_set *set,
		struct request *rq, unsigned int hctx_idx)
{
	struct nvme_rdma_ctrl *ctrl = set->driver_data;
	struct nvme_rdma_request *req = blk_mq_rq_to_pdu(rq);
	int queue_idx = (set == &ctrl->tag_set) ? hctx_idx + 1 : 0;
	struct nvme_rdma_queue *queue = &ctrl->queues[queue_idx];
	struct nvme_rdma_device *dev = queue->device;

	nvme_rdma_free_qe(dev->dev, &req->sqe, sizeof(struct nvme_command),
			DMA_TO_DEVICE);
}

static int nvme_rdma_init_request(struct blk_mq_tag_set *set,
		struct request *rq, unsigned int hctx_idx,
		unsigned int numa_node)
{
	struct nvme_rdma_ctrl *ctrl = set->driver_data;
	struct nvme_rdma_request *req = blk_mq_rq_to_pdu(rq);
	int queue_idx = (set == &ctrl->tag_set) ? hctx_idx + 1 : 0;
	struct nvme_rdma_queue *queue = &ctrl->queues[queue_idx];
	struct nvme_rdma_device *dev = queue->device;
	struct ib_device *ibdev = dev->dev;
	int ret;

	ret = nvme_rdma_alloc_qe(ibdev, &req->sqe, sizeof(struct nvme_command),
			DMA_TO_DEVICE);
	if (ret)
		return ret;

	req->queue = queue;

	return 0;
}

static int nvme_rdma_init_hctx(struct blk_mq_hw_ctx *hctx, void *data,
		unsigned int hctx_idx)
{
	struct nvme_rdma_ctrl *ctrl = data;
	struct nvme_rdma_queue *queue = &ctrl->queues[hctx_idx + 1];

	BUG_ON(hctx_idx >= ctrl->ctrl.queue_count);

	hctx->driver_data = queue;
	return 0;
}

static int nvme_rdma_init_admin_hctx(struct blk_mq_hw_ctx *hctx, void *data,
		unsigned int hctx_idx)
{
	struct nvme_rdma_ctrl *ctrl = data;
	struct nvme_rdma_queue *queue = &ctrl->queues[0];

	BUG_ON(hctx_idx != 0);

	hctx->driver_data = queue;
	return 0;
}

static void nvme_rdma_free_dev(struct kref *ref)
{
	struct nvme_rdma_device *ndev =
		container_of(ref, struct nvme_rdma_device, ref);

	mutex_lock(&device_list_mutex);
	list_del(&ndev->entry);
	mutex_unlock(&device_list_mutex);

	ib_dealloc_pd(ndev->pd);
	kfree(ndev);
}

static void nvme_rdma_dev_put(struct nvme_rdma_device *dev)
{
	kref_put(&dev->ref, nvme_rdma_free_dev);
}

static int nvme_rdma_dev_get(struct nvme_rdma_device *dev)
{
	return kref_get_unless_zero(&dev->ref);
}

static struct nvme_rdma_device *
nvme_rdma_find_get_device(struct rdma_cm_id *cm_id)
{
	struct nvme_rdma_device *ndev;

	mutex_lock(&device_list_mutex);
	list_for_each_entry(ndev, &device_list, entry) {
		if (ndev->dev->node_guid == cm_id->device->node_guid &&
		    nvme_rdma_dev_get(ndev))
			goto out_unlock;
	}

	ndev = kzalloc(sizeof(*ndev), GFP_KERNEL);
	if (!ndev)
		goto out_err;

	ndev->dev = cm_id->device;
	kref_init(&ndev->ref);

	ndev->pd = ib_alloc_pd(ndev->dev,
		register_always ? 0 : IB_PD_UNSAFE_GLOBAL_RKEY);
	if (IS_ERR(ndev->pd))
		goto out_free_dev;

	if (!(ndev->dev->attrs.device_cap_flags &
	      IB_DEVICE_MEM_MGT_EXTENSIONS)) {
		dev_err(&ndev->dev->dev,
			"Memory registrations not supported.\n");
		goto out_free_pd;
	}

	list_add(&ndev->entry, &device_list);
out_unlock:
	mutex_unlock(&device_list_mutex);
	return ndev;

out_free_pd:
	ib_dealloc_pd(ndev->pd);
out_free_dev:
	kfree(ndev);
out_err:
	mutex_unlock(&device_list_mutex);
	return NULL;
}

static void nvme_rdma_destroy_queue_ib(struct nvme_rdma_queue *queue)
{
	struct nvme_rdma_device *dev;
	struct ib_device *ibdev;

	if (!test_and_clear_bit(NVME_RDMA_Q_TR_READY, &queue->flags))
		return;

	dev = queue->device;
	ibdev = dev->dev;

	ib_mr_pool_destroy(queue->qp, &queue->qp->rdma_mrs);

	/*
	 * The cm_id object might have been destroyed during RDMA connection
	 * establishment error flow to avoid getting other cma events, thus
	 * the destruction of the QP shouldn't use rdma_cm API.
	 */
	ib_destroy_qp(queue->qp);
	ib_free_cq(queue->ib_cq);

	nvme_rdma_free_ring(ibdev, queue->rsp_ring, queue->queue_size,
			sizeof(struct nvme_completion), DMA_FROM_DEVICE);

	nvme_rdma_dev_put(dev);
}

static int nvme_rdma_get_max_fr_pages(struct ib_device *ibdev)
{
	return min_t(u32, NVME_RDMA_MAX_SEGMENTS,
		     ibdev->attrs.max_fast_reg_page_list_len);
}

static int nvme_rdma_create_queue_ib(struct nvme_rdma_queue *queue)
{
	struct ib_device *ibdev;
	const int send_wr_factor = 3;			/* MR, SEND, INV */
	const int cq_factor = send_wr_factor + 1;	/* + RECV */
	int comp_vector, idx = nvme_rdma_queue_idx(queue);
	int ret;

	queue->device = nvme_rdma_find_get_device(queue->cm_id);
	if (!queue->device) {
		dev_err(queue->cm_id->device->dev.parent,
			"no client data found!\n");
		return -ECONNREFUSED;
	}
	ibdev = queue->device->dev;

	/*
	 * Spread I/O queues completion vectors according their queue index.
	 * Admin queues can always go on completion vector 0.
	 */
	comp_vector = idx == 0 ? idx : idx - 1;

	/* +1 for ib_stop_cq */
	queue->ib_cq = ib_alloc_cq(ibdev, queue,
				cq_factor * queue->queue_size + 1,
				comp_vector, IB_POLL_SOFTIRQ);
	if (IS_ERR(queue->ib_cq)) {
		ret = PTR_ERR(queue->ib_cq);
		goto out_put_dev;
	}

	ret = nvme_rdma_create_qp(queue, send_wr_factor);
	if (ret)
		goto out_destroy_ib_cq;

	queue->rsp_ring = nvme_rdma_alloc_ring(ibdev, queue->queue_size,
			sizeof(struct nvme_completion), DMA_FROM_DEVICE);
	if (!queue->rsp_ring) {
		ret = -ENOMEM;
		goto out_destroy_qp;
	}

	ret = ib_mr_pool_init(queue->qp, &queue->qp->rdma_mrs,
			      queue->queue_size,
			      IB_MR_TYPE_MEM_REG,
			      nvme_rdma_get_max_fr_pages(ibdev));
	if (ret) {
		dev_err(queue->ctrl->ctrl.device,
			"failed to initialize MR pool sized %d for QID %d\n",
			queue->queue_size, idx);
		goto out_destroy_ring;
	}

	set_bit(NVME_RDMA_Q_TR_READY, &queue->flags);

	return 0;

out_destroy_ring:
	nvme_rdma_free_ring(ibdev, queue->rsp_ring, queue->queue_size,
			    sizeof(struct nvme_completion), DMA_FROM_DEVICE);
out_destroy_qp:
	rdma_destroy_qp(queue->cm_id);
out_destroy_ib_cq:
	ib_free_cq(queue->ib_cq);
out_put_dev:
	nvme_rdma_dev_put(queue->device);
	return ret;
}

static int nvme_rdma_alloc_queue(struct nvme_rdma_ctrl *ctrl,
		int idx, size_t queue_size)
{
	struct nvme_rdma_queue *queue;
	struct sockaddr *src_addr = NULL;
	int ret;

	queue = &ctrl->queues[idx];
	queue->ctrl = ctrl;
	init_completion(&queue->cm_done);

	if (idx > 0)
		queue->cmnd_capsule_len = ctrl->ctrl.ioccsz * 16;
	else
		queue->cmnd_capsule_len = sizeof(struct nvme_command);

	queue->queue_size = queue_size;

	queue->cm_id = rdma_create_id(&init_net, nvme_rdma_cm_handler, queue,
			RDMA_PS_TCP, IB_QPT_RC);
	if (IS_ERR(queue->cm_id)) {
		dev_info(ctrl->ctrl.device,
			"failed to create CM ID: %ld\n", PTR_ERR(queue->cm_id));
		return PTR_ERR(queue->cm_id);
	}

	if (ctrl->ctrl.opts->mask & NVMF_OPT_HOST_TRADDR)
		src_addr = (struct sockaddr *)&ctrl->src_addr;

	queue->cm_error = -ETIMEDOUT;
	ret = rdma_resolve_addr(queue->cm_id, src_addr,
			(struct sockaddr *)&ctrl->addr,
			NVME_RDMA_CONNECT_TIMEOUT_MS);
	if (ret) {
		dev_info(ctrl->ctrl.device,
			"rdma_resolve_addr failed (%d).\n", ret);
		goto out_destroy_cm_id;
	}

	ret = nvme_rdma_wait_for_cm(queue);
	if (ret) {
		dev_info(ctrl->ctrl.device,
			"rdma connection establishment failed (%d)\n", ret);
		goto out_destroy_cm_id;
	}

	set_bit(NVME_RDMA_Q_ALLOCATED, &queue->flags);

	return 0;

out_destroy_cm_id:
	rdma_destroy_id(queue->cm_id);
	nvme_rdma_destroy_queue_ib(queue);
	return ret;
}

static void nvme_rdma_stop_queue(struct nvme_rdma_queue *queue)
{
	if (!test_and_clear_bit(NVME_RDMA_Q_LIVE, &queue->flags))
		return;

	rdma_disconnect(queue->cm_id);
	ib_drain_qp(queue->qp);
}

static void nvme_rdma_free_queue(struct nvme_rdma_queue *queue)
{
	if (!test_and_clear_bit(NVME_RDMA_Q_ALLOCATED, &queue->flags))
		return;

	if (nvme_rdma_queue_idx(queue) == 0) {
		nvme_rdma_free_qe(queue->device->dev,
			&queue->ctrl->async_event_sqe,
			sizeof(struct nvme_command), DMA_TO_DEVICE);
	}

	nvme_rdma_destroy_queue_ib(queue);
	rdma_destroy_id(queue->cm_id);
}

static void nvme_rdma_free_io_queues(struct nvme_rdma_ctrl *ctrl)
{
	int i;

	for (i = 1; i < ctrl->ctrl.queue_count; i++)
		nvme_rdma_free_queue(&ctrl->queues[i]);
}

static void nvme_rdma_stop_io_queues(struct nvme_rdma_ctrl *ctrl)
{
	int i;

	for (i = 1; i < ctrl->ctrl.queue_count; i++)
		nvme_rdma_stop_queue(&ctrl->queues[i]);
}

static int nvme_rdma_start_queue(struct nvme_rdma_ctrl *ctrl, int idx)
{
	int ret;

	if (idx)
		ret = nvmf_connect_io_queue(&ctrl->ctrl, idx);
	else
		ret = nvmf_connect_admin_queue(&ctrl->ctrl);

	if (!ret)
		set_bit(NVME_RDMA_Q_LIVE, &ctrl->queues[idx].flags);
	else
		dev_info(ctrl->ctrl.device,
			"failed to connect queue: %d ret=%d\n", idx, ret);
	return ret;
}

static int nvme_rdma_start_io_queues(struct nvme_rdma_ctrl *ctrl)
{
	int i, ret = 0;

	for (i = 1; i < ctrl->ctrl.queue_count; i++) {
		ret = nvme_rdma_start_queue(ctrl, i);
		if (ret)
			goto out_stop_queues;
	}

	return 0;

out_stop_queues:
	for (i--; i >= 1; i--)
		nvme_rdma_stop_queue(&ctrl->queues[i]);
	return ret;
}

static int nvme_rdma_alloc_io_queues(struct nvme_rdma_ctrl *ctrl)
{
	struct nvmf_ctrl_options *opts = ctrl->ctrl.opts;
	struct ib_device *ibdev = ctrl->device->dev;
	unsigned int nr_io_queues;
	int i, ret;

	nr_io_queues = min(opts->nr_io_queues, num_online_cpus());

	/*
	 * we map queues according to the device irq vectors for
	 * optimal locality so we don't need more queues than
	 * completion vectors.
	 */
	nr_io_queues = min_t(unsigned int, nr_io_queues,
				ibdev->num_comp_vectors);

	ret = nvme_set_queue_count(&ctrl->ctrl, &nr_io_queues);
	if (ret)
		return ret;

	ctrl->ctrl.queue_count = nr_io_queues + 1;
	if (ctrl->ctrl.queue_count < 2)
		return 0;

	dev_info(ctrl->ctrl.device,
		"creating %d I/O queues.\n", nr_io_queues);

	for (i = 1; i < ctrl->ctrl.queue_count; i++) {
		ret = nvme_rdma_alloc_queue(ctrl, i,
				ctrl->ctrl.sqsize + 1);
		if (ret)
			goto out_free_queues;
	}

	return 0;

out_free_queues:
	for (i--; i >= 1; i--)
		nvme_rdma_free_queue(&ctrl->queues[i]);

	return ret;
}

static void nvme_rdma_free_tagset(struct nvme_ctrl *nctrl,
		struct blk_mq_tag_set *set)
{
	struct nvme_rdma_ctrl *ctrl = to_rdma_ctrl(nctrl);

	blk_mq_free_tag_set(set);
	nvme_rdma_dev_put(ctrl->device);
}

static struct blk_mq_tag_set *nvme_rdma_alloc_tagset(struct nvme_ctrl *nctrl,
		bool admin)
{
	struct nvme_rdma_ctrl *ctrl = to_rdma_ctrl(nctrl);
	struct blk_mq_tag_set *set;
	int ret;

	if (admin) {
		set = &ctrl->admin_tag_set;
		memset(set, 0, sizeof(*set));
		set->ops = &nvme_rdma_admin_mq_ops;
		set->queue_depth = NVME_AQ_MQ_TAG_DEPTH;
		set->reserved_tags = 2; /* connect + keep-alive */
		set->numa_node = NUMA_NO_NODE;
		set->cmd_size = sizeof(struct nvme_rdma_request) +
			SG_CHUNK_SIZE * sizeof(struct scatterlist);
		set->driver_data = ctrl;
		set->nr_hw_queues = 1;
		set->timeout = ADMIN_TIMEOUT;
		set->flags = BLK_MQ_F_NO_SCHED;
	} else {
		set = &ctrl->tag_set;
		memset(set, 0, sizeof(*set));
		set->ops = &nvme_rdma_mq_ops;
		set->queue_depth = nctrl->opts->queue_size;
		set->reserved_tags = 1; /* fabric connect */
		set->numa_node = NUMA_NO_NODE;
		set->flags = BLK_MQ_F_SHOULD_MERGE;
		set->cmd_size = sizeof(struct nvme_rdma_request) +
			SG_CHUNK_SIZE * sizeof(struct scatterlist);
		set->driver_data = ctrl;
		set->nr_hw_queues = nctrl->queue_count - 1;
		set->timeout = NVME_IO_TIMEOUT;
	}

	ret = blk_mq_alloc_tag_set(set);
	if (ret)
		goto out;

	/*
	 * We need a reference on the device as long as the tag_set is alive,
	 * as the MRs in the request structures need a valid ib_device.
	 */
	ret = nvme_rdma_dev_get(ctrl->device);
	if (!ret) {
		ret = -EINVAL;
		goto out_free_tagset;
	}

	return set;

out_free_tagset:
	blk_mq_free_tag_set(set);
out:
	return ERR_PTR(ret);
}

static void nvme_rdma_destroy_admin_queue(struct nvme_rdma_ctrl *ctrl,
		bool remove)
{
	nvme_rdma_stop_queue(&ctrl->queues[0]);
	if (remove) {
		blk_cleanup_queue(ctrl->ctrl.admin_q);
		nvme_rdma_free_tagset(&ctrl->ctrl, ctrl->ctrl.admin_tagset);
	}
	nvme_rdma_free_queue(&ctrl->queues[0]);
}

static int nvme_rdma_configure_admin_queue(struct nvme_rdma_ctrl *ctrl,
		bool new)
{
	int error;

	error = nvme_rdma_alloc_queue(ctrl, 0, NVME_AQ_DEPTH);
	if (error)
		return error;

	ctrl->device = ctrl->queues[0].device;

	ctrl->max_fr_pages = nvme_rdma_get_max_fr_pages(ctrl->device->dev);

	if (new) {
		ctrl->ctrl.admin_tagset = nvme_rdma_alloc_tagset(&ctrl->ctrl, true);
		if (IS_ERR(ctrl->ctrl.admin_tagset)) {
			error = PTR_ERR(ctrl->ctrl.admin_tagset);
			goto out_free_queue;
		}

		ctrl->ctrl.admin_q = blk_mq_init_queue(&ctrl->admin_tag_set);
		if (IS_ERR(ctrl->ctrl.admin_q)) {
			error = PTR_ERR(ctrl->ctrl.admin_q);
			goto out_free_tagset;
		}
	}

	error = nvme_rdma_start_queue(ctrl, 0);
	if (error)
		goto out_cleanup_queue;

	error = ctrl->ctrl.ops->reg_read64(&ctrl->ctrl, NVME_REG_CAP,
			&ctrl->ctrl.cap);
	if (error) {
		dev_err(ctrl->ctrl.device,
			"prop_get NVME_REG_CAP failed\n");
		goto out_cleanup_queue;
	}

	ctrl->ctrl.sqsize =
		min_t(int, NVME_CAP_MQES(ctrl->ctrl.cap), ctrl->ctrl.sqsize);

	error = nvme_enable_ctrl(&ctrl->ctrl, ctrl->ctrl.cap);
	if (error)
		goto out_cleanup_queue;

	ctrl->ctrl.max_hw_sectors =
		(ctrl->max_fr_pages - 1) << (ilog2(SZ_4K) - 9);

	error = nvme_init_identify(&ctrl->ctrl);
	if (error)
		goto out_cleanup_queue;

	error = nvme_rdma_alloc_qe(ctrl->queues[0].device->dev,
			&ctrl->async_event_sqe, sizeof(struct nvme_command),
			DMA_TO_DEVICE);
	if (error)
		goto out_cleanup_queue;

	return 0;

out_cleanup_queue:
	if (new)
		blk_cleanup_queue(ctrl->ctrl.admin_q);
out_free_tagset:
	if (new)
		nvme_rdma_free_tagset(&ctrl->ctrl, ctrl->ctrl.admin_tagset);
out_free_queue:
	nvme_rdma_free_queue(&ctrl->queues[0]);
	return error;
}

static void nvme_rdma_destroy_io_queues(struct nvme_rdma_ctrl *ctrl,
		bool remove)
{
	nvme_rdma_stop_io_queues(ctrl);
	if (remove) {
		blk_cleanup_queue(ctrl->ctrl.connect_q);
		nvme_rdma_free_tagset(&ctrl->ctrl, ctrl->ctrl.tagset);
	}
	nvme_rdma_free_io_queues(ctrl);
}

static int nvme_rdma_configure_io_queues(struct nvme_rdma_ctrl *ctrl, bool new)
{
	int ret;

	ret = nvme_rdma_alloc_io_queues(ctrl);
	if (ret)
		return ret;

	if (new) {
		ctrl->ctrl.tagset = nvme_rdma_alloc_tagset(&ctrl->ctrl, false);
		if (IS_ERR(ctrl->ctrl.tagset)) {
			ret = PTR_ERR(ctrl->ctrl.tagset);
			goto out_free_io_queues;
		}

		ctrl->ctrl.connect_q = blk_mq_init_queue(&ctrl->tag_set);
		if (IS_ERR(ctrl->ctrl.connect_q)) {
			ret = PTR_ERR(ctrl->ctrl.connect_q);
			goto out_free_tag_set;
		}
	} else {
		blk_mq_update_nr_hw_queues(&ctrl->tag_set,
			ctrl->ctrl.queue_count - 1);
	}

	ret = nvme_rdma_start_io_queues(ctrl);
	if (ret)
		goto out_cleanup_connect_q;

	return 0;

out_cleanup_connect_q:
	if (new)
		blk_cleanup_queue(ctrl->ctrl.connect_q);
out_free_tag_set:
	if (new)
		nvme_rdma_free_tagset(&ctrl->ctrl, ctrl->ctrl.tagset);
out_free_io_queues:
	nvme_rdma_free_io_queues(ctrl);
	return ret;
}

static void nvme_rdma_free_ctrl(struct nvme_ctrl *nctrl)
{
	struct nvme_rdma_ctrl *ctrl = to_rdma_ctrl(nctrl);

	if (list_empty(&ctrl->list))
		goto free_ctrl;

	mutex_lock(&nvme_rdma_ctrl_mutex);
	list_del(&ctrl->list);
	mutex_unlock(&nvme_rdma_ctrl_mutex);

	kfree(ctrl->queues);
	nvmf_free_options(nctrl->opts);
free_ctrl:
	kfree(ctrl);
}

static void nvme_rdma_reconnect_or_remove(struct nvme_rdma_ctrl *ctrl)
{
	/* If we are resetting/deleting then do nothing */
	if (ctrl->ctrl.state != NVME_CTRL_RECONNECTING) {
		WARN_ON_ONCE(ctrl->ctrl.state == NVME_CTRL_NEW ||
			ctrl->ctrl.state == NVME_CTRL_LIVE);
		return;
	}

	if (nvmf_should_reconnect(&ctrl->ctrl)) {
		dev_info(ctrl->ctrl.device, "Reconnecting in %d seconds...\n",
			ctrl->ctrl.opts->reconnect_delay);
		queue_delayed_work(nvme_wq, &ctrl->reconnect_work,
				ctrl->ctrl.opts->reconnect_delay * HZ);
	} else {
		dev_info(ctrl->ctrl.device, "Removing controller...\n");
		nvme_delete_ctrl(&ctrl->ctrl);
	}
}

static void nvme_rdma_reconnect_ctrl_work(struct work_struct *work)
{
	struct nvme_rdma_ctrl *ctrl = container_of(to_delayed_work(work),
			struct nvme_rdma_ctrl, reconnect_work);
	bool changed;
	int ret;

	++ctrl->ctrl.nr_reconnects;

	ret = nvme_rdma_configure_admin_queue(ctrl, false);
	if (ret)
		goto requeue;

	if (ctrl->ctrl.queue_count > 1) {
		ret = nvme_rdma_configure_io_queues(ctrl, false);
		if (ret)
			goto destroy_admin;
	}

	changed = nvme_change_ctrl_state(&ctrl->ctrl, NVME_CTRL_LIVE);
	if (!changed) {
		/* state change failure is ok if we're in DELETING state */
		WARN_ON_ONCE(ctrl->ctrl.state != NVME_CTRL_DELETING);
		return;
	}

	nvme_start_ctrl(&ctrl->ctrl);

	dev_info(ctrl->ctrl.device, "Successfully reconnected (%d attempts)\n",
			ctrl->ctrl.nr_reconnects);

	ctrl->ctrl.nr_reconnects = 0;

	return;

destroy_admin:
	nvme_rdma_destroy_admin_queue(ctrl, false);
requeue:
	dev_info(ctrl->ctrl.device, "Failed reconnect attempt %d\n",
			ctrl->ctrl.nr_reconnects);
	nvme_rdma_reconnect_or_remove(ctrl);
}

static void nvme_rdma_error_recovery_work(struct work_struct *work)
{
	struct nvme_rdma_ctrl *ctrl = container_of(work,
			struct nvme_rdma_ctrl, err_work);

	nvme_stop_keep_alive(&ctrl->ctrl);

	if (ctrl->ctrl.queue_count > 1) {
		nvme_stop_queues(&ctrl->ctrl);
		blk_mq_tagset_busy_iter(&ctrl->tag_set,
					nvme_cancel_request, &ctrl->ctrl);
		nvme_rdma_destroy_io_queues(ctrl, false);
	}

	blk_mq_quiesce_queue(ctrl->ctrl.admin_q);
	blk_mq_tagset_busy_iter(&ctrl->admin_tag_set,
				nvme_cancel_request, &ctrl->ctrl);
	nvme_rdma_destroy_admin_queue(ctrl, false);

	/*
	 * queues are not a live anymore, so restart the queues to fail fast
	 * new IO
	 */
	blk_mq_unquiesce_queue(ctrl->ctrl.admin_q);
	nvme_start_queues(&ctrl->ctrl);

	nvme_rdma_reconnect_or_remove(ctrl);
}

static void nvme_rdma_error_recovery(struct nvme_rdma_ctrl *ctrl)
{
	if (!nvme_change_ctrl_state(&ctrl->ctrl, NVME_CTRL_RECONNECTING))
		return;

	queue_work(nvme_wq, &ctrl->err_work);
}

static void nvme_rdma_wr_error(struct ib_cq *cq, struct ib_wc *wc,
		const char *op)
{
	struct nvme_rdma_queue *queue = cq->cq_context;
	struct nvme_rdma_ctrl *ctrl = queue->ctrl;

	if (ctrl->ctrl.state == NVME_CTRL_LIVE)
		dev_info(ctrl->ctrl.device,
			     "%s for CQE 0x%p failed with status %s (%d)\n",
			     op, wc->wr_cqe,
			     ib_wc_status_msg(wc->status), wc->status);
	nvme_rdma_error_recovery(ctrl);
}

static void nvme_rdma_memreg_done(struct ib_cq *cq, struct ib_wc *wc)
{
	if (unlikely(wc->status != IB_WC_SUCCESS))
		nvme_rdma_wr_error(cq, wc, "MEMREG");
}

static void nvme_rdma_inv_rkey_done(struct ib_cq *cq, struct ib_wc *wc)
{
	struct nvme_rdma_request *req =
		container_of(wc->wr_cqe, struct nvme_rdma_request, reg_cqe);
	struct request *rq = blk_mq_rq_from_pdu(req);

	if (unlikely(wc->status != IB_WC_SUCCESS)) {
		nvme_rdma_wr_error(cq, wc, "LOCAL_INV");
		return;
	}

	if (refcount_dec_and_test(&req->ref))
		nvme_end_request(rq, req->status, req->result);

}

static int nvme_rdma_inv_rkey(struct nvme_rdma_queue *queue,
		struct nvme_rdma_request *req)
{
	struct ib_send_wr *bad_wr;
	struct ib_send_wr wr = {
		.opcode		    = IB_WR_LOCAL_INV,
		.next		    = NULL,
		.num_sge	    = 0,
		.send_flags	    = IB_SEND_SIGNALED,
		.ex.invalidate_rkey = req->mr->rkey,
	};

	req->reg_cqe.done = nvme_rdma_inv_rkey_done;
	wr.wr_cqe = &req->reg_cqe;

	return ib_post_send(queue->qp, &wr, &bad_wr);
}

static void nvme_rdma_unmap_data(struct nvme_rdma_queue *queue,
		struct request *rq)
{
	struct nvme_rdma_request *req = blk_mq_rq_to_pdu(rq);
	struct nvme_rdma_device *dev = queue->device;
	struct ib_device *ibdev = dev->dev;

	if (!blk_rq_bytes(rq))
		return;

	if (req->mr) {
		ib_mr_pool_put(queue->qp, &queue->qp->rdma_mrs, req->mr);
		req->mr = NULL;
	}

	ib_dma_unmap_sg(ibdev, req->sg_table.sgl,
			req->nents, rq_data_dir(rq) ==
				    WRITE ? DMA_TO_DEVICE : DMA_FROM_DEVICE);

	nvme_cleanup_cmd(rq);
	sg_free_table_chained(&req->sg_table, true);
}

static int nvme_rdma_set_sg_null(struct nvme_command *c)
{
	struct nvme_keyed_sgl_desc *sg = &c->common.dptr.ksgl;

	sg->addr = 0;
	put_unaligned_le24(0, sg->length);
	put_unaligned_le32(0, sg->key);
	sg->type = NVME_KEY_SGL_FMT_DATA_DESC << 4;
	return 0;
}

static int nvme_rdma_map_sg_inline(struct nvme_rdma_queue *queue,
		struct nvme_rdma_request *req, struct nvme_command *c)
{
	struct nvme_sgl_desc *sg = &c->common.dptr.sgl;

	req->sge[1].addr = sg_dma_address(req->sg_table.sgl);
	req->sge[1].length = sg_dma_len(req->sg_table.sgl);
	req->sge[1].lkey = queue->device->pd->local_dma_lkey;

	sg->addr = cpu_to_le64(queue->ctrl->ctrl.icdoff);
	sg->length = cpu_to_le32(sg_dma_len(req->sg_table.sgl));
	sg->type = (NVME_SGL_FMT_DATA_DESC << 4) | NVME_SGL_FMT_OFFSET;

	req->inline_data = true;
	req->num_sge++;
	return 0;
}

static int nvme_rdma_map_sg_single(struct nvme_rdma_queue *queue,
		struct nvme_rdma_request *req, struct nvme_command *c)
{
	struct nvme_keyed_sgl_desc *sg = &c->common.dptr.ksgl;

	sg->addr = cpu_to_le64(sg_dma_address(req->sg_table.sgl));
	put_unaligned_le24(sg_dma_len(req->sg_table.sgl), sg->length);
	put_unaligned_le32(queue->device->pd->unsafe_global_rkey, sg->key);
	sg->type = NVME_KEY_SGL_FMT_DATA_DESC << 4;
	return 0;
}

static int nvme_rdma_map_sg_fr(struct nvme_rdma_queue *queue,
		struct nvme_rdma_request *req, struct nvme_command *c,
		int count)
{
	struct nvme_keyed_sgl_desc *sg = &c->common.dptr.ksgl;
	int nr;

	req->mr = ib_mr_pool_get(queue->qp, &queue->qp->rdma_mrs);
	if (WARN_ON_ONCE(!req->mr))
		return -EAGAIN;

	/*
	 * Align the MR to a 4K page size to match the ctrl page size and
	 * the block virtual boundary.
	 */
	nr = ib_map_mr_sg(req->mr, req->sg_table.sgl, count, NULL, SZ_4K);
	if (unlikely(nr < count)) {
		ib_mr_pool_put(queue->qp, &queue->qp->rdma_mrs, req->mr);
		req->mr = NULL;
		if (nr < 0)
			return nr;
		return -EINVAL;
	}

	ib_update_fast_reg_key(req->mr, ib_inc_rkey(req->mr->rkey));

	req->reg_cqe.done = nvme_rdma_memreg_done;
	memset(&req->reg_wr, 0, sizeof(req->reg_wr));
	req->reg_wr.wr.opcode = IB_WR_REG_MR;
	req->reg_wr.wr.wr_cqe = &req->reg_cqe;
	req->reg_wr.wr.num_sge = 0;
	req->reg_wr.mr = req->mr;
	req->reg_wr.key = req->mr->rkey;
	req->reg_wr.access = IB_ACCESS_LOCAL_WRITE |
			     IB_ACCESS_REMOTE_READ |
			     IB_ACCESS_REMOTE_WRITE;

	sg->addr = cpu_to_le64(req->mr->iova);
	put_unaligned_le24(req->mr->length, sg->length);
	put_unaligned_le32(req->mr->rkey, sg->key);
	sg->type = (NVME_KEY_SGL_FMT_DATA_DESC << 4) |
			NVME_SGL_FMT_INVALIDATE;

	return 0;
}

static int nvme_rdma_map_data(struct nvme_rdma_queue *queue,
		struct request *rq, struct nvme_command *c)
{
	struct nvme_rdma_request *req = blk_mq_rq_to_pdu(rq);
	struct nvme_rdma_device *dev = queue->device;
	struct ib_device *ibdev = dev->dev;
	int count, ret;

	req->num_sge = 1;
	req->inline_data = false;
	refcount_set(&req->ref, 2); /* send and recv completions */

	c->common.flags |= NVME_CMD_SGL_METABUF;

	if (!blk_rq_bytes(rq))
		return nvme_rdma_set_sg_null(c);

	req->sg_table.sgl = req->first_sgl;
	ret = sg_alloc_table_chained(&req->sg_table,
			blk_rq_nr_phys_segments(rq), req->sg_table.sgl);
	if (ret)
		return -ENOMEM;

	req->nents = blk_rq_map_sg(rq->q, rq, req->sg_table.sgl);

	count = ib_dma_map_sg(ibdev, req->sg_table.sgl, req->nents,
		    rq_data_dir(rq) == WRITE ? DMA_TO_DEVICE : DMA_FROM_DEVICE);
	if (unlikely(count <= 0)) {
		sg_free_table_chained(&req->sg_table, true);
		return -EIO;
	}

	if (count == 1) {
		if (rq_data_dir(rq) == WRITE && nvme_rdma_queue_idx(queue) &&
		    blk_rq_payload_bytes(rq) <=
				nvme_rdma_inline_data_size(queue))
			return nvme_rdma_map_sg_inline(queue, req, c);

		if (dev->pd->flags & IB_PD_UNSAFE_GLOBAL_RKEY)
			return nvme_rdma_map_sg_single(queue, req, c);
	}

	return nvme_rdma_map_sg_fr(queue, req, c, count);
}

static void nvme_rdma_send_done(struct ib_cq *cq, struct ib_wc *wc)
{
	struct nvme_rdma_qe *qe =
		container_of(wc->wr_cqe, struct nvme_rdma_qe, cqe);
	struct nvme_rdma_request *req =
		container_of(qe, struct nvme_rdma_request, sqe);
	struct request *rq = blk_mq_rq_from_pdu(req);

	if (unlikely(wc->status != IB_WC_SUCCESS)) {
		nvme_rdma_wr_error(cq, wc, "SEND");
		return;
	}

	if (refcount_dec_and_test(&req->ref))
		nvme_end_request(rq, req->status, req->result);
}

static int nvme_rdma_post_send(struct nvme_rdma_queue *queue,
		struct nvme_rdma_qe *qe, struct ib_sge *sge, u32 num_sge,
		struct ib_send_wr *first)
{
	struct ib_send_wr wr, *bad_wr;
	int ret;

	sge->addr   = qe->dma;
	sge->length = sizeof(struct nvme_command),
	sge->lkey   = queue->device->pd->local_dma_lkey;

	wr.next       = NULL;
	wr.wr_cqe     = &qe->cqe;
	wr.sg_list    = sge;
	wr.num_sge    = num_sge;
	wr.opcode     = IB_WR_SEND;
	wr.send_flags = IB_SEND_SIGNALED;

	if (first)
		first->next = &wr;
	else
		first = &wr;

	ret = ib_post_send(queue->qp, first, &bad_wr);
	if (unlikely(ret)) {
		dev_err(queue->ctrl->ctrl.device,
			     "%s failed with error code %d\n", __func__, ret);
	}
	return ret;
}

static int nvme_rdma_post_recv(struct nvme_rdma_queue *queue,
		struct nvme_rdma_qe *qe)
{
	struct ib_recv_wr wr, *bad_wr;
	struct ib_sge list;
	int ret;

	list.addr   = qe->dma;
	list.length = sizeof(struct nvme_completion);
	list.lkey   = queue->device->pd->local_dma_lkey;

	qe->cqe.done = nvme_rdma_recv_done;

	wr.next     = NULL;
	wr.wr_cqe   = &qe->cqe;
	wr.sg_list  = &list;
	wr.num_sge  = 1;

	ret = ib_post_recv(queue->qp, &wr, &bad_wr);
	if (unlikely(ret)) {
		dev_err(queue->ctrl->ctrl.device,
			"%s failed with error code %d\n", __func__, ret);
	}
	return ret;
}

static struct blk_mq_tags *nvme_rdma_tagset(struct nvme_rdma_queue *queue)
{
	u32 queue_idx = nvme_rdma_queue_idx(queue);

	if (queue_idx == 0)
		return queue->ctrl->admin_tag_set.tags[queue_idx];
	return queue->ctrl->tag_set.tags[queue_idx - 1];
}

static void nvme_rdma_async_done(struct ib_cq *cq, struct ib_wc *wc)
{
	if (unlikely(wc->status != IB_WC_SUCCESS))
		nvme_rdma_wr_error(cq, wc, "ASYNC");
}

static void nvme_rdma_submit_async_event(struct nvme_ctrl *arg)
{
	struct nvme_rdma_ctrl *ctrl = to_rdma_ctrl(arg);
	struct nvme_rdma_queue *queue = &ctrl->queues[0];
	struct ib_device *dev = queue->device->dev;
	struct nvme_rdma_qe *sqe = &ctrl->async_event_sqe;
	struct nvme_command *cmd = sqe->data;
	struct ib_sge sge;
	int ret;

	ib_dma_sync_single_for_cpu(dev, sqe->dma, sizeof(*cmd), DMA_TO_DEVICE);

	memset(cmd, 0, sizeof(*cmd));
	cmd->common.opcode = nvme_admin_async_event;
	cmd->common.command_id = NVME_AQ_BLK_MQ_DEPTH;
	cmd->common.flags |= NVME_CMD_SGL_METABUF;
	nvme_rdma_set_sg_null(cmd);

	sqe->cqe.done = nvme_rdma_async_done;

	ib_dma_sync_single_for_device(dev, sqe->dma, sizeof(*cmd),
			DMA_TO_DEVICE);

	ret = nvme_rdma_post_send(queue, sqe, &sge, 1, NULL);
	WARN_ON_ONCE(ret);
}

static int nvme_rdma_process_nvme_rsp(struct nvme_rdma_queue *queue,
		struct nvme_completion *cqe, struct ib_wc *wc, int tag)
{
	struct request *rq;
	struct nvme_rdma_request *req;
	int ret = 0;

	rq = blk_mq_tag_to_rq(nvme_rdma_tagset(queue), cqe->command_id);
	if (!rq) {
		dev_err(queue->ctrl->ctrl.device,
			"tag 0x%x on QP %#x not found\n",
			cqe->command_id, queue->qp->qp_num);
		nvme_rdma_error_recovery(queue->ctrl);
		return ret;
	}
	req = blk_mq_rq_to_pdu(rq);

	req->status = cqe->status;
	req->result = cqe->result;

	if (wc->wc_flags & IB_WC_WITH_INVALIDATE) {
		if (unlikely(wc->ex.invalidate_rkey != req->mr->rkey)) {
			dev_err(queue->ctrl->ctrl.device,
				"Bogus remote invalidation for rkey %#x\n",
				req->mr->rkey);
			nvme_rdma_error_recovery(queue->ctrl);
		}
	} else if (req->mr) {
		ret = nvme_rdma_inv_rkey(queue, req);
		if (unlikely(ret < 0)) {
			dev_err(queue->ctrl->ctrl.device,
				"Queueing INV WR for rkey %#x failed (%d)\n",
				req->mr->rkey, ret);
			nvme_rdma_error_recovery(queue->ctrl);
		}
		/* the local invalidation completion will end the request */
		return 0;
	}

	if (refcount_dec_and_test(&req->ref)) {
		if (rq->tag == tag)
			ret = 1;
		nvme_end_request(rq, req->status, req->result);
	}

	return ret;
}

static int __nvme_rdma_recv_done(struct ib_cq *cq, struct ib_wc *wc, int tag)
{
	struct nvme_rdma_qe *qe =
		container_of(wc->wr_cqe, struct nvme_rdma_qe, cqe);
	struct nvme_rdma_queue *queue = cq->cq_context;
	struct ib_device *ibdev = queue->device->dev;
	struct nvme_completion *cqe = qe->data;
	const size_t len = sizeof(struct nvme_completion);
	int ret = 0;

	if (unlikely(wc->status != IB_WC_SUCCESS)) {
		nvme_rdma_wr_error(cq, wc, "RECV");
		return 0;
	}

	ib_dma_sync_single_for_cpu(ibdev, qe->dma, len, DMA_FROM_DEVICE);
	/*
	 * AEN requests are special as they don't time out and can
	 * survive any kind of queue freeze and often don't respond to
	 * aborts.  We don't even bother to allocate a struct request
	 * for them but rather special case them here.
	 */
	if (unlikely(nvme_rdma_queue_idx(queue) == 0 &&
			cqe->command_id >= NVME_AQ_BLK_MQ_DEPTH))
		nvme_complete_async_event(&queue->ctrl->ctrl, cqe->status,
				&cqe->result);
	else
		ret = nvme_rdma_process_nvme_rsp(queue, cqe, wc, tag);
	ib_dma_sync_single_for_device(ibdev, qe->dma, len, DMA_FROM_DEVICE);

	nvme_rdma_post_recv(queue, qe);
	return ret;
}

static void nvme_rdma_recv_done(struct ib_cq *cq, struct ib_wc *wc)
{
	__nvme_rdma_recv_done(cq, wc, -1);
}

static int nvme_rdma_conn_established(struct nvme_rdma_queue *queue)
{
	int ret, i;

	for (i = 0; i < queue->queue_size; i++) {
		ret = nvme_rdma_post_recv(queue, &queue->rsp_ring[i]);
		if (ret)
			goto out_destroy_queue_ib;
	}

	return 0;

out_destroy_queue_ib:
	nvme_rdma_destroy_queue_ib(queue);
	return ret;
}

static int nvme_rdma_conn_rejected(struct nvme_rdma_queue *queue,
		struct rdma_cm_event *ev)
{
	struct rdma_cm_id *cm_id = queue->cm_id;
	int status = ev->status;
	const char *rej_msg;
	const struct nvme_rdma_cm_rej *rej_data;
	u8 rej_data_len;

	rej_msg = rdma_reject_msg(cm_id, status);
	rej_data = rdma_consumer_reject_data(cm_id, ev, &rej_data_len);

	if (rej_data && rej_data_len >= sizeof(u16)) {
		u16 sts = le16_to_cpu(rej_data->sts);

		dev_err(queue->ctrl->ctrl.device,
		      "Connect rejected: status %d (%s) nvme status %d (%s).\n",
		      status, rej_msg, sts, nvme_rdma_cm_msg(sts));
	} else {
		dev_err(queue->ctrl->ctrl.device,
			"Connect rejected: status %d (%s).\n", status, rej_msg);
	}

	return -ECONNRESET;
}

static int nvme_rdma_addr_resolved(struct nvme_rdma_queue *queue)
{
	int ret;

	ret = nvme_rdma_create_queue_ib(queue);
	if (ret)
		return ret;

	ret = rdma_resolve_route(queue->cm_id, NVME_RDMA_CONNECT_TIMEOUT_MS);
	if (ret) {
		dev_err(queue->ctrl->ctrl.device,
			"rdma_resolve_route failed (%d).\n",
			queue->cm_error);
		goto out_destroy_queue;
	}

	return 0;

out_destroy_queue:
	nvme_rdma_destroy_queue_ib(queue);
	return ret;
}

static int nvme_rdma_route_resolved(struct nvme_rdma_queue *queue)
{
	struct nvme_rdma_ctrl *ctrl = queue->ctrl;
	struct rdma_conn_param param = { };
	struct nvme_rdma_cm_req priv = { };
	int ret;

	param.qp_num = queue->qp->qp_num;
	param.flow_control = 1;

	param.responder_resources = queue->device->dev->attrs.max_qp_rd_atom;
	/* maximum retry count */
	param.retry_count = 7;
	param.rnr_retry_count = 7;
	param.private_data = &priv;
	param.private_data_len = sizeof(priv);

	priv.recfmt = cpu_to_le16(NVME_RDMA_CM_FMT_1_0);
	priv.qid = cpu_to_le16(nvme_rdma_queue_idx(queue));
	/*
	 * set the admin queue depth to the minimum size
	 * specified by the Fabrics standard.
	 */
	if (priv.qid == 0) {
		priv.hrqsize = cpu_to_le16(NVME_AQ_DEPTH);
		priv.hsqsize = cpu_to_le16(NVME_AQ_DEPTH - 1);
	} else {
		/*
		 * current interpretation of the fabrics spec
		 * is at minimum you make hrqsize sqsize+1, or a
		 * 1's based representation of sqsize.
		 */
		priv.hrqsize = cpu_to_le16(queue->queue_size);
		priv.hsqsize = cpu_to_le16(queue->ctrl->ctrl.sqsize);
	}

	ret = rdma_connect(queue->cm_id, &param);
	if (ret) {
		dev_err(ctrl->ctrl.device,
			"rdma_connect failed (%d).\n", ret);
		goto out_destroy_queue_ib;
	}

	return 0;

out_destroy_queue_ib:
	nvme_rdma_destroy_queue_ib(queue);
	return ret;
}

static int nvme_rdma_cm_handler(struct rdma_cm_id *cm_id,
		struct rdma_cm_event *ev)
{
	struct nvme_rdma_queue *queue = cm_id->context;
	int cm_error = 0;

	dev_dbg(queue->ctrl->ctrl.device, "%s (%d): status %d id %p\n",
		rdma_event_msg(ev->event), ev->event,
		ev->status, cm_id);

	switch (ev->event) {
	case RDMA_CM_EVENT_ADDR_RESOLVED:
		cm_error = nvme_rdma_addr_resolved(queue);
		break;
	case RDMA_CM_EVENT_ROUTE_RESOLVED:
		cm_error = nvme_rdma_route_resolved(queue);
		break;
	case RDMA_CM_EVENT_ESTABLISHED:
		queue->cm_error = nvme_rdma_conn_established(queue);
		/* complete cm_done regardless of success/failure */
		complete(&queue->cm_done);
		return 0;
	case RDMA_CM_EVENT_REJECTED:
		nvme_rdma_destroy_queue_ib(queue);
		cm_error = nvme_rdma_conn_rejected(queue, ev);
		break;
	case RDMA_CM_EVENT_ROUTE_ERROR:
	case RDMA_CM_EVENT_CONNECT_ERROR:
	case RDMA_CM_EVENT_UNREACHABLE:
		nvme_rdma_destroy_queue_ib(queue);
	case RDMA_CM_EVENT_ADDR_ERROR:
		dev_dbg(queue->ctrl->ctrl.device,
			"CM error event %d\n", ev->event);
		cm_error = -ECONNRESET;
		break;
	case RDMA_CM_EVENT_DISCONNECTED:
	case RDMA_CM_EVENT_ADDR_CHANGE:
	case RDMA_CM_EVENT_TIMEWAIT_EXIT:
		dev_dbg(queue->ctrl->ctrl.device,
			"disconnect received - connection closed\n");
		nvme_rdma_error_recovery(queue->ctrl);
		break;
	case RDMA_CM_EVENT_DEVICE_REMOVAL:
		/* device removal is handled via the ib_client API */
		break;
	default:
		dev_err(queue->ctrl->ctrl.device,
			"Unexpected RDMA CM event (%d)\n", ev->event);
		nvme_rdma_error_recovery(queue->ctrl);
		break;
	}

	if (cm_error) {
		queue->cm_error = cm_error;
		complete(&queue->cm_done);
	}

	return 0;
}

static enum blk_eh_timer_return
nvme_rdma_timeout(struct request *rq, bool reserved)
{
	struct nvme_rdma_request *req = blk_mq_rq_to_pdu(rq);

	dev_warn(req->queue->ctrl->ctrl.device,
		 "I/O %d QID %d timeout, reset controller\n",
		 rq->tag, nvme_rdma_queue_idx(req->queue));

	/* queue error recovery */
	nvme_rdma_error_recovery(req->queue->ctrl);

	/* fail with DNR on cmd timeout */
	nvme_req(rq)->status = NVME_SC_ABORT_REQ | NVME_SC_DNR;

	return BLK_EH_HANDLED;
}

/*
 * We cannot accept any other command until the Connect command has completed.
 */
static inline blk_status_t
<<<<<<< HEAD
nvme_rdma_queue_is_ready(struct nvme_rdma_queue *queue, struct request *rq)
{
	if (unlikely(!test_bit(NVME_RDMA_Q_LIVE, &queue->flags))) {
		struct nvme_command *cmd = nvme_req(rq)->cmd;

		if (!blk_rq_is_passthrough(rq) ||
		    cmd->common.opcode != nvme_fabrics_command ||
		    cmd->fabrics.fctype != nvme_fabrics_type_connect) {
			/*
			 * reconnecting state means transport disruption, which
			 * can take a long time and even might fail permanently,
			 * fail fast to give upper layers a chance to failover.
			 * deleting state means that the ctrl will never accept
			 * commands again, fail it permanently.
			 */
			if (queue->ctrl->ctrl.state == NVME_CTRL_RECONNECTING ||
			    queue->ctrl->ctrl.state == NVME_CTRL_DELETING) {
				nvme_req(rq)->status = NVME_SC_ABORT_REQ;
				return BLK_STS_IOERR;
			}
			return BLK_STS_RESOURCE; /* try again later */
		}
	}

	return 0;
=======
nvme_rdma_is_ready(struct nvme_rdma_queue *queue, struct request *rq)
{
	if (unlikely(!test_bit(NVME_RDMA_Q_LIVE, &queue->flags)))
		return nvmf_check_init_req(&queue->ctrl->ctrl, rq);
	return BLK_STS_OK;
>>>>>>> e65a3884
}

static blk_status_t nvme_rdma_queue_rq(struct blk_mq_hw_ctx *hctx,
		const struct blk_mq_queue_data *bd)
{
	struct nvme_ns *ns = hctx->queue->queuedata;
	struct nvme_rdma_queue *queue = hctx->driver_data;
	struct request *rq = bd->rq;
	struct nvme_rdma_request *req = blk_mq_rq_to_pdu(rq);
	struct nvme_rdma_qe *sqe = &req->sqe;
	struct nvme_command *c = sqe->data;
	struct ib_device *dev;
	blk_status_t ret;
	int err;

	WARN_ON_ONCE(rq->tag < 0);

	ret = nvme_rdma_is_ready(queue, rq);
	if (unlikely(ret))
		return ret;

	dev = queue->device->dev;
	ib_dma_sync_single_for_cpu(dev, sqe->dma,
			sizeof(struct nvme_command), DMA_TO_DEVICE);

	ret = nvme_setup_cmd(ns, rq, c);
	if (ret)
		return ret;

	blk_mq_start_request(rq);

	err = nvme_rdma_map_data(queue, rq, c);
	if (unlikely(err < 0)) {
		dev_err(queue->ctrl->ctrl.device,
			     "Failed to map data (%d)\n", err);
		nvme_cleanup_cmd(rq);
		goto err;
	}

	sqe->cqe.done = nvme_rdma_send_done;

	ib_dma_sync_single_for_device(dev, sqe->dma,
			sizeof(struct nvme_command), DMA_TO_DEVICE);

	err = nvme_rdma_post_send(queue, sqe, req->sge, req->num_sge,
			req->mr ? &req->reg_wr.wr : NULL);
	if (unlikely(err)) {
		nvme_rdma_unmap_data(queue, rq);
		goto err;
	}

	return BLK_STS_OK;
err:
	if (err == -ENOMEM || err == -EAGAIN)
		return BLK_STS_RESOURCE;
	return BLK_STS_IOERR;
}

static int nvme_rdma_poll(struct blk_mq_hw_ctx *hctx, unsigned int tag)
{
	struct nvme_rdma_queue *queue = hctx->driver_data;
	struct ib_cq *cq = queue->ib_cq;
	struct ib_wc wc;
	int found = 0;

	while (ib_poll_cq(cq, 1, &wc) > 0) {
		struct ib_cqe *cqe = wc.wr_cqe;

		if (cqe) {
			if (cqe->done == nvme_rdma_recv_done)
				found |= __nvme_rdma_recv_done(cq, &wc, tag);
			else
				cqe->done(cq, &wc);
		}
	}

	return found;
}

static void nvme_rdma_complete_rq(struct request *rq)
{
	struct nvme_rdma_request *req = blk_mq_rq_to_pdu(rq);

	nvme_rdma_unmap_data(req->queue, rq);
	nvme_complete_rq(rq);
}

static int nvme_rdma_map_queues(struct blk_mq_tag_set *set)
{
	struct nvme_rdma_ctrl *ctrl = set->driver_data;

	return blk_mq_rdma_map_queues(set, ctrl->device->dev, 0);
}

static const struct blk_mq_ops nvme_rdma_mq_ops = {
	.queue_rq	= nvme_rdma_queue_rq,
	.complete	= nvme_rdma_complete_rq,
	.init_request	= nvme_rdma_init_request,
	.exit_request	= nvme_rdma_exit_request,
	.init_hctx	= nvme_rdma_init_hctx,
	.poll		= nvme_rdma_poll,
	.timeout	= nvme_rdma_timeout,
	.map_queues	= nvme_rdma_map_queues,
};

static const struct blk_mq_ops nvme_rdma_admin_mq_ops = {
	.queue_rq	= nvme_rdma_queue_rq,
	.complete	= nvme_rdma_complete_rq,
	.init_request	= nvme_rdma_init_request,
	.exit_request	= nvme_rdma_exit_request,
	.init_hctx	= nvme_rdma_init_admin_hctx,
	.timeout	= nvme_rdma_timeout,
};

static void nvme_rdma_shutdown_ctrl(struct nvme_rdma_ctrl *ctrl, bool shutdown)
{
	cancel_work_sync(&ctrl->err_work);
	cancel_delayed_work_sync(&ctrl->reconnect_work);

	if (ctrl->ctrl.queue_count > 1) {
		nvme_stop_queues(&ctrl->ctrl);
		blk_mq_tagset_busy_iter(&ctrl->tag_set,
					nvme_cancel_request, &ctrl->ctrl);
		nvme_rdma_destroy_io_queues(ctrl, shutdown);
	}

	if (shutdown)
		nvme_shutdown_ctrl(&ctrl->ctrl);
	else
		nvme_disable_ctrl(&ctrl->ctrl, ctrl->ctrl.cap);

	blk_mq_quiesce_queue(ctrl->ctrl.admin_q);
	blk_mq_tagset_busy_iter(&ctrl->admin_tag_set,
				nvme_cancel_request, &ctrl->ctrl);
	blk_mq_unquiesce_queue(ctrl->ctrl.admin_q);
	nvme_rdma_destroy_admin_queue(ctrl, shutdown);
}

static void nvme_rdma_delete_ctrl(struct nvme_ctrl *ctrl)
{
	nvme_rdma_shutdown_ctrl(to_rdma_ctrl(ctrl), true);
}

static void nvme_rdma_reset_ctrl_work(struct work_struct *work)
{
	struct nvme_rdma_ctrl *ctrl =
		container_of(work, struct nvme_rdma_ctrl, ctrl.reset_work);
	int ret;
	bool changed;

	nvme_stop_ctrl(&ctrl->ctrl);
	nvme_rdma_shutdown_ctrl(ctrl, false);

	ret = nvme_rdma_configure_admin_queue(ctrl, false);
	if (ret)
		goto out_fail;

	if (ctrl->ctrl.queue_count > 1) {
		ret = nvme_rdma_configure_io_queues(ctrl, false);
		if (ret)
			goto out_fail;
	}

	changed = nvme_change_ctrl_state(&ctrl->ctrl, NVME_CTRL_LIVE);
	if (!changed) {
		/* state change failure is ok if we're in DELETING state */
		WARN_ON_ONCE(ctrl->ctrl.state != NVME_CTRL_DELETING);
		return;
	}

	nvme_start_ctrl(&ctrl->ctrl);

	return;

out_fail:
	dev_warn(ctrl->ctrl.device, "Removing after reset failure\n");
	nvme_remove_namespaces(&ctrl->ctrl);
	nvme_rdma_shutdown_ctrl(ctrl, true);
	nvme_uninit_ctrl(&ctrl->ctrl);
	nvme_put_ctrl(&ctrl->ctrl);
}

static const struct nvme_ctrl_ops nvme_rdma_ctrl_ops = {
	.name			= "rdma",
	.module			= THIS_MODULE,
	.flags			= NVME_F_FABRICS,
	.reg_read32		= nvmf_reg_read32,
	.reg_read64		= nvmf_reg_read64,
	.reg_write32		= nvmf_reg_write32,
	.free_ctrl		= nvme_rdma_free_ctrl,
	.submit_async_event	= nvme_rdma_submit_async_event,
	.delete_ctrl		= nvme_rdma_delete_ctrl,
	.get_address		= nvmf_get_address,
};

static inline bool
__nvme_rdma_options_match(struct nvme_rdma_ctrl *ctrl,
	struct nvmf_ctrl_options *opts)
{
	char *stdport = __stringify(NVME_RDMA_IP_PORT);


	if (!nvmf_ctlr_matches_baseopts(&ctrl->ctrl, opts) ||
	    strcmp(opts->traddr, ctrl->ctrl.opts->traddr))
		return false;

	if (opts->mask & NVMF_OPT_TRSVCID &&
	    ctrl->ctrl.opts->mask & NVMF_OPT_TRSVCID) {
		if (strcmp(opts->trsvcid, ctrl->ctrl.opts->trsvcid))
			return false;
	} else if (opts->mask & NVMF_OPT_TRSVCID) {
		if (strcmp(opts->trsvcid, stdport))
			return false;
	} else if (ctrl->ctrl.opts->mask & NVMF_OPT_TRSVCID) {
		if (strcmp(stdport, ctrl->ctrl.opts->trsvcid))
			return false;
	}
	/* else, it's a match as both have stdport. Fall to next checks */

	/*
	 * checking the local address is rough. In most cases, one
	 * is not specified and the host port is selected by the stack.
	 *
	 * Assume no match if:
	 *  local address is specified and address is not the same
	 *  local address is not specified but remote is, or vice versa
	 *    (admin using specific host_traddr when it matters).
	 */
	if (opts->mask & NVMF_OPT_HOST_TRADDR &&
	    ctrl->ctrl.opts->mask & NVMF_OPT_HOST_TRADDR) {
		if (strcmp(opts->host_traddr, ctrl->ctrl.opts->host_traddr))
			return false;
	} else if (opts->mask & NVMF_OPT_HOST_TRADDR ||
		   ctrl->ctrl.opts->mask & NVMF_OPT_HOST_TRADDR)
		return false;
	/*
	 * if neither controller had an host port specified, assume it's
	 * a match as everything else matched.
	 */

	return true;
}

/*
 * Fails a connection request if it matches an existing controller
 * (association) with the same tuple:
 * <Host NQN, Host ID, local address, remote address, remote port, SUBSYS NQN>
 *
 * if local address is not specified in the request, it will match an
 * existing controller with all the other parameters the same and no
 * local port address specified as well.
 *
 * The ports don't need to be compared as they are intrinsically
 * already matched by the port pointers supplied.
 */
static bool
nvme_rdma_existing_controller(struct nvmf_ctrl_options *opts)
{
	struct nvme_rdma_ctrl *ctrl;
	bool found = false;

	mutex_lock(&nvme_rdma_ctrl_mutex);
	list_for_each_entry(ctrl, &nvme_rdma_ctrl_list, list) {
		found = __nvme_rdma_options_match(ctrl, opts);
		if (found)
			break;
	}
	mutex_unlock(&nvme_rdma_ctrl_mutex);

	return found;
}

static struct nvme_ctrl *nvme_rdma_create_ctrl(struct device *dev,
		struct nvmf_ctrl_options *opts)
{
	struct nvme_rdma_ctrl *ctrl;
	int ret;
	bool changed;
	char *port;

	ctrl = kzalloc(sizeof(*ctrl), GFP_KERNEL);
	if (!ctrl)
		return ERR_PTR(-ENOMEM);
	ctrl->ctrl.opts = opts;
	INIT_LIST_HEAD(&ctrl->list);

	if (opts->mask & NVMF_OPT_TRSVCID)
		port = opts->trsvcid;
	else
		port = __stringify(NVME_RDMA_IP_PORT);

	ret = inet_pton_with_scope(&init_net, AF_UNSPEC,
			opts->traddr, port, &ctrl->addr);
	if (ret) {
		pr_err("malformed address passed: %s:%s\n", opts->traddr, port);
		goto out_free_ctrl;
	}

	if (opts->mask & NVMF_OPT_HOST_TRADDR) {
		ret = inet_pton_with_scope(&init_net, AF_UNSPEC,
			opts->host_traddr, NULL, &ctrl->src_addr);
		if (ret) {
			pr_err("malformed src address passed: %s\n",
			       opts->host_traddr);
			goto out_free_ctrl;
		}
	}

	if (!opts->duplicate_connect && nvme_rdma_existing_controller(opts)) {
		ret = -EALREADY;
		goto out_free_ctrl;
	}

	ret = nvme_init_ctrl(&ctrl->ctrl, dev, &nvme_rdma_ctrl_ops,
				0 /* no quirks, we're perfect! */);
	if (ret)
		goto out_free_ctrl;

	INIT_DELAYED_WORK(&ctrl->reconnect_work,
			nvme_rdma_reconnect_ctrl_work);
	INIT_WORK(&ctrl->err_work, nvme_rdma_error_recovery_work);
	INIT_WORK(&ctrl->ctrl.reset_work, nvme_rdma_reset_ctrl_work);

	ctrl->ctrl.queue_count = opts->nr_io_queues + 1; /* +1 for admin queue */
	ctrl->ctrl.sqsize = opts->queue_size - 1;
	ctrl->ctrl.kato = opts->kato;

	ret = -ENOMEM;
	ctrl->queues = kcalloc(ctrl->ctrl.queue_count, sizeof(*ctrl->queues),
				GFP_KERNEL);
	if (!ctrl->queues)
		goto out_uninit_ctrl;

	ret = nvme_rdma_configure_admin_queue(ctrl, true);
	if (ret)
		goto out_kfree_queues;

	/* sanity check icdoff */
	if (ctrl->ctrl.icdoff) {
		dev_err(ctrl->ctrl.device, "icdoff is not supported!\n");
		ret = -EINVAL;
		goto out_remove_admin_queue;
	}

	/* sanity check keyed sgls */
	if (!(ctrl->ctrl.sgls & (1 << 20))) {
		dev_err(ctrl->ctrl.device, "Mandatory keyed sgls are not support\n");
		ret = -EINVAL;
		goto out_remove_admin_queue;
	}

	if (opts->queue_size > ctrl->ctrl.maxcmd) {
		/* warn if maxcmd is lower than queue_size */
		dev_warn(ctrl->ctrl.device,
			"queue_size %zu > ctrl maxcmd %u, clamping down\n",
			opts->queue_size, ctrl->ctrl.maxcmd);
		opts->queue_size = ctrl->ctrl.maxcmd;
	}

	if (opts->queue_size > ctrl->ctrl.sqsize + 1) {
		/* warn if sqsize is lower than queue_size */
		dev_warn(ctrl->ctrl.device,
			"queue_size %zu > ctrl sqsize %u, clamping down\n",
			opts->queue_size, ctrl->ctrl.sqsize + 1);
		opts->queue_size = ctrl->ctrl.sqsize + 1;
	}

	if (opts->nr_io_queues) {
		ret = nvme_rdma_configure_io_queues(ctrl, true);
		if (ret)
			goto out_remove_admin_queue;
	}

	changed = nvme_change_ctrl_state(&ctrl->ctrl, NVME_CTRL_LIVE);
	WARN_ON_ONCE(!changed);

	dev_info(ctrl->ctrl.device, "new ctrl: NQN \"%s\", addr %pISpcs\n",
		ctrl->ctrl.opts->subsysnqn, &ctrl->addr);

	nvme_get_ctrl(&ctrl->ctrl);

	mutex_lock(&nvme_rdma_ctrl_mutex);
	list_add_tail(&ctrl->list, &nvme_rdma_ctrl_list);
	mutex_unlock(&nvme_rdma_ctrl_mutex);

	nvme_start_ctrl(&ctrl->ctrl);

	return &ctrl->ctrl;

out_remove_admin_queue:
	nvme_rdma_destroy_admin_queue(ctrl, true);
out_kfree_queues:
	kfree(ctrl->queues);
out_uninit_ctrl:
	nvme_uninit_ctrl(&ctrl->ctrl);
	nvme_put_ctrl(&ctrl->ctrl);
	if (ret > 0)
		ret = -EIO;
	return ERR_PTR(ret);
out_free_ctrl:
	kfree(ctrl);
	return ERR_PTR(ret);
}

static struct nvmf_transport_ops nvme_rdma_transport = {
	.name		= "rdma",
	.required_opts	= NVMF_OPT_TRADDR,
	.allowed_opts	= NVMF_OPT_TRSVCID | NVMF_OPT_RECONNECT_DELAY |
			  NVMF_OPT_HOST_TRADDR | NVMF_OPT_CTRL_LOSS_TMO,
	.create_ctrl	= nvme_rdma_create_ctrl,
};

static void nvme_rdma_remove_one(struct ib_device *ib_device, void *client_data)
{
	struct nvme_rdma_ctrl *ctrl;

	/* Delete all controllers using this device */
	mutex_lock(&nvme_rdma_ctrl_mutex);
	list_for_each_entry(ctrl, &nvme_rdma_ctrl_list, list) {
		if (ctrl->device->dev != ib_device)
			continue;
		dev_info(ctrl->ctrl.device,
			"Removing ctrl: NQN \"%s\", addr %pISp\n",
			ctrl->ctrl.opts->subsysnqn, &ctrl->addr);
		nvme_delete_ctrl(&ctrl->ctrl);
	}
	mutex_unlock(&nvme_rdma_ctrl_mutex);

	flush_workqueue(nvme_wq);
}

static struct ib_client nvme_rdma_ib_client = {
	.name   = "nvme_rdma",
	.remove = nvme_rdma_remove_one
};

static int __init nvme_rdma_init_module(void)
{
	int ret;

	ret = ib_register_client(&nvme_rdma_ib_client);
	if (ret)
		return ret;

	ret = nvmf_register_transport(&nvme_rdma_transport);
	if (ret)
		goto err_unreg_client;

	return 0;

err_unreg_client:
	ib_unregister_client(&nvme_rdma_ib_client);
	return ret;
}

static void __exit nvme_rdma_cleanup_module(void)
{
	nvmf_unregister_transport(&nvme_rdma_transport);
	ib_unregister_client(&nvme_rdma_ib_client);
}

module_init(nvme_rdma_init_module);
module_exit(nvme_rdma_cleanup_module);

MODULE_LICENSE("GPL v2");<|MERGE_RESOLUTION|>--- conflicted
+++ resolved
@@ -1595,39 +1595,11 @@
  * We cannot accept any other command until the Connect command has completed.
  */
 static inline blk_status_t
-<<<<<<< HEAD
-nvme_rdma_queue_is_ready(struct nvme_rdma_queue *queue, struct request *rq)
-{
-	if (unlikely(!test_bit(NVME_RDMA_Q_LIVE, &queue->flags))) {
-		struct nvme_command *cmd = nvme_req(rq)->cmd;
-
-		if (!blk_rq_is_passthrough(rq) ||
-		    cmd->common.opcode != nvme_fabrics_command ||
-		    cmd->fabrics.fctype != nvme_fabrics_type_connect) {
-			/*
-			 * reconnecting state means transport disruption, which
-			 * can take a long time and even might fail permanently,
-			 * fail fast to give upper layers a chance to failover.
-			 * deleting state means that the ctrl will never accept
-			 * commands again, fail it permanently.
-			 */
-			if (queue->ctrl->ctrl.state == NVME_CTRL_RECONNECTING ||
-			    queue->ctrl->ctrl.state == NVME_CTRL_DELETING) {
-				nvme_req(rq)->status = NVME_SC_ABORT_REQ;
-				return BLK_STS_IOERR;
-			}
-			return BLK_STS_RESOURCE; /* try again later */
-		}
-	}
-
-	return 0;
-=======
 nvme_rdma_is_ready(struct nvme_rdma_queue *queue, struct request *rq)
 {
 	if (unlikely(!test_bit(NVME_RDMA_Q_LIVE, &queue->flags)))
 		return nvmf_check_init_req(&queue->ctrl->ctrl, rq);
 	return BLK_STS_OK;
->>>>>>> e65a3884
 }
 
 static blk_status_t nvme_rdma_queue_rq(struct blk_mq_hw_ctx *hctx,
