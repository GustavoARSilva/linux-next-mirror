--- conflicted
+++ resolved
@@ -2087,12 +2087,6 @@
 
 }
 
-<<<<<<< HEAD
-		if (blk_rq_is_passthrough(rq))
-			error = rq->errors;
-		else
-			error = nvme_error_status(rq->errors);
-=======
 static void
 nvme_fc_complete_rq(struct request *rq)
 {
@@ -2149,7 +2143,6 @@
 	if (ctrl->flags & FCCTRL_TERMIO) {
 		ctrl->iocnt++;
 		op->flags |= FCOP_FLAGS_TERMIO;
->>>>>>> 2ac97f0f
 	}
 	spin_unlock_irqrestore(&ctrl->lock, flags);
 
@@ -2771,26 +2764,7 @@
 	ctrl->queues = kcalloc(ctrl->queue_count, sizeof(struct nvme_fc_queue),
 				GFP_KERNEL);
 	if (!ctrl->queues)
-<<<<<<< HEAD
-		goto out_uninit_ctrl;
-
-	ret = nvme_fc_configure_admin_queue(ctrl);
-	if (ret)
-		goto out_uninit_ctrl;
-
-	/* sanity checks */
-
-	/* FC-NVME does not have other data in the capsule */
-	if (ctrl->ctrl.icdoff) {
-		dev_err(ctrl->ctrl.device, "icdoff %d is not supported!\n",
-				ctrl->ctrl.icdoff);
-		goto out_remove_admin_queue;
-	}
-
-	/* FC-NVME supports normal SGL Data Block Descriptors */
-=======
 		goto out_free_ida;
->>>>>>> 2ac97f0f
 
 	memset(&ctrl->admin_tag_set, 0, sizeof(ctrl->admin_tag_set));
 	ctrl->admin_tag_set.ops = &nvme_fc_admin_mq_ops;
@@ -3001,9 +2975,6 @@
 	if (!nvme_fc_wq)
 		return -ENOMEM;
 
-<<<<<<< HEAD
-	return nvmf_register_transport(&nvme_fc_transport);
-=======
 	ret = nvmf_register_transport(&nvme_fc_transport);
 	if (ret)
 		goto err;
@@ -3012,7 +2983,6 @@
 err:
 	destroy_workqueue(nvme_fc_wq);
 	return ret;
->>>>>>> 2ac97f0f
 }
 
 static void __exit nvme_fc_exit_module(void)
