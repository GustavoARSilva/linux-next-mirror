--- conflicted
+++ resolved
@@ -1,11 +1,7 @@
 VERSION = 4
 PATCHLEVEL = 14
 SUBLEVEL = 0
-<<<<<<< HEAD
 EXTRAVERSION = -rc4
-=======
-EXTRAVERSION = -rc3
->>>>>>> fc72ae40
 NAME = Fearless Coyote
 
 # *DOCUMENTATION*
@@ -937,13 +933,8 @@
   ifeq ($(has_libelf),1)
     objtool_target := tools/objtool FORCE
   else
-<<<<<<< HEAD
-    ifdef CONFIG_ORC_UNWINDER
-      $(error "Cannot generate ORC metadata for CONFIG_ORC_UNWINDER=y, please install libelf-dev, libelf-devel or elfutils-libelf-devel")
-=======
     ifdef CONFIG_UNWINDER_ORC
       $(error "Cannot generate ORC metadata for CONFIG_UNWINDER_ORC=y, please install libelf-dev, libelf-devel or elfutils-libelf-devel")
->>>>>>> fc72ae40
     else
       $(warning "Cannot use CONFIG_STACK_VALIDATION=y, please install libelf-dev, libelf-devel or elfutils-libelf-devel")
     endif
