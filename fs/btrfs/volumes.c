/*
 * Copyright (C) 2007 Oracle.  All rights reserved.
 *
 * This program is free software; you can redistribute it and/or
 * modify it under the terms of the GNU General Public
 * License v2 as published by the Free Software Foundation.
 *
 * This program is distributed in the hope that it will be useful,
 * but WITHOUT ANY WARRANTY; without even the implied warranty of
 * MERCHANTABILITY or FITNESS FOR A PARTICULAR PURPOSE.  See the GNU
 * General Public License for more details.
 *
 * You should have received a copy of the GNU General Public
 * License along with this program; if not, write to the
 * Free Software Foundation, Inc., 59 Temple Place - Suite 330,
 * Boston, MA 021110-1307, USA.
 */
#include <linux/sched.h>
#include <linux/bio.h>
#include <linux/slab.h>
#include <linux/buffer_head.h>
#include <linux/blkdev.h>
#include <linux/iocontext.h>
#include <linux/capability.h>
#include <linux/ratelimit.h>
#include <linux/kthread.h>
#include <linux/raid/pq.h>
#include <linux/semaphore.h>
#include <linux/uuid.h>
#include <asm/div64.h>
#include "ctree.h"
#include "extent_map.h"
#include "disk-io.h"
#include "transaction.h"
#include "print-tree.h"
#include "volumes.h"
#include "raid56.h"
#include "async-thread.h"
#include "check-integrity.h"
#include "rcu-string.h"
#include "math.h"
#include "dev-replace.h"
#include "sysfs.h"

const struct btrfs_raid_attr btrfs_raid_array[BTRFS_NR_RAID_TYPES] = {
	[BTRFS_RAID_RAID10] = {
		.sub_stripes	= 2,
		.dev_stripes	= 1,
		.devs_max	= 0,	/* 0 == as many as possible */
		.devs_min	= 4,
		.tolerated_failures = 1,
		.devs_increment	= 2,
		.ncopies	= 2,
	},
	[BTRFS_RAID_RAID1] = {
		.sub_stripes	= 1,
		.dev_stripes	= 1,
		.devs_max	= 2,
		.devs_min	= 2,
		.tolerated_failures = 1,
		.devs_increment	= 2,
		.ncopies	= 2,
	},
	[BTRFS_RAID_DUP] = {
		.sub_stripes	= 1,
		.dev_stripes	= 2,
		.devs_max	= 1,
		.devs_min	= 1,
		.tolerated_failures = 0,
		.devs_increment	= 1,
		.ncopies	= 2,
	},
	[BTRFS_RAID_RAID0] = {
		.sub_stripes	= 1,
		.dev_stripes	= 1,
		.devs_max	= 0,
		.devs_min	= 2,
		.tolerated_failures = 0,
		.devs_increment	= 1,
		.ncopies	= 1,
	},
	[BTRFS_RAID_SINGLE] = {
		.sub_stripes	= 1,
		.dev_stripes	= 1,
		.devs_max	= 1,
		.devs_min	= 1,
		.tolerated_failures = 0,
		.devs_increment	= 1,
		.ncopies	= 1,
	},
	[BTRFS_RAID_RAID5] = {
		.sub_stripes	= 1,
		.dev_stripes	= 1,
		.devs_max	= 0,
		.devs_min	= 2,
		.tolerated_failures = 1,
		.devs_increment	= 1,
		.ncopies	= 2,
	},
	[BTRFS_RAID_RAID6] = {
		.sub_stripes	= 1,
		.dev_stripes	= 1,
		.devs_max	= 0,
		.devs_min	= 3,
		.tolerated_failures = 2,
		.devs_increment	= 1,
		.ncopies	= 3,
	},
};

const u64 btrfs_raid_group[BTRFS_NR_RAID_TYPES] = {
	[BTRFS_RAID_RAID10] = BTRFS_BLOCK_GROUP_RAID10,
	[BTRFS_RAID_RAID1]  = BTRFS_BLOCK_GROUP_RAID1,
	[BTRFS_RAID_DUP]    = BTRFS_BLOCK_GROUP_DUP,
	[BTRFS_RAID_RAID0]  = BTRFS_BLOCK_GROUP_RAID0,
	[BTRFS_RAID_SINGLE] = 0,
	[BTRFS_RAID_RAID5]  = BTRFS_BLOCK_GROUP_RAID5,
	[BTRFS_RAID_RAID6]  = BTRFS_BLOCK_GROUP_RAID6,
};

/*
 * Table to convert BTRFS_RAID_* to the error code if minimum number of devices
 * condition is not met. Zero means there's no corresponding
 * BTRFS_ERROR_DEV_*_NOT_MET value.
 */
const int btrfs_raid_mindev_error[BTRFS_NR_RAID_TYPES] = {
	[BTRFS_RAID_RAID10] = BTRFS_ERROR_DEV_RAID10_MIN_NOT_MET,
	[BTRFS_RAID_RAID1]  = BTRFS_ERROR_DEV_RAID1_MIN_NOT_MET,
	[BTRFS_RAID_DUP]    = 0,
	[BTRFS_RAID_RAID0]  = 0,
	[BTRFS_RAID_SINGLE] = 0,
	[BTRFS_RAID_RAID5]  = BTRFS_ERROR_DEV_RAID5_MIN_NOT_MET,
	[BTRFS_RAID_RAID6]  = BTRFS_ERROR_DEV_RAID6_MIN_NOT_MET,
};

static int init_first_rw_device(struct btrfs_trans_handle *trans,
				struct btrfs_fs_info *fs_info);
static int btrfs_relocate_sys_chunks(struct btrfs_fs_info *fs_info);
static void __btrfs_reset_dev_stats(struct btrfs_device *dev);
static void btrfs_dev_stat_print_on_error(struct btrfs_device *dev);
static void btrfs_dev_stat_print_on_load(struct btrfs_device *device);
static int __btrfs_map_block(struct btrfs_fs_info *fs_info,
			     enum btrfs_map_op op,
			     u64 logical, u64 *length,
			     struct btrfs_bio **bbio_ret,
			     int mirror_num, int need_raid_map);

/*
 * Device locking
 * ==============
 *
 * There are several mutexes that protect manipulation of devices and low-level
 * structures like chunks but not block groups, extents or files
 *
 * uuid_mutex (global lock)
 * ------------------------
 * protects the fs_uuids list that tracks all per-fs fs_devices, resulting from
 * the SCAN_DEV ioctl registration or from mount either implicitly (the first
 * device) or requested by the device= mount option
 *
 * the mutex can be very coarse and can cover long-running operations
 *
 * protects: updates to fs_devices counters like missing devices, rw devices,
 * seeding, structure cloning, openning/closing devices at mount/umount time
 *
 * global::fs_devs - add, remove, updates to the global list
 *
 * does not protect: manipulation of the fs_devices::devices list!
 *
 * btrfs_device::name - renames (write side), read is RCU
 *
 * fs_devices::device_list_mutex (per-fs, with RCU)
 * ------------------------------------------------
 * protects updates to fs_devices::devices, ie. adding and deleting
 *
 * simple list traversal with read-only actions can be done with RCU protection
 *
 * may be used to exclude some operations from running concurrently without any
 * modifications to the list (see write_all_supers)
 *
 * volume_mutex
 * ------------
 * coarse lock owned by a mounted filesystem; used to exclude some operations
 * that cannot run in parallel and affect the higher-level properties of the
 * filesystem like: device add/deleting/resize/replace, or balance
 *
 * balance_mutex
 * -------------
 * protects balance structures (status, state) and context accessed from
 * several places (internally, ioctl)
 *
 * chunk_mutex
 * -----------
 * protects chunks, adding or removing during allocation, trim or when a new
 * device is added/removed
 *
 * cleaner_mutex
 * -------------
 * a big lock that is held by the cleaner thread and prevents running subvolume
 * cleaning together with relocation or delayed iputs
 *
 *
 * Lock nesting
 * ============
 *
 * uuid_mutex
 *   volume_mutex
 *     device_list_mutex
 *       chunk_mutex
 *     balance_mutex
 */

DEFINE_MUTEX(uuid_mutex);
static LIST_HEAD(fs_uuids);
struct list_head *btrfs_get_fs_uuids(void)
{
	return &fs_uuids;
}

/*
 * alloc_fs_devices - allocate struct btrfs_fs_devices
 * @fsid:	if not NULL, copy the uuid to fs_devices::fsid
 *
 * Return a pointer to a new struct btrfs_fs_devices on success, or ERR_PTR().
 * The returned struct is not linked onto any lists and can be destroyed with
 * kfree() right away.
 */
static struct btrfs_fs_devices *alloc_fs_devices(const u8 *fsid)
{
	struct btrfs_fs_devices *fs_devs;

	fs_devs = kzalloc(sizeof(*fs_devs), GFP_KERNEL);
	if (!fs_devs)
		return ERR_PTR(-ENOMEM);

	mutex_init(&fs_devs->device_list_mutex);

	INIT_LIST_HEAD(&fs_devs->devices);
	INIT_LIST_HEAD(&fs_devs->resized_devices);
	INIT_LIST_HEAD(&fs_devs->alloc_list);
	INIT_LIST_HEAD(&fs_devs->list);
	if (fsid)
		memcpy(fs_devs->fsid, fsid, BTRFS_FSID_SIZE);

	return fs_devs;
}

static void free_device(struct btrfs_device *device)
{
	rcu_string_free(device->name);
	bio_put(device->flush_bio);
	kfree(device);
}

static void free_fs_devices(struct btrfs_fs_devices *fs_devices)
{
	struct btrfs_device *device;
	WARN_ON(fs_devices->opened);
	while (!list_empty(&fs_devices->devices)) {
		device = list_entry(fs_devices->devices.next,
				    struct btrfs_device, dev_list);
		list_del(&device->dev_list);
		free_device(device);
	}
	kfree(fs_devices);
}

static void btrfs_kobject_uevent(struct block_device *bdev,
				 enum kobject_action action)
{
	int ret;

	ret = kobject_uevent(&disk_to_dev(bdev->bd_disk)->kobj, action);
	if (ret)
		pr_warn("BTRFS: Sending event '%d' to kobject: '%s' (%p): failed\n",
			action,
			kobject_name(&disk_to_dev(bdev->bd_disk)->kobj),
			&disk_to_dev(bdev->bd_disk)->kobj);
}

void btrfs_cleanup_fs_uuids(void)
{
	struct btrfs_fs_devices *fs_devices;

	while (!list_empty(&fs_uuids)) {
		fs_devices = list_entry(fs_uuids.next,
					struct btrfs_fs_devices, list);
		list_del(&fs_devices->list);
		free_fs_devices(fs_devices);
	}
}

/*
 * Returns a pointer to a new btrfs_device on success; ERR_PTR() on error.
 * Returned struct is not linked onto any lists and must be destroyed using
 * free_device.
 */
static struct btrfs_device *__alloc_device(void)
{
	struct btrfs_device *dev;

	dev = kzalloc(sizeof(*dev), GFP_KERNEL);
	if (!dev)
		return ERR_PTR(-ENOMEM);

	/*
	 * Preallocate a bio that's always going to be used for flushing device
	 * barriers and matches the device lifespan
	 */
	dev->flush_bio = bio_alloc_bioset(GFP_KERNEL, 0, NULL);
	if (!dev->flush_bio) {
		kfree(dev);
		return ERR_PTR(-ENOMEM);
	}
	bio_get(dev->flush_bio);

	INIT_LIST_HEAD(&dev->dev_list);
	INIT_LIST_HEAD(&dev->dev_alloc_list);
	INIT_LIST_HEAD(&dev->resized_list);

	spin_lock_init(&dev->io_lock);

	spin_lock_init(&dev->reada_lock);
	atomic_set(&dev->reada_in_flight, 0);
	atomic_set(&dev->dev_stats_ccnt, 0);
	btrfs_device_data_ordered_init(dev);
	INIT_RADIX_TREE(&dev->reada_zones, GFP_NOFS & ~__GFP_DIRECT_RECLAIM);
	INIT_RADIX_TREE(&dev->reada_extents, GFP_NOFS & ~__GFP_DIRECT_RECLAIM);

	return dev;
}

/*
 * Find a device specified by @devid or @uuid in the list of @fs_devices, or
 * return NULL.
 *
 * If devid and uuid are both specified, the match must be exact, otherwise
 * only devid is used.
 */
static struct btrfs_device *find_device(struct btrfs_fs_devices *fs_devices,
		u64 devid, const u8 *uuid)
{
	struct list_head *head = &fs_devices->devices;
	struct btrfs_device *dev;

	list_for_each_entry(dev, head, dev_list) {
		if (dev->devid == devid &&
		    (!uuid || !memcmp(dev->uuid, uuid, BTRFS_UUID_SIZE))) {
			return dev;
		}
	}
	return NULL;
}

static noinline struct btrfs_fs_devices *find_fsid(u8 *fsid)
{
	struct btrfs_fs_devices *fs_devices;

	list_for_each_entry(fs_devices, &fs_uuids, list) {
		if (memcmp(fsid, fs_devices->fsid, BTRFS_FSID_SIZE) == 0)
			return fs_devices;
	}
	return NULL;
}

static int
btrfs_get_bdev_and_sb(const char *device_path, fmode_t flags, void *holder,
		      int flush, struct block_device **bdev,
		      struct buffer_head **bh)
{
	int ret;

	*bdev = blkdev_get_by_path(device_path, flags, holder);

	if (IS_ERR(*bdev)) {
		ret = PTR_ERR(*bdev);
		goto error;
	}

	if (flush)
		filemap_write_and_wait((*bdev)->bd_inode->i_mapping);
	ret = set_blocksize(*bdev, BTRFS_BDEV_BLOCKSIZE);
	if (ret) {
		blkdev_put(*bdev, flags);
		goto error;
	}
	invalidate_bdev(*bdev);
	*bh = btrfs_read_dev_super(*bdev);
	if (IS_ERR(*bh)) {
		ret = PTR_ERR(*bh);
		blkdev_put(*bdev, flags);
		goto error;
	}

	return 0;

error:
	*bdev = NULL;
	*bh = NULL;
	return ret;
}

static void requeue_list(struct btrfs_pending_bios *pending_bios,
			struct bio *head, struct bio *tail)
{

	struct bio *old_head;

	old_head = pending_bios->head;
	pending_bios->head = head;
	if (pending_bios->tail)
		tail->bi_next = old_head;
	else
		pending_bios->tail = tail;
}

/*
 * we try to collect pending bios for a device so we don't get a large
 * number of procs sending bios down to the same device.  This greatly
 * improves the schedulers ability to collect and merge the bios.
 *
 * But, it also turns into a long list of bios to process and that is sure
 * to eventually make the worker thread block.  The solution here is to
 * make some progress and then put this work struct back at the end of
 * the list if the block device is congested.  This way, multiple devices
 * can make progress from a single worker thread.
 */
static noinline void run_scheduled_bios(struct btrfs_device *device)
{
	struct btrfs_fs_info *fs_info = device->fs_info;
	struct bio *pending;
	struct backing_dev_info *bdi;
	struct btrfs_pending_bios *pending_bios;
	struct bio *tail;
	struct bio *cur;
	int again = 0;
	unsigned long num_run;
	unsigned long batch_run = 0;
	unsigned long last_waited = 0;
	int force_reg = 0;
	int sync_pending = 0;
	struct blk_plug plug;

	/*
	 * this function runs all the bios we've collected for
	 * a particular device.  We don't want to wander off to
	 * another device without first sending all of these down.
	 * So, setup a plug here and finish it off before we return
	 */
	blk_start_plug(&plug);

	bdi = device->bdev->bd_bdi;

loop:
	spin_lock(&device->io_lock);

loop_lock:
	num_run = 0;

	/* take all the bios off the list at once and process them
	 * later on (without the lock held).  But, remember the
	 * tail and other pointers so the bios can be properly reinserted
	 * into the list if we hit congestion
	 */
	if (!force_reg && device->pending_sync_bios.head) {
		pending_bios = &device->pending_sync_bios;
		force_reg = 1;
	} else {
		pending_bios = &device->pending_bios;
		force_reg = 0;
	}

	pending = pending_bios->head;
	tail = pending_bios->tail;
	WARN_ON(pending && !tail);

	/*
	 * if pending was null this time around, no bios need processing
	 * at all and we can stop.  Otherwise it'll loop back up again
	 * and do an additional check so no bios are missed.
	 *
	 * device->running_pending is used to synchronize with the
	 * schedule_bio code.
	 */
	if (device->pending_sync_bios.head == NULL &&
	    device->pending_bios.head == NULL) {
		again = 0;
		device->running_pending = 0;
	} else {
		again = 1;
		device->running_pending = 1;
	}

	pending_bios->head = NULL;
	pending_bios->tail = NULL;

	spin_unlock(&device->io_lock);

	while (pending) {

		rmb();
		/* we want to work on both lists, but do more bios on the
		 * sync list than the regular list
		 */
		if ((num_run > 32 &&
		    pending_bios != &device->pending_sync_bios &&
		    device->pending_sync_bios.head) ||
		   (num_run > 64 && pending_bios == &device->pending_sync_bios &&
		    device->pending_bios.head)) {
			spin_lock(&device->io_lock);
			requeue_list(pending_bios, pending, tail);
			goto loop_lock;
		}

		cur = pending;
		pending = pending->bi_next;
		cur->bi_next = NULL;

		BUG_ON(atomic_read(&cur->__bi_cnt) == 0);

		/*
		 * if we're doing the sync list, record that our
		 * plug has some sync requests on it
		 *
		 * If we're doing the regular list and there are
		 * sync requests sitting around, unplug before
		 * we add more
		 */
		if (pending_bios == &device->pending_sync_bios) {
			sync_pending = 1;
		} else if (sync_pending) {
			blk_finish_plug(&plug);
			blk_start_plug(&plug);
			sync_pending = 0;
		}

		btrfsic_submit_bio(cur);
		num_run++;
		batch_run++;

		cond_resched();

		/*
		 * we made progress, there is more work to do and the bdi
		 * is now congested.  Back off and let other work structs
		 * run instead
		 */
		if (pending && bdi_write_congested(bdi) && batch_run > 8 &&
		    fs_info->fs_devices->open_devices > 1) {
			struct io_context *ioc;

			ioc = current->io_context;

			/*
			 * the main goal here is that we don't want to
			 * block if we're going to be able to submit
			 * more requests without blocking.
			 *
			 * This code does two great things, it pokes into
			 * the elevator code from a filesystem _and_
			 * it makes assumptions about how batching works.
			 */
			if (ioc && ioc->nr_batch_requests > 0 &&
			    time_before(jiffies, ioc->last_waited + HZ/50UL) &&
			    (last_waited == 0 ||
			     ioc->last_waited == last_waited)) {
				/*
				 * we want to go through our batch of
				 * requests and stop.  So, we copy out
				 * the ioc->last_waited time and test
				 * against it before looping
				 */
				last_waited = ioc->last_waited;
				cond_resched();
				continue;
			}
			spin_lock(&device->io_lock);
			requeue_list(pending_bios, pending, tail);
			device->running_pending = 1;

			spin_unlock(&device->io_lock);
			btrfs_queue_work(fs_info->submit_workers,
					 &device->work);
			goto done;
		}
	}

	cond_resched();
	if (again)
		goto loop;

	spin_lock(&device->io_lock);
	if (device->pending_bios.head || device->pending_sync_bios.head)
		goto loop_lock;
	spin_unlock(&device->io_lock);

done:
	blk_finish_plug(&plug);
}

static void pending_bios_fn(struct btrfs_work *work)
{
	struct btrfs_device *device;

	device = container_of(work, struct btrfs_device, work);
	run_scheduled_bios(device);
}


static void btrfs_free_stale_device(struct btrfs_device *cur_dev)
{
	struct btrfs_fs_devices *fs_devs;
	struct btrfs_device *dev;

	if (!cur_dev->name)
		return;

	list_for_each_entry(fs_devs, &fs_uuids, list) {
		int del = 1;

		if (fs_devs->opened)
			continue;
		if (fs_devs->seeding)
			continue;

		list_for_each_entry(dev, &fs_devs->devices, dev_list) {

			if (dev == cur_dev)
				continue;
			if (!dev->name)
				continue;

			/*
			 * Todo: This won't be enough. What if the same device
			 * comes back (with new uuid and) with its mapper path?
			 * But for now, this does help as mostly an admin will
			 * either use mapper or non mapper path throughout.
			 */
			rcu_read_lock();
			del = strcmp(rcu_str_deref(dev->name),
						rcu_str_deref(cur_dev->name));
			rcu_read_unlock();
			if (!del)
				break;
		}

		if (!del) {
			/* delete the stale device */
			if (fs_devs->num_devices == 1) {
				btrfs_sysfs_remove_fsid(fs_devs);
				list_del(&fs_devs->list);
				free_fs_devices(fs_devs);
			} else {
				fs_devs->num_devices--;
				list_del(&dev->dev_list);
				free_device(dev);
			}
			break;
		}
	}
}

static int btrfs_open_one_device(struct btrfs_fs_devices *fs_devices,
			struct btrfs_device *device, fmode_t flags,
			void *holder)
{
	struct request_queue *q;
	struct block_device *bdev;
	struct buffer_head *bh;
	struct btrfs_super_block *disk_super;
	u64 devid;
	int ret;

	if (device->bdev)
		return -EINVAL;
	if (!device->name)
		return -EINVAL;

	ret = btrfs_get_bdev_and_sb(device->name->str, flags, holder, 1,
				    &bdev, &bh);
	if (ret)
		return ret;

	disk_super = (struct btrfs_super_block *)bh->b_data;
	devid = btrfs_stack_device_id(&disk_super->dev_item);
	if (devid != device->devid)
		goto error_brelse;

	if (memcmp(device->uuid, disk_super->dev_item.uuid, BTRFS_UUID_SIZE))
		goto error_brelse;

	device->generation = btrfs_super_generation(disk_super);

	if (btrfs_super_flags(disk_super) & BTRFS_SUPER_FLAG_SEEDING) {
		device->writeable = 0;
		fs_devices->seeding = 1;
	} else {
		device->writeable = !bdev_read_only(bdev);
	}

	q = bdev_get_queue(bdev);
	if (blk_queue_discard(q))
		device->can_discard = 1;
	if (!blk_queue_nonrot(q))
		fs_devices->rotating = 1;

	device->bdev = bdev;
	device->in_fs_metadata = 0;
	device->mode = flags;

	fs_devices->open_devices++;
	if (device->writeable && device->devid != BTRFS_DEV_REPLACE_DEVID) {
		fs_devices->rw_devices++;
		list_add(&device->dev_alloc_list, &fs_devices->alloc_list);
	}
	brelse(bh);

	return 0;

error_brelse:
	brelse(bh);
	blkdev_put(bdev, flags);

	return -EINVAL;
}

/*
 * Add new device to list of registered devices
 *
 * Returns:
 * 1   - first time device is seen
 * 0   - device already known
 * < 0 - error
 */
static noinline int device_list_add(const char *path,
			   struct btrfs_super_block *disk_super,
			   u64 devid, struct btrfs_fs_devices **fs_devices_ret)
{
	struct btrfs_device *device;
	struct btrfs_fs_devices *fs_devices;
	struct rcu_string *name;
	int ret = 0;
	u64 found_transid = btrfs_super_generation(disk_super);

	fs_devices = find_fsid(disk_super->fsid);
	if (!fs_devices) {
		fs_devices = alloc_fs_devices(disk_super->fsid);
		if (IS_ERR(fs_devices))
			return PTR_ERR(fs_devices);

		list_add(&fs_devices->list, &fs_uuids);

		device = NULL;
	} else {
		device = find_device(fs_devices, devid,
				disk_super->dev_item.uuid);
	}

	if (!device) {
		if (fs_devices->opened)
			return -EBUSY;

		device = btrfs_alloc_device(NULL, &devid,
					    disk_super->dev_item.uuid);
		if (IS_ERR(device)) {
			/* we can safely leave the fs_devices entry around */
			return PTR_ERR(device);
		}

		name = rcu_string_strdup(path, GFP_NOFS);
		if (!name) {
			free_device(device);
			return -ENOMEM;
		}
		rcu_assign_pointer(device->name, name);

		mutex_lock(&fs_devices->device_list_mutex);
		list_add_rcu(&device->dev_list, &fs_devices->devices);
		fs_devices->num_devices++;
		mutex_unlock(&fs_devices->device_list_mutex);

		ret = 1;
		device->fs_devices = fs_devices;
	} else if (!device->name || strcmp(device->name->str, path)) {
		/*
		 * When FS is already mounted.
		 * 1. If you are here and if the device->name is NULL that
		 *    means this device was missing at time of FS mount.
		 * 2. If you are here and if the device->name is different
		 *    from 'path' that means either
		 *      a. The same device disappeared and reappeared with
		 *         different name. or
		 *      b. The missing-disk-which-was-replaced, has
		 *         reappeared now.
		 *
		 * We must allow 1 and 2a above. But 2b would be a spurious
		 * and unintentional.
		 *
		 * Further in case of 1 and 2a above, the disk at 'path'
		 * would have missed some transaction when it was away and
		 * in case of 2a the stale bdev has to be updated as well.
		 * 2b must not be allowed at all time.
		 */

		/*
		 * For now, we do allow update to btrfs_fs_device through the
		 * btrfs dev scan cli after FS has been mounted.  We're still
		 * tracking a problem where systems fail mount by subvolume id
		 * when we reject replacement on a mounted FS.
		 */
		if (!fs_devices->opened && found_transid < device->generation) {
			/*
			 * That is if the FS is _not_ mounted and if you
			 * are here, that means there is more than one
			 * disk with same uuid and devid.We keep the one
			 * with larger generation number or the last-in if
			 * generation are equal.
			 */
			return -EEXIST;
		}

		name = rcu_string_strdup(path, GFP_NOFS);
		if (!name)
			return -ENOMEM;
		rcu_string_free(device->name);
		rcu_assign_pointer(device->name, name);
		if (device->missing) {
			fs_devices->missing_devices--;
			device->missing = 0;
		}
	}

	/*
	 * Unmount does not free the btrfs_device struct but would zero
	 * generation along with most of the other members. So just update
	 * it back. We need it to pick the disk with largest generation
	 * (as above).
	 */
	if (!fs_devices->opened)
		device->generation = found_transid;

	/*
	 * if there is new btrfs on an already registered device,
	 * then remove the stale device entry.
	 */
	if (ret > 0)
		btrfs_free_stale_device(device);

	*fs_devices_ret = fs_devices;

	return ret;
}

static struct btrfs_fs_devices *clone_fs_devices(struct btrfs_fs_devices *orig)
{
	struct btrfs_fs_devices *fs_devices;
	struct btrfs_device *device;
	struct btrfs_device *orig_dev;

	fs_devices = alloc_fs_devices(orig->fsid);
	if (IS_ERR(fs_devices))
		return fs_devices;

	mutex_lock(&orig->device_list_mutex);
	fs_devices->total_devices = orig->total_devices;

	/* We have held the volume lock, it is safe to get the devices. */
	list_for_each_entry(orig_dev, &orig->devices, dev_list) {
		struct rcu_string *name;

		device = btrfs_alloc_device(NULL, &orig_dev->devid,
					    orig_dev->uuid);
		if (IS_ERR(device))
			goto error;

		/*
		 * This is ok to do without rcu read locked because we hold the
		 * uuid mutex so nothing we touch in here is going to disappear.
		 */
		if (orig_dev->name) {
			name = rcu_string_strdup(orig_dev->name->str,
					GFP_KERNEL);
			if (!name) {
				free_device(device);
				goto error;
			}
			rcu_assign_pointer(device->name, name);
		}

		list_add(&device->dev_list, &fs_devices->devices);
		device->fs_devices = fs_devices;
		fs_devices->num_devices++;
	}
	mutex_unlock(&orig->device_list_mutex);
	return fs_devices;
error:
	mutex_unlock(&orig->device_list_mutex);
	free_fs_devices(fs_devices);
	return ERR_PTR(-ENOMEM);
}

void btrfs_close_extra_devices(struct btrfs_fs_devices *fs_devices, int step)
{
	struct btrfs_device *device, *next;
	struct btrfs_device *latest_dev = NULL;

	mutex_lock(&uuid_mutex);
again:
	/* This is the initialized path, it is safe to release the devices. */
	list_for_each_entry_safe(device, next, &fs_devices->devices, dev_list) {
		if (device->in_fs_metadata) {
			if (!device->is_tgtdev_for_dev_replace &&
			    (!latest_dev ||
			     device->generation > latest_dev->generation)) {
				latest_dev = device;
			}
			continue;
		}

		if (device->devid == BTRFS_DEV_REPLACE_DEVID) {
			/*
			 * In the first step, keep the device which has
			 * the correct fsid and the devid that is used
			 * for the dev_replace procedure.
			 * In the second step, the dev_replace state is
			 * read from the device tree and it is known
			 * whether the procedure is really active or
			 * not, which means whether this device is
			 * used or whether it should be removed.
			 */
			if (step == 0 || device->is_tgtdev_for_dev_replace) {
				continue;
			}
		}
		if (device->bdev) {
			blkdev_put(device->bdev, device->mode);
			device->bdev = NULL;
			fs_devices->open_devices--;
		}
		if (device->writeable) {
			list_del_init(&device->dev_alloc_list);
			device->writeable = 0;
			if (!device->is_tgtdev_for_dev_replace)
				fs_devices->rw_devices--;
		}
		list_del_init(&device->dev_list);
		fs_devices->num_devices--;
		free_device(device);
	}

	if (fs_devices->seed) {
		fs_devices = fs_devices->seed;
		goto again;
	}

	fs_devices->latest_bdev = latest_dev->bdev;

	mutex_unlock(&uuid_mutex);
}

static void free_device_rcu(struct rcu_head *head)
{
	struct btrfs_device *device;

	device = container_of(head, struct btrfs_device, rcu);
	free_device(device);
}

static void btrfs_close_bdev(struct btrfs_device *device)
{
	if (!device->bdev)
		return;

	if (device->writeable) {
		sync_blockdev(device->bdev);
		invalidate_bdev(device->bdev);
	}

	blkdev_put(device->bdev, device->mode);
}

static void btrfs_prepare_close_one_device(struct btrfs_device *device)
{
	struct btrfs_fs_devices *fs_devices = device->fs_devices;
	struct btrfs_device *new_device;
	struct rcu_string *name;

	if (device->bdev)
		fs_devices->open_devices--;

	if (device->writeable &&
	    device->devid != BTRFS_DEV_REPLACE_DEVID) {
		list_del_init(&device->dev_alloc_list);
		fs_devices->rw_devices--;
	}

	if (device->missing)
		fs_devices->missing_devices--;

	new_device = btrfs_alloc_device(NULL, &device->devid,
					device->uuid);
	BUG_ON(IS_ERR(new_device)); /* -ENOMEM */

	/* Safe because we are under uuid_mutex */
	if (device->name) {
		name = rcu_string_strdup(device->name->str, GFP_NOFS);
		BUG_ON(!name); /* -ENOMEM */
		rcu_assign_pointer(new_device->name, name);
	}

	list_replace_rcu(&device->dev_list, &new_device->dev_list);
	new_device->fs_devices = device->fs_devices;
}

static int __btrfs_close_devices(struct btrfs_fs_devices *fs_devices)
{
	struct btrfs_device *device, *tmp;
	struct list_head pending_put;

	INIT_LIST_HEAD(&pending_put);

	if (--fs_devices->opened > 0)
		return 0;

	mutex_lock(&fs_devices->device_list_mutex);
	list_for_each_entry_safe(device, tmp, &fs_devices->devices, dev_list) {
		btrfs_prepare_close_one_device(device);
		list_add(&device->dev_list, &pending_put);
	}
	mutex_unlock(&fs_devices->device_list_mutex);

	/*
	 * btrfs_show_devname() is using the device_list_mutex,
	 * sometimes call to blkdev_put() leads vfs calling
	 * into this func. So do put outside of device_list_mutex,
	 * as of now.
	 */
	while (!list_empty(&pending_put)) {
		device = list_first_entry(&pending_put,
				struct btrfs_device, dev_list);
		list_del(&device->dev_list);
		btrfs_close_bdev(device);
		call_rcu(&device->rcu, free_device_rcu);
	}

	WARN_ON(fs_devices->open_devices);
	WARN_ON(fs_devices->rw_devices);
	fs_devices->opened = 0;
	fs_devices->seeding = 0;

	return 0;
}

int btrfs_close_devices(struct btrfs_fs_devices *fs_devices)
{
	struct btrfs_fs_devices *seed_devices = NULL;
	int ret;

	mutex_lock(&uuid_mutex);
	ret = __btrfs_close_devices(fs_devices);
	if (!fs_devices->opened) {
		seed_devices = fs_devices->seed;
		fs_devices->seed = NULL;
	}
	mutex_unlock(&uuid_mutex);

	while (seed_devices) {
		fs_devices = seed_devices;
		seed_devices = fs_devices->seed;
		__btrfs_close_devices(fs_devices);
		free_fs_devices(fs_devices);
	}
	return ret;
}

static int __btrfs_open_devices(struct btrfs_fs_devices *fs_devices,
				fmode_t flags, void *holder)
{
	struct list_head *head = &fs_devices->devices;
	struct btrfs_device *device;
	struct btrfs_device *latest_dev = NULL;
	int ret = 0;

	flags |= FMODE_EXCL;

	list_for_each_entry(device, head, dev_list) {
		/* Just open everything we can; ignore failures here */
		ret = btrfs_open_one_device(fs_devices, device, flags, holder);
		if (ret)
			continue;

		if (!latest_dev ||
		    device->generation > latest_dev->generation)
			latest_dev = device;
	}
	if (fs_devices->open_devices == 0) {
		ret = -EINVAL;
		goto out;
	}
	fs_devices->opened = 1;
	fs_devices->latest_bdev = latest_dev->bdev;
	fs_devices->total_rw_bytes = 0;
out:
	return ret;
}

int btrfs_open_devices(struct btrfs_fs_devices *fs_devices,
		       fmode_t flags, void *holder)
{
	int ret;

	mutex_lock(&uuid_mutex);
	if (fs_devices->opened) {
		fs_devices->opened++;
		ret = 0;
	} else {
		ret = __btrfs_open_devices(fs_devices, flags, holder);
	}
	mutex_unlock(&uuid_mutex);
	return ret;
}

static void btrfs_release_disk_super(struct page *page)
{
	kunmap(page);
	put_page(page);
}

static int btrfs_read_disk_super(struct block_device *bdev, u64 bytenr,
				 struct page **page,
				 struct btrfs_super_block **disk_super)
{
	void *p;
	pgoff_t index;

	/* make sure our super fits in the device */
	if (bytenr + PAGE_SIZE >= i_size_read(bdev->bd_inode))
		return 1;

	/* make sure our super fits in the page */
	if (sizeof(**disk_super) > PAGE_SIZE)
		return 1;

	/* make sure our super doesn't straddle pages on disk */
	index = bytenr >> PAGE_SHIFT;
	if ((bytenr + sizeof(**disk_super) - 1) >> PAGE_SHIFT != index)
		return 1;

	/* pull in the page with our super */
	*page = read_cache_page_gfp(bdev->bd_inode->i_mapping,
				   index, GFP_KERNEL);

	if (IS_ERR_OR_NULL(*page))
		return 1;

	p = kmap(*page);

	/* align our pointer to the offset of the super block */
	*disk_super = p + (bytenr & ~PAGE_MASK);

	if (btrfs_super_bytenr(*disk_super) != bytenr ||
	    btrfs_super_magic(*disk_super) != BTRFS_MAGIC) {
		btrfs_release_disk_super(*page);
		return 1;
	}

	if ((*disk_super)->label[0] &&
		(*disk_super)->label[BTRFS_LABEL_SIZE - 1])
		(*disk_super)->label[BTRFS_LABEL_SIZE - 1] = '\0';

	return 0;
}

/*
 * Look for a btrfs signature on a device. This may be called out of the mount path
 * and we are not allowed to call set_blocksize during the scan. The superblock
 * is read via pagecache
 */
int btrfs_scan_one_device(const char *path, fmode_t flags, void *holder,
			  struct btrfs_fs_devices **fs_devices_ret)
{
	struct btrfs_super_block *disk_super;
	struct block_device *bdev;
	struct page *page;
	int ret = -EINVAL;
	u64 devid;
	u64 transid;
	u64 total_devices;
	u64 bytenr;

	/*
	 * we would like to check all the supers, but that would make
	 * a btrfs mount succeed after a mkfs from a different FS.
	 * So, we need to add a special mount option to scan for
	 * later supers, using BTRFS_SUPER_MIRROR_MAX instead
	 */
	bytenr = btrfs_sb_offset(0);
	flags |= FMODE_EXCL;
	mutex_lock(&uuid_mutex);

	bdev = blkdev_get_by_path(path, flags, holder);
	if (IS_ERR(bdev)) {
		ret = PTR_ERR(bdev);
		goto error;
	}

	if (btrfs_read_disk_super(bdev, bytenr, &page, &disk_super))
		goto error_bdev_put;

	devid = btrfs_stack_device_id(&disk_super->dev_item);
	transid = btrfs_super_generation(disk_super);
	total_devices = btrfs_super_num_devices(disk_super);

	ret = device_list_add(path, disk_super, devid, fs_devices_ret);
	if (ret > 0) {
		if (disk_super->label[0]) {
			pr_info("BTRFS: device label %s ", disk_super->label);
		} else {
			pr_info("BTRFS: device fsid %pU ", disk_super->fsid);
		}

		pr_cont("devid %llu transid %llu %s\n", devid, transid, path);
		ret = 0;
	}
	if (!ret && fs_devices_ret)
		(*fs_devices_ret)->total_devices = total_devices;

	btrfs_release_disk_super(page);

error_bdev_put:
	blkdev_put(bdev, flags);
error:
	mutex_unlock(&uuid_mutex);
	return ret;
}

/* helper to account the used device space in the range */
int btrfs_account_dev_extents_size(struct btrfs_device *device, u64 start,
				   u64 end, u64 *length)
{
	struct btrfs_key key;
	struct btrfs_root *root = device->fs_info->dev_root;
	struct btrfs_dev_extent *dev_extent;
	struct btrfs_path *path;
	u64 extent_end;
	int ret;
	int slot;
	struct extent_buffer *l;

	*length = 0;

	if (start >= device->total_bytes || device->is_tgtdev_for_dev_replace)
		return 0;

	path = btrfs_alloc_path();
	if (!path)
		return -ENOMEM;
	path->reada = READA_FORWARD;

	key.objectid = device->devid;
	key.offset = start;
	key.type = BTRFS_DEV_EXTENT_KEY;

	ret = btrfs_search_slot(NULL, root, &key, path, 0, 0);
	if (ret < 0)
		goto out;
	if (ret > 0) {
		ret = btrfs_previous_item(root, path, key.objectid, key.type);
		if (ret < 0)
			goto out;
	}

	while (1) {
		l = path->nodes[0];
		slot = path->slots[0];
		if (slot >= btrfs_header_nritems(l)) {
			ret = btrfs_next_leaf(root, path);
			if (ret == 0)
				continue;
			if (ret < 0)
				goto out;

			break;
		}
		btrfs_item_key_to_cpu(l, &key, slot);

		if (key.objectid < device->devid)
			goto next;

		if (key.objectid > device->devid)
			break;

		if (key.type != BTRFS_DEV_EXTENT_KEY)
			goto next;

		dev_extent = btrfs_item_ptr(l, slot, struct btrfs_dev_extent);
		extent_end = key.offset + btrfs_dev_extent_length(l,
								  dev_extent);
		if (key.offset <= start && extent_end > end) {
			*length = end - start + 1;
			break;
		} else if (key.offset <= start && extent_end > start)
			*length += extent_end - start;
		else if (key.offset > start && extent_end <= end)
			*length += extent_end - key.offset;
		else if (key.offset > start && key.offset <= end) {
			*length += end - key.offset + 1;
			break;
		} else if (key.offset > end)
			break;

next:
		path->slots[0]++;
	}
	ret = 0;
out:
	btrfs_free_path(path);
	return ret;
}

static int contains_pending_extent(struct btrfs_transaction *transaction,
				   struct btrfs_device *device,
				   u64 *start, u64 len)
{
	struct btrfs_fs_info *fs_info = device->fs_info;
	struct extent_map *em;
	struct list_head *search_list = &fs_info->pinned_chunks;
	int ret = 0;
	u64 physical_start = *start;

	if (transaction)
		search_list = &transaction->pending_chunks;
again:
	list_for_each_entry(em, search_list, list) {
		struct map_lookup *map;
		int i;

		map = em->map_lookup;
		for (i = 0; i < map->num_stripes; i++) {
			u64 end;

			if (map->stripes[i].dev != device)
				continue;
			if (map->stripes[i].physical >= physical_start + len ||
			    map->stripes[i].physical + em->orig_block_len <=
			    physical_start)
				continue;
			/*
			 * Make sure that while processing the pinned list we do
			 * not override our *start with a lower value, because
			 * we can have pinned chunks that fall within this
			 * device hole and that have lower physical addresses
			 * than the pending chunks we processed before. If we
			 * do not take this special care we can end up getting
			 * 2 pending chunks that start at the same physical
			 * device offsets because the end offset of a pinned
			 * chunk can be equal to the start offset of some
			 * pending chunk.
			 */
			end = map->stripes[i].physical + em->orig_block_len;
			if (end > *start) {
				*start = end;
				ret = 1;
			}
		}
	}
	if (search_list != &fs_info->pinned_chunks) {
		search_list = &fs_info->pinned_chunks;
		goto again;
	}

	return ret;
}


/*
 * find_free_dev_extent_start - find free space in the specified device
 * @device:	  the device which we search the free space in
 * @num_bytes:	  the size of the free space that we need
 * @search_start: the position from which to begin the search
 * @start:	  store the start of the free space.
 * @len:	  the size of the free space. that we find, or the size
 *		  of the max free space if we don't find suitable free space
 *
 * this uses a pretty simple search, the expectation is that it is
 * called very infrequently and that a given device has a small number
 * of extents
 *
 * @start is used to store the start of the free space if we find. But if we
 * don't find suitable free space, it will be used to store the start position
 * of the max free space.
 *
 * @len is used to store the size of the free space that we find.
 * But if we don't find suitable free space, it is used to store the size of
 * the max free space.
 */
int find_free_dev_extent_start(struct btrfs_transaction *transaction,
			       struct btrfs_device *device, u64 num_bytes,
			       u64 search_start, u64 *start, u64 *len)
{
	struct btrfs_fs_info *fs_info = device->fs_info;
	struct btrfs_root *root = fs_info->dev_root;
	struct btrfs_key key;
	struct btrfs_dev_extent *dev_extent;
	struct btrfs_path *path;
	u64 hole_size;
	u64 max_hole_start;
	u64 max_hole_size;
	u64 extent_end;
	u64 search_end = device->total_bytes;
	int ret;
	int slot;
	struct extent_buffer *l;

	/*
	 * We don't want to overwrite the superblock on the drive nor any area
	 * used by the boot loader (grub for example), so we make sure to start
	 * at an offset of at least 1MB.
	 */
	search_start = max_t(u64, search_start, SZ_1M);

	path = btrfs_alloc_path();
	if (!path)
		return -ENOMEM;

	max_hole_start = search_start;
	max_hole_size = 0;

again:
	if (search_start >= search_end || device->is_tgtdev_for_dev_replace) {
		ret = -ENOSPC;
		goto out;
	}

	path->reada = READA_FORWARD;
	path->search_commit_root = 1;
	path->skip_locking = 1;

	key.objectid = device->devid;
	key.offset = search_start;
	key.type = BTRFS_DEV_EXTENT_KEY;

	ret = btrfs_search_slot(NULL, root, &key, path, 0, 0);
	if (ret < 0)
		goto out;
	if (ret > 0) {
		ret = btrfs_previous_item(root, path, key.objectid, key.type);
		if (ret < 0)
			goto out;
	}

	while (1) {
		l = path->nodes[0];
		slot = path->slots[0];
		if (slot >= btrfs_header_nritems(l)) {
			ret = btrfs_next_leaf(root, path);
			if (ret == 0)
				continue;
			if (ret < 0)
				goto out;

			break;
		}
		btrfs_item_key_to_cpu(l, &key, slot);

		if (key.objectid < device->devid)
			goto next;

		if (key.objectid > device->devid)
			break;

		if (key.type != BTRFS_DEV_EXTENT_KEY)
			goto next;

		if (key.offset > search_start) {
			hole_size = key.offset - search_start;

			/*
			 * Have to check before we set max_hole_start, otherwise
			 * we could end up sending back this offset anyway.
			 */
			if (contains_pending_extent(transaction, device,
						    &search_start,
						    hole_size)) {
				if (key.offset >= search_start) {
					hole_size = key.offset - search_start;
				} else {
					WARN_ON_ONCE(1);
					hole_size = 0;
				}
			}

			if (hole_size > max_hole_size) {
				max_hole_start = search_start;
				max_hole_size = hole_size;
			}

			/*
			 * If this free space is greater than which we need,
			 * it must be the max free space that we have found
			 * until now, so max_hole_start must point to the start
			 * of this free space and the length of this free space
			 * is stored in max_hole_size. Thus, we return
			 * max_hole_start and max_hole_size and go back to the
			 * caller.
			 */
			if (hole_size >= num_bytes) {
				ret = 0;
				goto out;
			}
		}

		dev_extent = btrfs_item_ptr(l, slot, struct btrfs_dev_extent);
		extent_end = key.offset + btrfs_dev_extent_length(l,
								  dev_extent);
		if (extent_end > search_start)
			search_start = extent_end;
next:
		path->slots[0]++;
		cond_resched();
	}

	/*
	 * At this point, search_start should be the end of
	 * allocated dev extents, and when shrinking the device,
	 * search_end may be smaller than search_start.
	 */
	if (search_end > search_start) {
		hole_size = search_end - search_start;

		if (contains_pending_extent(transaction, device, &search_start,
					    hole_size)) {
			btrfs_release_path(path);
			goto again;
		}

		if (hole_size > max_hole_size) {
			max_hole_start = search_start;
			max_hole_size = hole_size;
		}
	}

	/* See above. */
	if (max_hole_size < num_bytes)
		ret = -ENOSPC;
	else
		ret = 0;

out:
	btrfs_free_path(path);
	*start = max_hole_start;
	if (len)
		*len = max_hole_size;
	return ret;
}

int find_free_dev_extent(struct btrfs_trans_handle *trans,
			 struct btrfs_device *device, u64 num_bytes,
			 u64 *start, u64 *len)
{
	/* FIXME use last free of some kind */
	return find_free_dev_extent_start(trans->transaction, device,
					  num_bytes, 0, start, len);
}

static int btrfs_free_dev_extent(struct btrfs_trans_handle *trans,
			  struct btrfs_device *device,
			  u64 start, u64 *dev_extent_len)
{
	struct btrfs_fs_info *fs_info = device->fs_info;
	struct btrfs_root *root = fs_info->dev_root;
	int ret;
	struct btrfs_path *path;
	struct btrfs_key key;
	struct btrfs_key found_key;
	struct extent_buffer *leaf = NULL;
	struct btrfs_dev_extent *extent = NULL;

	path = btrfs_alloc_path();
	if (!path)
		return -ENOMEM;

	key.objectid = device->devid;
	key.offset = start;
	key.type = BTRFS_DEV_EXTENT_KEY;
again:
	ret = btrfs_search_slot(trans, root, &key, path, -1, 1);
	if (ret > 0) {
		ret = btrfs_previous_item(root, path, key.objectid,
					  BTRFS_DEV_EXTENT_KEY);
		if (ret)
			goto out;
		leaf = path->nodes[0];
		btrfs_item_key_to_cpu(leaf, &found_key, path->slots[0]);
		extent = btrfs_item_ptr(leaf, path->slots[0],
					struct btrfs_dev_extent);
		BUG_ON(found_key.offset > start || found_key.offset +
		       btrfs_dev_extent_length(leaf, extent) < start);
		key = found_key;
		btrfs_release_path(path);
		goto again;
	} else if (ret == 0) {
		leaf = path->nodes[0];
		extent = btrfs_item_ptr(leaf, path->slots[0],
					struct btrfs_dev_extent);
	} else {
		btrfs_handle_fs_error(fs_info, ret, "Slot search failed");
		goto out;
	}

	*dev_extent_len = btrfs_dev_extent_length(leaf, extent);

	ret = btrfs_del_item(trans, root, path);
	if (ret) {
		btrfs_handle_fs_error(fs_info, ret,
				      "Failed to remove dev extent item");
	} else {
		set_bit(BTRFS_TRANS_HAVE_FREE_BGS, &trans->transaction->flags);
	}
out:
	btrfs_free_path(path);
	return ret;
}

static int btrfs_alloc_dev_extent(struct btrfs_trans_handle *trans,
				  struct btrfs_device *device,
				  u64 chunk_offset, u64 start, u64 num_bytes)
{
	int ret;
	struct btrfs_path *path;
	struct btrfs_fs_info *fs_info = device->fs_info;
	struct btrfs_root *root = fs_info->dev_root;
	struct btrfs_dev_extent *extent;
	struct extent_buffer *leaf;
	struct btrfs_key key;

	WARN_ON(!device->in_fs_metadata);
	WARN_ON(device->is_tgtdev_for_dev_replace);
	path = btrfs_alloc_path();
	if (!path)
		return -ENOMEM;

	key.objectid = device->devid;
	key.offset = start;
	key.type = BTRFS_DEV_EXTENT_KEY;
	ret = btrfs_insert_empty_item(trans, root, path, &key,
				      sizeof(*extent));
	if (ret)
		goto out;

	leaf = path->nodes[0];
	extent = btrfs_item_ptr(leaf, path->slots[0],
				struct btrfs_dev_extent);
	btrfs_set_dev_extent_chunk_tree(leaf, extent,
					BTRFS_CHUNK_TREE_OBJECTID);
	btrfs_set_dev_extent_chunk_objectid(leaf, extent,
					    BTRFS_FIRST_CHUNK_TREE_OBJECTID);
	btrfs_set_dev_extent_chunk_offset(leaf, extent, chunk_offset);

	btrfs_set_dev_extent_length(leaf, extent, num_bytes);
	btrfs_mark_buffer_dirty(leaf);
out:
	btrfs_free_path(path);
	return ret;
}

static u64 find_next_chunk(struct btrfs_fs_info *fs_info)
{
	struct extent_map_tree *em_tree;
	struct extent_map *em;
	struct rb_node *n;
	u64 ret = 0;

	em_tree = &fs_info->mapping_tree.map_tree;
	read_lock(&em_tree->lock);
	n = rb_last(&em_tree->map);
	if (n) {
		em = rb_entry(n, struct extent_map, rb_node);
		ret = em->start + em->len;
	}
	read_unlock(&em_tree->lock);

	return ret;
}

static noinline int find_next_devid(struct btrfs_fs_info *fs_info,
				    u64 *devid_ret)
{
	int ret;
	struct btrfs_key key;
	struct btrfs_key found_key;
	struct btrfs_path *path;

	path = btrfs_alloc_path();
	if (!path)
		return -ENOMEM;

	key.objectid = BTRFS_DEV_ITEMS_OBJECTID;
	key.type = BTRFS_DEV_ITEM_KEY;
	key.offset = (u64)-1;

	ret = btrfs_search_slot(NULL, fs_info->chunk_root, &key, path, 0, 0);
	if (ret < 0)
		goto error;

	BUG_ON(ret == 0); /* Corruption */

	ret = btrfs_previous_item(fs_info->chunk_root, path,
				  BTRFS_DEV_ITEMS_OBJECTID,
				  BTRFS_DEV_ITEM_KEY);
	if (ret) {
		*devid_ret = 1;
	} else {
		btrfs_item_key_to_cpu(path->nodes[0], &found_key,
				      path->slots[0]);
		*devid_ret = found_key.offset + 1;
	}
	ret = 0;
error:
	btrfs_free_path(path);
	return ret;
}

/*
 * the device information is stored in the chunk root
 * the btrfs_device struct should be fully filled in
 */
static int btrfs_add_dev_item(struct btrfs_trans_handle *trans,
			    struct btrfs_fs_info *fs_info,
			    struct btrfs_device *device)
{
	struct btrfs_root *root = fs_info->chunk_root;
	int ret;
	struct btrfs_path *path;
	struct btrfs_dev_item *dev_item;
	struct extent_buffer *leaf;
	struct btrfs_key key;
	unsigned long ptr;

	path = btrfs_alloc_path();
	if (!path)
		return -ENOMEM;

	key.objectid = BTRFS_DEV_ITEMS_OBJECTID;
	key.type = BTRFS_DEV_ITEM_KEY;
	key.offset = device->devid;

	ret = btrfs_insert_empty_item(trans, root, path, &key,
				      sizeof(*dev_item));
	if (ret)
		goto out;

	leaf = path->nodes[0];
	dev_item = btrfs_item_ptr(leaf, path->slots[0], struct btrfs_dev_item);

	btrfs_set_device_id(leaf, dev_item, device->devid);
	btrfs_set_device_generation(leaf, dev_item, 0);
	btrfs_set_device_type(leaf, dev_item, device->type);
	btrfs_set_device_io_align(leaf, dev_item, device->io_align);
	btrfs_set_device_io_width(leaf, dev_item, device->io_width);
	btrfs_set_device_sector_size(leaf, dev_item, device->sector_size);
	btrfs_set_device_total_bytes(leaf, dev_item,
				     btrfs_device_get_disk_total_bytes(device));
	btrfs_set_device_bytes_used(leaf, dev_item,
				    btrfs_device_get_bytes_used(device));
	btrfs_set_device_group(leaf, dev_item, 0);
	btrfs_set_device_seek_speed(leaf, dev_item, 0);
	btrfs_set_device_bandwidth(leaf, dev_item, 0);
	btrfs_set_device_start_offset(leaf, dev_item, 0);

	ptr = btrfs_device_uuid(dev_item);
	write_extent_buffer(leaf, device->uuid, ptr, BTRFS_UUID_SIZE);
	ptr = btrfs_device_fsid(dev_item);
	write_extent_buffer(leaf, fs_info->fsid, ptr, BTRFS_FSID_SIZE);
	btrfs_mark_buffer_dirty(leaf);

	ret = 0;
out:
	btrfs_free_path(path);
	return ret;
}

/*
 * Function to update ctime/mtime for a given device path.
 * Mainly used for ctime/mtime based probe like libblkid.
 */
static void update_dev_time(const char *path_name)
{
	struct file *filp;

	filp = filp_open(path_name, O_RDWR, 0);
	if (IS_ERR(filp))
		return;
	file_update_time(filp);
	filp_close(filp, NULL);
}

static int btrfs_rm_dev_item(struct btrfs_fs_info *fs_info,
			     struct btrfs_device *device)
{
	struct btrfs_root *root = fs_info->chunk_root;
	int ret;
	struct btrfs_path *path;
	struct btrfs_key key;
	struct btrfs_trans_handle *trans;

	path = btrfs_alloc_path();
	if (!path)
		return -ENOMEM;

	trans = btrfs_start_transaction(root, 0);
	if (IS_ERR(trans)) {
		btrfs_free_path(path);
		return PTR_ERR(trans);
	}
	key.objectid = BTRFS_DEV_ITEMS_OBJECTID;
	key.type = BTRFS_DEV_ITEM_KEY;
	key.offset = device->devid;

	ret = btrfs_search_slot(trans, root, &key, path, -1, 1);
	if (ret) {
		if (ret > 0)
			ret = -ENOENT;
		btrfs_abort_transaction(trans, ret);
		btrfs_end_transaction(trans);
		goto out;
	}

	ret = btrfs_del_item(trans, root, path);
	if (ret) {
		btrfs_abort_transaction(trans, ret);
		btrfs_end_transaction(trans);
	}

out:
	btrfs_free_path(path);
	if (!ret)
		ret = btrfs_commit_transaction(trans);
	return ret;
}

/*
 * Verify that @num_devices satisfies the RAID profile constraints in the whole
 * filesystem. It's up to the caller to adjust that number regarding eg. device
 * replace.
 */
static int btrfs_check_raid_min_devices(struct btrfs_fs_info *fs_info,
		u64 num_devices)
{
	u64 all_avail;
	unsigned seq;
	int i;

	do {
		seq = read_seqbegin(&fs_info->profiles_lock);

		all_avail = fs_info->avail_data_alloc_bits |
			    fs_info->avail_system_alloc_bits |
			    fs_info->avail_metadata_alloc_bits;
	} while (read_seqretry(&fs_info->profiles_lock, seq));

	for (i = 0; i < BTRFS_NR_RAID_TYPES; i++) {
		if (!(all_avail & btrfs_raid_group[i]))
			continue;

		if (num_devices < btrfs_raid_array[i].devs_min) {
			int ret = btrfs_raid_mindev_error[i];

			if (ret)
				return ret;
		}
	}

	return 0;
}

static struct btrfs_device * btrfs_find_next_active_device(
		struct btrfs_fs_devices *fs_devs, struct btrfs_device *device)
{
	struct btrfs_device *next_device;

	list_for_each_entry(next_device, &fs_devs->devices, dev_list) {
		if (next_device != device &&
			!next_device->missing && next_device->bdev)
			return next_device;
	}

	return NULL;
}

/*
 * Helper function to check if the given device is part of s_bdev / latest_bdev
 * and replace it with the provided or the next active device, in the context
 * where this function called, there should be always be another device (or
 * this_dev) which is active.
 */
void btrfs_assign_next_active_device(struct btrfs_fs_info *fs_info,
		struct btrfs_device *device, struct btrfs_device *this_dev)
{
	struct btrfs_device *next_device;

	if (this_dev)
		next_device = this_dev;
	else
		next_device = btrfs_find_next_active_device(fs_info->fs_devices,
								device);
	ASSERT(next_device);

	if (fs_info->sb->s_bdev &&
			(fs_info->sb->s_bdev == device->bdev))
		fs_info->sb->s_bdev = next_device->bdev;

	if (fs_info->fs_devices->latest_bdev == device->bdev)
		fs_info->fs_devices->latest_bdev = next_device->bdev;
}

int btrfs_rm_device(struct btrfs_fs_info *fs_info, const char *device_path,
		u64 devid)
{
	struct btrfs_device *device;
	struct btrfs_fs_devices *cur_devices;
	u64 num_devices;
	int ret = 0;

	mutex_lock(&fs_info->volume_mutex);
	mutex_lock(&uuid_mutex);

	num_devices = fs_info->fs_devices->num_devices;
	btrfs_dev_replace_lock(&fs_info->dev_replace, 0);
	if (btrfs_dev_replace_is_ongoing(&fs_info->dev_replace)) {
		WARN_ON(num_devices < 1);
		num_devices--;
	}
	btrfs_dev_replace_unlock(&fs_info->dev_replace, 0);

	ret = btrfs_check_raid_min_devices(fs_info, num_devices - 1);
	if (ret)
		goto out;

	ret = btrfs_find_device_by_devspec(fs_info, devid, device_path,
					   &device);
	if (ret)
		goto out;

	if (device->is_tgtdev_for_dev_replace) {
		ret = BTRFS_ERROR_DEV_TGT_REPLACE;
		goto out;
	}

	if (device->writeable && fs_info->fs_devices->rw_devices == 1) {
		ret = BTRFS_ERROR_DEV_ONLY_WRITABLE;
		goto out;
	}

	if (device->writeable) {
		mutex_lock(&fs_info->chunk_mutex);
		list_del_init(&device->dev_alloc_list);
		device->fs_devices->rw_devices--;
		mutex_unlock(&fs_info->chunk_mutex);
	}

	mutex_unlock(&uuid_mutex);
	ret = btrfs_shrink_device(device, 0);
	mutex_lock(&uuid_mutex);
	if (ret)
		goto error_undo;

	/*
	 * TODO: the superblock still includes this device in its num_devices
	 * counter although write_all_supers() is not locked out. This
	 * could give a filesystem state which requires a degraded mount.
	 */
	ret = btrfs_rm_dev_item(fs_info, device);
	if (ret)
		goto error_undo;

	device->in_fs_metadata = 0;
	btrfs_scrub_cancel_dev(fs_info, device);

	/*
	 * the device list mutex makes sure that we don't change
	 * the device list while someone else is writing out all
	 * the device supers. Whoever is writing all supers, should
	 * lock the device list mutex before getting the number of
	 * devices in the super block (super_copy). Conversely,
	 * whoever updates the number of devices in the super block
	 * (super_copy) should hold the device list mutex.
	 */

	cur_devices = device->fs_devices;
	mutex_lock(&fs_info->fs_devices->device_list_mutex);
	list_del_rcu(&device->dev_list);

	device->fs_devices->num_devices--;
	device->fs_devices->total_devices--;

	if (device->missing)
		device->fs_devices->missing_devices--;

	btrfs_assign_next_active_device(fs_info, device, NULL);

	if (device->bdev) {
		device->fs_devices->open_devices--;
		/* remove sysfs entry */
		btrfs_sysfs_rm_device_link(fs_info->fs_devices, device);
	}

	num_devices = btrfs_super_num_devices(fs_info->super_copy) - 1;
	btrfs_set_super_num_devices(fs_info->super_copy, num_devices);
	mutex_unlock(&fs_info->fs_devices->device_list_mutex);

	/*
	 * at this point, the device is zero sized and detached from
	 * the devices list.  All that's left is to zero out the old
	 * supers and free the device.
	 */
	if (device->writeable)
		btrfs_scratch_superblocks(device->bdev, device->name->str);

	btrfs_close_bdev(device);
	call_rcu(&device->rcu, free_device_rcu);

	if (cur_devices->open_devices == 0) {
		struct btrfs_fs_devices *fs_devices;
		fs_devices = fs_info->fs_devices;
		while (fs_devices) {
			if (fs_devices->seed == cur_devices) {
				fs_devices->seed = cur_devices->seed;
				break;
			}
			fs_devices = fs_devices->seed;
		}
		cur_devices->seed = NULL;
		__btrfs_close_devices(cur_devices);
		free_fs_devices(cur_devices);
	}

out:
	mutex_unlock(&uuid_mutex);
	mutex_unlock(&fs_info->volume_mutex);
	return ret;

error_undo:
	if (device->writeable) {
		mutex_lock(&fs_info->chunk_mutex);
		list_add(&device->dev_alloc_list,
			 &fs_info->fs_devices->alloc_list);
		device->fs_devices->rw_devices++;
		mutex_unlock(&fs_info->chunk_mutex);
	}
	goto out;
}

void btrfs_rm_dev_replace_remove_srcdev(struct btrfs_fs_info *fs_info,
					struct btrfs_device *srcdev)
{
	struct btrfs_fs_devices *fs_devices;

	WARN_ON(!mutex_is_locked(&fs_info->fs_devices->device_list_mutex));

	/*
	 * in case of fs with no seed, srcdev->fs_devices will point
	 * to fs_devices of fs_info. However when the dev being replaced is
	 * a seed dev it will point to the seed's local fs_devices. In short
	 * srcdev will have its correct fs_devices in both the cases.
	 */
	fs_devices = srcdev->fs_devices;

	list_del_rcu(&srcdev->dev_list);
	list_del(&srcdev->dev_alloc_list);
	fs_devices->num_devices--;
	if (srcdev->missing)
		fs_devices->missing_devices--;

	if (srcdev->writeable)
		fs_devices->rw_devices--;

	if (srcdev->bdev)
		fs_devices->open_devices--;
}

void btrfs_rm_dev_replace_free_srcdev(struct btrfs_fs_info *fs_info,
				      struct btrfs_device *srcdev)
{
	struct btrfs_fs_devices *fs_devices = srcdev->fs_devices;

	if (srcdev->writeable) {
		/* zero out the old super if it is writable */
		btrfs_scratch_superblocks(srcdev->bdev, srcdev->name->str);
	}

	btrfs_close_bdev(srcdev);
<<<<<<< HEAD
	call_rcu(&srcdev->rcu, free_device);
=======
	call_rcu(&srcdev->rcu, free_device_rcu);
>>>>>>> 2e297bbf

	/* if this is no devs we rather delete the fs_devices */
	if (!fs_devices->num_devices) {
		struct btrfs_fs_devices *tmp_fs_devices;

		/*
		 * On a mounted FS, num_devices can't be zero unless it's a
		 * seed. In case of a seed device being replaced, the replace
		 * target added to the sprout FS, so there will be no more
		 * device left under the seed FS.
		 */
		ASSERT(fs_devices->seeding);

		tmp_fs_devices = fs_info->fs_devices;
		while (tmp_fs_devices) {
			if (tmp_fs_devices->seed == fs_devices) {
				tmp_fs_devices->seed = fs_devices->seed;
				break;
			}
			tmp_fs_devices = tmp_fs_devices->seed;
		}
		fs_devices->seed = NULL;
		__btrfs_close_devices(fs_devices);
		free_fs_devices(fs_devices);
	}
}

void btrfs_destroy_dev_replace_tgtdev(struct btrfs_fs_info *fs_info,
				      struct btrfs_device *tgtdev)
{
	mutex_lock(&uuid_mutex);
	WARN_ON(!tgtdev);
	mutex_lock(&fs_info->fs_devices->device_list_mutex);

	btrfs_sysfs_rm_device_link(fs_info->fs_devices, tgtdev);

	if (tgtdev->bdev)
		fs_info->fs_devices->open_devices--;

	fs_info->fs_devices->num_devices--;

	btrfs_assign_next_active_device(fs_info, tgtdev, NULL);

	list_del_rcu(&tgtdev->dev_list);

	mutex_unlock(&fs_info->fs_devices->device_list_mutex);
	mutex_unlock(&uuid_mutex);

	/*
	 * The update_dev_time() with in btrfs_scratch_superblocks()
	 * may lead to a call to btrfs_show_devname() which will try
	 * to hold device_list_mutex. And here this device
	 * is already out of device list, so we don't have to hold
	 * the device_list_mutex lock.
	 */
	btrfs_scratch_superblocks(tgtdev->bdev, tgtdev->name->str);

	btrfs_close_bdev(tgtdev);
	call_rcu(&tgtdev->rcu, free_device_rcu);
}

static int btrfs_find_device_by_path(struct btrfs_fs_info *fs_info,
				     const char *device_path,
				     struct btrfs_device **device)
{
	int ret = 0;
	struct btrfs_super_block *disk_super;
	u64 devid;
	u8 *dev_uuid;
	struct block_device *bdev;
	struct buffer_head *bh;

	*device = NULL;
	ret = btrfs_get_bdev_and_sb(device_path, FMODE_READ,
				    fs_info->bdev_holder, 0, &bdev, &bh);
	if (ret)
		return ret;
	disk_super = (struct btrfs_super_block *)bh->b_data;
	devid = btrfs_stack_device_id(&disk_super->dev_item);
	dev_uuid = disk_super->dev_item.uuid;
	*device = btrfs_find_device(fs_info, devid, dev_uuid, disk_super->fsid);
	brelse(bh);
	if (!*device)
		ret = -ENOENT;
	blkdev_put(bdev, FMODE_READ);
	return ret;
}

int btrfs_find_device_missing_or_by_path(struct btrfs_fs_info *fs_info,
					 const char *device_path,
					 struct btrfs_device **device)
{
	*device = NULL;
	if (strcmp(device_path, "missing") == 0) {
		struct list_head *devices;
		struct btrfs_device *tmp;

		devices = &fs_info->fs_devices->devices;
		/*
		 * It is safe to read the devices since the volume_mutex
		 * is held by the caller.
		 */
		list_for_each_entry(tmp, devices, dev_list) {
			if (tmp->in_fs_metadata && !tmp->bdev) {
				*device = tmp;
				break;
			}
		}

		if (!*device)
			return BTRFS_ERROR_DEV_MISSING_NOT_FOUND;

		return 0;
	} else {
		return btrfs_find_device_by_path(fs_info, device_path, device);
	}
}

/*
 * Lookup a device given by device id, or the path if the id is 0.
 */
int btrfs_find_device_by_devspec(struct btrfs_fs_info *fs_info, u64 devid,
				 const char *devpath,
				 struct btrfs_device **device)
{
	int ret;

	if (devid) {
		ret = 0;
		*device = btrfs_find_device(fs_info, devid, NULL, NULL);
		if (!*device)
			ret = -ENOENT;
	} else {
		if (!devpath || !devpath[0])
			return -EINVAL;

		ret = btrfs_find_device_missing_or_by_path(fs_info, devpath,
							   device);
	}
	return ret;
}

/*
 * does all the dirty work required for changing file system's UUID.
 */
static int btrfs_prepare_sprout(struct btrfs_fs_info *fs_info)
{
	struct btrfs_fs_devices *fs_devices = fs_info->fs_devices;
	struct btrfs_fs_devices *old_devices;
	struct btrfs_fs_devices *seed_devices;
	struct btrfs_super_block *disk_super = fs_info->super_copy;
	struct btrfs_device *device;
	u64 super_flags;

	BUG_ON(!mutex_is_locked(&uuid_mutex));
	if (!fs_devices->seeding)
		return -EINVAL;

	seed_devices = alloc_fs_devices(NULL);
	if (IS_ERR(seed_devices))
		return PTR_ERR(seed_devices);

	old_devices = clone_fs_devices(fs_devices);
	if (IS_ERR(old_devices)) {
		kfree(seed_devices);
		return PTR_ERR(old_devices);
	}

	list_add(&old_devices->list, &fs_uuids);

	memcpy(seed_devices, fs_devices, sizeof(*seed_devices));
	seed_devices->opened = 1;
	INIT_LIST_HEAD(&seed_devices->devices);
	INIT_LIST_HEAD(&seed_devices->alloc_list);
	mutex_init(&seed_devices->device_list_mutex);

	mutex_lock(&fs_info->fs_devices->device_list_mutex);
	list_splice_init_rcu(&fs_devices->devices, &seed_devices->devices,
			      synchronize_rcu);
	list_for_each_entry(device, &seed_devices->devices, dev_list)
		device->fs_devices = seed_devices;

	mutex_lock(&fs_info->chunk_mutex);
	list_splice_init(&fs_devices->alloc_list, &seed_devices->alloc_list);
	mutex_unlock(&fs_info->chunk_mutex);

	fs_devices->seeding = 0;
	fs_devices->num_devices = 0;
	fs_devices->open_devices = 0;
	fs_devices->missing_devices = 0;
	fs_devices->rotating = 0;
	fs_devices->seed = seed_devices;

	generate_random_uuid(fs_devices->fsid);
	memcpy(fs_info->fsid, fs_devices->fsid, BTRFS_FSID_SIZE);
	memcpy(disk_super->fsid, fs_devices->fsid, BTRFS_FSID_SIZE);
	mutex_unlock(&fs_info->fs_devices->device_list_mutex);

	super_flags = btrfs_super_flags(disk_super) &
		      ~BTRFS_SUPER_FLAG_SEEDING;
	btrfs_set_super_flags(disk_super, super_flags);

	return 0;
}

/*
 * Store the expected generation for seed devices in device items.
 */
static int btrfs_finish_sprout(struct btrfs_trans_handle *trans,
			       struct btrfs_fs_info *fs_info)
{
	struct btrfs_root *root = fs_info->chunk_root;
	struct btrfs_path *path;
	struct extent_buffer *leaf;
	struct btrfs_dev_item *dev_item;
	struct btrfs_device *device;
	struct btrfs_key key;
	u8 fs_uuid[BTRFS_FSID_SIZE];
	u8 dev_uuid[BTRFS_UUID_SIZE];
	u64 devid;
	int ret;

	path = btrfs_alloc_path();
	if (!path)
		return -ENOMEM;

	key.objectid = BTRFS_DEV_ITEMS_OBJECTID;
	key.offset = 0;
	key.type = BTRFS_DEV_ITEM_KEY;

	while (1) {
		ret = btrfs_search_slot(trans, root, &key, path, 0, 1);
		if (ret < 0)
			goto error;

		leaf = path->nodes[0];
next_slot:
		if (path->slots[0] >= btrfs_header_nritems(leaf)) {
			ret = btrfs_next_leaf(root, path);
			if (ret > 0)
				break;
			if (ret < 0)
				goto error;
			leaf = path->nodes[0];
			btrfs_item_key_to_cpu(leaf, &key, path->slots[0]);
			btrfs_release_path(path);
			continue;
		}

		btrfs_item_key_to_cpu(leaf, &key, path->slots[0]);
		if (key.objectid != BTRFS_DEV_ITEMS_OBJECTID ||
		    key.type != BTRFS_DEV_ITEM_KEY)
			break;

		dev_item = btrfs_item_ptr(leaf, path->slots[0],
					  struct btrfs_dev_item);
		devid = btrfs_device_id(leaf, dev_item);
		read_extent_buffer(leaf, dev_uuid, btrfs_device_uuid(dev_item),
				   BTRFS_UUID_SIZE);
		read_extent_buffer(leaf, fs_uuid, btrfs_device_fsid(dev_item),
				   BTRFS_FSID_SIZE);
		device = btrfs_find_device(fs_info, devid, dev_uuid, fs_uuid);
		BUG_ON(!device); /* Logic error */

		if (device->fs_devices->seeding) {
			btrfs_set_device_generation(leaf, dev_item,
						    device->generation);
			btrfs_mark_buffer_dirty(leaf);
		}

		path->slots[0]++;
		goto next_slot;
	}
	ret = 0;
error:
	btrfs_free_path(path);
	return ret;
}

int btrfs_init_new_device(struct btrfs_fs_info *fs_info, const char *device_path)
{
	struct btrfs_root *root = fs_info->dev_root;
	struct request_queue *q;
	struct btrfs_trans_handle *trans;
	struct btrfs_device *device;
	struct block_device *bdev;
	struct list_head *devices;
	struct super_block *sb = fs_info->sb;
	struct rcu_string *name;
	u64 tmp;
	int seeding_dev = 0;
	int ret = 0;
	bool unlocked = false;

	if (sb_rdonly(sb) && !fs_info->fs_devices->seeding)
		return -EROFS;

	bdev = blkdev_get_by_path(device_path, FMODE_WRITE | FMODE_EXCL,
				  fs_info->bdev_holder);
	if (IS_ERR(bdev))
		return PTR_ERR(bdev);

	if (fs_info->fs_devices->seeding) {
		seeding_dev = 1;
		down_write(&sb->s_umount);
		mutex_lock(&uuid_mutex);
	}

	filemap_write_and_wait(bdev->bd_inode->i_mapping);

	devices = &fs_info->fs_devices->devices;

	mutex_lock(&fs_info->fs_devices->device_list_mutex);
	list_for_each_entry(device, devices, dev_list) {
		if (device->bdev == bdev) {
			ret = -EEXIST;
			mutex_unlock(
				&fs_info->fs_devices->device_list_mutex);
			goto error;
		}
	}
	mutex_unlock(&fs_info->fs_devices->device_list_mutex);

	device = btrfs_alloc_device(fs_info, NULL, NULL);
	if (IS_ERR(device)) {
		/* we can safely leave the fs_devices entry around */
		ret = PTR_ERR(device);
		goto error;
	}

	name = rcu_string_strdup(device_path, GFP_KERNEL);
	if (!name) {
		ret = -ENOMEM;
		goto error_free_device;
	}
	rcu_assign_pointer(device->name, name);

	trans = btrfs_start_transaction(root, 0);
	if (IS_ERR(trans)) {
		ret = PTR_ERR(trans);
		goto error_free_device;
	}

	q = bdev_get_queue(bdev);
	if (blk_queue_discard(q))
		device->can_discard = 1;
	device->writeable = 1;
	device->generation = trans->transid;
	device->io_width = fs_info->sectorsize;
	device->io_align = fs_info->sectorsize;
	device->sector_size = fs_info->sectorsize;
	device->total_bytes = round_down(i_size_read(bdev->bd_inode),
					 fs_info->sectorsize);
	device->disk_total_bytes = device->total_bytes;
	device->commit_total_bytes = device->total_bytes;
	device->fs_info = fs_info;
	device->bdev = bdev;
	device->in_fs_metadata = 1;
	device->is_tgtdev_for_dev_replace = 0;
	device->mode = FMODE_EXCL;
	device->dev_stats_valid = 1;
	set_blocksize(device->bdev, BTRFS_BDEV_BLOCKSIZE);

	if (seeding_dev) {
		sb->s_flags &= ~SB_RDONLY;
		ret = btrfs_prepare_sprout(fs_info);
		if (ret) {
			btrfs_abort_transaction(trans, ret);
			goto error_trans;
		}
	}

	device->fs_devices = fs_info->fs_devices;

	mutex_lock(&fs_info->fs_devices->device_list_mutex);
	mutex_lock(&fs_info->chunk_mutex);
	list_add_rcu(&device->dev_list, &fs_info->fs_devices->devices);
	list_add(&device->dev_alloc_list,
		 &fs_info->fs_devices->alloc_list);
	fs_info->fs_devices->num_devices++;
	fs_info->fs_devices->open_devices++;
	fs_info->fs_devices->rw_devices++;
	fs_info->fs_devices->total_devices++;
	fs_info->fs_devices->total_rw_bytes += device->total_bytes;

	atomic64_add(device->total_bytes, &fs_info->free_chunk_space);

	if (!blk_queue_nonrot(q))
		fs_info->fs_devices->rotating = 1;

	tmp = btrfs_super_total_bytes(fs_info->super_copy);
	btrfs_set_super_total_bytes(fs_info->super_copy,
		round_down(tmp + device->total_bytes, fs_info->sectorsize));

	tmp = btrfs_super_num_devices(fs_info->super_copy);
	btrfs_set_super_num_devices(fs_info->super_copy, tmp + 1);

	/* add sysfs device entry */
	btrfs_sysfs_add_device_link(fs_info->fs_devices, device);

	/*
	 * we've got more storage, clear any full flags on the space
	 * infos
	 */
	btrfs_clear_space_info_full(fs_info);

	mutex_unlock(&fs_info->chunk_mutex);
	mutex_unlock(&fs_info->fs_devices->device_list_mutex);

	if (seeding_dev) {
		mutex_lock(&fs_info->chunk_mutex);
		ret = init_first_rw_device(trans, fs_info);
		mutex_unlock(&fs_info->chunk_mutex);
		if (ret) {
			btrfs_abort_transaction(trans, ret);
			goto error_sysfs;
		}
	}

	ret = btrfs_add_dev_item(trans, fs_info, device);
	if (ret) {
		btrfs_abort_transaction(trans, ret);
		goto error_sysfs;
	}

	if (seeding_dev) {
		char fsid_buf[BTRFS_UUID_UNPARSED_SIZE];

		ret = btrfs_finish_sprout(trans, fs_info);
		if (ret) {
			btrfs_abort_transaction(trans, ret);
			goto error_sysfs;
		}

		/* Sprouting would change fsid of the mounted root,
		 * so rename the fsid on the sysfs
		 */
		snprintf(fsid_buf, BTRFS_UUID_UNPARSED_SIZE, "%pU",
						fs_info->fsid);
		if (kobject_rename(&fs_info->fs_devices->fsid_kobj, fsid_buf))
			btrfs_warn(fs_info,
				   "sysfs: failed to create fsid for sprout");
	}

	ret = btrfs_commit_transaction(trans);

	if (seeding_dev) {
		mutex_unlock(&uuid_mutex);
		up_write(&sb->s_umount);
		unlocked = true;

		if (ret) /* transaction commit */
			return ret;

		ret = btrfs_relocate_sys_chunks(fs_info);
		if (ret < 0)
			btrfs_handle_fs_error(fs_info, ret,
				    "Failed to relocate sys chunks after device initialization. This can be fixed using the \"btrfs balance\" command.");
		trans = btrfs_attach_transaction(root);
		if (IS_ERR(trans)) {
			if (PTR_ERR(trans) == -ENOENT)
				return 0;
			ret = PTR_ERR(trans);
			trans = NULL;
			goto error_sysfs;
		}
		ret = btrfs_commit_transaction(trans);
	}

	/* Update ctime/mtime for libblkid */
	update_dev_time(device_path);
	return ret;

error_sysfs:
	btrfs_sysfs_rm_device_link(fs_info->fs_devices, device);
error_trans:
	if (seeding_dev)
<<<<<<< HEAD
		sb->s_flags |= SB_RDONLY;
	if (trans)
		btrfs_end_transaction(trans);
	rcu_string_free(device->name);
	kfree(device);
=======
		sb->s_flags |= MS_RDONLY;
	if (trans)
		btrfs_end_transaction(trans);
error_free_device:
	free_device(device);
>>>>>>> 2e297bbf
error:
	blkdev_put(bdev, FMODE_EXCL);
	if (seeding_dev && !unlocked) {
		mutex_unlock(&uuid_mutex);
		up_write(&sb->s_umount);
	}
	return ret;
}

int btrfs_init_dev_replace_tgtdev(struct btrfs_fs_info *fs_info,
				  const char *device_path,
				  struct btrfs_device *srcdev,
				  struct btrfs_device **device_out)
{
	struct request_queue *q;
	struct btrfs_device *device;
	struct block_device *bdev;
	struct list_head *devices;
	struct rcu_string *name;
	u64 devid = BTRFS_DEV_REPLACE_DEVID;
	int ret = 0;

	*device_out = NULL;
	if (fs_info->fs_devices->seeding) {
		btrfs_err(fs_info, "the filesystem is a seed filesystem!");
		return -EINVAL;
	}

	bdev = blkdev_get_by_path(device_path, FMODE_WRITE | FMODE_EXCL,
				  fs_info->bdev_holder);
	if (IS_ERR(bdev)) {
		btrfs_err(fs_info, "target device %s is invalid!", device_path);
		return PTR_ERR(bdev);
	}

	filemap_write_and_wait(bdev->bd_inode->i_mapping);

	devices = &fs_info->fs_devices->devices;
	list_for_each_entry(device, devices, dev_list) {
		if (device->bdev == bdev) {
			btrfs_err(fs_info,
				  "target device is in the filesystem!");
			ret = -EEXIST;
			goto error;
		}
	}


	if (i_size_read(bdev->bd_inode) <
	    btrfs_device_get_total_bytes(srcdev)) {
		btrfs_err(fs_info,
			  "target device is smaller than source device!");
		ret = -EINVAL;
		goto error;
	}


	device = btrfs_alloc_device(NULL, &devid, NULL);
	if (IS_ERR(device)) {
		ret = PTR_ERR(device);
		goto error;
	}

	name = rcu_string_strdup(device_path, GFP_KERNEL);
	if (!name) {
		free_device(device);
		ret = -ENOMEM;
		goto error;
	}
	rcu_assign_pointer(device->name, name);

	q = bdev_get_queue(bdev);
	if (blk_queue_discard(q))
		device->can_discard = 1;
	mutex_lock(&fs_info->fs_devices->device_list_mutex);
	device->writeable = 1;
	device->generation = 0;
	device->io_width = fs_info->sectorsize;
	device->io_align = fs_info->sectorsize;
	device->sector_size = fs_info->sectorsize;
	device->total_bytes = btrfs_device_get_total_bytes(srcdev);
	device->disk_total_bytes = btrfs_device_get_disk_total_bytes(srcdev);
	device->bytes_used = btrfs_device_get_bytes_used(srcdev);
	ASSERT(list_empty(&srcdev->resized_list));
	device->commit_total_bytes = srcdev->commit_total_bytes;
	device->commit_bytes_used = device->bytes_used;
	device->fs_info = fs_info;
	device->bdev = bdev;
	device->in_fs_metadata = 1;
	device->is_tgtdev_for_dev_replace = 1;
	device->mode = FMODE_EXCL;
	device->dev_stats_valid = 1;
	set_blocksize(device->bdev, BTRFS_BDEV_BLOCKSIZE);
	device->fs_devices = fs_info->fs_devices;
	list_add(&device->dev_list, &fs_info->fs_devices->devices);
	fs_info->fs_devices->num_devices++;
	fs_info->fs_devices->open_devices++;
	mutex_unlock(&fs_info->fs_devices->device_list_mutex);

	*device_out = device;
	return ret;

error:
	blkdev_put(bdev, FMODE_EXCL);
	return ret;
}

void btrfs_init_dev_replace_tgtdev_for_resume(struct btrfs_fs_info *fs_info,
					      struct btrfs_device *tgtdev)
{
	u32 sectorsize = fs_info->sectorsize;

	WARN_ON(fs_info->fs_devices->rw_devices == 0);
	tgtdev->io_width = sectorsize;
	tgtdev->io_align = sectorsize;
	tgtdev->sector_size = sectorsize;
	tgtdev->fs_info = fs_info;
	tgtdev->in_fs_metadata = 1;
}

static noinline int btrfs_update_device(struct btrfs_trans_handle *trans,
					struct btrfs_device *device)
{
	int ret;
	struct btrfs_path *path;
	struct btrfs_root *root = device->fs_info->chunk_root;
	struct btrfs_dev_item *dev_item;
	struct extent_buffer *leaf;
	struct btrfs_key key;

	path = btrfs_alloc_path();
	if (!path)
		return -ENOMEM;

	key.objectid = BTRFS_DEV_ITEMS_OBJECTID;
	key.type = BTRFS_DEV_ITEM_KEY;
	key.offset = device->devid;

	ret = btrfs_search_slot(trans, root, &key, path, 0, 1);
	if (ret < 0)
		goto out;

	if (ret > 0) {
		ret = -ENOENT;
		goto out;
	}

	leaf = path->nodes[0];
	dev_item = btrfs_item_ptr(leaf, path->slots[0], struct btrfs_dev_item);

	btrfs_set_device_id(leaf, dev_item, device->devid);
	btrfs_set_device_type(leaf, dev_item, device->type);
	btrfs_set_device_io_align(leaf, dev_item, device->io_align);
	btrfs_set_device_io_width(leaf, dev_item, device->io_width);
	btrfs_set_device_sector_size(leaf, dev_item, device->sector_size);
	btrfs_set_device_total_bytes(leaf, dev_item,
				     btrfs_device_get_disk_total_bytes(device));
	btrfs_set_device_bytes_used(leaf, dev_item,
				    btrfs_device_get_bytes_used(device));
	btrfs_mark_buffer_dirty(leaf);

out:
	btrfs_free_path(path);
	return ret;
}

int btrfs_grow_device(struct btrfs_trans_handle *trans,
		      struct btrfs_device *device, u64 new_size)
{
	struct btrfs_fs_info *fs_info = device->fs_info;
	struct btrfs_super_block *super_copy = fs_info->super_copy;
	struct btrfs_fs_devices *fs_devices;
	u64 old_total;
	u64 diff;

	if (!device->writeable)
		return -EACCES;

	new_size = round_down(new_size, fs_info->sectorsize);

	mutex_lock(&fs_info->chunk_mutex);
	old_total = btrfs_super_total_bytes(super_copy);
	diff = round_down(new_size - device->total_bytes, fs_info->sectorsize);

	if (new_size <= device->total_bytes ||
	    device->is_tgtdev_for_dev_replace) {
		mutex_unlock(&fs_info->chunk_mutex);
		return -EINVAL;
	}

	fs_devices = fs_info->fs_devices;

	btrfs_set_super_total_bytes(super_copy,
			round_down(old_total + diff, fs_info->sectorsize));
	device->fs_devices->total_rw_bytes += diff;

	btrfs_device_set_total_bytes(device, new_size);
	btrfs_device_set_disk_total_bytes(device, new_size);
	btrfs_clear_space_info_full(device->fs_info);
	if (list_empty(&device->resized_list))
		list_add_tail(&device->resized_list,
			      &fs_devices->resized_devices);
	mutex_unlock(&fs_info->chunk_mutex);

	return btrfs_update_device(trans, device);
}

static int btrfs_free_chunk(struct btrfs_trans_handle *trans,
			    struct btrfs_fs_info *fs_info, u64 chunk_offset)
{
	struct btrfs_root *root = fs_info->chunk_root;
	int ret;
	struct btrfs_path *path;
	struct btrfs_key key;

	path = btrfs_alloc_path();
	if (!path)
		return -ENOMEM;

	key.objectid = BTRFS_FIRST_CHUNK_TREE_OBJECTID;
	key.offset = chunk_offset;
	key.type = BTRFS_CHUNK_ITEM_KEY;

	ret = btrfs_search_slot(trans, root, &key, path, -1, 1);
	if (ret < 0)
		goto out;
	else if (ret > 0) { /* Logic error or corruption */
		btrfs_handle_fs_error(fs_info, -ENOENT,
				      "Failed lookup while freeing chunk.");
		ret = -ENOENT;
		goto out;
	}

	ret = btrfs_del_item(trans, root, path);
	if (ret < 0)
		btrfs_handle_fs_error(fs_info, ret,
				      "Failed to delete chunk item.");
out:
	btrfs_free_path(path);
	return ret;
}

static int btrfs_del_sys_chunk(struct btrfs_fs_info *fs_info, u64 chunk_offset)
{
	struct btrfs_super_block *super_copy = fs_info->super_copy;
	struct btrfs_disk_key *disk_key;
	struct btrfs_chunk *chunk;
	u8 *ptr;
	int ret = 0;
	u32 num_stripes;
	u32 array_size;
	u32 len = 0;
	u32 cur;
	struct btrfs_key key;

	mutex_lock(&fs_info->chunk_mutex);
	array_size = btrfs_super_sys_array_size(super_copy);

	ptr = super_copy->sys_chunk_array;
	cur = 0;

	while (cur < array_size) {
		disk_key = (struct btrfs_disk_key *)ptr;
		btrfs_disk_key_to_cpu(&key, disk_key);

		len = sizeof(*disk_key);

		if (key.type == BTRFS_CHUNK_ITEM_KEY) {
			chunk = (struct btrfs_chunk *)(ptr + len);
			num_stripes = btrfs_stack_chunk_num_stripes(chunk);
			len += btrfs_chunk_item_size(num_stripes);
		} else {
			ret = -EIO;
			break;
		}
		if (key.objectid == BTRFS_FIRST_CHUNK_TREE_OBJECTID &&
		    key.offset == chunk_offset) {
			memmove(ptr, ptr + len, array_size - (cur + len));
			array_size -= len;
			btrfs_set_super_sys_array_size(super_copy, array_size);
		} else {
			ptr += len;
			cur += len;
		}
	}
	mutex_unlock(&fs_info->chunk_mutex);
	return ret;
}

static struct extent_map *get_chunk_map(struct btrfs_fs_info *fs_info,
					u64 logical, u64 length)
{
	struct extent_map_tree *em_tree;
	struct extent_map *em;

	em_tree = &fs_info->mapping_tree.map_tree;
	read_lock(&em_tree->lock);
	em = lookup_extent_mapping(em_tree, logical, length);
	read_unlock(&em_tree->lock);

	if (!em) {
		btrfs_crit(fs_info, "unable to find logical %llu length %llu",
			   logical, length);
		return ERR_PTR(-EINVAL);
	}

	if (em->start > logical || em->start + em->len < logical) {
		btrfs_crit(fs_info,
			   "found a bad mapping, wanted %llu-%llu, found %llu-%llu",
			   logical, length, em->start, em->start + em->len);
		free_extent_map(em);
		return ERR_PTR(-EINVAL);
	}

	/* callers are responsible for dropping em's ref. */
	return em;
}

int btrfs_remove_chunk(struct btrfs_trans_handle *trans,
		       struct btrfs_fs_info *fs_info, u64 chunk_offset)
{
	struct extent_map *em;
	struct map_lookup *map;
	u64 dev_extent_len = 0;
	int i, ret = 0;
	struct btrfs_fs_devices *fs_devices = fs_info->fs_devices;

	em = get_chunk_map(fs_info, chunk_offset, 1);
	if (IS_ERR(em)) {
		/*
		 * This is a logic error, but we don't want to just rely on the
		 * user having built with ASSERT enabled, so if ASSERT doesn't
		 * do anything we still error out.
		 */
		ASSERT(0);
		return PTR_ERR(em);
	}
	map = em->map_lookup;
	mutex_lock(&fs_info->chunk_mutex);
	check_system_chunk(trans, fs_info, map->type);
	mutex_unlock(&fs_info->chunk_mutex);

	/*
	 * Take the device list mutex to prevent races with the final phase of
	 * a device replace operation that replaces the device object associated
	 * with map stripes (dev-replace.c:btrfs_dev_replace_finishing()).
	 */
	mutex_lock(&fs_devices->device_list_mutex);
	for (i = 0; i < map->num_stripes; i++) {
		struct btrfs_device *device = map->stripes[i].dev;
		ret = btrfs_free_dev_extent(trans, device,
					    map->stripes[i].physical,
					    &dev_extent_len);
		if (ret) {
			mutex_unlock(&fs_devices->device_list_mutex);
			btrfs_abort_transaction(trans, ret);
			goto out;
		}

		if (device->bytes_used > 0) {
			mutex_lock(&fs_info->chunk_mutex);
			btrfs_device_set_bytes_used(device,
					device->bytes_used - dev_extent_len);
			atomic64_add(dev_extent_len, &fs_info->free_chunk_space);
			btrfs_clear_space_info_full(fs_info);
			mutex_unlock(&fs_info->chunk_mutex);
		}

		if (map->stripes[i].dev) {
			ret = btrfs_update_device(trans, map->stripes[i].dev);
			if (ret) {
				mutex_unlock(&fs_devices->device_list_mutex);
				btrfs_abort_transaction(trans, ret);
				goto out;
			}
		}
	}
	mutex_unlock(&fs_devices->device_list_mutex);

	ret = btrfs_free_chunk(trans, fs_info, chunk_offset);
	if (ret) {
		btrfs_abort_transaction(trans, ret);
		goto out;
	}

	trace_btrfs_chunk_free(fs_info, map, chunk_offset, em->len);

	if (map->type & BTRFS_BLOCK_GROUP_SYSTEM) {
		ret = btrfs_del_sys_chunk(fs_info, chunk_offset);
		if (ret) {
			btrfs_abort_transaction(trans, ret);
			goto out;
		}
	}

	ret = btrfs_remove_block_group(trans, fs_info, chunk_offset, em);
	if (ret) {
		btrfs_abort_transaction(trans, ret);
		goto out;
	}

out:
	/* once for us */
	free_extent_map(em);
	return ret;
}

static int btrfs_relocate_chunk(struct btrfs_fs_info *fs_info, u64 chunk_offset)
{
	struct btrfs_root *root = fs_info->chunk_root;
	struct btrfs_trans_handle *trans;
	int ret;

	/*
	 * Prevent races with automatic removal of unused block groups.
	 * After we relocate and before we remove the chunk with offset
	 * chunk_offset, automatic removal of the block group can kick in,
	 * resulting in a failure when calling btrfs_remove_chunk() below.
	 *
	 * Make sure to acquire this mutex before doing a tree search (dev
	 * or chunk trees) to find chunks. Otherwise the cleaner kthread might
	 * call btrfs_remove_chunk() (through btrfs_delete_unused_bgs()) after
	 * we release the path used to search the chunk/dev tree and before
	 * the current task acquires this mutex and calls us.
	 */
	ASSERT(mutex_is_locked(&fs_info->delete_unused_bgs_mutex));

	ret = btrfs_can_relocate(fs_info, chunk_offset);
	if (ret)
		return -ENOSPC;

	/* step one, relocate all the extents inside this chunk */
	btrfs_scrub_pause(fs_info);
	ret = btrfs_relocate_block_group(fs_info, chunk_offset);
	btrfs_scrub_continue(fs_info);
	if (ret)
		return ret;

	trans = btrfs_start_trans_remove_block_group(root->fs_info,
						     chunk_offset);
	if (IS_ERR(trans)) {
		ret = PTR_ERR(trans);
		btrfs_handle_fs_error(root->fs_info, ret, NULL);
		return ret;
	}

	/*
	 * step two, delete the device extents and the
	 * chunk tree entries
	 */
	ret = btrfs_remove_chunk(trans, fs_info, chunk_offset);
	btrfs_end_transaction(trans);
	return ret;
}

static int btrfs_relocate_sys_chunks(struct btrfs_fs_info *fs_info)
{
	struct btrfs_root *chunk_root = fs_info->chunk_root;
	struct btrfs_path *path;
	struct extent_buffer *leaf;
	struct btrfs_chunk *chunk;
	struct btrfs_key key;
	struct btrfs_key found_key;
	u64 chunk_type;
	bool retried = false;
	int failed = 0;
	int ret;

	path = btrfs_alloc_path();
	if (!path)
		return -ENOMEM;

again:
	key.objectid = BTRFS_FIRST_CHUNK_TREE_OBJECTID;
	key.offset = (u64)-1;
	key.type = BTRFS_CHUNK_ITEM_KEY;

	while (1) {
		mutex_lock(&fs_info->delete_unused_bgs_mutex);
		ret = btrfs_search_slot(NULL, chunk_root, &key, path, 0, 0);
		if (ret < 0) {
			mutex_unlock(&fs_info->delete_unused_bgs_mutex);
			goto error;
		}
		BUG_ON(ret == 0); /* Corruption */

		ret = btrfs_previous_item(chunk_root, path, key.objectid,
					  key.type);
		if (ret)
			mutex_unlock(&fs_info->delete_unused_bgs_mutex);
		if (ret < 0)
			goto error;
		if (ret > 0)
			break;

		leaf = path->nodes[0];
		btrfs_item_key_to_cpu(leaf, &found_key, path->slots[0]);

		chunk = btrfs_item_ptr(leaf, path->slots[0],
				       struct btrfs_chunk);
		chunk_type = btrfs_chunk_type(leaf, chunk);
		btrfs_release_path(path);

		if (chunk_type & BTRFS_BLOCK_GROUP_SYSTEM) {
			ret = btrfs_relocate_chunk(fs_info, found_key.offset);
			if (ret == -ENOSPC)
				failed++;
			else
				BUG_ON(ret);
		}
		mutex_unlock(&fs_info->delete_unused_bgs_mutex);

		if (found_key.offset == 0)
			break;
		key.offset = found_key.offset - 1;
	}
	ret = 0;
	if (failed && !retried) {
		failed = 0;
		retried = true;
		goto again;
	} else if (WARN_ON(failed && retried)) {
		ret = -ENOSPC;
	}
error:
	btrfs_free_path(path);
	return ret;
}

static int insert_balance_item(struct btrfs_fs_info *fs_info,
			       struct btrfs_balance_control *bctl)
{
	struct btrfs_root *root = fs_info->tree_root;
	struct btrfs_trans_handle *trans;
	struct btrfs_balance_item *item;
	struct btrfs_disk_balance_args disk_bargs;
	struct btrfs_path *path;
	struct extent_buffer *leaf;
	struct btrfs_key key;
	int ret, err;

	path = btrfs_alloc_path();
	if (!path)
		return -ENOMEM;

	trans = btrfs_start_transaction(root, 0);
	if (IS_ERR(trans)) {
		btrfs_free_path(path);
		return PTR_ERR(trans);
	}

	key.objectid = BTRFS_BALANCE_OBJECTID;
	key.type = BTRFS_TEMPORARY_ITEM_KEY;
	key.offset = 0;

	ret = btrfs_insert_empty_item(trans, root, path, &key,
				      sizeof(*item));
	if (ret)
		goto out;

	leaf = path->nodes[0];
	item = btrfs_item_ptr(leaf, path->slots[0], struct btrfs_balance_item);

	memzero_extent_buffer(leaf, (unsigned long)item, sizeof(*item));

	btrfs_cpu_balance_args_to_disk(&disk_bargs, &bctl->data);
	btrfs_set_balance_data(leaf, item, &disk_bargs);
	btrfs_cpu_balance_args_to_disk(&disk_bargs, &bctl->meta);
	btrfs_set_balance_meta(leaf, item, &disk_bargs);
	btrfs_cpu_balance_args_to_disk(&disk_bargs, &bctl->sys);
	btrfs_set_balance_sys(leaf, item, &disk_bargs);

	btrfs_set_balance_flags(leaf, item, bctl->flags);

	btrfs_mark_buffer_dirty(leaf);
out:
	btrfs_free_path(path);
	err = btrfs_commit_transaction(trans);
	if (err && !ret)
		ret = err;
	return ret;
}

static int del_balance_item(struct btrfs_fs_info *fs_info)
{
	struct btrfs_root *root = fs_info->tree_root;
	struct btrfs_trans_handle *trans;
	struct btrfs_path *path;
	struct btrfs_key key;
	int ret, err;

	path = btrfs_alloc_path();
	if (!path)
		return -ENOMEM;

	trans = btrfs_start_transaction(root, 0);
	if (IS_ERR(trans)) {
		btrfs_free_path(path);
		return PTR_ERR(trans);
	}

	key.objectid = BTRFS_BALANCE_OBJECTID;
	key.type = BTRFS_TEMPORARY_ITEM_KEY;
	key.offset = 0;

	ret = btrfs_search_slot(trans, root, &key, path, -1, 1);
	if (ret < 0)
		goto out;
	if (ret > 0) {
		ret = -ENOENT;
		goto out;
	}

	ret = btrfs_del_item(trans, root, path);
out:
	btrfs_free_path(path);
	err = btrfs_commit_transaction(trans);
	if (err && !ret)
		ret = err;
	return ret;
}

/*
 * This is a heuristic used to reduce the number of chunks balanced on
 * resume after balance was interrupted.
 */
static void update_balance_args(struct btrfs_balance_control *bctl)
{
	/*
	 * Turn on soft mode for chunk types that were being converted.
	 */
	if (bctl->data.flags & BTRFS_BALANCE_ARGS_CONVERT)
		bctl->data.flags |= BTRFS_BALANCE_ARGS_SOFT;
	if (bctl->sys.flags & BTRFS_BALANCE_ARGS_CONVERT)
		bctl->sys.flags |= BTRFS_BALANCE_ARGS_SOFT;
	if (bctl->meta.flags & BTRFS_BALANCE_ARGS_CONVERT)
		bctl->meta.flags |= BTRFS_BALANCE_ARGS_SOFT;

	/*
	 * Turn on usage filter if is not already used.  The idea is
	 * that chunks that we have already balanced should be
	 * reasonably full.  Don't do it for chunks that are being
	 * converted - that will keep us from relocating unconverted
	 * (albeit full) chunks.
	 */
	if (!(bctl->data.flags & BTRFS_BALANCE_ARGS_USAGE) &&
	    !(bctl->data.flags & BTRFS_BALANCE_ARGS_USAGE_RANGE) &&
	    !(bctl->data.flags & BTRFS_BALANCE_ARGS_CONVERT)) {
		bctl->data.flags |= BTRFS_BALANCE_ARGS_USAGE;
		bctl->data.usage = 90;
	}
	if (!(bctl->sys.flags & BTRFS_BALANCE_ARGS_USAGE) &&
	    !(bctl->sys.flags & BTRFS_BALANCE_ARGS_USAGE_RANGE) &&
	    !(bctl->sys.flags & BTRFS_BALANCE_ARGS_CONVERT)) {
		bctl->sys.flags |= BTRFS_BALANCE_ARGS_USAGE;
		bctl->sys.usage = 90;
	}
	if (!(bctl->meta.flags & BTRFS_BALANCE_ARGS_USAGE) &&
	    !(bctl->meta.flags & BTRFS_BALANCE_ARGS_USAGE_RANGE) &&
	    !(bctl->meta.flags & BTRFS_BALANCE_ARGS_CONVERT)) {
		bctl->meta.flags |= BTRFS_BALANCE_ARGS_USAGE;
		bctl->meta.usage = 90;
	}
}

/*
 * Should be called with both balance and volume mutexes held to
 * serialize other volume operations (add_dev/rm_dev/resize) with
 * restriper.  Same goes for unset_balance_control.
 */
static void set_balance_control(struct btrfs_balance_control *bctl)
{
	struct btrfs_fs_info *fs_info = bctl->fs_info;

	BUG_ON(fs_info->balance_ctl);

	spin_lock(&fs_info->balance_lock);
	fs_info->balance_ctl = bctl;
	spin_unlock(&fs_info->balance_lock);
}

static void unset_balance_control(struct btrfs_fs_info *fs_info)
{
	struct btrfs_balance_control *bctl = fs_info->balance_ctl;

	BUG_ON(!fs_info->balance_ctl);

	spin_lock(&fs_info->balance_lock);
	fs_info->balance_ctl = NULL;
	spin_unlock(&fs_info->balance_lock);

	kfree(bctl);
}

/*
 * Balance filters.  Return 1 if chunk should be filtered out
 * (should not be balanced).
 */
static int chunk_profiles_filter(u64 chunk_type,
				 struct btrfs_balance_args *bargs)
{
	chunk_type = chunk_to_extended(chunk_type) &
				BTRFS_EXTENDED_PROFILE_MASK;

	if (bargs->profiles & chunk_type)
		return 0;

	return 1;
}

static int chunk_usage_range_filter(struct btrfs_fs_info *fs_info, u64 chunk_offset,
			      struct btrfs_balance_args *bargs)
{
	struct btrfs_block_group_cache *cache;
	u64 chunk_used;
	u64 user_thresh_min;
	u64 user_thresh_max;
	int ret = 1;

	cache = btrfs_lookup_block_group(fs_info, chunk_offset);
	chunk_used = btrfs_block_group_used(&cache->item);

	if (bargs->usage_min == 0)
		user_thresh_min = 0;
	else
		user_thresh_min = div_factor_fine(cache->key.offset,
					bargs->usage_min);

	if (bargs->usage_max == 0)
		user_thresh_max = 1;
	else if (bargs->usage_max > 100)
		user_thresh_max = cache->key.offset;
	else
		user_thresh_max = div_factor_fine(cache->key.offset,
					bargs->usage_max);

	if (user_thresh_min <= chunk_used && chunk_used < user_thresh_max)
		ret = 0;

	btrfs_put_block_group(cache);
	return ret;
}

static int chunk_usage_filter(struct btrfs_fs_info *fs_info,
		u64 chunk_offset, struct btrfs_balance_args *bargs)
{
	struct btrfs_block_group_cache *cache;
	u64 chunk_used, user_thresh;
	int ret = 1;

	cache = btrfs_lookup_block_group(fs_info, chunk_offset);
	chunk_used = btrfs_block_group_used(&cache->item);

	if (bargs->usage_min == 0)
		user_thresh = 1;
	else if (bargs->usage > 100)
		user_thresh = cache->key.offset;
	else
		user_thresh = div_factor_fine(cache->key.offset,
					      bargs->usage);

	if (chunk_used < user_thresh)
		ret = 0;

	btrfs_put_block_group(cache);
	return ret;
}

static int chunk_devid_filter(struct extent_buffer *leaf,
			      struct btrfs_chunk *chunk,
			      struct btrfs_balance_args *bargs)
{
	struct btrfs_stripe *stripe;
	int num_stripes = btrfs_chunk_num_stripes(leaf, chunk);
	int i;

	for (i = 0; i < num_stripes; i++) {
		stripe = btrfs_stripe_nr(chunk, i);
		if (btrfs_stripe_devid(leaf, stripe) == bargs->devid)
			return 0;
	}

	return 1;
}

/* [pstart, pend) */
static int chunk_drange_filter(struct extent_buffer *leaf,
			       struct btrfs_chunk *chunk,
			       struct btrfs_balance_args *bargs)
{
	struct btrfs_stripe *stripe;
	int num_stripes = btrfs_chunk_num_stripes(leaf, chunk);
	u64 stripe_offset;
	u64 stripe_length;
	int factor;
	int i;

	if (!(bargs->flags & BTRFS_BALANCE_ARGS_DEVID))
		return 0;

	if (btrfs_chunk_type(leaf, chunk) & (BTRFS_BLOCK_GROUP_DUP |
	     BTRFS_BLOCK_GROUP_RAID1 | BTRFS_BLOCK_GROUP_RAID10)) {
		factor = num_stripes / 2;
	} else if (btrfs_chunk_type(leaf, chunk) & BTRFS_BLOCK_GROUP_RAID5) {
		factor = num_stripes - 1;
	} else if (btrfs_chunk_type(leaf, chunk) & BTRFS_BLOCK_GROUP_RAID6) {
		factor = num_stripes - 2;
	} else {
		factor = num_stripes;
	}

	for (i = 0; i < num_stripes; i++) {
		stripe = btrfs_stripe_nr(chunk, i);
		if (btrfs_stripe_devid(leaf, stripe) != bargs->devid)
			continue;

		stripe_offset = btrfs_stripe_offset(leaf, stripe);
		stripe_length = btrfs_chunk_length(leaf, chunk);
		stripe_length = div_u64(stripe_length, factor);

		if (stripe_offset < bargs->pend &&
		    stripe_offset + stripe_length > bargs->pstart)
			return 0;
	}

	return 1;
}

/* [vstart, vend) */
static int chunk_vrange_filter(struct extent_buffer *leaf,
			       struct btrfs_chunk *chunk,
			       u64 chunk_offset,
			       struct btrfs_balance_args *bargs)
{
	if (chunk_offset < bargs->vend &&
	    chunk_offset + btrfs_chunk_length(leaf, chunk) > bargs->vstart)
		/* at least part of the chunk is inside this vrange */
		return 0;

	return 1;
}

static int chunk_stripes_range_filter(struct extent_buffer *leaf,
			       struct btrfs_chunk *chunk,
			       struct btrfs_balance_args *bargs)
{
	int num_stripes = btrfs_chunk_num_stripes(leaf, chunk);

	if (bargs->stripes_min <= num_stripes
			&& num_stripes <= bargs->stripes_max)
		return 0;

	return 1;
}

static int chunk_soft_convert_filter(u64 chunk_type,
				     struct btrfs_balance_args *bargs)
{
	if (!(bargs->flags & BTRFS_BALANCE_ARGS_CONVERT))
		return 0;

	chunk_type = chunk_to_extended(chunk_type) &
				BTRFS_EXTENDED_PROFILE_MASK;

	if (bargs->target == chunk_type)
		return 1;

	return 0;
}

static int should_balance_chunk(struct btrfs_fs_info *fs_info,
				struct extent_buffer *leaf,
				struct btrfs_chunk *chunk, u64 chunk_offset)
{
	struct btrfs_balance_control *bctl = fs_info->balance_ctl;
	struct btrfs_balance_args *bargs = NULL;
	u64 chunk_type = btrfs_chunk_type(leaf, chunk);

	/* type filter */
	if (!((chunk_type & BTRFS_BLOCK_GROUP_TYPE_MASK) &
	      (bctl->flags & BTRFS_BALANCE_TYPE_MASK))) {
		return 0;
	}

	if (chunk_type & BTRFS_BLOCK_GROUP_DATA)
		bargs = &bctl->data;
	else if (chunk_type & BTRFS_BLOCK_GROUP_SYSTEM)
		bargs = &bctl->sys;
	else if (chunk_type & BTRFS_BLOCK_GROUP_METADATA)
		bargs = &bctl->meta;

	/* profiles filter */
	if ((bargs->flags & BTRFS_BALANCE_ARGS_PROFILES) &&
	    chunk_profiles_filter(chunk_type, bargs)) {
		return 0;
	}

	/* usage filter */
	if ((bargs->flags & BTRFS_BALANCE_ARGS_USAGE) &&
	    chunk_usage_filter(fs_info, chunk_offset, bargs)) {
		return 0;
	} else if ((bargs->flags & BTRFS_BALANCE_ARGS_USAGE_RANGE) &&
	    chunk_usage_range_filter(fs_info, chunk_offset, bargs)) {
		return 0;
	}

	/* devid filter */
	if ((bargs->flags & BTRFS_BALANCE_ARGS_DEVID) &&
	    chunk_devid_filter(leaf, chunk, bargs)) {
		return 0;
	}

	/* drange filter, makes sense only with devid filter */
	if ((bargs->flags & BTRFS_BALANCE_ARGS_DRANGE) &&
	    chunk_drange_filter(leaf, chunk, bargs)) {
		return 0;
	}

	/* vrange filter */
	if ((bargs->flags & BTRFS_BALANCE_ARGS_VRANGE) &&
	    chunk_vrange_filter(leaf, chunk, chunk_offset, bargs)) {
		return 0;
	}

	/* stripes filter */
	if ((bargs->flags & BTRFS_BALANCE_ARGS_STRIPES_RANGE) &&
	    chunk_stripes_range_filter(leaf, chunk, bargs)) {
		return 0;
	}

	/* soft profile changing mode */
	if ((bargs->flags & BTRFS_BALANCE_ARGS_SOFT) &&
	    chunk_soft_convert_filter(chunk_type, bargs)) {
		return 0;
	}

	/*
	 * limited by count, must be the last filter
	 */
	if ((bargs->flags & BTRFS_BALANCE_ARGS_LIMIT)) {
		if (bargs->limit == 0)
			return 0;
		else
			bargs->limit--;
	} else if ((bargs->flags & BTRFS_BALANCE_ARGS_LIMIT_RANGE)) {
		/*
		 * Same logic as the 'limit' filter; the minimum cannot be
		 * determined here because we do not have the global information
		 * about the count of all chunks that satisfy the filters.
		 */
		if (bargs->limit_max == 0)
			return 0;
		else
			bargs->limit_max--;
	}

	return 1;
}

static int __btrfs_balance(struct btrfs_fs_info *fs_info)
{
	struct btrfs_balance_control *bctl = fs_info->balance_ctl;
	struct btrfs_root *chunk_root = fs_info->chunk_root;
	struct btrfs_root *dev_root = fs_info->dev_root;
	struct list_head *devices;
	struct btrfs_device *device;
	u64 old_size;
	u64 size_to_free;
	u64 chunk_type;
	struct btrfs_chunk *chunk;
	struct btrfs_path *path = NULL;
	struct btrfs_key key;
	struct btrfs_key found_key;
	struct btrfs_trans_handle *trans;
	struct extent_buffer *leaf;
	int slot;
	int ret;
	int enospc_errors = 0;
	bool counting = true;
	/* The single value limit and min/max limits use the same bytes in the */
	u64 limit_data = bctl->data.limit;
	u64 limit_meta = bctl->meta.limit;
	u64 limit_sys = bctl->sys.limit;
	u32 count_data = 0;
	u32 count_meta = 0;
	u32 count_sys = 0;
	int chunk_reserved = 0;
	u64 bytes_used = 0;

	/* step one make some room on all the devices */
	devices = &fs_info->fs_devices->devices;
	list_for_each_entry(device, devices, dev_list) {
		old_size = btrfs_device_get_total_bytes(device);
		size_to_free = div_factor(old_size, 1);
		size_to_free = min_t(u64, size_to_free, SZ_1M);
		if (!device->writeable ||
		    btrfs_device_get_total_bytes(device) -
		    btrfs_device_get_bytes_used(device) > size_to_free ||
		    device->is_tgtdev_for_dev_replace)
			continue;

		ret = btrfs_shrink_device(device, old_size - size_to_free);
		if (ret == -ENOSPC)
			break;
		if (ret) {
			/* btrfs_shrink_device never returns ret > 0 */
			WARN_ON(ret > 0);
			goto error;
		}

		trans = btrfs_start_transaction(dev_root, 0);
		if (IS_ERR(trans)) {
			ret = PTR_ERR(trans);
			btrfs_info_in_rcu(fs_info,
		 "resize: unable to start transaction after shrinking device %s (error %d), old size %llu, new size %llu",
					  rcu_str_deref(device->name), ret,
					  old_size, old_size - size_to_free);
			goto error;
		}

		ret = btrfs_grow_device(trans, device, old_size);
		if (ret) {
			btrfs_end_transaction(trans);
			/* btrfs_grow_device never returns ret > 0 */
			WARN_ON(ret > 0);
			btrfs_info_in_rcu(fs_info,
		 "resize: unable to grow device after shrinking device %s (error %d), old size %llu, new size %llu",
					  rcu_str_deref(device->name), ret,
					  old_size, old_size - size_to_free);
			goto error;
		}

		btrfs_end_transaction(trans);
	}

	/* step two, relocate all the chunks */
	path = btrfs_alloc_path();
	if (!path) {
		ret = -ENOMEM;
		goto error;
	}

	/* zero out stat counters */
	spin_lock(&fs_info->balance_lock);
	memset(&bctl->stat, 0, sizeof(bctl->stat));
	spin_unlock(&fs_info->balance_lock);
again:
	if (!counting) {
		/*
		 * The single value limit and min/max limits use the same bytes
		 * in the
		 */
		bctl->data.limit = limit_data;
		bctl->meta.limit = limit_meta;
		bctl->sys.limit = limit_sys;
	}
	key.objectid = BTRFS_FIRST_CHUNK_TREE_OBJECTID;
	key.offset = (u64)-1;
	key.type = BTRFS_CHUNK_ITEM_KEY;

	while (1) {
		if ((!counting && atomic_read(&fs_info->balance_pause_req)) ||
		    atomic_read(&fs_info->balance_cancel_req)) {
			ret = -ECANCELED;
			goto error;
		}

		mutex_lock(&fs_info->delete_unused_bgs_mutex);
		ret = btrfs_search_slot(NULL, chunk_root, &key, path, 0, 0);
		if (ret < 0) {
			mutex_unlock(&fs_info->delete_unused_bgs_mutex);
			goto error;
		}

		/*
		 * this shouldn't happen, it means the last relocate
		 * failed
		 */
		if (ret == 0)
			BUG(); /* FIXME break ? */

		ret = btrfs_previous_item(chunk_root, path, 0,
					  BTRFS_CHUNK_ITEM_KEY);
		if (ret) {
			mutex_unlock(&fs_info->delete_unused_bgs_mutex);
			ret = 0;
			break;
		}

		leaf = path->nodes[0];
		slot = path->slots[0];
		btrfs_item_key_to_cpu(leaf, &found_key, slot);

		if (found_key.objectid != key.objectid) {
			mutex_unlock(&fs_info->delete_unused_bgs_mutex);
			break;
		}

		chunk = btrfs_item_ptr(leaf, slot, struct btrfs_chunk);
		chunk_type = btrfs_chunk_type(leaf, chunk);

		if (!counting) {
			spin_lock(&fs_info->balance_lock);
			bctl->stat.considered++;
			spin_unlock(&fs_info->balance_lock);
		}

		ret = should_balance_chunk(fs_info, leaf, chunk,
					   found_key.offset);

		btrfs_release_path(path);
		if (!ret) {
			mutex_unlock(&fs_info->delete_unused_bgs_mutex);
			goto loop;
		}

		if (counting) {
			mutex_unlock(&fs_info->delete_unused_bgs_mutex);
			spin_lock(&fs_info->balance_lock);
			bctl->stat.expected++;
			spin_unlock(&fs_info->balance_lock);

			if (chunk_type & BTRFS_BLOCK_GROUP_DATA)
				count_data++;
			else if (chunk_type & BTRFS_BLOCK_GROUP_SYSTEM)
				count_sys++;
			else if (chunk_type & BTRFS_BLOCK_GROUP_METADATA)
				count_meta++;

			goto loop;
		}

		/*
		 * Apply limit_min filter, no need to check if the LIMITS
		 * filter is used, limit_min is 0 by default
		 */
		if (((chunk_type & BTRFS_BLOCK_GROUP_DATA) &&
					count_data < bctl->data.limit_min)
				|| ((chunk_type & BTRFS_BLOCK_GROUP_METADATA) &&
					count_meta < bctl->meta.limit_min)
				|| ((chunk_type & BTRFS_BLOCK_GROUP_SYSTEM) &&
					count_sys < bctl->sys.limit_min)) {
			mutex_unlock(&fs_info->delete_unused_bgs_mutex);
			goto loop;
		}

		ASSERT(fs_info->data_sinfo);
		spin_lock(&fs_info->data_sinfo->lock);
		bytes_used = fs_info->data_sinfo->bytes_used;
		spin_unlock(&fs_info->data_sinfo->lock);

		if ((chunk_type & BTRFS_BLOCK_GROUP_DATA) &&
		    !chunk_reserved && !bytes_used) {
			trans = btrfs_start_transaction(chunk_root, 0);
			if (IS_ERR(trans)) {
				mutex_unlock(&fs_info->delete_unused_bgs_mutex);
				ret = PTR_ERR(trans);
				goto error;
			}

			ret = btrfs_force_chunk_alloc(trans, fs_info,
						      BTRFS_BLOCK_GROUP_DATA);
			btrfs_end_transaction(trans);
			if (ret < 0) {
				mutex_unlock(&fs_info->delete_unused_bgs_mutex);
				goto error;
			}
			chunk_reserved = 1;
		}

		ret = btrfs_relocate_chunk(fs_info, found_key.offset);
		mutex_unlock(&fs_info->delete_unused_bgs_mutex);
		if (ret && ret != -ENOSPC)
			goto error;
		if (ret == -ENOSPC) {
			enospc_errors++;
		} else {
			spin_lock(&fs_info->balance_lock);
			bctl->stat.completed++;
			spin_unlock(&fs_info->balance_lock);
		}
loop:
		if (found_key.offset == 0)
			break;
		key.offset = found_key.offset - 1;
	}

	if (counting) {
		btrfs_release_path(path);
		counting = false;
		goto again;
	}
error:
	btrfs_free_path(path);
	if (enospc_errors) {
		btrfs_info(fs_info, "%d enospc errors during balance",
			   enospc_errors);
		if (!ret)
			ret = -ENOSPC;
	}

	return ret;
}

/**
 * alloc_profile_is_valid - see if a given profile is valid and reduced
 * @flags: profile to validate
 * @extended: if true @flags is treated as an extended profile
 */
static int alloc_profile_is_valid(u64 flags, int extended)
{
	u64 mask = (extended ? BTRFS_EXTENDED_PROFILE_MASK :
			       BTRFS_BLOCK_GROUP_PROFILE_MASK);

	flags &= ~BTRFS_BLOCK_GROUP_TYPE_MASK;

	/* 1) check that all other bits are zeroed */
	if (flags & ~mask)
		return 0;

	/* 2) see if profile is reduced */
	if (flags == 0)
		return !extended; /* "0" is valid for usual profiles */

	/* true if exactly one bit set */
	return (flags & (flags - 1)) == 0;
}

static inline int balance_need_close(struct btrfs_fs_info *fs_info)
{
	/* cancel requested || normal exit path */
	return atomic_read(&fs_info->balance_cancel_req) ||
		(atomic_read(&fs_info->balance_pause_req) == 0 &&
		 atomic_read(&fs_info->balance_cancel_req) == 0);
}

static void __cancel_balance(struct btrfs_fs_info *fs_info)
{
	int ret;

	unset_balance_control(fs_info);
	ret = del_balance_item(fs_info);
	if (ret)
		btrfs_handle_fs_error(fs_info, ret, NULL);

	clear_bit(BTRFS_FS_EXCL_OP, &fs_info->flags);
}

/* Non-zero return value signifies invalidity */
static inline int validate_convert_profile(struct btrfs_balance_args *bctl_arg,
		u64 allowed)
{
	return ((bctl_arg->flags & BTRFS_BALANCE_ARGS_CONVERT) &&
		(!alloc_profile_is_valid(bctl_arg->target, 1) ||
		 (bctl_arg->target & ~allowed)));
}

/*
 * Should be called with both balance and volume mutexes held
 */
int btrfs_balance(struct btrfs_balance_control *bctl,
		  struct btrfs_ioctl_balance_args *bargs)
{
	struct btrfs_fs_info *fs_info = bctl->fs_info;
	u64 meta_target, data_target;
	u64 allowed;
	int mixed = 0;
	int ret;
	u64 num_devices;
	unsigned seq;

	if (btrfs_fs_closing(fs_info) ||
	    atomic_read(&fs_info->balance_pause_req) ||
	    atomic_read(&fs_info->balance_cancel_req)) {
		ret = -EINVAL;
		goto out;
	}

	allowed = btrfs_super_incompat_flags(fs_info->super_copy);
	if (allowed & BTRFS_FEATURE_INCOMPAT_MIXED_GROUPS)
		mixed = 1;

	/*
	 * In case of mixed groups both data and meta should be picked,
	 * and identical options should be given for both of them.
	 */
	allowed = BTRFS_BALANCE_DATA | BTRFS_BALANCE_METADATA;
	if (mixed && (bctl->flags & allowed)) {
		if (!(bctl->flags & BTRFS_BALANCE_DATA) ||
		    !(bctl->flags & BTRFS_BALANCE_METADATA) ||
		    memcmp(&bctl->data, &bctl->meta, sizeof(bctl->data))) {
			btrfs_err(fs_info,
				  "with mixed groups data and metadata balance options must be the same");
			ret = -EINVAL;
			goto out;
		}
	}

	num_devices = fs_info->fs_devices->num_devices;
	btrfs_dev_replace_lock(&fs_info->dev_replace, 0);
	if (btrfs_dev_replace_is_ongoing(&fs_info->dev_replace)) {
		BUG_ON(num_devices < 1);
		num_devices--;
	}
	btrfs_dev_replace_unlock(&fs_info->dev_replace, 0);
	allowed = BTRFS_AVAIL_ALLOC_BIT_SINGLE | BTRFS_BLOCK_GROUP_DUP;
	if (num_devices > 1)
		allowed |= (BTRFS_BLOCK_GROUP_RAID0 | BTRFS_BLOCK_GROUP_RAID1);
	if (num_devices > 2)
		allowed |= BTRFS_BLOCK_GROUP_RAID5;
	if (num_devices > 3)
		allowed |= (BTRFS_BLOCK_GROUP_RAID10 |
			    BTRFS_BLOCK_GROUP_RAID6);
	if (validate_convert_profile(&bctl->data, allowed)) {
		btrfs_err(fs_info,
			  "unable to start balance with target data profile %llu",
			  bctl->data.target);
		ret = -EINVAL;
		goto out;
	}
	if (validate_convert_profile(&bctl->meta, allowed)) {
		btrfs_err(fs_info,
			  "unable to start balance with target metadata profile %llu",
			  bctl->meta.target);
		ret = -EINVAL;
		goto out;
	}
	if (validate_convert_profile(&bctl->sys, allowed)) {
		btrfs_err(fs_info,
			  "unable to start balance with target system profile %llu",
			  bctl->sys.target);
		ret = -EINVAL;
		goto out;
	}

	/* allow to reduce meta or sys integrity only if force set */
	allowed = BTRFS_BLOCK_GROUP_DUP | BTRFS_BLOCK_GROUP_RAID1 |
			BTRFS_BLOCK_GROUP_RAID10 |
			BTRFS_BLOCK_GROUP_RAID5 |
			BTRFS_BLOCK_GROUP_RAID6;
	do {
		seq = read_seqbegin(&fs_info->profiles_lock);

		if (((bctl->sys.flags & BTRFS_BALANCE_ARGS_CONVERT) &&
		     (fs_info->avail_system_alloc_bits & allowed) &&
		     !(bctl->sys.target & allowed)) ||
		    ((bctl->meta.flags & BTRFS_BALANCE_ARGS_CONVERT) &&
		     (fs_info->avail_metadata_alloc_bits & allowed) &&
		     !(bctl->meta.target & allowed))) {
			if (bctl->flags & BTRFS_BALANCE_FORCE) {
				btrfs_info(fs_info,
					   "force reducing metadata integrity");
			} else {
				btrfs_err(fs_info,
					  "balance will reduce metadata integrity, use force if you want this");
				ret = -EINVAL;
				goto out;
			}
		}
	} while (read_seqretry(&fs_info->profiles_lock, seq));

	/* if we're not converting, the target field is uninitialized */
	meta_target = (bctl->meta.flags & BTRFS_BALANCE_ARGS_CONVERT) ?
		bctl->meta.target : fs_info->avail_metadata_alloc_bits;
	data_target = (bctl->data.flags & BTRFS_BALANCE_ARGS_CONVERT) ?
		bctl->data.target : fs_info->avail_data_alloc_bits;
	if (btrfs_get_num_tolerated_disk_barrier_failures(meta_target) <
		btrfs_get_num_tolerated_disk_barrier_failures(data_target)) {
		btrfs_warn(fs_info,
			   "metadata profile 0x%llx has lower redundancy than data profile 0x%llx",
			   meta_target, data_target);
	}

	ret = insert_balance_item(fs_info, bctl);
	if (ret && ret != -EEXIST)
		goto out;

	if (!(bctl->flags & BTRFS_BALANCE_RESUME)) {
		BUG_ON(ret == -EEXIST);
		set_balance_control(bctl);
	} else {
		BUG_ON(ret != -EEXIST);
		spin_lock(&fs_info->balance_lock);
		update_balance_args(bctl);
		spin_unlock(&fs_info->balance_lock);
	}

	atomic_inc(&fs_info->balance_running);
	mutex_unlock(&fs_info->balance_mutex);

	ret = __btrfs_balance(fs_info);

	mutex_lock(&fs_info->balance_mutex);
	atomic_dec(&fs_info->balance_running);

	if (bargs) {
		memset(bargs, 0, sizeof(*bargs));
		update_ioctl_balance_args(fs_info, 0, bargs);
	}

	if ((ret && ret != -ECANCELED && ret != -ENOSPC) ||
	    balance_need_close(fs_info)) {
		__cancel_balance(fs_info);
	}

	wake_up(&fs_info->balance_wait_q);

	return ret;
out:
	if (bctl->flags & BTRFS_BALANCE_RESUME)
		__cancel_balance(fs_info);
	else {
		kfree(bctl);
		clear_bit(BTRFS_FS_EXCL_OP, &fs_info->flags);
	}
	return ret;
}

static int balance_kthread(void *data)
{
	struct btrfs_fs_info *fs_info = data;
	int ret = 0;

	mutex_lock(&fs_info->volume_mutex);
	mutex_lock(&fs_info->balance_mutex);

	if (fs_info->balance_ctl) {
		btrfs_info(fs_info, "continuing balance");
		ret = btrfs_balance(fs_info->balance_ctl, NULL);
	}

	mutex_unlock(&fs_info->balance_mutex);
	mutex_unlock(&fs_info->volume_mutex);

	return ret;
}

int btrfs_resume_balance_async(struct btrfs_fs_info *fs_info)
{
	struct task_struct *tsk;

	spin_lock(&fs_info->balance_lock);
	if (!fs_info->balance_ctl) {
		spin_unlock(&fs_info->balance_lock);
		return 0;
	}
	spin_unlock(&fs_info->balance_lock);

	if (btrfs_test_opt(fs_info, SKIP_BALANCE)) {
		btrfs_info(fs_info, "force skipping balance");
		return 0;
	}

	tsk = kthread_run(balance_kthread, fs_info, "btrfs-balance");
	return PTR_ERR_OR_ZERO(tsk);
}

int btrfs_recover_balance(struct btrfs_fs_info *fs_info)
{
	struct btrfs_balance_control *bctl;
	struct btrfs_balance_item *item;
	struct btrfs_disk_balance_args disk_bargs;
	struct btrfs_path *path;
	struct extent_buffer *leaf;
	struct btrfs_key key;
	int ret;

	path = btrfs_alloc_path();
	if (!path)
		return -ENOMEM;

	key.objectid = BTRFS_BALANCE_OBJECTID;
	key.type = BTRFS_TEMPORARY_ITEM_KEY;
	key.offset = 0;

	ret = btrfs_search_slot(NULL, fs_info->tree_root, &key, path, 0, 0);
	if (ret < 0)
		goto out;
	if (ret > 0) { /* ret = -ENOENT; */
		ret = 0;
		goto out;
	}

	bctl = kzalloc(sizeof(*bctl), GFP_NOFS);
	if (!bctl) {
		ret = -ENOMEM;
		goto out;
	}

	leaf = path->nodes[0];
	item = btrfs_item_ptr(leaf, path->slots[0], struct btrfs_balance_item);

	bctl->fs_info = fs_info;
	bctl->flags = btrfs_balance_flags(leaf, item);
	bctl->flags |= BTRFS_BALANCE_RESUME;

	btrfs_balance_data(leaf, item, &disk_bargs);
	btrfs_disk_balance_args_to_cpu(&bctl->data, &disk_bargs);
	btrfs_balance_meta(leaf, item, &disk_bargs);
	btrfs_disk_balance_args_to_cpu(&bctl->meta, &disk_bargs);
	btrfs_balance_sys(leaf, item, &disk_bargs);
	btrfs_disk_balance_args_to_cpu(&bctl->sys, &disk_bargs);

	WARN_ON(test_and_set_bit(BTRFS_FS_EXCL_OP, &fs_info->flags));

	mutex_lock(&fs_info->volume_mutex);
	mutex_lock(&fs_info->balance_mutex);

	set_balance_control(bctl);

	mutex_unlock(&fs_info->balance_mutex);
	mutex_unlock(&fs_info->volume_mutex);
out:
	btrfs_free_path(path);
	return ret;
}

int btrfs_pause_balance(struct btrfs_fs_info *fs_info)
{
	int ret = 0;

	mutex_lock(&fs_info->balance_mutex);
	if (!fs_info->balance_ctl) {
		mutex_unlock(&fs_info->balance_mutex);
		return -ENOTCONN;
	}

	if (atomic_read(&fs_info->balance_running)) {
		atomic_inc(&fs_info->balance_pause_req);
		mutex_unlock(&fs_info->balance_mutex);

		wait_event(fs_info->balance_wait_q,
			   atomic_read(&fs_info->balance_running) == 0);

		mutex_lock(&fs_info->balance_mutex);
		/* we are good with balance_ctl ripped off from under us */
		BUG_ON(atomic_read(&fs_info->balance_running));
		atomic_dec(&fs_info->balance_pause_req);
	} else {
		ret = -ENOTCONN;
	}

	mutex_unlock(&fs_info->balance_mutex);
	return ret;
}

int btrfs_cancel_balance(struct btrfs_fs_info *fs_info)
{
	if (sb_rdonly(fs_info->sb))
		return -EROFS;

	mutex_lock(&fs_info->balance_mutex);
	if (!fs_info->balance_ctl) {
		mutex_unlock(&fs_info->balance_mutex);
		return -ENOTCONN;
	}

	atomic_inc(&fs_info->balance_cancel_req);
	/*
	 * if we are running just wait and return, balance item is
	 * deleted in btrfs_balance in this case
	 */
	if (atomic_read(&fs_info->balance_running)) {
		mutex_unlock(&fs_info->balance_mutex);
		wait_event(fs_info->balance_wait_q,
			   atomic_read(&fs_info->balance_running) == 0);
		mutex_lock(&fs_info->balance_mutex);
	} else {
		/* __cancel_balance needs volume_mutex */
		mutex_unlock(&fs_info->balance_mutex);
		mutex_lock(&fs_info->volume_mutex);
		mutex_lock(&fs_info->balance_mutex);

		if (fs_info->balance_ctl)
			__cancel_balance(fs_info);

		mutex_unlock(&fs_info->volume_mutex);
	}

	BUG_ON(fs_info->balance_ctl || atomic_read(&fs_info->balance_running));
	atomic_dec(&fs_info->balance_cancel_req);
	mutex_unlock(&fs_info->balance_mutex);
	return 0;
}

static int btrfs_uuid_scan_kthread(void *data)
{
	struct btrfs_fs_info *fs_info = data;
	struct btrfs_root *root = fs_info->tree_root;
	struct btrfs_key key;
	struct btrfs_path *path = NULL;
	int ret = 0;
	struct extent_buffer *eb;
	int slot;
	struct btrfs_root_item root_item;
	u32 item_size;
	struct btrfs_trans_handle *trans = NULL;

	path = btrfs_alloc_path();
	if (!path) {
		ret = -ENOMEM;
		goto out;
	}

	key.objectid = 0;
	key.type = BTRFS_ROOT_ITEM_KEY;
	key.offset = 0;

	while (1) {
		ret = btrfs_search_forward(root, &key, path, 0);
		if (ret) {
			if (ret > 0)
				ret = 0;
			break;
		}

		if (key.type != BTRFS_ROOT_ITEM_KEY ||
		    (key.objectid < BTRFS_FIRST_FREE_OBJECTID &&
		     key.objectid != BTRFS_FS_TREE_OBJECTID) ||
		    key.objectid > BTRFS_LAST_FREE_OBJECTID)
			goto skip;

		eb = path->nodes[0];
		slot = path->slots[0];
		item_size = btrfs_item_size_nr(eb, slot);
		if (item_size < sizeof(root_item))
			goto skip;

		read_extent_buffer(eb, &root_item,
				   btrfs_item_ptr_offset(eb, slot),
				   (int)sizeof(root_item));
		if (btrfs_root_refs(&root_item) == 0)
			goto skip;

		if (!btrfs_is_empty_uuid(root_item.uuid) ||
		    !btrfs_is_empty_uuid(root_item.received_uuid)) {
			if (trans)
				goto update_tree;

			btrfs_release_path(path);
			/*
			 * 1 - subvol uuid item
			 * 1 - received_subvol uuid item
			 */
			trans = btrfs_start_transaction(fs_info->uuid_root, 2);
			if (IS_ERR(trans)) {
				ret = PTR_ERR(trans);
				break;
			}
			continue;
		} else {
			goto skip;
		}
update_tree:
		if (!btrfs_is_empty_uuid(root_item.uuid)) {
			ret = btrfs_uuid_tree_add(trans, fs_info,
						  root_item.uuid,
						  BTRFS_UUID_KEY_SUBVOL,
						  key.objectid);
			if (ret < 0) {
				btrfs_warn(fs_info, "uuid_tree_add failed %d",
					ret);
				break;
			}
		}

		if (!btrfs_is_empty_uuid(root_item.received_uuid)) {
			ret = btrfs_uuid_tree_add(trans, fs_info,
						  root_item.received_uuid,
						 BTRFS_UUID_KEY_RECEIVED_SUBVOL,
						  key.objectid);
			if (ret < 0) {
				btrfs_warn(fs_info, "uuid_tree_add failed %d",
					ret);
				break;
			}
		}

skip:
		if (trans) {
			ret = btrfs_end_transaction(trans);
			trans = NULL;
			if (ret)
				break;
		}

		btrfs_release_path(path);
		if (key.offset < (u64)-1) {
			key.offset++;
		} else if (key.type < BTRFS_ROOT_ITEM_KEY) {
			key.offset = 0;
			key.type = BTRFS_ROOT_ITEM_KEY;
		} else if (key.objectid < (u64)-1) {
			key.offset = 0;
			key.type = BTRFS_ROOT_ITEM_KEY;
			key.objectid++;
		} else {
			break;
		}
		cond_resched();
	}

out:
	btrfs_free_path(path);
	if (trans && !IS_ERR(trans))
		btrfs_end_transaction(trans);
	if (ret)
		btrfs_warn(fs_info, "btrfs_uuid_scan_kthread failed %d", ret);
	else
		set_bit(BTRFS_FS_UPDATE_UUID_TREE_GEN, &fs_info->flags);
	up(&fs_info->uuid_tree_rescan_sem);
	return 0;
}

/*
 * Callback for btrfs_uuid_tree_iterate().
 * returns:
 * 0	check succeeded, the entry is not outdated.
 * < 0	if an error occurred.
 * > 0	if the check failed, which means the caller shall remove the entry.
 */
static int btrfs_check_uuid_tree_entry(struct btrfs_fs_info *fs_info,
				       u8 *uuid, u8 type, u64 subid)
{
	struct btrfs_key key;
	int ret = 0;
	struct btrfs_root *subvol_root;

	if (type != BTRFS_UUID_KEY_SUBVOL &&
	    type != BTRFS_UUID_KEY_RECEIVED_SUBVOL)
		goto out;

	key.objectid = subid;
	key.type = BTRFS_ROOT_ITEM_KEY;
	key.offset = (u64)-1;
	subvol_root = btrfs_read_fs_root_no_name(fs_info, &key);
	if (IS_ERR(subvol_root)) {
		ret = PTR_ERR(subvol_root);
		if (ret == -ENOENT)
			ret = 1;
		goto out;
	}

	switch (type) {
	case BTRFS_UUID_KEY_SUBVOL:
		if (memcmp(uuid, subvol_root->root_item.uuid, BTRFS_UUID_SIZE))
			ret = 1;
		break;
	case BTRFS_UUID_KEY_RECEIVED_SUBVOL:
		if (memcmp(uuid, subvol_root->root_item.received_uuid,
			   BTRFS_UUID_SIZE))
			ret = 1;
		break;
	}

out:
	return ret;
}

static int btrfs_uuid_rescan_kthread(void *data)
{
	struct btrfs_fs_info *fs_info = (struct btrfs_fs_info *)data;
	int ret;

	/*
	 * 1st step is to iterate through the existing UUID tree and
	 * to delete all entries that contain outdated data.
	 * 2nd step is to add all missing entries to the UUID tree.
	 */
	ret = btrfs_uuid_tree_iterate(fs_info, btrfs_check_uuid_tree_entry);
	if (ret < 0) {
		btrfs_warn(fs_info, "iterating uuid_tree failed %d", ret);
		up(&fs_info->uuid_tree_rescan_sem);
		return ret;
	}
	return btrfs_uuid_scan_kthread(data);
}

int btrfs_create_uuid_tree(struct btrfs_fs_info *fs_info)
{
	struct btrfs_trans_handle *trans;
	struct btrfs_root *tree_root = fs_info->tree_root;
	struct btrfs_root *uuid_root;
	struct task_struct *task;
	int ret;

	/*
	 * 1 - root node
	 * 1 - root item
	 */
	trans = btrfs_start_transaction(tree_root, 2);
	if (IS_ERR(trans))
		return PTR_ERR(trans);

	uuid_root = btrfs_create_tree(trans, fs_info,
				      BTRFS_UUID_TREE_OBJECTID);
	if (IS_ERR(uuid_root)) {
		ret = PTR_ERR(uuid_root);
		btrfs_abort_transaction(trans, ret);
		btrfs_end_transaction(trans);
		return ret;
	}

	fs_info->uuid_root = uuid_root;

	ret = btrfs_commit_transaction(trans);
	if (ret)
		return ret;

	down(&fs_info->uuid_tree_rescan_sem);
	task = kthread_run(btrfs_uuid_scan_kthread, fs_info, "btrfs-uuid");
	if (IS_ERR(task)) {
		/* fs_info->update_uuid_tree_gen remains 0 in all error case */
		btrfs_warn(fs_info, "failed to start uuid_scan task");
		up(&fs_info->uuid_tree_rescan_sem);
		return PTR_ERR(task);
	}

	return 0;
}

int btrfs_check_uuid_tree(struct btrfs_fs_info *fs_info)
{
	struct task_struct *task;

	down(&fs_info->uuid_tree_rescan_sem);
	task = kthread_run(btrfs_uuid_rescan_kthread, fs_info, "btrfs-uuid");
	if (IS_ERR(task)) {
		/* fs_info->update_uuid_tree_gen remains 0 in all error case */
		btrfs_warn(fs_info, "failed to start uuid_rescan task");
		up(&fs_info->uuid_tree_rescan_sem);
		return PTR_ERR(task);
	}

	return 0;
}

/*
 * shrinking a device means finding all of the device extents past
 * the new size, and then following the back refs to the chunks.
 * The chunk relocation code actually frees the device extent
 */
int btrfs_shrink_device(struct btrfs_device *device, u64 new_size)
{
	struct btrfs_fs_info *fs_info = device->fs_info;
	struct btrfs_root *root = fs_info->dev_root;
	struct btrfs_trans_handle *trans;
	struct btrfs_dev_extent *dev_extent = NULL;
	struct btrfs_path *path;
	u64 length;
	u64 chunk_offset;
	int ret;
	int slot;
	int failed = 0;
	bool retried = false;
	bool checked_pending_chunks = false;
	struct extent_buffer *l;
	struct btrfs_key key;
	struct btrfs_super_block *super_copy = fs_info->super_copy;
	u64 old_total = btrfs_super_total_bytes(super_copy);
	u64 old_size = btrfs_device_get_total_bytes(device);
	u64 diff;

	new_size = round_down(new_size, fs_info->sectorsize);
	diff = round_down(old_size - new_size, fs_info->sectorsize);

	if (device->is_tgtdev_for_dev_replace)
		return -EINVAL;

	path = btrfs_alloc_path();
	if (!path)
		return -ENOMEM;

	path->reada = READA_FORWARD;

	mutex_lock(&fs_info->chunk_mutex);

	btrfs_device_set_total_bytes(device, new_size);
	if (device->writeable) {
		device->fs_devices->total_rw_bytes -= diff;
		atomic64_sub(diff, &fs_info->free_chunk_space);
	}
	mutex_unlock(&fs_info->chunk_mutex);

again:
	key.objectid = device->devid;
	key.offset = (u64)-1;
	key.type = BTRFS_DEV_EXTENT_KEY;

	do {
		mutex_lock(&fs_info->delete_unused_bgs_mutex);
		ret = btrfs_search_slot(NULL, root, &key, path, 0, 0);
		if (ret < 0) {
			mutex_unlock(&fs_info->delete_unused_bgs_mutex);
			goto done;
		}

		ret = btrfs_previous_item(root, path, 0, key.type);
		if (ret)
			mutex_unlock(&fs_info->delete_unused_bgs_mutex);
		if (ret < 0)
			goto done;
		if (ret) {
			ret = 0;
			btrfs_release_path(path);
			break;
		}

		l = path->nodes[0];
		slot = path->slots[0];
		btrfs_item_key_to_cpu(l, &key, path->slots[0]);

		if (key.objectid != device->devid) {
			mutex_unlock(&fs_info->delete_unused_bgs_mutex);
			btrfs_release_path(path);
			break;
		}

		dev_extent = btrfs_item_ptr(l, slot, struct btrfs_dev_extent);
		length = btrfs_dev_extent_length(l, dev_extent);

		if (key.offset + length <= new_size) {
			mutex_unlock(&fs_info->delete_unused_bgs_mutex);
			btrfs_release_path(path);
			break;
		}

		chunk_offset = btrfs_dev_extent_chunk_offset(l, dev_extent);
		btrfs_release_path(path);

		ret = btrfs_relocate_chunk(fs_info, chunk_offset);
		mutex_unlock(&fs_info->delete_unused_bgs_mutex);
		if (ret && ret != -ENOSPC)
			goto done;
		if (ret == -ENOSPC)
			failed++;
	} while (key.offset-- > 0);

	if (failed && !retried) {
		failed = 0;
		retried = true;
		goto again;
	} else if (failed && retried) {
		ret = -ENOSPC;
		goto done;
	}

	/* Shrinking succeeded, else we would be at "done". */
	trans = btrfs_start_transaction(root, 0);
	if (IS_ERR(trans)) {
		ret = PTR_ERR(trans);
		goto done;
	}

	mutex_lock(&fs_info->chunk_mutex);

	/*
	 * We checked in the above loop all device extents that were already in
	 * the device tree. However before we have updated the device's
	 * total_bytes to the new size, we might have had chunk allocations that
	 * have not complete yet (new block groups attached to transaction
	 * handles), and therefore their device extents were not yet in the
	 * device tree and we missed them in the loop above. So if we have any
	 * pending chunk using a device extent that overlaps the device range
	 * that we can not use anymore, commit the current transaction and
	 * repeat the search on the device tree - this way we guarantee we will
	 * not have chunks using device extents that end beyond 'new_size'.
	 */
	if (!checked_pending_chunks) {
		u64 start = new_size;
		u64 len = old_size - new_size;

		if (contains_pending_extent(trans->transaction, device,
					    &start, len)) {
			mutex_unlock(&fs_info->chunk_mutex);
			checked_pending_chunks = true;
			failed = 0;
			retried = false;
			ret = btrfs_commit_transaction(trans);
			if (ret)
				goto done;
			goto again;
		}
	}

	btrfs_device_set_disk_total_bytes(device, new_size);
	if (list_empty(&device->resized_list))
		list_add_tail(&device->resized_list,
			      &fs_info->fs_devices->resized_devices);

	WARN_ON(diff > old_total);
	btrfs_set_super_total_bytes(super_copy,
			round_down(old_total - diff, fs_info->sectorsize));
	mutex_unlock(&fs_info->chunk_mutex);

	/* Now btrfs_update_device() will change the on-disk size. */
	ret = btrfs_update_device(trans, device);
	btrfs_end_transaction(trans);
done:
	btrfs_free_path(path);
	if (ret) {
		mutex_lock(&fs_info->chunk_mutex);
		btrfs_device_set_total_bytes(device, old_size);
		if (device->writeable)
			device->fs_devices->total_rw_bytes += diff;
		atomic64_add(diff, &fs_info->free_chunk_space);
		mutex_unlock(&fs_info->chunk_mutex);
	}
	return ret;
}

static int btrfs_add_system_chunk(struct btrfs_fs_info *fs_info,
			   struct btrfs_key *key,
			   struct btrfs_chunk *chunk, int item_size)
{
	struct btrfs_super_block *super_copy = fs_info->super_copy;
	struct btrfs_disk_key disk_key;
	u32 array_size;
	u8 *ptr;

	mutex_lock(&fs_info->chunk_mutex);
	array_size = btrfs_super_sys_array_size(super_copy);
	if (array_size + item_size + sizeof(disk_key)
			> BTRFS_SYSTEM_CHUNK_ARRAY_SIZE) {
		mutex_unlock(&fs_info->chunk_mutex);
		return -EFBIG;
	}

	ptr = super_copy->sys_chunk_array + array_size;
	btrfs_cpu_key_to_disk(&disk_key, key);
	memcpy(ptr, &disk_key, sizeof(disk_key));
	ptr += sizeof(disk_key);
	memcpy(ptr, chunk, item_size);
	item_size += sizeof(disk_key);
	btrfs_set_super_sys_array_size(super_copy, array_size + item_size);
	mutex_unlock(&fs_info->chunk_mutex);

	return 0;
}

/*
 * sort the devices in descending order by max_avail, total_avail
 */
static int btrfs_cmp_device_info(const void *a, const void *b)
{
	const struct btrfs_device_info *di_a = a;
	const struct btrfs_device_info *di_b = b;

	if (di_a->max_avail > di_b->max_avail)
		return -1;
	if (di_a->max_avail < di_b->max_avail)
		return 1;
	if (di_a->total_avail > di_b->total_avail)
		return -1;
	if (di_a->total_avail < di_b->total_avail)
		return 1;
	return 0;
}

static void check_raid56_incompat_flag(struct btrfs_fs_info *info, u64 type)
{
	if (!(type & BTRFS_BLOCK_GROUP_RAID56_MASK))
		return;

	btrfs_set_fs_incompat(info, RAID56);
}

#define BTRFS_MAX_DEVS(r) ((BTRFS_MAX_ITEM_SIZE(r->fs_info)		\
			- sizeof(struct btrfs_chunk))		\
			/ sizeof(struct btrfs_stripe) + 1)

#define BTRFS_MAX_DEVS_SYS_CHUNK ((BTRFS_SYSTEM_CHUNK_ARRAY_SIZE	\
				- 2 * sizeof(struct btrfs_disk_key)	\
				- 2 * sizeof(struct btrfs_chunk))	\
				/ sizeof(struct btrfs_stripe) + 1)

static int __btrfs_alloc_chunk(struct btrfs_trans_handle *trans,
			       u64 start, u64 type)
{
	struct btrfs_fs_info *info = trans->fs_info;
	struct btrfs_fs_devices *fs_devices = info->fs_devices;
	struct btrfs_device *device;
	struct map_lookup *map = NULL;
	struct extent_map_tree *em_tree;
	struct extent_map *em;
	struct btrfs_device_info *devices_info = NULL;
	u64 total_avail;
	int num_stripes;	/* total number of stripes to allocate */
	int data_stripes;	/* number of stripes that count for
				   block group size */
	int sub_stripes;	/* sub_stripes info for map */
	int dev_stripes;	/* stripes per dev */
	int devs_max;		/* max devs to use */
	int devs_min;		/* min devs needed */
	int devs_increment;	/* ndevs has to be a multiple of this */
	int ncopies;		/* how many copies to data has */
	int ret;
	u64 max_stripe_size;
	u64 max_chunk_size;
	u64 stripe_size;
	u64 num_bytes;
	int ndevs;
	int i;
	int j;
	int index;

	BUG_ON(!alloc_profile_is_valid(type, 0));

	if (list_empty(&fs_devices->alloc_list))
		return -ENOSPC;

	index = __get_raid_index(type);

	sub_stripes = btrfs_raid_array[index].sub_stripes;
	dev_stripes = btrfs_raid_array[index].dev_stripes;
	devs_max = btrfs_raid_array[index].devs_max;
	devs_min = btrfs_raid_array[index].devs_min;
	devs_increment = btrfs_raid_array[index].devs_increment;
	ncopies = btrfs_raid_array[index].ncopies;

	if (type & BTRFS_BLOCK_GROUP_DATA) {
		max_stripe_size = SZ_1G;
		max_chunk_size = 10 * max_stripe_size;
		if (!devs_max)
			devs_max = BTRFS_MAX_DEVS(info->chunk_root);
	} else if (type & BTRFS_BLOCK_GROUP_METADATA) {
		/* for larger filesystems, use larger metadata chunks */
		if (fs_devices->total_rw_bytes > 50ULL * SZ_1G)
			max_stripe_size = SZ_1G;
		else
			max_stripe_size = SZ_256M;
		max_chunk_size = max_stripe_size;
		if (!devs_max)
			devs_max = BTRFS_MAX_DEVS(info->chunk_root);
	} else if (type & BTRFS_BLOCK_GROUP_SYSTEM) {
		max_stripe_size = SZ_32M;
		max_chunk_size = 2 * max_stripe_size;
		if (!devs_max)
			devs_max = BTRFS_MAX_DEVS_SYS_CHUNK;
	} else {
		btrfs_err(info, "invalid chunk type 0x%llx requested",
		       type);
		BUG_ON(1);
	}

	/* we don't want a chunk larger than 10% of writeable space */
	max_chunk_size = min(div_factor(fs_devices->total_rw_bytes, 1),
			     max_chunk_size);

	devices_info = kcalloc(fs_devices->rw_devices, sizeof(*devices_info),
			       GFP_NOFS);
	if (!devices_info)
		return -ENOMEM;

	/*
	 * in the first pass through the devices list, we gather information
	 * about the available holes on each device.
	 */
	ndevs = 0;
	list_for_each_entry(device, &fs_devices->alloc_list, dev_alloc_list) {
		u64 max_avail;
		u64 dev_offset;

		if (!device->writeable) {
			WARN(1, KERN_ERR
			       "BTRFS: read-only device in alloc_list\n");
			continue;
		}

		if (!device->in_fs_metadata ||
		    device->is_tgtdev_for_dev_replace)
			continue;

		if (device->total_bytes > device->bytes_used)
			total_avail = device->total_bytes - device->bytes_used;
		else
			total_avail = 0;

		/* If there is no space on this device, skip it. */
		if (total_avail == 0)
			continue;

		ret = find_free_dev_extent(trans, device,
					   max_stripe_size * dev_stripes,
					   &dev_offset, &max_avail);
		if (ret && ret != -ENOSPC)
			goto error;

		if (ret == 0)
			max_avail = max_stripe_size * dev_stripes;

		if (max_avail < BTRFS_STRIPE_LEN * dev_stripes)
			continue;

		if (ndevs == fs_devices->rw_devices) {
			WARN(1, "%s: found more than %llu devices\n",
			     __func__, fs_devices->rw_devices);
			break;
		}
		devices_info[ndevs].dev_offset = dev_offset;
		devices_info[ndevs].max_avail = max_avail;
		devices_info[ndevs].total_avail = total_avail;
		devices_info[ndevs].dev = device;
		++ndevs;
	}

	/*
	 * now sort the devices by hole size / available space
	 */
	sort(devices_info, ndevs, sizeof(struct btrfs_device_info),
	     btrfs_cmp_device_info, NULL);

	/* round down to number of usable stripes */
	ndevs = round_down(ndevs, devs_increment);

	if (ndevs < devs_increment * sub_stripes || ndevs < devs_min) {
		ret = -ENOSPC;
		goto error;
	}

	ndevs = min(ndevs, devs_max);

	/*
	 * the primary goal is to maximize the number of stripes, so use as many
	 * devices as possible, even if the stripes are not maximum sized.
	 */
	stripe_size = devices_info[ndevs-1].max_avail;
	num_stripes = ndevs * dev_stripes;

	/*
	 * this will have to be fixed for RAID1 and RAID10 over
	 * more drives
	 */
	data_stripes = num_stripes / ncopies;

	if (type & BTRFS_BLOCK_GROUP_RAID5)
		data_stripes = num_stripes - 1;

	if (type & BTRFS_BLOCK_GROUP_RAID6)
		data_stripes = num_stripes - 2;

	/*
	 * Use the number of data stripes to figure out how big this chunk
	 * is really going to be in terms of logical address space,
	 * and compare that answer with the max chunk size
	 */
	if (stripe_size * data_stripes > max_chunk_size) {
		u64 mask = (1ULL << 24) - 1;

		stripe_size = div_u64(max_chunk_size, data_stripes);

		/* bump the answer up to a 16MB boundary */
		stripe_size = (stripe_size + mask) & ~mask;

		/* but don't go higher than the limits we found
		 * while searching for free extents
		 */
		if (stripe_size > devices_info[ndevs-1].max_avail)
			stripe_size = devices_info[ndevs-1].max_avail;
	}

	stripe_size = div_u64(stripe_size, dev_stripes);

	/* align to BTRFS_STRIPE_LEN */
	stripe_size = round_down(stripe_size, BTRFS_STRIPE_LEN);

	map = kmalloc(map_lookup_size(num_stripes), GFP_NOFS);
	if (!map) {
		ret = -ENOMEM;
		goto error;
	}
	map->num_stripes = num_stripes;

	for (i = 0; i < ndevs; ++i) {
		for (j = 0; j < dev_stripes; ++j) {
			int s = i * dev_stripes + j;
			map->stripes[s].dev = devices_info[i].dev;
			map->stripes[s].physical = devices_info[i].dev_offset +
						   j * stripe_size;
		}
	}
	map->stripe_len = BTRFS_STRIPE_LEN;
	map->io_align = BTRFS_STRIPE_LEN;
	map->io_width = BTRFS_STRIPE_LEN;
	map->type = type;
	map->sub_stripes = sub_stripes;

	num_bytes = stripe_size * data_stripes;

	trace_btrfs_chunk_alloc(info, map, start, num_bytes);

	em = alloc_extent_map();
	if (!em) {
		kfree(map);
		ret = -ENOMEM;
		goto error;
	}
	set_bit(EXTENT_FLAG_FS_MAPPING, &em->flags);
	em->map_lookup = map;
	em->start = start;
	em->len = num_bytes;
	em->block_start = 0;
	em->block_len = em->len;
	em->orig_block_len = stripe_size;

	em_tree = &info->mapping_tree.map_tree;
	write_lock(&em_tree->lock);
	ret = add_extent_mapping(em_tree, em, 0);
	if (ret) {
		write_unlock(&em_tree->lock);
		free_extent_map(em);
		goto error;
	}

	list_add_tail(&em->list, &trans->transaction->pending_chunks);
	refcount_inc(&em->refs);
	write_unlock(&em_tree->lock);

	ret = btrfs_make_block_group(trans, info, 0, type, start, num_bytes);
	if (ret)
		goto error_del_extent;

	for (i = 0; i < map->num_stripes; i++) {
		num_bytes = map->stripes[i].dev->bytes_used + stripe_size;
		btrfs_device_set_bytes_used(map->stripes[i].dev, num_bytes);
	}

	atomic64_sub(stripe_size * map->num_stripes, &info->free_chunk_space);

	free_extent_map(em);
	check_raid56_incompat_flag(info, type);

	kfree(devices_info);
	return 0;

error_del_extent:
	write_lock(&em_tree->lock);
	remove_extent_mapping(em_tree, em);
	write_unlock(&em_tree->lock);

	/* One for our allocation */
	free_extent_map(em);
	/* One for the tree reference */
	free_extent_map(em);
	/* One for the pending_chunks list reference */
	free_extent_map(em);
error:
	kfree(devices_info);
	return ret;
}

int btrfs_finish_chunk_alloc(struct btrfs_trans_handle *trans,
				struct btrfs_fs_info *fs_info,
				u64 chunk_offset, u64 chunk_size)
{
	struct btrfs_root *extent_root = fs_info->extent_root;
	struct btrfs_root *chunk_root = fs_info->chunk_root;
	struct btrfs_key key;
	struct btrfs_device *device;
	struct btrfs_chunk *chunk;
	struct btrfs_stripe *stripe;
	struct extent_map *em;
	struct map_lookup *map;
	size_t item_size;
	u64 dev_offset;
	u64 stripe_size;
	int i = 0;
	int ret = 0;

	em = get_chunk_map(fs_info, chunk_offset, chunk_size);
	if (IS_ERR(em))
		return PTR_ERR(em);

	map = em->map_lookup;
	item_size = btrfs_chunk_item_size(map->num_stripes);
	stripe_size = em->orig_block_len;

	chunk = kzalloc(item_size, GFP_NOFS);
	if (!chunk) {
		ret = -ENOMEM;
		goto out;
	}

	/*
	 * Take the device list mutex to prevent races with the final phase of
	 * a device replace operation that replaces the device object associated
	 * with the map's stripes, because the device object's id can change
	 * at any time during that final phase of the device replace operation
	 * (dev-replace.c:btrfs_dev_replace_finishing()).
	 */
	mutex_lock(&fs_info->fs_devices->device_list_mutex);
	for (i = 0; i < map->num_stripes; i++) {
		device = map->stripes[i].dev;
		dev_offset = map->stripes[i].physical;

		ret = btrfs_update_device(trans, device);
		if (ret)
			break;
		ret = btrfs_alloc_dev_extent(trans, device, chunk_offset,
					     dev_offset, stripe_size);
		if (ret)
			break;
	}
	if (ret) {
		mutex_unlock(&fs_info->fs_devices->device_list_mutex);
		goto out;
	}

	stripe = &chunk->stripe;
	for (i = 0; i < map->num_stripes; i++) {
		device = map->stripes[i].dev;
		dev_offset = map->stripes[i].physical;

		btrfs_set_stack_stripe_devid(stripe, device->devid);
		btrfs_set_stack_stripe_offset(stripe, dev_offset);
		memcpy(stripe->dev_uuid, device->uuid, BTRFS_UUID_SIZE);
		stripe++;
	}
	mutex_unlock(&fs_info->fs_devices->device_list_mutex);

	btrfs_set_stack_chunk_length(chunk, chunk_size);
	btrfs_set_stack_chunk_owner(chunk, extent_root->root_key.objectid);
	btrfs_set_stack_chunk_stripe_len(chunk, map->stripe_len);
	btrfs_set_stack_chunk_type(chunk, map->type);
	btrfs_set_stack_chunk_num_stripes(chunk, map->num_stripes);
	btrfs_set_stack_chunk_io_align(chunk, map->stripe_len);
	btrfs_set_stack_chunk_io_width(chunk, map->stripe_len);
	btrfs_set_stack_chunk_sector_size(chunk, fs_info->sectorsize);
	btrfs_set_stack_chunk_sub_stripes(chunk, map->sub_stripes);

	key.objectid = BTRFS_FIRST_CHUNK_TREE_OBJECTID;
	key.type = BTRFS_CHUNK_ITEM_KEY;
	key.offset = chunk_offset;

	ret = btrfs_insert_item(trans, chunk_root, &key, chunk, item_size);
	if (ret == 0 && map->type & BTRFS_BLOCK_GROUP_SYSTEM) {
		/*
		 * TODO: Cleanup of inserted chunk root in case of
		 * failure.
		 */
		ret = btrfs_add_system_chunk(fs_info, &key, chunk, item_size);
	}

out:
	kfree(chunk);
	free_extent_map(em);
	return ret;
}

/*
 * Chunk allocation falls into two parts. The first part does works
 * that make the new allocated chunk useable, but not do any operation
 * that modifies the chunk tree. The second part does the works that
 * require modifying the chunk tree. This division is important for the
 * bootstrap process of adding storage to a seed btrfs.
 */
int btrfs_alloc_chunk(struct btrfs_trans_handle *trans,
		      struct btrfs_fs_info *fs_info, u64 type)
{
	u64 chunk_offset;

	ASSERT(mutex_is_locked(&fs_info->chunk_mutex));
	chunk_offset = find_next_chunk(fs_info);
	return __btrfs_alloc_chunk(trans, chunk_offset, type);
}

static noinline int init_first_rw_device(struct btrfs_trans_handle *trans,
					 struct btrfs_fs_info *fs_info)
{
	u64 chunk_offset;
	u64 sys_chunk_offset;
	u64 alloc_profile;
	int ret;

	chunk_offset = find_next_chunk(fs_info);
	alloc_profile = btrfs_metadata_alloc_profile(fs_info);
	ret = __btrfs_alloc_chunk(trans, chunk_offset, alloc_profile);
	if (ret)
		return ret;

	sys_chunk_offset = find_next_chunk(fs_info);
	alloc_profile = btrfs_system_alloc_profile(fs_info);
	ret = __btrfs_alloc_chunk(trans, sys_chunk_offset, alloc_profile);
	return ret;
}

static inline int btrfs_chunk_max_errors(struct map_lookup *map)
{
	int max_errors;

	if (map->type & (BTRFS_BLOCK_GROUP_RAID1 |
			 BTRFS_BLOCK_GROUP_RAID10 |
			 BTRFS_BLOCK_GROUP_RAID5 |
			 BTRFS_BLOCK_GROUP_DUP)) {
		max_errors = 1;
	} else if (map->type & BTRFS_BLOCK_GROUP_RAID6) {
		max_errors = 2;
	} else {
		max_errors = 0;
	}

	return max_errors;
}

int btrfs_chunk_readonly(struct btrfs_fs_info *fs_info, u64 chunk_offset)
{
	struct extent_map *em;
	struct map_lookup *map;
	int readonly = 0;
	int miss_ndevs = 0;
	int i;

	em = get_chunk_map(fs_info, chunk_offset, 1);
	if (IS_ERR(em))
		return 1;

	map = em->map_lookup;
	for (i = 0; i < map->num_stripes; i++) {
		if (map->stripes[i].dev->missing) {
			miss_ndevs++;
			continue;
		}

		if (!map->stripes[i].dev->writeable) {
			readonly = 1;
			goto end;
		}
	}

	/*
	 * If the number of missing devices is larger than max errors,
	 * we can not write the data into that chunk successfully, so
	 * set it readonly.
	 */
	if (miss_ndevs > btrfs_chunk_max_errors(map))
		readonly = 1;
end:
	free_extent_map(em);
	return readonly;
}

void btrfs_mapping_init(struct btrfs_mapping_tree *tree)
{
	extent_map_tree_init(&tree->map_tree);
}

void btrfs_mapping_tree_free(struct btrfs_mapping_tree *tree)
{
	struct extent_map *em;

	while (1) {
		write_lock(&tree->map_tree.lock);
		em = lookup_extent_mapping(&tree->map_tree, 0, (u64)-1);
		if (em)
			remove_extent_mapping(&tree->map_tree, em);
		write_unlock(&tree->map_tree.lock);
		if (!em)
			break;
		/* once for us */
		free_extent_map(em);
		/* once for the tree */
		free_extent_map(em);
	}
}

int btrfs_num_copies(struct btrfs_fs_info *fs_info, u64 logical, u64 len)
{
	struct extent_map *em;
	struct map_lookup *map;
	int ret;

	em = get_chunk_map(fs_info, logical, len);
	if (IS_ERR(em))
		/*
		 * We could return errors for these cases, but that could get
		 * ugly and we'd probably do the same thing which is just not do
		 * anything else and exit, so return 1 so the callers don't try
		 * to use other copies.
		 */
		return 1;

	map = em->map_lookup;
	if (map->type & (BTRFS_BLOCK_GROUP_DUP | BTRFS_BLOCK_GROUP_RAID1))
		ret = map->num_stripes;
	else if (map->type & BTRFS_BLOCK_GROUP_RAID10)
		ret = map->sub_stripes;
	else if (map->type & BTRFS_BLOCK_GROUP_RAID5)
		ret = 2;
	else if (map->type & BTRFS_BLOCK_GROUP_RAID6)
		ret = 3;
	else
		ret = 1;
	free_extent_map(em);

	btrfs_dev_replace_lock(&fs_info->dev_replace, 0);
	if (btrfs_dev_replace_is_ongoing(&fs_info->dev_replace) &&
	    fs_info->dev_replace.tgtdev)
		ret++;
	btrfs_dev_replace_unlock(&fs_info->dev_replace, 0);

	return ret;
}

unsigned long btrfs_full_stripe_len(struct btrfs_fs_info *fs_info,
				    u64 logical)
{
	struct extent_map *em;
	struct map_lookup *map;
	unsigned long len = fs_info->sectorsize;

	em = get_chunk_map(fs_info, logical, len);

	if (!WARN_ON(IS_ERR(em))) {
		map = em->map_lookup;
		if (map->type & BTRFS_BLOCK_GROUP_RAID56_MASK)
			len = map->stripe_len * nr_data_stripes(map);
		free_extent_map(em);
	}
	return len;
}

int btrfs_is_parity_mirror(struct btrfs_fs_info *fs_info, u64 logical, u64 len)
{
	struct extent_map *em;
	struct map_lookup *map;
	int ret = 0;

	em = get_chunk_map(fs_info, logical, len);

	if(!WARN_ON(IS_ERR(em))) {
		map = em->map_lookup;
		if (map->type & BTRFS_BLOCK_GROUP_RAID56_MASK)
			ret = 1;
		free_extent_map(em);
	}
	return ret;
}

static int find_live_mirror(struct btrfs_fs_info *fs_info,
			    struct map_lookup *map, int first, int num,
			    int optimal, int dev_replace_is_ongoing)
{
	int i;
	int tolerance;
	struct btrfs_device *srcdev;

	if (dev_replace_is_ongoing &&
	    fs_info->dev_replace.cont_reading_from_srcdev_mode ==
	     BTRFS_DEV_REPLACE_ITEM_CONT_READING_FROM_SRCDEV_MODE_AVOID)
		srcdev = fs_info->dev_replace.srcdev;
	else
		srcdev = NULL;

	/*
	 * try to avoid the drive that is the source drive for a
	 * dev-replace procedure, only choose it if no other non-missing
	 * mirror is available
	 */
	for (tolerance = 0; tolerance < 2; tolerance++) {
		if (map->stripes[optimal].dev->bdev &&
		    (tolerance || map->stripes[optimal].dev != srcdev))
			return optimal;
		for (i = first; i < first + num; i++) {
			if (map->stripes[i].dev->bdev &&
			    (tolerance || map->stripes[i].dev != srcdev))
				return i;
		}
	}

	/* we couldn't find one that doesn't fail.  Just return something
	 * and the io error handling code will clean up eventually
	 */
	return optimal;
}

static inline int parity_smaller(u64 a, u64 b)
{
	return a > b;
}

/* Bubble-sort the stripe set to put the parity/syndrome stripes last */
static void sort_parity_stripes(struct btrfs_bio *bbio, int num_stripes)
{
	struct btrfs_bio_stripe s;
	int i;
	u64 l;
	int again = 1;

	while (again) {
		again = 0;
		for (i = 0; i < num_stripes - 1; i++) {
			if (parity_smaller(bbio->raid_map[i],
					   bbio->raid_map[i+1])) {
				s = bbio->stripes[i];
				l = bbio->raid_map[i];
				bbio->stripes[i] = bbio->stripes[i+1];
				bbio->raid_map[i] = bbio->raid_map[i+1];
				bbio->stripes[i+1] = s;
				bbio->raid_map[i+1] = l;

				again = 1;
			}
		}
	}
}

static struct btrfs_bio *alloc_btrfs_bio(int total_stripes, int real_stripes)
{
	struct btrfs_bio *bbio = kzalloc(
		 /* the size of the btrfs_bio */
		sizeof(struct btrfs_bio) +
		/* plus the variable array for the stripes */
		sizeof(struct btrfs_bio_stripe) * (total_stripes) +
		/* plus the variable array for the tgt dev */
		sizeof(int) * (real_stripes) +
		/*
		 * plus the raid_map, which includes both the tgt dev
		 * and the stripes
		 */
		sizeof(u64) * (total_stripes),
		GFP_NOFS|__GFP_NOFAIL);

	atomic_set(&bbio->error, 0);
	refcount_set(&bbio->refs, 1);

	return bbio;
}

void btrfs_get_bbio(struct btrfs_bio *bbio)
{
	WARN_ON(!refcount_read(&bbio->refs));
	refcount_inc(&bbio->refs);
}

void btrfs_put_bbio(struct btrfs_bio *bbio)
{
	if (!bbio)
		return;
	if (refcount_dec_and_test(&bbio->refs))
		kfree(bbio);
}

/* can REQ_OP_DISCARD be sent with other REQ like REQ_OP_WRITE? */
/*
 * Please note that, discard won't be sent to target device of device
 * replace.
 */
static int __btrfs_map_block_for_discard(struct btrfs_fs_info *fs_info,
					 u64 logical, u64 length,
					 struct btrfs_bio **bbio_ret)
{
	struct extent_map *em;
	struct map_lookup *map;
	struct btrfs_bio *bbio;
	u64 offset;
	u64 stripe_nr;
	u64 stripe_nr_end;
	u64 stripe_end_offset;
	u64 stripe_cnt;
	u64 stripe_len;
	u64 stripe_offset;
	u64 num_stripes;
	u32 stripe_index;
	u32 factor = 0;
	u32 sub_stripes = 0;
	u64 stripes_per_dev = 0;
	u32 remaining_stripes = 0;
	u32 last_stripe = 0;
	int ret = 0;
	int i;

	/* discard always return a bbio */
	ASSERT(bbio_ret);

	em = get_chunk_map(fs_info, logical, length);
	if (IS_ERR(em))
		return PTR_ERR(em);

	map = em->map_lookup;
	/* we don't discard raid56 yet */
	if (map->type & BTRFS_BLOCK_GROUP_RAID56_MASK) {
		ret = -EOPNOTSUPP;
		goto out;
	}

	offset = logical - em->start;
	length = min_t(u64, em->len - offset, length);

	stripe_len = map->stripe_len;
	/*
	 * stripe_nr counts the total number of stripes we have to stride
	 * to get to this block
	 */
	stripe_nr = div64_u64(offset, stripe_len);

	/* stripe_offset is the offset of this block in its stripe */
	stripe_offset = offset - stripe_nr * stripe_len;

	stripe_nr_end = round_up(offset + length, map->stripe_len);
	stripe_nr_end = div64_u64(stripe_nr_end, map->stripe_len);
	stripe_cnt = stripe_nr_end - stripe_nr;
	stripe_end_offset = stripe_nr_end * map->stripe_len -
			    (offset + length);
	/*
	 * after this, stripe_nr is the number of stripes on this
	 * device we have to walk to find the data, and stripe_index is
	 * the number of our device in the stripe array
	 */
	num_stripes = 1;
	stripe_index = 0;
	if (map->type & (BTRFS_BLOCK_GROUP_RAID0 |
			 BTRFS_BLOCK_GROUP_RAID10)) {
		if (map->type & BTRFS_BLOCK_GROUP_RAID0)
			sub_stripes = 1;
		else
			sub_stripes = map->sub_stripes;

		factor = map->num_stripes / sub_stripes;
		num_stripes = min_t(u64, map->num_stripes,
				    sub_stripes * stripe_cnt);
		stripe_nr = div_u64_rem(stripe_nr, factor, &stripe_index);
		stripe_index *= sub_stripes;
		stripes_per_dev = div_u64_rem(stripe_cnt, factor,
					      &remaining_stripes);
		div_u64_rem(stripe_nr_end - 1, factor, &last_stripe);
		last_stripe *= sub_stripes;
	} else if (map->type & (BTRFS_BLOCK_GROUP_RAID1 |
				BTRFS_BLOCK_GROUP_DUP)) {
		num_stripes = map->num_stripes;
	} else {
		stripe_nr = div_u64_rem(stripe_nr, map->num_stripes,
					&stripe_index);
	}

	bbio = alloc_btrfs_bio(num_stripes, 0);
	if (!bbio) {
		ret = -ENOMEM;
		goto out;
	}

	for (i = 0; i < num_stripes; i++) {
		bbio->stripes[i].physical =
			map->stripes[stripe_index].physical +
			stripe_offset + stripe_nr * map->stripe_len;
		bbio->stripes[i].dev = map->stripes[stripe_index].dev;

		if (map->type & (BTRFS_BLOCK_GROUP_RAID0 |
				 BTRFS_BLOCK_GROUP_RAID10)) {
			bbio->stripes[i].length = stripes_per_dev *
				map->stripe_len;

			if (i / sub_stripes < remaining_stripes)
				bbio->stripes[i].length +=
					map->stripe_len;

			/*
			 * Special for the first stripe and
			 * the last stripe:
			 *
			 * |-------|...|-------|
			 *     |----------|
			 *    off     end_off
			 */
			if (i < sub_stripes)
				bbio->stripes[i].length -=
					stripe_offset;

			if (stripe_index >= last_stripe &&
			    stripe_index <= (last_stripe +
					     sub_stripes - 1))
				bbio->stripes[i].length -=
					stripe_end_offset;

			if (i == sub_stripes - 1)
				stripe_offset = 0;
		} else {
			bbio->stripes[i].length = length;
		}

		stripe_index++;
		if (stripe_index == map->num_stripes) {
			stripe_index = 0;
			stripe_nr++;
		}
	}

	*bbio_ret = bbio;
	bbio->map_type = map->type;
	bbio->num_stripes = num_stripes;
out:
	free_extent_map(em);
	return ret;
}

/*
 * In dev-replace case, for repair case (that's the only case where the mirror
 * is selected explicitly when calling btrfs_map_block), blocks left of the
 * left cursor can also be read from the target drive.
 *
 * For REQ_GET_READ_MIRRORS, the target drive is added as the last one to the
 * array of stripes.
 * For READ, it also needs to be supported using the same mirror number.
 *
 * If the requested block is not left of the left cursor, EIO is returned. This
 * can happen because btrfs_num_copies() returns one more in the dev-replace
 * case.
 */
static int get_extra_mirror_from_replace(struct btrfs_fs_info *fs_info,
					 u64 logical, u64 length,
					 u64 srcdev_devid, int *mirror_num,
					 u64 *physical)
{
	struct btrfs_bio *bbio = NULL;
	int num_stripes;
	int index_srcdev = 0;
	int found = 0;
	u64 physical_of_found = 0;
	int i;
	int ret = 0;

	ret = __btrfs_map_block(fs_info, BTRFS_MAP_GET_READ_MIRRORS,
				logical, &length, &bbio, 0, 0);
	if (ret) {
		ASSERT(bbio == NULL);
		return ret;
	}

	num_stripes = bbio->num_stripes;
	if (*mirror_num > num_stripes) {
		/*
		 * BTRFS_MAP_GET_READ_MIRRORS does not contain this mirror,
		 * that means that the requested area is not left of the left
		 * cursor
		 */
		btrfs_put_bbio(bbio);
		return -EIO;
	}

	/*
	 * process the rest of the function using the mirror_num of the source
	 * drive. Therefore look it up first.  At the end, patch the device
	 * pointer to the one of the target drive.
	 */
	for (i = 0; i < num_stripes; i++) {
		if (bbio->stripes[i].dev->devid != srcdev_devid)
			continue;

		/*
		 * In case of DUP, in order to keep it simple, only add the
		 * mirror with the lowest physical address
		 */
		if (found &&
		    physical_of_found <= bbio->stripes[i].physical)
			continue;

		index_srcdev = i;
		found = 1;
		physical_of_found = bbio->stripes[i].physical;
	}

	btrfs_put_bbio(bbio);

	ASSERT(found);
	if (!found)
		return -EIO;

	*mirror_num = index_srcdev + 1;
	*physical = physical_of_found;
	return ret;
}

static void handle_ops_on_dev_replace(enum btrfs_map_op op,
				      struct btrfs_bio **bbio_ret,
				      struct btrfs_dev_replace *dev_replace,
				      int *num_stripes_ret, int *max_errors_ret)
{
	struct btrfs_bio *bbio = *bbio_ret;
	u64 srcdev_devid = dev_replace->srcdev->devid;
	int tgtdev_indexes = 0;
	int num_stripes = *num_stripes_ret;
	int max_errors = *max_errors_ret;
	int i;

	if (op == BTRFS_MAP_WRITE) {
		int index_where_to_add;

		/*
		 * duplicate the write operations while the dev replace
		 * procedure is running. Since the copying of the old disk to
		 * the new disk takes place at run time while the filesystem is
		 * mounted writable, the regular write operations to the old
		 * disk have to be duplicated to go to the new disk as well.
		 *
		 * Note that device->missing is handled by the caller, and that
		 * the write to the old disk is already set up in the stripes
		 * array.
		 */
		index_where_to_add = num_stripes;
		for (i = 0; i < num_stripes; i++) {
			if (bbio->stripes[i].dev->devid == srcdev_devid) {
				/* write to new disk, too */
				struct btrfs_bio_stripe *new =
					bbio->stripes + index_where_to_add;
				struct btrfs_bio_stripe *old =
					bbio->stripes + i;

				new->physical = old->physical;
				new->length = old->length;
				new->dev = dev_replace->tgtdev;
				bbio->tgtdev_map[i] = index_where_to_add;
				index_where_to_add++;
				max_errors++;
				tgtdev_indexes++;
			}
		}
		num_stripes = index_where_to_add;
	} else if (op == BTRFS_MAP_GET_READ_MIRRORS) {
		int index_srcdev = 0;
		int found = 0;
		u64 physical_of_found = 0;

		/*
		 * During the dev-replace procedure, the target drive can also
		 * be used to read data in case it is needed to repair a corrupt
		 * block elsewhere. This is possible if the requested area is
		 * left of the left cursor. In this area, the target drive is a
		 * full copy of the source drive.
		 */
		for (i = 0; i < num_stripes; i++) {
			if (bbio->stripes[i].dev->devid == srcdev_devid) {
				/*
				 * In case of DUP, in order to keep it simple,
				 * only add the mirror with the lowest physical
				 * address
				 */
				if (found &&
				    physical_of_found <=
				     bbio->stripes[i].physical)
					continue;
				index_srcdev = i;
				found = 1;
				physical_of_found = bbio->stripes[i].physical;
			}
		}
		if (found) {
			struct btrfs_bio_stripe *tgtdev_stripe =
				bbio->stripes + num_stripes;

			tgtdev_stripe->physical = physical_of_found;
			tgtdev_stripe->length =
				bbio->stripes[index_srcdev].length;
			tgtdev_stripe->dev = dev_replace->tgtdev;
			bbio->tgtdev_map[index_srcdev] = num_stripes;

			tgtdev_indexes++;
			num_stripes++;
		}
	}

	*num_stripes_ret = num_stripes;
	*max_errors_ret = max_errors;
	bbio->num_tgtdevs = tgtdev_indexes;
	*bbio_ret = bbio;
}

static bool need_full_stripe(enum btrfs_map_op op)
{
	return (op == BTRFS_MAP_WRITE || op == BTRFS_MAP_GET_READ_MIRRORS);
}

static int __btrfs_map_block(struct btrfs_fs_info *fs_info,
			     enum btrfs_map_op op,
			     u64 logical, u64 *length,
			     struct btrfs_bio **bbio_ret,
			     int mirror_num, int need_raid_map)
{
	struct extent_map *em;
	struct map_lookup *map;
	u64 offset;
	u64 stripe_offset;
	u64 stripe_nr;
	u64 stripe_len;
	u32 stripe_index;
	int i;
	int ret = 0;
	int num_stripes;
	int max_errors = 0;
	int tgtdev_indexes = 0;
	struct btrfs_bio *bbio = NULL;
	struct btrfs_dev_replace *dev_replace = &fs_info->dev_replace;
	int dev_replace_is_ongoing = 0;
	int num_alloc_stripes;
	int patch_the_first_stripe_for_dev_replace = 0;
	u64 physical_to_patch_in_first_stripe = 0;
	u64 raid56_full_stripe_start = (u64)-1;

	if (op == BTRFS_MAP_DISCARD)
		return __btrfs_map_block_for_discard(fs_info, logical,
						     *length, bbio_ret);

	em = get_chunk_map(fs_info, logical, *length);
	if (IS_ERR(em))
		return PTR_ERR(em);

	map = em->map_lookup;
	offset = logical - em->start;

	stripe_len = map->stripe_len;
	stripe_nr = offset;
	/*
	 * stripe_nr counts the total number of stripes we have to stride
	 * to get to this block
	 */
	stripe_nr = div64_u64(stripe_nr, stripe_len);

	stripe_offset = stripe_nr * stripe_len;
	if (offset < stripe_offset) {
		btrfs_crit(fs_info,
			   "stripe math has gone wrong, stripe_offset=%llu, offset=%llu, start=%llu, logical=%llu, stripe_len=%llu",
			   stripe_offset, offset, em->start, logical,
			   stripe_len);
		free_extent_map(em);
		return -EINVAL;
	}

	/* stripe_offset is the offset of this block in its stripe*/
	stripe_offset = offset - stripe_offset;

	/* if we're here for raid56, we need to know the stripe aligned start */
	if (map->type & BTRFS_BLOCK_GROUP_RAID56_MASK) {
		unsigned long full_stripe_len = stripe_len * nr_data_stripes(map);
		raid56_full_stripe_start = offset;

		/* allow a write of a full stripe, but make sure we don't
		 * allow straddling of stripes
		 */
		raid56_full_stripe_start = div64_u64(raid56_full_stripe_start,
				full_stripe_len);
		raid56_full_stripe_start *= full_stripe_len;
	}

	if (map->type & BTRFS_BLOCK_GROUP_PROFILE_MASK) {
		u64 max_len;
		/* For writes to RAID[56], allow a full stripeset across all disks.
		   For other RAID types and for RAID[56] reads, just allow a single
		   stripe (on a single disk). */
		if ((map->type & BTRFS_BLOCK_GROUP_RAID56_MASK) &&
		    (op == BTRFS_MAP_WRITE)) {
			max_len = stripe_len * nr_data_stripes(map) -
				(offset - raid56_full_stripe_start);
		} else {
			/* we limit the length of each bio to what fits in a stripe */
			max_len = stripe_len - stripe_offset;
		}
		*length = min_t(u64, em->len - offset, max_len);
	} else {
		*length = em->len - offset;
	}

	/* This is for when we're called from btrfs_merge_bio_hook() and all
	   it cares about is the length */
	if (!bbio_ret)
		goto out;

	btrfs_dev_replace_lock(dev_replace, 0);
	dev_replace_is_ongoing = btrfs_dev_replace_is_ongoing(dev_replace);
	if (!dev_replace_is_ongoing)
		btrfs_dev_replace_unlock(dev_replace, 0);
	else
		btrfs_dev_replace_set_lock_blocking(dev_replace);

	if (dev_replace_is_ongoing && mirror_num == map->num_stripes + 1 &&
	    !need_full_stripe(op) && dev_replace->tgtdev != NULL) {
		ret = get_extra_mirror_from_replace(fs_info, logical, *length,
						    dev_replace->srcdev->devid,
						    &mirror_num,
					    &physical_to_patch_in_first_stripe);
		if (ret)
			goto out;
		else
			patch_the_first_stripe_for_dev_replace = 1;
	} else if (mirror_num > map->num_stripes) {
		mirror_num = 0;
	}

	num_stripes = 1;
	stripe_index = 0;
	if (map->type & BTRFS_BLOCK_GROUP_RAID0) {
		stripe_nr = div_u64_rem(stripe_nr, map->num_stripes,
				&stripe_index);
		if (!need_full_stripe(op))
			mirror_num = 1;
	} else if (map->type & BTRFS_BLOCK_GROUP_RAID1) {
		if (need_full_stripe(op))
			num_stripes = map->num_stripes;
		else if (mirror_num)
			stripe_index = mirror_num - 1;
		else {
			stripe_index = find_live_mirror(fs_info, map, 0,
					    map->num_stripes,
					    current->pid % map->num_stripes,
					    dev_replace_is_ongoing);
			mirror_num = stripe_index + 1;
		}

	} else if (map->type & BTRFS_BLOCK_GROUP_DUP) {
		if (need_full_stripe(op)) {
			num_stripes = map->num_stripes;
		} else if (mirror_num) {
			stripe_index = mirror_num - 1;
		} else {
			mirror_num = 1;
		}

	} else if (map->type & BTRFS_BLOCK_GROUP_RAID10) {
		u32 factor = map->num_stripes / map->sub_stripes;

		stripe_nr = div_u64_rem(stripe_nr, factor, &stripe_index);
		stripe_index *= map->sub_stripes;

		if (need_full_stripe(op))
			num_stripes = map->sub_stripes;
		else if (mirror_num)
			stripe_index += mirror_num - 1;
		else {
			int old_stripe_index = stripe_index;
			stripe_index = find_live_mirror(fs_info, map,
					      stripe_index,
					      map->sub_stripes, stripe_index +
					      current->pid % map->sub_stripes,
					      dev_replace_is_ongoing);
			mirror_num = stripe_index - old_stripe_index + 1;
		}

	} else if (map->type & BTRFS_BLOCK_GROUP_RAID56_MASK) {
		if (need_raid_map && (need_full_stripe(op) || mirror_num > 1)) {
			/* push stripe_nr back to the start of the full stripe */
			stripe_nr = div64_u64(raid56_full_stripe_start,
					stripe_len * nr_data_stripes(map));

			/* RAID[56] write or recovery. Return all stripes */
			num_stripes = map->num_stripes;
			max_errors = nr_parity_stripes(map);

			*length = map->stripe_len;
			stripe_index = 0;
			stripe_offset = 0;
		} else {
			/*
			 * Mirror #0 or #1 means the original data block.
			 * Mirror #2 is RAID5 parity block.
			 * Mirror #3 is RAID6 Q block.
			 */
			stripe_nr = div_u64_rem(stripe_nr,
					nr_data_stripes(map), &stripe_index);
			if (mirror_num > 1)
				stripe_index = nr_data_stripes(map) +
						mirror_num - 2;

			/* We distribute the parity blocks across stripes */
			div_u64_rem(stripe_nr + stripe_index, map->num_stripes,
					&stripe_index);
			if (!need_full_stripe(op) && mirror_num <= 1)
				mirror_num = 1;
		}
	} else {
		/*
		 * after this, stripe_nr is the number of stripes on this
		 * device we have to walk to find the data, and stripe_index is
		 * the number of our device in the stripe array
		 */
		stripe_nr = div_u64_rem(stripe_nr, map->num_stripes,
				&stripe_index);
		mirror_num = stripe_index + 1;
	}
	if (stripe_index >= map->num_stripes) {
		btrfs_crit(fs_info,
			   "stripe index math went horribly wrong, got stripe_index=%u, num_stripes=%u",
			   stripe_index, map->num_stripes);
		ret = -EINVAL;
		goto out;
	}

	num_alloc_stripes = num_stripes;
	if (dev_replace_is_ongoing && dev_replace->tgtdev != NULL) {
		if (op == BTRFS_MAP_WRITE)
			num_alloc_stripes <<= 1;
		if (op == BTRFS_MAP_GET_READ_MIRRORS)
			num_alloc_stripes++;
		tgtdev_indexes = num_stripes;
	}

	bbio = alloc_btrfs_bio(num_alloc_stripes, tgtdev_indexes);
	if (!bbio) {
		ret = -ENOMEM;
		goto out;
	}
	if (dev_replace_is_ongoing && dev_replace->tgtdev != NULL)
		bbio->tgtdev_map = (int *)(bbio->stripes + num_alloc_stripes);

	/* build raid_map */
	if (map->type & BTRFS_BLOCK_GROUP_RAID56_MASK && need_raid_map &&
	    (need_full_stripe(op) || mirror_num > 1)) {
		u64 tmp;
		unsigned rot;

		bbio->raid_map = (u64 *)((void *)bbio->stripes +
				 sizeof(struct btrfs_bio_stripe) *
				 num_alloc_stripes +
				 sizeof(int) * tgtdev_indexes);

		/* Work out the disk rotation on this stripe-set */
		div_u64_rem(stripe_nr, num_stripes, &rot);

		/* Fill in the logical address of each stripe */
		tmp = stripe_nr * nr_data_stripes(map);
		for (i = 0; i < nr_data_stripes(map); i++)
			bbio->raid_map[(i+rot) % num_stripes] =
				em->start + (tmp + i) * map->stripe_len;

		bbio->raid_map[(i+rot) % map->num_stripes] = RAID5_P_STRIPE;
		if (map->type & BTRFS_BLOCK_GROUP_RAID6)
			bbio->raid_map[(i+rot+1) % num_stripes] =
				RAID6_Q_STRIPE;
	}


	for (i = 0; i < num_stripes; i++) {
		bbio->stripes[i].physical =
			map->stripes[stripe_index].physical +
			stripe_offset +
			stripe_nr * map->stripe_len;
		bbio->stripes[i].dev =
			map->stripes[stripe_index].dev;
		stripe_index++;
	}

	if (need_full_stripe(op))
		max_errors = btrfs_chunk_max_errors(map);

	if (bbio->raid_map)
		sort_parity_stripes(bbio, num_stripes);

	if (dev_replace_is_ongoing && dev_replace->tgtdev != NULL &&
	    need_full_stripe(op)) {
		handle_ops_on_dev_replace(op, &bbio, dev_replace, &num_stripes,
					  &max_errors);
	}

	*bbio_ret = bbio;
	bbio->map_type = map->type;
	bbio->num_stripes = num_stripes;
	bbio->max_errors = max_errors;
	bbio->mirror_num = mirror_num;

	/*
	 * this is the case that REQ_READ && dev_replace_is_ongoing &&
	 * mirror_num == num_stripes + 1 && dev_replace target drive is
	 * available as a mirror
	 */
	if (patch_the_first_stripe_for_dev_replace && num_stripes > 0) {
		WARN_ON(num_stripes > 1);
		bbio->stripes[0].dev = dev_replace->tgtdev;
		bbio->stripes[0].physical = physical_to_patch_in_first_stripe;
		bbio->mirror_num = map->num_stripes + 1;
	}
out:
	if (dev_replace_is_ongoing) {
		btrfs_dev_replace_clear_lock_blocking(dev_replace);
		btrfs_dev_replace_unlock(dev_replace, 0);
	}
	free_extent_map(em);
	return ret;
}

int btrfs_map_block(struct btrfs_fs_info *fs_info, enum btrfs_map_op op,
		      u64 logical, u64 *length,
		      struct btrfs_bio **bbio_ret, int mirror_num)
{
	return __btrfs_map_block(fs_info, op, logical, length, bbio_ret,
				 mirror_num, 0);
}

/* For Scrub/replace */
int btrfs_map_sblock(struct btrfs_fs_info *fs_info, enum btrfs_map_op op,
		     u64 logical, u64 *length,
		     struct btrfs_bio **bbio_ret)
{
	return __btrfs_map_block(fs_info, op, logical, length, bbio_ret, 0, 1);
}

int btrfs_rmap_block(struct btrfs_fs_info *fs_info,
		     u64 chunk_start, u64 physical, u64 devid,
		     u64 **logical, int *naddrs, int *stripe_len)
{
	struct extent_map *em;
	struct map_lookup *map;
	u64 *buf;
	u64 bytenr;
	u64 length;
	u64 stripe_nr;
	u64 rmap_len;
	int i, j, nr = 0;

	em = get_chunk_map(fs_info, chunk_start, 1);
	if (IS_ERR(em))
		return -EIO;

	map = em->map_lookup;
	length = em->len;
	rmap_len = map->stripe_len;

	if (map->type & BTRFS_BLOCK_GROUP_RAID10)
		length = div_u64(length, map->num_stripes / map->sub_stripes);
	else if (map->type & BTRFS_BLOCK_GROUP_RAID0)
		length = div_u64(length, map->num_stripes);
	else if (map->type & BTRFS_BLOCK_GROUP_RAID56_MASK) {
		length = div_u64(length, nr_data_stripes(map));
		rmap_len = map->stripe_len * nr_data_stripes(map);
	}

	buf = kcalloc(map->num_stripes, sizeof(u64), GFP_NOFS);
	BUG_ON(!buf); /* -ENOMEM */

	for (i = 0; i < map->num_stripes; i++) {
		if (devid && map->stripes[i].dev->devid != devid)
			continue;
		if (map->stripes[i].physical > physical ||
		    map->stripes[i].physical + length <= physical)
			continue;

		stripe_nr = physical - map->stripes[i].physical;
		stripe_nr = div64_u64(stripe_nr, map->stripe_len);

		if (map->type & BTRFS_BLOCK_GROUP_RAID10) {
			stripe_nr = stripe_nr * map->num_stripes + i;
			stripe_nr = div_u64(stripe_nr, map->sub_stripes);
		} else if (map->type & BTRFS_BLOCK_GROUP_RAID0) {
			stripe_nr = stripe_nr * map->num_stripes + i;
		} /* else if RAID[56], multiply by nr_data_stripes().
		   * Alternatively, just use rmap_len below instead of
		   * map->stripe_len */

		bytenr = chunk_start + stripe_nr * rmap_len;
		WARN_ON(nr >= map->num_stripes);
		for (j = 0; j < nr; j++) {
			if (buf[j] == bytenr)
				break;
		}
		if (j == nr) {
			WARN_ON(nr >= map->num_stripes);
			buf[nr++] = bytenr;
		}
	}

	*logical = buf;
	*naddrs = nr;
	*stripe_len = rmap_len;

	free_extent_map(em);
	return 0;
}

static inline void btrfs_end_bbio(struct btrfs_bio *bbio, struct bio *bio)
{
	bio->bi_private = bbio->private;
	bio->bi_end_io = bbio->end_io;
	bio_endio(bio);

	btrfs_put_bbio(bbio);
}

static void btrfs_end_bio(struct bio *bio)
{
	struct btrfs_bio *bbio = bio->bi_private;
	int is_orig_bio = 0;

	if (bio->bi_status) {
		atomic_inc(&bbio->error);
		if (bio->bi_status == BLK_STS_IOERR ||
		    bio->bi_status == BLK_STS_TARGET) {
			unsigned int stripe_index =
				btrfs_io_bio(bio)->stripe_index;
			struct btrfs_device *dev;

			BUG_ON(stripe_index >= bbio->num_stripes);
			dev = bbio->stripes[stripe_index].dev;
			if (dev->bdev) {
				if (bio_op(bio) == REQ_OP_WRITE)
					btrfs_dev_stat_inc_and_print(dev,
						BTRFS_DEV_STAT_WRITE_ERRS);
				else
					btrfs_dev_stat_inc_and_print(dev,
						BTRFS_DEV_STAT_READ_ERRS);
				if (bio->bi_opf & REQ_PREFLUSH)
					btrfs_dev_stat_inc_and_print(dev,
						BTRFS_DEV_STAT_FLUSH_ERRS);
			}
		}
	}

	if (bio == bbio->orig_bio)
		is_orig_bio = 1;

	btrfs_bio_counter_dec(bbio->fs_info);

	if (atomic_dec_and_test(&bbio->stripes_pending)) {
		if (!is_orig_bio) {
			bio_put(bio);
			bio = bbio->orig_bio;
		}

		btrfs_io_bio(bio)->mirror_num = bbio->mirror_num;
		/* only send an error to the higher layers if it is
		 * beyond the tolerance of the btrfs bio
		 */
		if (atomic_read(&bbio->error) > bbio->max_errors) {
			bio->bi_status = BLK_STS_IOERR;
		} else {
			/*
			 * this bio is actually up to date, we didn't
			 * go over the max number of errors
			 */
			bio->bi_status = BLK_STS_OK;
		}

		btrfs_end_bbio(bbio, bio);
	} else if (!is_orig_bio) {
		bio_put(bio);
	}
}

/*
 * see run_scheduled_bios for a description of why bios are collected for
 * async submit.
 *
 * This will add one bio to the pending list for a device and make sure
 * the work struct is scheduled.
 */
static noinline void btrfs_schedule_bio(struct btrfs_device *device,
					struct bio *bio)
{
	struct btrfs_fs_info *fs_info = device->fs_info;
	int should_queue = 1;
	struct btrfs_pending_bios *pending_bios;

	if (device->missing || !device->bdev) {
		bio_io_error(bio);
		return;
	}

	/* don't bother with additional async steps for reads, right now */
	if (bio_op(bio) == REQ_OP_READ) {
		bio_get(bio);
		btrfsic_submit_bio(bio);
		bio_put(bio);
		return;
	}

	WARN_ON(bio->bi_next);
	bio->bi_next = NULL;

	spin_lock(&device->io_lock);
	if (op_is_sync(bio->bi_opf))
		pending_bios = &device->pending_sync_bios;
	else
		pending_bios = &device->pending_bios;

	if (pending_bios->tail)
		pending_bios->tail->bi_next = bio;

	pending_bios->tail = bio;
	if (!pending_bios->head)
		pending_bios->head = bio;
	if (device->running_pending)
		should_queue = 0;

	spin_unlock(&device->io_lock);

	if (should_queue)
		btrfs_queue_work(fs_info->submit_workers, &device->work);
}

static void submit_stripe_bio(struct btrfs_bio *bbio, struct bio *bio,
			      u64 physical, int dev_nr, int async)
{
	struct btrfs_device *dev = bbio->stripes[dev_nr].dev;
	struct btrfs_fs_info *fs_info = bbio->fs_info;

	bio->bi_private = bbio;
	btrfs_io_bio(bio)->stripe_index = dev_nr;
	bio->bi_end_io = btrfs_end_bio;
	bio->bi_iter.bi_sector = physical >> 9;
#ifdef DEBUG
	{
		struct rcu_string *name;

		rcu_read_lock();
		name = rcu_dereference(dev->name);
		btrfs_debug(fs_info,
			"btrfs_map_bio: rw %d 0x%x, sector=%llu, dev=%lu (%s id %llu), size=%u",
			bio_op(bio), bio->bi_opf,
			(u64)bio->bi_iter.bi_sector,
			(u_long)dev->bdev->bd_dev, name->str, dev->devid,
			bio->bi_iter.bi_size);
		rcu_read_unlock();
	}
#endif
	bio_set_dev(bio, dev->bdev);

	btrfs_bio_counter_inc_noblocked(fs_info);

	if (async)
		btrfs_schedule_bio(dev, bio);
	else
		btrfsic_submit_bio(bio);
}

static void bbio_error(struct btrfs_bio *bbio, struct bio *bio, u64 logical)
{
	atomic_inc(&bbio->error);
	if (atomic_dec_and_test(&bbio->stripes_pending)) {
		/* Should be the original bio. */
		WARN_ON(bio != bbio->orig_bio);

		btrfs_io_bio(bio)->mirror_num = bbio->mirror_num;
		bio->bi_iter.bi_sector = logical >> 9;
		if (atomic_read(&bbio->error) > bbio->max_errors)
			bio->bi_status = BLK_STS_IOERR;
		else
			bio->bi_status = BLK_STS_OK;
		btrfs_end_bbio(bbio, bio);
	}
}

blk_status_t btrfs_map_bio(struct btrfs_fs_info *fs_info, struct bio *bio,
			   int mirror_num, int async_submit)
{
	struct btrfs_device *dev;
	struct bio *first_bio = bio;
	u64 logical = (u64)bio->bi_iter.bi_sector << 9;
	u64 length = 0;
	u64 map_length;
	int ret;
	int dev_nr;
	int total_devs;
	struct btrfs_bio *bbio = NULL;

	length = bio->bi_iter.bi_size;
	map_length = length;

	btrfs_bio_counter_inc_blocked(fs_info);
	ret = __btrfs_map_block(fs_info, btrfs_op(bio), logical,
				&map_length, &bbio, mirror_num, 1);
	if (ret) {
		btrfs_bio_counter_dec(fs_info);
		return errno_to_blk_status(ret);
	}

	total_devs = bbio->num_stripes;
	bbio->orig_bio = first_bio;
	bbio->private = first_bio->bi_private;
	bbio->end_io = first_bio->bi_end_io;
	bbio->fs_info = fs_info;
	atomic_set(&bbio->stripes_pending, bbio->num_stripes);

	if ((bbio->map_type & BTRFS_BLOCK_GROUP_RAID56_MASK) &&
	    ((bio_op(bio) == REQ_OP_WRITE) || (mirror_num > 1))) {
		/* In this case, map_length has been set to the length of
		   a single stripe; not the whole write */
		if (bio_op(bio) == REQ_OP_WRITE) {
			ret = raid56_parity_write(fs_info, bio, bbio,
						  map_length);
		} else {
			ret = raid56_parity_recover(fs_info, bio, bbio,
						    map_length, mirror_num, 1);
		}

		btrfs_bio_counter_dec(fs_info);
		return errno_to_blk_status(ret);
	}

	if (map_length < length) {
		btrfs_crit(fs_info,
			   "mapping failed logical %llu bio len %llu len %llu",
			   logical, length, map_length);
		BUG();
	}

	for (dev_nr = 0; dev_nr < total_devs; dev_nr++) {
		dev = bbio->stripes[dev_nr].dev;
		if (!dev || !dev->bdev ||
		    (bio_op(first_bio) == REQ_OP_WRITE && !dev->writeable)) {
			bbio_error(bbio, first_bio, logical);
			continue;
		}

		if (dev_nr < total_devs - 1)
			bio = btrfs_bio_clone(first_bio);
		else
			bio = first_bio;

		submit_stripe_bio(bbio, bio, bbio->stripes[dev_nr].physical,
				  dev_nr, async_submit);
	}
	btrfs_bio_counter_dec(fs_info);
	return BLK_STS_OK;
}

struct btrfs_device *btrfs_find_device(struct btrfs_fs_info *fs_info, u64 devid,
				       u8 *uuid, u8 *fsid)
{
	struct btrfs_device *device;
	struct btrfs_fs_devices *cur_devices;

	cur_devices = fs_info->fs_devices;
	while (cur_devices) {
		if (!fsid ||
		    !memcmp(cur_devices->fsid, fsid, BTRFS_FSID_SIZE)) {
			device = find_device(cur_devices, devid, uuid);
			if (device)
				return device;
		}
		cur_devices = cur_devices->seed;
	}
	return NULL;
}

static struct btrfs_device *add_missing_dev(struct btrfs_fs_devices *fs_devices,
					    u64 devid, u8 *dev_uuid)
{
	struct btrfs_device *device;

	device = btrfs_alloc_device(NULL, &devid, dev_uuid);
	if (IS_ERR(device))
		return device;

	list_add(&device->dev_list, &fs_devices->devices);
	device->fs_devices = fs_devices;
	fs_devices->num_devices++;

	device->missing = 1;
	fs_devices->missing_devices++;

	return device;
}

/**
 * btrfs_alloc_device - allocate struct btrfs_device
 * @fs_info:	used only for generating a new devid, can be NULL if
 *		devid is provided (i.e. @devid != NULL).
 * @devid:	a pointer to devid for this device.  If NULL a new devid
 *		is generated.
 * @uuid:	a pointer to UUID for this device.  If NULL a new UUID
 *		is generated.
 *
 * Return: a pointer to a new &struct btrfs_device on success; ERR_PTR()
 * on error.  Returned struct is not linked onto any lists and must be
 * destroyed with free_device.
 */
struct btrfs_device *btrfs_alloc_device(struct btrfs_fs_info *fs_info,
					const u64 *devid,
					const u8 *uuid)
{
	struct btrfs_device *dev;
	u64 tmp;

	if (WARN_ON(!devid && !fs_info))
		return ERR_PTR(-EINVAL);

	dev = __alloc_device();
	if (IS_ERR(dev))
		return dev;

	if (devid)
		tmp = *devid;
	else {
		int ret;

		ret = find_next_devid(fs_info, &tmp);
		if (ret) {
			free_device(dev);
			return ERR_PTR(ret);
		}
	}
	dev->devid = tmp;

	if (uuid)
		memcpy(dev->uuid, uuid, BTRFS_UUID_SIZE);
	else
		generate_random_uuid(dev->uuid);

	btrfs_init_work(&dev->work, btrfs_submit_helper,
			pending_bios_fn, NULL, NULL);

	return dev;
}

/* Return -EIO if any error, otherwise return 0. */
static int btrfs_check_chunk_valid(struct btrfs_fs_info *fs_info,
				   struct extent_buffer *leaf,
				   struct btrfs_chunk *chunk, u64 logical)
{
	u64 length;
	u64 stripe_len;
	u16 num_stripes;
	u16 sub_stripes;
	u64 type;

	length = btrfs_chunk_length(leaf, chunk);
	stripe_len = btrfs_chunk_stripe_len(leaf, chunk);
	num_stripes = btrfs_chunk_num_stripes(leaf, chunk);
	sub_stripes = btrfs_chunk_sub_stripes(leaf, chunk);
	type = btrfs_chunk_type(leaf, chunk);

	if (!num_stripes) {
		btrfs_err(fs_info, "invalid chunk num_stripes: %u",
			  num_stripes);
		return -EIO;
	}
	if (!IS_ALIGNED(logical, fs_info->sectorsize)) {
		btrfs_err(fs_info, "invalid chunk logical %llu", logical);
		return -EIO;
	}
	if (btrfs_chunk_sector_size(leaf, chunk) != fs_info->sectorsize) {
		btrfs_err(fs_info, "invalid chunk sectorsize %u",
			  btrfs_chunk_sector_size(leaf, chunk));
		return -EIO;
	}
	if (!length || !IS_ALIGNED(length, fs_info->sectorsize)) {
		btrfs_err(fs_info, "invalid chunk length %llu", length);
		return -EIO;
	}
	if (!is_power_of_2(stripe_len) || stripe_len != BTRFS_STRIPE_LEN) {
		btrfs_err(fs_info, "invalid chunk stripe length: %llu",
			  stripe_len);
		return -EIO;
	}
	if (~(BTRFS_BLOCK_GROUP_TYPE_MASK | BTRFS_BLOCK_GROUP_PROFILE_MASK) &
	    type) {
		btrfs_err(fs_info, "unrecognized chunk type: %llu",
			  ~(BTRFS_BLOCK_GROUP_TYPE_MASK |
			    BTRFS_BLOCK_GROUP_PROFILE_MASK) &
			  btrfs_chunk_type(leaf, chunk));
		return -EIO;
	}
	if ((type & BTRFS_BLOCK_GROUP_RAID10 && sub_stripes != 2) ||
	    (type & BTRFS_BLOCK_GROUP_RAID1 && num_stripes < 1) ||
	    (type & BTRFS_BLOCK_GROUP_RAID5 && num_stripes < 2) ||
	    (type & BTRFS_BLOCK_GROUP_RAID6 && num_stripes < 3) ||
	    (type & BTRFS_BLOCK_GROUP_DUP && num_stripes > 2) ||
	    ((type & BTRFS_BLOCK_GROUP_PROFILE_MASK) == 0 &&
	     num_stripes != 1)) {
		btrfs_err(fs_info,
			"invalid num_stripes:sub_stripes %u:%u for profile %llu",
			num_stripes, sub_stripes,
			type & BTRFS_BLOCK_GROUP_PROFILE_MASK);
		return -EIO;
	}

	return 0;
}

static void btrfs_report_missing_device(struct btrfs_fs_info *fs_info,
					u64 devid, u8 *uuid, bool error)
{
	if (error)
		btrfs_err_rl(fs_info, "devid %llu uuid %pU is missing",
			      devid, uuid);
	else
		btrfs_warn_rl(fs_info, "devid %llu uuid %pU is missing",
			      devid, uuid);
}

static int read_one_chunk(struct btrfs_fs_info *fs_info, struct btrfs_key *key,
			  struct extent_buffer *leaf,
			  struct btrfs_chunk *chunk)
{
	struct btrfs_mapping_tree *map_tree = &fs_info->mapping_tree;
	struct map_lookup *map;
	struct extent_map *em;
	u64 logical;
	u64 length;
	u64 devid;
	u8 uuid[BTRFS_UUID_SIZE];
	int num_stripes;
	int ret;
	int i;

	logical = key->offset;
	length = btrfs_chunk_length(leaf, chunk);
	num_stripes = btrfs_chunk_num_stripes(leaf, chunk);

	ret = btrfs_check_chunk_valid(fs_info, leaf, chunk, logical);
	if (ret)
		return ret;

	read_lock(&map_tree->map_tree.lock);
	em = lookup_extent_mapping(&map_tree->map_tree, logical, 1);
	read_unlock(&map_tree->map_tree.lock);

	/* already mapped? */
	if (em && em->start <= logical && em->start + em->len > logical) {
		free_extent_map(em);
		return 0;
	} else if (em) {
		free_extent_map(em);
	}

	em = alloc_extent_map();
	if (!em)
		return -ENOMEM;
	map = kmalloc(map_lookup_size(num_stripes), GFP_NOFS);
	if (!map) {
		free_extent_map(em);
		return -ENOMEM;
	}

	set_bit(EXTENT_FLAG_FS_MAPPING, &em->flags);
	em->map_lookup = map;
	em->start = logical;
	em->len = length;
	em->orig_start = 0;
	em->block_start = 0;
	em->block_len = em->len;

	map->num_stripes = num_stripes;
	map->io_width = btrfs_chunk_io_width(leaf, chunk);
	map->io_align = btrfs_chunk_io_align(leaf, chunk);
	map->stripe_len = btrfs_chunk_stripe_len(leaf, chunk);
	map->type = btrfs_chunk_type(leaf, chunk);
	map->sub_stripes = btrfs_chunk_sub_stripes(leaf, chunk);
	for (i = 0; i < num_stripes; i++) {
		map->stripes[i].physical =
			btrfs_stripe_offset_nr(leaf, chunk, i);
		devid = btrfs_stripe_devid_nr(leaf, chunk, i);
		read_extent_buffer(leaf, uuid, (unsigned long)
				   btrfs_stripe_dev_uuid_nr(chunk, i),
				   BTRFS_UUID_SIZE);
		map->stripes[i].dev = btrfs_find_device(fs_info, devid,
							uuid, NULL);
		if (!map->stripes[i].dev &&
		    !btrfs_test_opt(fs_info, DEGRADED)) {
			free_extent_map(em);
			btrfs_report_missing_device(fs_info, devid, uuid, true);
			return -ENOENT;
		}
		if (!map->stripes[i].dev) {
			map->stripes[i].dev =
				add_missing_dev(fs_info->fs_devices, devid,
						uuid);
			if (IS_ERR(map->stripes[i].dev)) {
				free_extent_map(em);
				btrfs_err(fs_info,
					"failed to init missing dev %llu: %ld",
					devid, PTR_ERR(map->stripes[i].dev));
				return PTR_ERR(map->stripes[i].dev);
			}
			btrfs_report_missing_device(fs_info, devid, uuid, false);
		}
		map->stripes[i].dev->in_fs_metadata = 1;
	}

	write_lock(&map_tree->map_tree.lock);
	ret = add_extent_mapping(&map_tree->map_tree, em, 0);
	write_unlock(&map_tree->map_tree.lock);
	BUG_ON(ret); /* Tree corruption */
	free_extent_map(em);

	return 0;
}

static void fill_device_from_item(struct extent_buffer *leaf,
				 struct btrfs_dev_item *dev_item,
				 struct btrfs_device *device)
{
	unsigned long ptr;

	device->devid = btrfs_device_id(leaf, dev_item);
	device->disk_total_bytes = btrfs_device_total_bytes(leaf, dev_item);
	device->total_bytes = device->disk_total_bytes;
	device->commit_total_bytes = device->disk_total_bytes;
	device->bytes_used = btrfs_device_bytes_used(leaf, dev_item);
	device->commit_bytes_used = device->bytes_used;
	device->type = btrfs_device_type(leaf, dev_item);
	device->io_align = btrfs_device_io_align(leaf, dev_item);
	device->io_width = btrfs_device_io_width(leaf, dev_item);
	device->sector_size = btrfs_device_sector_size(leaf, dev_item);
	WARN_ON(device->devid == BTRFS_DEV_REPLACE_DEVID);
	device->is_tgtdev_for_dev_replace = 0;

	ptr = btrfs_device_uuid(dev_item);
	read_extent_buffer(leaf, device->uuid, ptr, BTRFS_UUID_SIZE);
}

static struct btrfs_fs_devices *open_seed_devices(struct btrfs_fs_info *fs_info,
						  u8 *fsid)
{
	struct btrfs_fs_devices *fs_devices;
	int ret;

	BUG_ON(!mutex_is_locked(&uuid_mutex));
	ASSERT(fsid);

	fs_devices = fs_info->fs_devices->seed;
	while (fs_devices) {
		if (!memcmp(fs_devices->fsid, fsid, BTRFS_FSID_SIZE))
			return fs_devices;

		fs_devices = fs_devices->seed;
	}

	fs_devices = find_fsid(fsid);
	if (!fs_devices) {
		if (!btrfs_test_opt(fs_info, DEGRADED))
			return ERR_PTR(-ENOENT);

		fs_devices = alloc_fs_devices(fsid);
		if (IS_ERR(fs_devices))
			return fs_devices;

		fs_devices->seeding = 1;
		fs_devices->opened = 1;
		return fs_devices;
	}

	fs_devices = clone_fs_devices(fs_devices);
	if (IS_ERR(fs_devices))
		return fs_devices;

	ret = __btrfs_open_devices(fs_devices, FMODE_READ,
				   fs_info->bdev_holder);
	if (ret) {
		free_fs_devices(fs_devices);
		fs_devices = ERR_PTR(ret);
		goto out;
	}

	if (!fs_devices->seeding) {
		__btrfs_close_devices(fs_devices);
		free_fs_devices(fs_devices);
		fs_devices = ERR_PTR(-EINVAL);
		goto out;
	}

	fs_devices->seed = fs_info->fs_devices->seed;
	fs_info->fs_devices->seed = fs_devices;
out:
	return fs_devices;
}

static int read_one_dev(struct btrfs_fs_info *fs_info,
			struct extent_buffer *leaf,
			struct btrfs_dev_item *dev_item)
{
	struct btrfs_fs_devices *fs_devices = fs_info->fs_devices;
	struct btrfs_device *device;
	u64 devid;
	int ret;
	u8 fs_uuid[BTRFS_FSID_SIZE];
	u8 dev_uuid[BTRFS_UUID_SIZE];

	devid = btrfs_device_id(leaf, dev_item);
	read_extent_buffer(leaf, dev_uuid, btrfs_device_uuid(dev_item),
			   BTRFS_UUID_SIZE);
	read_extent_buffer(leaf, fs_uuid, btrfs_device_fsid(dev_item),
			   BTRFS_FSID_SIZE);

	if (memcmp(fs_uuid, fs_info->fsid, BTRFS_FSID_SIZE)) {
		fs_devices = open_seed_devices(fs_info, fs_uuid);
		if (IS_ERR(fs_devices))
			return PTR_ERR(fs_devices);
	}

	device = btrfs_find_device(fs_info, devid, dev_uuid, fs_uuid);
	if (!device) {
		if (!btrfs_test_opt(fs_info, DEGRADED)) {
			btrfs_report_missing_device(fs_info, devid,
							dev_uuid, true);
			return -ENOENT;
		}

		device = add_missing_dev(fs_devices, devid, dev_uuid);
		if (IS_ERR(device)) {
			btrfs_err(fs_info,
				"failed to add missing dev %llu: %ld",
				devid, PTR_ERR(device));
			return PTR_ERR(device);
		}
		btrfs_report_missing_device(fs_info, devid, dev_uuid, false);
	} else {
		if (!device->bdev) {
			if (!btrfs_test_opt(fs_info, DEGRADED)) {
				btrfs_report_missing_device(fs_info,
						devid, dev_uuid, true);
				return -ENOENT;
			}
			btrfs_report_missing_device(fs_info, devid,
							dev_uuid, false);
		}

		if(!device->bdev && !device->missing) {
			/*
			 * this happens when a device that was properly setup
			 * in the device info lists suddenly goes bad.
			 * device->bdev is NULL, and so we have to set
			 * device->missing to one here
			 */
			device->fs_devices->missing_devices++;
			device->missing = 1;
		}

		/* Move the device to its own fs_devices */
		if (device->fs_devices != fs_devices) {
			ASSERT(device->missing);

			list_move(&device->dev_list, &fs_devices->devices);
			device->fs_devices->num_devices--;
			fs_devices->num_devices++;

			device->fs_devices->missing_devices--;
			fs_devices->missing_devices++;

			device->fs_devices = fs_devices;
		}
	}

	if (device->fs_devices != fs_info->fs_devices) {
		BUG_ON(device->writeable);
		if (device->generation !=
		    btrfs_device_generation(leaf, dev_item))
			return -EINVAL;
	}

	fill_device_from_item(leaf, dev_item, device);
	device->in_fs_metadata = 1;
	if (device->writeable && !device->is_tgtdev_for_dev_replace) {
		device->fs_devices->total_rw_bytes += device->total_bytes;
		atomic64_add(device->total_bytes - device->bytes_used,
				&fs_info->free_chunk_space);
	}
	ret = 0;
	return ret;
}

int btrfs_read_sys_array(struct btrfs_fs_info *fs_info)
{
	struct btrfs_root *root = fs_info->tree_root;
	struct btrfs_super_block *super_copy = fs_info->super_copy;
	struct extent_buffer *sb;
	struct btrfs_disk_key *disk_key;
	struct btrfs_chunk *chunk;
	u8 *array_ptr;
	unsigned long sb_array_offset;
	int ret = 0;
	u32 num_stripes;
	u32 array_size;
	u32 len = 0;
	u32 cur_offset;
	u64 type;
	struct btrfs_key key;

	ASSERT(BTRFS_SUPER_INFO_SIZE <= fs_info->nodesize);
	/*
	 * This will create extent buffer of nodesize, superblock size is
	 * fixed to BTRFS_SUPER_INFO_SIZE. If nodesize > sb size, this will
	 * overallocate but we can keep it as-is, only the first page is used.
	 */
	sb = btrfs_find_create_tree_block(fs_info, BTRFS_SUPER_INFO_OFFSET);
	if (IS_ERR(sb))
		return PTR_ERR(sb);
	set_extent_buffer_uptodate(sb);
	btrfs_set_buffer_lockdep_class(root->root_key.objectid, sb, 0);
	/*
	 * The sb extent buffer is artificial and just used to read the system array.
	 * set_extent_buffer_uptodate() call does not properly mark all it's
	 * pages up-to-date when the page is larger: extent does not cover the
	 * whole page and consequently check_page_uptodate does not find all
	 * the page's extents up-to-date (the hole beyond sb),
	 * write_extent_buffer then triggers a WARN_ON.
	 *
	 * Regular short extents go through mark_extent_buffer_dirty/writeback cycle,
	 * but sb spans only this function. Add an explicit SetPageUptodate call
	 * to silence the warning eg. on PowerPC 64.
	 */
	if (PAGE_SIZE > BTRFS_SUPER_INFO_SIZE)
		SetPageUptodate(sb->pages[0]);

	write_extent_buffer(sb, super_copy, 0, BTRFS_SUPER_INFO_SIZE);
	array_size = btrfs_super_sys_array_size(super_copy);

	array_ptr = super_copy->sys_chunk_array;
	sb_array_offset = offsetof(struct btrfs_super_block, sys_chunk_array);
	cur_offset = 0;

	while (cur_offset < array_size) {
		disk_key = (struct btrfs_disk_key *)array_ptr;
		len = sizeof(*disk_key);
		if (cur_offset + len > array_size)
			goto out_short_read;

		btrfs_disk_key_to_cpu(&key, disk_key);

		array_ptr += len;
		sb_array_offset += len;
		cur_offset += len;

		if (key.type == BTRFS_CHUNK_ITEM_KEY) {
			chunk = (struct btrfs_chunk *)sb_array_offset;
			/*
			 * At least one btrfs_chunk with one stripe must be
			 * present, exact stripe count check comes afterwards
			 */
			len = btrfs_chunk_item_size(1);
			if (cur_offset + len > array_size)
				goto out_short_read;

			num_stripes = btrfs_chunk_num_stripes(sb, chunk);
			if (!num_stripes) {
				btrfs_err(fs_info,
					"invalid number of stripes %u in sys_array at offset %u",
					num_stripes, cur_offset);
				ret = -EIO;
				break;
			}

			type = btrfs_chunk_type(sb, chunk);
			if ((type & BTRFS_BLOCK_GROUP_SYSTEM) == 0) {
				btrfs_err(fs_info,
			    "invalid chunk type %llu in sys_array at offset %u",
					type, cur_offset);
				ret = -EIO;
				break;
			}

			len = btrfs_chunk_item_size(num_stripes);
			if (cur_offset + len > array_size)
				goto out_short_read;

			ret = read_one_chunk(fs_info, &key, sb, chunk);
			if (ret)
				break;
		} else {
			btrfs_err(fs_info,
			    "unexpected item type %u in sys_array at offset %u",
				  (u32)key.type, cur_offset);
			ret = -EIO;
			break;
		}
		array_ptr += len;
		sb_array_offset += len;
		cur_offset += len;
	}
	clear_extent_buffer_uptodate(sb);
	free_extent_buffer_stale(sb);
	return ret;

out_short_read:
	btrfs_err(fs_info, "sys_array too short to read %u bytes at offset %u",
			len, cur_offset);
	clear_extent_buffer_uptodate(sb);
	free_extent_buffer_stale(sb);
	return -EIO;
}

/*
 * Check if all chunks in the fs are OK for read-write degraded mount
 *
 * Return true if all chunks meet the minimal RW mount requirements.
 * Return false if any chunk doesn't meet the minimal RW mount requirements.
 */
bool btrfs_check_rw_degradable(struct btrfs_fs_info *fs_info)
{
	struct btrfs_mapping_tree *map_tree = &fs_info->mapping_tree;
	struct extent_map *em;
	u64 next_start = 0;
	bool ret = true;

	read_lock(&map_tree->map_tree.lock);
	em = lookup_extent_mapping(&map_tree->map_tree, 0, (u64)-1);
	read_unlock(&map_tree->map_tree.lock);
	/* No chunk at all? Return false anyway */
	if (!em) {
		ret = false;
		goto out;
	}
	while (em) {
		struct map_lookup *map;
		int missing = 0;
		int max_tolerated;
		int i;

		map = em->map_lookup;
		max_tolerated =
			btrfs_get_num_tolerated_disk_barrier_failures(
					map->type);
		for (i = 0; i < map->num_stripes; i++) {
			struct btrfs_device *dev = map->stripes[i].dev;

			if (!dev || !dev->bdev || dev->missing ||
			    dev->last_flush_error)
				missing++;
		}
		if (missing > max_tolerated) {
			btrfs_warn(fs_info,
	"chunk %llu missing %d devices, max tolerance is %d for writeable mount",
				   em->start, missing, max_tolerated);
			free_extent_map(em);
			ret = false;
			goto out;
		}
		next_start = extent_map_end(em);
		free_extent_map(em);

		read_lock(&map_tree->map_tree.lock);
		em = lookup_extent_mapping(&map_tree->map_tree, next_start,
					   (u64)(-1) - next_start);
		read_unlock(&map_tree->map_tree.lock);
	}
out:
	return ret;
}

int btrfs_read_chunk_tree(struct btrfs_fs_info *fs_info)
{
	struct btrfs_root *root = fs_info->chunk_root;
	struct btrfs_path *path;
	struct extent_buffer *leaf;
	struct btrfs_key key;
	struct btrfs_key found_key;
	int ret;
	int slot;
	u64 total_dev = 0;

	path = btrfs_alloc_path();
	if (!path)
		return -ENOMEM;

	mutex_lock(&uuid_mutex);
	mutex_lock(&fs_info->chunk_mutex);

	/*
	 * Read all device items, and then all the chunk items. All
	 * device items are found before any chunk item (their object id
	 * is smaller than the lowest possible object id for a chunk
	 * item - BTRFS_FIRST_CHUNK_TREE_OBJECTID).
	 */
	key.objectid = BTRFS_DEV_ITEMS_OBJECTID;
	key.offset = 0;
	key.type = 0;
	ret = btrfs_search_slot(NULL, root, &key, path, 0, 0);
	if (ret < 0)
		goto error;
	while (1) {
		leaf = path->nodes[0];
		slot = path->slots[0];
		if (slot >= btrfs_header_nritems(leaf)) {
			ret = btrfs_next_leaf(root, path);
			if (ret == 0)
				continue;
			if (ret < 0)
				goto error;
			break;
		}
		btrfs_item_key_to_cpu(leaf, &found_key, slot);
		if (found_key.type == BTRFS_DEV_ITEM_KEY) {
			struct btrfs_dev_item *dev_item;
			dev_item = btrfs_item_ptr(leaf, slot,
						  struct btrfs_dev_item);
			ret = read_one_dev(fs_info, leaf, dev_item);
			if (ret)
				goto error;
			total_dev++;
		} else if (found_key.type == BTRFS_CHUNK_ITEM_KEY) {
			struct btrfs_chunk *chunk;
			chunk = btrfs_item_ptr(leaf, slot, struct btrfs_chunk);
			ret = read_one_chunk(fs_info, &found_key, leaf, chunk);
			if (ret)
				goto error;
		}
		path->slots[0]++;
	}

	/*
	 * After loading chunk tree, we've got all device information,
	 * do another round of validation checks.
	 */
	if (total_dev != fs_info->fs_devices->total_devices) {
		btrfs_err(fs_info,
	   "super_num_devices %llu mismatch with num_devices %llu found here",
			  btrfs_super_num_devices(fs_info->super_copy),
			  total_dev);
		ret = -EINVAL;
		goto error;
	}
	if (btrfs_super_total_bytes(fs_info->super_copy) <
	    fs_info->fs_devices->total_rw_bytes) {
		btrfs_err(fs_info,
	"super_total_bytes %llu mismatch with fs_devices total_rw_bytes %llu",
			  btrfs_super_total_bytes(fs_info->super_copy),
			  fs_info->fs_devices->total_rw_bytes);
		ret = -EINVAL;
		goto error;
	}
	ret = 0;
error:
	mutex_unlock(&fs_info->chunk_mutex);
	mutex_unlock(&uuid_mutex);

	btrfs_free_path(path);
	return ret;
}

void btrfs_init_devices_late(struct btrfs_fs_info *fs_info)
{
	struct btrfs_fs_devices *fs_devices = fs_info->fs_devices;
	struct btrfs_device *device;

	while (fs_devices) {
		mutex_lock(&fs_devices->device_list_mutex);
		list_for_each_entry(device, &fs_devices->devices, dev_list)
			device->fs_info = fs_info;
		mutex_unlock(&fs_devices->device_list_mutex);

		fs_devices = fs_devices->seed;
	}
}

static void __btrfs_reset_dev_stats(struct btrfs_device *dev)
{
	int i;

	for (i = 0; i < BTRFS_DEV_STAT_VALUES_MAX; i++)
		btrfs_dev_stat_reset(dev, i);
}

int btrfs_init_dev_stats(struct btrfs_fs_info *fs_info)
{
	struct btrfs_key key;
	struct btrfs_key found_key;
	struct btrfs_root *dev_root = fs_info->dev_root;
	struct btrfs_fs_devices *fs_devices = fs_info->fs_devices;
	struct extent_buffer *eb;
	int slot;
	int ret = 0;
	struct btrfs_device *device;
	struct btrfs_path *path = NULL;
	int i;

	path = btrfs_alloc_path();
	if (!path) {
		ret = -ENOMEM;
		goto out;
	}

	mutex_lock(&fs_devices->device_list_mutex);
	list_for_each_entry(device, &fs_devices->devices, dev_list) {
		int item_size;
		struct btrfs_dev_stats_item *ptr;

		key.objectid = BTRFS_DEV_STATS_OBJECTID;
		key.type = BTRFS_PERSISTENT_ITEM_KEY;
		key.offset = device->devid;
		ret = btrfs_search_slot(NULL, dev_root, &key, path, 0, 0);
		if (ret) {
			__btrfs_reset_dev_stats(device);
			device->dev_stats_valid = 1;
			btrfs_release_path(path);
			continue;
		}
		slot = path->slots[0];
		eb = path->nodes[0];
		btrfs_item_key_to_cpu(eb, &found_key, slot);
		item_size = btrfs_item_size_nr(eb, slot);

		ptr = btrfs_item_ptr(eb, slot,
				     struct btrfs_dev_stats_item);

		for (i = 0; i < BTRFS_DEV_STAT_VALUES_MAX; i++) {
			if (item_size >= (1 + i) * sizeof(__le64))
				btrfs_dev_stat_set(device, i,
					btrfs_dev_stats_value(eb, ptr, i));
			else
				btrfs_dev_stat_reset(device, i);
		}

		device->dev_stats_valid = 1;
		btrfs_dev_stat_print_on_load(device);
		btrfs_release_path(path);
	}
	mutex_unlock(&fs_devices->device_list_mutex);

out:
	btrfs_free_path(path);
	return ret < 0 ? ret : 0;
}

static int update_dev_stat_item(struct btrfs_trans_handle *trans,
				struct btrfs_fs_info *fs_info,
				struct btrfs_device *device)
{
	struct btrfs_root *dev_root = fs_info->dev_root;
	struct btrfs_path *path;
	struct btrfs_key key;
	struct extent_buffer *eb;
	struct btrfs_dev_stats_item *ptr;
	int ret;
	int i;

	key.objectid = BTRFS_DEV_STATS_OBJECTID;
	key.type = BTRFS_PERSISTENT_ITEM_KEY;
	key.offset = device->devid;

	path = btrfs_alloc_path();
	if (!path)
		return -ENOMEM;
	ret = btrfs_search_slot(trans, dev_root, &key, path, -1, 1);
	if (ret < 0) {
		btrfs_warn_in_rcu(fs_info,
			"error %d while searching for dev_stats item for device %s",
			      ret, rcu_str_deref(device->name));
		goto out;
	}

	if (ret == 0 &&
	    btrfs_item_size_nr(path->nodes[0], path->slots[0]) < sizeof(*ptr)) {
		/* need to delete old one and insert a new one */
		ret = btrfs_del_item(trans, dev_root, path);
		if (ret != 0) {
			btrfs_warn_in_rcu(fs_info,
				"delete too small dev_stats item for device %s failed %d",
				      rcu_str_deref(device->name), ret);
			goto out;
		}
		ret = 1;
	}

	if (ret == 1) {
		/* need to insert a new item */
		btrfs_release_path(path);
		ret = btrfs_insert_empty_item(trans, dev_root, path,
					      &key, sizeof(*ptr));
		if (ret < 0) {
			btrfs_warn_in_rcu(fs_info,
				"insert dev_stats item for device %s failed %d",
				rcu_str_deref(device->name), ret);
			goto out;
		}
	}

	eb = path->nodes[0];
	ptr = btrfs_item_ptr(eb, path->slots[0], struct btrfs_dev_stats_item);
	for (i = 0; i < BTRFS_DEV_STAT_VALUES_MAX; i++)
		btrfs_set_dev_stats_value(eb, ptr, i,
					  btrfs_dev_stat_read(device, i));
	btrfs_mark_buffer_dirty(eb);

out:
	btrfs_free_path(path);
	return ret;
}

/*
 * called from commit_transaction. Writes all changed device stats to disk.
 */
int btrfs_run_dev_stats(struct btrfs_trans_handle *trans,
			struct btrfs_fs_info *fs_info)
{
	struct btrfs_fs_devices *fs_devices = fs_info->fs_devices;
	struct btrfs_device *device;
	int stats_cnt;
	int ret = 0;

	mutex_lock(&fs_devices->device_list_mutex);
	list_for_each_entry(device, &fs_devices->devices, dev_list) {
		stats_cnt = atomic_read(&device->dev_stats_ccnt);
		if (!device->dev_stats_valid || stats_cnt == 0)
			continue;


		/*
		 * There is a LOAD-LOAD control dependency between the value of
		 * dev_stats_ccnt and updating the on-disk values which requires
		 * reading the in-memory counters. Such control dependencies
		 * require explicit read memory barriers.
		 *
		 * This memory barriers pairs with smp_mb__before_atomic in
		 * btrfs_dev_stat_inc/btrfs_dev_stat_set and with the full
		 * barrier implied by atomic_xchg in
		 * btrfs_dev_stats_read_and_reset
		 */
		smp_rmb();

		ret = update_dev_stat_item(trans, fs_info, device);
		if (!ret)
			atomic_sub(stats_cnt, &device->dev_stats_ccnt);
	}
	mutex_unlock(&fs_devices->device_list_mutex);

	return ret;
}

void btrfs_dev_stat_inc_and_print(struct btrfs_device *dev, int index)
{
	btrfs_dev_stat_inc(dev, index);
	btrfs_dev_stat_print_on_error(dev);
}

static void btrfs_dev_stat_print_on_error(struct btrfs_device *dev)
{
	if (!dev->dev_stats_valid)
		return;
	btrfs_err_rl_in_rcu(dev->fs_info,
		"bdev %s errs: wr %u, rd %u, flush %u, corrupt %u, gen %u",
			   rcu_str_deref(dev->name),
			   btrfs_dev_stat_read(dev, BTRFS_DEV_STAT_WRITE_ERRS),
			   btrfs_dev_stat_read(dev, BTRFS_DEV_STAT_READ_ERRS),
			   btrfs_dev_stat_read(dev, BTRFS_DEV_STAT_FLUSH_ERRS),
			   btrfs_dev_stat_read(dev, BTRFS_DEV_STAT_CORRUPTION_ERRS),
			   btrfs_dev_stat_read(dev, BTRFS_DEV_STAT_GENERATION_ERRS));
}

static void btrfs_dev_stat_print_on_load(struct btrfs_device *dev)
{
	int i;

	for (i = 0; i < BTRFS_DEV_STAT_VALUES_MAX; i++)
		if (btrfs_dev_stat_read(dev, i) != 0)
			break;
	if (i == BTRFS_DEV_STAT_VALUES_MAX)
		return; /* all values == 0, suppress message */

	btrfs_info_in_rcu(dev->fs_info,
		"bdev %s errs: wr %u, rd %u, flush %u, corrupt %u, gen %u",
	       rcu_str_deref(dev->name),
	       btrfs_dev_stat_read(dev, BTRFS_DEV_STAT_WRITE_ERRS),
	       btrfs_dev_stat_read(dev, BTRFS_DEV_STAT_READ_ERRS),
	       btrfs_dev_stat_read(dev, BTRFS_DEV_STAT_FLUSH_ERRS),
	       btrfs_dev_stat_read(dev, BTRFS_DEV_STAT_CORRUPTION_ERRS),
	       btrfs_dev_stat_read(dev, BTRFS_DEV_STAT_GENERATION_ERRS));
}

int btrfs_get_dev_stats(struct btrfs_fs_info *fs_info,
			struct btrfs_ioctl_get_dev_stats *stats)
{
	struct btrfs_device *dev;
	struct btrfs_fs_devices *fs_devices = fs_info->fs_devices;
	int i;

	mutex_lock(&fs_devices->device_list_mutex);
	dev = btrfs_find_device(fs_info, stats->devid, NULL, NULL);
	mutex_unlock(&fs_devices->device_list_mutex);

	if (!dev) {
		btrfs_warn(fs_info, "get dev_stats failed, device not found");
		return -ENODEV;
	} else if (!dev->dev_stats_valid) {
		btrfs_warn(fs_info, "get dev_stats failed, not yet valid");
		return -ENODEV;
	} else if (stats->flags & BTRFS_DEV_STATS_RESET) {
		for (i = 0; i < BTRFS_DEV_STAT_VALUES_MAX; i++) {
			if (stats->nr_items > i)
				stats->values[i] =
					btrfs_dev_stat_read_and_reset(dev, i);
			else
				btrfs_dev_stat_reset(dev, i);
		}
	} else {
		for (i = 0; i < BTRFS_DEV_STAT_VALUES_MAX; i++)
			if (stats->nr_items > i)
				stats->values[i] = btrfs_dev_stat_read(dev, i);
	}
	if (stats->nr_items > BTRFS_DEV_STAT_VALUES_MAX)
		stats->nr_items = BTRFS_DEV_STAT_VALUES_MAX;
	return 0;
}

void btrfs_scratch_superblocks(struct block_device *bdev, const char *device_path)
{
	struct buffer_head *bh;
	struct btrfs_super_block *disk_super;
	int copy_num;

	if (!bdev)
		return;

	for (copy_num = 0; copy_num < BTRFS_SUPER_MIRROR_MAX;
		copy_num++) {

		if (btrfs_read_dev_one_super(bdev, copy_num, &bh))
			continue;

		disk_super = (struct btrfs_super_block *)bh->b_data;

		memset(&disk_super->magic, 0, sizeof(disk_super->magic));
		set_buffer_dirty(bh);
		sync_dirty_buffer(bh);
		brelse(bh);
	}

	/* Notify udev that device has changed */
	btrfs_kobject_uevent(bdev, KOBJ_CHANGE);

	/* Update ctime/mtime for device path for libblkid */
	update_dev_time(device_path);
}

/*
 * Update the size of all devices, which is used for writing out the
 * super blocks.
 */
void btrfs_update_commit_device_size(struct btrfs_fs_info *fs_info)
{
	struct btrfs_fs_devices *fs_devices = fs_info->fs_devices;
	struct btrfs_device *curr, *next;

	if (list_empty(&fs_devices->resized_devices))
		return;

	mutex_lock(&fs_devices->device_list_mutex);
	mutex_lock(&fs_info->chunk_mutex);
	list_for_each_entry_safe(curr, next, &fs_devices->resized_devices,
				 resized_list) {
		list_del_init(&curr->resized_list);
		curr->commit_total_bytes = curr->disk_total_bytes;
	}
	mutex_unlock(&fs_info->chunk_mutex);
	mutex_unlock(&fs_devices->device_list_mutex);
}

/* Must be invoked during the transaction commit */
void btrfs_update_commit_device_bytes_used(struct btrfs_fs_info *fs_info,
					struct btrfs_transaction *transaction)
{
	struct extent_map *em;
	struct map_lookup *map;
	struct btrfs_device *dev;
	int i;

	if (list_empty(&transaction->pending_chunks))
		return;

	/* In order to kick the device replace finish process */
	mutex_lock(&fs_info->chunk_mutex);
	list_for_each_entry(em, &transaction->pending_chunks, list) {
		map = em->map_lookup;

		for (i = 0; i < map->num_stripes; i++) {
			dev = map->stripes[i].dev;
			dev->commit_bytes_used = dev->bytes_used;
		}
	}
	mutex_unlock(&fs_info->chunk_mutex);
}

void btrfs_set_fs_info_ptr(struct btrfs_fs_info *fs_info)
{
	struct btrfs_fs_devices *fs_devices = fs_info->fs_devices;
	while (fs_devices) {
		fs_devices->fs_info = fs_info;
		fs_devices = fs_devices->seed;
	}
}

void btrfs_reset_fs_info_ptr(struct btrfs_fs_info *fs_info)
{
	struct btrfs_fs_devices *fs_devices = fs_info->fs_devices;
	while (fs_devices) {
		fs_devices->fs_info = NULL;
		fs_devices = fs_devices->seed;
	}
}<|MERGE_RESOLUTION|>--- conflicted
+++ resolved
@@ -2090,11 +2090,7 @@
 	}
 
 	btrfs_close_bdev(srcdev);
-<<<<<<< HEAD
-	call_rcu(&srcdev->rcu, free_device);
-=======
 	call_rcu(&srcdev->rcu, free_device_rcu);
->>>>>>> 2e297bbf
 
 	/* if this is no devs we rather delete the fs_devices */
 	if (!fs_devices->num_devices) {
@@ -2572,19 +2568,11 @@
 	btrfs_sysfs_rm_device_link(fs_info->fs_devices, device);
 error_trans:
 	if (seeding_dev)
-<<<<<<< HEAD
 		sb->s_flags |= SB_RDONLY;
-	if (trans)
-		btrfs_end_transaction(trans);
-	rcu_string_free(device->name);
-	kfree(device);
-=======
-		sb->s_flags |= MS_RDONLY;
 	if (trans)
 		btrfs_end_transaction(trans);
 error_free_device:
 	free_device(device);
->>>>>>> 2e297bbf
 error:
 	blkdev_put(bdev, FMODE_EXCL);
 	if (seeding_dev && !unlocked) {
