--- conflicted
+++ resolved
@@ -199,13 +199,10 @@
 		sll	k0, 3		/* extract cu0 bit */
 		.set	noreorder
 		bltz	k0, 8f
-<<<<<<< HEAD
-=======
 		 move	k0, sp
 		.if \docfi
 		.cfi_register sp, k0
 		.endif
->>>>>>> 9abd04af
 #ifdef CONFIG_EVA
 		/*
 		 * Flush interAptiv's Return Prediction Stack (RPS) by writing
@@ -232,10 +229,6 @@
 		MTC0	k0, CP0_ENTRYHI
 #endif
 		.set	reorder
-		 move	k0, sp
-		.if \docfi
-		.cfi_register sp, k0
-		.endif
 		/* Called from user mode, new stack. */
 		get_saved_sp docfi=\docfi tosp=1
 8:
