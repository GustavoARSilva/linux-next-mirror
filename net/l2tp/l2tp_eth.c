/*
 * L2TPv3 ethernet pseudowire driver
 *
 * Copyright (c) 2008,2009,2010 Katalix Systems Ltd
 *
 *	This program is free software; you can redistribute it and/or
 *	modify it under the terms of the GNU General Public License
 *	as published by the Free Software Foundation; either version
 *	2 of the License, or (at your option) any later version.
 */

#define pr_fmt(fmt) KBUILD_MODNAME ": " fmt

#include <linux/module.h>
#include <linux/skbuff.h>
#include <linux/socket.h>
#include <linux/hash.h>
#include <linux/l2tp.h>
#include <linux/in.h>
#include <linux/etherdevice.h>
#include <linux/spinlock.h>
#include <net/sock.h>
#include <net/ip.h>
#include <net/icmp.h>
#include <net/udp.h>
#include <net/inet_common.h>
#include <net/inet_hashtables.h>
#include <net/tcp_states.h>
#include <net/protocol.h>
#include <net/xfrm.h>
#include <net/net_namespace.h>
#include <net/netns/generic.h>
#include <linux/ip.h>
#include <linux/ipv6.h>
#include <linux/udp.h>

#include "l2tp_core.h"

/* Default device name. May be overridden by name specified by user */
#define L2TP_ETH_DEV_NAME	"l2tpeth%d"

/* via netdev_priv() */
struct l2tp_eth {
	struct net_device	*dev;
	struct sock		*tunnel_sock;
	struct l2tp_session	*session;
	atomic_long_t		tx_bytes;
	atomic_long_t		tx_packets;
	atomic_long_t		tx_dropped;
	atomic_long_t		rx_bytes;
	atomic_long_t		rx_packets;
	atomic_long_t		rx_errors;
};

/* via l2tp_session_priv() */
struct l2tp_eth_sess {
	struct net_device	*dev;
};


static int l2tp_eth_dev_init(struct net_device *dev)
{
	struct l2tp_eth *priv = netdev_priv(dev);

	priv->dev = dev;
	eth_hw_addr_random(dev);
	eth_broadcast_addr(dev->broadcast);
	netdev_lockdep_set_classes(dev);

	return 0;
}

static void l2tp_eth_dev_uninit(struct net_device *dev)
{
	dev_put(dev);
}

static int l2tp_eth_dev_xmit(struct sk_buff *skb, struct net_device *dev)
{
	struct l2tp_eth *priv = netdev_priv(dev);
	struct l2tp_session *session = priv->session;
	unsigned int len = skb->len;
	int ret = l2tp_xmit_skb(session, skb, session->hdr_len);

	if (likely(ret == NET_XMIT_SUCCESS)) {
		atomic_long_add(len, &priv->tx_bytes);
		atomic_long_inc(&priv->tx_packets);
	} else {
		atomic_long_inc(&priv->tx_dropped);
	}
	return NETDEV_TX_OK;
}

static void l2tp_eth_get_stats64(struct net_device *dev,
				 struct rtnl_link_stats64 *stats)
{
	struct l2tp_eth *priv = netdev_priv(dev);

	stats->tx_bytes   = (unsigned long) atomic_long_read(&priv->tx_bytes);
	stats->tx_packets = (unsigned long) atomic_long_read(&priv->tx_packets);
	stats->tx_dropped = (unsigned long) atomic_long_read(&priv->tx_dropped);
	stats->rx_bytes   = (unsigned long) atomic_long_read(&priv->rx_bytes);
	stats->rx_packets = (unsigned long) atomic_long_read(&priv->rx_packets);
	stats->rx_errors  = (unsigned long) atomic_long_read(&priv->rx_errors);

}

static const struct net_device_ops l2tp_eth_netdev_ops = {
	.ndo_init		= l2tp_eth_dev_init,
	.ndo_uninit		= l2tp_eth_dev_uninit,
	.ndo_start_xmit		= l2tp_eth_dev_xmit,
	.ndo_get_stats64	= l2tp_eth_get_stats64,
	.ndo_set_mac_address	= eth_mac_addr,
};

static struct device_type l2tpeth_type = {
	.name = "l2tpeth",
};

static void l2tp_eth_dev_setup(struct net_device *dev)
{
	SET_NETDEV_DEVTYPE(dev, &l2tpeth_type);
	ether_setup(dev);
	dev->priv_flags		&= ~IFF_TX_SKB_SHARING;
	dev->features		|= NETIF_F_LLTX;
	dev->netdev_ops		= &l2tp_eth_netdev_ops;
	dev->needs_free_netdev	= true;
}

static void l2tp_eth_dev_recv(struct l2tp_session *session, struct sk_buff *skb, int data_len)
{
	struct l2tp_eth_sess *spriv = l2tp_session_priv(session);
	struct net_device *dev = spriv->dev;
	struct l2tp_eth *priv = netdev_priv(dev);

	if (session->debug & L2TP_MSG_DATA) {
		unsigned int length;

		length = min(32u, skb->len);
		if (!pskb_may_pull(skb, length))
			goto error;

		pr_debug("%s: eth recv\n", session->name);
		print_hex_dump_bytes("", DUMP_PREFIX_OFFSET, skb->data, length);
	}

	if (!pskb_may_pull(skb, ETH_HLEN))
		goto error;

	secpath_reset(skb);

	/* checksums verified by L2TP */
	skb->ip_summed = CHECKSUM_NONE;

	skb_dst_drop(skb);
	nf_reset(skb);

	if (dev_forward_skb(dev, skb) == NET_RX_SUCCESS) {
		atomic_long_inc(&priv->rx_packets);
		atomic_long_add(data_len, &priv->rx_bytes);
	} else {
		atomic_long_inc(&priv->rx_errors);
	}
	return;

error:
	atomic_long_inc(&priv->rx_errors);
	kfree_skb(skb);
}

static void l2tp_eth_delete(struct l2tp_session *session)
{
	struct l2tp_eth_sess *spriv;
	struct net_device *dev;

	if (session) {
		spriv = l2tp_session_priv(session);
		dev = spriv->dev;
		if (dev) {
			unregister_netdev(dev);
			spriv->dev = NULL;
			module_put(THIS_MODULE);
		}
	}
}

#if IS_ENABLED(CONFIG_L2TP_DEBUGFS)
static void l2tp_eth_show(struct seq_file *m, void *arg)
{
	struct l2tp_session *session = arg;
	struct l2tp_eth_sess *spriv = l2tp_session_priv(session);
	struct net_device *dev = spriv->dev;

	seq_printf(m, "   interface %s\n", dev->name);
}
#endif

static void l2tp_eth_adjust_mtu(struct l2tp_tunnel *tunnel,
				struct l2tp_session *session,
				struct net_device *dev)
{
	unsigned int overhead = 0;
	struct dst_entry *dst;
	u32 l3_overhead = 0;

	/* if the encap is UDP, account for UDP header size */
	if (tunnel->encap == L2TP_ENCAPTYPE_UDP) {
		overhead += sizeof(struct udphdr);
		dev->needed_headroom += sizeof(struct udphdr);
	}
	if (session->mtu != 0) {
		dev->mtu = session->mtu;
		dev->needed_headroom += session->hdr_len;
		return;
	}
	lock_sock(tunnel->sock);
	l3_overhead = kernel_sock_ip_overhead(tunnel->sock);
	release_sock(tunnel->sock);
	if (l3_overhead == 0) {
		/* L3 Overhead couldn't be identified, this could be
		 * because tunnel->sock was NULL or the socket's
		 * address family was not IPv4 or IPv6,
		 * dev mtu stays at 1500.
		 */
		return;
	}
	/* Adjust MTU, factor overhead - underlay L3, overlay L2 hdr
	 * UDP overhead, if any, was already factored in above.
	 */
	overhead += session->hdr_len + ETH_HLEN + l3_overhead;

	/* If PMTU discovery was enabled, use discovered MTU on L2TP device */
	dst = sk_dst_get(tunnel->sock);
	if (dst) {
		/* dst_mtu will use PMTU if found, else fallback to intf MTU */
		u32 pmtu = dst_mtu(dst);

		if (pmtu != 0)
			dev->mtu = pmtu;
		dst_release(dst);
	}
	session->mtu = dev->mtu - overhead;
	dev->mtu = session->mtu;
	dev->needed_headroom += session->hdr_len;
}

static int l2tp_eth_create(struct net *net, struct l2tp_tunnel *tunnel,
			   u32 session_id, u32 peer_session_id,
			   struct l2tp_session_cfg *cfg)
{
	unsigned char name_assign_type;
	struct net_device *dev;
	char name[IFNAMSIZ];
	struct l2tp_session *session;
	struct l2tp_eth *priv;
	struct l2tp_eth_sess *spriv;
	int rc;
<<<<<<< HEAD
	struct l2tp_eth_net *pn;
=======
>>>>>>> 6c3cc51a

	if (cfg->ifname) {
		strlcpy(name, cfg->ifname, IFNAMSIZ);
		name_assign_type = NET_NAME_USER;
	} else {
		strcpy(name, L2TP_ETH_DEV_NAME);
		name_assign_type = NET_NAME_ENUM;
	}

	session = l2tp_session_create(sizeof(*spriv), tunnel, session_id,
				      peer_session_id, cfg);
	if (IS_ERR(session)) {
		rc = PTR_ERR(session);
		goto out;
	}

	dev = alloc_netdev(sizeof(*priv), name, name_assign_type,
			   l2tp_eth_dev_setup);
	if (!dev) {
		rc = -ENOMEM;
		goto out_del_session;
	}

	dev_net_set(dev, net);
	dev->min_mtu = 0;
	dev->max_mtu = ETH_MAX_MTU;
	l2tp_eth_adjust_mtu(tunnel, session, dev);

	priv = netdev_priv(dev);
	priv->dev = dev;
	priv->session = session;

	priv->tunnel_sock = tunnel->sock;
	session->recv_skb = l2tp_eth_dev_recv;
	session->session_close = l2tp_eth_delete;
#if IS_ENABLED(CONFIG_L2TP_DEBUGFS)
	session->show = l2tp_eth_show;
#endif

	spriv = l2tp_session_priv(session);
	spriv->dev = dev;

	rc = register_netdev(dev);
	if (rc < 0)
		goto out_del_dev;

	__module_get(THIS_MODULE);
	/* Must be done after register_netdev() */
	strlcpy(session->ifname, dev->name, IFNAMSIZ);

	dev_hold(dev);

	return 0;

out_del_dev:
	free_netdev(dev);
	spriv->dev = NULL;
out_del_session:
	l2tp_session_delete(session);
out:
	return rc;
}


static const struct l2tp_nl_cmd_ops l2tp_eth_nl_cmd_ops = {
	.session_create	= l2tp_eth_create,
	.session_delete	= l2tp_session_delete,
};


static int __init l2tp_eth_init(void)
{
	int err = 0;

	err = l2tp_nl_register_ops(L2TP_PWTYPE_ETH, &l2tp_eth_nl_cmd_ops);
	if (err)
		goto err;

	pr_info("L2TP ethernet pseudowire support (L2TPv3)\n");

	return 0;

err:
	return err;
}

static void __exit l2tp_eth_exit(void)
{
	l2tp_nl_unregister_ops(L2TP_PWTYPE_ETH);
}

module_init(l2tp_eth_init);
module_exit(l2tp_eth_exit);

MODULE_LICENSE("GPL");
MODULE_AUTHOR("James Chapman <jchapman@katalix.com>");
MODULE_DESCRIPTION("L2TP ethernet pseudowire driver");
MODULE_VERSION("1.0");
MODULE_ALIAS_L2TP_PWTYPE(5);<|MERGE_RESOLUTION|>--- conflicted
+++ resolved
@@ -255,10 +255,6 @@
 	struct l2tp_eth *priv;
 	struct l2tp_eth_sess *spriv;
 	int rc;
-<<<<<<< HEAD
-	struct l2tp_eth_net *pn;
-=======
->>>>>>> 6c3cc51a
 
 	if (cfg->ifname) {
 		strlcpy(name, cfg->ifname, IFNAMSIZ);
