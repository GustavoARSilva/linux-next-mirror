--- conflicted
+++ resolved
@@ -608,16 +608,6 @@
 	case HTT_RX_MPDU_ENCRYPT_TKIP_WITHOUT_MIC:
 	case HTT_RX_MPDU_ENCRYPT_TKIP_WPA:
 		return IEEE80211_TKIP_ICV_LEN;
-<<<<<<< HEAD
-	case HTT_RX_MPDU_ENCRYPT_AES_CCM_WPA2:
-		return IEEE80211_CCMP_MIC_LEN;
-	case HTT_RX_MPDU_ENCRYPT_AES_CCM256_WPA2:
-		return IEEE80211_CCMP_256_MIC_LEN;
-	case HTT_RX_MPDU_ENCRYPT_AES_GCMP_WPA2:
-	case HTT_RX_MPDU_ENCRYPT_AES_GCMP256_WPA2:
-		return IEEE80211_GCMP_MIC_LEN;
-=======
->>>>>>> dd09100f
 	case HTT_RX_MPDU_ENCRYPT_WEP128:
 	case HTT_RX_MPDU_ENCRYPT_WAPI:
 		break;
@@ -1095,21 +1085,6 @@
 
 	/* Tail */
 	if (status->flag & RX_FLAG_IV_STRIPPED) {
-<<<<<<< HEAD
-		skb_trim(msdu, msdu->len -
-			 ath10k_htt_rx_crypto_tail_len(ar, enctype));
-	} else {
-		/* MIC */
-		if ((status->flag & RX_FLAG_MIC_STRIPPED) &&
-		    enctype == HTT_RX_MPDU_ENCRYPT_AES_CCM_WPA2)
-			skb_trim(msdu, msdu->len - 8);
-
-		/* ICV */
-		if (status->flag & RX_FLAG_ICV_STRIPPED &&
-		    enctype != HTT_RX_MPDU_ENCRYPT_AES_CCM_WPA2)
-			skb_trim(msdu, msdu->len -
-				 ath10k_htt_rx_crypto_tail_len(ar, enctype));
-=======
 		skb_trim(msdu, msdu->len -
 			 ath10k_htt_rx_crypto_mic_len(ar, enctype));
 
@@ -1125,7 +1100,6 @@
 		if (status->flag & RX_FLAG_ICV_STRIPPED)
 			skb_trim(msdu, msdu->len -
 				 ath10k_htt_rx_crypto_icv_len(ar, enctype));
->>>>>>> dd09100f
 	}
 
 	/* MMIC */
