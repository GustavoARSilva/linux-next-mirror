--- conflicted
+++ resolved
@@ -927,36 +927,8 @@
 
 	++ctrl->ctrl.nr_reconnects;
 
-<<<<<<< HEAD
-	if (ctrl->ctrl.queue_count > 1) {
-		nvme_rdma_free_io_queues(ctrl);
-
-		ret = blk_mq_reinit_tagset(&ctrl->tag_set,
-					   nvme_rdma_reinit_request);
-		if (ret)
-			goto requeue;
-	}
-
-	nvme_rdma_stop_and_free_queue(&ctrl->queues[0]);
-
-	ret = blk_mq_reinit_tagset(&ctrl->admin_tag_set,
-				   nvme_rdma_reinit_request);
-	if (ret)
-		goto requeue;
-
-	ret = nvme_rdma_init_queue(ctrl, 0, NVME_AQ_DEPTH);
-	if (ret)
-		goto requeue;
-
-	ret = nvmf_connect_admin_queue(&ctrl->ctrl);
-	if (ret)
-		goto requeue;
-
-	set_bit(NVME_RDMA_Q_LIVE, &ctrl->queues[0].flags);
-=======
 	if (ctrl->ctrl.queue_count > 1)
 		nvme_rdma_destroy_io_queues(ctrl, false);
->>>>>>> 1278f58c
 
 	nvme_rdma_destroy_admin_queue(ctrl, false);
 	ret = nvme_rdma_configure_admin_queue(ctrl, false);
@@ -1840,16 +1812,7 @@
 		goto out_fail;
 
 	if (ctrl->ctrl.queue_count > 1) {
-<<<<<<< HEAD
-		ret = blk_mq_reinit_tagset(&ctrl->tag_set,
-					   nvme_rdma_reinit_request);
-		if (ret)
-			goto del_dead_ctrl;
-
-		ret = nvme_rdma_init_io_queues(ctrl);
-=======
 		ret = nvme_rdma_configure_io_queues(ctrl, false);
->>>>>>> 1278f58c
 		if (ret)
 			goto out_fail;
 	}
