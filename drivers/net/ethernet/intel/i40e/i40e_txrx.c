// SPDX-License-Identifier: GPL-2.0
/* Copyright(c) 2013 - 2018 Intel Corporation. */

#include <linux/prefetch.h>
#include <net/busy_poll.h>
#include <linux/bpf_trace.h>
#include <net/xdp.h>
#include "i40e.h"
#include "i40e_trace.h"
#include "i40e_prototype.h"

static inline __le64 build_ctob(u32 td_cmd, u32 td_offset, unsigned int size,
				u32 td_tag)
{
	return cpu_to_le64(I40E_TX_DESC_DTYPE_DATA |
			   ((u64)td_cmd  << I40E_TXD_QW1_CMD_SHIFT) |
			   ((u64)td_offset << I40E_TXD_QW1_OFFSET_SHIFT) |
			   ((u64)size  << I40E_TXD_QW1_TX_BUF_SZ_SHIFT) |
			   ((u64)td_tag  << I40E_TXD_QW1_L2TAG1_SHIFT));
}

#define I40E_TXD_CMD (I40E_TX_DESC_CMD_EOP | I40E_TX_DESC_CMD_RS)
/**
 * i40e_fdir - Generate a Flow Director descriptor based on fdata
 * @tx_ring: Tx ring to send buffer on
 * @fdata: Flow director filter data
 * @add: Indicate if we are adding a rule or deleting one
 *
 **/
static void i40e_fdir(struct i40e_ring *tx_ring,
		      struct i40e_fdir_filter *fdata, bool add)
{
	struct i40e_filter_program_desc *fdir_desc;
	struct i40e_pf *pf = tx_ring->vsi->back;
	u32 flex_ptype, dtype_cmd;
	u16 i;

	/* grab the next descriptor */
	i = tx_ring->next_to_use;
	fdir_desc = I40E_TX_FDIRDESC(tx_ring, i);

	i++;
	tx_ring->next_to_use = (i < tx_ring->count) ? i : 0;

	flex_ptype = I40E_TXD_FLTR_QW0_QINDEX_MASK &
		     (fdata->q_index << I40E_TXD_FLTR_QW0_QINDEX_SHIFT);

	flex_ptype |= I40E_TXD_FLTR_QW0_FLEXOFF_MASK &
		      (fdata->flex_off << I40E_TXD_FLTR_QW0_FLEXOFF_SHIFT);

	flex_ptype |= I40E_TXD_FLTR_QW0_PCTYPE_MASK &
		      (fdata->pctype << I40E_TXD_FLTR_QW0_PCTYPE_SHIFT);

	flex_ptype |= I40E_TXD_FLTR_QW0_PCTYPE_MASK &
		      (fdata->flex_offset << I40E_TXD_FLTR_QW0_FLEXOFF_SHIFT);

	/* Use LAN VSI Id if not programmed by user */
	flex_ptype |= I40E_TXD_FLTR_QW0_DEST_VSI_MASK &
		      ((u32)(fdata->dest_vsi ? : pf->vsi[pf->lan_vsi]->id) <<
		       I40E_TXD_FLTR_QW0_DEST_VSI_SHIFT);

	dtype_cmd = I40E_TX_DESC_DTYPE_FILTER_PROG;

	dtype_cmd |= add ?
		     I40E_FILTER_PROGRAM_DESC_PCMD_ADD_UPDATE <<
		     I40E_TXD_FLTR_QW1_PCMD_SHIFT :
		     I40E_FILTER_PROGRAM_DESC_PCMD_REMOVE <<
		     I40E_TXD_FLTR_QW1_PCMD_SHIFT;

	dtype_cmd |= I40E_TXD_FLTR_QW1_DEST_MASK &
		     (fdata->dest_ctl << I40E_TXD_FLTR_QW1_DEST_SHIFT);

	dtype_cmd |= I40E_TXD_FLTR_QW1_FD_STATUS_MASK &
		     (fdata->fd_status << I40E_TXD_FLTR_QW1_FD_STATUS_SHIFT);

	if (fdata->cnt_index) {
		dtype_cmd |= I40E_TXD_FLTR_QW1_CNT_ENA_MASK;
		dtype_cmd |= I40E_TXD_FLTR_QW1_CNTINDEX_MASK &
			     ((u32)fdata->cnt_index <<
			      I40E_TXD_FLTR_QW1_CNTINDEX_SHIFT);
	}

	fdir_desc->qindex_flex_ptype_vsi = cpu_to_le32(flex_ptype);
	fdir_desc->rsvd = cpu_to_le32(0);
	fdir_desc->dtype_cmd_cntindex = cpu_to_le32(dtype_cmd);
	fdir_desc->fd_id = cpu_to_le32(fdata->fd_id);
}

#define I40E_FD_CLEAN_DELAY 10
/**
 * i40e_program_fdir_filter - Program a Flow Director filter
 * @fdir_data: Packet data that will be filter parameters
 * @raw_packet: the pre-allocated packet buffer for FDir
 * @pf: The PF pointer
 * @add: True for add/update, False for remove
 **/
static int i40e_program_fdir_filter(struct i40e_fdir_filter *fdir_data,
				    u8 *raw_packet, struct i40e_pf *pf,
				    bool add)
{
	struct i40e_tx_buffer *tx_buf, *first;
	struct i40e_tx_desc *tx_desc;
	struct i40e_ring *tx_ring;
	struct i40e_vsi *vsi;
	struct device *dev;
	dma_addr_t dma;
	u32 td_cmd = 0;
	u16 i;

	/* find existing FDIR VSI */
	vsi = i40e_find_vsi_by_type(pf, I40E_VSI_FDIR);
	if (!vsi)
		return -ENOENT;

	tx_ring = vsi->tx_rings[0];
	dev = tx_ring->dev;

	/* we need two descriptors to add/del a filter and we can wait */
	for (i = I40E_FD_CLEAN_DELAY; I40E_DESC_UNUSED(tx_ring) < 2; i--) {
		if (!i)
			return -EAGAIN;
		msleep_interruptible(1);
	}

	dma = dma_map_single(dev, raw_packet,
			     I40E_FDIR_MAX_RAW_PACKET_SIZE, DMA_TO_DEVICE);
	if (dma_mapping_error(dev, dma))
		goto dma_fail;

	/* grab the next descriptor */
	i = tx_ring->next_to_use;
	first = &tx_ring->tx_bi[i];
	i40e_fdir(tx_ring, fdir_data, add);

	/* Now program a dummy descriptor */
	i = tx_ring->next_to_use;
	tx_desc = I40E_TX_DESC(tx_ring, i);
	tx_buf = &tx_ring->tx_bi[i];

	tx_ring->next_to_use = ((i + 1) < tx_ring->count) ? i + 1 : 0;

	memset(tx_buf, 0, sizeof(struct i40e_tx_buffer));

	/* record length, and DMA address */
	dma_unmap_len_set(tx_buf, len, I40E_FDIR_MAX_RAW_PACKET_SIZE);
	dma_unmap_addr_set(tx_buf, dma, dma);

	tx_desc->buffer_addr = cpu_to_le64(dma);
	td_cmd = I40E_TXD_CMD | I40E_TX_DESC_CMD_DUMMY;

	tx_buf->tx_flags = I40E_TX_FLAGS_FD_SB;
	tx_buf->raw_buf = (void *)raw_packet;

	tx_desc->cmd_type_offset_bsz =
		build_ctob(td_cmd, 0, I40E_FDIR_MAX_RAW_PACKET_SIZE, 0);

	/* Force memory writes to complete before letting h/w
	 * know there are new descriptors to fetch.
	 */
	wmb();

	/* Mark the data descriptor to be watched */
	first->next_to_watch = tx_desc;

	writel(tx_ring->next_to_use, tx_ring->tail);
	return 0;

dma_fail:
	return -1;
}

#define IP_HEADER_OFFSET 14
#define I40E_UDPIP_DUMMY_PACKET_LEN 42
/**
 * i40e_add_del_fdir_udpv4 - Add/Remove UDPv4 filters
 * @vsi: pointer to the targeted VSI
 * @fd_data: the flow director data required for the FDir descriptor
 * @add: true adds a filter, false removes it
 *
 * Returns 0 if the filters were successfully added or removed
 **/
static int i40e_add_del_fdir_udpv4(struct i40e_vsi *vsi,
				   struct i40e_fdir_filter *fd_data,
				   bool add)
{
	struct i40e_pf *pf = vsi->back;
	struct udphdr *udp;
	struct iphdr *ip;
	u8 *raw_packet;
	int ret;
	static char packet[] = {0, 0, 0, 0, 0, 0, 0, 0, 0, 0, 0, 0, 0x08, 0,
		0x45, 0, 0, 0x1c, 0, 0, 0x40, 0, 0x40, 0x11, 0, 0, 0, 0, 0, 0,
		0, 0, 0, 0, 0, 0, 0, 0, 0, 0, 0, 0};

	raw_packet = kzalloc(I40E_FDIR_MAX_RAW_PACKET_SIZE, GFP_KERNEL);
	if (!raw_packet)
		return -ENOMEM;
	memcpy(raw_packet, packet, I40E_UDPIP_DUMMY_PACKET_LEN);

	ip = (struct iphdr *)(raw_packet + IP_HEADER_OFFSET);
	udp = (struct udphdr *)(raw_packet + IP_HEADER_OFFSET
	      + sizeof(struct iphdr));

	ip->daddr = fd_data->dst_ip;
	udp->dest = fd_data->dst_port;
	ip->saddr = fd_data->src_ip;
	udp->source = fd_data->src_port;

	if (fd_data->flex_filter) {
		u8 *payload = raw_packet + I40E_UDPIP_DUMMY_PACKET_LEN;
		__be16 pattern = fd_data->flex_word;
		u16 off = fd_data->flex_offset;

		*((__force __be16 *)(payload + off)) = pattern;
	}

	fd_data->pctype = I40E_FILTER_PCTYPE_NONF_IPV4_UDP;
	ret = i40e_program_fdir_filter(fd_data, raw_packet, pf, add);
	if (ret) {
		dev_info(&pf->pdev->dev,
			 "PCTYPE:%d, Filter command send failed for fd_id:%d (ret = %d)\n",
			 fd_data->pctype, fd_data->fd_id, ret);
		/* Free the packet buffer since it wasn't added to the ring */
		kfree(raw_packet);
		return -EOPNOTSUPP;
	} else if (I40E_DEBUG_FD & pf->hw.debug_mask) {
		if (add)
			dev_info(&pf->pdev->dev,
				 "Filter OK for PCTYPE %d loc = %d\n",
				 fd_data->pctype, fd_data->fd_id);
		else
			dev_info(&pf->pdev->dev,
				 "Filter deleted for PCTYPE %d loc = %d\n",
				 fd_data->pctype, fd_data->fd_id);
	}

	if (add)
		pf->fd_udp4_filter_cnt++;
	else
		pf->fd_udp4_filter_cnt--;

	return 0;
}

#define I40E_TCPIP_DUMMY_PACKET_LEN 54
/**
 * i40e_add_del_fdir_tcpv4 - Add/Remove TCPv4 filters
 * @vsi: pointer to the targeted VSI
 * @fd_data: the flow director data required for the FDir descriptor
 * @add: true adds a filter, false removes it
 *
 * Returns 0 if the filters were successfully added or removed
 **/
static int i40e_add_del_fdir_tcpv4(struct i40e_vsi *vsi,
				   struct i40e_fdir_filter *fd_data,
				   bool add)
{
	struct i40e_pf *pf = vsi->back;
	struct tcphdr *tcp;
	struct iphdr *ip;
	u8 *raw_packet;
	int ret;
	/* Dummy packet */
	static char packet[] = {0, 0, 0, 0, 0, 0, 0, 0, 0, 0, 0, 0, 0x08, 0,
		0x45, 0, 0, 0x28, 0, 0, 0x40, 0, 0x40, 0x6, 0, 0, 0, 0, 0, 0,
		0, 0, 0, 0, 0, 0, 0, 0, 0, 0, 0, 0, 0, 0, 0, 0, 0x80, 0x11,
		0x0, 0x72, 0, 0, 0, 0};

	raw_packet = kzalloc(I40E_FDIR_MAX_RAW_PACKET_SIZE, GFP_KERNEL);
	if (!raw_packet)
		return -ENOMEM;
	memcpy(raw_packet, packet, I40E_TCPIP_DUMMY_PACKET_LEN);

	ip = (struct iphdr *)(raw_packet + IP_HEADER_OFFSET);
	tcp = (struct tcphdr *)(raw_packet + IP_HEADER_OFFSET
	      + sizeof(struct iphdr));

	ip->daddr = fd_data->dst_ip;
	tcp->dest = fd_data->dst_port;
	ip->saddr = fd_data->src_ip;
	tcp->source = fd_data->src_port;

	if (fd_data->flex_filter) {
		u8 *payload = raw_packet + I40E_TCPIP_DUMMY_PACKET_LEN;
		__be16 pattern = fd_data->flex_word;
		u16 off = fd_data->flex_offset;

		*((__force __be16 *)(payload + off)) = pattern;
	}

	fd_data->pctype = I40E_FILTER_PCTYPE_NONF_IPV4_TCP;
	ret = i40e_program_fdir_filter(fd_data, raw_packet, pf, add);
	if (ret) {
		dev_info(&pf->pdev->dev,
			 "PCTYPE:%d, Filter command send failed for fd_id:%d (ret = %d)\n",
			 fd_data->pctype, fd_data->fd_id, ret);
		/* Free the packet buffer since it wasn't added to the ring */
		kfree(raw_packet);
		return -EOPNOTSUPP;
	} else if (I40E_DEBUG_FD & pf->hw.debug_mask) {
		if (add)
			dev_info(&pf->pdev->dev, "Filter OK for PCTYPE %d loc = %d)\n",
				 fd_data->pctype, fd_data->fd_id);
		else
			dev_info(&pf->pdev->dev,
				 "Filter deleted for PCTYPE %d loc = %d\n",
				 fd_data->pctype, fd_data->fd_id);
	}

	if (add) {
		pf->fd_tcp4_filter_cnt++;
		if ((pf->flags & I40E_FLAG_FD_ATR_ENABLED) &&
		    I40E_DEBUG_FD & pf->hw.debug_mask)
			dev_info(&pf->pdev->dev, "Forcing ATR off, sideband rules for TCP/IPv4 flow being applied\n");
		set_bit(__I40E_FD_ATR_AUTO_DISABLED, pf->state);
	} else {
		pf->fd_tcp4_filter_cnt--;
	}

	return 0;
}

#define I40E_SCTPIP_DUMMY_PACKET_LEN 46
/**
 * i40e_add_del_fdir_sctpv4 - Add/Remove SCTPv4 Flow Director filters for
 * a specific flow spec
 * @vsi: pointer to the targeted VSI
 * @fd_data: the flow director data required for the FDir descriptor
 * @add: true adds a filter, false removes it
 *
 * Returns 0 if the filters were successfully added or removed
 **/
static int i40e_add_del_fdir_sctpv4(struct i40e_vsi *vsi,
				    struct i40e_fdir_filter *fd_data,
				    bool add)
{
	struct i40e_pf *pf = vsi->back;
	struct sctphdr *sctp;
	struct iphdr *ip;
	u8 *raw_packet;
	int ret;
	/* Dummy packet */
	static char packet[] = {0, 0, 0, 0, 0, 0, 0, 0, 0, 0, 0, 0, 0x08, 0,
		0x45, 0, 0, 0x20, 0, 0, 0x40, 0, 0x40, 0x84, 0, 0, 0, 0, 0, 0,
		0, 0, 0, 0, 0, 0, 0, 0, 0, 0, 0, 0, 0, 0, 0, 0};

	raw_packet = kzalloc(I40E_FDIR_MAX_RAW_PACKET_SIZE, GFP_KERNEL);
	if (!raw_packet)
		return -ENOMEM;
	memcpy(raw_packet, packet, I40E_SCTPIP_DUMMY_PACKET_LEN);

	ip = (struct iphdr *)(raw_packet + IP_HEADER_OFFSET);
	sctp = (struct sctphdr *)(raw_packet + IP_HEADER_OFFSET
	      + sizeof(struct iphdr));

	ip->daddr = fd_data->dst_ip;
	sctp->dest = fd_data->dst_port;
	ip->saddr = fd_data->src_ip;
	sctp->source = fd_data->src_port;

	if (fd_data->flex_filter) {
		u8 *payload = raw_packet + I40E_SCTPIP_DUMMY_PACKET_LEN;
		__be16 pattern = fd_data->flex_word;
		u16 off = fd_data->flex_offset;

		*((__force __be16 *)(payload + off)) = pattern;
	}

	fd_data->pctype = I40E_FILTER_PCTYPE_NONF_IPV4_SCTP;
	ret = i40e_program_fdir_filter(fd_data, raw_packet, pf, add);
	if (ret) {
		dev_info(&pf->pdev->dev,
			 "PCTYPE:%d, Filter command send failed for fd_id:%d (ret = %d)\n",
			 fd_data->pctype, fd_data->fd_id, ret);
		/* Free the packet buffer since it wasn't added to the ring */
		kfree(raw_packet);
		return -EOPNOTSUPP;
	} else if (I40E_DEBUG_FD & pf->hw.debug_mask) {
		if (add)
			dev_info(&pf->pdev->dev,
				 "Filter OK for PCTYPE %d loc = %d\n",
				 fd_data->pctype, fd_data->fd_id);
		else
			dev_info(&pf->pdev->dev,
				 "Filter deleted for PCTYPE %d loc = %d\n",
				 fd_data->pctype, fd_data->fd_id);
	}

	if (add)
		pf->fd_sctp4_filter_cnt++;
	else
		pf->fd_sctp4_filter_cnt--;

	return 0;
}

#define I40E_IP_DUMMY_PACKET_LEN 34
/**
 * i40e_add_del_fdir_ipv4 - Add/Remove IPv4 Flow Director filters for
 * a specific flow spec
 * @vsi: pointer to the targeted VSI
 * @fd_data: the flow director data required for the FDir descriptor
 * @add: true adds a filter, false removes it
 *
 * Returns 0 if the filters were successfully added or removed
 **/
static int i40e_add_del_fdir_ipv4(struct i40e_vsi *vsi,
				  struct i40e_fdir_filter *fd_data,
				  bool add)
{
	struct i40e_pf *pf = vsi->back;
	struct iphdr *ip;
	u8 *raw_packet;
	int ret;
	int i;
	static char packet[] = {0, 0, 0, 0, 0, 0, 0, 0, 0, 0, 0, 0, 0x08, 0,
		0x45, 0, 0, 0x14, 0, 0, 0x40, 0, 0x40, 0x10, 0, 0, 0, 0, 0, 0,
		0, 0, 0, 0};

	for (i = I40E_FILTER_PCTYPE_NONF_IPV4_OTHER;
	     i <= I40E_FILTER_PCTYPE_FRAG_IPV4;	i++) {
		raw_packet = kzalloc(I40E_FDIR_MAX_RAW_PACKET_SIZE, GFP_KERNEL);
		if (!raw_packet)
			return -ENOMEM;
		memcpy(raw_packet, packet, I40E_IP_DUMMY_PACKET_LEN);
		ip = (struct iphdr *)(raw_packet + IP_HEADER_OFFSET);

		ip->saddr = fd_data->src_ip;
		ip->daddr = fd_data->dst_ip;
		ip->protocol = 0;

		if (fd_data->flex_filter) {
			u8 *payload = raw_packet + I40E_IP_DUMMY_PACKET_LEN;
			__be16 pattern = fd_data->flex_word;
			u16 off = fd_data->flex_offset;

			*((__force __be16 *)(payload + off)) = pattern;
		}

		fd_data->pctype = i;
		ret = i40e_program_fdir_filter(fd_data, raw_packet, pf, add);
		if (ret) {
			dev_info(&pf->pdev->dev,
				 "PCTYPE:%d, Filter command send failed for fd_id:%d (ret = %d)\n",
				 fd_data->pctype, fd_data->fd_id, ret);
			/* The packet buffer wasn't added to the ring so we
			 * need to free it now.
			 */
			kfree(raw_packet);
			return -EOPNOTSUPP;
		} else if (I40E_DEBUG_FD & pf->hw.debug_mask) {
			if (add)
				dev_info(&pf->pdev->dev,
					 "Filter OK for PCTYPE %d loc = %d\n",
					 fd_data->pctype, fd_data->fd_id);
			else
				dev_info(&pf->pdev->dev,
					 "Filter deleted for PCTYPE %d loc = %d\n",
					 fd_data->pctype, fd_data->fd_id);
		}
	}

	if (add)
		pf->fd_ip4_filter_cnt++;
	else
		pf->fd_ip4_filter_cnt--;

	return 0;
}

/**
 * i40e_add_del_fdir - Build raw packets to add/del fdir filter
 * @vsi: pointer to the targeted VSI
 * @input: filter to add or delete
 * @add: true adds a filter, false removes it
 *
 **/
int i40e_add_del_fdir(struct i40e_vsi *vsi,
		      struct i40e_fdir_filter *input, bool add)
{
	struct i40e_pf *pf = vsi->back;
	int ret;

	switch (input->flow_type & ~FLOW_EXT) {
	case TCP_V4_FLOW:
		ret = i40e_add_del_fdir_tcpv4(vsi, input, add);
		break;
	case UDP_V4_FLOW:
		ret = i40e_add_del_fdir_udpv4(vsi, input, add);
		break;
	case SCTP_V4_FLOW:
		ret = i40e_add_del_fdir_sctpv4(vsi, input, add);
		break;
	case IP_USER_FLOW:
		switch (input->ip4_proto) {
		case IPPROTO_TCP:
			ret = i40e_add_del_fdir_tcpv4(vsi, input, add);
			break;
		case IPPROTO_UDP:
			ret = i40e_add_del_fdir_udpv4(vsi, input, add);
			break;
		case IPPROTO_SCTP:
			ret = i40e_add_del_fdir_sctpv4(vsi, input, add);
			break;
		case IPPROTO_IP:
			ret = i40e_add_del_fdir_ipv4(vsi, input, add);
			break;
		default:
			/* We cannot support masking based on protocol */
			dev_info(&pf->pdev->dev, "Unsupported IPv4 protocol 0x%02x\n",
				 input->ip4_proto);
			return -EINVAL;
		}
		break;
	default:
		dev_info(&pf->pdev->dev, "Unsupported flow type 0x%02x\n",
			 input->flow_type);
		return -EINVAL;
	}

	/* The buffer allocated here will be normally be freed by
	 * i40e_clean_fdir_tx_irq() as it reclaims resources after transmit
	 * completion. In the event of an error adding the buffer to the FDIR
	 * ring, it will immediately be freed. It may also be freed by
	 * i40e_clean_tx_ring() when closing the VSI.
	 */
	return ret;
}

/**
 * i40e_fd_handle_status - check the Programming Status for FD
 * @rx_ring: the Rx ring for this descriptor
 * @rx_desc: the Rx descriptor for programming Status, not a packet descriptor.
 * @prog_id: the id originally used for programming
 *
 * This is used to verify if the FD programming or invalidation
 * requested by SW to the HW is successful or not and take actions accordingly.
 **/
static void i40e_fd_handle_status(struct i40e_ring *rx_ring,
				  union i40e_rx_desc *rx_desc, u8 prog_id)
{
	struct i40e_pf *pf = rx_ring->vsi->back;
	struct pci_dev *pdev = pf->pdev;
	u32 fcnt_prog, fcnt_avail;
	u32 error;
	u64 qw;

	qw = le64_to_cpu(rx_desc->wb.qword1.status_error_len);
	error = (qw & I40E_RX_PROG_STATUS_DESC_QW1_ERROR_MASK) >>
		I40E_RX_PROG_STATUS_DESC_QW1_ERROR_SHIFT;

	if (error == BIT(I40E_RX_PROG_STATUS_DESC_FD_TBL_FULL_SHIFT)) {
		pf->fd_inv = le32_to_cpu(rx_desc->wb.qword0.hi_dword.fd_id);
		if ((rx_desc->wb.qword0.hi_dword.fd_id != 0) ||
		    (I40E_DEBUG_FD & pf->hw.debug_mask))
			dev_warn(&pdev->dev, "ntuple filter loc = %d, could not be added\n",
				 pf->fd_inv);

		/* Check if the programming error is for ATR.
		 * If so, auto disable ATR and set a state for
		 * flush in progress. Next time we come here if flush is in
		 * progress do nothing, once flush is complete the state will
		 * be cleared.
		 */
		if (test_bit(__I40E_FD_FLUSH_REQUESTED, pf->state))
			return;

		pf->fd_add_err++;
		/* store the current atr filter count */
		pf->fd_atr_cnt = i40e_get_current_atr_cnt(pf);

		if ((rx_desc->wb.qword0.hi_dword.fd_id == 0) &&
		    test_bit(__I40E_FD_SB_AUTO_DISABLED, pf->state)) {
			/* These set_bit() calls aren't atomic with the
			 * test_bit() here, but worse case we potentially
			 * disable ATR and queue a flush right after SB
			 * support is re-enabled. That shouldn't cause an
			 * issue in practice
			 */
			set_bit(__I40E_FD_ATR_AUTO_DISABLED, pf->state);
			set_bit(__I40E_FD_FLUSH_REQUESTED, pf->state);
		}

		/* filter programming failed most likely due to table full */
		fcnt_prog = i40e_get_global_fd_count(pf);
		fcnt_avail = pf->fdir_pf_filter_count;
		/* If ATR is running fcnt_prog can quickly change,
		 * if we are very close to full, it makes sense to disable
		 * FD ATR/SB and then re-enable it when there is room.
		 */
		if (fcnt_prog >= (fcnt_avail - I40E_FDIR_BUFFER_FULL_MARGIN)) {
			if ((pf->flags & I40E_FLAG_FD_SB_ENABLED) &&
			    !test_and_set_bit(__I40E_FD_SB_AUTO_DISABLED,
					      pf->state))
				if (I40E_DEBUG_FD & pf->hw.debug_mask)
					dev_warn(&pdev->dev, "FD filter space full, new ntuple rules will not be added\n");
		}
	} else if (error == BIT(I40E_RX_PROG_STATUS_DESC_NO_FD_ENTRY_SHIFT)) {
		if (I40E_DEBUG_FD & pf->hw.debug_mask)
			dev_info(&pdev->dev, "ntuple filter fd_id = %d, could not be removed\n",
				 rx_desc->wb.qword0.hi_dword.fd_id);
	}
}

/**
 * i40e_unmap_and_free_tx_resource - Release a Tx buffer
 * @ring:      the ring that owns the buffer
 * @tx_buffer: the buffer to free
 **/
static void i40e_unmap_and_free_tx_resource(struct i40e_ring *ring,
					    struct i40e_tx_buffer *tx_buffer)
{
	if (tx_buffer->skb) {
		if (tx_buffer->tx_flags & I40E_TX_FLAGS_FD_SB)
			kfree(tx_buffer->raw_buf);
		else if (ring_is_xdp(ring))
			xdp_return_frame(tx_buffer->xdpf);
		else
			dev_kfree_skb_any(tx_buffer->skb);
		if (dma_unmap_len(tx_buffer, len))
			dma_unmap_single(ring->dev,
					 dma_unmap_addr(tx_buffer, dma),
					 dma_unmap_len(tx_buffer, len),
					 DMA_TO_DEVICE);
	} else if (dma_unmap_len(tx_buffer, len)) {
		dma_unmap_page(ring->dev,
			       dma_unmap_addr(tx_buffer, dma),
			       dma_unmap_len(tx_buffer, len),
			       DMA_TO_DEVICE);
	}

	tx_buffer->next_to_watch = NULL;
	tx_buffer->skb = NULL;
	dma_unmap_len_set(tx_buffer, len, 0);
	/* tx_buffer must be completely set up in the transmit path */
}

/**
 * i40e_clean_tx_ring - Free any empty Tx buffers
 * @tx_ring: ring to be cleaned
 **/
void i40e_clean_tx_ring(struct i40e_ring *tx_ring)
{
	unsigned long bi_size;
	u16 i;

	/* ring already cleared, nothing to do */
	if (!tx_ring->tx_bi)
		return;

	/* Free all the Tx ring sk_buffs */
	for (i = 0; i < tx_ring->count; i++)
		i40e_unmap_and_free_tx_resource(tx_ring, &tx_ring->tx_bi[i]);

	bi_size = sizeof(struct i40e_tx_buffer) * tx_ring->count;
	memset(tx_ring->tx_bi, 0, bi_size);

	/* Zero out the descriptor ring */
	memset(tx_ring->desc, 0, tx_ring->size);

	tx_ring->next_to_use = 0;
	tx_ring->next_to_clean = 0;

	if (!tx_ring->netdev)
		return;

	/* cleanup Tx queue statistics */
	netdev_tx_reset_queue(txring_txq(tx_ring));
}

/**
 * i40e_free_tx_resources - Free Tx resources per queue
 * @tx_ring: Tx descriptor ring for a specific queue
 *
 * Free all transmit software resources
 **/
void i40e_free_tx_resources(struct i40e_ring *tx_ring)
{
	i40e_clean_tx_ring(tx_ring);
	kfree(tx_ring->tx_bi);
	tx_ring->tx_bi = NULL;

	if (tx_ring->desc) {
		dma_free_coherent(tx_ring->dev, tx_ring->size,
				  tx_ring->desc, tx_ring->dma);
		tx_ring->desc = NULL;
	}
}

/**
 * i40e_get_tx_pending - how many tx descriptors not processed
 * @ring: the ring of descriptors
 * @in_sw: use SW variables
 *
 * Since there is no access to the ring head register
 * in XL710, we need to use our local copies
 **/
u32 i40e_get_tx_pending(struct i40e_ring *ring, bool in_sw)
{
	u32 head, tail;

	if (!in_sw) {
		head = i40e_get_head(ring);
		tail = readl(ring->tail);
	} else {
		head = ring->next_to_clean;
		tail = ring->next_to_use;
	}

	if (head != tail)
		return (head < tail) ?
			tail - head : (tail + ring->count - head);

	return 0;
}

/**
 * i40e_detect_recover_hung - Function to detect and recover hung_queues
 * @vsi:  pointer to vsi struct with tx queues
 *
 * VSI has netdev and netdev has TX queues. This function is to check each of
 * those TX queues if they are hung, trigger recovery by issuing SW interrupt.
 **/
void i40e_detect_recover_hung(struct i40e_vsi *vsi)
{
	struct i40e_ring *tx_ring = NULL;
	struct net_device *netdev;
	unsigned int i;
	int packets;

	if (!vsi)
		return;

	if (test_bit(__I40E_VSI_DOWN, vsi->state))
		return;

	netdev = vsi->netdev;
	if (!netdev)
		return;

	if (!netif_carrier_ok(netdev))
		return;

	for (i = 0; i < vsi->num_queue_pairs; i++) {
		tx_ring = vsi->tx_rings[i];
		if (tx_ring && tx_ring->desc) {
			/* If packet counter has not changed the queue is
			 * likely stalled, so force an interrupt for this
			 * queue.
			 *
			 * prev_pkt_ctr would be negative if there was no
			 * pending work.
			 */
			packets = tx_ring->stats.packets & INT_MAX;
			if (tx_ring->tx_stats.prev_pkt_ctr == packets) {
				i40e_force_wb(vsi, tx_ring->q_vector);
				continue;
			}

			/* Memory barrier between read of packet count and call
			 * to i40e_get_tx_pending()
			 */
			smp_rmb();
			tx_ring->tx_stats.prev_pkt_ctr =
			    i40e_get_tx_pending(tx_ring, true) ? packets : -1;
		}
	}
}

#define WB_STRIDE 4

/**
 * i40e_clean_tx_irq - Reclaim resources after transmit completes
 * @vsi: the VSI we care about
 * @tx_ring: Tx ring to clean
 * @napi_budget: Used to determine if we are in netpoll
 *
 * Returns true if there's any budget left (e.g. the clean is finished)
 **/
static bool i40e_clean_tx_irq(struct i40e_vsi *vsi,
			      struct i40e_ring *tx_ring, int napi_budget)
{
	u16 i = tx_ring->next_to_clean;
	struct i40e_tx_buffer *tx_buf;
	struct i40e_tx_desc *tx_head;
	struct i40e_tx_desc *tx_desc;
	unsigned int total_bytes = 0, total_packets = 0;
	unsigned int budget = vsi->work_limit;

	tx_buf = &tx_ring->tx_bi[i];
	tx_desc = I40E_TX_DESC(tx_ring, i);
	i -= tx_ring->count;

	tx_head = I40E_TX_DESC(tx_ring, i40e_get_head(tx_ring));

	do {
		struct i40e_tx_desc *eop_desc = tx_buf->next_to_watch;

		/* if next_to_watch is not set then there is no work pending */
		if (!eop_desc)
			break;

		/* prevent any other reads prior to eop_desc */
		smp_rmb();

		i40e_trace(clean_tx_irq, tx_ring, tx_desc, tx_buf);
		/* we have caught up to head, no work left to do */
		if (tx_head == tx_desc)
			break;

		/* clear next_to_watch to prevent false hangs */
		tx_buf->next_to_watch = NULL;

		/* update the statistics for this packet */
		total_bytes += tx_buf->bytecount;
		total_packets += tx_buf->gso_segs;

		/* free the skb/XDP data */
		if (ring_is_xdp(tx_ring))
			xdp_return_frame(tx_buf->xdpf);
		else
			napi_consume_skb(tx_buf->skb, napi_budget);

		/* unmap skb header data */
		dma_unmap_single(tx_ring->dev,
				 dma_unmap_addr(tx_buf, dma),
				 dma_unmap_len(tx_buf, len),
				 DMA_TO_DEVICE);

		/* clear tx_buffer data */
		tx_buf->skb = NULL;
		dma_unmap_len_set(tx_buf, len, 0);

		/* unmap remaining buffers */
		while (tx_desc != eop_desc) {
			i40e_trace(clean_tx_irq_unmap,
				   tx_ring, tx_desc, tx_buf);

			tx_buf++;
			tx_desc++;
			i++;
			if (unlikely(!i)) {
				i -= tx_ring->count;
				tx_buf = tx_ring->tx_bi;
				tx_desc = I40E_TX_DESC(tx_ring, 0);
			}

			/* unmap any remaining paged data */
			if (dma_unmap_len(tx_buf, len)) {
				dma_unmap_page(tx_ring->dev,
					       dma_unmap_addr(tx_buf, dma),
					       dma_unmap_len(tx_buf, len),
					       DMA_TO_DEVICE);
				dma_unmap_len_set(tx_buf, len, 0);
			}
		}

		/* move us one more past the eop_desc for start of next pkt */
		tx_buf++;
		tx_desc++;
		i++;
		if (unlikely(!i)) {
			i -= tx_ring->count;
			tx_buf = tx_ring->tx_bi;
			tx_desc = I40E_TX_DESC(tx_ring, 0);
		}

		prefetch(tx_desc);

		/* update budget accounting */
		budget--;
	} while (likely(budget));

	i += tx_ring->count;
	tx_ring->next_to_clean = i;
	u64_stats_update_begin(&tx_ring->syncp);
	tx_ring->stats.bytes += total_bytes;
	tx_ring->stats.packets += total_packets;
	u64_stats_update_end(&tx_ring->syncp);
	tx_ring->q_vector->tx.total_bytes += total_bytes;
	tx_ring->q_vector->tx.total_packets += total_packets;

	if (tx_ring->flags & I40E_TXR_FLAGS_WB_ON_ITR) {
		/* check to see if there are < 4 descriptors
		 * waiting to be written back, then kick the hardware to force
		 * them to be written back in case we stay in NAPI.
		 * In this mode on X722 we do not enable Interrupt.
		 */
		unsigned int j = i40e_get_tx_pending(tx_ring, false);

		if (budget &&
		    ((j / WB_STRIDE) == 0) && (j > 0) &&
		    !test_bit(__I40E_VSI_DOWN, vsi->state) &&
		    (I40E_DESC_UNUSED(tx_ring) != tx_ring->count))
			tx_ring->arm_wb = true;
	}

	if (ring_is_xdp(tx_ring))
		return !!budget;

	/* notify netdev of completed buffers */
	netdev_tx_completed_queue(txring_txq(tx_ring),
				  total_packets, total_bytes);

#define TX_WAKE_THRESHOLD ((s16)(DESC_NEEDED * 2))
	if (unlikely(total_packets && netif_carrier_ok(tx_ring->netdev) &&
		     (I40E_DESC_UNUSED(tx_ring) >= TX_WAKE_THRESHOLD))) {
		/* Make sure that anybody stopping the queue after this
		 * sees the new next_to_clean.
		 */
		smp_mb();
		if (__netif_subqueue_stopped(tx_ring->netdev,
					     tx_ring->queue_index) &&
		   !test_bit(__I40E_VSI_DOWN, vsi->state)) {
			netif_wake_subqueue(tx_ring->netdev,
					    tx_ring->queue_index);
			++tx_ring->tx_stats.restart_queue;
		}
	}

	return !!budget;
}

/**
 * i40e_enable_wb_on_itr - Arm hardware to do a wb, interrupts are not enabled
 * @vsi: the VSI we care about
 * @q_vector: the vector on which to enable writeback
 *
 **/
static void i40e_enable_wb_on_itr(struct i40e_vsi *vsi,
				  struct i40e_q_vector *q_vector)
{
	u16 flags = q_vector->tx.ring[0].flags;
	u32 val;

	if (!(flags & I40E_TXR_FLAGS_WB_ON_ITR))
		return;

	if (q_vector->arm_wb_state)
		return;

	if (vsi->back->flags & I40E_FLAG_MSIX_ENABLED) {
		val = I40E_PFINT_DYN_CTLN_WB_ON_ITR_MASK |
		      I40E_PFINT_DYN_CTLN_ITR_INDX_MASK; /* set noitr */

		wr32(&vsi->back->hw,
		     I40E_PFINT_DYN_CTLN(q_vector->reg_idx),
		     val);
	} else {
		val = I40E_PFINT_DYN_CTL0_WB_ON_ITR_MASK |
		      I40E_PFINT_DYN_CTL0_ITR_INDX_MASK; /* set noitr */

		wr32(&vsi->back->hw, I40E_PFINT_DYN_CTL0, val);
	}
	q_vector->arm_wb_state = true;
}

/**
 * i40e_force_wb - Issue SW Interrupt so HW does a wb
 * @vsi: the VSI we care about
 * @q_vector: the vector  on which to force writeback
 *
 **/
void i40e_force_wb(struct i40e_vsi *vsi, struct i40e_q_vector *q_vector)
{
	if (vsi->back->flags & I40E_FLAG_MSIX_ENABLED) {
		u32 val = I40E_PFINT_DYN_CTLN_INTENA_MASK |
			  I40E_PFINT_DYN_CTLN_ITR_INDX_MASK | /* set noitr */
			  I40E_PFINT_DYN_CTLN_SWINT_TRIG_MASK |
			  I40E_PFINT_DYN_CTLN_SW_ITR_INDX_ENA_MASK;
			  /* allow 00 to be written to the index */

		wr32(&vsi->back->hw,
		     I40E_PFINT_DYN_CTLN(q_vector->reg_idx), val);
	} else {
		u32 val = I40E_PFINT_DYN_CTL0_INTENA_MASK |
			  I40E_PFINT_DYN_CTL0_ITR_INDX_MASK | /* set noitr */
			  I40E_PFINT_DYN_CTL0_SWINT_TRIG_MASK |
			  I40E_PFINT_DYN_CTL0_SW_ITR_INDX_ENA_MASK;
			/* allow 00 to be written to the index */

		wr32(&vsi->back->hw, I40E_PFINT_DYN_CTL0, val);
	}
}

static inline bool i40e_container_is_rx(struct i40e_q_vector *q_vector,
					struct i40e_ring_container *rc)
{
	return &q_vector->rx == rc;
}

static inline unsigned int i40e_itr_divisor(struct i40e_q_vector *q_vector)
{
	unsigned int divisor;

	switch (q_vector->vsi->back->hw.phy.link_info.link_speed) {
	case I40E_LINK_SPEED_40GB:
		divisor = I40E_ITR_ADAPTIVE_MIN_INC * 1024;
		break;
	case I40E_LINK_SPEED_25GB:
	case I40E_LINK_SPEED_20GB:
		divisor = I40E_ITR_ADAPTIVE_MIN_INC * 512;
		break;
	default:
	case I40E_LINK_SPEED_10GB:
		divisor = I40E_ITR_ADAPTIVE_MIN_INC * 256;
		break;
	case I40E_LINK_SPEED_1GB:
	case I40E_LINK_SPEED_100MB:
		divisor = I40E_ITR_ADAPTIVE_MIN_INC * 32;
		break;
	}

	return divisor;
}

/**
 * i40e_update_itr - update the dynamic ITR value based on statistics
 * @q_vector: structure containing interrupt and ring information
 * @rc: structure containing ring performance data
 *
 * Stores a new ITR value based on packets and byte
 * counts during the last interrupt.  The advantage of per interrupt
 * computation is faster updates and more accurate ITR for the current
 * traffic pattern.  Constants in this function were computed
 * based on theoretical maximum wire speed and thresholds were set based
 * on testing data as well as attempting to minimize response time
 * while increasing bulk throughput.
 **/
static void i40e_update_itr(struct i40e_q_vector *q_vector,
			    struct i40e_ring_container *rc)
{
	unsigned int avg_wire_size, packets, bytes, itr;
	unsigned long next_update = jiffies;

	/* If we don't have any rings just leave ourselves set for maximum
	 * possible latency so we take ourselves out of the equation.
	 */
	if (!rc->ring || !ITR_IS_DYNAMIC(rc->ring->itr_setting))
		return;

	/* For Rx we want to push the delay up and default to low latency.
	 * for Tx we want to pull the delay down and default to high latency.
	 */
	itr = i40e_container_is_rx(q_vector, rc) ?
	      I40E_ITR_ADAPTIVE_MIN_USECS | I40E_ITR_ADAPTIVE_LATENCY :
	      I40E_ITR_ADAPTIVE_MAX_USECS | I40E_ITR_ADAPTIVE_LATENCY;

	/* If we didn't update within up to 1 - 2 jiffies we can assume
	 * that either packets are coming in so slow there hasn't been
	 * any work, or that there is so much work that NAPI is dealing
	 * with interrupt moderation and we don't need to do anything.
	 */
	if (time_after(next_update, rc->next_update))
		goto clear_counts;

	/* If itr_countdown is set it means we programmed an ITR within
	 * the last 4 interrupt cycles. This has a side effect of us
	 * potentially firing an early interrupt. In order to work around
	 * this we need to throw out any data received for a few
	 * interrupts following the update.
	 */
	if (q_vector->itr_countdown) {
		itr = rc->target_itr;
		goto clear_counts;
	}

	packets = rc->total_packets;
	bytes = rc->total_bytes;

	if (i40e_container_is_rx(q_vector, rc)) {
		/* If Rx there are 1 to 4 packets and bytes are less than
		 * 9000 assume insufficient data to use bulk rate limiting
		 * approach unless Tx is already in bulk rate limiting. We
		 * are likely latency driven.
		 */
		if (packets && packets < 4 && bytes < 9000 &&
		    (q_vector->tx.target_itr & I40E_ITR_ADAPTIVE_LATENCY)) {
			itr = I40E_ITR_ADAPTIVE_LATENCY;
			goto adjust_by_size;
		}
	} else if (packets < 4) {
		/* If we have Tx and Rx ITR maxed and Tx ITR is running in
		 * bulk mode and we are receiving 4 or fewer packets just
		 * reset the ITR_ADAPTIVE_LATENCY bit for latency mode so
		 * that the Rx can relax.
		 */
		if (rc->target_itr == I40E_ITR_ADAPTIVE_MAX_USECS &&
		    (q_vector->rx.target_itr & I40E_ITR_MASK) ==
		     I40E_ITR_ADAPTIVE_MAX_USECS)
			goto clear_counts;
	} else if (packets > 32) {
		/* If we have processed over 32 packets in a single interrupt
		 * for Tx assume we need to switch over to "bulk" mode.
		 */
		rc->target_itr &= ~I40E_ITR_ADAPTIVE_LATENCY;
	}

	/* We have no packets to actually measure against. This means
	 * either one of the other queues on this vector is active or
	 * we are a Tx queue doing TSO with too high of an interrupt rate.
	 *
	 * Between 4 and 56 we can assume that our current interrupt delay
	 * is only slightly too low. As such we should increase it by a small
	 * fixed amount.
	 */
	if (packets < 56) {
		itr = rc->target_itr + I40E_ITR_ADAPTIVE_MIN_INC;
		if ((itr & I40E_ITR_MASK) > I40E_ITR_ADAPTIVE_MAX_USECS) {
			itr &= I40E_ITR_ADAPTIVE_LATENCY;
			itr += I40E_ITR_ADAPTIVE_MAX_USECS;
		}
		goto clear_counts;
	}

	if (packets <= 256) {
		itr = min(q_vector->tx.current_itr, q_vector->rx.current_itr);
		itr &= I40E_ITR_MASK;

		/* Between 56 and 112 is our "goldilocks" zone where we are
		 * working out "just right". Just report that our current
		 * ITR is good for us.
		 */
		if (packets <= 112)
			goto clear_counts;

		/* If packet count is 128 or greater we are likely looking
		 * at a slight overrun of the delay we want. Try halving
		 * our delay to see if that will cut the number of packets
		 * in half per interrupt.
		 */
		itr /= 2;
		itr &= I40E_ITR_MASK;
		if (itr < I40E_ITR_ADAPTIVE_MIN_USECS)
			itr = I40E_ITR_ADAPTIVE_MIN_USECS;

		goto clear_counts;
	}

	/* The paths below assume we are dealing with a bulk ITR since
	 * number of packets is greater than 256. We are just going to have
	 * to compute a value and try to bring the count under control,
	 * though for smaller packet sizes there isn't much we can do as
	 * NAPI polling will likely be kicking in sooner rather than later.
	 */
	itr = I40E_ITR_ADAPTIVE_BULK;

adjust_by_size:
	/* If packet counts are 256 or greater we can assume we have a gross
	 * overestimation of what the rate should be. Instead of trying to fine
	 * tune it just use the formula below to try and dial in an exact value
	 * give the current packet size of the frame.
	 */
	avg_wire_size = bytes / packets;

	/* The following is a crude approximation of:
	 *  wmem_default / (size + overhead) = desired_pkts_per_int
	 *  rate / bits_per_byte / (size + ethernet overhead) = pkt_rate
	 *  (desired_pkt_rate / pkt_rate) * usecs_per_sec = ITR value
	 *
	 * Assuming wmem_default is 212992 and overhead is 640 bytes per
	 * packet, (256 skb, 64 headroom, 320 shared info), we can reduce the
	 * formula down to
	 *
	 *  (170 * (size + 24)) / (size + 640) = ITR
	 *
	 * We first do some math on the packet size and then finally bitshift
	 * by 8 after rounding up. We also have to account for PCIe link speed
	 * difference as ITR scales based on this.
	 */
	if (avg_wire_size <= 60) {
		/* Start at 250k ints/sec */
		avg_wire_size = 4096;
	} else if (avg_wire_size <= 380) {
		/* 250K ints/sec to 60K ints/sec */
		avg_wire_size *= 40;
		avg_wire_size += 1696;
	} else if (avg_wire_size <= 1084) {
		/* 60K ints/sec to 36K ints/sec */
		avg_wire_size *= 15;
		avg_wire_size += 11452;
	} else if (avg_wire_size <= 1980) {
		/* 36K ints/sec to 30K ints/sec */
		avg_wire_size *= 5;
		avg_wire_size += 22420;
	} else {
		/* plateau at a limit of 30K ints/sec */
		avg_wire_size = 32256;
	}

	/* If we are in low latency mode halve our delay which doubles the
	 * rate to somewhere between 100K to 16K ints/sec
	 */
	if (itr & I40E_ITR_ADAPTIVE_LATENCY)
		avg_wire_size /= 2;

	/* Resultant value is 256 times larger than it needs to be. This
	 * gives us room to adjust the value as needed to either increase
	 * or decrease the value based on link speeds of 10G, 2.5G, 1G, etc.
	 *
	 * Use addition as we have already recorded the new latency flag
	 * for the ITR value.
	 */
	itr += DIV_ROUND_UP(avg_wire_size, i40e_itr_divisor(q_vector)) *
	       I40E_ITR_ADAPTIVE_MIN_INC;

	if ((itr & I40E_ITR_MASK) > I40E_ITR_ADAPTIVE_MAX_USECS) {
		itr &= I40E_ITR_ADAPTIVE_LATENCY;
		itr += I40E_ITR_ADAPTIVE_MAX_USECS;
	}

clear_counts:
	/* write back value */
	rc->target_itr = itr;

	/* next update should occur within next jiffy */
	rc->next_update = next_update + 1;

	rc->total_bytes = 0;
	rc->total_packets = 0;
}

/**
 * i40e_reuse_rx_page - page flip buffer and store it back on the ring
 * @rx_ring: rx descriptor ring to store buffers on
 * @old_buff: donor buffer to have page reused
 *
 * Synchronizes page for reuse by the adapter
 **/
static void i40e_reuse_rx_page(struct i40e_ring *rx_ring,
			       struct i40e_rx_buffer *old_buff)
{
	struct i40e_rx_buffer *new_buff;
	u16 nta = rx_ring->next_to_alloc;

	new_buff = &rx_ring->rx_bi[nta];

	/* update, and store next to alloc */
	nta++;
	rx_ring->next_to_alloc = (nta < rx_ring->count) ? nta : 0;

	/* transfer page from old buffer to new buffer */
	new_buff->dma		= old_buff->dma;
	new_buff->page		= old_buff->page;
	new_buff->page_offset	= old_buff->page_offset;
	new_buff->pagecnt_bias	= old_buff->pagecnt_bias;
}

/**
 * i40e_rx_is_programming_status - check for programming status descriptor
 * @qw: qword representing status_error_len in CPU ordering
 *
 * The value of in the descriptor length field indicate if this
 * is a programming status descriptor for flow director or FCoE
 * by the value of I40E_RX_PROG_STATUS_DESC_LENGTH, otherwise
 * it is a packet descriptor.
 **/
static inline bool i40e_rx_is_programming_status(u64 qw)
{
	/* The Rx filter programming status and SPH bit occupy the same
	 * spot in the descriptor. Since we don't support packet split we
	 * can just reuse the bit as an indication that this is a
	 * programming status descriptor.
	 */
	return qw & I40E_RXD_QW1_LENGTH_SPH_MASK;
}

/**
 * i40e_clean_programming_status - clean the programming status descriptor
 * @rx_ring: the rx ring that has this descriptor
 * @rx_desc: the rx descriptor written back by HW
 * @qw: qword representing status_error_len in CPU ordering
 *
 * Flow director should handle FD_FILTER_STATUS to check its filter programming
 * status being successful or not and take actions accordingly. FCoE should
 * handle its context/filter programming/invalidation status and take actions.
 *
 **/
static void i40e_clean_programming_status(struct i40e_ring *rx_ring,
					  union i40e_rx_desc *rx_desc,
					  u64 qw)
{
	struct i40e_rx_buffer *rx_buffer;
	u32 ntc = rx_ring->next_to_clean;
	u8 id;

	/* fetch, update, and store next to clean */
	rx_buffer = &rx_ring->rx_bi[ntc++];
	ntc = (ntc < rx_ring->count) ? ntc : 0;
	rx_ring->next_to_clean = ntc;

	prefetch(I40E_RX_DESC(rx_ring, ntc));

	/* place unused page back on the ring */
	i40e_reuse_rx_page(rx_ring, rx_buffer);
	rx_ring->rx_stats.page_reuse_count++;

	/* clear contents of buffer_info */
	rx_buffer->page = NULL;

	id = (qw & I40E_RX_PROG_STATUS_DESC_QW1_PROGID_MASK) >>
		  I40E_RX_PROG_STATUS_DESC_QW1_PROGID_SHIFT;

	if (id == I40E_RX_PROG_STATUS_DESC_FD_FILTER_STATUS)
		i40e_fd_handle_status(rx_ring, rx_desc, id);
}

/**
 * i40e_setup_tx_descriptors - Allocate the Tx descriptors
 * @tx_ring: the tx ring to set up
 *
 * Return 0 on success, negative on error
 **/
int i40e_setup_tx_descriptors(struct i40e_ring *tx_ring)
{
	struct device *dev = tx_ring->dev;
	int bi_size;

	if (!dev)
		return -ENOMEM;

	/* warn if we are about to overwrite the pointer */
	WARN_ON(tx_ring->tx_bi);
	bi_size = sizeof(struct i40e_tx_buffer) * tx_ring->count;
	tx_ring->tx_bi = kzalloc(bi_size, GFP_KERNEL);
	if (!tx_ring->tx_bi)
		goto err;

	u64_stats_init(&tx_ring->syncp);

	/* round up to nearest 4K */
	tx_ring->size = tx_ring->count * sizeof(struct i40e_tx_desc);
	/* add u32 for head writeback, align after this takes care of
	 * guaranteeing this is at least one cache line in size
	 */
	tx_ring->size += sizeof(u32);
	tx_ring->size = ALIGN(tx_ring->size, 4096);
	tx_ring->desc = dma_alloc_coherent(dev, tx_ring->size,
					   &tx_ring->dma, GFP_KERNEL);
	if (!tx_ring->desc) {
		dev_info(dev, "Unable to allocate memory for the Tx descriptor ring, size=%d\n",
			 tx_ring->size);
		goto err;
	}

	tx_ring->next_to_use = 0;
	tx_ring->next_to_clean = 0;
	tx_ring->tx_stats.prev_pkt_ctr = -1;
	return 0;

err:
	kfree(tx_ring->tx_bi);
	tx_ring->tx_bi = NULL;
	return -ENOMEM;
}

/**
 * i40e_clean_rx_ring - Free Rx buffers
 * @rx_ring: ring to be cleaned
 **/
void i40e_clean_rx_ring(struct i40e_ring *rx_ring)
{
	unsigned long bi_size;
	u16 i;

	/* ring already cleared, nothing to do */
	if (!rx_ring->rx_bi)
		return;

	if (rx_ring->skb) {
		dev_kfree_skb(rx_ring->skb);
		rx_ring->skb = NULL;
	}

	/* Free all the Rx ring sk_buffs */
	for (i = 0; i < rx_ring->count; i++) {
		struct i40e_rx_buffer *rx_bi = &rx_ring->rx_bi[i];

		if (!rx_bi->page)
			continue;

		/* Invalidate cache lines that may have been written to by
		 * device so that we avoid corrupting memory.
		 */
		dma_sync_single_range_for_cpu(rx_ring->dev,
					      rx_bi->dma,
					      rx_bi->page_offset,
					      rx_ring->rx_buf_len,
					      DMA_FROM_DEVICE);

		/* free resources associated with mapping */
		dma_unmap_page_attrs(rx_ring->dev, rx_bi->dma,
				     i40e_rx_pg_size(rx_ring),
				     DMA_FROM_DEVICE,
				     I40E_RX_DMA_ATTR);

		__page_frag_cache_drain(rx_bi->page, rx_bi->pagecnt_bias);

		rx_bi->page = NULL;
		rx_bi->page_offset = 0;
	}

	bi_size = sizeof(struct i40e_rx_buffer) * rx_ring->count;
	memset(rx_ring->rx_bi, 0, bi_size);

	/* Zero out the descriptor ring */
	memset(rx_ring->desc, 0, rx_ring->size);

	rx_ring->next_to_alloc = 0;
	rx_ring->next_to_clean = 0;
	rx_ring->next_to_use = 0;
}

/**
 * i40e_free_rx_resources - Free Rx resources
 * @rx_ring: ring to clean the resources from
 *
 * Free all receive software resources
 **/
void i40e_free_rx_resources(struct i40e_ring *rx_ring)
{
	i40e_clean_rx_ring(rx_ring);
	if (rx_ring->vsi->type == I40E_VSI_MAIN)
		xdp_rxq_info_unreg(&rx_ring->xdp_rxq);
	rx_ring->xdp_prog = NULL;
	kfree(rx_ring->rx_bi);
	rx_ring->rx_bi = NULL;

	if (rx_ring->desc) {
		dma_free_coherent(rx_ring->dev, rx_ring->size,
				  rx_ring->desc, rx_ring->dma);
		rx_ring->desc = NULL;
	}
}

/**
 * i40e_setup_rx_descriptors - Allocate Rx descriptors
 * @rx_ring: Rx descriptor ring (for a specific queue) to setup
 *
 * Returns 0 on success, negative on failure
 **/
int i40e_setup_rx_descriptors(struct i40e_ring *rx_ring)
{
	struct device *dev = rx_ring->dev;
	int err = -ENOMEM;
	int bi_size;

	/* warn if we are about to overwrite the pointer */
	WARN_ON(rx_ring->rx_bi);
	bi_size = sizeof(struct i40e_rx_buffer) * rx_ring->count;
	rx_ring->rx_bi = kzalloc(bi_size, GFP_KERNEL);
	if (!rx_ring->rx_bi)
		goto err;

	u64_stats_init(&rx_ring->syncp);

	/* Round up to nearest 4K */
	rx_ring->size = rx_ring->count * sizeof(union i40e_32byte_rx_desc);
	rx_ring->size = ALIGN(rx_ring->size, 4096);
	rx_ring->desc = dma_alloc_coherent(dev, rx_ring->size,
					   &rx_ring->dma, GFP_KERNEL);

	if (!rx_ring->desc) {
		dev_info(dev, "Unable to allocate memory for the Rx descriptor ring, size=%d\n",
			 rx_ring->size);
		goto err;
	}

	rx_ring->next_to_alloc = 0;
	rx_ring->next_to_clean = 0;
	rx_ring->next_to_use = 0;

	/* XDP RX-queue info only needed for RX rings exposed to XDP */
	if (rx_ring->vsi->type == I40E_VSI_MAIN) {
		err = xdp_rxq_info_reg(&rx_ring->xdp_rxq, rx_ring->netdev,
				       rx_ring->queue_index);
		if (err < 0)
			goto err;
	}

	rx_ring->xdp_prog = rx_ring->vsi->xdp_prog;

	return 0;
err:
	kfree(rx_ring->rx_bi);
	rx_ring->rx_bi = NULL;
	return err;
}

/**
 * i40e_release_rx_desc - Store the new tail and head values
 * @rx_ring: ring to bump
 * @val: new head index
 **/
static inline void i40e_release_rx_desc(struct i40e_ring *rx_ring, u32 val)
{
	rx_ring->next_to_use = val;

	/* update next to alloc since we have filled the ring */
	rx_ring->next_to_alloc = val;

	/* Force memory writes to complete before letting h/w
	 * know there are new descriptors to fetch.  (Only
	 * applicable for weak-ordered memory model archs,
	 * such as IA-64).
	 */
	wmb();
	writel(val, rx_ring->tail);
}

/**
 * i40e_rx_offset - Return expected offset into page to access data
 * @rx_ring: Ring we are requesting offset of
 *
 * Returns the offset value for ring into the data buffer.
 */
static inline unsigned int i40e_rx_offset(struct i40e_ring *rx_ring)
{
	return ring_uses_build_skb(rx_ring) ? I40E_SKB_PAD : 0;
}

/**
 * i40e_alloc_mapped_page - recycle or make a new page
 * @rx_ring: ring to use
 * @bi: rx_buffer struct to modify
 *
 * Returns true if the page was successfully allocated or
 * reused.
 **/
static bool i40e_alloc_mapped_page(struct i40e_ring *rx_ring,
				   struct i40e_rx_buffer *bi)
{
	struct page *page = bi->page;
	dma_addr_t dma;

	/* since we are recycling buffers we should seldom need to alloc */
	if (likely(page)) {
		rx_ring->rx_stats.page_reuse_count++;
		return true;
	}

	/* alloc new page for storage */
	page = dev_alloc_pages(i40e_rx_pg_order(rx_ring));
	if (unlikely(!page)) {
		rx_ring->rx_stats.alloc_page_failed++;
		return false;
	}

	/* map page for use */
	dma = dma_map_page_attrs(rx_ring->dev, page, 0,
				 i40e_rx_pg_size(rx_ring),
				 DMA_FROM_DEVICE,
				 I40E_RX_DMA_ATTR);

	/* if mapping failed free memory back to system since
	 * there isn't much point in holding memory we can't use
	 */
	if (dma_mapping_error(rx_ring->dev, dma)) {
		__free_pages(page, i40e_rx_pg_order(rx_ring));
		rx_ring->rx_stats.alloc_page_failed++;
		return false;
	}

	bi->dma = dma;
	bi->page = page;
	bi->page_offset = i40e_rx_offset(rx_ring);
	page_ref_add(page, USHRT_MAX - 1);
	bi->pagecnt_bias = USHRT_MAX;

	return true;
}

/**
 * i40e_receive_skb - Send a completed packet up the stack
 * @rx_ring:  rx ring in play
 * @skb: packet to send up
 * @vlan_tag: vlan tag for packet
 **/
static void i40e_receive_skb(struct i40e_ring *rx_ring,
			     struct sk_buff *skb, u16 vlan_tag)
{
	struct i40e_q_vector *q_vector = rx_ring->q_vector;

	if ((rx_ring->netdev->features & NETIF_F_HW_VLAN_CTAG_RX) &&
	    (vlan_tag & VLAN_VID_MASK))
		__vlan_hwaccel_put_tag(skb, htons(ETH_P_8021Q), vlan_tag);

	napi_gro_receive(&q_vector->napi, skb);
}

/**
 * i40e_alloc_rx_buffers - Replace used receive buffers
 * @rx_ring: ring to place buffers on
 * @cleaned_count: number of buffers to replace
 *
 * Returns false if all allocations were successful, true if any fail
 **/
bool i40e_alloc_rx_buffers(struct i40e_ring *rx_ring, u16 cleaned_count)
{
	u16 ntu = rx_ring->next_to_use;
	union i40e_rx_desc *rx_desc;
	struct i40e_rx_buffer *bi;

	/* do nothing if no valid netdev defined */
	if (!rx_ring->netdev || !cleaned_count)
		return false;

	rx_desc = I40E_RX_DESC(rx_ring, ntu);
	bi = &rx_ring->rx_bi[ntu];

	do {
		if (!i40e_alloc_mapped_page(rx_ring, bi))
			goto no_buffers;

		/* sync the buffer for use by the device */
		dma_sync_single_range_for_device(rx_ring->dev, bi->dma,
						 bi->page_offset,
						 rx_ring->rx_buf_len,
						 DMA_FROM_DEVICE);

		/* Refresh the desc even if buffer_addrs didn't change
		 * because each write-back erases this info.
		 */
		rx_desc->read.pkt_addr = cpu_to_le64(bi->dma + bi->page_offset);

		rx_desc++;
		bi++;
		ntu++;
		if (unlikely(ntu == rx_ring->count)) {
			rx_desc = I40E_RX_DESC(rx_ring, 0);
			bi = rx_ring->rx_bi;
			ntu = 0;
		}

		/* clear the status bits for the next_to_use descriptor */
		rx_desc->wb.qword1.status_error_len = 0;

		cleaned_count--;
	} while (cleaned_count);

	if (rx_ring->next_to_use != ntu)
		i40e_release_rx_desc(rx_ring, ntu);

	return false;

no_buffers:
	if (rx_ring->next_to_use != ntu)
		i40e_release_rx_desc(rx_ring, ntu);

	/* make sure to come back via polling to try again after
	 * allocation failure
	 */
	return true;
}

/**
 * i40e_rx_checksum - Indicate in skb if hw indicated a good cksum
 * @vsi: the VSI we care about
 * @skb: skb currently being received and modified
 * @rx_desc: the receive descriptor
 **/
static inline void i40e_rx_checksum(struct i40e_vsi *vsi,
				    struct sk_buff *skb,
				    union i40e_rx_desc *rx_desc)
{
	struct i40e_rx_ptype_decoded decoded;
	u32 rx_error, rx_status;
	bool ipv4, ipv6;
	u8 ptype;
	u64 qword;

	qword = le64_to_cpu(rx_desc->wb.qword1.status_error_len);
	ptype = (qword & I40E_RXD_QW1_PTYPE_MASK) >> I40E_RXD_QW1_PTYPE_SHIFT;
	rx_error = (qword & I40E_RXD_QW1_ERROR_MASK) >>
		   I40E_RXD_QW1_ERROR_SHIFT;
	rx_status = (qword & I40E_RXD_QW1_STATUS_MASK) >>
		    I40E_RXD_QW1_STATUS_SHIFT;
	decoded = decode_rx_desc_ptype(ptype);

	skb->ip_summed = CHECKSUM_NONE;

	skb_checksum_none_assert(skb);

	/* Rx csum enabled and ip headers found? */
	if (!(vsi->netdev->features & NETIF_F_RXCSUM))
		return;

	/* did the hardware decode the packet and checksum? */
	if (!(rx_status & BIT(I40E_RX_DESC_STATUS_L3L4P_SHIFT)))
		return;

	/* both known and outer_ip must be set for the below code to work */
	if (!(decoded.known && decoded.outer_ip))
		return;

	ipv4 = (decoded.outer_ip == I40E_RX_PTYPE_OUTER_IP) &&
	       (decoded.outer_ip_ver == I40E_RX_PTYPE_OUTER_IPV4);
	ipv6 = (decoded.outer_ip == I40E_RX_PTYPE_OUTER_IP) &&
	       (decoded.outer_ip_ver == I40E_RX_PTYPE_OUTER_IPV6);

	if (ipv4 &&
	    (rx_error & (BIT(I40E_RX_DESC_ERROR_IPE_SHIFT) |
			 BIT(I40E_RX_DESC_ERROR_EIPE_SHIFT))))
		goto checksum_fail;

	/* likely incorrect csum if alternate IP extension headers found */
	if (ipv6 &&
	    rx_status & BIT(I40E_RX_DESC_STATUS_IPV6EXADD_SHIFT))
		/* don't increment checksum err here, non-fatal err */
		return;

	/* there was some L4 error, count error and punt packet to the stack */
	if (rx_error & BIT(I40E_RX_DESC_ERROR_L4E_SHIFT))
		goto checksum_fail;

	/* handle packets that were not able to be checksummed due
	 * to arrival speed, in this case the stack can compute
	 * the csum.
	 */
	if (rx_error & BIT(I40E_RX_DESC_ERROR_PPRS_SHIFT))
		return;

	/* If there is an outer header present that might contain a checksum
	 * we need to bump the checksum level by 1 to reflect the fact that
	 * we are indicating we validated the inner checksum.
	 */
	if (decoded.tunnel_type >= I40E_RX_PTYPE_TUNNEL_IP_GRENAT)
		skb->csum_level = 1;

	/* Only report checksum unnecessary for TCP, UDP, or SCTP */
	switch (decoded.inner_prot) {
	case I40E_RX_PTYPE_INNER_PROT_TCP:
	case I40E_RX_PTYPE_INNER_PROT_UDP:
	case I40E_RX_PTYPE_INNER_PROT_SCTP:
		skb->ip_summed = CHECKSUM_UNNECESSARY;
		/* fall though */
	default:
		break;
	}

	return;

checksum_fail:
	vsi->back->hw_csum_rx_error++;
}

/**
 * i40e_ptype_to_htype - get a hash type
 * @ptype: the ptype value from the descriptor
 *
 * Returns a hash type to be used by skb_set_hash
 **/
static inline int i40e_ptype_to_htype(u8 ptype)
{
	struct i40e_rx_ptype_decoded decoded = decode_rx_desc_ptype(ptype);

	if (!decoded.known)
		return PKT_HASH_TYPE_NONE;

	if (decoded.outer_ip == I40E_RX_PTYPE_OUTER_IP &&
	    decoded.payload_layer == I40E_RX_PTYPE_PAYLOAD_LAYER_PAY4)
		return PKT_HASH_TYPE_L4;
	else if (decoded.outer_ip == I40E_RX_PTYPE_OUTER_IP &&
		 decoded.payload_layer == I40E_RX_PTYPE_PAYLOAD_LAYER_PAY3)
		return PKT_HASH_TYPE_L3;
	else
		return PKT_HASH_TYPE_L2;
}

/**
 * i40e_rx_hash - set the hash value in the skb
 * @ring: descriptor ring
 * @rx_desc: specific descriptor
 * @skb: skb currently being received and modified
 * @rx_ptype: Rx packet type
 **/
static inline void i40e_rx_hash(struct i40e_ring *ring,
				union i40e_rx_desc *rx_desc,
				struct sk_buff *skb,
				u8 rx_ptype)
{
	u32 hash;
	const __le64 rss_mask =
		cpu_to_le64((u64)I40E_RX_DESC_FLTSTAT_RSS_HASH <<
			    I40E_RX_DESC_STATUS_FLTSTAT_SHIFT);

	if (!(ring->netdev->features & NETIF_F_RXHASH))
		return;

	if ((rx_desc->wb.qword1.status_error_len & rss_mask) == rss_mask) {
		hash = le32_to_cpu(rx_desc->wb.qword0.hi_dword.rss);
		skb_set_hash(skb, hash, i40e_ptype_to_htype(rx_ptype));
	}
}

/**
 * i40e_process_skb_fields - Populate skb header fields from Rx descriptor
 * @rx_ring: rx descriptor ring packet is being transacted on
 * @rx_desc: pointer to the EOP Rx descriptor
 * @skb: pointer to current skb being populated
 * @rx_ptype: the packet type decoded by hardware
 *
 * This function checks the ring, descriptor, and packet information in
 * order to populate the hash, checksum, VLAN, protocol, and
 * other fields within the skb.
 **/
static inline
void i40e_process_skb_fields(struct i40e_ring *rx_ring,
			     union i40e_rx_desc *rx_desc, struct sk_buff *skb,
			     u8 rx_ptype)
{
	u64 qword = le64_to_cpu(rx_desc->wb.qword1.status_error_len);
	u32 rx_status = (qword & I40E_RXD_QW1_STATUS_MASK) >>
			I40E_RXD_QW1_STATUS_SHIFT;
	u32 tsynvalid = rx_status & I40E_RXD_QW1_STATUS_TSYNVALID_MASK;
	u32 tsyn = (rx_status & I40E_RXD_QW1_STATUS_TSYNINDX_MASK) >>
		   I40E_RXD_QW1_STATUS_TSYNINDX_SHIFT;

	if (unlikely(tsynvalid))
		i40e_ptp_rx_hwtstamp(rx_ring->vsi->back, skb, tsyn);

	i40e_rx_hash(rx_ring, rx_desc, skb, rx_ptype);

	i40e_rx_checksum(rx_ring->vsi, skb, rx_desc);

	skb_record_rx_queue(skb, rx_ring->queue_index);

	/* modifies the skb - consumes the enet header */
	skb->protocol = eth_type_trans(skb, rx_ring->netdev);
}

/**
 * i40e_cleanup_headers - Correct empty headers
 * @rx_ring: rx descriptor ring packet is being transacted on
 * @skb: pointer to current skb being fixed
 * @rx_desc: pointer to the EOP Rx descriptor
 *
 * Also address the case where we are pulling data in on pages only
 * and as such no data is present in the skb header.
 *
 * In addition if skb is not at least 60 bytes we need to pad it so that
 * it is large enough to qualify as a valid Ethernet frame.
 *
 * Returns true if an error was encountered and skb was freed.
 **/
static bool i40e_cleanup_headers(struct i40e_ring *rx_ring, struct sk_buff *skb,
				 union i40e_rx_desc *rx_desc)

{
	/* XDP packets use error pointer so abort at this point */
	if (IS_ERR(skb))
		return true;

	/* ERR_MASK will only have valid bits if EOP set, and
	 * what we are doing here is actually checking
	 * I40E_RX_DESC_ERROR_RXE_SHIFT, since it is the zeroth bit in
	 * the error field
	 */
	if (unlikely(i40e_test_staterr(rx_desc,
				       BIT(I40E_RXD_QW1_ERROR_SHIFT)))) {
		dev_kfree_skb_any(skb);
		return true;
	}

	/* if eth_skb_pad returns an error the skb was freed */
	if (eth_skb_pad(skb))
		return true;

	return false;
}

/**
 * i40e_page_is_reusable - check if any reuse is possible
 * @page: page struct to check
 *
 * A page is not reusable if it was allocated under low memory
 * conditions, or it's not in the same NUMA node as this CPU.
 */
static inline bool i40e_page_is_reusable(struct page *page)
{
	return (page_to_nid(page) == numa_mem_id()) &&
		!page_is_pfmemalloc(page);
}

/**
 * i40e_can_reuse_rx_page - Determine if this page can be reused by
 * the adapter for another receive
 *
 * @rx_buffer: buffer containing the page
 *
 * If page is reusable, rx_buffer->page_offset is adjusted to point to
 * an unused region in the page.
 *
 * For small pages, @truesize will be a constant value, half the size
 * of the memory at page.  We'll attempt to alternate between high and
 * low halves of the page, with one half ready for use by the hardware
 * and the other half being consumed by the stack.  We use the page
 * ref count to determine whether the stack has finished consuming the
 * portion of this page that was passed up with a previous packet.  If
 * the page ref count is >1, we'll assume the "other" half page is
 * still busy, and this page cannot be reused.
 *
 * For larger pages, @truesize will be the actual space used by the
 * received packet (adjusted upward to an even multiple of the cache
 * line size).  This will advance through the page by the amount
 * actually consumed by the received packets while there is still
 * space for a buffer.  Each region of larger pages will be used at
 * most once, after which the page will not be reused.
 *
 * In either case, if the page is reusable its refcount is increased.
 **/
static bool i40e_can_reuse_rx_page(struct i40e_rx_buffer *rx_buffer)
{
	unsigned int pagecnt_bias = rx_buffer->pagecnt_bias;
	struct page *page = rx_buffer->page;

	/* Is any reuse possible? */
	if (unlikely(!i40e_page_is_reusable(page)))
		return false;

#if (PAGE_SIZE < 8192)
	/* if we are only owner of page we can reuse it */
	if (unlikely((page_count(page) - pagecnt_bias) > 1))
		return false;
#else
#define I40E_LAST_OFFSET \
	(SKB_WITH_OVERHEAD(PAGE_SIZE) - I40E_RXBUFFER_2048)
	if (rx_buffer->page_offset > I40E_LAST_OFFSET)
		return false;
#endif

	/* If we have drained the page fragment pool we need to update
	 * the pagecnt_bias and page count so that we fully restock the
	 * number of references the driver holds.
	 */
	if (unlikely(pagecnt_bias == 1)) {
		page_ref_add(page, USHRT_MAX - 1);
		rx_buffer->pagecnt_bias = USHRT_MAX;
	}

	return true;
}

/**
 * i40e_add_rx_frag - Add contents of Rx buffer to sk_buff
 * @rx_ring: rx descriptor ring to transact packets on
 * @rx_buffer: buffer containing page to add
 * @skb: sk_buff to place the data into
 * @size: packet length from rx_desc
 *
 * This function will add the data contained in rx_buffer->page to the skb.
 * It will just attach the page as a frag to the skb.
 *
 * The function will then update the page offset.
 **/
static void i40e_add_rx_frag(struct i40e_ring *rx_ring,
			     struct i40e_rx_buffer *rx_buffer,
			     struct sk_buff *skb,
			     unsigned int size)
{
#if (PAGE_SIZE < 8192)
	unsigned int truesize = i40e_rx_pg_size(rx_ring) / 2;
#else
	unsigned int truesize = SKB_DATA_ALIGN(size + i40e_rx_offset(rx_ring));
#endif

	skb_add_rx_frag(skb, skb_shinfo(skb)->nr_frags, rx_buffer->page,
			rx_buffer->page_offset, size, truesize);

	/* page is being used so we must update the page offset */
#if (PAGE_SIZE < 8192)
	rx_buffer->page_offset ^= truesize;
#else
	rx_buffer->page_offset += truesize;
#endif
}

/**
 * i40e_get_rx_buffer - Fetch Rx buffer and synchronize data for use
 * @rx_ring: rx descriptor ring to transact packets on
 * @size: size of buffer to add to skb
 *
 * This function will pull an Rx buffer from the ring and synchronize it
 * for use by the CPU.
 */
static struct i40e_rx_buffer *i40e_get_rx_buffer(struct i40e_ring *rx_ring,
						 const unsigned int size)
{
	struct i40e_rx_buffer *rx_buffer;

	rx_buffer = &rx_ring->rx_bi[rx_ring->next_to_clean];
	prefetchw(rx_buffer->page);

	/* we are reusing so sync this buffer for CPU use */
	dma_sync_single_range_for_cpu(rx_ring->dev,
				      rx_buffer->dma,
				      rx_buffer->page_offset,
				      size,
				      DMA_FROM_DEVICE);

	/* We have pulled a buffer for use, so decrement pagecnt_bias */
	rx_buffer->pagecnt_bias--;

	return rx_buffer;
}

/**
 * i40e_construct_skb - Allocate skb and populate it
 * @rx_ring: rx descriptor ring to transact packets on
 * @rx_buffer: rx buffer to pull data from
 * @xdp: xdp_buff pointing to the data
 *
 * This function allocates an skb.  It then populates it with the page
 * data from the current receive descriptor, taking care to set up the
 * skb correctly.
 */
static struct sk_buff *i40e_construct_skb(struct i40e_ring *rx_ring,
					  struct i40e_rx_buffer *rx_buffer,
					  struct xdp_buff *xdp)
{
	unsigned int size = xdp->data_end - xdp->data;
#if (PAGE_SIZE < 8192)
	unsigned int truesize = i40e_rx_pg_size(rx_ring) / 2;
#else
	unsigned int truesize = SKB_DATA_ALIGN(size);
#endif
	unsigned int headlen;
	struct sk_buff *skb;

	/* prefetch first cache line of first page */
	prefetch(xdp->data);
#if L1_CACHE_BYTES < 128
	prefetch(xdp->data + L1_CACHE_BYTES);
#endif
	/* Note, we get here by enabling legacy-rx via:
	 *
	 *    ethtool --set-priv-flags <dev> legacy-rx on
	 *
	 * In this mode, we currently get 0 extra XDP headroom as
	 * opposed to having legacy-rx off, where we process XDP
	 * packets going to stack via i40e_build_skb(). The latter
	 * provides us currently with 192 bytes of headroom.
	 *
	 * For i40e_construct_skb() mode it means that the
	 * xdp->data_meta will always point to xdp->data, since
	 * the helper cannot expand the head. Should this ever
	 * change in future for legacy-rx mode on, then lets also
	 * add xdp->data_meta handling here.
	 */

	/* allocate a skb to store the frags */
	skb = __napi_alloc_skb(&rx_ring->q_vector->napi,
			       I40E_RX_HDR_SIZE,
			       GFP_ATOMIC | __GFP_NOWARN);
	if (unlikely(!skb))
		return NULL;

	/* Determine available headroom for copy */
	headlen = size;
	if (headlen > I40E_RX_HDR_SIZE)
		headlen = eth_get_headlen(xdp->data, I40E_RX_HDR_SIZE);

	/* align pull length to size of long to optimize memcpy performance */
	memcpy(__skb_put(skb, headlen), xdp->data,
	       ALIGN(headlen, sizeof(long)));

	/* update all of the pointers */
	size -= headlen;
	if (size) {
		skb_add_rx_frag(skb, 0, rx_buffer->page,
				rx_buffer->page_offset + headlen,
				size, truesize);

		/* buffer is used by skb, update page_offset */
#if (PAGE_SIZE < 8192)
		rx_buffer->page_offset ^= truesize;
#else
		rx_buffer->page_offset += truesize;
#endif
	} else {
		/* buffer is unused, reset bias back to rx_buffer */
		rx_buffer->pagecnt_bias++;
	}

	return skb;
}

/**
 * i40e_build_skb - Build skb around an existing buffer
 * @rx_ring: Rx descriptor ring to transact packets on
 * @rx_buffer: Rx buffer to pull data from
 * @xdp: xdp_buff pointing to the data
 *
 * This function builds an skb around an existing Rx buffer, taking care
 * to set up the skb correctly and avoid any memcpy overhead.
 */
static struct sk_buff *i40e_build_skb(struct i40e_ring *rx_ring,
				      struct i40e_rx_buffer *rx_buffer,
				      struct xdp_buff *xdp)
{
	unsigned int metasize = xdp->data - xdp->data_meta;
#if (PAGE_SIZE < 8192)
	unsigned int truesize = i40e_rx_pg_size(rx_ring) / 2;
#else
	unsigned int truesize = SKB_DATA_ALIGN(sizeof(struct skb_shared_info)) +
<<<<<<< HEAD
				SKB_DATA_ALIGN(I40E_SKB_PAD +
					       (xdp->data_end -
						xdp->data_hard_start));
=======
				SKB_DATA_ALIGN(xdp->data_end -
					       xdp->data_hard_start);
>>>>>>> e5eb92e4
#endif
	struct sk_buff *skb;

	/* Prefetch first cache line of first page. If xdp->data_meta
	 * is unused, this points exactly as xdp->data, otherwise we
	 * likely have a consumer accessing first few bytes of meta
	 * data, and then actual data.
	 */
	prefetch(xdp->data_meta);
#if L1_CACHE_BYTES < 128
	prefetch(xdp->data_meta + L1_CACHE_BYTES);
#endif
	/* build an skb around the page buffer */
	skb = build_skb(xdp->data_hard_start, truesize);
	if (unlikely(!skb))
		return NULL;

	/* update pointers within the skb to store the data */
<<<<<<< HEAD
	skb_reserve(skb, I40E_SKB_PAD + (xdp->data - xdp->data_hard_start));
=======
	skb_reserve(skb, xdp->data - xdp->data_hard_start);
>>>>>>> e5eb92e4
	__skb_put(skb, xdp->data_end - xdp->data);
	if (metasize)
		skb_metadata_set(skb, metasize);

	/* buffer is used by skb, update page_offset */
#if (PAGE_SIZE < 8192)
	rx_buffer->page_offset ^= truesize;
#else
	rx_buffer->page_offset += truesize;
#endif

	return skb;
}

/**
 * i40e_put_rx_buffer - Clean up used buffer and either recycle or free
 * @rx_ring: rx descriptor ring to transact packets on
 * @rx_buffer: rx buffer to pull data from
 *
 * This function will clean up the contents of the rx_buffer.  It will
 * either recycle the buffer or unmap it and free the associated resources.
 */
static void i40e_put_rx_buffer(struct i40e_ring *rx_ring,
			       struct i40e_rx_buffer *rx_buffer)
{
	if (i40e_can_reuse_rx_page(rx_buffer)) {
		/* hand second half of page back to the ring */
		i40e_reuse_rx_page(rx_ring, rx_buffer);
		rx_ring->rx_stats.page_reuse_count++;
	} else {
		/* we are not reusing the buffer so unmap it */
		dma_unmap_page_attrs(rx_ring->dev, rx_buffer->dma,
				     i40e_rx_pg_size(rx_ring),
				     DMA_FROM_DEVICE, I40E_RX_DMA_ATTR);
		__page_frag_cache_drain(rx_buffer->page,
					rx_buffer->pagecnt_bias);
	}

	/* clear contents of buffer_info */
	rx_buffer->page = NULL;
}

/**
 * i40e_is_non_eop - process handling of non-EOP buffers
 * @rx_ring: Rx ring being processed
 * @rx_desc: Rx descriptor for current buffer
 * @skb: Current socket buffer containing buffer in progress
 *
 * This function updates next to clean.  If the buffer is an EOP buffer
 * this function exits returning false, otherwise it will place the
 * sk_buff in the next buffer to be chained and return true indicating
 * that this is in fact a non-EOP buffer.
 **/
static bool i40e_is_non_eop(struct i40e_ring *rx_ring,
			    union i40e_rx_desc *rx_desc,
			    struct sk_buff *skb)
{
	u32 ntc = rx_ring->next_to_clean + 1;

	/* fetch, update, and store next to clean */
	ntc = (ntc < rx_ring->count) ? ntc : 0;
	rx_ring->next_to_clean = ntc;

	prefetch(I40E_RX_DESC(rx_ring, ntc));

	/* if we are the last buffer then there is nothing else to do */
#define I40E_RXD_EOF BIT(I40E_RX_DESC_STATUS_EOF_SHIFT)
	if (likely(i40e_test_staterr(rx_desc, I40E_RXD_EOF)))
		return false;

	rx_ring->rx_stats.non_eop_descs++;

	return true;
}

#define I40E_XDP_PASS 0
#define I40E_XDP_CONSUMED 1
#define I40E_XDP_TX 2

static int i40e_xmit_xdp_ring(struct xdp_frame *xdpf,
			      struct i40e_ring *xdp_ring);

static int i40e_xmit_xdp_tx_ring(struct xdp_buff *xdp,
				 struct i40e_ring *xdp_ring)
{
	struct xdp_frame *xdpf = convert_to_xdp_frame(xdp);

	if (unlikely(!xdpf))
		return I40E_XDP_CONSUMED;

	return i40e_xmit_xdp_ring(xdpf, xdp_ring);
}

/**
 * i40e_run_xdp - run an XDP program
 * @rx_ring: Rx ring being processed
 * @xdp: XDP buffer containing the frame
 **/
static struct sk_buff *i40e_run_xdp(struct i40e_ring *rx_ring,
				    struct xdp_buff *xdp)
{
	int err, result = I40E_XDP_PASS;
	struct i40e_ring *xdp_ring;
	struct bpf_prog *xdp_prog;
	u32 act;

	rcu_read_lock();
	xdp_prog = READ_ONCE(rx_ring->xdp_prog);

	if (!xdp_prog)
		goto xdp_out;

	prefetchw(xdp->data_hard_start); /* xdp_frame write */

	act = bpf_prog_run_xdp(xdp_prog, xdp);
	switch (act) {
	case XDP_PASS:
		break;
	case XDP_TX:
		xdp_ring = rx_ring->vsi->xdp_rings[rx_ring->queue_index];
		result = i40e_xmit_xdp_tx_ring(xdp, xdp_ring);
		break;
	case XDP_REDIRECT:
		err = xdp_do_redirect(rx_ring->netdev, xdp, xdp_prog);
		result = !err ? I40E_XDP_TX : I40E_XDP_CONSUMED;
		break;
	default:
		bpf_warn_invalid_xdp_action(act);
	case XDP_ABORTED:
		trace_xdp_exception(rx_ring->netdev, xdp_prog, act);
		/* fallthrough -- handle aborts by dropping packet */
	case XDP_DROP:
		result = I40E_XDP_CONSUMED;
		break;
	}
xdp_out:
	rcu_read_unlock();
	return ERR_PTR(-result);
}

/**
 * i40e_rx_buffer_flip - adjusted rx_buffer to point to an unused region
 * @rx_ring: Rx ring
 * @rx_buffer: Rx buffer to adjust
 * @size: Size of adjustment
 **/
static void i40e_rx_buffer_flip(struct i40e_ring *rx_ring,
				struct i40e_rx_buffer *rx_buffer,
				unsigned int size)
{
#if (PAGE_SIZE < 8192)
	unsigned int truesize = i40e_rx_pg_size(rx_ring) / 2;

	rx_buffer->page_offset ^= truesize;
#else
	unsigned int truesize = SKB_DATA_ALIGN(i40e_rx_offset(rx_ring) + size);

	rx_buffer->page_offset += truesize;
#endif
}

static inline void i40e_xdp_ring_update_tail(struct i40e_ring *xdp_ring)
{
	/* Force memory writes to complete before letting h/w
	 * know there are new descriptors to fetch.
	 */
	wmb();
	writel_relaxed(xdp_ring->next_to_use, xdp_ring->tail);
}

/**
 * i40e_clean_rx_irq - Clean completed descriptors from Rx ring - bounce buf
 * @rx_ring: rx descriptor ring to transact packets on
 * @budget: Total limit on number of packets to process
 *
 * This function provides a "bounce buffer" approach to Rx interrupt
 * processing.  The advantage to this is that on systems that have
 * expensive overhead for IOMMU access this provides a means of avoiding
 * it by maintaining the mapping of the page to the system.
 *
 * Returns amount of work completed
 **/
static int i40e_clean_rx_irq(struct i40e_ring *rx_ring, int budget)
{
	unsigned int total_rx_bytes = 0, total_rx_packets = 0;
	struct sk_buff *skb = rx_ring->skb;
	u16 cleaned_count = I40E_DESC_UNUSED(rx_ring);
	bool failure = false, xdp_xmit = false;
	struct xdp_buff xdp;

	xdp.rxq = &rx_ring->xdp_rxq;

	while (likely(total_rx_packets < (unsigned int)budget)) {
		struct i40e_rx_buffer *rx_buffer;
		union i40e_rx_desc *rx_desc;
		unsigned int size;
		u16 vlan_tag;
		u8 rx_ptype;
		u64 qword;

		/* return some buffers to hardware, one at a time is too slow */
		if (cleaned_count >= I40E_RX_BUFFER_WRITE) {
			failure = failure ||
				  i40e_alloc_rx_buffers(rx_ring, cleaned_count);
			cleaned_count = 0;
		}

		rx_desc = I40E_RX_DESC(rx_ring, rx_ring->next_to_clean);

		/* status_error_len will always be zero for unused descriptors
		 * because it's cleared in cleanup, and overlaps with hdr_addr
		 * which is always zero because packet split isn't used, if the
		 * hardware wrote DD then the length will be non-zero
		 */
		qword = le64_to_cpu(rx_desc->wb.qword1.status_error_len);

		/* This memory barrier is needed to keep us from reading
		 * any other fields out of the rx_desc until we have
		 * verified the descriptor has been written back.
		 */
		dma_rmb();

		if (unlikely(i40e_rx_is_programming_status(qword))) {
			i40e_clean_programming_status(rx_ring, rx_desc, qword);
			cleaned_count++;
			continue;
		}
		size = (qword & I40E_RXD_QW1_LENGTH_PBUF_MASK) >>
		       I40E_RXD_QW1_LENGTH_PBUF_SHIFT;
		if (!size)
			break;

		i40e_trace(clean_rx_irq, rx_ring, rx_desc, skb);
		rx_buffer = i40e_get_rx_buffer(rx_ring, size);

		/* retrieve a buffer from the ring */
		if (!skb) {
			xdp.data = page_address(rx_buffer->page) +
				   rx_buffer->page_offset;
			xdp.data_meta = xdp.data;
			xdp.data_hard_start = xdp.data -
					      i40e_rx_offset(rx_ring);
			xdp.data_end = xdp.data + size;

			skb = i40e_run_xdp(rx_ring, &xdp);
		}

		if (IS_ERR(skb)) {
			if (PTR_ERR(skb) == -I40E_XDP_TX) {
				xdp_xmit = true;
				i40e_rx_buffer_flip(rx_ring, rx_buffer, size);
			} else {
				rx_buffer->pagecnt_bias++;
			}
			total_rx_bytes += size;
			total_rx_packets++;
		} else if (skb) {
			i40e_add_rx_frag(rx_ring, rx_buffer, skb, size);
		} else if (ring_uses_build_skb(rx_ring)) {
			skb = i40e_build_skb(rx_ring, rx_buffer, &xdp);
		} else {
			skb = i40e_construct_skb(rx_ring, rx_buffer, &xdp);
		}

		/* exit if we failed to retrieve a buffer */
		if (!skb) {
			rx_ring->rx_stats.alloc_buff_failed++;
			rx_buffer->pagecnt_bias++;
			break;
		}

		i40e_put_rx_buffer(rx_ring, rx_buffer);
		cleaned_count++;

		if (i40e_is_non_eop(rx_ring, rx_desc, skb))
			continue;

		if (i40e_cleanup_headers(rx_ring, skb, rx_desc)) {
			skb = NULL;
			continue;
		}

		/* probably a little skewed due to removing CRC */
		total_rx_bytes += skb->len;

		qword = le64_to_cpu(rx_desc->wb.qword1.status_error_len);
		rx_ptype = (qword & I40E_RXD_QW1_PTYPE_MASK) >>
			   I40E_RXD_QW1_PTYPE_SHIFT;

		/* populate checksum, VLAN, and protocol */
		i40e_process_skb_fields(rx_ring, rx_desc, skb, rx_ptype);

		vlan_tag = (qword & BIT(I40E_RX_DESC_STATUS_L2TAG1P_SHIFT)) ?
			   le16_to_cpu(rx_desc->wb.qword0.lo_dword.l2tag1) : 0;

		i40e_trace(clean_rx_irq_rx, rx_ring, rx_desc, skb);
		i40e_receive_skb(rx_ring, skb, vlan_tag);
		skb = NULL;

		/* update budget accounting */
		total_rx_packets++;
	}

	if (xdp_xmit) {
		struct i40e_ring *xdp_ring =
			rx_ring->vsi->xdp_rings[rx_ring->queue_index];

		i40e_xdp_ring_update_tail(xdp_ring);
		xdp_do_flush_map();
	}

	rx_ring->skb = skb;

	u64_stats_update_begin(&rx_ring->syncp);
	rx_ring->stats.packets += total_rx_packets;
	rx_ring->stats.bytes += total_rx_bytes;
	u64_stats_update_end(&rx_ring->syncp);
	rx_ring->q_vector->rx.total_packets += total_rx_packets;
	rx_ring->q_vector->rx.total_bytes += total_rx_bytes;

	/* guarantee a trip back through this routine if there was a failure */
	return failure ? budget : (int)total_rx_packets;
}

static inline u32 i40e_buildreg_itr(const int type, u16 itr)
{
	u32 val;

	/* We don't bother with setting the CLEARPBA bit as the data sheet
	 * points out doing so is "meaningless since it was already
	 * auto-cleared". The auto-clearing happens when the interrupt is
	 * asserted.
	 *
	 * Hardware errata 28 for also indicates that writing to a
	 * xxINT_DYN_CTLx CSR with INTENA_MSK (bit 31) set to 0 will clear
	 * an event in the PBA anyway so we need to rely on the automask
	 * to hold pending events for us until the interrupt is re-enabled
	 *
	 * The itr value is reported in microseconds, and the register
	 * value is recorded in 2 microsecond units. For this reason we
	 * only need to shift by the interval shift - 1 instead of the
	 * full value.
	 */
	itr &= I40E_ITR_MASK;

	val = I40E_PFINT_DYN_CTLN_INTENA_MASK |
	      (type << I40E_PFINT_DYN_CTLN_ITR_INDX_SHIFT) |
	      (itr << (I40E_PFINT_DYN_CTLN_INTERVAL_SHIFT - 1));

	return val;
}

/* a small macro to shorten up some long lines */
#define INTREG I40E_PFINT_DYN_CTLN

/* The act of updating the ITR will cause it to immediately trigger. In order
 * to prevent this from throwing off adaptive update statistics we defer the
 * update so that it can only happen so often. So after either Tx or Rx are
 * updated we make the adaptive scheme wait until either the ITR completely
 * expires via the next_update expiration or we have been through at least
 * 3 interrupts.
 */
#define ITR_COUNTDOWN_START 3

/**
 * i40e_update_enable_itr - Update itr and re-enable MSIX interrupt
 * @vsi: the VSI we care about
 * @q_vector: q_vector for which itr is being updated and interrupt enabled
 *
 **/
static inline void i40e_update_enable_itr(struct i40e_vsi *vsi,
					  struct i40e_q_vector *q_vector)
{
	struct i40e_hw *hw = &vsi->back->hw;
	u32 intval;

	/* If we don't have MSIX, then we only need to re-enable icr0 */
	if (!(vsi->back->flags & I40E_FLAG_MSIX_ENABLED)) {
		i40e_irq_dynamic_enable_icr0(vsi->back);
		return;
	}

	/* These will do nothing if dynamic updates are not enabled */
	i40e_update_itr(q_vector, &q_vector->tx);
	i40e_update_itr(q_vector, &q_vector->rx);

	/* This block of logic allows us to get away with only updating
	 * one ITR value with each interrupt. The idea is to perform a
	 * pseudo-lazy update with the following criteria.
	 *
	 * 1. Rx is given higher priority than Tx if both are in same state
	 * 2. If we must reduce an ITR that is given highest priority.
	 * 3. We then give priority to increasing ITR based on amount.
	 */
	if (q_vector->rx.target_itr < q_vector->rx.current_itr) {
		/* Rx ITR needs to be reduced, this is highest priority */
		intval = i40e_buildreg_itr(I40E_RX_ITR,
					   q_vector->rx.target_itr);
		q_vector->rx.current_itr = q_vector->rx.target_itr;
		q_vector->itr_countdown = ITR_COUNTDOWN_START;
	} else if ((q_vector->tx.target_itr < q_vector->tx.current_itr) ||
		   ((q_vector->rx.target_itr - q_vector->rx.current_itr) <
		    (q_vector->tx.target_itr - q_vector->tx.current_itr))) {
		/* Tx ITR needs to be reduced, this is second priority
		 * Tx ITR needs to be increased more than Rx, fourth priority
		 */
		intval = i40e_buildreg_itr(I40E_TX_ITR,
					   q_vector->tx.target_itr);
		q_vector->tx.current_itr = q_vector->tx.target_itr;
		q_vector->itr_countdown = ITR_COUNTDOWN_START;
	} else if (q_vector->rx.current_itr != q_vector->rx.target_itr) {
		/* Rx ITR needs to be increased, third priority */
		intval = i40e_buildreg_itr(I40E_RX_ITR,
					   q_vector->rx.target_itr);
		q_vector->rx.current_itr = q_vector->rx.target_itr;
		q_vector->itr_countdown = ITR_COUNTDOWN_START;
	} else {
		/* No ITR update, lowest priority */
		intval = i40e_buildreg_itr(I40E_ITR_NONE, 0);
		if (q_vector->itr_countdown)
			q_vector->itr_countdown--;
	}

	if (!test_bit(__I40E_VSI_DOWN, vsi->state))
		wr32(hw, INTREG(q_vector->reg_idx), intval);
}

/**
 * i40e_napi_poll - NAPI polling Rx/Tx cleanup routine
 * @napi: napi struct with our devices info in it
 * @budget: amount of work driver is allowed to do this pass, in packets
 *
 * This function will clean all queues associated with a q_vector.
 *
 * Returns the amount of work done
 **/
int i40e_napi_poll(struct napi_struct *napi, int budget)
{
	struct i40e_q_vector *q_vector =
			       container_of(napi, struct i40e_q_vector, napi);
	struct i40e_vsi *vsi = q_vector->vsi;
	struct i40e_ring *ring;
	bool clean_complete = true;
	bool arm_wb = false;
	int budget_per_ring;
	int work_done = 0;

	if (test_bit(__I40E_VSI_DOWN, vsi->state)) {
		napi_complete(napi);
		return 0;
	}

	/* Since the actual Tx work is minimal, we can give the Tx a larger
	 * budget and be more aggressive about cleaning up the Tx descriptors.
	 */
	i40e_for_each_ring(ring, q_vector->tx) {
		if (!i40e_clean_tx_irq(vsi, ring, budget)) {
			clean_complete = false;
			continue;
		}
		arm_wb |= ring->arm_wb;
		ring->arm_wb = false;
	}

	/* Handle case where we are called by netpoll with a budget of 0 */
	if (budget <= 0)
		goto tx_only;

	/* We attempt to distribute budget to each Rx queue fairly, but don't
	 * allow the budget to go below 1 because that would exit polling early.
	 */
	budget_per_ring = max(budget/q_vector->num_ringpairs, 1);

	i40e_for_each_ring(ring, q_vector->rx) {
		int cleaned = i40e_clean_rx_irq(ring, budget_per_ring);

		work_done += cleaned;
		/* if we clean as many as budgeted, we must not be done */
		if (cleaned >= budget_per_ring)
			clean_complete = false;
	}

	/* If work not completed, return budget and polling will return */
	if (!clean_complete) {
		int cpu_id = smp_processor_id();

		/* It is possible that the interrupt affinity has changed but,
		 * if the cpu is pegged at 100%, polling will never exit while
		 * traffic continues and the interrupt will be stuck on this
		 * cpu.  We check to make sure affinity is correct before we
		 * continue to poll, otherwise we must stop polling so the
		 * interrupt can move to the correct cpu.
		 */
		if (!cpumask_test_cpu(cpu_id, &q_vector->affinity_mask)) {
			/* Tell napi that we are done polling */
			napi_complete_done(napi, work_done);

			/* Force an interrupt */
			i40e_force_wb(vsi, q_vector);

			/* Return budget-1 so that polling stops */
			return budget - 1;
		}
tx_only:
		if (arm_wb) {
			q_vector->tx.ring[0].tx_stats.tx_force_wb++;
			i40e_enable_wb_on_itr(vsi, q_vector);
		}
		return budget;
	}

	if (vsi->back->flags & I40E_TXR_FLAGS_WB_ON_ITR)
		q_vector->arm_wb_state = false;

	/* Work is done so exit the polling mode and re-enable the interrupt */
	napi_complete_done(napi, work_done);

	i40e_update_enable_itr(vsi, q_vector);

	return min(work_done, budget - 1);
}

/**
 * i40e_atr - Add a Flow Director ATR filter
 * @tx_ring:  ring to add programming descriptor to
 * @skb:      send buffer
 * @tx_flags: send tx flags
 **/
static void i40e_atr(struct i40e_ring *tx_ring, struct sk_buff *skb,
		     u32 tx_flags)
{
	struct i40e_filter_program_desc *fdir_desc;
	struct i40e_pf *pf = tx_ring->vsi->back;
	union {
		unsigned char *network;
		struct iphdr *ipv4;
		struct ipv6hdr *ipv6;
	} hdr;
	struct tcphdr *th;
	unsigned int hlen;
	u32 flex_ptype, dtype_cmd;
	int l4_proto;
	u16 i;

	/* make sure ATR is enabled */
	if (!(pf->flags & I40E_FLAG_FD_ATR_ENABLED))
		return;

	if (test_bit(__I40E_FD_ATR_AUTO_DISABLED, pf->state))
		return;

	/* if sampling is disabled do nothing */
	if (!tx_ring->atr_sample_rate)
		return;

	/* Currently only IPv4/IPv6 with TCP is supported */
	if (!(tx_flags & (I40E_TX_FLAGS_IPV4 | I40E_TX_FLAGS_IPV6)))
		return;

	/* snag network header to get L4 type and address */
	hdr.network = (tx_flags & I40E_TX_FLAGS_UDP_TUNNEL) ?
		      skb_inner_network_header(skb) : skb_network_header(skb);

	/* Note: tx_flags gets modified to reflect inner protocols in
	 * tx_enable_csum function if encap is enabled.
	 */
	if (tx_flags & I40E_TX_FLAGS_IPV4) {
		/* access ihl as u8 to avoid unaligned access on ia64 */
		hlen = (hdr.network[0] & 0x0F) << 2;
		l4_proto = hdr.ipv4->protocol;
	} else {
		/* find the start of the innermost ipv6 header */
		unsigned int inner_hlen = hdr.network - skb->data;
		unsigned int h_offset = inner_hlen;

		/* this function updates h_offset to the end of the header */
		l4_proto =
		  ipv6_find_hdr(skb, &h_offset, IPPROTO_TCP, NULL, NULL);
		/* hlen will contain our best estimate of the tcp header */
		hlen = h_offset - inner_hlen;
	}

	if (l4_proto != IPPROTO_TCP)
		return;

	th = (struct tcphdr *)(hdr.network + hlen);

	/* Due to lack of space, no more new filters can be programmed */
	if (th->syn && test_bit(__I40E_FD_ATR_AUTO_DISABLED, pf->state))
		return;
	if (pf->flags & I40E_FLAG_HW_ATR_EVICT_ENABLED) {
		/* HW ATR eviction will take care of removing filters on FIN
		 * and RST packets.
		 */
		if (th->fin || th->rst)
			return;
	}

	tx_ring->atr_count++;

	/* sample on all syn/fin/rst packets or once every atr sample rate */
	if (!th->fin &&
	    !th->syn &&
	    !th->rst &&
	    (tx_ring->atr_count < tx_ring->atr_sample_rate))
		return;

	tx_ring->atr_count = 0;

	/* grab the next descriptor */
	i = tx_ring->next_to_use;
	fdir_desc = I40E_TX_FDIRDESC(tx_ring, i);

	i++;
	tx_ring->next_to_use = (i < tx_ring->count) ? i : 0;

	flex_ptype = (tx_ring->queue_index << I40E_TXD_FLTR_QW0_QINDEX_SHIFT) &
		      I40E_TXD_FLTR_QW0_QINDEX_MASK;
	flex_ptype |= (tx_flags & I40E_TX_FLAGS_IPV4) ?
		      (I40E_FILTER_PCTYPE_NONF_IPV4_TCP <<
		       I40E_TXD_FLTR_QW0_PCTYPE_SHIFT) :
		      (I40E_FILTER_PCTYPE_NONF_IPV6_TCP <<
		       I40E_TXD_FLTR_QW0_PCTYPE_SHIFT);

	flex_ptype |= tx_ring->vsi->id << I40E_TXD_FLTR_QW0_DEST_VSI_SHIFT;

	dtype_cmd = I40E_TX_DESC_DTYPE_FILTER_PROG;

	dtype_cmd |= (th->fin || th->rst) ?
		     (I40E_FILTER_PROGRAM_DESC_PCMD_REMOVE <<
		      I40E_TXD_FLTR_QW1_PCMD_SHIFT) :
		     (I40E_FILTER_PROGRAM_DESC_PCMD_ADD_UPDATE <<
		      I40E_TXD_FLTR_QW1_PCMD_SHIFT);

	dtype_cmd |= I40E_FILTER_PROGRAM_DESC_DEST_DIRECT_PACKET_QINDEX <<
		     I40E_TXD_FLTR_QW1_DEST_SHIFT;

	dtype_cmd |= I40E_FILTER_PROGRAM_DESC_FD_STATUS_FD_ID <<
		     I40E_TXD_FLTR_QW1_FD_STATUS_SHIFT;

	dtype_cmd |= I40E_TXD_FLTR_QW1_CNT_ENA_MASK;
	if (!(tx_flags & I40E_TX_FLAGS_UDP_TUNNEL))
		dtype_cmd |=
			((u32)I40E_FD_ATR_STAT_IDX(pf->hw.pf_id) <<
			I40E_TXD_FLTR_QW1_CNTINDEX_SHIFT) &
			I40E_TXD_FLTR_QW1_CNTINDEX_MASK;
	else
		dtype_cmd |=
			((u32)I40E_FD_ATR_TUNNEL_STAT_IDX(pf->hw.pf_id) <<
			I40E_TXD_FLTR_QW1_CNTINDEX_SHIFT) &
			I40E_TXD_FLTR_QW1_CNTINDEX_MASK;

	if (pf->flags & I40E_FLAG_HW_ATR_EVICT_ENABLED)
		dtype_cmd |= I40E_TXD_FLTR_QW1_ATR_MASK;

	fdir_desc->qindex_flex_ptype_vsi = cpu_to_le32(flex_ptype);
	fdir_desc->rsvd = cpu_to_le32(0);
	fdir_desc->dtype_cmd_cntindex = cpu_to_le32(dtype_cmd);
	fdir_desc->fd_id = cpu_to_le32(0);
}

/**
 * i40e_tx_prepare_vlan_flags - prepare generic TX VLAN tagging flags for HW
 * @skb:     send buffer
 * @tx_ring: ring to send buffer on
 * @flags:   the tx flags to be set
 *
 * Checks the skb and set up correspondingly several generic transmit flags
 * related to VLAN tagging for the HW, such as VLAN, DCB, etc.
 *
 * Returns error code indicate the frame should be dropped upon error and the
 * otherwise  returns 0 to indicate the flags has been set properly.
 **/
static inline int i40e_tx_prepare_vlan_flags(struct sk_buff *skb,
					     struct i40e_ring *tx_ring,
					     u32 *flags)
{
	__be16 protocol = skb->protocol;
	u32  tx_flags = 0;

	if (protocol == htons(ETH_P_8021Q) &&
	    !(tx_ring->netdev->features & NETIF_F_HW_VLAN_CTAG_TX)) {
		/* When HW VLAN acceleration is turned off by the user the
		 * stack sets the protocol to 8021q so that the driver
		 * can take any steps required to support the SW only
		 * VLAN handling.  In our case the driver doesn't need
		 * to take any further steps so just set the protocol
		 * to the encapsulated ethertype.
		 */
		skb->protocol = vlan_get_protocol(skb);
		goto out;
	}

	/* if we have a HW VLAN tag being added, default to the HW one */
	if (skb_vlan_tag_present(skb)) {
		tx_flags |= skb_vlan_tag_get(skb) << I40E_TX_FLAGS_VLAN_SHIFT;
		tx_flags |= I40E_TX_FLAGS_HW_VLAN;
	/* else if it is a SW VLAN, check the next protocol and store the tag */
	} else if (protocol == htons(ETH_P_8021Q)) {
		struct vlan_hdr *vhdr, _vhdr;

		vhdr = skb_header_pointer(skb, ETH_HLEN, sizeof(_vhdr), &_vhdr);
		if (!vhdr)
			return -EINVAL;

		protocol = vhdr->h_vlan_encapsulated_proto;
		tx_flags |= ntohs(vhdr->h_vlan_TCI) << I40E_TX_FLAGS_VLAN_SHIFT;
		tx_flags |= I40E_TX_FLAGS_SW_VLAN;
	}

	if (!(tx_ring->vsi->back->flags & I40E_FLAG_DCB_ENABLED))
		goto out;

	/* Insert 802.1p priority into VLAN header */
	if ((tx_flags & (I40E_TX_FLAGS_HW_VLAN | I40E_TX_FLAGS_SW_VLAN)) ||
	    (skb->priority != TC_PRIO_CONTROL)) {
		tx_flags &= ~I40E_TX_FLAGS_VLAN_PRIO_MASK;
		tx_flags |= (skb->priority & 0x7) <<
				I40E_TX_FLAGS_VLAN_PRIO_SHIFT;
		if (tx_flags & I40E_TX_FLAGS_SW_VLAN) {
			struct vlan_ethhdr *vhdr;
			int rc;

			rc = skb_cow_head(skb, 0);
			if (rc < 0)
				return rc;
			vhdr = (struct vlan_ethhdr *)skb->data;
			vhdr->h_vlan_TCI = htons(tx_flags >>
						 I40E_TX_FLAGS_VLAN_SHIFT);
		} else {
			tx_flags |= I40E_TX_FLAGS_HW_VLAN;
		}
	}

out:
	*flags = tx_flags;
	return 0;
}

/**
 * i40e_tso - set up the tso context descriptor
 * @first:    pointer to first Tx buffer for xmit
 * @hdr_len:  ptr to the size of the packet header
 * @cd_type_cmd_tso_mss: Quad Word 1
 *
 * Returns 0 if no TSO can happen, 1 if tso is going, or error
 **/
static int i40e_tso(struct i40e_tx_buffer *first, u8 *hdr_len,
		    u64 *cd_type_cmd_tso_mss)
{
	struct sk_buff *skb = first->skb;
	u64 cd_cmd, cd_tso_len, cd_mss;
	union {
		struct iphdr *v4;
		struct ipv6hdr *v6;
		unsigned char *hdr;
	} ip;
	union {
		struct tcphdr *tcp;
		struct udphdr *udp;
		unsigned char *hdr;
	} l4;
	u32 paylen, l4_offset;
	u16 gso_segs, gso_size;
	int err;

	if (skb->ip_summed != CHECKSUM_PARTIAL)
		return 0;

	if (!skb_is_gso(skb))
		return 0;

	err = skb_cow_head(skb, 0);
	if (err < 0)
		return err;

	ip.hdr = skb_network_header(skb);
	l4.hdr = skb_transport_header(skb);

	/* initialize outer IP header fields */
	if (ip.v4->version == 4) {
		ip.v4->tot_len = 0;
		ip.v4->check = 0;
	} else {
		ip.v6->payload_len = 0;
	}

	if (skb_shinfo(skb)->gso_type & (SKB_GSO_GRE |
					 SKB_GSO_GRE_CSUM |
					 SKB_GSO_IPXIP4 |
					 SKB_GSO_IPXIP6 |
					 SKB_GSO_UDP_TUNNEL |
					 SKB_GSO_UDP_TUNNEL_CSUM)) {
		if (!(skb_shinfo(skb)->gso_type & SKB_GSO_PARTIAL) &&
		    (skb_shinfo(skb)->gso_type & SKB_GSO_UDP_TUNNEL_CSUM)) {
			l4.udp->len = 0;

			/* determine offset of outer transport header */
			l4_offset = l4.hdr - skb->data;

			/* remove payload length from outer checksum */
			paylen = skb->len - l4_offset;
			csum_replace_by_diff(&l4.udp->check,
					     (__force __wsum)htonl(paylen));
		}

		/* reset pointers to inner headers */
		ip.hdr = skb_inner_network_header(skb);
		l4.hdr = skb_inner_transport_header(skb);

		/* initialize inner IP header fields */
		if (ip.v4->version == 4) {
			ip.v4->tot_len = 0;
			ip.v4->check = 0;
		} else {
			ip.v6->payload_len = 0;
		}
	}

	/* determine offset of inner transport header */
	l4_offset = l4.hdr - skb->data;

	/* remove payload length from inner checksum */
	paylen = skb->len - l4_offset;
	csum_replace_by_diff(&l4.tcp->check, (__force __wsum)htonl(paylen));

	/* compute length of segmentation header */
	*hdr_len = (l4.tcp->doff * 4) + l4_offset;

	/* pull values out of skb_shinfo */
	gso_size = skb_shinfo(skb)->gso_size;
	gso_segs = skb_shinfo(skb)->gso_segs;

	/* update GSO size and bytecount with header size */
	first->gso_segs = gso_segs;
	first->bytecount += (first->gso_segs - 1) * *hdr_len;

	/* find the field values */
	cd_cmd = I40E_TX_CTX_DESC_TSO;
	cd_tso_len = skb->len - *hdr_len;
	cd_mss = gso_size;
	*cd_type_cmd_tso_mss |= (cd_cmd << I40E_TXD_CTX_QW1_CMD_SHIFT) |
				(cd_tso_len << I40E_TXD_CTX_QW1_TSO_LEN_SHIFT) |
				(cd_mss << I40E_TXD_CTX_QW1_MSS_SHIFT);
	return 1;
}

/**
 * i40e_tsyn - set up the tsyn context descriptor
 * @tx_ring:  ptr to the ring to send
 * @skb:      ptr to the skb we're sending
 * @tx_flags: the collected send information
 * @cd_type_cmd_tso_mss: Quad Word 1
 *
 * Returns 0 if no Tx timestamp can happen and 1 if the timestamp will happen
 **/
static int i40e_tsyn(struct i40e_ring *tx_ring, struct sk_buff *skb,
		     u32 tx_flags, u64 *cd_type_cmd_tso_mss)
{
	struct i40e_pf *pf;

	if (likely(!(skb_shinfo(skb)->tx_flags & SKBTX_HW_TSTAMP)))
		return 0;

	/* Tx timestamps cannot be sampled when doing TSO */
	if (tx_flags & I40E_TX_FLAGS_TSO)
		return 0;

	/* only timestamp the outbound packet if the user has requested it and
	 * we are not already transmitting a packet to be timestamped
	 */
	pf = i40e_netdev_to_pf(tx_ring->netdev);
	if (!(pf->flags & I40E_FLAG_PTP))
		return 0;

	if (pf->ptp_tx &&
	    !test_and_set_bit_lock(__I40E_PTP_TX_IN_PROGRESS, pf->state)) {
		skb_shinfo(skb)->tx_flags |= SKBTX_IN_PROGRESS;
		pf->ptp_tx_start = jiffies;
		pf->ptp_tx_skb = skb_get(skb);
	} else {
		pf->tx_hwtstamp_skipped++;
		return 0;
	}

	*cd_type_cmd_tso_mss |= (u64)I40E_TX_CTX_DESC_TSYN <<
				I40E_TXD_CTX_QW1_CMD_SHIFT;

	return 1;
}

/**
 * i40e_tx_enable_csum - Enable Tx checksum offloads
 * @skb: send buffer
 * @tx_flags: pointer to Tx flags currently set
 * @td_cmd: Tx descriptor command bits to set
 * @td_offset: Tx descriptor header offsets to set
 * @tx_ring: Tx descriptor ring
 * @cd_tunneling: ptr to context desc bits
 **/
static int i40e_tx_enable_csum(struct sk_buff *skb, u32 *tx_flags,
			       u32 *td_cmd, u32 *td_offset,
			       struct i40e_ring *tx_ring,
			       u32 *cd_tunneling)
{
	union {
		struct iphdr *v4;
		struct ipv6hdr *v6;
		unsigned char *hdr;
	} ip;
	union {
		struct tcphdr *tcp;
		struct udphdr *udp;
		unsigned char *hdr;
	} l4;
	unsigned char *exthdr;
	u32 offset, cmd = 0;
	__be16 frag_off;
	u8 l4_proto = 0;

	if (skb->ip_summed != CHECKSUM_PARTIAL)
		return 0;

	ip.hdr = skb_network_header(skb);
	l4.hdr = skb_transport_header(skb);

	/* compute outer L2 header size */
	offset = ((ip.hdr - skb->data) / 2) << I40E_TX_DESC_LENGTH_MACLEN_SHIFT;

	if (skb->encapsulation) {
		u32 tunnel = 0;
		/* define outer network header type */
		if (*tx_flags & I40E_TX_FLAGS_IPV4) {
			tunnel |= (*tx_flags & I40E_TX_FLAGS_TSO) ?
				  I40E_TX_CTX_EXT_IP_IPV4 :
				  I40E_TX_CTX_EXT_IP_IPV4_NO_CSUM;

			l4_proto = ip.v4->protocol;
		} else if (*tx_flags & I40E_TX_FLAGS_IPV6) {
			tunnel |= I40E_TX_CTX_EXT_IP_IPV6;

			exthdr = ip.hdr + sizeof(*ip.v6);
			l4_proto = ip.v6->nexthdr;
			if (l4.hdr != exthdr)
				ipv6_skip_exthdr(skb, exthdr - skb->data,
						 &l4_proto, &frag_off);
		}

		/* define outer transport */
		switch (l4_proto) {
		case IPPROTO_UDP:
			tunnel |= I40E_TXD_CTX_UDP_TUNNELING;
			*tx_flags |= I40E_TX_FLAGS_UDP_TUNNEL;
			break;
		case IPPROTO_GRE:
			tunnel |= I40E_TXD_CTX_GRE_TUNNELING;
			*tx_flags |= I40E_TX_FLAGS_UDP_TUNNEL;
			break;
		case IPPROTO_IPIP:
		case IPPROTO_IPV6:
			*tx_flags |= I40E_TX_FLAGS_UDP_TUNNEL;
			l4.hdr = skb_inner_network_header(skb);
			break;
		default:
			if (*tx_flags & I40E_TX_FLAGS_TSO)
				return -1;

			skb_checksum_help(skb);
			return 0;
		}

		/* compute outer L3 header size */
		tunnel |= ((l4.hdr - ip.hdr) / 4) <<
			  I40E_TXD_CTX_QW0_EXT_IPLEN_SHIFT;

		/* switch IP header pointer from outer to inner header */
		ip.hdr = skb_inner_network_header(skb);

		/* compute tunnel header size */
		tunnel |= ((ip.hdr - l4.hdr) / 2) <<
			  I40E_TXD_CTX_QW0_NATLEN_SHIFT;

		/* indicate if we need to offload outer UDP header */
		if ((*tx_flags & I40E_TX_FLAGS_TSO) &&
		    !(skb_shinfo(skb)->gso_type & SKB_GSO_PARTIAL) &&
		    (skb_shinfo(skb)->gso_type & SKB_GSO_UDP_TUNNEL_CSUM))
			tunnel |= I40E_TXD_CTX_QW0_L4T_CS_MASK;

		/* record tunnel offload values */
		*cd_tunneling |= tunnel;

		/* switch L4 header pointer from outer to inner */
		l4.hdr = skb_inner_transport_header(skb);
		l4_proto = 0;

		/* reset type as we transition from outer to inner headers */
		*tx_flags &= ~(I40E_TX_FLAGS_IPV4 | I40E_TX_FLAGS_IPV6);
		if (ip.v4->version == 4)
			*tx_flags |= I40E_TX_FLAGS_IPV4;
		if (ip.v6->version == 6)
			*tx_flags |= I40E_TX_FLAGS_IPV6;
	}

	/* Enable IP checksum offloads */
	if (*tx_flags & I40E_TX_FLAGS_IPV4) {
		l4_proto = ip.v4->protocol;
		/* the stack computes the IP header already, the only time we
		 * need the hardware to recompute it is in the case of TSO.
		 */
		cmd |= (*tx_flags & I40E_TX_FLAGS_TSO) ?
		       I40E_TX_DESC_CMD_IIPT_IPV4_CSUM :
		       I40E_TX_DESC_CMD_IIPT_IPV4;
	} else if (*tx_flags & I40E_TX_FLAGS_IPV6) {
		cmd |= I40E_TX_DESC_CMD_IIPT_IPV6;

		exthdr = ip.hdr + sizeof(*ip.v6);
		l4_proto = ip.v6->nexthdr;
		if (l4.hdr != exthdr)
			ipv6_skip_exthdr(skb, exthdr - skb->data,
					 &l4_proto, &frag_off);
	}

	/* compute inner L3 header size */
	offset |= ((l4.hdr - ip.hdr) / 4) << I40E_TX_DESC_LENGTH_IPLEN_SHIFT;

	/* Enable L4 checksum offloads */
	switch (l4_proto) {
	case IPPROTO_TCP:
		/* enable checksum offloads */
		cmd |= I40E_TX_DESC_CMD_L4T_EOFT_TCP;
		offset |= l4.tcp->doff << I40E_TX_DESC_LENGTH_L4_FC_LEN_SHIFT;
		break;
	case IPPROTO_SCTP:
		/* enable SCTP checksum offload */
		cmd |= I40E_TX_DESC_CMD_L4T_EOFT_SCTP;
		offset |= (sizeof(struct sctphdr) >> 2) <<
			  I40E_TX_DESC_LENGTH_L4_FC_LEN_SHIFT;
		break;
	case IPPROTO_UDP:
		/* enable UDP checksum offload */
		cmd |= I40E_TX_DESC_CMD_L4T_EOFT_UDP;
		offset |= (sizeof(struct udphdr) >> 2) <<
			  I40E_TX_DESC_LENGTH_L4_FC_LEN_SHIFT;
		break;
	default:
		if (*tx_flags & I40E_TX_FLAGS_TSO)
			return -1;
		skb_checksum_help(skb);
		return 0;
	}

	*td_cmd |= cmd;
	*td_offset |= offset;

	return 1;
}

/**
 * i40e_create_tx_ctx Build the Tx context descriptor
 * @tx_ring:  ring to create the descriptor on
 * @cd_type_cmd_tso_mss: Quad Word 1
 * @cd_tunneling: Quad Word 0 - bits 0-31
 * @cd_l2tag2: Quad Word 0 - bits 32-63
 **/
static void i40e_create_tx_ctx(struct i40e_ring *tx_ring,
			       const u64 cd_type_cmd_tso_mss,
			       const u32 cd_tunneling, const u32 cd_l2tag2)
{
	struct i40e_tx_context_desc *context_desc;
	int i = tx_ring->next_to_use;

	if ((cd_type_cmd_tso_mss == I40E_TX_DESC_DTYPE_CONTEXT) &&
	    !cd_tunneling && !cd_l2tag2)
		return;

	/* grab the next descriptor */
	context_desc = I40E_TX_CTXTDESC(tx_ring, i);

	i++;
	tx_ring->next_to_use = (i < tx_ring->count) ? i : 0;

	/* cpu_to_le32 and assign to struct fields */
	context_desc->tunneling_params = cpu_to_le32(cd_tunneling);
	context_desc->l2tag2 = cpu_to_le16(cd_l2tag2);
	context_desc->rsvd = cpu_to_le16(0);
	context_desc->type_cmd_tso_mss = cpu_to_le64(cd_type_cmd_tso_mss);
}

/**
 * __i40e_maybe_stop_tx - 2nd level check for tx stop conditions
 * @tx_ring: the ring to be checked
 * @size:    the size buffer we want to assure is available
 *
 * Returns -EBUSY if a stop is needed, else 0
 **/
int __i40e_maybe_stop_tx(struct i40e_ring *tx_ring, int size)
{
	netif_stop_subqueue(tx_ring->netdev, tx_ring->queue_index);
	/* Memory barrier before checking head and tail */
	smp_mb();

	/* Check again in a case another CPU has just made room available. */
	if (likely(I40E_DESC_UNUSED(tx_ring) < size))
		return -EBUSY;

	/* A reprieve! - use start_queue because it doesn't call schedule */
	netif_start_subqueue(tx_ring->netdev, tx_ring->queue_index);
	++tx_ring->tx_stats.restart_queue;
	return 0;
}

/**
 * __i40e_chk_linearize - Check if there are more than 8 buffers per packet
 * @skb:      send buffer
 *
 * Note: Our HW can't DMA more than 8 buffers to build a packet on the wire
 * and so we need to figure out the cases where we need to linearize the skb.
 *
 * For TSO we need to count the TSO header and segment payload separately.
 * As such we need to check cases where we have 7 fragments or more as we
 * can potentially require 9 DMA transactions, 1 for the TSO header, 1 for
 * the segment payload in the first descriptor, and another 7 for the
 * fragments.
 **/
bool __i40e_chk_linearize(struct sk_buff *skb)
{
	const struct skb_frag_struct *frag, *stale;
	int nr_frags, sum;

	/* no need to check if number of frags is less than 7 */
	nr_frags = skb_shinfo(skb)->nr_frags;
	if (nr_frags < (I40E_MAX_BUFFER_TXD - 1))
		return false;

	/* We need to walk through the list and validate that each group
	 * of 6 fragments totals at least gso_size.
	 */
	nr_frags -= I40E_MAX_BUFFER_TXD - 2;
	frag = &skb_shinfo(skb)->frags[0];

	/* Initialize size to the negative value of gso_size minus 1.  We
	 * use this as the worst case scenerio in which the frag ahead
	 * of us only provides one byte which is why we are limited to 6
	 * descriptors for a single transmit as the header and previous
	 * fragment are already consuming 2 descriptors.
	 */
	sum = 1 - skb_shinfo(skb)->gso_size;

	/* Add size of frags 0 through 4 to create our initial sum */
	sum += skb_frag_size(frag++);
	sum += skb_frag_size(frag++);
	sum += skb_frag_size(frag++);
	sum += skb_frag_size(frag++);
	sum += skb_frag_size(frag++);

	/* Walk through fragments adding latest fragment, testing it, and
	 * then removing stale fragments from the sum.
	 */
	for (stale = &skb_shinfo(skb)->frags[0];; stale++) {
		int stale_size = skb_frag_size(stale);

		sum += skb_frag_size(frag++);

		/* The stale fragment may present us with a smaller
		 * descriptor than the actual fragment size. To account
		 * for that we need to remove all the data on the front and
		 * figure out what the remainder would be in the last
		 * descriptor associated with the fragment.
		 */
		if (stale_size > I40E_MAX_DATA_PER_TXD) {
			int align_pad = -(stale->page_offset) &
					(I40E_MAX_READ_REQ_SIZE - 1);

			sum -= align_pad;
			stale_size -= align_pad;

			do {
				sum -= I40E_MAX_DATA_PER_TXD_ALIGNED;
				stale_size -= I40E_MAX_DATA_PER_TXD_ALIGNED;
			} while (stale_size > I40E_MAX_DATA_PER_TXD);
		}

		/* if sum is negative we failed to make sufficient progress */
		if (sum < 0)
			return true;

		if (!nr_frags--)
			break;

		sum -= stale_size;
	}

	return false;
}

/**
 * i40e_tx_map - Build the Tx descriptor
 * @tx_ring:  ring to send buffer on
 * @skb:      send buffer
 * @first:    first buffer info buffer to use
 * @tx_flags: collected send information
 * @hdr_len:  size of the packet header
 * @td_cmd:   the command field in the descriptor
 * @td_offset: offset for checksum or crc
 *
 * Returns 0 on success, -1 on failure to DMA
 **/
static inline int i40e_tx_map(struct i40e_ring *tx_ring, struct sk_buff *skb,
			      struct i40e_tx_buffer *first, u32 tx_flags,
			      const u8 hdr_len, u32 td_cmd, u32 td_offset)
{
	unsigned int data_len = skb->data_len;
	unsigned int size = skb_headlen(skb);
	struct skb_frag_struct *frag;
	struct i40e_tx_buffer *tx_bi;
	struct i40e_tx_desc *tx_desc;
	u16 i = tx_ring->next_to_use;
	u32 td_tag = 0;
	dma_addr_t dma;
	u16 desc_count = 1;

	if (tx_flags & I40E_TX_FLAGS_HW_VLAN) {
		td_cmd |= I40E_TX_DESC_CMD_IL2TAG1;
		td_tag = (tx_flags & I40E_TX_FLAGS_VLAN_MASK) >>
			 I40E_TX_FLAGS_VLAN_SHIFT;
	}

	first->tx_flags = tx_flags;

	dma = dma_map_single(tx_ring->dev, skb->data, size, DMA_TO_DEVICE);

	tx_desc = I40E_TX_DESC(tx_ring, i);
	tx_bi = first;

	for (frag = &skb_shinfo(skb)->frags[0];; frag++) {
		unsigned int max_data = I40E_MAX_DATA_PER_TXD_ALIGNED;

		if (dma_mapping_error(tx_ring->dev, dma))
			goto dma_error;

		/* record length, and DMA address */
		dma_unmap_len_set(tx_bi, len, size);
		dma_unmap_addr_set(tx_bi, dma, dma);

		/* align size to end of page */
		max_data += -dma & (I40E_MAX_READ_REQ_SIZE - 1);
		tx_desc->buffer_addr = cpu_to_le64(dma);

		while (unlikely(size > I40E_MAX_DATA_PER_TXD)) {
			tx_desc->cmd_type_offset_bsz =
				build_ctob(td_cmd, td_offset,
					   max_data, td_tag);

			tx_desc++;
			i++;
			desc_count++;

			if (i == tx_ring->count) {
				tx_desc = I40E_TX_DESC(tx_ring, 0);
				i = 0;
			}

			dma += max_data;
			size -= max_data;

			max_data = I40E_MAX_DATA_PER_TXD_ALIGNED;
			tx_desc->buffer_addr = cpu_to_le64(dma);
		}

		if (likely(!data_len))
			break;

		tx_desc->cmd_type_offset_bsz = build_ctob(td_cmd, td_offset,
							  size, td_tag);

		tx_desc++;
		i++;
		desc_count++;

		if (i == tx_ring->count) {
			tx_desc = I40E_TX_DESC(tx_ring, 0);
			i = 0;
		}

		size = skb_frag_size(frag);
		data_len -= size;

		dma = skb_frag_dma_map(tx_ring->dev, frag, 0, size,
				       DMA_TO_DEVICE);

		tx_bi = &tx_ring->tx_bi[i];
	}

	netdev_tx_sent_queue(txring_txq(tx_ring), first->bytecount);

	i++;
	if (i == tx_ring->count)
		i = 0;

	tx_ring->next_to_use = i;

	i40e_maybe_stop_tx(tx_ring, DESC_NEEDED);

	/* write last descriptor with EOP bit */
	td_cmd |= I40E_TX_DESC_CMD_EOP;

	/* We OR these values together to check both against 4 (WB_STRIDE)
	 * below. This is safe since we don't re-use desc_count afterwards.
	 */
	desc_count |= ++tx_ring->packet_stride;

	if (desc_count >= WB_STRIDE) {
		/* write last descriptor with RS bit set */
		td_cmd |= I40E_TX_DESC_CMD_RS;
		tx_ring->packet_stride = 0;
	}

	tx_desc->cmd_type_offset_bsz =
			build_ctob(td_cmd, td_offset, size, td_tag);

	/* Force memory writes to complete before letting h/w know there
	 * are new descriptors to fetch.
	 *
	 * We also use this memory barrier to make certain all of the
	 * status bits have been updated before next_to_watch is written.
	 */
	wmb();

	/* set next_to_watch value indicating a packet is present */
	first->next_to_watch = tx_desc;

	/* notify HW of packet */
	if (netif_xmit_stopped(txring_txq(tx_ring)) || !skb->xmit_more) {
		writel(i, tx_ring->tail);

		/* we need this if more than one processor can write to our tail
		 * at a time, it synchronizes IO on IA64/Altix systems
		 */
		mmiowb();
	}

	return 0;

dma_error:
	dev_info(tx_ring->dev, "TX DMA map failed\n");

	/* clear dma mappings for failed tx_bi map */
	for (;;) {
		tx_bi = &tx_ring->tx_bi[i];
		i40e_unmap_and_free_tx_resource(tx_ring, tx_bi);
		if (tx_bi == first)
			break;
		if (i == 0)
			i = tx_ring->count;
		i--;
	}

	tx_ring->next_to_use = i;

	return -1;
}

/**
 * i40e_xmit_xdp_ring - transmits an XDP buffer to an XDP Tx ring
 * @xdp: data to transmit
 * @xdp_ring: XDP Tx ring
 **/
static int i40e_xmit_xdp_ring(struct xdp_frame *xdpf,
			      struct i40e_ring *xdp_ring)
{
	u16 i = xdp_ring->next_to_use;
	struct i40e_tx_buffer *tx_bi;
	struct i40e_tx_desc *tx_desc;
	u32 size = xdpf->len;
	dma_addr_t dma;

	if (!unlikely(I40E_DESC_UNUSED(xdp_ring))) {
		xdp_ring->tx_stats.tx_busy++;
		return I40E_XDP_CONSUMED;
	}

	dma = dma_map_single(xdp_ring->dev, xdpf->data, size, DMA_TO_DEVICE);
	if (dma_mapping_error(xdp_ring->dev, dma))
		return I40E_XDP_CONSUMED;

	tx_bi = &xdp_ring->tx_bi[i];
	tx_bi->bytecount = size;
	tx_bi->gso_segs = 1;
	tx_bi->xdpf = xdpf;

	/* record length, and DMA address */
	dma_unmap_len_set(tx_bi, len, size);
	dma_unmap_addr_set(tx_bi, dma, dma);

	tx_desc = I40E_TX_DESC(xdp_ring, i);
	tx_desc->buffer_addr = cpu_to_le64(dma);
	tx_desc->cmd_type_offset_bsz = build_ctob(I40E_TX_DESC_CMD_ICRC
						  | I40E_TXD_CMD,
						  0, size, 0);

	/* Make certain all of the status bits have been updated
	 * before next_to_watch is written.
	 */
	smp_wmb();

	i++;
	if (i == xdp_ring->count)
		i = 0;

	tx_bi->next_to_watch = tx_desc;
	xdp_ring->next_to_use = i;

	return I40E_XDP_TX;
}

/**
 * i40e_xmit_frame_ring - Sends buffer on Tx ring
 * @skb:     send buffer
 * @tx_ring: ring to send buffer on
 *
 * Returns NETDEV_TX_OK if sent, else an error code
 **/
static netdev_tx_t i40e_xmit_frame_ring(struct sk_buff *skb,
					struct i40e_ring *tx_ring)
{
	u64 cd_type_cmd_tso_mss = I40E_TX_DESC_DTYPE_CONTEXT;
	u32 cd_tunneling = 0, cd_l2tag2 = 0;
	struct i40e_tx_buffer *first;
	u32 td_offset = 0;
	u32 tx_flags = 0;
	__be16 protocol;
	u32 td_cmd = 0;
	u8 hdr_len = 0;
	int tso, count;
	int tsyn;

	/* prefetch the data, we'll need it later */
	prefetch(skb->data);

	i40e_trace(xmit_frame_ring, skb, tx_ring);

	count = i40e_xmit_descriptor_count(skb);
	if (i40e_chk_linearize(skb, count)) {
		if (__skb_linearize(skb)) {
			dev_kfree_skb_any(skb);
			return NETDEV_TX_OK;
		}
		count = i40e_txd_use_count(skb->len);
		tx_ring->tx_stats.tx_linearize++;
	}

	/* need: 1 descriptor per page * PAGE_SIZE/I40E_MAX_DATA_PER_TXD,
	 *       + 1 desc for skb_head_len/I40E_MAX_DATA_PER_TXD,
	 *       + 4 desc gap to avoid the cache line where head is,
	 *       + 1 desc for context descriptor,
	 * otherwise try next time
	 */
	if (i40e_maybe_stop_tx(tx_ring, count + 4 + 1)) {
		tx_ring->tx_stats.tx_busy++;
		return NETDEV_TX_BUSY;
	}

	/* record the location of the first descriptor for this packet */
	first = &tx_ring->tx_bi[tx_ring->next_to_use];
	first->skb = skb;
	first->bytecount = skb->len;
	first->gso_segs = 1;

	/* prepare the xmit flags */
	if (i40e_tx_prepare_vlan_flags(skb, tx_ring, &tx_flags))
		goto out_drop;

	/* obtain protocol of skb */
	protocol = vlan_get_protocol(skb);

	/* setup IPv4/IPv6 offloads */
	if (protocol == htons(ETH_P_IP))
		tx_flags |= I40E_TX_FLAGS_IPV4;
	else if (protocol == htons(ETH_P_IPV6))
		tx_flags |= I40E_TX_FLAGS_IPV6;

	tso = i40e_tso(first, &hdr_len, &cd_type_cmd_tso_mss);

	if (tso < 0)
		goto out_drop;
	else if (tso)
		tx_flags |= I40E_TX_FLAGS_TSO;

	/* Always offload the checksum, since it's in the data descriptor */
	tso = i40e_tx_enable_csum(skb, &tx_flags, &td_cmd, &td_offset,
				  tx_ring, &cd_tunneling);
	if (tso < 0)
		goto out_drop;

	tsyn = i40e_tsyn(tx_ring, skb, tx_flags, &cd_type_cmd_tso_mss);

	if (tsyn)
		tx_flags |= I40E_TX_FLAGS_TSYN;

	skb_tx_timestamp(skb);

	/* always enable CRC insertion offload */
	td_cmd |= I40E_TX_DESC_CMD_ICRC;

	i40e_create_tx_ctx(tx_ring, cd_type_cmd_tso_mss,
			   cd_tunneling, cd_l2tag2);

	/* Add Flow Director ATR if it's enabled.
	 *
	 * NOTE: this must always be directly before the data descriptor.
	 */
	i40e_atr(tx_ring, skb, tx_flags);

	if (i40e_tx_map(tx_ring, skb, first, tx_flags, hdr_len,
			td_cmd, td_offset))
		goto cleanup_tx_tstamp;

	return NETDEV_TX_OK;

out_drop:
	i40e_trace(xmit_frame_ring_drop, first->skb, tx_ring);
	dev_kfree_skb_any(first->skb);
	first->skb = NULL;
cleanup_tx_tstamp:
	if (unlikely(tx_flags & I40E_TX_FLAGS_TSYN)) {
		struct i40e_pf *pf = i40e_netdev_to_pf(tx_ring->netdev);

		dev_kfree_skb_any(pf->ptp_tx_skb);
		pf->ptp_tx_skb = NULL;
		clear_bit_unlock(__I40E_PTP_TX_IN_PROGRESS, pf->state);
	}

	return NETDEV_TX_OK;
}

/**
 * i40e_lan_xmit_frame - Selects the correct VSI and Tx queue to send buffer
 * @skb:    send buffer
 * @netdev: network interface device structure
 *
 * Returns NETDEV_TX_OK if sent, else an error code
 **/
netdev_tx_t i40e_lan_xmit_frame(struct sk_buff *skb, struct net_device *netdev)
{
	struct i40e_netdev_priv *np = netdev_priv(netdev);
	struct i40e_vsi *vsi = np->vsi;
	struct i40e_ring *tx_ring = vsi->tx_rings[skb->queue_mapping];

	/* hardware can't handle really short frames, hardware padding works
	 * beyond this point
	 */
	if (skb_put_padto(skb, I40E_MIN_TX_LEN))
		return NETDEV_TX_OK;

	return i40e_xmit_frame_ring(skb, tx_ring);
}

/**
 * i40e_xdp_xmit - Implements ndo_xdp_xmit
 * @dev: netdev
 * @xdp: XDP buffer
 *
 * Returns number of frames successfully sent. Frames that fail are
 * free'ed via XDP return API.
 *
 * For error cases, a negative errno code is returned and no-frames
 * are transmitted (caller must handle freeing frames).
 **/
int i40e_xdp_xmit(struct net_device *dev, int n, struct xdp_frame **frames,
		  u32 flags)
{
	struct i40e_netdev_priv *np = netdev_priv(dev);
	unsigned int queue_index = smp_processor_id();
	struct i40e_vsi *vsi = np->vsi;
	struct i40e_ring *xdp_ring;
	int drops = 0;
	int i;

	if (test_bit(__I40E_VSI_DOWN, vsi->state))
		return -ENETDOWN;

	if (!i40e_enabled_xdp_vsi(vsi) || queue_index >= vsi->num_queue_pairs)
		return -ENXIO;

	if (unlikely(flags & ~XDP_XMIT_FLAGS_MASK))
		return -EINVAL;

	xdp_ring = vsi->xdp_rings[queue_index];

	for (i = 0; i < n; i++) {
		struct xdp_frame *xdpf = frames[i];
		int err;

		err = i40e_xmit_xdp_ring(xdpf, xdp_ring);
		if (err != I40E_XDP_TX) {
			xdp_return_frame_rx_napi(xdpf);
			drops++;
		}
	}

	if (unlikely(flags & XDP_XMIT_FLUSH))
		i40e_xdp_ring_update_tail(xdp_ring);

	return n - drops;
}<|MERGE_RESOLUTION|>--- conflicted
+++ resolved
@@ -2103,14 +2103,8 @@
 	unsigned int truesize = i40e_rx_pg_size(rx_ring) / 2;
 #else
 	unsigned int truesize = SKB_DATA_ALIGN(sizeof(struct skb_shared_info)) +
-<<<<<<< HEAD
-				SKB_DATA_ALIGN(I40E_SKB_PAD +
-					       (xdp->data_end -
-						xdp->data_hard_start));
-=======
 				SKB_DATA_ALIGN(xdp->data_end -
 					       xdp->data_hard_start);
->>>>>>> e5eb92e4
 #endif
 	struct sk_buff *skb;
 
@@ -2129,11 +2123,7 @@
 		return NULL;
 
 	/* update pointers within the skb to store the data */
-<<<<<<< HEAD
-	skb_reserve(skb, I40E_SKB_PAD + (xdp->data - xdp->data_hard_start));
-=======
 	skb_reserve(skb, xdp->data - xdp->data_hard_start);
->>>>>>> e5eb92e4
 	__skb_put(skb, xdp->data_end - xdp->data);
 	if (metasize)
 		skb_metadata_set(skb, metasize);
