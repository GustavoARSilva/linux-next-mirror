/*
 * Copyright (C) 2011, Red Hat Inc, Arnaldo Carvalho de Melo <acme@redhat.com>
 *
 * Parts came from builtin-annotate.c, see those files for further
 * copyright notes.
 *
 * Released under the GPL v2. (and only v2, not any later version)
 */

#include <errno.h>
#include <inttypes.h>
#include "util.h"
#include "ui/ui.h"
#include "sort.h"
#include "build-id.h"
#include "color.h"
#include "config.h"
#include "cache.h"
#include "symbol.h"
#include "units.h"
#include "debug.h"
#include "annotate.h"
#include "evsel.h"
#include "block-range.h"
#include "string2.h"
#include "arch/common.h"
#include <regex.h>
#include <pthread.h>
#include <linux/bitops.h>
#include <linux/kernel.h>

/* FIXME: For the HE_COLORSET */
#include "ui/browser.h"

/*
 * FIXME: Using the same values as slang.h,
 * but that header may not be available everywhere
 */
#define LARROW_CHAR	((unsigned char)',')
#define RARROW_CHAR	((unsigned char)'+')
#define DARROW_CHAR	((unsigned char)'.')
#define UARROW_CHAR	((unsigned char)'-')

#include "sane_ctype.h"

struct annotation_options annotation__default_options = {
	.use_offset     = true,
	.jump_arrows    = true,
};

const char 	*disassembler_style;
const char	*objdump_path;
static regex_t	 file_lineno;

static struct ins_ops *ins__find(struct arch *arch, const char *name);
static void ins__sort(struct arch *arch);
static int disasm_line__parse(char *line, const char **namep, char **rawp);

struct arch {
	const char	*name;
	struct ins	*instructions;
	size_t		nr_instructions;
	size_t		nr_instructions_allocated;
	struct ins_ops  *(*associate_instruction_ops)(struct arch *arch, const char *name);
	bool		sorted_instructions;
	bool		initialized;
	void		*priv;
	unsigned int	model;
	unsigned int	family;
	int		(*init)(struct arch *arch, char *cpuid);
	bool		(*ins_is_fused)(struct arch *arch, const char *ins1,
					const char *ins2);
	struct		{
		char comment_char;
		char skip_functions_char;
	} objdump;
};

static struct ins_ops call_ops;
static struct ins_ops dec_ops;
static struct ins_ops jump_ops;
static struct ins_ops mov_ops;
static struct ins_ops nop_ops;
static struct ins_ops lock_ops;
static struct ins_ops ret_ops;

static int arch__grow_instructions(struct arch *arch)
{
	struct ins *new_instructions;
	size_t new_nr_allocated;

	if (arch->nr_instructions_allocated == 0 && arch->instructions)
		goto grow_from_non_allocated_table;

	new_nr_allocated = arch->nr_instructions_allocated + 128;
	new_instructions = realloc(arch->instructions, new_nr_allocated * sizeof(struct ins));
	if (new_instructions == NULL)
		return -1;

out_update_instructions:
	arch->instructions = new_instructions;
	arch->nr_instructions_allocated = new_nr_allocated;
	return 0;

grow_from_non_allocated_table:
	new_nr_allocated = arch->nr_instructions + 128;
	new_instructions = calloc(new_nr_allocated, sizeof(struct ins));
	if (new_instructions == NULL)
		return -1;

	memcpy(new_instructions, arch->instructions, arch->nr_instructions);
	goto out_update_instructions;
}

static int arch__associate_ins_ops(struct arch* arch, const char *name, struct ins_ops *ops)
{
	struct ins *ins;

	if (arch->nr_instructions == arch->nr_instructions_allocated &&
	    arch__grow_instructions(arch))
		return -1;

	ins = &arch->instructions[arch->nr_instructions];
	ins->name = strdup(name);
	if (!ins->name)
		return -1;

	ins->ops  = ops;
	arch->nr_instructions++;

	ins__sort(arch);
	return 0;
}

#include "arch/arm/annotate/instructions.c"
#include "arch/arm64/annotate/instructions.c"
#include "arch/x86/annotate/instructions.c"
#include "arch/powerpc/annotate/instructions.c"
#include "arch/s390/annotate/instructions.c"

static struct arch architectures[] = {
	{
		.name = "arm",
		.init = arm__annotate_init,
	},
	{
		.name = "arm64",
		.init = arm64__annotate_init,
	},
	{
		.name = "x86",
		.init = x86__annotate_init,
		.instructions = x86__instructions,
		.nr_instructions = ARRAY_SIZE(x86__instructions),
		.ins_is_fused = x86__ins_is_fused,
		.objdump =  {
			.comment_char = '#',
		},
	},
	{
		.name = "powerpc",
		.init = powerpc__annotate_init,
	},
	{
		.name = "s390",
		.init = s390__annotate_init,
		.objdump =  {
			.comment_char = '#',
		},
	},
};

static void ins__delete(struct ins_operands *ops)
{
	if (ops == NULL)
		return;
	zfree(&ops->source.raw);
	zfree(&ops->source.name);
	zfree(&ops->target.raw);
	zfree(&ops->target.name);
}

static int ins__raw_scnprintf(struct ins *ins, char *bf, size_t size,
			      struct ins_operands *ops)
{
	return scnprintf(bf, size, "%-6s %s", ins->name, ops->raw);
}

int ins__scnprintf(struct ins *ins, char *bf, size_t size,
		  struct ins_operands *ops)
{
	if (ins->ops->scnprintf)
		return ins->ops->scnprintf(ins, bf, size, ops);

	return ins__raw_scnprintf(ins, bf, size, ops);
}

bool ins__is_fused(struct arch *arch, const char *ins1, const char *ins2)
{
	if (!arch || !arch->ins_is_fused)
		return false;

	return arch->ins_is_fused(arch, ins1, ins2);
}

static int call__parse(struct arch *arch, struct ins_operands *ops, struct map_symbol *ms)
{
	char *endptr, *tok, *name;
	struct map *map = ms->map;
	struct addr_map_symbol target = {
		.map = map,
	};

	ops->target.addr = strtoull(ops->raw, &endptr, 16);

	name = strchr(endptr, '<');
	if (name == NULL)
		goto indirect_call;

	name++;

	if (arch->objdump.skip_functions_char &&
	    strchr(name, arch->objdump.skip_functions_char))
		return -1;

	tok = strchr(name, '>');
	if (tok == NULL)
		return -1;

	*tok = '\0';
	ops->target.name = strdup(name);
	*tok = '>';

	if (ops->target.name == NULL)
		return -1;
find_target:
	target.addr = map__objdump_2mem(map, ops->target.addr);

	if (map_groups__find_ams(&target) == 0 &&
	    map__rip_2objdump(target.map, map->map_ip(target.map, target.addr)) == ops->target.addr)
		ops->target.sym = target.sym;

	return 0;

indirect_call:
	tok = strchr(endptr, '*');
	if (tok != NULL)
		ops->target.addr = strtoull(tok + 1, NULL, 16);
	goto find_target;
}

static int call__scnprintf(struct ins *ins, char *bf, size_t size,
			   struct ins_operands *ops)
{
	if (ops->target.sym)
		return scnprintf(bf, size, "%-6s %s", ins->name, ops->target.sym->name);

	if (ops->target.addr == 0)
		return ins__raw_scnprintf(ins, bf, size, ops);

	if (ops->target.name)
		return scnprintf(bf, size, "%-6s %s", ins->name, ops->target.name);

	return scnprintf(bf, size, "%-6s *%" PRIx64, ins->name, ops->target.addr);
}

static struct ins_ops call_ops = {
	.parse	   = call__parse,
	.scnprintf = call__scnprintf,
};

bool ins__is_call(const struct ins *ins)
{
	return ins->ops == &call_ops || ins->ops == &s390_call_ops;
}

static int jump__parse(struct arch *arch __maybe_unused, struct ins_operands *ops, struct map_symbol *ms)
{
	struct map *map = ms->map;
	struct symbol *sym = ms->sym;
	struct addr_map_symbol target = {
		.map = map,
	};
	const char *c = strchr(ops->raw, ',');
	u64 start, end;
	/*
	 * Examples of lines to parse for the _cpp_lex_token@@Base
	 * function:
	 *
	 * 1159e6c: jne    115aa32 <_cpp_lex_token@@Base+0xf92>
	 * 1159e8b: jne    c469be <cpp_named_operator2name@@Base+0xa72>
	 *
	 * The first is a jump to an offset inside the same function,
	 * the second is to another function, i.e. that 0xa72 is an
	 * offset in the cpp_named_operator2name@@base function.
	 */
	/*
	 * skip over possible up to 2 operands to get to address, e.g.:
	 * tbnz	 w0, #26, ffff0000083cd190 <security_file_permission+0xd0>
	 */
	if (c++ != NULL) {
		ops->target.addr = strtoull(c, NULL, 16);
		if (!ops->target.addr) {
			c = strchr(c, ',');
			if (c++ != NULL)
				ops->target.addr = strtoull(c, NULL, 16);
		}
	} else {
		ops->target.addr = strtoull(ops->raw, NULL, 16);
	}

	target.addr = map__objdump_2mem(map, ops->target.addr);
	start = map->unmap_ip(map, sym->start),
	end = map->unmap_ip(map, sym->end);

	ops->target.outside = target.addr < start || target.addr > end;

	/*
	 * FIXME: things like this in _cpp_lex_token (gcc's cc1 program):

		cpp_named_operator2name@@Base+0xa72

	 * Point to a place that is after the cpp_named_operator2name
	 * boundaries, i.e.  in the ELF symbol table for cc1
	 * cpp_named_operator2name is marked as being 32-bytes long, but it in
	 * fact is much larger than that, so we seem to need a symbols__find()
	 * routine that looks for >= current->start and  < next_symbol->start,
	 * possibly just for C++ objects?
	 *
	 * For now lets just make some progress by marking jumps to outside the
	 * current function as call like.
	 *
	 * Actual navigation will come next, with further understanding of how
	 * the symbol searching and disassembly should be done.
	 */
	if (map_groups__find_ams(&target) == 0 &&
	    map__rip_2objdump(target.map, map->map_ip(target.map, target.addr)) == ops->target.addr)
		ops->target.sym = target.sym;

	if (!ops->target.outside) {
		ops->target.offset = target.addr - start;
		ops->target.offset_avail = true;
	} else {
		ops->target.offset_avail = false;
	}

	return 0;
}

static int jump__scnprintf(struct ins *ins, char *bf, size_t size,
			   struct ins_operands *ops)
{
	const char *c;

	if (!ops->target.addr || ops->target.offset < 0)
		return ins__raw_scnprintf(ins, bf, size, ops);

	if (ops->target.outside && ops->target.sym != NULL)
		return scnprintf(bf, size, "%-6s %s", ins->name, ops->target.sym->name);

	c = strchr(ops->raw, ',');
	if (c != NULL) {
		const char *c2 = strchr(c + 1, ',');

		/* check for 3-op insn */
		if (c2 != NULL)
			c = c2;
		c++;

		/* mirror arch objdump's space-after-comma style */
		if (*c == ' ')
			c++;
	}

	return scnprintf(bf, size, "%-6s %.*s%" PRIx64,
			 ins->name, c ? c - ops->raw : 0, ops->raw,
			 ops->target.offset);
}

static struct ins_ops jump_ops = {
	.parse	   = jump__parse,
	.scnprintf = jump__scnprintf,
};

bool ins__is_jump(const struct ins *ins)
{
	return ins->ops == &jump_ops;
}

static int comment__symbol(char *raw, char *comment, u64 *addrp, char **namep)
{
	char *endptr, *name, *t;

	if (strstr(raw, "(%rip)") == NULL)
		return 0;

	*addrp = strtoull(comment, &endptr, 16);
	if (endptr == comment)
		return 0;
	name = strchr(endptr, '<');
	if (name == NULL)
		return -1;

	name++;

	t = strchr(name, '>');
	if (t == NULL)
		return 0;

	*t = '\0';
	*namep = strdup(name);
	*t = '>';

	return 0;
}

static int lock__parse(struct arch *arch, struct ins_operands *ops, struct map_symbol *ms)
{
	ops->locked.ops = zalloc(sizeof(*ops->locked.ops));
	if (ops->locked.ops == NULL)
		return 0;

	if (disasm_line__parse(ops->raw, &ops->locked.ins.name, &ops->locked.ops->raw) < 0)
		goto out_free_ops;

	ops->locked.ins.ops = ins__find(arch, ops->locked.ins.name);

	if (ops->locked.ins.ops == NULL)
		goto out_free_ops;

	if (ops->locked.ins.ops->parse &&
	    ops->locked.ins.ops->parse(arch, ops->locked.ops, ms) < 0)
		goto out_free_ops;

	return 0;

out_free_ops:
	zfree(&ops->locked.ops);
	return 0;
}

static int lock__scnprintf(struct ins *ins, char *bf, size_t size,
			   struct ins_operands *ops)
{
	int printed;

	if (ops->locked.ins.ops == NULL)
		return ins__raw_scnprintf(ins, bf, size, ops);

	printed = scnprintf(bf, size, "%-6s ", ins->name);
	return printed + ins__scnprintf(&ops->locked.ins, bf + printed,
					size - printed, ops->locked.ops);
}

static void lock__delete(struct ins_operands *ops)
{
	struct ins *ins = &ops->locked.ins;

	if (ins->ops && ins->ops->free)
		ins->ops->free(ops->locked.ops);
	else
		ins__delete(ops->locked.ops);

	zfree(&ops->locked.ops);
	zfree(&ops->target.raw);
	zfree(&ops->target.name);
}

static struct ins_ops lock_ops = {
	.free	   = lock__delete,
	.parse	   = lock__parse,
	.scnprintf = lock__scnprintf,
};

static int mov__parse(struct arch *arch, struct ins_operands *ops, struct map_symbol *ms __maybe_unused)
{
	char *s = strchr(ops->raw, ','), *target, *comment, prev;

	if (s == NULL)
		return -1;

	*s = '\0';
	ops->source.raw = strdup(ops->raw);
	*s = ',';

	if (ops->source.raw == NULL)
		return -1;

	target = ++s;
	comment = strchr(s, arch->objdump.comment_char);

	if (comment != NULL)
		s = comment - 1;
	else
		s = strchr(s, '\0') - 1;

	while (s > target && isspace(s[0]))
		--s;
	s++;
	prev = *s;
	*s = '\0';

	ops->target.raw = strdup(target);
	*s = prev;

	if (ops->target.raw == NULL)
		goto out_free_source;

	if (comment == NULL)
		return 0;

	comment = ltrim(comment);
	comment__symbol(ops->source.raw, comment + 1, &ops->source.addr, &ops->source.name);
	comment__symbol(ops->target.raw, comment + 1, &ops->target.addr, &ops->target.name);

	return 0;

out_free_source:
	zfree(&ops->source.raw);
	return -1;
}

static int mov__scnprintf(struct ins *ins, char *bf, size_t size,
			   struct ins_operands *ops)
{
	return scnprintf(bf, size, "%-6s %s,%s", ins->name,
			 ops->source.name ?: ops->source.raw,
			 ops->target.name ?: ops->target.raw);
}

static struct ins_ops mov_ops = {
	.parse	   = mov__parse,
	.scnprintf = mov__scnprintf,
};

static int dec__parse(struct arch *arch __maybe_unused, struct ins_operands *ops, struct map_symbol *ms __maybe_unused)
{
	char *target, *comment, *s, prev;

	target = s = ops->raw;

	while (s[0] != '\0' && !isspace(s[0]))
		++s;
	prev = *s;
	*s = '\0';

	ops->target.raw = strdup(target);
	*s = prev;

	if (ops->target.raw == NULL)
		return -1;

	comment = strchr(s, arch->objdump.comment_char);
	if (comment == NULL)
		return 0;

	comment = ltrim(comment);
	comment__symbol(ops->target.raw, comment + 1, &ops->target.addr, &ops->target.name);

	return 0;
}

static int dec__scnprintf(struct ins *ins, char *bf, size_t size,
			   struct ins_operands *ops)
{
	return scnprintf(bf, size, "%-6s %s", ins->name,
			 ops->target.name ?: ops->target.raw);
}

static struct ins_ops dec_ops = {
	.parse	   = dec__parse,
	.scnprintf = dec__scnprintf,
};

static int nop__scnprintf(struct ins *ins __maybe_unused, char *bf, size_t size,
			  struct ins_operands *ops __maybe_unused)
{
	return scnprintf(bf, size, "%-6s", "nop");
}

static struct ins_ops nop_ops = {
	.scnprintf = nop__scnprintf,
};

static struct ins_ops ret_ops = {
	.scnprintf = ins__raw_scnprintf,
};

bool ins__is_ret(const struct ins *ins)
{
	return ins->ops == &ret_ops;
}

bool ins__is_lock(const struct ins *ins)
{
	return ins->ops == &lock_ops;
}

static int ins__key_cmp(const void *name, const void *insp)
{
	const struct ins *ins = insp;

	return strcmp(name, ins->name);
}

static int ins__cmp(const void *a, const void *b)
{
	const struct ins *ia = a;
	const struct ins *ib = b;

	return strcmp(ia->name, ib->name);
}

static void ins__sort(struct arch *arch)
{
	const int nmemb = arch->nr_instructions;

	qsort(arch->instructions, nmemb, sizeof(struct ins), ins__cmp);
}

static struct ins_ops *__ins__find(struct arch *arch, const char *name)
{
	struct ins *ins;
	const int nmemb = arch->nr_instructions;

	if (!arch->sorted_instructions) {
		ins__sort(arch);
		arch->sorted_instructions = true;
	}

	ins = bsearch(name, arch->instructions, nmemb, sizeof(struct ins), ins__key_cmp);
	return ins ? ins->ops : NULL;
}

static struct ins_ops *ins__find(struct arch *arch, const char *name)
{
	struct ins_ops *ops = __ins__find(arch, name);

	if (!ops && arch->associate_instruction_ops)
		ops = arch->associate_instruction_ops(arch, name);

	return ops;
}

static int arch__key_cmp(const void *name, const void *archp)
{
	const struct arch *arch = archp;

	return strcmp(name, arch->name);
}

static int arch__cmp(const void *a, const void *b)
{
	const struct arch *aa = a;
	const struct arch *ab = b;

	return strcmp(aa->name, ab->name);
}

static void arch__sort(void)
{
	const int nmemb = ARRAY_SIZE(architectures);

	qsort(architectures, nmemb, sizeof(struct arch), arch__cmp);
}

static struct arch *arch__find(const char *name)
{
	const int nmemb = ARRAY_SIZE(architectures);
	static bool sorted;

	if (!sorted) {
		arch__sort();
		sorted = true;
	}

	return bsearch(name, architectures, nmemb, sizeof(struct arch), arch__key_cmp);
}

int symbol__alloc_hist(struct symbol *sym)
{
	struct annotation *notes = symbol__annotation(sym);
	size_t size = symbol__size(sym);
	size_t sizeof_sym_hist;

	/*
	 * Add buffer of one element for zero length symbol.
	 * When sample is taken from first instruction of
	 * zero length symbol, perf still resolves it and
	 * shows symbol name in perf report and allows to
	 * annotate it.
	 */
	if (size == 0)
		size = 1;

	/* Check for overflow when calculating sizeof_sym_hist */
	if (size > (SIZE_MAX - sizeof(struct sym_hist)) / sizeof(struct sym_hist_entry))
		return -1;

	sizeof_sym_hist = (sizeof(struct sym_hist) + size * sizeof(struct sym_hist_entry));

	/* Check for overflow in zalloc argument */
	if (sizeof_sym_hist > (SIZE_MAX - sizeof(*notes->src))
				/ symbol_conf.nr_events)
		return -1;

	notes->src = zalloc(sizeof(*notes->src) + symbol_conf.nr_events * sizeof_sym_hist);
	if (notes->src == NULL)
		return -1;
	notes->src->sizeof_sym_hist = sizeof_sym_hist;
	notes->src->nr_histograms   = symbol_conf.nr_events;
	INIT_LIST_HEAD(&notes->src->source);
	return 0;
}

/* The cycles histogram is lazily allocated. */
static int symbol__alloc_hist_cycles(struct symbol *sym)
{
	struct annotation *notes = symbol__annotation(sym);
	const size_t size = symbol__size(sym);

	notes->src->cycles_hist = calloc(size, sizeof(struct cyc_hist));
	if (notes->src->cycles_hist == NULL)
		return -1;
	return 0;
}

void symbol__annotate_zero_histograms(struct symbol *sym)
{
	struct annotation *notes = symbol__annotation(sym);

	pthread_mutex_lock(&notes->lock);
	if (notes->src != NULL) {
		memset(notes->src->histograms, 0,
		       notes->src->nr_histograms * notes->src->sizeof_sym_hist);
		if (notes->src->cycles_hist)
			memset(notes->src->cycles_hist, 0,
				symbol__size(sym) * sizeof(struct cyc_hist));
	}
	pthread_mutex_unlock(&notes->lock);
}

static int __symbol__account_cycles(struct annotation *notes,
				    u64 start,
				    unsigned offset, unsigned cycles,
				    unsigned have_start)
{
	struct cyc_hist *ch;

	ch = notes->src->cycles_hist;
	/*
	 * For now we can only account one basic block per
	 * final jump. But multiple could be overlapping.
	 * Always account the longest one. So when
	 * a shorter one has been already seen throw it away.
	 *
	 * We separately always account the full cycles.
	 */
	ch[offset].num_aggr++;
	ch[offset].cycles_aggr += cycles;

	if (!have_start && ch[offset].have_start)
		return 0;
	if (ch[offset].num) {
		if (have_start && (!ch[offset].have_start ||
				   ch[offset].start > start)) {
			ch[offset].have_start = 0;
			ch[offset].cycles = 0;
			ch[offset].num = 0;
			if (ch[offset].reset < 0xffff)
				ch[offset].reset++;
		} else if (have_start &&
			   ch[offset].start < start)
			return 0;
	}
	ch[offset].have_start = have_start;
	ch[offset].start = start;
	ch[offset].cycles += cycles;
	ch[offset].num++;
	return 0;
}

static int __symbol__inc_addr_samples(struct symbol *sym, struct map *map,
				      struct annotation *notes, int evidx, u64 addr,
				      struct perf_sample *sample)
{
	unsigned offset;
	struct sym_hist *h;

	pr_debug3("%s: addr=%#" PRIx64 "\n", __func__, map->unmap_ip(map, addr));

	if ((addr < sym->start || addr >= sym->end) &&
	    (addr != sym->end || sym->start != sym->end)) {
		pr_debug("%s(%d): ERANGE! sym->name=%s, start=%#" PRIx64 ", addr=%#" PRIx64 ", end=%#" PRIx64 "\n",
		       __func__, __LINE__, sym->name, sym->start, addr, sym->end);
		return -ERANGE;
	}

	offset = addr - sym->start;
	h = annotation__histogram(notes, evidx);
	h->nr_samples++;
	h->addr[offset].nr_samples++;
	h->period += sample->period;
	h->addr[offset].period += sample->period;

	pr_debug3("%#" PRIx64 " %s: period++ [addr: %#" PRIx64 ", %#" PRIx64
		  ", evidx=%d] => nr_samples: %" PRIu64 ", period: %" PRIu64 "\n",
		  sym->start, sym->name, addr, addr - sym->start, evidx,
		  h->addr[offset].nr_samples, h->addr[offset].period);
	return 0;
}

static struct annotation *symbol__get_annotation(struct symbol *sym, bool cycles)
{
	struct annotation *notes = symbol__annotation(sym);

	if (notes->src == NULL) {
		if (symbol__alloc_hist(sym) < 0)
			return NULL;
	}
	if (!notes->src->cycles_hist && cycles) {
		if (symbol__alloc_hist_cycles(sym) < 0)
			return NULL;
	}
	return notes;
}

static int symbol__inc_addr_samples(struct symbol *sym, struct map *map,
				    int evidx, u64 addr,
				    struct perf_sample *sample)
{
	struct annotation *notes;

	if (sym == NULL)
		return 0;
	notes = symbol__get_annotation(sym, false);
	if (notes == NULL)
		return -ENOMEM;
	return __symbol__inc_addr_samples(sym, map, notes, evidx, addr, sample);
}

static int symbol__account_cycles(u64 addr, u64 start,
				  struct symbol *sym, unsigned cycles)
{
	struct annotation *notes;
	unsigned offset;

	if (sym == NULL)
		return 0;
	notes = symbol__get_annotation(sym, true);
	if (notes == NULL)
		return -ENOMEM;
	if (addr < sym->start || addr >= sym->end)
		return -ERANGE;

	if (start) {
		if (start < sym->start || start >= sym->end)
			return -ERANGE;
		if (start >= addr)
			start = 0;
	}
	offset = addr - sym->start;
	return __symbol__account_cycles(notes,
					start ? start - sym->start : 0,
					offset, cycles,
					!!start);
}

int addr_map_symbol__account_cycles(struct addr_map_symbol *ams,
				    struct addr_map_symbol *start,
				    unsigned cycles)
{
	u64 saddr = 0;
	int err;

	if (!cycles)
		return 0;

	/*
	 * Only set start when IPC can be computed. We can only
	 * compute it when the basic block is completely in a single
	 * function.
	 * Special case the case when the jump is elsewhere, but
	 * it starts on the function start.
	 */
	if (start &&
		(start->sym == ams->sym ||
		 (ams->sym &&
		   start->addr == ams->sym->start + ams->map->start)))
		saddr = start->al_addr;
	if (saddr == 0)
		pr_debug2("BB with bad start: addr %"PRIx64" start %"PRIx64" sym %"PRIx64" saddr %"PRIx64"\n",
			ams->addr,
			start ? start->addr : 0,
			ams->sym ? ams->sym->start + ams->map->start : 0,
			saddr);
	err = symbol__account_cycles(ams->al_addr, saddr, ams->sym, cycles);
	if (err)
		pr_debug2("account_cycles failed %d\n", err);
	return err;
}

static unsigned annotation__count_insn(struct annotation *notes, u64 start, u64 end)
{
	unsigned n_insn = 0;
	u64 offset;

	for (offset = start; offset <= end; offset++) {
		if (notes->offsets[offset])
			n_insn++;
	}
	return n_insn;
}

static void annotation__count_and_fill(struct annotation *notes, u64 start, u64 end, struct cyc_hist *ch)
{
	unsigned n_insn;
	u64 offset;

	n_insn = annotation__count_insn(notes, start, end);
	if (n_insn && ch->num && ch->cycles) {
		float ipc = n_insn / ((double)ch->cycles / (double)ch->num);

		/* Hide data when there are too many overlaps. */
		if (ch->reset >= 0x7fff || ch->reset >= ch->num / 2)
			return;

		for (offset = start; offset <= end; offset++) {
			struct annotation_line *al = notes->offsets[offset];

			if (al)
				al->ipc = ipc;
		}
	}
}

void annotation__compute_ipc(struct annotation *notes, size_t size)
{
	u64 offset;

	if (!notes->src || !notes->src->cycles_hist)
		return;

	pthread_mutex_lock(&notes->lock);
	for (offset = 0; offset < size; ++offset) {
		struct cyc_hist *ch;

		ch = &notes->src->cycles_hist[offset];
		if (ch && ch->cycles) {
			struct annotation_line *al;

			if (ch->have_start)
				annotation__count_and_fill(notes, ch->start, offset, ch);
			al = notes->offsets[offset];
			if (al && ch->num_aggr)
				al->cycles = ch->cycles_aggr / ch->num_aggr;
			notes->have_cycles = true;
		}
	}
	pthread_mutex_unlock(&notes->lock);
}

int addr_map_symbol__inc_samples(struct addr_map_symbol *ams, struct perf_sample *sample,
				 int evidx)
{
	return symbol__inc_addr_samples(ams->sym, ams->map, evidx, ams->al_addr, sample);
}

int hist_entry__inc_addr_samples(struct hist_entry *he, struct perf_sample *sample,
				 int evidx, u64 ip)
{
	return symbol__inc_addr_samples(he->ms.sym, he->ms.map, evidx, ip, sample);
}

static void disasm_line__init_ins(struct disasm_line *dl, struct arch *arch, struct map_symbol *ms)
{
	dl->ins.ops = ins__find(arch, dl->ins.name);

	if (!dl->ins.ops)
		return;

	if (dl->ins.ops->parse && dl->ins.ops->parse(arch, &dl->ops, ms) < 0)
		dl->ins.ops = NULL;
}

static int disasm_line__parse(char *line, const char **namep, char **rawp)
{
	char tmp, *name = ltrim(line);

	if (name[0] == '\0')
		return -1;

	*rawp = name + 1;

	while ((*rawp)[0] != '\0' && !isspace((*rawp)[0]))
		++*rawp;

	tmp = (*rawp)[0];
	(*rawp)[0] = '\0';
	*namep = strdup(name);

	if (*namep == NULL)
		goto out_free_name;

	(*rawp)[0] = tmp;
	*rawp = ltrim(*rawp);

	return 0;

out_free_name:
	free((void *)namep);
	*namep = NULL;
	return -1;
}

struct annotate_args {
	size_t			 privsize;
	struct arch		*arch;
	struct map_symbol	 ms;
	struct perf_evsel	*evsel;
	s64			 offset;
	char			*line;
	int			 line_nr;
};

static void annotation_line__delete(struct annotation_line *al)
{
	void *ptr = (void *) al - al->privsize;

	free_srcline(al->path);
	zfree(&al->line);
	free(ptr);
}

/*
 * Allocating the annotation line data with following
 * structure:
 *
 *    --------------------------------------
 *    private space | struct annotation_line
 *    --------------------------------------
 *
 * Size of the private space is stored in 'struct annotation_line'.
 *
 */
static struct annotation_line *
annotation_line__new(struct annotate_args *args, size_t privsize)
{
	struct annotation_line *al;
	struct perf_evsel *evsel = args->evsel;
	size_t size = privsize + sizeof(*al);
	int nr = 1;

	if (perf_evsel__is_group_event(evsel))
		nr = evsel->nr_members;

	size += sizeof(al->samples[0]) * nr;

	al = zalloc(size);
	if (al) {
		al = (void *) al + privsize;
		al->privsize   = privsize;
		al->offset     = args->offset;
		al->line       = strdup(args->line);
		al->line_nr    = args->line_nr;
		al->samples_nr = nr;
	}

	return al;
}

/*
 * Allocating the disasm annotation line data with
 * following structure:
 *
 *    ------------------------------------------------------------
 *    privsize space | struct disasm_line | struct annotation_line
 *    ------------------------------------------------------------
 *
 * We have 'struct annotation_line' member as last member
 * of 'struct disasm_line' to have an easy access.
 *
 */
static struct disasm_line *disasm_line__new(struct annotate_args *args)
{
	struct disasm_line *dl = NULL;
	struct annotation_line *al;
	size_t privsize = args->privsize + offsetof(struct disasm_line, al);

	al = annotation_line__new(args, privsize);
	if (al != NULL) {
		dl = disasm_line(al);

		if (dl->al.line == NULL)
			goto out_delete;

		if (args->offset != -1) {
			if (disasm_line__parse(dl->al.line, &dl->ins.name, &dl->ops.raw) < 0)
				goto out_free_line;

			disasm_line__init_ins(dl, args->arch, &args->ms);
		}
	}

	return dl;

out_free_line:
	zfree(&dl->al.line);
out_delete:
	free(dl);
	return NULL;
}

void disasm_line__free(struct disasm_line *dl)
{
	if (dl->ins.ops && dl->ins.ops->free)
		dl->ins.ops->free(&dl->ops);
	else
		ins__delete(&dl->ops);
	free((void *)dl->ins.name);
	dl->ins.name = NULL;
	annotation_line__delete(&dl->al);
}

int disasm_line__scnprintf(struct disasm_line *dl, char *bf, size_t size, bool raw)
{
	if (raw || !dl->ins.ops)
		return scnprintf(bf, size, "%-6s %s", dl->ins.name, dl->ops.raw);

	return ins__scnprintf(&dl->ins, bf, size, &dl->ops);
}

static void annotation_line__add(struct annotation_line *al, struct list_head *head)
{
	list_add_tail(&al->node, head);
}

struct annotation_line *
annotation_line__next(struct annotation_line *pos, struct list_head *head)
{
	list_for_each_entry_continue(pos, head, node)
		if (pos->offset >= 0)
			return pos;

	return NULL;
}

static const char *annotate__address_color(struct block_range *br)
{
	double cov = block_range__coverage(br);

	if (cov >= 0) {
		/* mark red for >75% coverage */
		if (cov > 0.75)
			return PERF_COLOR_RED;

		/* mark dull for <1% coverage */
		if (cov < 0.01)
			return PERF_COLOR_NORMAL;
	}

	return PERF_COLOR_MAGENTA;
}

static const char *annotate__asm_color(struct block_range *br)
{
	double cov = block_range__coverage(br);

	if (cov >= 0) {
		/* mark dull for <1% coverage */
		if (cov < 0.01)
			return PERF_COLOR_NORMAL;
	}

	return PERF_COLOR_BLUE;
}

static void annotate__branch_printf(struct block_range *br, u64 addr)
{
	bool emit_comment = true;

	if (!br)
		return;

#if 1
	if (br->is_target && br->start == addr) {
		struct block_range *branch = br;
		double p;

		/*
		 * Find matching branch to our target.
		 */
		while (!branch->is_branch)
			branch = block_range__next(branch);

		p = 100 *(double)br->entry / branch->coverage;

		if (p > 0.1) {
			if (emit_comment) {
				emit_comment = false;
				printf("\t#");
			}

			/*
			 * The percentage of coverage joined at this target in relation
			 * to the next branch.
			 */
			printf(" +%.2f%%", p);
		}
	}
#endif
	if (br->is_branch && br->end == addr) {
		double p = 100*(double)br->taken / br->coverage;

		if (p > 0.1) {
			if (emit_comment) {
				emit_comment = false;
				printf("\t#");
			}

			/*
			 * The percentage of coverage leaving at this branch, and
			 * its prediction ratio.
			 */
			printf(" -%.2f%% (p:%.2f%%)", p, 100*(double)br->pred  / br->taken);
		}
	}
}

static int disasm_line__print(struct disasm_line *dl, u64 start, int addr_fmt_width)
{
	s64 offset = dl->al.offset;
	const u64 addr = start + offset;
	struct block_range *br;

	br = block_range__find(addr);
	color_fprintf(stdout, annotate__address_color(br), "  %*" PRIx64 ":", addr_fmt_width, addr);
	color_fprintf(stdout, annotate__asm_color(br), "%s", dl->al.line);
	annotate__branch_printf(br, addr);
	return 0;
}

static int
annotation_line__print(struct annotation_line *al, struct symbol *sym, u64 start,
		       struct perf_evsel *evsel, u64 len, int min_pcnt, int printed,
		       int max_lines, struct annotation_line *queue, int addr_fmt_width)
{
	struct disasm_line *dl = container_of(al, struct disasm_line, al);
	static const char *prev_line;
	static const char *prev_color;

	if (al->offset != -1) {
		double max_percent = 0.0;
		int i, nr_percent = 1;
		const char *color;
		struct annotation *notes = symbol__annotation(sym);

		for (i = 0; i < al->samples_nr; i++) {
			struct annotation_data *sample = &al->samples[i];

			if (sample->percent > max_percent)
				max_percent = sample->percent;
		}

		if (max_percent < min_pcnt)
			return -1;

		if (max_lines && printed >= max_lines)
			return 1;

		if (queue != NULL) {
			list_for_each_entry_from(queue, &notes->src->source, node) {
				if (queue == al)
					break;
				annotation_line__print(queue, sym, start, evsel, len,
						       0, 0, 1, NULL, addr_fmt_width);
			}
		}

		color = get_percent_color(max_percent);

		/*
		 * Also color the filename and line if needed, with
		 * the same color than the percentage. Don't print it
		 * twice for close colored addr with the same filename:line
		 */
		if (al->path) {
			if (!prev_line || strcmp(prev_line, al->path)
				       || color != prev_color) {
				color_fprintf(stdout, color, " %s", al->path);
				prev_line = al->path;
				prev_color = color;
			}
		}

		for (i = 0; i < nr_percent; i++) {
			struct annotation_data *sample = &al->samples[i];

			color = get_percent_color(sample->percent);

			if (symbol_conf.show_total_period)
				color_fprintf(stdout, color, " %11" PRIu64,
					      sample->he.period);
			else if (symbol_conf.show_nr_samples)
				color_fprintf(stdout, color, " %7" PRIu64,
					      sample->he.nr_samples);
			else
				color_fprintf(stdout, color, " %7.2f", sample->percent);
		}

		printf(" : ");

		disasm_line__print(dl, start, addr_fmt_width);
		printf("\n");
	} else if (max_lines && printed >= max_lines)
		return 1;
	else {
		int width = symbol_conf.show_total_period ? 12 : 8;

		if (queue)
			return -1;

		if (perf_evsel__is_group_event(evsel))
			width *= evsel->nr_members;

		if (!*al->line)
			printf(" %*s:\n", width, " ");
		else
			printf(" %*s:     %*s %s\n", width, " ", addr_fmt_width, " ", al->line);
	}

	return 0;
}

/*
 * symbol__parse_objdump_line() parses objdump output (with -d --no-show-raw)
 * which looks like following
 *
 *  0000000000415500 <_init>:
 *    415500:       sub    $0x8,%rsp
 *    415504:       mov    0x2f5ad5(%rip),%rax        # 70afe0 <_DYNAMIC+0x2f8>
 *    41550b:       test   %rax,%rax
 *    41550e:       je     415515 <_init+0x15>
 *    415510:       callq  416e70 <__gmon_start__@plt>
 *    415515:       add    $0x8,%rsp
 *    415519:       retq
 *
 * it will be parsed and saved into struct disasm_line as
 *  <offset>       <name>  <ops.raw>
 *
 * The offset will be a relative offset from the start of the symbol and -1
 * means that it's not a disassembly line so should be treated differently.
 * The ops.raw part will be parsed further according to type of the instruction.
 */
static int symbol__parse_objdump_line(struct symbol *sym, FILE *file,
				      struct annotate_args *args,
				      int *line_nr)
{
	struct map *map = args->ms.map;
	struct annotation *notes = symbol__annotation(sym);
	struct disasm_line *dl;
	char *line = NULL, *parsed_line, *tmp, *tmp2;
	size_t line_len;
	s64 line_ip, offset = -1;
	regmatch_t match[2];

	if (getline(&line, &line_len, file) < 0)
		return -1;

	if (!line)
		return -1;

	line_ip = -1;
	parsed_line = rtrim(line);

	/* /filename:linenr ? Save line number and ignore. */
	if (regexec(&file_lineno, parsed_line, 2, match, 0) == 0) {
		*line_nr = atoi(parsed_line + match[1].rm_so);
		return 0;
	}

	tmp = ltrim(parsed_line);
	if (*tmp) {
		/*
		 * Parse hexa addresses followed by ':'
		 */
		line_ip = strtoull(tmp, &tmp2, 16);
		if (*tmp2 != ':' || tmp == tmp2 || tmp2[1] == '\0')
			line_ip = -1;
	}

	if (line_ip != -1) {
		u64 start = map__rip_2objdump(map, sym->start),
		    end = map__rip_2objdump(map, sym->end);

		offset = line_ip - start;
		if ((u64)line_ip < start || (u64)line_ip >= end)
			offset = -1;
		else
			parsed_line = tmp2 + 1;
	}

	args->offset  = offset;
	args->line    = parsed_line;
	args->line_nr = *line_nr;
	args->ms.sym  = sym;

	dl = disasm_line__new(args);
	free(line);
	(*line_nr)++;

	if (dl == NULL)
		return -1;

	if (!disasm_line__has_local_offset(dl)) {
		dl->ops.target.offset = dl->ops.target.addr -
					map__rip_2objdump(map, sym->start);
		dl->ops.target.offset_avail = true;
	}

	/* kcore has no symbols, so add the call target symbol */
	if (dl->ins.ops && ins__is_call(&dl->ins) && !dl->ops.target.sym) {
		struct addr_map_symbol target = {
			.map = map,
			.addr = dl->ops.target.addr,
		};

		if (!map_groups__find_ams(&target) &&
		    target.sym->start == target.al_addr)
			dl->ops.target.sym = target.sym;
	}

	annotation_line__add(&dl->al, &notes->src->source);

	return 0;
}

static __attribute__((constructor)) void symbol__init_regexpr(void)
{
	regcomp(&file_lineno, "^/[^:]+:([0-9]+)", REG_EXTENDED);
}

static void delete_last_nop(struct symbol *sym)
{
	struct annotation *notes = symbol__annotation(sym);
	struct list_head *list = &notes->src->source;
	struct disasm_line *dl;

	while (!list_empty(list)) {
		dl = list_entry(list->prev, struct disasm_line, al.node);

		if (dl->ins.ops) {
			if (dl->ins.ops != &nop_ops)
				return;
		} else {
			if (!strstr(dl->al.line, " nop ") &&
			    !strstr(dl->al.line, " nopl ") &&
			    !strstr(dl->al.line, " nopw "))
				return;
		}

		list_del(&dl->al.node);
		disasm_line__free(dl);
	}
}

int symbol__strerror_disassemble(struct symbol *sym __maybe_unused, struct map *map,
			      int errnum, char *buf, size_t buflen)
{
	struct dso *dso = map->dso;

	BUG_ON(buflen == 0);

	if (errnum >= 0) {
		str_error_r(errnum, buf, buflen);
		return 0;
	}

	switch (errnum) {
	case SYMBOL_ANNOTATE_ERRNO__NO_VMLINUX: {
		char bf[SBUILD_ID_SIZE + 15] = " with build id ";
		char *build_id_msg = NULL;

		if (dso->has_build_id) {
			build_id__sprintf(dso->build_id,
					  sizeof(dso->build_id), bf + 15);
			build_id_msg = bf;
		}
		scnprintf(buf, buflen,
			  "No vmlinux file%s\nwas found in the path.\n\n"
			  "Note that annotation using /proc/kcore requires CAP_SYS_RAWIO capability.\n\n"
			  "Please use:\n\n"
			  "  perf buildid-cache -vu vmlinux\n\n"
			  "or:\n\n"
			  "  --vmlinux vmlinux\n", build_id_msg ?: "");
	}
		break;
	default:
		scnprintf(buf, buflen, "Internal error: Invalid %d error code\n", errnum);
		break;
	}

	return 0;
}

static int dso__disassemble_filename(struct dso *dso, char *filename, size_t filename_size)
{
	char linkname[PATH_MAX];
	char *build_id_filename;
	char *build_id_path = NULL;
	char *pos;

	if (dso->symtab_type == DSO_BINARY_TYPE__KALLSYMS &&
	    !dso__is_kcore(dso))
		return SYMBOL_ANNOTATE_ERRNO__NO_VMLINUX;

	build_id_filename = dso__build_id_filename(dso, NULL, 0, false);
	if (build_id_filename) {
		__symbol__join_symfs(filename, filename_size, build_id_filename);
		free(build_id_filename);
	} else {
		if (dso->has_build_id)
			return ENOMEM;
		goto fallback;
	}

	build_id_path = strdup(filename);
	if (!build_id_path)
		return -1;

	/*
	 * old style build-id cache has name of XX/XXXXXXX.. while
	 * new style has XX/XXXXXXX../{elf,kallsyms,vdso}.
	 * extract the build-id part of dirname in the new style only.
	 */
	pos = strrchr(build_id_path, '/');
	if (pos && strlen(pos) < SBUILD_ID_SIZE - 2)
		dirname(build_id_path);

	if (dso__is_kcore(dso) ||
	    readlink(build_id_path, linkname, sizeof(linkname)) < 0 ||
	    strstr(linkname, DSO__NAME_KALLSYMS) ||
	    access(filename, R_OK)) {
fallback:
		/*
		 * If we don't have build-ids or the build-id file isn't in the
		 * cache, or is just a kallsyms file, well, lets hope that this
		 * DSO is the same as when 'perf record' ran.
		 */
		__symbol__join_symfs(filename, filename_size, dso->long_name);
	}

	free(build_id_path);
	return 0;
}

static int symbol__disassemble(struct symbol *sym, struct annotate_args *args)
{
	struct map *map = args->ms.map;
	struct dso *dso = map->dso;
	char *command;
	FILE *file;
	char symfs_filename[PATH_MAX];
	struct kcore_extract kce;
	bool delete_extract = false;
	int stdout_fd[2];
	int lineno = 0;
	int nline;
	pid_t pid;
	int err = dso__disassemble_filename(dso, symfs_filename, sizeof(symfs_filename));

	if (err)
		return err;

	pr_debug("%s: filename=%s, sym=%s, start=%#" PRIx64 ", end=%#" PRIx64 "\n", __func__,
		 symfs_filename, sym->name, map->unmap_ip(map, sym->start),
		 map->unmap_ip(map, sym->end));

	pr_debug("annotating [%p] %30s : [%p] %30s\n",
		 dso, dso->long_name, sym, sym->name);

	if (dso__is_kcore(dso)) {
		kce.kcore_filename = symfs_filename;
		kce.addr = map__rip_2objdump(map, sym->start);
		kce.offs = sym->start;
		kce.len = sym->end - sym->start;
		if (!kcore_extract__create(&kce)) {
			delete_extract = true;
			strlcpy(symfs_filename, kce.extract_filename,
				sizeof(symfs_filename));
		}
	} else if (dso__needs_decompress(dso)) {
		char tmp[KMOD_DECOMP_LEN];

		if (dso__decompress_kmodule_path(dso, symfs_filename,
						 tmp, sizeof(tmp)) < 0)
			goto out;

		strcpy(symfs_filename, tmp);
	}

	err = asprintf(&command,
		 "%s %s%s --start-address=0x%016" PRIx64
		 " --stop-address=0x%016" PRIx64
		 " -l -d %s %s -C \"%s\" 2>/dev/null|grep -v \"%s:\"|expand",
		 objdump_path ? objdump_path : "objdump",
		 disassembler_style ? "-M " : "",
		 disassembler_style ? disassembler_style : "",
		 map__rip_2objdump(map, sym->start),
		 map__rip_2objdump(map, sym->end),
		 symbol_conf.annotate_asm_raw ? "" : "--no-show-raw",
		 symbol_conf.annotate_src ? "-S" : "",
		 symfs_filename, symfs_filename);

	if (err < 0) {
		pr_err("Failure allocating memory for the command to run\n");
		goto out_remove_tmp;
	}

	pr_debug("Executing: %s\n", command);

	err = -1;
	if (pipe(stdout_fd) < 0) {
		pr_err("Failure creating the pipe to run %s\n", command);
		goto out_free_command;
	}

	pid = fork();
	if (pid < 0) {
		pr_err("Failure forking to run %s\n", command);
		goto out_close_stdout;
	}

	if (pid == 0) {
		close(stdout_fd[0]);
		dup2(stdout_fd[1], 1);
		close(stdout_fd[1]);
		execl("/bin/sh", "sh", "-c", command, NULL);
		perror(command);
		exit(-1);
	}

	close(stdout_fd[1]);

	file = fdopen(stdout_fd[0], "r");
	if (!file) {
		pr_err("Failure creating FILE stream for %s\n", command);
		/*
		 * If we were using debug info should retry with
		 * original binary.
		 */
		goto out_free_command;
	}

	nline = 0;
	while (!feof(file)) {
		/*
		 * The source code line number (lineno) needs to be kept in
		 * accross calls to symbol__parse_objdump_line(), so that it
		 * can associate it with the instructions till the next one.
		 * See disasm_line__new() and struct disasm_line::line_nr.
		 */
		if (symbol__parse_objdump_line(sym, file, args, &lineno) < 0)
			break;
		nline++;
	}

	if (nline == 0)
		pr_err("No output from %s\n", command);

	/*
	 * kallsyms does not have symbol sizes so there may a nop at the end.
	 * Remove it.
	 */
	if (dso__is_kcore(dso))
		delete_last_nop(sym);

	fclose(file);
	err = 0;
out_free_command:
	free(command);
out_remove_tmp:
	close(stdout_fd[0]);

	if (dso__needs_decompress(dso))
		unlink(symfs_filename);

	if (delete_extract)
		kcore_extract__delete(&kce);
out:
	return err;

out_close_stdout:
	close(stdout_fd[1]);
	goto out_free_command;
}

static void calc_percent(struct sym_hist *hist,
			 struct annotation_data *sample,
			 s64 offset, s64 end)
{
	unsigned int hits = 0;
	u64 period = 0;

	while (offset < end) {
		hits   += hist->addr[offset].nr_samples;
		period += hist->addr[offset].period;
		++offset;
	}

	if (hist->nr_samples) {
		sample->he.period     = period;
		sample->he.nr_samples = hits;
		sample->percent = 100.0 * hits / hist->nr_samples;
	}
}

static void annotation__calc_percent(struct annotation *notes,
				     struct perf_evsel *evsel, s64 len)
{
	struct annotation_line *al, *next;

	list_for_each_entry(al, &notes->src->source, node) {
		s64 end;
		int i;

		if (al->offset == -1)
			continue;

		next = annotation_line__next(al, &notes->src->source);
		end  = next ? next->offset : len;

		for (i = 0; i < al->samples_nr; i++) {
			struct annotation_data *sample;
			struct sym_hist *hist;

			hist   = annotation__histogram(notes, evsel->idx + i);
			sample = &al->samples[i];

			calc_percent(hist, sample, al->offset, end);
		}
	}
}

void symbol__calc_percent(struct symbol *sym, struct perf_evsel *evsel)
{
	struct annotation *notes = symbol__annotation(sym);

	annotation__calc_percent(notes, evsel, symbol__size(sym));
}

int symbol__annotate(struct symbol *sym, struct map *map,
		     struct perf_evsel *evsel, size_t privsize,
		     struct arch **parch)
{
	struct annotate_args args = {
		.privsize	= privsize,
		.evsel		= evsel,
	};
	struct perf_env *env = perf_evsel__env(evsel);
	const char *arch_name = perf_env__arch(env);
	struct arch *arch;
	int err;

	if (!arch_name)
		return -1;

	args.arch = arch = arch__find(arch_name);
	if (arch == NULL)
		return -ENOTSUP;

	if (parch)
		*parch = arch;

	if (arch->init) {
		err = arch->init(arch, env ? env->cpuid : NULL);
		if (err) {
			pr_err("%s: failed to initialize %s arch priv area\n", __func__, arch->name);
			return err;
		}
	}

	args.ms.map = map;
	args.ms.sym = sym;

	return symbol__disassemble(sym, &args);
}

static void insert_source_line(struct rb_root *root, struct annotation_line *al)
{
	struct annotation_line *iter;
	struct rb_node **p = &root->rb_node;
	struct rb_node *parent = NULL;
	int i, ret;

	while (*p != NULL) {
		parent = *p;
		iter = rb_entry(parent, struct annotation_line, rb_node);

		ret = strcmp(iter->path, al->path);
		if (ret == 0) {
			for (i = 0; i < al->samples_nr; i++)
				iter->samples[i].percent_sum += al->samples[i].percent;
			return;
		}

		if (ret < 0)
			p = &(*p)->rb_left;
		else
			p = &(*p)->rb_right;
	}

	for (i = 0; i < al->samples_nr; i++)
		al->samples[i].percent_sum = al->samples[i].percent;

	rb_link_node(&al->rb_node, parent, p);
	rb_insert_color(&al->rb_node, root);
}

static int cmp_source_line(struct annotation_line *a, struct annotation_line *b)
{
	int i;

	for (i = 0; i < a->samples_nr; i++) {
		if (a->samples[i].percent_sum == b->samples[i].percent_sum)
			continue;
		return a->samples[i].percent_sum > b->samples[i].percent_sum;
	}

	return 0;
}

static void __resort_source_line(struct rb_root *root, struct annotation_line *al)
{
	struct annotation_line *iter;
	struct rb_node **p = &root->rb_node;
	struct rb_node *parent = NULL;

	while (*p != NULL) {
		parent = *p;
		iter = rb_entry(parent, struct annotation_line, rb_node);

		if (cmp_source_line(al, iter))
			p = &(*p)->rb_left;
		else
			p = &(*p)->rb_right;
	}

	rb_link_node(&al->rb_node, parent, p);
	rb_insert_color(&al->rb_node, root);
}

static void resort_source_line(struct rb_root *dest_root, struct rb_root *src_root)
{
	struct annotation_line *al;
	struct rb_node *node;

	node = rb_first(src_root);
	while (node) {
		struct rb_node *next;

		al = rb_entry(node, struct annotation_line, rb_node);
		next = rb_next(node);
		rb_erase(node, src_root);

		__resort_source_line(dest_root, al);
		node = next;
	}
}

static void print_summary(struct rb_root *root, const char *filename)
{
	struct annotation_line *al;
	struct rb_node *node;

	printf("\nSorted summary for file %s\n", filename);
	printf("----------------------------------------------\n\n");

	if (RB_EMPTY_ROOT(root)) {
		printf(" Nothing higher than %1.1f%%\n", MIN_GREEN);
		return;
	}

	node = rb_first(root);
	while (node) {
		double percent, percent_max = 0.0;
		const char *color;
		char *path;
		int i;

		al = rb_entry(node, struct annotation_line, rb_node);
		for (i = 0; i < al->samples_nr; i++) {
			percent = al->samples[i].percent_sum;
			color = get_percent_color(percent);
			color_fprintf(stdout, color, " %7.2f", percent);

			if (percent > percent_max)
				percent_max = percent;
		}

		path = al->path;
		color = get_percent_color(percent_max);
		color_fprintf(stdout, color, " %s\n", path);

		node = rb_next(node);
	}
}

static void symbol__annotate_hits(struct symbol *sym, struct perf_evsel *evsel)
{
	struct annotation *notes = symbol__annotation(sym);
	struct sym_hist *h = annotation__histogram(notes, evsel->idx);
	u64 len = symbol__size(sym), offset;

	for (offset = 0; offset < len; ++offset)
		if (h->addr[offset].nr_samples != 0)
			printf("%*" PRIx64 ": %" PRIu64 "\n", BITS_PER_LONG / 2,
			       sym->start + offset, h->addr[offset].nr_samples);
	printf("%*s: %" PRIu64 "\n", BITS_PER_LONG / 2, "h->nr_samples", h->nr_samples);
}

static int annotated_source__addr_fmt_width(struct list_head *lines, u64 start)
{
	char bf[32];
	struct annotation_line *line;

	list_for_each_entry_reverse(line, lines, node) {
		if (line->offset != -1)
			return scnprintf(bf, sizeof(bf), "%" PRIx64, start + line->offset);
	}

	return 0;
}

int symbol__annotate_printf(struct symbol *sym, struct map *map,
			    struct perf_evsel *evsel, bool full_paths,
			    int min_pcnt, int max_lines, int context)
{
	struct dso *dso = map->dso;
	char *filename;
	const char *d_filename;
	const char *evsel_name = perf_evsel__name(evsel);
	struct annotation *notes = symbol__annotation(sym);
	struct sym_hist *h = annotation__histogram(notes, evsel->idx);
	struct annotation_line *pos, *queue = NULL;
	u64 start = map__rip_2objdump(map, sym->start);
	int printed = 2, queue_len = 0, addr_fmt_width;
	int more = 0;
	u64 len;
	int width = symbol_conf.show_total_period ? 12 : 8;
	int graph_dotted_len;

	filename = strdup(dso->long_name);
	if (!filename)
		return -ENOMEM;

	if (full_paths)
		d_filename = filename;
	else
		d_filename = basename(filename);

	len = symbol__size(sym);

	if (perf_evsel__is_group_event(evsel))
		width *= evsel->nr_members;

	graph_dotted_len = printf(" %-*.*s|	Source code & Disassembly of %s for %s (%" PRIu64 " samples)\n",
				  width, width, symbol_conf.show_total_period ? "Period" :
				  symbol_conf.show_nr_samples ? "Samples" : "Percent",
				  d_filename, evsel_name, h->nr_samples);

	printf("%-*.*s----\n",
	       graph_dotted_len, graph_dotted_len, graph_dotted_line);

	if (verbose > 0)
		symbol__annotate_hits(sym, evsel);

	addr_fmt_width = annotated_source__addr_fmt_width(&notes->src->source, start);

	list_for_each_entry(pos, &notes->src->source, node) {
		int err;

		if (context && queue == NULL) {
			queue = pos;
			queue_len = 0;
		}

		err = annotation_line__print(pos, sym, start, evsel, len,
					     min_pcnt, printed, max_lines,
					     queue, addr_fmt_width);

		switch (err) {
		case 0:
			++printed;
			if (context) {
				printed += queue_len;
				queue = NULL;
				queue_len = 0;
			}
			break;
		case 1:
			/* filtered by max_lines */
			++more;
			break;
		case -1:
		default:
			/*
			 * Filtered by min_pcnt or non IP lines when
			 * context != 0
			 */
			if (!context)
				break;
			if (queue_len == context)
				queue = list_entry(queue->node.next, typeof(*queue), node);
			else
				++queue_len;
			break;
		}
	}

	free(filename);

	return more;
}

static void FILE__set_percent_color(void *fp __maybe_unused,
				    double percent __maybe_unused,
				    bool current __maybe_unused)
{
}

static int FILE__set_jumps_percent_color(void *fp __maybe_unused,
					 int nr __maybe_unused, bool current __maybe_unused)
{
	return 0;
}

static int FILE__set_color(void *fp __maybe_unused, int color __maybe_unused)
{
	return 0;
}

static void FILE__printf(void *fp, const char *fmt, ...)
{
	va_list args;

	va_start(args, fmt);
	vfprintf(fp, fmt, args);
	va_end(args);
}

static void FILE__write_graph(void *fp, int graph)
{
	const char *s;
	switch (graph) {

	case DARROW_CHAR: s = "↓"; break;
	case UARROW_CHAR: s = "↑"; break;
	case LARROW_CHAR: s = "←"; break;
	case RARROW_CHAR: s = "→"; break;
	default:		s = "?"; break;
	}

	fputs(s, fp);
}

int symbol__annotate_fprintf2(struct symbol *sym, FILE *fp)
{
	struct annotation *notes = symbol__annotation(sym);
	struct annotation_write_ops ops = {
		.first_line		 = true,
		.obj			 = fp,
		.set_color		 = FILE__set_color,
		.set_percent_color	 = FILE__set_percent_color,
		.set_jumps_percent_color = FILE__set_jumps_percent_color,
		.printf			 = FILE__printf,
		.write_graph		 = FILE__write_graph,
	};
	struct annotation_line *al;

	list_for_each_entry(al, &notes->src->source, node) {
		if (annotation_line__filter(al, notes))
			continue;
		annotation_line__write(al, notes, &ops);
		fputc('\n', fp);
		ops.first_line = false;
	}

	return 0;
}

int map_symbol__annotation_dump(struct map_symbol *ms, struct perf_evsel *evsel)
{
	const char *ev_name = perf_evsel__name(evsel);
	char buf[1024];
	char *filename;
	int err = -1;
	FILE *fp;

	if (asprintf(&filename, "%s.annotation", ms->sym->name) < 0)
		return -1;

	fp = fopen(filename, "w");
	if (fp == NULL)
		goto out_free_filename;

	if (perf_evsel__is_group_event(evsel)) {
		perf_evsel__group_desc(evsel, buf, sizeof(buf));
		ev_name = buf;
	}

	fprintf(fp, "%s() %s\nEvent: %s\n\n",
		ms->sym->name, ms->map->dso->long_name, ev_name);
	symbol__annotate_fprintf2(ms->sym, fp);

	fclose(fp);
	err = 0;
out_free_filename:
	free(filename);
	return err;
}

void symbol__annotate_zero_histogram(struct symbol *sym, int evidx)
{
	struct annotation *notes = symbol__annotation(sym);
	struct sym_hist *h = annotation__histogram(notes, evidx);

	memset(h, 0, notes->src->sizeof_sym_hist);
}

void symbol__annotate_decay_histogram(struct symbol *sym, int evidx)
{
	struct annotation *notes = symbol__annotation(sym);
	struct sym_hist *h = annotation__histogram(notes, evidx);
	int len = symbol__size(sym), offset;

	h->nr_samples = 0;
	for (offset = 0; offset < len; ++offset) {
		h->addr[offset].nr_samples = h->addr[offset].nr_samples * 7 / 8;
		h->nr_samples += h->addr[offset].nr_samples;
	}
}

void annotated_source__purge(struct annotated_source *as)
{
	struct annotation_line *al, *n;

	list_for_each_entry_safe(al, n, &as->source, node) {
		list_del(&al->node);
		disasm_line__free(disasm_line(al));
	}
}

static size_t disasm_line__fprintf(struct disasm_line *dl, FILE *fp)
{
	size_t printed;

	if (dl->al.offset == -1)
		return fprintf(fp, "%s\n", dl->al.line);

	printed = fprintf(fp, "%#" PRIx64 " %s", dl->al.offset, dl->ins.name);

	if (dl->ops.raw[0] != '\0') {
		printed += fprintf(fp, "%.*s %s\n", 6 - (int)printed, " ",
				   dl->ops.raw);
	}

	return printed + fprintf(fp, "\n");
}

size_t disasm__fprintf(struct list_head *head, FILE *fp)
{
	struct disasm_line *pos;
	size_t printed = 0;

	list_for_each_entry(pos, head, al.node)
		printed += disasm_line__fprintf(pos, fp);

	return printed;
}

bool disasm_line__is_valid_local_jump(struct disasm_line *dl, struct symbol *sym)
{
	if (!dl || !dl->ins.ops || !ins__is_jump(&dl->ins) ||
	    !disasm_line__has_local_offset(dl) || dl->ops.target.offset < 0 ||
	    dl->ops.target.offset >= (s64)symbol__size(sym))
		return false;

	return true;
}

void annotation__mark_jump_targets(struct annotation *notes, struct symbol *sym)
{
	u64 offset, size = symbol__size(sym);

	/* PLT symbols contain external offsets */
	if (strstr(sym->name, "@plt"))
		return;

	for (offset = 0; offset < size; ++offset) {
		struct annotation_line *al = notes->offsets[offset];
		struct disasm_line *dl;

		dl = disasm_line(al);

		if (!disasm_line__is_valid_local_jump(dl, sym))
			continue;

		al = notes->offsets[dl->ops.target.offset];

		/*
		 * FIXME: Oops, no jump target? Buggy disassembler? Or do we
		 * have to adjust to the previous offset?
		 */
		if (al == NULL)
			continue;

		if (++al->jump_sources > notes->max_jump_sources)
			notes->max_jump_sources = al->jump_sources;

		++notes->nr_jumps;
	}
}

void annotation__set_offsets(struct annotation *notes, s64 size)
{
	struct annotation_line *al;

	notes->max_line_len = 0;

	list_for_each_entry(al, &notes->src->source, node) {
		size_t line_len = strlen(al->line);

		if (notes->max_line_len < line_len)
			notes->max_line_len = line_len;
		al->idx = notes->nr_entries++;
		if (al->offset != -1) {
			al->idx_asm = notes->nr_asm_entries++;
			/*
			 * FIXME: short term bandaid to cope with assembly
			 * routines that comes with labels in the same column
			 * as the address in objdump, sigh.
			 *
			 * E.g. copy_user_generic_unrolled
 			 */
			if (al->offset < size)
				notes->offsets[al->offset] = al;
		} else
			al->idx_asm = -1;
	}
}

static inline int width_jumps(int n)
{
	if (n >= 100)
		return 5;
	if (n / 10)
		return 2;
	return 1;
}

void annotation__init_column_widths(struct annotation *notes, struct symbol *sym)
{
	notes->widths.addr = notes->widths.target =
		notes->widths.min_addr = hex_width(symbol__size(sym));
	notes->widths.max_addr = hex_width(sym->end);
	notes->widths.jumps = width_jumps(notes->max_jump_sources);
}

void annotation__update_column_widths(struct annotation *notes)
{
	if (notes->options->use_offset)
		notes->widths.target = notes->widths.min_addr;
	else
		notes->widths.target = notes->widths.max_addr;

	notes->widths.addr = notes->widths.target;

	if (notes->options->show_nr_jumps)
		notes->widths.addr += notes->widths.jumps + 1;
}

static void annotation__calc_lines(struct annotation *notes, struct map *map,
				  struct rb_root *root)
{
	struct annotation_line *al;
	struct rb_root tmp_root = RB_ROOT;

	list_for_each_entry(al, &notes->src->source, node) {
		double percent_max = 0.0;
		int i;

		for (i = 0; i < al->samples_nr; i++) {
			struct annotation_data *sample;

			sample = &al->samples[i];

			if (sample->percent > percent_max)
				percent_max = sample->percent;
		}

		if (percent_max <= 0.5)
			continue;

		al->path = get_srcline(map->dso, notes->start + al->offset, NULL,
				       false, true, notes->start + al->offset);
		insert_source_line(&tmp_root, al);
	}

	resort_source_line(root, &tmp_root);
}

static void symbol__calc_lines(struct symbol *sym, struct map *map,
			      struct rb_root *root)
{
	struct annotation *notes = symbol__annotation(sym);

	annotation__calc_lines(notes, map, root);
}

int symbol__tty_annotate2(struct symbol *sym, struct map *map,
			  struct perf_evsel *evsel, bool print_lines,
			  bool full_paths)
{
	struct dso *dso = map->dso;
	struct rb_root source_line = RB_ROOT;
	struct annotation_options opts = annotation__default_options;
<<<<<<< HEAD
	const char *ev_name = perf_evsel__name(evsel);
=======
	struct annotation *notes = symbol__annotation(sym);
>>>>>>> 66342c74
	char buf[1024];

	if (symbol__annotate2(sym, map, evsel, &opts, NULL) < 0)
		return -1;

	if (print_lines) {
		srcline_full_filename = full_paths;
		symbol__calc_lines(sym, map, &source_line);
		print_summary(&source_line, dso->long_name);
	}

<<<<<<< HEAD
	if (perf_evsel__is_group_event(evsel)) {
		perf_evsel__group_desc(evsel, buf, sizeof(buf));
		ev_name = buf;
	}

	fprintf(stdout, "%s() %s\nEvent: %s\n\n", sym->name, dso->long_name, ev_name);
=======
	annotation__scnprintf_samples_period(notes, buf, sizeof(buf), evsel);
	fprintf(stdout, "%s\n%s() %s\n", buf, sym->name, dso->long_name);
>>>>>>> 66342c74
	symbol__annotate_fprintf2(sym, stdout);

	annotated_source__purge(symbol__annotation(sym)->src);

	return 0;
}

int symbol__tty_annotate(struct symbol *sym, struct map *map,
			 struct perf_evsel *evsel, bool print_lines,
			 bool full_paths, int min_pcnt, int max_lines)
{
	struct dso *dso = map->dso;
	struct rb_root source_line = RB_ROOT;

	if (symbol__annotate(sym, map, evsel, 0, NULL) < 0)
		return -1;

	symbol__calc_percent(sym, evsel);

	if (print_lines) {
		srcline_full_filename = full_paths;
		symbol__calc_lines(sym, map, &source_line);
		print_summary(&source_line, dso->long_name);
	}

	symbol__annotate_printf(sym, map, evsel, full_paths,
				min_pcnt, max_lines, 0);

	annotated_source__purge(symbol__annotation(sym)->src);

	return 0;
}

bool ui__has_annotation(void)
{
	return use_browser == 1 && perf_hpp_list.sym;
}


double annotation_line__max_percent(struct annotation_line *al, struct annotation *notes)
{
	double percent_max = 0.0;
	int i;

	for (i = 0; i < notes->nr_events; i++) {
		if (al->samples[i].percent > percent_max)
			percent_max = al->samples[i].percent;
	}

	return percent_max;
}

static void disasm_line__write(struct disasm_line *dl, struct annotation *notes,
			       void *obj, char *bf, size_t size,
			       void (*obj__printf)(void *obj, const char *fmt, ...),
			       void (*obj__write_graph)(void *obj, int graph))
{
	if (dl->ins.ops && dl->ins.ops->scnprintf) {
		if (ins__is_jump(&dl->ins)) {
			bool fwd;

			if (dl->ops.target.outside)
				goto call_like;
			fwd = dl->ops.target.offset > dl->al.offset;
			obj__write_graph(obj, fwd ? DARROW_CHAR : UARROW_CHAR);
			obj__printf(obj, " ");
		} else if (ins__is_call(&dl->ins)) {
call_like:
			obj__write_graph(obj, RARROW_CHAR);
			obj__printf(obj, " ");
		} else if (ins__is_ret(&dl->ins)) {
			obj__write_graph(obj, LARROW_CHAR);
			obj__printf(obj, " ");
		} else {
			obj__printf(obj, "  ");
		}
	} else {
		obj__printf(obj, "  ");
	}

	disasm_line__scnprintf(dl, bf, size, !notes->options->use_offset);
}

static void __annotation_line__write(struct annotation_line *al, struct annotation *notes,
				     bool first_line, bool current_entry, bool change_color, int width,
				     void *obj,
				     int  (*obj__set_color)(void *obj, int color),
				     void (*obj__set_percent_color)(void *obj, double percent, bool current),
				     int  (*obj__set_jumps_percent_color)(void *obj, int nr, bool current),
				     void (*obj__printf)(void *obj, const char *fmt, ...),
				     void (*obj__write_graph)(void *obj, int graph))

{
	double percent_max = annotation_line__max_percent(al, notes);
	int pcnt_width = annotation__pcnt_width(notes),
	    cycles_width = annotation__cycles_width(notes);
	bool show_title = false;
	char bf[256];
	int printed;

	if (first_line && (al->offset == -1 || percent_max == 0.0)) {
		if (notes->have_cycles) {
			if (al->ipc == 0.0 && al->cycles == 0)
				show_title = true;
		} else
			show_title = true;
	}

	if (al->offset != -1 && percent_max != 0.0) {
		int i;

		for (i = 0; i < notes->nr_events; i++) {
			obj__set_percent_color(obj, al->samples[i].percent, current_entry);
			if (notes->options->show_total_period) {
				obj__printf(obj, "%11" PRIu64 " ", al->samples[i].he.period);
			} else if (notes->options->show_nr_samples) {
				obj__printf(obj, "%6" PRIu64 " ",
						   al->samples[i].he.nr_samples);
			} else {
				obj__printf(obj, "%6.2f ",
						   al->samples[i].percent);
			}
		}
	} else {
		obj__set_percent_color(obj, 0, current_entry);

		if (!show_title)
			obj__printf(obj, "%-*s", pcnt_width, " ");
		else {
			obj__printf(obj, "%-*s", pcnt_width,
					   notes->options->show_total_period ? "Period" :
					   notes->options->show_nr_samples ? "Samples" : "Percent");
		}
	}

	if (notes->have_cycles) {
		if (al->ipc)
			obj__printf(obj, "%*.2f ", ANNOTATION__IPC_WIDTH - 1, al->ipc);
		else if (!show_title)
			obj__printf(obj, "%*s", ANNOTATION__IPC_WIDTH, " ");
		else
			obj__printf(obj, "%*s ", ANNOTATION__IPC_WIDTH - 1, "IPC");

		if (al->cycles)
			obj__printf(obj, "%*" PRIu64 " ",
					   ANNOTATION__CYCLES_WIDTH - 1, al->cycles);
		else if (!show_title)
			obj__printf(obj, "%*s", ANNOTATION__CYCLES_WIDTH, " ");
		else
			obj__printf(obj, "%*s ", ANNOTATION__CYCLES_WIDTH - 1, "Cycle");
	}

	obj__printf(obj, " ");

	if (!*al->line)
		obj__printf(obj, "%-*s", width - pcnt_width - cycles_width, " ");
	else if (al->offset == -1) {
		if (al->line_nr && notes->options->show_linenr)
			printed = scnprintf(bf, sizeof(bf), "%-*d ", notes->widths.addr + 1, al->line_nr);
		else
			printed = scnprintf(bf, sizeof(bf), "%-*s  ", notes->widths.addr, " ");
		obj__printf(obj, bf);
		obj__printf(obj, "%-*s", width - printed - pcnt_width - cycles_width + 1, al->line);
	} else {
		u64 addr = al->offset;
		int color = -1;

		if (!notes->options->use_offset)
			addr += notes->start;

		if (!notes->options->use_offset) {
			printed = scnprintf(bf, sizeof(bf), "%" PRIx64 ": ", addr);
		} else {
			if (al->jump_sources) {
				if (notes->options->show_nr_jumps) {
					int prev;
					printed = scnprintf(bf, sizeof(bf), "%*d ",
							    notes->widths.jumps,
							    al->jump_sources);
					prev = obj__set_jumps_percent_color(obj, al->jump_sources,
									    current_entry);
					obj__printf(obj, bf);
					obj__set_color(obj, prev);
				}

				printed = scnprintf(bf, sizeof(bf), "%*" PRIx64 ": ",
						    notes->widths.target, addr);
			} else {
				printed = scnprintf(bf, sizeof(bf), "%-*s  ",
						    notes->widths.addr, " ");
			}
		}

		if (change_color)
			color = obj__set_color(obj, HE_COLORSET_ADDR);
		obj__printf(obj, bf);
		if (change_color)
			obj__set_color(obj, color);

		disasm_line__write(disasm_line(al), notes, obj, bf, sizeof(bf), obj__printf, obj__write_graph);

		obj__printf(obj, "%-*s", width - pcnt_width - cycles_width - 3 - printed, bf);
	}

}

void annotation_line__write(struct annotation_line *al, struct annotation *notes,
			    struct annotation_write_ops *ops)
{
	__annotation_line__write(al, notes, ops->first_line, ops->current_entry,
				 ops->change_color, ops->width, ops->obj,
				 ops->set_color, ops->set_percent_color,
				 ops->set_jumps_percent_color, ops->printf,
				 ops->write_graph);
}

int symbol__annotate2(struct symbol *sym, struct map *map, struct perf_evsel *evsel,
		      struct annotation_options *options, struct arch **parch)
{
	struct annotation *notes = symbol__annotation(sym);
	size_t size = symbol__size(sym);
	int nr_pcnt = 1, err;

	notes->offsets = zalloc(size * sizeof(struct annotation_line *));
	if (notes->offsets == NULL)
		return -1;

	if (perf_evsel__is_group_event(evsel))
		nr_pcnt = evsel->nr_members;

	err = symbol__annotate(sym, map, evsel, 0, parch);
	if (err)
		goto out_free_offsets;

	notes->options = options;

	symbol__calc_percent(sym, evsel);

	notes->start = map__rip_2objdump(map, sym->start);

	annotation__set_offsets(notes, size);
	annotation__mark_jump_targets(notes, sym);
	annotation__compute_ipc(notes, size);
	annotation__init_column_widths(notes, sym);
	notes->nr_events = nr_pcnt;

	annotation__update_column_widths(notes);

	return 0;

out_free_offsets:
	zfree(&notes->offsets);
	return -1;
}

<<<<<<< HEAD
=======
int __annotation__scnprintf_samples_period(struct annotation *notes,
					   char *bf, size_t size,
					   struct perf_evsel *evsel,
					   bool show_freq)
{
	const char *ev_name = perf_evsel__name(evsel);
	char buf[1024], ref[30] = " show reference callgraph, ";
	char sample_freq_str[64] = "";
	unsigned long nr_samples = 0;
	int nr_members = 1;
	bool enable_ref = false;
	u64 nr_events = 0;
	char unit;
	int i;

	if (perf_evsel__is_group_event(evsel)) {
		perf_evsel__group_desc(evsel, buf, sizeof(buf));
		ev_name = buf;
                nr_members = evsel->nr_members;
	}

	for (i = 0; i < nr_members; i++) {
		struct sym_hist *ah = annotation__histogram(notes, evsel->idx + i);

		nr_samples += ah->nr_samples;
		nr_events  += ah->period;
	}

	if (symbol_conf.show_ref_callgraph && strstr(ev_name, "call-graph=no"))
		enable_ref = true;

	if (show_freq)
		scnprintf(sample_freq_str, sizeof(sample_freq_str), " %d Hz,", evsel->attr.sample_freq);

	nr_samples = convert_unit(nr_samples, &unit);
	return scnprintf(bf, size, "Samples: %lu%c of event%s '%s',%s%sEvent count (approx.): %" PRIu64,
			 nr_samples, unit, evsel->nr_members > 1 ? "s" : "",
			 ev_name, sample_freq_str, enable_ref ? ref : " ", nr_events);
}

>>>>>>> 66342c74
#define ANNOTATION__CFG(n) \
	{ .name = #n, .value = &annotation__default_options.n, }

/*
 * Keep the entries sorted, they are bsearch'ed
 */
static struct annotation_config {
	const char *name;
	bool *value;
} annotation__configs[] = {
	ANNOTATION__CFG(hide_src_code),
	ANNOTATION__CFG(jump_arrows),
	ANNOTATION__CFG(show_linenr),
	ANNOTATION__CFG(show_nr_jumps),
	ANNOTATION__CFG(show_nr_samples),
	ANNOTATION__CFG(show_total_period),
	ANNOTATION__CFG(use_offset),
};

#undef ANNOTATION__CFG

static int annotation_config__cmp(const void *name, const void *cfgp)
{
	const struct annotation_config *cfg = cfgp;

	return strcmp(name, cfg->name);
}

static int annotation__config(const char *var, const char *value,
			    void *data __maybe_unused)
{
	struct annotation_config *cfg;
	const char *name;

	if (!strstarts(var, "annotate."))
		return 0;

	name = var + 9;
	cfg = bsearch(name, annotation__configs, ARRAY_SIZE(annotation__configs),
		      sizeof(struct annotation_config), annotation_config__cmp);

	if (cfg == NULL)
		pr_debug("%s variable unknown, ignoring...", var);
	else
		*cfg->value = perf_config_bool(name, value);
	return 0;
}

void annotation_config__init(void)
{
	perf_config(annotation__config, NULL);

	annotation__default_options.show_total_period = symbol_conf.show_total_period;
	annotation__default_options.show_nr_samples   = symbol_conf.show_nr_samples;
}<|MERGE_RESOLUTION|>--- conflicted
+++ resolved
@@ -2325,11 +2325,7 @@
 	struct dso *dso = map->dso;
 	struct rb_root source_line = RB_ROOT;
 	struct annotation_options opts = annotation__default_options;
-<<<<<<< HEAD
-	const char *ev_name = perf_evsel__name(evsel);
-=======
 	struct annotation *notes = symbol__annotation(sym);
->>>>>>> 66342c74
 	char buf[1024];
 
 	if (symbol__annotate2(sym, map, evsel, &opts, NULL) < 0)
@@ -2341,17 +2337,8 @@
 		print_summary(&source_line, dso->long_name);
 	}
 
-<<<<<<< HEAD
-	if (perf_evsel__is_group_event(evsel)) {
-		perf_evsel__group_desc(evsel, buf, sizeof(buf));
-		ev_name = buf;
-	}
-
-	fprintf(stdout, "%s() %s\nEvent: %s\n\n", sym->name, dso->long_name, ev_name);
-=======
 	annotation__scnprintf_samples_period(notes, buf, sizeof(buf), evsel);
 	fprintf(stdout, "%s\n%s() %s\n", buf, sym->name, dso->long_name);
->>>>>>> 66342c74
 	symbol__annotate_fprintf2(sym, stdout);
 
 	annotated_source__purge(symbol__annotation(sym)->src);
@@ -2607,8 +2594,6 @@
 	return -1;
 }
 
-<<<<<<< HEAD
-=======
 int __annotation__scnprintf_samples_period(struct annotation *notes,
 					   char *bf, size_t size,
 					   struct perf_evsel *evsel,
@@ -2649,7 +2634,6 @@
 			 ev_name, sample_freq_str, enable_ref ? ref : " ", nr_events);
 }
 
->>>>>>> 66342c74
 #define ANNOTATION__CFG(n) \
 	{ .name = #n, .value = &annotation__default_options.n, }
 
