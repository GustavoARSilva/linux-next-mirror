/*
 *   fs/cifs/transport.c
 *
 *   Copyright (C) International Business Machines  Corp., 2002,2008
 *   Author(s): Steve French (sfrench@us.ibm.com)
 *   Jeremy Allison (jra@samba.org) 2006.
 *
 *   This library is free software; you can redistribute it and/or modify
 *   it under the terms of the GNU Lesser General Public License as published
 *   by the Free Software Foundation; either version 2.1 of the License, or
 *   (at your option) any later version.
 *
 *   This library is distributed in the hope that it will be useful,
 *   but WITHOUT ANY WARRANTY; without even the implied warranty of
 *   MERCHANTABILITY or FITNESS FOR A PARTICULAR PURPOSE.  See
 *   the GNU Lesser General Public License for more details.
 *
 *   You should have received a copy of the GNU Lesser General Public License
 *   along with this library; if not, write to the Free Software
 *   Foundation, Inc., 59 Temple Place, Suite 330, Boston, MA 02111-1307 USA
 */

#include <linux/fs.h>
#include <linux/list.h>
#include <linux/gfp.h>
#include <linux/wait.h>
#include <linux/net.h>
#include <linux/delay.h>
#include <linux/freezer.h>
#include <linux/tcp.h>
#include <linux/bvec.h>
#include <linux/highmem.h>
#include <linux/uaccess.h>
#include <asm/processor.h>
#include <linux/mempool.h>
#include "cifspdu.h"
#include "cifsglob.h"
#include "cifsproto.h"
#include "cifs_debug.h"
#include "smb2proto.h"
#include "smbdirect.h"

/* Max number of iovectors we can use off the stack when sending requests. */
#define CIFS_MAX_IOV_SIZE 8

void
cifs_wake_up_task(struct mid_q_entry *mid)
{
	wake_up_process(mid->callback_data);
}

struct mid_q_entry *
AllocMidQEntry(const struct smb_hdr *smb_buffer, struct TCP_Server_Info *server)
{
	struct mid_q_entry *temp;

	if (server == NULL) {
		cifs_dbg(VFS, "Null TCP session in AllocMidQEntry\n");
		return NULL;
	}

	temp = mempool_alloc(cifs_mid_poolp, GFP_NOFS);
	memset(temp, 0, sizeof(struct mid_q_entry));
	temp->mid = get_mid(smb_buffer);
	temp->pid = current->pid;
	temp->command = cpu_to_le16(smb_buffer->Command);
	cifs_dbg(FYI, "For smb_command %d\n", smb_buffer->Command);
	/*	do_gettimeofday(&temp->when_sent);*/ /* easier to use jiffies */
	/* when mid allocated can be before when sent */
	temp->when_alloc = jiffies;
	temp->server = server;

	/*
	 * The default is for the mid to be synchronous, so the
	 * default callback just wakes up the current task.
	 */
	temp->callback = cifs_wake_up_task;
	temp->callback_data = current;

	atomic_inc(&midCount);
	temp->mid_state = MID_REQUEST_ALLOCATED;
	return temp;
}

void
DeleteMidQEntry(struct mid_q_entry *midEntry)
{
#ifdef CONFIG_CIFS_STATS2
	__le16 command = midEntry->server->vals->lock_cmd;
	unsigned long now;
#endif
	midEntry->mid_state = MID_FREE;
	atomic_dec(&midCount);
	if (midEntry->large_buf)
		cifs_buf_release(midEntry->resp_buf);
	else
		cifs_small_buf_release(midEntry->resp_buf);
#ifdef CONFIG_CIFS_STATS2
	now = jiffies;
	/* commands taking longer than one second are indications that
	   something is wrong, unless it is quite a slow link or server */
	if (time_after(now, midEntry->when_alloc + HZ)) {
		if ((cifsFYI & CIFS_TIMER) && (midEntry->command != command)) {
			pr_debug(" CIFS slow rsp: cmd %d mid %llu",
			       midEntry->command, midEntry->mid);
			pr_info(" A: 0x%lx S: 0x%lx R: 0x%lx\n",
			       now - midEntry->when_alloc,
			       now - midEntry->when_sent,
			       now - midEntry->when_received);
		}
	}
#endif
	mempool_free(midEntry, cifs_mid_poolp);
}

void
cifs_delete_mid(struct mid_q_entry *mid)
{
	spin_lock(&GlobalMid_Lock);
	list_del(&mid->qhead);
	spin_unlock(&GlobalMid_Lock);

	DeleteMidQEntry(mid);
}

/*
 * smb_send_kvec - send an array of kvecs to the server
 * @server:	Server to send the data to
 * @smb_msg:	Message to send
 * @sent:	amount of data sent on socket is stored here
 *
 * Our basic "send data to server" function. Should be called with srv_mutex
 * held. The caller is responsible for handling the results.
 */
static int
smb_send_kvec(struct TCP_Server_Info *server, struct msghdr *smb_msg,
	      size_t *sent)
{
	int rc = 0;
	int retries = 0;
	struct socket *ssocket = server->ssocket;

	*sent = 0;

	smb_msg->msg_name = (struct sockaddr *) &server->dstaddr;
	smb_msg->msg_namelen = sizeof(struct sockaddr);
	smb_msg->msg_control = NULL;
	smb_msg->msg_controllen = 0;
	if (server->noblocksnd)
		smb_msg->msg_flags = MSG_DONTWAIT + MSG_NOSIGNAL;
	else
		smb_msg->msg_flags = MSG_NOSIGNAL;

	while (msg_data_left(smb_msg)) {
		/*
		 * If blocking send, we try 3 times, since each can block
		 * for 5 seconds. For nonblocking  we have to try more
		 * but wait increasing amounts of time allowing time for
		 * socket to clear.  The overall time we wait in either
		 * case to send on the socket is about 15 seconds.
		 * Similarly we wait for 15 seconds for a response from
		 * the server in SendReceive[2] for the server to send
		 * a response back for most types of requests (except
		 * SMB Write past end of file which can be slow, and
		 * blocking lock operations). NFS waits slightly longer
		 * than CIFS, but this can make it take longer for
		 * nonresponsive servers to be detected and 15 seconds
		 * is more than enough time for modern networks to
		 * send a packet.  In most cases if we fail to send
		 * after the retries we will kill the socket and
		 * reconnect which may clear the network problem.
		 */
		rc = sock_sendmsg(ssocket, smb_msg);
		if (rc == -EAGAIN) {
			retries++;
			if (retries >= 14 ||
			    (!server->noblocksnd && (retries > 2))) {
				cifs_dbg(VFS, "sends on sock %p stuck for 15 seconds\n",
					 ssocket);
				return -EAGAIN;
			}
			msleep(1 << retries);
			continue;
		}

		if (rc < 0)
			return rc;

		if (rc == 0) {
			/* should never happen, letting socket clear before
			   retrying is our only obvious option here */
			cifs_dbg(VFS, "tcp sent no data\n");
			msleep(500);
			continue;
		}

		/* send was at least partially successful */
		*sent += rc;
		retries = 0; /* in case we get ENOSPC on the next send */
	}
	return 0;
}

unsigned long
smb2_rqst_len(struct smb_rqst *rqst, bool skip_rfc1002_marker)
{
	unsigned int i;
	struct kvec *iov;
	int nvec;
	unsigned long buflen = 0;

	if (skip_rfc1002_marker && rqst->rq_iov[0].iov_len == 4) {
		iov = &rqst->rq_iov[1];
		nvec = rqst->rq_nvec - 1;
	} else {
		iov = rqst->rq_iov;
		nvec = rqst->rq_nvec;
	}

	/* total up iov array first */
	for (i = 0; i < nvec; i++)
		buflen += iov[i].iov_len;

	/*
	 * Add in the page array if there is one. The caller needs to make
	 * sure rq_offset and rq_tailsz are set correctly. If a buffer of
	 * multiple pages ends at page boundary, rq_tailsz needs to be set to
	 * PAGE_SIZE.
	 */
	if (rqst->rq_npages) {
		if (rqst->rq_npages == 1)
			buflen += rqst->rq_tailsz;
		else {
			/*
			 * If there is more than one page, calculate the
			 * buffer length based on rq_offset and rq_tailsz
			 */
			buflen += rqst->rq_pagesz * (rqst->rq_npages - 1) -
					rqst->rq_offset;
			buflen += rqst->rq_tailsz;
		}
	}

	return buflen;
}

static int
__smb_send_rqst(struct TCP_Server_Info *server, int num_rqst,
		struct smb_rqst *rqst)
{
	int rc = 0;
	struct kvec *iov;
	int n_vec;
	unsigned int send_length = 0;
	unsigned int i, j;
	size_t total_len = 0, sent, size;
	struct socket *ssocket = server->ssocket;
	struct msghdr smb_msg;
	int val = 1;
	__be32 rfc1002_marker;

	if (cifs_rdma_enabled(server) && server->smbd_conn) {
		rc = smbd_send(server->smbd_conn, rqst);
		goto smbd_done;
	}
	if (ssocket == NULL)
		return -ENOTSOCK;

	/* cork the socket */
	kernel_setsockopt(ssocket, SOL_TCP, TCP_CORK,
				(char *)&val, sizeof(val));

	for (j = 0; j < num_rqst; j++)
		send_length += smb2_rqst_len(&rqst[j], true);
	rfc1002_marker = cpu_to_be32(send_length);

<<<<<<< HEAD
	rc = smb_send_kvec(server, &smb_msg, &sent);
	if (rc < 0)
		goto uncork;

	total_len += sent;

	/* now walk the page array and send each page in it */
	for (i = 0; i < rqst->rq_npages; i++) {
		struct bio_vec bvec;

		bvec.bv_page = rqst->rq_pages[i];
		rqst_page_get_length(rqst, i, &bvec.bv_len, &bvec.bv_offset);

		iov_iter_bvec(&smb_msg.msg_iter, WRITE | ITER_BVEC,
			      &bvec, 1, bvec.bv_len);
=======
	/* Generate a rfc1002 marker for SMB2+ */
	if (server->vals->header_preamble_size == 0) {
		struct kvec hiov = {
			.iov_base = &rfc1002_marker,
			.iov_len  = 4
		};
		iov_iter_kvec(&smb_msg.msg_iter, WRITE | ITER_KVEC, &hiov,
			      1, 4);
>>>>>>> e5eb92e4
		rc = smb_send_kvec(server, &smb_msg, &sent);
		if (rc < 0)
			goto uncork;

		total_len += sent;
		send_length += 4;
	}

	cifs_dbg(FYI, "Sending smb: smb_len=%u\n", send_length);

	for (j = 0; j < num_rqst; j++) {
		iov = rqst[j].rq_iov;
		n_vec = rqst[j].rq_nvec;

		size = 0;
		for (i = 0; i < n_vec; i++) {
			dump_smb(iov[i].iov_base, iov[i].iov_len);
			size += iov[i].iov_len;
		}

		iov_iter_kvec(&smb_msg.msg_iter, WRITE | ITER_KVEC,
			      iov, n_vec, size);

		rc = smb_send_kvec(server, &smb_msg, &sent);
		if (rc < 0)
			goto uncork;

		total_len += sent;

		/* now walk the page array and send each page in it */
		for (i = 0; i < rqst[j].rq_npages; i++) {
			struct bio_vec bvec;

			bvec.bv_page = rqst[j].rq_pages[i];
			rqst_page_get_length(&rqst[j], i, &bvec.bv_len,
					     &bvec.bv_offset);

			iov_iter_bvec(&smb_msg.msg_iter, WRITE | ITER_BVEC,
				      &bvec, 1, bvec.bv_len);
			rc = smb_send_kvec(server, &smb_msg, &sent);
			if (rc < 0)
				break;

			total_len += sent;
		}
	}

uncork:
	/* uncork it */
	val = 0;
	kernel_setsockopt(ssocket, SOL_TCP, TCP_CORK,
				(char *)&val, sizeof(val));

	if ((total_len > 0) && (total_len != send_length)) {
		cifs_dbg(FYI, "partial send (wanted=%u sent=%zu): terminating session\n",
			 send_length, total_len);
		/*
		 * If we have only sent part of an SMB then the next SMB could
		 * be taken as the remainder of this one. We need to kill the
		 * socket so the server throws away the partial SMB
		 */
		server->tcpStatus = CifsNeedReconnect;
	}
smbd_done:
	if (rc < 0 && rc != -EINTR)
		cifs_dbg(VFS, "Error %d sending data on socket to server\n",
			 rc);
	else
		rc = 0;

	return rc;
}

static int
smb_send_rqst(struct TCP_Server_Info *server, struct smb_rqst *rqst, int flags)
{
	struct smb_rqst cur_rqst;
	int rc;

	if (!(flags & CIFS_TRANSFORM_REQ))
		return __smb_send_rqst(server, 1, rqst);

	if (!server->ops->init_transform_rq ||
	    !server->ops->free_transform_rq) {
		cifs_dbg(VFS, "Encryption requested but transform callbacks are missed\n");
		return -EIO;
	}

	rc = server->ops->init_transform_rq(server, &cur_rqst, rqst);
	if (rc)
		return rc;

	rc = __smb_send_rqst(server, 1, &cur_rqst);
	server->ops->free_transform_rq(&cur_rqst);
	return rc;
}

int
smb_send(struct TCP_Server_Info *server, struct smb_hdr *smb_buffer,
	 unsigned int smb_buf_length)
{
	struct kvec iov[2];
	struct smb_rqst rqst = { .rq_iov = iov,
				 .rq_nvec = 2 };

	iov[0].iov_base = smb_buffer;
	iov[0].iov_len = 4;
	iov[1].iov_base = (char *)smb_buffer + 4;
	iov[1].iov_len = smb_buf_length;

	return __smb_send_rqst(server, 1, &rqst);
}

static int
wait_for_free_credits(struct TCP_Server_Info *server, const int timeout,
		      int *credits)
{
	int rc;

	spin_lock(&server->req_lock);
	if (timeout == CIFS_ASYNC_OP) {
		/* oplock breaks must not be held up */
		server->in_flight++;
		*credits -= 1;
		spin_unlock(&server->req_lock);
		return 0;
	}

	while (1) {
		if (*credits <= 0) {
			spin_unlock(&server->req_lock);
			cifs_num_waiters_inc(server);
			rc = wait_event_killable(server->request_q,
						 has_credits(server, credits));
			cifs_num_waiters_dec(server);
			if (rc)
				return rc;
			spin_lock(&server->req_lock);
		} else {
			if (server->tcpStatus == CifsExiting) {
				spin_unlock(&server->req_lock);
				return -ENOENT;
			}

			/*
			 * Can not count locking commands against total
			 * as they are allowed to block on server.
			 */

			/* update # of requests on the wire to server */
			if (timeout != CIFS_BLOCKING_OP) {
				*credits -= 1;
				server->in_flight++;
			}
			spin_unlock(&server->req_lock);
			break;
		}
	}
	return 0;
}

static int
wait_for_free_request(struct TCP_Server_Info *server, const int timeout,
		      const int optype)
{
	int *val;

	val = server->ops->get_credits_field(server, optype);
	/* Since an echo is already inflight, no need to wait to send another */
	if (*val <= 0 && optype == CIFS_ECHO_OP)
		return -EAGAIN;
	return wait_for_free_credits(server, timeout, val);
}

int
cifs_wait_mtu_credits(struct TCP_Server_Info *server, unsigned int size,
		      unsigned int *num, unsigned int *credits)
{
	*num = size;
	*credits = 0;
	return 0;
}

static int allocate_mid(struct cifs_ses *ses, struct smb_hdr *in_buf,
			struct mid_q_entry **ppmidQ)
{
	if (ses->server->tcpStatus == CifsExiting) {
		return -ENOENT;
	}

	if (ses->server->tcpStatus == CifsNeedReconnect) {
		cifs_dbg(FYI, "tcp session dead - return to caller to retry\n");
		return -EAGAIN;
	}

	if (ses->status == CifsNew) {
		if ((in_buf->Command != SMB_COM_SESSION_SETUP_ANDX) &&
			(in_buf->Command != SMB_COM_NEGOTIATE))
			return -EAGAIN;
		/* else ok - we are setting up session */
	}

	if (ses->status == CifsExiting) {
		/* check if SMB session is bad because we are setting it up */
		if (in_buf->Command != SMB_COM_LOGOFF_ANDX)
			return -EAGAIN;
		/* else ok - we are shutting down session */
	}

	*ppmidQ = AllocMidQEntry(in_buf, ses->server);
	if (*ppmidQ == NULL)
		return -ENOMEM;
	spin_lock(&GlobalMid_Lock);
	list_add_tail(&(*ppmidQ)->qhead, &ses->server->pending_mid_q);
	spin_unlock(&GlobalMid_Lock);
	return 0;
}

static int
wait_for_response(struct TCP_Server_Info *server, struct mid_q_entry *midQ)
{
	int error;

	error = wait_event_freezekillable_unsafe(server->response_q,
				    midQ->mid_state != MID_REQUEST_SUBMITTED);
	if (error < 0)
		return -ERESTARTSYS;

	return 0;
}

struct mid_q_entry *
cifs_setup_async_request(struct TCP_Server_Info *server, struct smb_rqst *rqst)
{
	int rc;
	struct smb_hdr *hdr = (struct smb_hdr *)rqst->rq_iov[0].iov_base;
	struct mid_q_entry *mid;

	if (rqst->rq_iov[0].iov_len != 4 ||
	    rqst->rq_iov[0].iov_base + 4 != rqst->rq_iov[1].iov_base)
		return ERR_PTR(-EIO);

	/* enable signing if server requires it */
	if (server->sign)
		hdr->Flags2 |= SMBFLG2_SECURITY_SIGNATURE;

	mid = AllocMidQEntry(hdr, server);
	if (mid == NULL)
		return ERR_PTR(-ENOMEM);

	rc = cifs_sign_rqst(rqst, server, &mid->sequence_number);
	if (rc) {
		DeleteMidQEntry(mid);
		return ERR_PTR(rc);
	}

	return mid;
}

/*
 * Send a SMB request and set the callback function in the mid to handle
 * the result. Caller is responsible for dealing with timeouts.
 */
int
cifs_call_async(struct TCP_Server_Info *server, struct smb_rqst *rqst,
		mid_receive_t *receive, mid_callback_t *callback,
		mid_handle_t *handle, void *cbdata, const int flags)
{
	int rc, timeout, optype;
	struct mid_q_entry *mid;
	unsigned int credits = 0;

	timeout = flags & CIFS_TIMEOUT_MASK;
	optype = flags & CIFS_OP_MASK;

	if ((flags & CIFS_HAS_CREDITS) == 0) {
		rc = wait_for_free_request(server, timeout, optype);
		if (rc)
			return rc;
		credits = 1;
	}

	mutex_lock(&server->srv_mutex);
	mid = server->ops->setup_async_request(server, rqst);
	if (IS_ERR(mid)) {
		mutex_unlock(&server->srv_mutex);
		add_credits_and_wake_if(server, credits, optype);
		return PTR_ERR(mid);
	}

	mid->receive = receive;
	mid->callback = callback;
	mid->callback_data = cbdata;
	mid->handle = handle;
	mid->mid_state = MID_REQUEST_SUBMITTED;

	/* put it on the pending_mid_q */
	spin_lock(&GlobalMid_Lock);
	list_add_tail(&mid->qhead, &server->pending_mid_q);
	spin_unlock(&GlobalMid_Lock);

	/*
	 * Need to store the time in mid before calling I/O. For call_async,
	 * I/O response may come back and free the mid entry on another thread.
	 */
	cifs_save_when_sent(mid);
	cifs_in_send_inc(server);
	rc = smb_send_rqst(server, rqst, flags);
	cifs_in_send_dec(server);

	if (rc < 0) {
		server->sequence_number -= 2;
		cifs_delete_mid(mid);
	}

	mutex_unlock(&server->srv_mutex);

	if (rc == 0)
		return 0;

	add_credits_and_wake_if(server, credits, optype);
	return rc;
}

/*
 *
 * Send an SMB Request.  No response info (other than return code)
 * needs to be parsed.
 *
 * flags indicate the type of request buffer and how long to wait
 * and whether to log NT STATUS code (error) before mapping it to POSIX error
 *
 */
int
SendReceiveNoRsp(const unsigned int xid, struct cifs_ses *ses,
		 char *in_buf, int flags)
{
	int rc;
	struct kvec iov[1];
	struct kvec rsp_iov;
	int resp_buf_type;

	iov[0].iov_base = in_buf;
	iov[0].iov_len = get_rfc1002_length(in_buf) + 4;
	flags |= CIFS_NO_RESP;
	rc = SendReceive2(xid, ses, iov, 1, &resp_buf_type, flags, &rsp_iov);
	cifs_dbg(NOISY, "SendRcvNoRsp flags %d rc %d\n", flags, rc);

	return rc;
}

static int
cifs_sync_mid_result(struct mid_q_entry *mid, struct TCP_Server_Info *server)
{
	int rc = 0;

	cifs_dbg(FYI, "%s: cmd=%d mid=%llu state=%d\n",
		 __func__, le16_to_cpu(mid->command), mid->mid, mid->mid_state);

	spin_lock(&GlobalMid_Lock);
	switch (mid->mid_state) {
	case MID_RESPONSE_RECEIVED:
		spin_unlock(&GlobalMid_Lock);
		return rc;
	case MID_RETRY_NEEDED:
		rc = -EAGAIN;
		break;
	case MID_RESPONSE_MALFORMED:
		rc = -EIO;
		break;
	case MID_SHUTDOWN:
		rc = -EHOSTDOWN;
		break;
	default:
		list_del_init(&mid->qhead);
		cifs_dbg(VFS, "%s: invalid mid state mid=%llu state=%d\n",
			 __func__, mid->mid, mid->mid_state);
		rc = -EIO;
	}
	spin_unlock(&GlobalMid_Lock);

	DeleteMidQEntry(mid);
	return rc;
}

static inline int
send_cancel(struct TCP_Server_Info *server, struct smb_rqst *rqst,
	    struct mid_q_entry *mid)
{
	return server->ops->send_cancel ?
				server->ops->send_cancel(server, rqst, mid) : 0;
}

int
cifs_check_receive(struct mid_q_entry *mid, struct TCP_Server_Info *server,
		   bool log_error)
{
	unsigned int len = get_rfc1002_length(mid->resp_buf) + 4;

	dump_smb(mid->resp_buf, min_t(u32, 92, len));

	/* convert the length into a more usable form */
	if (server->sign) {
		struct kvec iov[2];
		int rc = 0;
		struct smb_rqst rqst = { .rq_iov = iov,
					 .rq_nvec = 2 };

		iov[0].iov_base = mid->resp_buf;
		iov[0].iov_len = 4;
		iov[1].iov_base = (char *)mid->resp_buf + 4;
		iov[1].iov_len = len - 4;
		/* FIXME: add code to kill session */
		rc = cifs_verify_signature(&rqst, server,
					   mid->sequence_number);
		if (rc)
			cifs_dbg(VFS, "SMB signature verification returned error = %d\n",
				 rc);
	}

	/* BB special case reconnect tid and uid here? */
	return map_smb_to_linux_error(mid->resp_buf, log_error);
}

struct mid_q_entry *
cifs_setup_request(struct cifs_ses *ses, struct smb_rqst *rqst)
{
	int rc;
	struct smb_hdr *hdr = (struct smb_hdr *)rqst->rq_iov[0].iov_base;
	struct mid_q_entry *mid;

	if (rqst->rq_iov[0].iov_len != 4 ||
	    rqst->rq_iov[0].iov_base + 4 != rqst->rq_iov[1].iov_base)
		return ERR_PTR(-EIO);

	rc = allocate_mid(ses, hdr, &mid);
	if (rc)
		return ERR_PTR(rc);
	rc = cifs_sign_rqst(rqst, ses->server, &mid->sequence_number);
	if (rc) {
		cifs_delete_mid(mid);
		return ERR_PTR(rc);
	}
	return mid;
}

int
cifs_send_recv(const unsigned int xid, struct cifs_ses *ses,
	       struct smb_rqst *rqst, int *resp_buf_type, const int flags,
	       struct kvec *resp_iov)
{
	int rc = 0;
	int timeout, optype;
	struct mid_q_entry *midQ;
	unsigned int credits = 1;
	char *buf;

	timeout = flags & CIFS_TIMEOUT_MASK;
	optype = flags & CIFS_OP_MASK;

	*resp_buf_type = CIFS_NO_BUFFER;  /* no response buf yet */

	if ((ses == NULL) || (ses->server == NULL)) {
		cifs_dbg(VFS, "Null session\n");
		return -EIO;
	}

	if (ses->server->tcpStatus == CifsExiting)
		return -ENOENT;

	/*
	 * Ensure that we do not send more than 50 overlapping requests
	 * to the same server. We may make this configurable later or
	 * use ses->maxReq.
	 */
	rc = wait_for_free_request(ses->server, timeout, optype);
	if (rc)
		return rc;

	/*
	 * Make sure that we sign in the same order that we send on this socket
	 * and avoid races inside tcp sendmsg code that could cause corruption
	 * of smb data.
	 */

	mutex_lock(&ses->server->srv_mutex);

	midQ = ses->server->ops->setup_request(ses, rqst);
	if (IS_ERR(midQ)) {
		mutex_unlock(&ses->server->srv_mutex);
		/* Update # of requests on wire to server */
		add_credits(ses->server, 1, optype);
		return PTR_ERR(midQ);
	}

	midQ->mid_state = MID_REQUEST_SUBMITTED;
	cifs_in_send_inc(ses->server);
	rc = smb_send_rqst(ses->server, rqst, flags);
	cifs_in_send_dec(ses->server);
	cifs_save_when_sent(midQ);

	if (rc < 0)
		ses->server->sequence_number -= 2;
	mutex_unlock(&ses->server->srv_mutex);

	if (rc < 0)
		goto out;

#ifdef CONFIG_CIFS_SMB311
	if ((ses->status == CifsNew) || (optype & CIFS_NEG_OP))
		smb311_update_preauth_hash(ses, rqst->rq_iov,
					   rqst->rq_nvec);
#endif

	if (timeout == CIFS_ASYNC_OP)
		goto out;

	rc = wait_for_response(ses->server, midQ);
	if (rc != 0) {
		cifs_dbg(FYI, "Cancelling wait for mid %llu\n",	midQ->mid);
		send_cancel(ses->server, rqst, midQ);
		spin_lock(&GlobalMid_Lock);
		if (midQ->mid_state == MID_REQUEST_SUBMITTED) {
			midQ->mid_flags |= MID_WAIT_CANCELLED;
			midQ->callback = DeleteMidQEntry;
			spin_unlock(&GlobalMid_Lock);
			add_credits(ses->server, 1, optype);
			return rc;
		}
		spin_unlock(&GlobalMid_Lock);
	}

	rc = cifs_sync_mid_result(midQ, ses->server);
	if (rc != 0) {
		add_credits(ses->server, 1, optype);
		return rc;
	}

	if (!midQ->resp_buf || midQ->mid_state != MID_RESPONSE_RECEIVED) {
		rc = -EIO;
		cifs_dbg(FYI, "Bad MID state?\n");
		goto out;
	}

	buf = (char *)midQ->resp_buf;
	resp_iov->iov_base = buf;
	resp_iov->iov_len = midQ->resp_buf_size +
		ses->server->vals->header_preamble_size;
	if (midQ->large_buf)
		*resp_buf_type = CIFS_LARGE_BUFFER;
	else
		*resp_buf_type = CIFS_SMALL_BUFFER;

#ifdef CONFIG_CIFS_SMB311
	if ((ses->status == CifsNew) || (optype & CIFS_NEG_OP)) {
		struct kvec iov = {
<<<<<<< HEAD
			.iov_base = buf,
			.iov_len = midQ->resp_buf_size
=======
			.iov_base = resp_iov->iov_base,
			.iov_len = resp_iov->iov_len
>>>>>>> e5eb92e4
		};
		smb311_update_preauth_hash(ses, &iov, 1);
	}
#endif

	credits = ses->server->ops->get_credits(midQ);

	rc = ses->server->ops->check_receive(midQ, ses->server,
					     flags & CIFS_LOG_ERROR);

	/* mark it so buf will not be freed by cifs_delete_mid */
	if ((flags & CIFS_NO_RESP) == 0)
		midQ->resp_buf = NULL;
out:
	cifs_delete_mid(midQ);
	add_credits(ses->server, credits, optype);

	return rc;
}

int
SendReceive2(const unsigned int xid, struct cifs_ses *ses,
	     struct kvec *iov, int n_vec, int *resp_buf_type /* ret */,
	     const int flags, struct kvec *resp_iov)
{
	struct smb_rqst rqst;
	struct kvec s_iov[CIFS_MAX_IOV_SIZE], *new_iov;
	int rc;

	if (n_vec + 1 > CIFS_MAX_IOV_SIZE) {
		new_iov = kmalloc_array(n_vec + 1, sizeof(struct kvec),
					GFP_KERNEL);
		if (!new_iov) {
			/* otherwise cifs_send_recv below sets resp_buf_type */
			*resp_buf_type = CIFS_NO_BUFFER;
			return -ENOMEM;
		}
	} else
		new_iov = s_iov;

	/* 1st iov is a RFC1001 length followed by the rest of the packet */
	memcpy(new_iov + 1, iov, (sizeof(struct kvec) * n_vec));

	new_iov[0].iov_base = new_iov[1].iov_base;
	new_iov[0].iov_len = 4;
	new_iov[1].iov_base += 4;
	new_iov[1].iov_len -= 4;

	memset(&rqst, 0, sizeof(struct smb_rqst));
	rqst.rq_iov = new_iov;
	rqst.rq_nvec = n_vec + 1;

	rc = cifs_send_recv(xid, ses, &rqst, resp_buf_type, flags, resp_iov);
	if (n_vec + 1 > CIFS_MAX_IOV_SIZE)
		kfree(new_iov);
	return rc;
}

<<<<<<< HEAD
/* Like SendReceive2 but iov[0] does not contain an rfc1002 header */
int
smb2_send_recv(const unsigned int xid, struct cifs_ses *ses,
	       struct kvec *iov, int n_vec, int *resp_buf_type /* ret */,
	       const int flags, struct kvec *resp_iov)
{
	struct smb_rqst rqst;
	struct kvec s_iov[CIFS_MAX_IOV_SIZE], *new_iov;
	int rc;
	int i;
	__u32 count;
	__be32 rfc1002_marker;

	if (n_vec + 1 > CIFS_MAX_IOV_SIZE) {
		new_iov = kmalloc_array(n_vec + 1, sizeof(struct kvec),
					GFP_KERNEL);
		if (!new_iov)
			return -ENOMEM;
	} else
		new_iov = s_iov;

	/* 1st iov is an RFC1002 Session Message length */
	memcpy(new_iov + 1, iov, (sizeof(struct kvec) * n_vec));

	count = 0;
	for (i = 1; i < n_vec + 1; i++)
		count += new_iov[i].iov_len;

	rfc1002_marker = cpu_to_be32(count);

	new_iov[0].iov_base = &rfc1002_marker;
	new_iov[0].iov_len = 4;

	memset(&rqst, 0, sizeof(struct smb_rqst));
	rqst.rq_iov = new_iov;
	rqst.rq_nvec = n_vec + 1;

	rc = cifs_send_recv(xid, ses, &rqst, resp_buf_type, flags, resp_iov);
	if (n_vec + 1 > CIFS_MAX_IOV_SIZE)
		kfree(new_iov);
	return rc;
}

=======
>>>>>>> e5eb92e4
int
SendReceive(const unsigned int xid, struct cifs_ses *ses,
	    struct smb_hdr *in_buf, struct smb_hdr *out_buf,
	    int *pbytes_returned, const int timeout)
{
	int rc = 0;
	struct mid_q_entry *midQ;
	unsigned int len = be32_to_cpu(in_buf->smb_buf_length);
	struct kvec iov = { .iov_base = in_buf, .iov_len = len };
	struct smb_rqst rqst = { .rq_iov = &iov, .rq_nvec = 1 };

	if (ses == NULL) {
		cifs_dbg(VFS, "Null smb session\n");
		return -EIO;
	}
	if (ses->server == NULL) {
		cifs_dbg(VFS, "Null tcp session\n");
		return -EIO;
	}

	if (ses->server->tcpStatus == CifsExiting)
		return -ENOENT;

	/* Ensure that we do not send more than 50 overlapping requests
	   to the same server. We may make this configurable later or
	   use ses->maxReq */

	if (len > CIFSMaxBufSize + MAX_CIFS_HDR_SIZE - 4) {
		cifs_dbg(VFS, "Illegal length, greater than maximum frame, %d\n",
			 len);
		return -EIO;
	}

	rc = wait_for_free_request(ses->server, timeout, 0);
	if (rc)
		return rc;

	/* make sure that we sign in the same order that we send on this socket
	   and avoid races inside tcp sendmsg code that could cause corruption
	   of smb data */

	mutex_lock(&ses->server->srv_mutex);

	rc = allocate_mid(ses, in_buf, &midQ);
	if (rc) {
		mutex_unlock(&ses->server->srv_mutex);
		/* Update # of requests on wire to server */
		add_credits(ses->server, 1, 0);
		return rc;
	}

	rc = cifs_sign_smb(in_buf, ses->server, &midQ->sequence_number);
	if (rc) {
		mutex_unlock(&ses->server->srv_mutex);
		goto out;
	}

	midQ->mid_state = MID_REQUEST_SUBMITTED;

	cifs_in_send_inc(ses->server);
	rc = smb_send(ses->server, in_buf, len);
	cifs_in_send_dec(ses->server);
	cifs_save_when_sent(midQ);

	if (rc < 0)
		ses->server->sequence_number -= 2;

	mutex_unlock(&ses->server->srv_mutex);

	if (rc < 0)
		goto out;

	if (timeout == CIFS_ASYNC_OP)
		goto out;

	rc = wait_for_response(ses->server, midQ);
	if (rc != 0) {
		send_cancel(ses->server, &rqst, midQ);
		spin_lock(&GlobalMid_Lock);
		if (midQ->mid_state == MID_REQUEST_SUBMITTED) {
			/* no longer considered to be "in-flight" */
			midQ->callback = DeleteMidQEntry;
			spin_unlock(&GlobalMid_Lock);
			add_credits(ses->server, 1, 0);
			return rc;
		}
		spin_unlock(&GlobalMid_Lock);
	}

	rc = cifs_sync_mid_result(midQ, ses->server);
	if (rc != 0) {
		add_credits(ses->server, 1, 0);
		return rc;
	}

	if (!midQ->resp_buf || !out_buf ||
	    midQ->mid_state != MID_RESPONSE_RECEIVED) {
		rc = -EIO;
		cifs_dbg(VFS, "Bad MID state?\n");
		goto out;
	}

	*pbytes_returned = get_rfc1002_length(midQ->resp_buf);
	memcpy(out_buf, midQ->resp_buf, *pbytes_returned + 4);
	rc = cifs_check_receive(midQ, ses->server, 0);
out:
	cifs_delete_mid(midQ);
	add_credits(ses->server, 1, 0);

	return rc;
}

/* We send a LOCKINGX_CANCEL_LOCK to cause the Windows
   blocking lock to return. */

static int
send_lock_cancel(const unsigned int xid, struct cifs_tcon *tcon,
			struct smb_hdr *in_buf,
			struct smb_hdr *out_buf)
{
	int bytes_returned;
	struct cifs_ses *ses = tcon->ses;
	LOCK_REQ *pSMB = (LOCK_REQ *)in_buf;

	/* We just modify the current in_buf to change
	   the type of lock from LOCKING_ANDX_SHARED_LOCK
	   or LOCKING_ANDX_EXCLUSIVE_LOCK to
	   LOCKING_ANDX_CANCEL_LOCK. */

	pSMB->LockType = LOCKING_ANDX_CANCEL_LOCK|LOCKING_ANDX_LARGE_FILES;
	pSMB->Timeout = 0;
	pSMB->hdr.Mid = get_next_mid(ses->server);

	return SendReceive(xid, ses, in_buf, out_buf,
			&bytes_returned, 0);
}

int
SendReceiveBlockingLock(const unsigned int xid, struct cifs_tcon *tcon,
	    struct smb_hdr *in_buf, struct smb_hdr *out_buf,
	    int *pbytes_returned)
{
	int rc = 0;
	int rstart = 0;
	struct mid_q_entry *midQ;
	struct cifs_ses *ses;
	unsigned int len = be32_to_cpu(in_buf->smb_buf_length);
	struct kvec iov = { .iov_base = in_buf, .iov_len = len };
	struct smb_rqst rqst = { .rq_iov = &iov, .rq_nvec = 1 };

	if (tcon == NULL || tcon->ses == NULL) {
		cifs_dbg(VFS, "Null smb session\n");
		return -EIO;
	}
	ses = tcon->ses;

	if (ses->server == NULL) {
		cifs_dbg(VFS, "Null tcp session\n");
		return -EIO;
	}

	if (ses->server->tcpStatus == CifsExiting)
		return -ENOENT;

	/* Ensure that we do not send more than 50 overlapping requests
	   to the same server. We may make this configurable later or
	   use ses->maxReq */

	if (len > CIFSMaxBufSize + MAX_CIFS_HDR_SIZE - 4) {
		cifs_dbg(VFS, "Illegal length, greater than maximum frame, %d\n",
			 len);
		return -EIO;
	}

	rc = wait_for_free_request(ses->server, CIFS_BLOCKING_OP, 0);
	if (rc)
		return rc;

	/* make sure that we sign in the same order that we send on this socket
	   and avoid races inside tcp sendmsg code that could cause corruption
	   of smb data */

	mutex_lock(&ses->server->srv_mutex);

	rc = allocate_mid(ses, in_buf, &midQ);
	if (rc) {
		mutex_unlock(&ses->server->srv_mutex);
		return rc;
	}

	rc = cifs_sign_smb(in_buf, ses->server, &midQ->sequence_number);
	if (rc) {
		cifs_delete_mid(midQ);
		mutex_unlock(&ses->server->srv_mutex);
		return rc;
	}

	midQ->mid_state = MID_REQUEST_SUBMITTED;
	cifs_in_send_inc(ses->server);
	rc = smb_send(ses->server, in_buf, len);
	cifs_in_send_dec(ses->server);
	cifs_save_when_sent(midQ);

	if (rc < 0)
		ses->server->sequence_number -= 2;

	mutex_unlock(&ses->server->srv_mutex);

	if (rc < 0) {
		cifs_delete_mid(midQ);
		return rc;
	}

	/* Wait for a reply - allow signals to interrupt. */
	rc = wait_event_interruptible(ses->server->response_q,
		(!(midQ->mid_state == MID_REQUEST_SUBMITTED)) ||
		((ses->server->tcpStatus != CifsGood) &&
		 (ses->server->tcpStatus != CifsNew)));

	/* Were we interrupted by a signal ? */
	if ((rc == -ERESTARTSYS) &&
		(midQ->mid_state == MID_REQUEST_SUBMITTED) &&
		((ses->server->tcpStatus == CifsGood) ||
		 (ses->server->tcpStatus == CifsNew))) {

		if (in_buf->Command == SMB_COM_TRANSACTION2) {
			/* POSIX lock. We send a NT_CANCEL SMB to cause the
			   blocking lock to return. */
			rc = send_cancel(ses->server, &rqst, midQ);
			if (rc) {
				cifs_delete_mid(midQ);
				return rc;
			}
		} else {
			/* Windows lock. We send a LOCKINGX_CANCEL_LOCK
			   to cause the blocking lock to return. */

			rc = send_lock_cancel(xid, tcon, in_buf, out_buf);

			/* If we get -ENOLCK back the lock may have
			   already been removed. Don't exit in this case. */
			if (rc && rc != -ENOLCK) {
				cifs_delete_mid(midQ);
				return rc;
			}
		}

		rc = wait_for_response(ses->server, midQ);
		if (rc) {
			send_cancel(ses->server, &rqst, midQ);
			spin_lock(&GlobalMid_Lock);
			if (midQ->mid_state == MID_REQUEST_SUBMITTED) {
				/* no longer considered to be "in-flight" */
				midQ->callback = DeleteMidQEntry;
				spin_unlock(&GlobalMid_Lock);
				return rc;
			}
			spin_unlock(&GlobalMid_Lock);
		}

		/* We got the response - restart system call. */
		rstart = 1;
	}

	rc = cifs_sync_mid_result(midQ, ses->server);
	if (rc != 0)
		return rc;

	/* rcvd frame is ok */
	if (out_buf == NULL || midQ->mid_state != MID_RESPONSE_RECEIVED) {
		rc = -EIO;
		cifs_dbg(VFS, "Bad MID state?\n");
		goto out;
	}

	*pbytes_returned = get_rfc1002_length(midQ->resp_buf);
	memcpy(out_buf, midQ->resp_buf, *pbytes_returned + 4);
	rc = cifs_check_receive(midQ, ses->server, 0);
out:
	cifs_delete_mid(midQ);
	if (rstart && rc == -EACCES)
		return -ERESTARTSYS;
	return rc;
}<|MERGE_RESOLUTION|>--- conflicted
+++ resolved
@@ -274,23 +274,6 @@
 		send_length += smb2_rqst_len(&rqst[j], true);
 	rfc1002_marker = cpu_to_be32(send_length);
 
-<<<<<<< HEAD
-	rc = smb_send_kvec(server, &smb_msg, &sent);
-	if (rc < 0)
-		goto uncork;
-
-	total_len += sent;
-
-	/* now walk the page array and send each page in it */
-	for (i = 0; i < rqst->rq_npages; i++) {
-		struct bio_vec bvec;
-
-		bvec.bv_page = rqst->rq_pages[i];
-		rqst_page_get_length(rqst, i, &bvec.bv_len, &bvec.bv_offset);
-
-		iov_iter_bvec(&smb_msg.msg_iter, WRITE | ITER_BVEC,
-			      &bvec, 1, bvec.bv_len);
-=======
 	/* Generate a rfc1002 marker for SMB2+ */
 	if (server->vals->header_preamble_size == 0) {
 		struct kvec hiov = {
@@ -299,7 +282,6 @@
 		};
 		iov_iter_kvec(&smb_msg.msg_iter, WRITE | ITER_KVEC, &hiov,
 			      1, 4);
->>>>>>> e5eb92e4
 		rc = smb_send_kvec(server, &smb_msg, &sent);
 		if (rc < 0)
 			goto uncork;
@@ -856,13 +838,8 @@
 #ifdef CONFIG_CIFS_SMB311
 	if ((ses->status == CifsNew) || (optype & CIFS_NEG_OP)) {
 		struct kvec iov = {
-<<<<<<< HEAD
-			.iov_base = buf,
-			.iov_len = midQ->resp_buf_size
-=======
 			.iov_base = resp_iov->iov_base,
 			.iov_len = resp_iov->iov_len
->>>>>>> e5eb92e4
 		};
 		smb311_update_preauth_hash(ses, &iov, 1);
 	}
@@ -921,52 +898,6 @@
 	return rc;
 }
 
-<<<<<<< HEAD
-/* Like SendReceive2 but iov[0] does not contain an rfc1002 header */
-int
-smb2_send_recv(const unsigned int xid, struct cifs_ses *ses,
-	       struct kvec *iov, int n_vec, int *resp_buf_type /* ret */,
-	       const int flags, struct kvec *resp_iov)
-{
-	struct smb_rqst rqst;
-	struct kvec s_iov[CIFS_MAX_IOV_SIZE], *new_iov;
-	int rc;
-	int i;
-	__u32 count;
-	__be32 rfc1002_marker;
-
-	if (n_vec + 1 > CIFS_MAX_IOV_SIZE) {
-		new_iov = kmalloc_array(n_vec + 1, sizeof(struct kvec),
-					GFP_KERNEL);
-		if (!new_iov)
-			return -ENOMEM;
-	} else
-		new_iov = s_iov;
-
-	/* 1st iov is an RFC1002 Session Message length */
-	memcpy(new_iov + 1, iov, (sizeof(struct kvec) * n_vec));
-
-	count = 0;
-	for (i = 1; i < n_vec + 1; i++)
-		count += new_iov[i].iov_len;
-
-	rfc1002_marker = cpu_to_be32(count);
-
-	new_iov[0].iov_base = &rfc1002_marker;
-	new_iov[0].iov_len = 4;
-
-	memset(&rqst, 0, sizeof(struct smb_rqst));
-	rqst.rq_iov = new_iov;
-	rqst.rq_nvec = n_vec + 1;
-
-	rc = cifs_send_recv(xid, ses, &rqst, resp_buf_type, flags, resp_iov);
-	if (n_vec + 1 > CIFS_MAX_IOV_SIZE)
-		kfree(new_iov);
-	return rc;
-}
-
-=======
->>>>>>> e5eb92e4
 int
 SendReceive(const unsigned int xid, struct cifs_ses *ses,
 	    struct smb_hdr *in_buf, struct smb_hdr *out_buf,
