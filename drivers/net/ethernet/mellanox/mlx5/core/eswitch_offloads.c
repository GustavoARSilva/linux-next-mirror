--- conflicted
+++ resolved
@@ -103,15 +103,12 @@
 	if (MLX5_CAP_ESW(esw->dev, merged_eswitch))
 		MLX5_SET_TO_ONES(fte_match_set_misc, misc,
 				 source_eswitch_owner_vhca_id);
-<<<<<<< HEAD
-=======
 
 	if (attr->match_level == MLX5_MATCH_NONE)
 		spec->match_criteria_enable = MLX5_MATCH_MISC_PARAMETERS;
 	else
 		spec->match_criteria_enable = MLX5_MATCH_OUTER_HEADERS |
 					      MLX5_MATCH_MISC_PARAMETERS;
->>>>>>> 5b79c2af
 
 	if (flow_act.action & MLX5_FLOW_CONTEXT_ACTION_DECAP)
 		spec->match_criteria_enable |= MLX5_MATCH_INNER_HEADERS;
