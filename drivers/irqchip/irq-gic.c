--- conflicted
+++ resolved
@@ -1286,8 +1286,6 @@
 		 */
 		if (!gic_check_gicv2(*base))
 			return false;
-<<<<<<< HEAD
-=======
 
 		if (!gicv2_force_probe) {
 			pr_warn("GIC: GICv2 detected, but range too small and irqchip.gicv2_force_probe not set\n");
@@ -1309,28 +1307,6 @@
 			*base = alt;
 			return true;
 		}
->>>>>>> abf14ccc
-
-		if (!gicv2_force_probe) {
-			pr_warn("GIC: GICv2 detected, but range too small and irqchip.gicv2_force_probe not set\n");
-			return false;
-		}
-
-		alt = ioremap(cpuif_res.start, SZ_8K);
-		if (!alt)
-			return false;
-		if (!gic_check_gicv2(alt + SZ_4K)) {
-			/*
-			 * The first page was that of a GICv2, and
-			 * the second was *something*. Let's trust it
-			 * to be a GICv2, and update the mapping.
-			 */
-			pr_warn("GIC: GICv2 at %pa, but range is too small (broken DT?), assuming 8kB\n",
-				&cpuif_res.start);
-			iounmap(*base);
-			*base = alt;
-			return true;
-		}
 
 		/*
 		 * We detected *two* initial GICv2 pages in a
@@ -1350,26 +1326,6 @@
 	}
 	if (resource_size(&cpuif_res) == SZ_128K) {
 		/*
-<<<<<<< HEAD
-=======
-		 * We detected *two* initial GICv2 pages in a
-		 * row. Could be a GICv2 aliased over two 64kB
-		 * pages. Update the resource, map the iospace, and
-		 * pray.
-		 */
-		iounmap(alt);
-		alt = ioremap(cpuif_res.start, SZ_128K);
-		if (!alt)
-			return false;
-		pr_warn("GIC: Aliased GICv2 at %pa, trying to find the canonical range over 128kB\n",
-			&cpuif_res.start);
-		cpuif_res.end = cpuif_res.start + SZ_128K -1;
-		iounmap(*base);
-		*base = alt;
-	}
-	if (resource_size(&cpuif_res) == SZ_128K) {
-		/*
->>>>>>> abf14ccc
 		 * Verify that we have the first 4kB of a GICv2
 		 * aliased over the first 64kB by checking the
 		 * GICC_IIDR register on both ends.
