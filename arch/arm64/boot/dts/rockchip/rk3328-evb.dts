/*
 * Copyright (c) 2017 Fuzhou Rockchip Electronics Co., Ltd
 *
 * This file is dual-licensed: you can use it either under the terms
 * of the GPL or the X11 license, at your option. Note that this dual
 * licensing only applies to this file, and not this project as a
 * whole.
 *
 *  a) This library is free software; you can redistribute it and/or
 *     modify it under the terms of the GNU General Public License as
 *     published by the Free Software Foundation; either version 2 of the
 *     License, or (at your option) any later version.
 *
 *     This library is distributed in the hope that it will be useful,
 *     but WITHOUT ANY WARRANTY; without even the implied warranty of
 *     MERCHANTABILITY or FITNESS FOR A PARTICULAR PURPOSE.  See the
 *     GNU General Public License for more details.
 *
 * Or, alternatively,
 *
 *  b) Permission is hereby granted, free of charge, to any person
 *     obtaining a copy of this software and associated documentation
 *     files (the "Software"), to deal in the Software without
 *     restriction, including without limitation the rights to use,
 *     copy, modify, merge, publish, distribute, sublicense, and/or
 *     sell copies of the Software, and to permit persons to whom the
 *     Software is furnished to do so, subject to the following
 *     conditions:
 *
 *     The above copyright notice and this permission notice shall be
 *     included in all copies or substantial portions of the Software.
 *
 *     THE SOFTWARE IS PROVIDED "AS IS", WITHOUT WARRANTY OF ANY KIND,
 *     EXPRESS OR IMPLIED, INCLUDING BUT NOT LIMITED TO THE WARRANTIES
 *     OF MERCHANTABILITY, FITNESS FOR A PARTICULAR PURPOSE AND
 *     NONINFRINGEMENT. IN NO EVENT SHALL THE AUTHORS OR COPYRIGHT
 *     HOLDERS BE LIABLE FOR ANY CLAIM, DAMAGES OR OTHER LIABILITY,
 *     WHETHER IN AN ACTION OF CONTRACT, TORT OR OTHERWISE, ARISING
 *     FROM, OUT OF OR IN CONNECTION WITH THE SOFTWARE OR THE USE OR
 *     OTHER DEALINGS IN THE SOFTWARE.
 */

/dts-v1/;
#include "rk3328.dtsi"

/ {
	model = "Rockchip RK3328 EVB";
	compatible = "rockchip,rk3328-evb", "rockchip,rk3328";

	chosen {
		stdout-path = "serial2:1500000n8";
	};

<<<<<<< HEAD
=======
	dc_12v: dc-12v {
		compatible = "regulator-fixed";
		regulator-name = "dc_12v";
		regulator-always-on;
		regulator-boot-on;
		regulator-min-microvolt = <12000000>;
		regulator-max-microvolt = <12000000>;
	};

	vcc_sys: vcc-sys {
		compatible = "regulator-fixed";
		regulator-name = "vcc_sys";
		regulator-always-on;
		regulator-boot-on;
		regulator-min-microvolt = <5000000>;
		regulator-max-microvolt = <5000000>;
		vin-supply = <&dc_12v>;
	};

>>>>>>> 1278f58c
	vcc_phy: vcc-phy-regulator {
		compatible = "regulator-fixed";
		regulator-name = "vcc_phy";
		regulator-always-on;
		regulator-boot-on;
	};
};

&gmac2phy {
	phy-supply = <&vcc_phy>;
	clock_in_out = "output";
	assigned-clocks = <&cru SCLK_MAC2PHY_SRC>;
	assigned-clock-rate = <50000000>;
	assigned-clocks = <&cru SCLK_MAC2PHY>;
	assigned-clock-parents = <&cru SCLK_MAC2PHY_SRC>;
	status = "okay";
<<<<<<< HEAD
=======
};

&i2c1 {
	status = "okay";

	rk805: rk805@18 {
		compatible = "rockchip,rk805";
		reg = <0x18>;
		interrupt-parent = <&gpio2>;
		interrupts = <6 IRQ_TYPE_LEVEL_LOW>;
		#clock-cells = <1>;
		clock-output-names = "xin32k", "rk805-clkout2";
		gpio-controller;
		#gpio-cells = <2>;
		pinctrl-names = "default";
		pinctrl-0 = <&pmic_int_l>;
		rockchip,system-power-controller;
		wakeup-source;

		vcc1-supply = <&vcc_sys>;
		vcc2-supply = <&vcc_sys>;
		vcc3-supply = <&vcc_sys>;
		vcc4-supply = <&vcc_sys>;
		vcc5-supply = <&vcc_io>;
		vcc6-supply = <&vcc_io>;

		regulators {
			vdd_logic: DCDC_REG1 {
				regulator-name = "vdd_logic";
				regulator-min-microvolt = <712500>;
				regulator-max-microvolt = <1450000>;
				regulator-always-on;
				regulator-boot-on;
				regulator-state-mem {
					regulator-on-in-suspend;
					regulator-suspend-microvolt = <1000000>;
				};
			};

			vdd_arm: DCDC_REG2 {
				regulator-name = "vdd_arm";
				regulator-min-microvolt = <712500>;
				regulator-max-microvolt = <1450000>;
				regulator-always-on;
				regulator-boot-on;
				regulator-state-mem {
					regulator-on-in-suspend;
					regulator-suspend-microvolt = <950000>;
				};
			};

			vcc_ddr: DCDC_REG3 {
				regulator-name = "vcc_ddr";
				regulator-always-on;
				regulator-boot-on;
				regulator-state-mem {
					regulator-on-in-suspend;
				};
			};

			vcc_io: DCDC_REG4 {
				regulator-name = "vcc_io";
				regulator-min-microvolt = <3300000>;
				regulator-max-microvolt = <3300000>;
				regulator-always-on;
				regulator-boot-on;
				regulator-state-mem {
					regulator-on-in-suspend;
					regulator-suspend-microvolt = <3300000>;
				};
			};

			vcc_18: LDO_REG1 {
				regulator-name = "vcc_18";
				regulator-min-microvolt = <1800000>;
				regulator-max-microvolt = <1800000>;
				regulator-always-on;
				regulator-boot-on;
				regulator-state-mem {
					regulator-on-in-suspend;
					regulator-suspend-microvolt = <1800000>;
				};
			};

			vcc18_emmc: LDO_REG2 {
				regulator-name = "vcc18_emmc";
				regulator-min-microvolt = <1800000>;
				regulator-max-microvolt = <1800000>;
				regulator-always-on;
				regulator-boot-on;
				regulator-state-mem {
					regulator-on-in-suspend;
					regulator-suspend-microvolt = <1800000>;
				};
			};

			vdd_10: LDO_REG3 {
				regulator-name = "vdd_10";
				regulator-min-microvolt = <1000000>;
				regulator-max-microvolt = <1000000>;
				regulator-always-on;
				regulator-boot-on;
				regulator-state-mem {
					regulator-on-in-suspend;
					regulator-suspend-microvolt = <1000000>;
				};
			};
		};
	};
};

&pinctrl {
	pmic {
		pmic_int_l: pmic-int-l {
			rockchip,pins = <2 RK_PA6 RK_FUNC_GPIO &pcfg_pull_up>;
		};
	};
};

&tsadc {
	status = "okay";
>>>>>>> 1278f58c
};

&uart2 {
	status = "okay";
};

&u2phy {
	status = "okay";
};

&u2phy_host {
	status = "okay";
};

&u2phy_otg {
	status = "okay";
};

&usb20_otg {
	status = "okay";
};

&usb_host0_ehci {
	status = "okay";
};

&usb_host0_ohci {
	status = "okay";
};<|MERGE_RESOLUTION|>--- conflicted
+++ resolved
@@ -51,8 +51,6 @@
 		stdout-path = "serial2:1500000n8";
 	};
 
-<<<<<<< HEAD
-=======
 	dc_12v: dc-12v {
 		compatible = "regulator-fixed";
 		regulator-name = "dc_12v";
@@ -72,7 +70,6 @@
 		vin-supply = <&dc_12v>;
 	};
 
->>>>>>> 1278f58c
 	vcc_phy: vcc-phy-regulator {
 		compatible = "regulator-fixed";
 		regulator-name = "vcc_phy";
@@ -89,8 +86,6 @@
 	assigned-clocks = <&cru SCLK_MAC2PHY>;
 	assigned-clock-parents = <&cru SCLK_MAC2PHY_SRC>;
 	status = "okay";
-<<<<<<< HEAD
-=======
 };
 
 &i2c1 {
@@ -212,7 +207,6 @@
 
 &tsadc {
 	status = "okay";
->>>>>>> 1278f58c
 };
 
 &uart2 {
