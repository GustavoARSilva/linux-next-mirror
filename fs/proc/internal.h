--- conflicted
+++ resolved
@@ -48,10 +48,7 @@
 		const struct seq_operations *seq_ops;
 		int (*single_show)(struct seq_file *, void *);
 	};
-<<<<<<< HEAD
-=======
 	proc_write_t write;
->>>>>>> 5f181c9c
 	void *data;
 	unsigned int state_size;
 	unsigned int low_ino;
