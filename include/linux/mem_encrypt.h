/*
 * AMD Memory Encryption Support
 *
 * Copyright (C) 2016 Advanced Micro Devices, Inc.
 *
 * Author: Tom Lendacky <thomas.lendacky@amd.com>
 *
 * This program is free software; you can redistribute it and/or modify
 * it under the terms of the GNU General Public License version 2 as
 * published by the Free Software Foundation.
 */

#ifndef __MEM_ENCRYPT_H__
#define __MEM_ENCRYPT_H__

#ifndef __ASSEMBLY__

#ifdef CONFIG_ARCH_HAS_MEM_ENCRYPT

#include <asm/mem_encrypt.h>

#else	/* !CONFIG_ARCH_HAS_MEM_ENCRYPT */

#define sme_me_mask	0ULL
<<<<<<< HEAD
=======

static inline bool sme_active(void) { return false; }
static inline bool sev_active(void) { return false; }
>>>>>>> 9abd04af

#endif	/* CONFIG_ARCH_HAS_MEM_ENCRYPT */

static inline bool mem_encrypt_active(void)
{
	return sme_me_mask;
}

static inline u64 sme_get_me_mask(void)
{
	return sme_me_mask;
}

#ifdef CONFIG_AMD_MEM_ENCRYPT
/*
 * The __sme_set() and __sme_clr() macros are useful for adding or removing
 * the encryption mask from a value (e.g. when dealing with pagetable
 * entries).
 */
#define __sme_set(x)		((x) | sme_me_mask)
#define __sme_clr(x)		((x) & ~sme_me_mask)
#else
#define __sme_set(x)		(x)
#define __sme_clr(x)		(x)
#endif

#endif	/* __ASSEMBLY__ */

#endif	/* __MEM_ENCRYPT_H__ */<|MERGE_RESOLUTION|>--- conflicted
+++ resolved
@@ -22,12 +22,9 @@
 #else	/* !CONFIG_ARCH_HAS_MEM_ENCRYPT */
 
 #define sme_me_mask	0ULL
-<<<<<<< HEAD
-=======
 
 static inline bool sme_active(void) { return false; }
 static inline bool sev_active(void) { return false; }
->>>>>>> 9abd04af
 
 #endif	/* CONFIG_ARCH_HAS_MEM_ENCRYPT */
 
