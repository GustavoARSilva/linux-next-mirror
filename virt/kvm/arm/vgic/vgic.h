/*
 * Copyright (C) 2015, 2016 ARM Ltd.
 *
 * This program is free software; you can redistribute it and/or modify
 * it under the terms of the GNU General Public License version 2 as
 * published by the Free Software Foundation.
 *
 * This program is distributed in the hope that it will be useful,
 * but WITHOUT ANY WARRANTY; without even the implied warranty of
 * MERCHANTABILITY or FITNESS FOR A PARTICULAR PURPOSE.  See the
 * GNU General Public License for more details.
 *
 * You should have received a copy of the GNU General Public License
 * along with this program.  If not, see <http://www.gnu.org/licenses/>.
 */
#ifndef __KVM_ARM_VGIC_NEW_H__
#define __KVM_ARM_VGIC_NEW_H__

#include <linux/irqchip/arm-gic-common.h>

#define PRODUCT_ID_KVM		0x4b	/* ASCII code K */
#define IMPLEMENTER_ARM		0x43b

#define VGIC_ADDR_UNDEF		(-1)
#define IS_VGIC_ADDR_UNDEF(_x)  ((_x) == VGIC_ADDR_UNDEF)

#define INTERRUPT_ID_BITS_SPIS	10
#define INTERRUPT_ID_BITS_ITS	16
#define VGIC_PRI_BITS		5

#define vgic_irq_is_sgi(intid) ((intid) < VGIC_NR_SGIS)

#define VGIC_AFFINITY_0_SHIFT 0
#define VGIC_AFFINITY_0_MASK (0xffUL << VGIC_AFFINITY_0_SHIFT)
#define VGIC_AFFINITY_1_SHIFT 8
#define VGIC_AFFINITY_1_MASK (0xffUL << VGIC_AFFINITY_1_SHIFT)
#define VGIC_AFFINITY_2_SHIFT 16
#define VGIC_AFFINITY_2_MASK (0xffUL << VGIC_AFFINITY_2_SHIFT)
#define VGIC_AFFINITY_3_SHIFT 24
#define VGIC_AFFINITY_3_MASK (0xffUL << VGIC_AFFINITY_3_SHIFT)

#define VGIC_AFFINITY_LEVEL(reg, level) \
	((((reg) & VGIC_AFFINITY_## level ##_MASK) \
	>> VGIC_AFFINITY_## level ##_SHIFT) << MPIDR_LEVEL_SHIFT(level))

/*
 * The Userspace encodes the affinity differently from the MPIDR,
 * Below macro converts vgic userspace format to MPIDR reg format.
 */
#define VGIC_TO_MPIDR(val) (VGIC_AFFINITY_LEVEL(val, 0) | \
			    VGIC_AFFINITY_LEVEL(val, 1) | \
			    VGIC_AFFINITY_LEVEL(val, 2) | \
			    VGIC_AFFINITY_LEVEL(val, 3))

/*
 * As per Documentation/virtual/kvm/devices/arm-vgic-v3.txt,
 * below macros are defined for CPUREG encoding.
 */
#define KVM_REG_ARM_VGIC_SYSREG_OP0_MASK   0x000000000000c000
#define KVM_REG_ARM_VGIC_SYSREG_OP0_SHIFT  14
#define KVM_REG_ARM_VGIC_SYSREG_OP1_MASK   0x0000000000003800
#define KVM_REG_ARM_VGIC_SYSREG_OP1_SHIFT  11
#define KVM_REG_ARM_VGIC_SYSREG_CRN_MASK   0x0000000000000780
#define KVM_REG_ARM_VGIC_SYSREG_CRN_SHIFT  7
#define KVM_REG_ARM_VGIC_SYSREG_CRM_MASK   0x0000000000000078
#define KVM_REG_ARM_VGIC_SYSREG_CRM_SHIFT  3
#define KVM_REG_ARM_VGIC_SYSREG_OP2_MASK   0x0000000000000007
#define KVM_REG_ARM_VGIC_SYSREG_OP2_SHIFT  0

#define KVM_DEV_ARM_VGIC_SYSREG_MASK (KVM_REG_ARM_VGIC_SYSREG_OP0_MASK | \
				      KVM_REG_ARM_VGIC_SYSREG_OP1_MASK | \
				      KVM_REG_ARM_VGIC_SYSREG_CRN_MASK | \
				      KVM_REG_ARM_VGIC_SYSREG_CRM_MASK | \
				      KVM_REG_ARM_VGIC_SYSREG_OP2_MASK)

static inline bool irq_is_pending(struct vgic_irq *irq)
{
	if (irq->config == VGIC_CONFIG_EDGE)
		return irq->pending_latch;
	else
		return irq->pending_latch || irq->line_level;
}

<<<<<<< HEAD
=======
/*
 * This struct provides an intermediate representation of the fields contained
 * in the GICH_VMCR and ICH_VMCR registers, such that code exporting the GIC
 * state to userspace can generate either GICv2 or GICv3 CPU interface
 * registers regardless of the hardware backed GIC used.
 */
>>>>>>> 2ac97f0f
struct vgic_vmcr {
	u32	ctlr;
	u32	abpr;
	u32	bpr;
<<<<<<< HEAD
	u32	pmr;
=======
	u32	pmr;  /* Priority mask field in the GICC_PMR and
		       * ICC_PMR_EL1 priority field format */
>>>>>>> 2ac97f0f
	/* Below member variable are valid only for GICv3 */
	u32	grpen0;
	u32	grpen1;
};

struct vgic_reg_attr {
	struct kvm_vcpu *vcpu;
	gpa_t addr;
};

int vgic_v3_parse_attr(struct kvm_device *dev, struct kvm_device_attr *attr,
		       struct vgic_reg_attr *reg_attr);
int vgic_v2_parse_attr(struct kvm_device *dev, struct kvm_device_attr *attr,
		       struct vgic_reg_attr *reg_attr);
const struct vgic_register_region *
vgic_get_mmio_region(struct kvm_vcpu *vcpu, struct vgic_io_device *iodev,
		     gpa_t addr, int len);
struct vgic_irq *vgic_get_irq(struct kvm *kvm, struct kvm_vcpu *vcpu,
			      u32 intid);
void vgic_put_irq(struct kvm *kvm, struct vgic_irq *irq);
bool vgic_queue_irq_unlock(struct kvm *kvm, struct vgic_irq *irq);
void vgic_kick_vcpus(struct kvm *kvm);

int vgic_check_ioaddr(struct kvm *kvm, phys_addr_t *ioaddr,
		      phys_addr_t addr, phys_addr_t alignment);

void vgic_v2_process_maintenance(struct kvm_vcpu *vcpu);
void vgic_v2_fold_lr_state(struct kvm_vcpu *vcpu);
void vgic_v2_populate_lr(struct kvm_vcpu *vcpu, struct vgic_irq *irq, int lr);
void vgic_v2_clear_lr(struct kvm_vcpu *vcpu, int lr);
void vgic_v2_set_underflow(struct kvm_vcpu *vcpu);
int vgic_v2_has_attr_regs(struct kvm_device *dev, struct kvm_device_attr *attr);
int vgic_v2_dist_uaccess(struct kvm_vcpu *vcpu, bool is_write,
			 int offset, u32 *val);
int vgic_v2_cpuif_uaccess(struct kvm_vcpu *vcpu, bool is_write,
			  int offset, u32 *val);
void vgic_v2_set_vmcr(struct kvm_vcpu *vcpu, struct vgic_vmcr *vmcr);
void vgic_v2_get_vmcr(struct kvm_vcpu *vcpu, struct vgic_vmcr *vmcr);
void vgic_v2_enable(struct kvm_vcpu *vcpu);
int vgic_v2_probe(const struct gic_kvm_info *info);
int vgic_v2_map_resources(struct kvm *kvm);
int vgic_register_dist_iodev(struct kvm *kvm, gpa_t dist_base_address,
			     enum vgic_type);

void vgic_v2_init_lrs(void);

static inline void vgic_get_irq_kref(struct vgic_irq *irq)
{
	if (irq->intid < VGIC_MIN_LPI)
		return;

	kref_get(&irq->refcount);
}

void vgic_v3_process_maintenance(struct kvm_vcpu *vcpu);
void vgic_v3_fold_lr_state(struct kvm_vcpu *vcpu);
void vgic_v3_populate_lr(struct kvm_vcpu *vcpu, struct vgic_irq *irq, int lr);
void vgic_v3_clear_lr(struct kvm_vcpu *vcpu, int lr);
void vgic_v3_set_underflow(struct kvm_vcpu *vcpu);
void vgic_v3_set_vmcr(struct kvm_vcpu *vcpu, struct vgic_vmcr *vmcr);
void vgic_v3_get_vmcr(struct kvm_vcpu *vcpu, struct vgic_vmcr *vmcr);
void vgic_v3_enable(struct kvm_vcpu *vcpu);
int vgic_v3_probe(const struct gic_kvm_info *info);
int vgic_v3_map_resources(struct kvm *kvm);
int vgic_register_redist_iodevs(struct kvm *kvm, gpa_t dist_base_address);

int vgic_register_its_iodevs(struct kvm *kvm);
bool vgic_has_its(struct kvm *kvm);
int kvm_vgic_register_its_device(void);
void vgic_enable_lpis(struct kvm_vcpu *vcpu);
int vgic_its_inject_msi(struct kvm *kvm, struct kvm_msi *msi);
int vgic_v3_has_attr_regs(struct kvm_device *dev, struct kvm_device_attr *attr);
int vgic_v3_dist_uaccess(struct kvm_vcpu *vcpu, bool is_write,
			 int offset, u32 *val);
int vgic_v3_redist_uaccess(struct kvm_vcpu *vcpu, bool is_write,
			 int offset, u32 *val);
int vgic_v3_cpu_sysregs_uaccess(struct kvm_vcpu *vcpu, bool is_write,
			 u64 id, u64 *val);
int vgic_v3_has_cpu_sysregs_attr(struct kvm_vcpu *vcpu, bool is_write, u64 id,
				u64 *reg);
int vgic_v3_line_level_info_uaccess(struct kvm_vcpu *vcpu, bool is_write,
				    u32 intid, u64 *val);
int kvm_register_vgic_device(unsigned long type);
void vgic_set_vmcr(struct kvm_vcpu *vcpu, struct vgic_vmcr *vmcr);
void vgic_get_vmcr(struct kvm_vcpu *vcpu, struct vgic_vmcr *vmcr);
int vgic_lazy_init(struct kvm *kvm);
int vgic_init(struct kvm *kvm);

int vgic_debug_init(struct kvm *kvm);
int vgic_debug_destroy(struct kvm *kvm);

#endif<|MERGE_RESOLUTION|>--- conflicted
+++ resolved
@@ -81,25 +81,18 @@
 		return irq->pending_latch || irq->line_level;
 }
 
-<<<<<<< HEAD
-=======
 /*
  * This struct provides an intermediate representation of the fields contained
  * in the GICH_VMCR and ICH_VMCR registers, such that code exporting the GIC
  * state to userspace can generate either GICv2 or GICv3 CPU interface
  * registers regardless of the hardware backed GIC used.
  */
->>>>>>> 2ac97f0f
 struct vgic_vmcr {
 	u32	ctlr;
 	u32	abpr;
 	u32	bpr;
-<<<<<<< HEAD
-	u32	pmr;
-=======
 	u32	pmr;  /* Priority mask field in the GICC_PMR and
 		       * ICC_PMR_EL1 priority field format */
->>>>>>> 2ac97f0f
 	/* Below member variable are valid only for GICv3 */
 	u32	grpen0;
 	u32	grpen1;
