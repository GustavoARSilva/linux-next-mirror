--- conflicted
+++ resolved
@@ -733,12 +733,8 @@
 		si.si_code = FPE_FLTUND;
 	else if (fcr31 & FPU_CSR_INE_X)
 		si.si_code = FPE_FLTRES;
-<<<<<<< HEAD
-
-=======
 	else
 		return; /* Broken hardware? */
->>>>>>> 076a9bca
 	force_sig_info(SIGFPE, &si, tsk);
 }
 
