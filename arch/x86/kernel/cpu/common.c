#include <linux/bootmem.h>
#include <linux/linkage.h>
#include <linux/bitops.h>
#include <linux/kernel.h>
#include <linux/export.h>
#include <linux/percpu.h>
#include <linux/string.h>
#include <linux/ctype.h>
#include <linux/delay.h>
#include <linux/sched/mm.h>
#include <linux/sched/clock.h>
#include <linux/sched/task.h>
#include <linux/init.h>
#include <linux/kprobes.h>
#include <linux/kgdb.h>
#include <linux/smp.h>
#include <linux/io.h>
#include <linux/syscore_ops.h>

#include <asm/stackprotector.h>
#include <asm/perf_event.h>
#include <asm/mmu_context.h>
#include <asm/archrandom.h>
#include <asm/hypervisor.h>
#include <asm/processor.h>
#include <asm/tlbflush.h>
#include <asm/debugreg.h>
#include <asm/sections.h>
#include <asm/vsyscall.h>
#include <linux/topology.h>
#include <linux/cpumask.h>
#include <asm/pgtable.h>
#include <linux/atomic.h>
#include <asm/intel_ds.h>
#include <asm/proto.h>
#include <asm/setup.h>
#include <asm/apic.h>
#include <asm/desc.h>
#include <asm/fpu/internal.h>
#include <asm/mtrr.h>
#include <asm/hwcap2.h>
#include <linux/numa.h>
#include <asm/asm.h>
#include <asm/bugs.h>
#include <asm/cpu.h>
#include <asm/mce.h>
#include <asm/msr.h>
#include <asm/pat.h>
#include <asm/microcode.h>
#include <asm/microcode_intel.h>

#ifdef CONFIG_X86_LOCAL_APIC
#include <asm/uv/uv.h>
#endif

#include "cpu.h"

u32 elf_hwcap2 __read_mostly;

/* all of these masks are initialized in setup_cpu_local_masks() */
cpumask_var_t cpu_initialized_mask;
cpumask_var_t cpu_callout_mask;
cpumask_var_t cpu_callin_mask;

/* representing cpus for which sibling maps can be computed */
cpumask_var_t cpu_sibling_setup_mask;

/* correctly size the local cpu masks */
void __init setup_cpu_local_masks(void)
{
	alloc_bootmem_cpumask_var(&cpu_initialized_mask);
	alloc_bootmem_cpumask_var(&cpu_callin_mask);
	alloc_bootmem_cpumask_var(&cpu_callout_mask);
	alloc_bootmem_cpumask_var(&cpu_sibling_setup_mask);
}

static void default_init(struct cpuinfo_x86 *c)
{
#ifdef CONFIG_X86_64
	cpu_detect_cache_sizes(c);
#else
	/* Not much we can do here... */
	/* Check if at least it has cpuid */
	if (c->cpuid_level == -1) {
		/* No cpuid. It must be an ancient CPU */
		if (c->x86 == 4)
			strcpy(c->x86_model_id, "486");
		else if (c->x86 == 3)
			strcpy(c->x86_model_id, "386");
	}
#endif
}

static const struct cpu_dev default_cpu = {
	.c_init		= default_init,
	.c_vendor	= "Unknown",
	.c_x86_vendor	= X86_VENDOR_UNKNOWN,
};

static const struct cpu_dev *this_cpu = &default_cpu;

DEFINE_PER_CPU_PAGE_ALIGNED(struct gdt_page, gdt_page) = { .gdt = {
#ifdef CONFIG_X86_64
	/*
	 * We need valid kernel segments for data and code in long mode too
	 * IRET will check the segment types  kkeil 2000/10/28
	 * Also sysret mandates a special GDT layout
	 *
	 * TLS descriptors are currently at a different place compared to i386.
	 * Hopefully nobody expects them at a fixed place (Wine?)
	 */
	[GDT_ENTRY_KERNEL32_CS]		= GDT_ENTRY_INIT(0xc09b, 0, 0xfffff),
	[GDT_ENTRY_KERNEL_CS]		= GDT_ENTRY_INIT(0xa09b, 0, 0xfffff),
	[GDT_ENTRY_KERNEL_DS]		= GDT_ENTRY_INIT(0xc093, 0, 0xfffff),
	[GDT_ENTRY_DEFAULT_USER32_CS]	= GDT_ENTRY_INIT(0xc0fb, 0, 0xfffff),
	[GDT_ENTRY_DEFAULT_USER_DS]	= GDT_ENTRY_INIT(0xc0f3, 0, 0xfffff),
	[GDT_ENTRY_DEFAULT_USER_CS]	= GDT_ENTRY_INIT(0xa0fb, 0, 0xfffff),
#else
	[GDT_ENTRY_KERNEL_CS]		= GDT_ENTRY_INIT(0xc09a, 0, 0xfffff),
	[GDT_ENTRY_KERNEL_DS]		= GDT_ENTRY_INIT(0xc092, 0, 0xfffff),
	[GDT_ENTRY_DEFAULT_USER_CS]	= GDT_ENTRY_INIT(0xc0fa, 0, 0xfffff),
	[GDT_ENTRY_DEFAULT_USER_DS]	= GDT_ENTRY_INIT(0xc0f2, 0, 0xfffff),
	/*
	 * Segments used for calling PnP BIOS have byte granularity.
	 * They code segments and data segments have fixed 64k limits,
	 * the transfer segment sizes are set at run time.
	 */
	/* 32-bit code */
	[GDT_ENTRY_PNPBIOS_CS32]	= GDT_ENTRY_INIT(0x409a, 0, 0xffff),
	/* 16-bit code */
	[GDT_ENTRY_PNPBIOS_CS16]	= GDT_ENTRY_INIT(0x009a, 0, 0xffff),
	/* 16-bit data */
	[GDT_ENTRY_PNPBIOS_DS]		= GDT_ENTRY_INIT(0x0092, 0, 0xffff),
	/* 16-bit data */
	[GDT_ENTRY_PNPBIOS_TS1]		= GDT_ENTRY_INIT(0x0092, 0, 0),
	/* 16-bit data */
	[GDT_ENTRY_PNPBIOS_TS2]		= GDT_ENTRY_INIT(0x0092, 0, 0),
	/*
	 * The APM segments have byte granularity and their bases
	 * are set at run time.  All have 64k limits.
	 */
	/* 32-bit code */
	[GDT_ENTRY_APMBIOS_BASE]	= GDT_ENTRY_INIT(0x409a, 0, 0xffff),
	/* 16-bit code */
	[GDT_ENTRY_APMBIOS_BASE+1]	= GDT_ENTRY_INIT(0x009a, 0, 0xffff),
	/* data */
	[GDT_ENTRY_APMBIOS_BASE+2]	= GDT_ENTRY_INIT(0x4092, 0, 0xffff),

	[GDT_ENTRY_ESPFIX_SS]		= GDT_ENTRY_INIT(0xc092, 0, 0xfffff),
	[GDT_ENTRY_PERCPU]		= GDT_ENTRY_INIT(0xc092, 0, 0xfffff),
	GDT_STACK_CANARY_INIT
#endif
} };
EXPORT_PER_CPU_SYMBOL_GPL(gdt_page);

static int __init x86_mpx_setup(char *s)
{
	/* require an exact match without trailing characters */
	if (strlen(s))
		return 0;

	/* do not emit a message if the feature is not present */
	if (!boot_cpu_has(X86_FEATURE_MPX))
		return 1;

	setup_clear_cpu_cap(X86_FEATURE_MPX);
	pr_info("nompx: Intel Memory Protection Extensions (MPX) disabled\n");
	return 1;
}
__setup("nompx", x86_mpx_setup);

#ifdef CONFIG_X86_64
static int __init x86_nopcid_setup(char *s)
{
	/* nopcid doesn't accept parameters */
	if (s)
		return -EINVAL;

	/* do not emit a message if the feature is not present */
	if (!boot_cpu_has(X86_FEATURE_PCID))
		return 0;

	setup_clear_cpu_cap(X86_FEATURE_PCID);
	pr_info("nopcid: PCID feature disabled\n");
	return 0;
}
early_param("nopcid", x86_nopcid_setup);
#endif

static int __init x86_noinvpcid_setup(char *s)
{
	/* noinvpcid doesn't accept parameters */
	if (s)
		return -EINVAL;

	/* do not emit a message if the feature is not present */
	if (!boot_cpu_has(X86_FEATURE_INVPCID))
		return 0;

	setup_clear_cpu_cap(X86_FEATURE_INVPCID);
	pr_info("noinvpcid: INVPCID feature disabled\n");
	return 0;
}
early_param("noinvpcid", x86_noinvpcid_setup);

#ifdef CONFIG_X86_32
static int cachesize_override = -1;
static int disable_x86_serial_nr = 1;

static int __init cachesize_setup(char *str)
{
	get_option(&str, &cachesize_override);
	return 1;
}
__setup("cachesize=", cachesize_setup);

static int __init x86_sep_setup(char *s)
{
	setup_clear_cpu_cap(X86_FEATURE_SEP);
	return 1;
}
__setup("nosep", x86_sep_setup);

/* Standard macro to see if a specific flag is changeable */
static inline int flag_is_changeable_p(u32 flag)
{
	u32 f1, f2;

	/*
	 * Cyrix and IDT cpus allow disabling of CPUID
	 * so the code below may return different results
	 * when it is executed before and after enabling
	 * the CPUID. Add "volatile" to not allow gcc to
	 * optimize the subsequent calls to this function.
	 */
	asm volatile ("pushfl		\n\t"
		      "pushfl		\n\t"
		      "popl %0		\n\t"
		      "movl %0, %1	\n\t"
		      "xorl %2, %0	\n\t"
		      "pushl %0		\n\t"
		      "popfl		\n\t"
		      "pushfl		\n\t"
		      "popl %0		\n\t"
		      "popfl		\n\t"

		      : "=&r" (f1), "=&r" (f2)
		      : "ir" (flag));

	return ((f1^f2) & flag) != 0;
}

/* Probe for the CPUID instruction */
int have_cpuid_p(void)
{
	return flag_is_changeable_p(X86_EFLAGS_ID);
}

static void squash_the_stupid_serial_number(struct cpuinfo_x86 *c)
{
	unsigned long lo, hi;

	if (!cpu_has(c, X86_FEATURE_PN) || !disable_x86_serial_nr)
		return;

	/* Disable processor serial number: */

	rdmsr(MSR_IA32_BBL_CR_CTL, lo, hi);
	lo |= 0x200000;
	wrmsr(MSR_IA32_BBL_CR_CTL, lo, hi);

	pr_notice("CPU serial number disabled.\n");
	clear_cpu_cap(c, X86_FEATURE_PN);

	/* Disabling the serial number may affect the cpuid level */
	c->cpuid_level = cpuid_eax(0);
}

static int __init x86_serial_nr_setup(char *s)
{
	disable_x86_serial_nr = 0;
	return 1;
}
__setup("serialnumber", x86_serial_nr_setup);
#else
static inline int flag_is_changeable_p(u32 flag)
{
	return 1;
}
static inline void squash_the_stupid_serial_number(struct cpuinfo_x86 *c)
{
}
#endif

static __init int setup_disable_smep(char *arg)
{
	setup_clear_cpu_cap(X86_FEATURE_SMEP);
	/* Check for things that depend on SMEP being enabled: */
	check_mpx_erratum(&boot_cpu_data);
	return 1;
}
__setup("nosmep", setup_disable_smep);

static __always_inline void setup_smep(struct cpuinfo_x86 *c)
{
	if (cpu_has(c, X86_FEATURE_SMEP))
		cr4_set_bits(X86_CR4_SMEP);
}

static __init int setup_disable_smap(char *arg)
{
	setup_clear_cpu_cap(X86_FEATURE_SMAP);
	return 1;
}
__setup("nosmap", setup_disable_smap);

static __always_inline void setup_smap(struct cpuinfo_x86 *c)
{
	unsigned long eflags = native_save_fl();

	/* This should have been cleared long ago */
	BUG_ON(eflags & X86_EFLAGS_AC);

	if (cpu_has(c, X86_FEATURE_SMAP)) {
#ifdef CONFIG_X86_SMAP
		cr4_set_bits(X86_CR4_SMAP);
#else
		cr4_clear_bits(X86_CR4_SMAP);
#endif
	}
}

static __always_inline void setup_umip(struct cpuinfo_x86 *c)
{
	/* Check the boot processor, plus build option for UMIP. */
	if (!cpu_feature_enabled(X86_FEATURE_UMIP))
		goto out;

	/* Check the current processor's cpuid bits. */
	if (!cpu_has(c, X86_FEATURE_UMIP))
		goto out;

	cr4_set_bits(X86_CR4_UMIP);

	pr_info("x86/cpu: Activated the Intel User Mode Instruction Prevention (UMIP) CPU feature\n");

	return;

out:
	/*
	 * Make sure UMIP is disabled in case it was enabled in a
	 * previous boot (e.g., via kexec).
	 */
	cr4_clear_bits(X86_CR4_UMIP);
}

/*
 * Protection Keys are not available in 32-bit mode.
 */
static bool pku_disabled;

static __always_inline void setup_pku(struct cpuinfo_x86 *c)
{
	/* check the boot processor, plus compile options for PKU: */
	if (!cpu_feature_enabled(X86_FEATURE_PKU))
		return;
	/* checks the actual processor's cpuid bits: */
	if (!cpu_has(c, X86_FEATURE_PKU))
		return;
	if (pku_disabled)
		return;

	cr4_set_bits(X86_CR4_PKE);
	/*
	 * Seting X86_CR4_PKE will cause the X86_FEATURE_OSPKE
	 * cpuid bit to be set.  We need to ensure that we
	 * update that bit in this CPU's "cpu_info".
	 */
	get_cpu_cap(c);
}

#ifdef CONFIG_X86_INTEL_MEMORY_PROTECTION_KEYS
static __init int setup_disable_pku(char *arg)
{
	/*
	 * Do not clear the X86_FEATURE_PKU bit.  All of the
	 * runtime checks are against OSPKE so clearing the
	 * bit does nothing.
	 *
	 * This way, we will see "pku" in cpuinfo, but not
	 * "ospke", which is exactly what we want.  It shows
	 * that the CPU has PKU, but the OS has not enabled it.
	 * This happens to be exactly how a system would look
	 * if we disabled the config option.
	 */
	pr_info("x86: 'nopku' specified, disabling Memory Protection Keys\n");
	pku_disabled = true;
	return 1;
}
__setup("nopku", setup_disable_pku);
#endif /* CONFIG_X86_64 */

/*
 * Some CPU features depend on higher CPUID levels, which may not always
 * be available due to CPUID level capping or broken virtualization
 * software.  Add those features to this table to auto-disable them.
 */
struct cpuid_dependent_feature {
	u32 feature;
	u32 level;
};

static const struct cpuid_dependent_feature
cpuid_dependent_features[] = {
	{ X86_FEATURE_MWAIT,		0x00000005 },
	{ X86_FEATURE_DCA,		0x00000009 },
	{ X86_FEATURE_XSAVE,		0x0000000d },
	{ 0, 0 }
};

static void filter_cpuid_features(struct cpuinfo_x86 *c, bool warn)
{
	const struct cpuid_dependent_feature *df;

	for (df = cpuid_dependent_features; df->feature; df++) {

		if (!cpu_has(c, df->feature))
			continue;
		/*
		 * Note: cpuid_level is set to -1 if unavailable, but
		 * extended_extended_level is set to 0 if unavailable
		 * and the legitimate extended levels are all negative
		 * when signed; hence the weird messing around with
		 * signs here...
		 */
		if (!((s32)df->level < 0 ?
		     (u32)df->level > (u32)c->extended_cpuid_level :
		     (s32)df->level > (s32)c->cpuid_level))
			continue;

		clear_cpu_cap(c, df->feature);
		if (!warn)
			continue;

		pr_warn("CPU: CPU feature " X86_CAP_FMT " disabled, no CPUID level 0x%x\n",
			x86_cap_flag(df->feature), df->level);
	}
}

/*
 * Naming convention should be: <Name> [(<Codename>)]
 * This table only is used unless init_<vendor>() below doesn't set it;
 * in particular, if CPUID levels 0x80000002..4 are supported, this
 * isn't used
 */

/* Look up CPU names by table lookup. */
static const char *table_lookup_model(struct cpuinfo_x86 *c)
{
#ifdef CONFIG_X86_32
	const struct legacy_cpu_model_info *info;

	if (c->x86_model >= 16)
		return NULL;	/* Range check */

	if (!this_cpu)
		return NULL;

	info = this_cpu->legacy_models;

	while (info->family) {
		if (info->family == c->x86)
			return info->model_names[c->x86_model];
		info++;
	}
#endif
	return NULL;		/* Not found */
}

__u32 cpu_caps_cleared[NCAPINTS + NBUGINTS];
__u32 cpu_caps_set[NCAPINTS + NBUGINTS];

void load_percpu_segment(int cpu)
{
#ifdef CONFIG_X86_32
	loadsegment(fs, __KERNEL_PERCPU);
#else
	__loadsegment_simple(gs, 0);
	wrmsrl(MSR_GS_BASE, (unsigned long)per_cpu(irq_stack_union.gs_base, cpu));
#endif
	load_stack_canary_segment();
}

#ifdef CONFIG_X86_32
/* The 32-bit entry code needs to find cpu_entry_area. */
DEFINE_PER_CPU(struct cpu_entry_area *, cpu_entry_area);
#endif

#ifdef CONFIG_X86_64
/*
 * Special IST stacks which the CPU switches to when it calls
 * an IST-marked descriptor entry. Up to 7 stacks (hardware
 * limit), all of them are 4K, except the debug stack which
 * is 8K.
 */
static const unsigned int exception_stack_sizes[N_EXCEPTION_STACKS] = {
	  [0 ... N_EXCEPTION_STACKS - 1]	= EXCEPTION_STKSZ,
	  [DEBUG_STACK - 1]			= DEBUG_STKSZ
};

static DEFINE_PER_CPU_PAGE_ALIGNED(char, exception_stacks
	[(N_EXCEPTION_STACKS - 1) * EXCEPTION_STKSZ + DEBUG_STKSZ]);
#endif

<<<<<<< HEAD
static DEFINE_PER_CPU_PAGE_ALIGNED(struct SYSENTER_stack_page,
				   SYSENTER_stack_storage);
=======
static DEFINE_PER_CPU_PAGE_ALIGNED(struct entry_stack_page,
				   entry_stack_storage);

/*
 * Force the population of PMDs for not yet allocated per cpu
 * memory like debug store buffers.
 */
static void __init allocate_percpu_fixmap_ptes(int idx, int pages)
{
	for (; pages; pages--, idx--)
		__set_fixmap(idx, 0, PAGE_NONE);
}
>>>>>>> 5acd0c75

static void __init
set_percpu_fixmap_pages(int idx, void *ptr, int pages, pgprot_t prot)
{
	for ( ; pages; pages--, idx--, ptr += PAGE_SIZE)
		__set_fixmap(idx, per_cpu_ptr_to_phys(ptr), prot);
}

<<<<<<< HEAD
=======
static void percpu_setup_debug_store(int cpu)
{
#ifdef CONFIG_CPU_SUP_INTEL
	int npages, idx;

	if (boot_cpu_data.x86_vendor != X86_VENDOR_INTEL)
		return;

	idx = get_cpu_entry_area_index(cpu, cpu_debug_store);
	npages = sizeof(struct debug_store) / PAGE_SIZE;
	BUILD_BUG_ON(sizeof(struct debug_store) % PAGE_SIZE != 0);
	set_percpu_fixmap_pages(idx, &per_cpu(cpu_debug_store, cpu), npages,
				PAGE_KERNEL);

	idx = get_cpu_entry_area_index(cpu, cpu_debug_buffers);
	npages = sizeof(struct debug_store_buffers) / PAGE_SIZE;
	allocate_percpu_fixmap_ptes(idx, npages);
#endif
}

>>>>>>> 5acd0c75
/* Setup the fixmap mappings only once per-processor */
static void __init setup_cpu_entry_area(int cpu)
{
#ifdef CONFIG_X86_64
	extern char _entry_trampoline[];

	/* On 64-bit systems, we use a read-only fixmap GDT and TSS. */
	pgprot_t gdt_prot = PAGE_KERNEL_RO;
	pgprot_t tss_prot = PAGE_KERNEL_RO;
#else
	/*
	 * On native 32-bit systems, the GDT cannot be read-only because
	 * our double fault handler uses a task gate, and entering through
	 * a task gate needs to change an available TSS to busy.  If the
	 * GDT is read-only, that will triple fault.  The TSS cannot be
	 * read-only because the CPU writes to it on task switches.
	 *
	 * On Xen PV, the GDT must be read-only because the hypervisor
	 * requires it.
	 */
	pgprot_t gdt_prot = boot_cpu_has(X86_FEATURE_XENPV) ?
		PAGE_KERNEL_RO : PAGE_KERNEL;
	pgprot_t tss_prot = PAGE_KERNEL;
#endif

	__set_fixmap(get_cpu_entry_area_index(cpu, gdt), get_cpu_gdt_paddr(cpu), gdt_prot);
<<<<<<< HEAD
	set_percpu_fixmap_pages(get_cpu_entry_area_index(cpu, SYSENTER_stack_page),
				per_cpu_ptr(&SYSENTER_stack_storage, cpu), 1,
=======
	set_percpu_fixmap_pages(get_cpu_entry_area_index(cpu, entry_stack_page),
				per_cpu_ptr(&entry_stack_storage, cpu), 1,
>>>>>>> 5acd0c75
				PAGE_KERNEL);

	/*
	 * The Intel SDM says (Volume 3, 7.2.1):
	 *
	 *  Avoid placing a page boundary in the part of the TSS that the
	 *  processor reads during a task switch (the first 104 bytes). The
	 *  processor may not correctly perform address translations if a
	 *  boundary occurs in this area. During a task switch, the processor
	 *  reads and writes into the first 104 bytes of each TSS (using
	 *  contiguous physical addresses beginning with the physical address
	 *  of the first byte of the TSS). So, after TSS access begins, if
	 *  part of the 104 bytes is not physically contiguous, the processor
	 *  will access incorrect information without generating a page-fault
	 *  exception.
	 *
	 * There are also a lot of errata involving the TSS spanning a page
	 * boundary.  Assert that we're not doing that.
	 */
	BUILD_BUG_ON((offsetof(struct tss_struct, x86_tss) ^
		      offsetofend(struct tss_struct, x86_tss)) & PAGE_MASK);
	BUILD_BUG_ON(sizeof(struct tss_struct) % PAGE_SIZE != 0);
	set_percpu_fixmap_pages(get_cpu_entry_area_index(cpu, tss),
				&per_cpu(cpu_tss_rw, cpu),
				sizeof(struct tss_struct) / PAGE_SIZE,
				tss_prot);

#ifdef CONFIG_X86_32
	per_cpu(cpu_entry_area, cpu) = get_cpu_entry_area(cpu);
#endif

#ifdef CONFIG_X86_64
	BUILD_BUG_ON(sizeof(exception_stacks) % PAGE_SIZE != 0);
	BUILD_BUG_ON(sizeof(exception_stacks) !=
		     sizeof(((struct cpu_entry_area *)0)->exception_stacks));
	set_percpu_fixmap_pages(get_cpu_entry_area_index(cpu, exception_stacks),
				&per_cpu(exception_stacks, cpu),
				sizeof(exception_stacks) / PAGE_SIZE,
				PAGE_KERNEL);

	__set_fixmap(get_cpu_entry_area_index(cpu, entry_trampoline),
		     __pa_symbol(_entry_trampoline), PAGE_KERNEL_RX);
#endif
<<<<<<< HEAD
=======
	percpu_setup_debug_store(cpu);
>>>>>>> 5acd0c75
}

void __init setup_cpu_entry_areas(void)
{
	unsigned int cpu;

	for_each_possible_cpu(cpu)
		setup_cpu_entry_area(cpu);
}

/* Load the original GDT from the per-cpu structure */
void load_direct_gdt(int cpu)
{
	struct desc_ptr gdt_descr;

	gdt_descr.address = (long)get_cpu_gdt_rw(cpu);
	gdt_descr.size = GDT_SIZE - 1;
	load_gdt(&gdt_descr);
}
EXPORT_SYMBOL_GPL(load_direct_gdt);

/* Load a fixmap remapping of the per-cpu GDT */
void load_fixmap_gdt(int cpu)
{
	struct desc_ptr gdt_descr;

	gdt_descr.address = (long)get_cpu_gdt_ro(cpu);
	gdt_descr.size = GDT_SIZE - 1;
	load_gdt(&gdt_descr);
}
EXPORT_SYMBOL_GPL(load_fixmap_gdt);

/*
 * Current gdt points %fs at the "master" per-cpu area: after this,
 * it's on the real one.
 */
void switch_to_new_gdt(int cpu)
{
	/* Load the original GDT */
	load_direct_gdt(cpu);
	/* Reload the per-cpu base */
	load_percpu_segment(cpu);
}

static const struct cpu_dev *cpu_devs[X86_VENDOR_NUM] = {};

static void get_model_name(struct cpuinfo_x86 *c)
{
	unsigned int *v;
	char *p, *q, *s;

	if (c->extended_cpuid_level < 0x80000004)
		return;

	v = (unsigned int *)c->x86_model_id;
	cpuid(0x80000002, &v[0], &v[1], &v[2], &v[3]);
	cpuid(0x80000003, &v[4], &v[5], &v[6], &v[7]);
	cpuid(0x80000004, &v[8], &v[9], &v[10], &v[11]);
	c->x86_model_id[48] = 0;

	/* Trim whitespace */
	p = q = s = &c->x86_model_id[0];

	while (*p == ' ')
		p++;

	while (*p) {
		/* Note the last non-whitespace index */
		if (!isspace(*p))
			s = q;

		*q++ = *p++;
	}

	*(s + 1) = '\0';
}

void cpu_detect_cache_sizes(struct cpuinfo_x86 *c)
{
	unsigned int n, dummy, ebx, ecx, edx, l2size;

	n = c->extended_cpuid_level;

	if (n >= 0x80000005) {
		cpuid(0x80000005, &dummy, &ebx, &ecx, &edx);
		c->x86_cache_size = (ecx>>24) + (edx>>24);
#ifdef CONFIG_X86_64
		/* On K8 L1 TLB is inclusive, so don't count it */
		c->x86_tlbsize = 0;
#endif
	}

	if (n < 0x80000006)	/* Some chips just has a large L1. */
		return;

	cpuid(0x80000006, &dummy, &ebx, &ecx, &edx);
	l2size = ecx >> 16;

#ifdef CONFIG_X86_64
	c->x86_tlbsize += ((ebx >> 16) & 0xfff) + (ebx & 0xfff);
#else
	/* do processor-specific cache resizing */
	if (this_cpu->legacy_cache_size)
		l2size = this_cpu->legacy_cache_size(c, l2size);

	/* Allow user to override all this if necessary. */
	if (cachesize_override != -1)
		l2size = cachesize_override;

	if (l2size == 0)
		return;		/* Again, no L2 cache is possible */
#endif

	c->x86_cache_size = l2size;
}

u16 __read_mostly tlb_lli_4k[NR_INFO];
u16 __read_mostly tlb_lli_2m[NR_INFO];
u16 __read_mostly tlb_lli_4m[NR_INFO];
u16 __read_mostly tlb_lld_4k[NR_INFO];
u16 __read_mostly tlb_lld_2m[NR_INFO];
u16 __read_mostly tlb_lld_4m[NR_INFO];
u16 __read_mostly tlb_lld_1g[NR_INFO];

static void cpu_detect_tlb(struct cpuinfo_x86 *c)
{
	if (this_cpu->c_detect_tlb)
		this_cpu->c_detect_tlb(c);

	pr_info("Last level iTLB entries: 4KB %d, 2MB %d, 4MB %d\n",
		tlb_lli_4k[ENTRIES], tlb_lli_2m[ENTRIES],
		tlb_lli_4m[ENTRIES]);

	pr_info("Last level dTLB entries: 4KB %d, 2MB %d, 4MB %d, 1GB %d\n",
		tlb_lld_4k[ENTRIES], tlb_lld_2m[ENTRIES],
		tlb_lld_4m[ENTRIES], tlb_lld_1g[ENTRIES]);
}

void detect_ht(struct cpuinfo_x86 *c)
{
#ifdef CONFIG_SMP
	u32 eax, ebx, ecx, edx;
	int index_msb, core_bits;
	static bool printed;

	if (!cpu_has(c, X86_FEATURE_HT))
		return;

	if (cpu_has(c, X86_FEATURE_CMP_LEGACY))
		goto out;

	if (cpu_has(c, X86_FEATURE_XTOPOLOGY))
		return;

	cpuid(1, &eax, &ebx, &ecx, &edx);

	smp_num_siblings = (ebx & 0xff0000) >> 16;

	if (smp_num_siblings == 1) {
		pr_info_once("CPU0: Hyper-Threading is disabled\n");
		goto out;
	}

	if (smp_num_siblings <= 1)
		goto out;

	index_msb = get_count_order(smp_num_siblings);
	c->phys_proc_id = apic->phys_pkg_id(c->initial_apicid, index_msb);

	smp_num_siblings = smp_num_siblings / c->x86_max_cores;

	index_msb = get_count_order(smp_num_siblings);

	core_bits = get_count_order(c->x86_max_cores);

	c->cpu_core_id = apic->phys_pkg_id(c->initial_apicid, index_msb) &
				       ((1 << core_bits) - 1);

out:
	if (!printed && (c->x86_max_cores * smp_num_siblings) > 1) {
		pr_info("CPU: Physical Processor ID: %d\n",
			c->phys_proc_id);
		pr_info("CPU: Processor Core ID: %d\n",
			c->cpu_core_id);
		printed = 1;
	}
#endif
}

static void get_cpu_vendor(struct cpuinfo_x86 *c)
{
	char *v = c->x86_vendor_id;
	int i;

	for (i = 0; i < X86_VENDOR_NUM; i++) {
		if (!cpu_devs[i])
			break;

		if (!strcmp(v, cpu_devs[i]->c_ident[0]) ||
		    (cpu_devs[i]->c_ident[1] &&
		     !strcmp(v, cpu_devs[i]->c_ident[1]))) {

			this_cpu = cpu_devs[i];
			c->x86_vendor = this_cpu->c_x86_vendor;
			return;
		}
	}

	pr_err_once("CPU: vendor_id '%s' unknown, using generic init.\n" \
		    "CPU: Your system may be unstable.\n", v);

	c->x86_vendor = X86_VENDOR_UNKNOWN;
	this_cpu = &default_cpu;
}

void cpu_detect(struct cpuinfo_x86 *c)
{
	/* Get vendor name */
	cpuid(0x00000000, (unsigned int *)&c->cpuid_level,
	      (unsigned int *)&c->x86_vendor_id[0],
	      (unsigned int *)&c->x86_vendor_id[8],
	      (unsigned int *)&c->x86_vendor_id[4]);

	c->x86 = 4;
	/* Intel-defined flags: level 0x00000001 */
	if (c->cpuid_level >= 0x00000001) {
		u32 junk, tfms, cap0, misc;

		cpuid(0x00000001, &tfms, &misc, &junk, &cap0);
		c->x86		= x86_family(tfms);
		c->x86_model	= x86_model(tfms);
		c->x86_mask	= x86_stepping(tfms);

		if (cap0 & (1<<19)) {
			c->x86_clflush_size = ((misc >> 8) & 0xff) * 8;
			c->x86_cache_alignment = c->x86_clflush_size;
		}
	}
}

static void apply_forced_caps(struct cpuinfo_x86 *c)
{
	int i;

	for (i = 0; i < NCAPINTS + NBUGINTS; i++) {
		c->x86_capability[i] &= ~cpu_caps_cleared[i];
		c->x86_capability[i] |= cpu_caps_set[i];
	}
}

void get_cpu_cap(struct cpuinfo_x86 *c)
{
	u32 eax, ebx, ecx, edx;

	/* Intel-defined flags: level 0x00000001 */
	if (c->cpuid_level >= 0x00000001) {
		cpuid(0x00000001, &eax, &ebx, &ecx, &edx);

		c->x86_capability[CPUID_1_ECX] = ecx;
		c->x86_capability[CPUID_1_EDX] = edx;
	}

	/* Thermal and Power Management Leaf: level 0x00000006 (eax) */
	if (c->cpuid_level >= 0x00000006)
		c->x86_capability[CPUID_6_EAX] = cpuid_eax(0x00000006);

	/* Additional Intel-defined flags: level 0x00000007 */
	if (c->cpuid_level >= 0x00000007) {
		cpuid_count(0x00000007, 0, &eax, &ebx, &ecx, &edx);
		c->x86_capability[CPUID_7_0_EBX] = ebx;
		c->x86_capability[CPUID_7_ECX] = ecx;
	}

	/* Extended state features: level 0x0000000d */
	if (c->cpuid_level >= 0x0000000d) {
		cpuid_count(0x0000000d, 1, &eax, &ebx, &ecx, &edx);

		c->x86_capability[CPUID_D_1_EAX] = eax;
	}

	/* Additional Intel-defined flags: level 0x0000000F */
	if (c->cpuid_level >= 0x0000000F) {

		/* QoS sub-leaf, EAX=0Fh, ECX=0 */
		cpuid_count(0x0000000F, 0, &eax, &ebx, &ecx, &edx);
		c->x86_capability[CPUID_F_0_EDX] = edx;

		if (cpu_has(c, X86_FEATURE_CQM_LLC)) {
			/* will be overridden if occupancy monitoring exists */
			c->x86_cache_max_rmid = ebx;

			/* QoS sub-leaf, EAX=0Fh, ECX=1 */
			cpuid_count(0x0000000F, 1, &eax, &ebx, &ecx, &edx);
			c->x86_capability[CPUID_F_1_EDX] = edx;

			if ((cpu_has(c, X86_FEATURE_CQM_OCCUP_LLC)) ||
			      ((cpu_has(c, X86_FEATURE_CQM_MBM_TOTAL)) ||
			       (cpu_has(c, X86_FEATURE_CQM_MBM_LOCAL)))) {
				c->x86_cache_max_rmid = ecx;
				c->x86_cache_occ_scale = ebx;
			}
		} else {
			c->x86_cache_max_rmid = -1;
			c->x86_cache_occ_scale = -1;
		}
	}

	/* AMD-defined flags: level 0x80000001 */
	eax = cpuid_eax(0x80000000);
	c->extended_cpuid_level = eax;

	if ((eax & 0xffff0000) == 0x80000000) {
		if (eax >= 0x80000001) {
			cpuid(0x80000001, &eax, &ebx, &ecx, &edx);

			c->x86_capability[CPUID_8000_0001_ECX] = ecx;
			c->x86_capability[CPUID_8000_0001_EDX] = edx;
		}
	}

	if (c->extended_cpuid_level >= 0x80000007) {
		cpuid(0x80000007, &eax, &ebx, &ecx, &edx);

		c->x86_capability[CPUID_8000_0007_EBX] = ebx;
		c->x86_power = edx;
	}

	if (c->extended_cpuid_level >= 0x80000008) {
		cpuid(0x80000008, &eax, &ebx, &ecx, &edx);

		c->x86_virt_bits = (eax >> 8) & 0xff;
		c->x86_phys_bits = eax & 0xff;
		c->x86_capability[CPUID_8000_0008_EBX] = ebx;
	}
#ifdef CONFIG_X86_32
	else if (cpu_has(c, X86_FEATURE_PAE) || cpu_has(c, X86_FEATURE_PSE36))
		c->x86_phys_bits = 36;
#endif

	if (c->extended_cpuid_level >= 0x8000000a)
		c->x86_capability[CPUID_8000_000A_EDX] = cpuid_edx(0x8000000a);

	init_scattered_cpuid_features(c);

	/*
	 * Clear/Set all flags overridden by options, after probe.
	 * This needs to happen each time we re-probe, which may happen
	 * several times during CPU initialization.
	 */
	apply_forced_caps(c);
}

static void identify_cpu_without_cpuid(struct cpuinfo_x86 *c)
{
#ifdef CONFIG_X86_32
	int i;

	/*
	 * First of all, decide if this is a 486 or higher
	 * It's a 486 if we can modify the AC flag
	 */
	if (flag_is_changeable_p(X86_EFLAGS_AC))
		c->x86 = 4;
	else
		c->x86 = 3;

	for (i = 0; i < X86_VENDOR_NUM; i++)
		if (cpu_devs[i] && cpu_devs[i]->c_identify) {
			c->x86_vendor_id[0] = 0;
			cpu_devs[i]->c_identify(c);
			if (c->x86_vendor_id[0]) {
				get_cpu_vendor(c);
				break;
			}
		}
#endif
}

/*
 * Do minimum CPU detection early.
 * Fields really needed: vendor, cpuid_level, family, model, mask,
 * cache alignment.
 * The others are not touched to avoid unwanted side effects.
 *
 * WARNING: this function is only called on the boot CPU.  Don't add code
 * here that is supposed to run on all CPUs.
 */
static void __init early_identify_cpu(struct cpuinfo_x86 *c)
{
#ifdef CONFIG_X86_64
	c->x86_clflush_size = 64;
	c->x86_phys_bits = 36;
	c->x86_virt_bits = 48;
#else
	c->x86_clflush_size = 32;
	c->x86_phys_bits = 32;
	c->x86_virt_bits = 32;
#endif
	c->x86_cache_alignment = c->x86_clflush_size;

	memset(&c->x86_capability, 0, sizeof c->x86_capability);
	c->extended_cpuid_level = 0;

	/* cyrix could have cpuid enabled via c_identify()*/
	if (have_cpuid_p()) {
		cpu_detect(c);
		get_cpu_vendor(c);
		get_cpu_cap(c);
		setup_force_cpu_cap(X86_FEATURE_CPUID);

		if (this_cpu->c_early_init)
			this_cpu->c_early_init(c);

		c->cpu_index = 0;
		filter_cpuid_features(c, false);

		if (this_cpu->c_bsp_init)
			this_cpu->c_bsp_init(c);
	} else {
		identify_cpu_without_cpuid(c);
		setup_clear_cpu_cap(X86_FEATURE_CPUID);
	}

	setup_force_cpu_cap(X86_FEATURE_ALWAYS);

	/* Assume for now that ALL x86 CPUs are insecure */
	setup_force_cpu_bug(X86_BUG_CPU_INSECURE);

	fpu__init_system(c);

#ifdef CONFIG_X86_32
	/*
	 * Regardless of whether PCID is enumerated, the SDM says
	 * that it can't be enabled in 32-bit mode.
	 */
	setup_clear_cpu_cap(X86_FEATURE_PCID);
#endif
}

void __init early_cpu_init(void)
{
	const struct cpu_dev *const *cdev;
	int count = 0;

#ifdef CONFIG_PROCESSOR_SELECT
	pr_info("KERNEL supported cpus:\n");
#endif

	for (cdev = __x86_cpu_dev_start; cdev < __x86_cpu_dev_end; cdev++) {
		const struct cpu_dev *cpudev = *cdev;

		if (count >= X86_VENDOR_NUM)
			break;
		cpu_devs[count] = cpudev;
		count++;

#ifdef CONFIG_PROCESSOR_SELECT
		{
			unsigned int j;

			for (j = 0; j < 2; j++) {
				if (!cpudev->c_ident[j])
					continue;
				pr_info("  %s %s\n", cpudev->c_vendor,
					cpudev->c_ident[j]);
			}
		}
#endif
	}
	early_identify_cpu(&boot_cpu_data);
}

/*
 * The NOPL instruction is supposed to exist on all CPUs of family >= 6;
 * unfortunately, that's not true in practice because of early VIA
 * chips and (more importantly) broken virtualizers that are not easy
 * to detect. In the latter case it doesn't even *fail* reliably, so
 * probing for it doesn't even work. Disable it completely on 32-bit
 * unless we can find a reliable way to detect all the broken cases.
 * Enable it explicitly on 64-bit for non-constant inputs of cpu_has().
 */
static void detect_nopl(struct cpuinfo_x86 *c)
{
#ifdef CONFIG_X86_32
	clear_cpu_cap(c, X86_FEATURE_NOPL);
#else
	set_cpu_cap(c, X86_FEATURE_NOPL);
#endif
}

static void detect_null_seg_behavior(struct cpuinfo_x86 *c)
{
#ifdef CONFIG_X86_64
	/*
	 * Empirically, writing zero to a segment selector on AMD does
	 * not clear the base, whereas writing zero to a segment
	 * selector on Intel does clear the base.  Intel's behavior
	 * allows slightly faster context switches in the common case
	 * where GS is unused by the prev and next threads.
	 *
	 * Since neither vendor documents this anywhere that I can see,
	 * detect it directly instead of hardcoding the choice by
	 * vendor.
	 *
	 * I've designated AMD's behavior as the "bug" because it's
	 * counterintuitive and less friendly.
	 */

	unsigned long old_base, tmp;
	rdmsrl(MSR_FS_BASE, old_base);
	wrmsrl(MSR_FS_BASE, 1);
	loadsegment(fs, 0);
	rdmsrl(MSR_FS_BASE, tmp);
	if (tmp != 0)
		set_cpu_bug(c, X86_BUG_NULL_SEG);
	wrmsrl(MSR_FS_BASE, old_base);
#endif
}

static void generic_identify(struct cpuinfo_x86 *c)
{
	c->extended_cpuid_level = 0;

	if (!have_cpuid_p())
		identify_cpu_without_cpuid(c);

	/* cyrix could have cpuid enabled via c_identify()*/
	if (!have_cpuid_p())
		return;

	cpu_detect(c);

	get_cpu_vendor(c);

	get_cpu_cap(c);

	if (c->cpuid_level >= 0x00000001) {
		c->initial_apicid = (cpuid_ebx(1) >> 24) & 0xFF;
#ifdef CONFIG_X86_32
# ifdef CONFIG_SMP
		c->apicid = apic->phys_pkg_id(c->initial_apicid, 0);
# else
		c->apicid = c->initial_apicid;
# endif
#endif
		c->phys_proc_id = c->initial_apicid;
	}

	get_model_name(c); /* Default name */

	detect_nopl(c);

	detect_null_seg_behavior(c);

	/*
	 * ESPFIX is a strange bug.  All real CPUs have it.  Paravirt
	 * systems that run Linux at CPL > 0 may or may not have the
	 * issue, but, even if they have the issue, there's absolutely
	 * nothing we can do about it because we can't use the real IRET
	 * instruction.
	 *
	 * NB: For the time being, only 32-bit kernels support
	 * X86_BUG_ESPFIX as such.  64-bit kernels directly choose
	 * whether to apply espfix using paravirt hooks.  If any
	 * non-paravirt system ever shows up that does *not* have the
	 * ESPFIX issue, we can change this.
	 */
#ifdef CONFIG_X86_32
# ifdef CONFIG_PARAVIRT
	do {
		extern void native_iret(void);
		if (pv_cpu_ops.iret == native_iret)
			set_cpu_bug(c, X86_BUG_ESPFIX);
	} while (0);
# else
	set_cpu_bug(c, X86_BUG_ESPFIX);
# endif
#endif
}

static void x86_init_cache_qos(struct cpuinfo_x86 *c)
{
	/*
	 * The heavy lifting of max_rmid and cache_occ_scale are handled
	 * in get_cpu_cap().  Here we just set the max_rmid for the boot_cpu
	 * in case CQM bits really aren't there in this CPU.
	 */
	if (c != &boot_cpu_data) {
		boot_cpu_data.x86_cache_max_rmid =
			min(boot_cpu_data.x86_cache_max_rmid,
			    c->x86_cache_max_rmid);
	}
}

/*
 * Validate that ACPI/mptables have the same information about the
 * effective APIC id and update the package map.
 */
static void validate_apic_and_package_id(struct cpuinfo_x86 *c)
{
#ifdef CONFIG_SMP
	unsigned int apicid, cpu = smp_processor_id();

	apicid = apic->cpu_present_to_apicid(cpu);

	if (apicid != c->apicid) {
		pr_err(FW_BUG "CPU%u: APIC id mismatch. Firmware: %x APIC: %x\n",
		       cpu, apicid, c->initial_apicid);
	}
	BUG_ON(topology_update_package_map(c->phys_proc_id, cpu));
#else
	c->logical_proc_id = 0;
#endif
}

/*
 * This does the hard work of actually picking apart the CPU stuff...
 */
static void identify_cpu(struct cpuinfo_x86 *c)
{
	int i;

	c->loops_per_jiffy = loops_per_jiffy;
	c->x86_cache_size = -1;
	c->x86_vendor = X86_VENDOR_UNKNOWN;
	c->x86_model = c->x86_mask = 0;	/* So far unknown... */
	c->x86_vendor_id[0] = '\0'; /* Unset */
	c->x86_model_id[0] = '\0';  /* Unset */
	c->x86_max_cores = 1;
	c->x86_coreid_bits = 0;
	c->cu_id = 0xff;
#ifdef CONFIG_X86_64
	c->x86_clflush_size = 64;
	c->x86_phys_bits = 36;
	c->x86_virt_bits = 48;
#else
	c->cpuid_level = -1;	/* CPUID not detected */
	c->x86_clflush_size = 32;
	c->x86_phys_bits = 32;
	c->x86_virt_bits = 32;
#endif
	c->x86_cache_alignment = c->x86_clflush_size;
	memset(&c->x86_capability, 0, sizeof c->x86_capability);

	generic_identify(c);

	if (this_cpu->c_identify)
		this_cpu->c_identify(c);

	/* Clear/Set all flags overridden by options, after probe */
	apply_forced_caps(c);

#ifdef CONFIG_X86_64
	c->apicid = apic->phys_pkg_id(c->initial_apicid, 0);
#endif

	/*
	 * Vendor-specific initialization.  In this section we
	 * canonicalize the feature flags, meaning if there are
	 * features a certain CPU supports which CPUID doesn't
	 * tell us, CPUID claiming incorrect flags, or other bugs,
	 * we handle them here.
	 *
	 * At the end of this section, c->x86_capability better
	 * indicate the features this CPU genuinely supports!
	 */
	if (this_cpu->c_init)
		this_cpu->c_init(c);

	/* Disable the PN if appropriate */
	squash_the_stupid_serial_number(c);

	/* Set up SMEP/SMAP/UMIP */
	setup_smep(c);
	setup_smap(c);
	setup_umip(c);

	/*
	 * The vendor-specific functions might have changed features.
	 * Now we do "generic changes."
	 */

	/* Filter out anything that depends on CPUID levels we don't have */
	filter_cpuid_features(c, true);

	/* If the model name is still unset, do table lookup. */
	if (!c->x86_model_id[0]) {
		const char *p;
		p = table_lookup_model(c);
		if (p)
			strcpy(c->x86_model_id, p);
		else
			/* Last resort... */
			sprintf(c->x86_model_id, "%02x/%02x",
				c->x86, c->x86_model);
	}

#ifdef CONFIG_X86_64
	detect_ht(c);
#endif

	x86_init_rdrand(c);
	x86_init_cache_qos(c);
	setup_pku(c);

	/*
	 * Clear/Set all flags overridden by options, need do it
	 * before following smp all cpus cap AND.
	 */
	apply_forced_caps(c);

	/*
	 * On SMP, boot_cpu_data holds the common feature set between
	 * all CPUs; so make sure that we indicate which features are
	 * common between the CPUs.  The first time this routine gets
	 * executed, c == &boot_cpu_data.
	 */
	if (c != &boot_cpu_data) {
		/* AND the already accumulated flags with these */
		for (i = 0; i < NCAPINTS; i++)
			boot_cpu_data.x86_capability[i] &= c->x86_capability[i];

		/* OR, i.e. replicate the bug flags */
		for (i = NCAPINTS; i < NCAPINTS + NBUGINTS; i++)
			c->x86_capability[i] |= boot_cpu_data.x86_capability[i];
	}

	/* Init Machine Check Exception if available. */
	mcheck_cpu_init(c);

	select_idle_routine(c);

#ifdef CONFIG_NUMA
	numa_add_cpu(smp_processor_id());
#endif
}

/*
 * Set up the CPU state needed to execute SYSENTER/SYSEXIT instructions
 * on 32-bit kernels:
 */
#ifdef CONFIG_X86_32
void enable_sep_cpu(void)
{
	struct tss_struct *tss;
	int cpu;

	if (!boot_cpu_has(X86_FEATURE_SEP))
		return;

	cpu = get_cpu();
	tss = &per_cpu(cpu_tss_rw, cpu);

	/*
	 * We cache MSR_IA32_SYSENTER_CS's value in the TSS's ss1 field --
	 * see the big comment in struct x86_hw_tss's definition.
	 */

	tss->x86_tss.ss1 = __KERNEL_CS;
	wrmsr(MSR_IA32_SYSENTER_CS, tss->x86_tss.ss1, 0);
<<<<<<< HEAD
	wrmsr(MSR_IA32_SYSENTER_ESP, (unsigned long)(cpu_SYSENTER_stack(cpu) + 1), 0);
=======
	wrmsr(MSR_IA32_SYSENTER_ESP, (unsigned long)(cpu_entry_stack(cpu) + 1), 0);
>>>>>>> 5acd0c75
	wrmsr(MSR_IA32_SYSENTER_EIP, (unsigned long)entry_SYSENTER_32, 0);

	put_cpu();
}
#endif

void __init identify_boot_cpu(void)
{
	identify_cpu(&boot_cpu_data);
#ifdef CONFIG_X86_32
	sysenter_setup();
	enable_sep_cpu();
#endif
	cpu_detect_tlb(&boot_cpu_data);
}

void identify_secondary_cpu(struct cpuinfo_x86 *c)
{
	BUG_ON(c == &boot_cpu_data);
	identify_cpu(c);
#ifdef CONFIG_X86_32
	enable_sep_cpu();
#endif
	mtrr_ap_init();
	validate_apic_and_package_id(c);
}

static __init int setup_noclflush(char *arg)
{
	setup_clear_cpu_cap(X86_FEATURE_CLFLUSH);
	setup_clear_cpu_cap(X86_FEATURE_CLFLUSHOPT);
	return 1;
}
__setup("noclflush", setup_noclflush);

void print_cpu_info(struct cpuinfo_x86 *c)
{
	const char *vendor = NULL;

	if (c->x86_vendor < X86_VENDOR_NUM) {
		vendor = this_cpu->c_vendor;
	} else {
		if (c->cpuid_level >= 0)
			vendor = c->x86_vendor_id;
	}

	if (vendor && !strstr(c->x86_model_id, vendor))
		pr_cont("%s ", vendor);

	if (c->x86_model_id[0])
		pr_cont("%s", c->x86_model_id);
	else
		pr_cont("%d86", c->x86);

	pr_cont(" (family: 0x%x, model: 0x%x", c->x86, c->x86_model);

	if (c->x86_mask || c->cpuid_level >= 0)
		pr_cont(", stepping: 0x%x)\n", c->x86_mask);
	else
		pr_cont(")\n");
}

/*
 * clearcpuid= was already parsed in fpu__init_parse_early_param.
 * But we need to keep a dummy __setup around otherwise it would
 * show up as an environment variable for init.
 */
static __init int setup_clearcpuid(char *arg)
{
	return 1;
}
__setup("clearcpuid=", setup_clearcpuid);

#ifdef CONFIG_X86_64
DEFINE_PER_CPU_FIRST(union irq_stack_union,
		     irq_stack_union) __aligned(PAGE_SIZE) __visible;

/*
 * The following percpu variables are hot.  Align current_task to
 * cacheline size such that they fall in the same cacheline.
 */
DEFINE_PER_CPU(struct task_struct *, current_task) ____cacheline_aligned =
	&init_task;
EXPORT_PER_CPU_SYMBOL(current_task);

DEFINE_PER_CPU(char *, irq_stack_ptr) =
	init_per_cpu_var(irq_stack_union.irq_stack) + IRQ_STACK_SIZE;

DEFINE_PER_CPU(unsigned int, irq_count) __visible = -1;

DEFINE_PER_CPU(int, __preempt_count) = INIT_PREEMPT_COUNT;
EXPORT_PER_CPU_SYMBOL(__preempt_count);

/* May not be marked __init: used by software suspend */
void syscall_init(void)
{
	extern char _entry_trampoline[];
	extern char entry_SYSCALL_64_trampoline[];

	int cpu = smp_processor_id();
	unsigned long SYSCALL64_entry_trampoline =
		(unsigned long)get_cpu_entry_area(cpu)->entry_trampoline +
		(entry_SYSCALL_64_trampoline - _entry_trampoline);

	wrmsr(MSR_STAR, 0, (__USER32_CS << 16) | __KERNEL_CS);
<<<<<<< HEAD
	wrmsrl(MSR_LSTAR, SYSCALL64_entry_trampoline);
=======
	if (static_cpu_has_bug(X86_BUG_CPU_SECURE_MODE_PTI))
		wrmsrl(MSR_LSTAR, SYSCALL64_entry_trampoline);
	else
		wrmsrl(MSR_LSTAR, (unsigned long)entry_SYSCALL_64);
>>>>>>> 5acd0c75

#ifdef CONFIG_IA32_EMULATION
	wrmsrl(MSR_CSTAR, (unsigned long)entry_SYSCALL_compat);
	/*
	 * This only works on Intel CPUs.
	 * On AMD CPUs these MSRs are 32-bit, CPU truncates MSR_IA32_SYSENTER_EIP.
	 * This does not cause SYSENTER to jump to the wrong location, because
	 * AMD doesn't allow SYSENTER in long mode (either 32- or 64-bit).
	 */
	wrmsrl_safe(MSR_IA32_SYSENTER_CS, (u64)__KERNEL_CS);
<<<<<<< HEAD
	wrmsrl_safe(MSR_IA32_SYSENTER_ESP, (unsigned long)(cpu_SYSENTER_stack(cpu) + 1));
=======
	wrmsrl_safe(MSR_IA32_SYSENTER_ESP, (unsigned long)(cpu_entry_stack(cpu) + 1));
>>>>>>> 5acd0c75
	wrmsrl_safe(MSR_IA32_SYSENTER_EIP, (u64)entry_SYSENTER_compat);
#else
	wrmsrl(MSR_CSTAR, (unsigned long)ignore_sysret);
	wrmsrl_safe(MSR_IA32_SYSENTER_CS, (u64)GDT_ENTRY_INVALID_SEG);
	wrmsrl_safe(MSR_IA32_SYSENTER_ESP, 0ULL);
	wrmsrl_safe(MSR_IA32_SYSENTER_EIP, 0ULL);
#endif

	/* Flags to clear on syscall */
	wrmsrl(MSR_SYSCALL_MASK,
	       X86_EFLAGS_TF|X86_EFLAGS_DF|X86_EFLAGS_IF|
	       X86_EFLAGS_IOPL|X86_EFLAGS_AC|X86_EFLAGS_NT);
}

/*
 * Copies of the original ist values from the tss are only accessed during
 * debugging, no special alignment required.
 */
DEFINE_PER_CPU(struct orig_ist, orig_ist);

static DEFINE_PER_CPU(unsigned long, debug_stack_addr);
DEFINE_PER_CPU(int, debug_stack_usage);

int is_debug_stack(unsigned long addr)
{
	return __this_cpu_read(debug_stack_usage) ||
		(addr <= __this_cpu_read(debug_stack_addr) &&
		 addr > (__this_cpu_read(debug_stack_addr) - DEBUG_STKSZ));
}
NOKPROBE_SYMBOL(is_debug_stack);

DEFINE_PER_CPU(u32, debug_idt_ctr);

void debug_stack_set_zero(void)
{
	this_cpu_inc(debug_idt_ctr);
	load_current_idt();
}
NOKPROBE_SYMBOL(debug_stack_set_zero);

void debug_stack_reset(void)
{
	if (WARN_ON(!this_cpu_read(debug_idt_ctr)))
		return;
	if (this_cpu_dec_return(debug_idt_ctr) == 0)
		load_current_idt();
}
NOKPROBE_SYMBOL(debug_stack_reset);

#else	/* CONFIG_X86_64 */

DEFINE_PER_CPU(struct task_struct *, current_task) = &init_task;
EXPORT_PER_CPU_SYMBOL(current_task);
DEFINE_PER_CPU(int, __preempt_count) = INIT_PREEMPT_COUNT;
EXPORT_PER_CPU_SYMBOL(__preempt_count);

/*
 * On x86_32, vm86 modifies tss.sp0, so sp0 isn't a reliable way to find
 * the top of the kernel stack.  Use an extra percpu variable to track the
 * top of the kernel stack directly.
 */
DEFINE_PER_CPU(unsigned long, cpu_current_top_of_stack) =
	(unsigned long)&init_thread_union + THREAD_SIZE;
EXPORT_PER_CPU_SYMBOL(cpu_current_top_of_stack);

#ifdef CONFIG_CC_STACKPROTECTOR
DEFINE_PER_CPU_ALIGNED(struct stack_canary, stack_canary);
#endif

#endif	/* CONFIG_X86_64 */

/*
 * Clear all 6 debug registers:
 */
static void clear_all_debug_regs(void)
{
	int i;

	for (i = 0; i < 8; i++) {
		/* Ignore db4, db5 */
		if ((i == 4) || (i == 5))
			continue;

		set_debugreg(0, i);
	}
}

#ifdef CONFIG_KGDB
/*
 * Restore debug regs if using kgdbwait and you have a kernel debugger
 * connection established.
 */
static void dbg_restore_debug_regs(void)
{
	if (unlikely(kgdb_connected && arch_kgdb_ops.correct_hw_break))
		arch_kgdb_ops.correct_hw_break();
}
#else /* ! CONFIG_KGDB */
#define dbg_restore_debug_regs()
#endif /* ! CONFIG_KGDB */

static void wait_for_master_cpu(int cpu)
{
#ifdef CONFIG_SMP
	/*
	 * wait for ACK from master CPU before continuing
	 * with AP initialization
	 */
	WARN_ON(cpumask_test_and_set_cpu(cpu, cpu_initialized_mask));
	while (!cpumask_test_cpu(cpu, cpu_callout_mask))
		cpu_relax();
#endif
}

/*
 * cpu_init() initializes state that is per-CPU. Some data is already
 * initialized (naturally) in the bootstrap process, such as the GDT
 * and IDT. We reload them nevertheless, this function acts as a
 * 'CPU state barrier', nothing should get across.
 * A lot of state is already set up in PDA init for 64 bit
 */
#ifdef CONFIG_X86_64

void cpu_init(void)
{
	struct orig_ist *oist;
	struct task_struct *me;
	struct tss_struct *t;
	unsigned long v;
	int cpu = raw_smp_processor_id();
	int i;

	wait_for_master_cpu(cpu);

	/*
	 * Initialize the CR4 shadow before doing anything that could
	 * try to read it.
	 */
	cr4_init_shadow();

	if (cpu)
		load_ucode_ap();

	t = &per_cpu(cpu_tss_rw, cpu);
	oist = &per_cpu(orig_ist, cpu);

#ifdef CONFIG_NUMA
	if (this_cpu_read(numa_node) == 0 &&
	    early_cpu_to_node(cpu) != NUMA_NO_NODE)
		set_numa_node(early_cpu_to_node(cpu));
#endif

	me = current;

	pr_debug("Initializing CPU#%d\n", cpu);

	cr4_clear_bits(X86_CR4_VME|X86_CR4_PVI|X86_CR4_TSD|X86_CR4_DE);

	/*
	 * Initialize the per-CPU GDT with the boot GDT,
	 * and set up the GDT descriptor:
	 */

	switch_to_new_gdt(cpu);
	loadsegment(fs, 0);

	load_current_idt();

	memset(me->thread.tls_array, 0, GDT_ENTRY_TLS_ENTRIES * 8);
	syscall_init();

	wrmsrl(MSR_FS_BASE, 0);
	wrmsrl(MSR_KERNEL_GS_BASE, 0);
	barrier();

	x86_configure_nx();
	x2apic_setup();

	/*
	 * set up and load the per-CPU TSS
	 */
	if (!oist->ist[0]) {
		char *estacks = get_cpu_entry_area(cpu)->exception_stacks;

		for (v = 0; v < N_EXCEPTION_STACKS; v++) {
			estacks += exception_stack_sizes[v];
			oist->ist[v] = t->x86_tss.ist[v] =
					(unsigned long)estacks;
			if (v == DEBUG_STACK-1)
				per_cpu(debug_stack_addr, cpu) = (unsigned long)estacks;
		}
	}

	t->x86_tss.io_bitmap_base = IO_BITMAP_OFFSET;

	/*
	 * <= is required because the CPU will access up to
	 * 8 bits beyond the end of the IO permission bitmap.
	 */
	for (i = 0; i <= IO_BITMAP_LONGS; i++)
		t->io_bitmap[i] = ~0UL;

	mmgrab(&init_mm);
	me->active_mm = &init_mm;
	BUG_ON(me->mm);
	initialize_tlbstate_and_flush();
	enter_lazy_tlb(&init_mm, me);

	/*
	 * Initialize the TSS.  sp0 points to the entry trampoline stack
	 * regardless of what task is running.
	 */
	set_tss_desc(cpu, &get_cpu_entry_area(cpu)->tss.x86_tss);
	load_TR_desc();
<<<<<<< HEAD
	load_sp0((unsigned long)(cpu_SYSENTER_stack(cpu) + 1));
=======
	load_sp0((unsigned long)(cpu_entry_stack(cpu) + 1));
>>>>>>> 5acd0c75

	load_mm_ldt(&init_mm);

	clear_all_debug_regs();
	dbg_restore_debug_regs();

	fpu__init_cpu();

	if (is_uv_system())
		uv_cpu_init();

	load_fixmap_gdt(cpu);
}

#else

void cpu_init(void)
{
	int cpu = smp_processor_id();
	struct task_struct *curr = current;
	struct tss_struct *t = &per_cpu(cpu_tss_rw, cpu);

	wait_for_master_cpu(cpu);

	/*
	 * Initialize the CR4 shadow before doing anything that could
	 * try to read it.
	 */
	cr4_init_shadow();

	show_ucode_info_early();

	pr_info("Initializing CPU#%d\n", cpu);

	if (cpu_feature_enabled(X86_FEATURE_VME) ||
	    boot_cpu_has(X86_FEATURE_TSC) ||
	    boot_cpu_has(X86_FEATURE_DE))
		cr4_clear_bits(X86_CR4_VME|X86_CR4_PVI|X86_CR4_TSD|X86_CR4_DE);

	load_current_idt();
	switch_to_new_gdt(cpu);

	/*
	 * Set up and load the per-CPU TSS and LDT
	 */
	mmgrab(&init_mm);
	curr->active_mm = &init_mm;
	BUG_ON(curr->mm);
	initialize_tlbstate_and_flush();
	enter_lazy_tlb(&init_mm, curr);

	/*
	 * Initialize the TSS.  Don't bother initializing sp0, as the initial
	 * task never enters user mode.
	 */
	set_tss_desc(cpu, &get_cpu_entry_area(cpu)->tss.x86_tss);
	load_TR_desc();

	load_mm_ldt(&init_mm);

	t->x86_tss.io_bitmap_base = IO_BITMAP_OFFSET;

#ifdef CONFIG_DOUBLEFAULT
	/* Set up doublefault TSS pointer in the GDT */
	__set_tss_desc(cpu, GDT_ENTRY_DOUBLEFAULT_TSS, &doublefault_tss);
#endif

	clear_all_debug_regs();
	dbg_restore_debug_regs();

	fpu__init_cpu();

	load_fixmap_gdt(cpu);
}
#endif

static void bsp_resume(void)
{
	if (this_cpu->c_bsp_resume)
		this_cpu->c_bsp_resume(&boot_cpu_data);
}

static struct syscore_ops cpu_syscore_ops = {
	.resume		= bsp_resume,
};

static int __init init_cpu_syscore(void)
{
	register_syscore_ops(&cpu_syscore_ops);
	return 0;
}
core_initcall(init_cpu_syscore);<|MERGE_RESOLUTION|>--- conflicted
+++ resolved
@@ -512,10 +512,6 @@
 	[(N_EXCEPTION_STACKS - 1) * EXCEPTION_STKSZ + DEBUG_STKSZ]);
 #endif
 
-<<<<<<< HEAD
-static DEFINE_PER_CPU_PAGE_ALIGNED(struct SYSENTER_stack_page,
-				   SYSENTER_stack_storage);
-=======
 static DEFINE_PER_CPU_PAGE_ALIGNED(struct entry_stack_page,
 				   entry_stack_storage);
 
@@ -528,7 +524,6 @@
 	for (; pages; pages--, idx--)
 		__set_fixmap(idx, 0, PAGE_NONE);
 }
->>>>>>> 5acd0c75
 
 static void __init
 set_percpu_fixmap_pages(int idx, void *ptr, int pages, pgprot_t prot)
@@ -537,8 +532,6 @@
 		__set_fixmap(idx, per_cpu_ptr_to_phys(ptr), prot);
 }
 
-<<<<<<< HEAD
-=======
 static void percpu_setup_debug_store(int cpu)
 {
 #ifdef CONFIG_CPU_SUP_INTEL
@@ -559,7 +552,6 @@
 #endif
 }
 
->>>>>>> 5acd0c75
 /* Setup the fixmap mappings only once per-processor */
 static void __init setup_cpu_entry_area(int cpu)
 {
@@ -586,13 +578,8 @@
 #endif
 
 	__set_fixmap(get_cpu_entry_area_index(cpu, gdt), get_cpu_gdt_paddr(cpu), gdt_prot);
-<<<<<<< HEAD
-	set_percpu_fixmap_pages(get_cpu_entry_area_index(cpu, SYSENTER_stack_page),
-				per_cpu_ptr(&SYSENTER_stack_storage, cpu), 1,
-=======
 	set_percpu_fixmap_pages(get_cpu_entry_area_index(cpu, entry_stack_page),
 				per_cpu_ptr(&entry_stack_storage, cpu), 1,
->>>>>>> 5acd0c75
 				PAGE_KERNEL);
 
 	/*
@@ -636,10 +623,7 @@
 	__set_fixmap(get_cpu_entry_area_index(cpu, entry_trampoline),
 		     __pa_symbol(_entry_trampoline), PAGE_KERNEL_RX);
 #endif
-<<<<<<< HEAD
-=======
 	percpu_setup_debug_store(cpu);
->>>>>>> 5acd0c75
 }
 
 void __init setup_cpu_entry_areas(void)
@@ -1400,11 +1384,7 @@
 
 	tss->x86_tss.ss1 = __KERNEL_CS;
 	wrmsr(MSR_IA32_SYSENTER_CS, tss->x86_tss.ss1, 0);
-<<<<<<< HEAD
-	wrmsr(MSR_IA32_SYSENTER_ESP, (unsigned long)(cpu_SYSENTER_stack(cpu) + 1), 0);
-=======
 	wrmsr(MSR_IA32_SYSENTER_ESP, (unsigned long)(cpu_entry_stack(cpu) + 1), 0);
->>>>>>> 5acd0c75
 	wrmsr(MSR_IA32_SYSENTER_EIP, (unsigned long)entry_SYSENTER_32, 0);
 
 	put_cpu();
@@ -1510,14 +1490,10 @@
 		(entry_SYSCALL_64_trampoline - _entry_trampoline);
 
 	wrmsr(MSR_STAR, 0, (__USER32_CS << 16) | __KERNEL_CS);
-<<<<<<< HEAD
-	wrmsrl(MSR_LSTAR, SYSCALL64_entry_trampoline);
-=======
 	if (static_cpu_has_bug(X86_BUG_CPU_SECURE_MODE_PTI))
 		wrmsrl(MSR_LSTAR, SYSCALL64_entry_trampoline);
 	else
 		wrmsrl(MSR_LSTAR, (unsigned long)entry_SYSCALL_64);
->>>>>>> 5acd0c75
 
 #ifdef CONFIG_IA32_EMULATION
 	wrmsrl(MSR_CSTAR, (unsigned long)entry_SYSCALL_compat);
@@ -1528,11 +1504,7 @@
 	 * AMD doesn't allow SYSENTER in long mode (either 32- or 64-bit).
 	 */
 	wrmsrl_safe(MSR_IA32_SYSENTER_CS, (u64)__KERNEL_CS);
-<<<<<<< HEAD
-	wrmsrl_safe(MSR_IA32_SYSENTER_ESP, (unsigned long)(cpu_SYSENTER_stack(cpu) + 1));
-=======
 	wrmsrl_safe(MSR_IA32_SYSENTER_ESP, (unsigned long)(cpu_entry_stack(cpu) + 1));
->>>>>>> 5acd0c75
 	wrmsrl_safe(MSR_IA32_SYSENTER_EIP, (u64)entry_SYSENTER_compat);
 #else
 	wrmsrl(MSR_CSTAR, (unsigned long)ignore_sysret);
@@ -1747,11 +1719,7 @@
 	 */
 	set_tss_desc(cpu, &get_cpu_entry_area(cpu)->tss.x86_tss);
 	load_TR_desc();
-<<<<<<< HEAD
-	load_sp0((unsigned long)(cpu_SYSENTER_stack(cpu) + 1));
-=======
 	load_sp0((unsigned long)(cpu_entry_stack(cpu) + 1));
->>>>>>> 5acd0c75
 
 	load_mm_ldt(&init_mm);
 
