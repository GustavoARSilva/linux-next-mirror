--- conflicted
+++ resolved
@@ -2719,9 +2719,6 @@
 	for_each_engine(engine, dev_priv, id) {
 		struct drm_i915_gem_request *request;
 
-<<<<<<< HEAD
-		tasklet_kill(&engine->irq_tasklet);
-=======
 		/* Prevent request submission to the hardware until we have
 		 * completed the reset in i915_gem_reset_finish(). If a request
 		 * is completed by one engine, it may then queue a request
@@ -2732,7 +2729,6 @@
 		 */
 		tasklet_kill(&engine->irq_tasklet);
 		tasklet_disable(&engine->irq_tasklet);
->>>>>>> 2ac97f0f
 
 		if (engine_stalled(engine)) {
 			request = i915_gem_find_active_request(engine);
@@ -2795,7 +2791,6 @@
 	const bool guilty = engine_stalled(request->engine);
 
 	/* The guilty request will get skipped on a hung engine.
-<<<<<<< HEAD
 	 *
 	 * Users of client default contexts do not rely on logical
 	 * state preserved between batches so it is safe to execute
@@ -2811,23 +2806,6 @@
 	 * (exported via sync_file info ioctl on explicit fences) to observe
 	 * when it loses the context state and should rebuild accordingly.
 	 *
-=======
-	 *
-	 * Users of client default contexts do not rely on logical
-	 * state preserved between batches so it is safe to execute
-	 * queued requests following the hang. Non default contexts
-	 * rely on preserved state, so skipping a batch loses the
-	 * evolution of the state and it needs to be considered corrupted.
-	 * Executing more queued batches on top of corrupted state is
-	 * risky. But we take the risk by trying to advance through
-	 * the queued requests in order to make the client behaviour
-	 * more predictable around resets, by not throwing away random
-	 * amount of batches it has prepared for execution. Sophisticated
-	 * clients can use gem_reset_stats_ioctl and dma fence status
-	 * (exported via sync_file info ioctl on explicit fences) to observe
-	 * when it loses the context state and should rebuild accordingly.
-	 *
->>>>>>> 2ac97f0f
 	 * The context ban, and ultimately the client ban, mechanism are safety
 	 * valves if client submission ends up resulting in nothing more than
 	 * subsequent hangs.
@@ -2865,7 +2843,7 @@
 	engine->reset_hw(engine, request);
 }
 
-void i915_gem_reset_finish(struct drm_i915_private *dev_priv)
+void i915_gem_reset(struct drm_i915_private *dev_priv)
 {
 	struct intel_engine_cs *engine;
 	enum intel_engine_id id;
