--- conflicted
+++ resolved
@@ -53,14 +53,7 @@
 
 	nl80211_send_rx_assoc(rdev, dev, buf, len, GFP_KERNEL, uapsd_queues);
 	/* update current_bss etc., consumes the bss reference */
-<<<<<<< HEAD
-	__cfg80211_connect_result(dev, mgmt->bssid, NULL, 0, ie, len - ieoffs,
-				  status_code,
-				  status_code == WLAN_STATUS_SUCCESS, bss,
-				  NL80211_TIMEOUT_UNSPECIFIED);
-=======
 	__cfg80211_connect_result(dev, &cr, cr.status == WLAN_STATUS_SUCCESS);
->>>>>>> 2ac97f0f
 }
 EXPORT_SYMBOL(cfg80211_rx_assoc_resp);
 
