// SPDX-License-Identifier: GPL-2.0
/*
 * Copyright (C) 2007 Oracle.  All rights reserved.
 */

#include <linux/fs.h>
#include <linux/blkdev.h>
#include <linux/scatterlist.h>
#include <linux/swap.h>
#include <linux/radix-tree.h>
#include <linux/writeback.h>
#include <linux/buffer_head.h>
#include <linux/workqueue.h>
#include <linux/kthread.h>
#include <linux/slab.h>
#include <linux/migrate.h>
#include <linux/ratelimit.h>
#include <linux/uuid.h>
#include <linux/semaphore.h>
#include <linux/error-injection.h>
#include <linux/crc32c.h>
#include <asm/unaligned.h>
#include "ctree.h"
#include "disk-io.h"
#include "transaction.h"
#include "btrfs_inode.h"
#include "volumes.h"
#include "print-tree.h"
#include "locking.h"
#include "tree-log.h"
#include "free-space-cache.h"
#include "free-space-tree.h"
#include "inode-map.h"
#include "check-integrity.h"
#include "rcu-string.h"
#include "dev-replace.h"
#include "raid56.h"
#include "sysfs.h"
#include "qgroup.h"
#include "compression.h"
#include "tree-checker.h"
#include "ref-verify.h"

#ifdef CONFIG_X86
#include <asm/cpufeature.h>
#endif

#define BTRFS_SUPER_FLAG_SUPP	(BTRFS_HEADER_FLAG_WRITTEN |\
				 BTRFS_HEADER_FLAG_RELOC |\
				 BTRFS_SUPER_FLAG_ERROR |\
				 BTRFS_SUPER_FLAG_SEEDING |\
				 BTRFS_SUPER_FLAG_METADUMP |\
				 BTRFS_SUPER_FLAG_METADUMP_V2)

static const struct extent_io_ops btree_extent_io_ops;
static void end_workqueue_fn(struct btrfs_work *work);
static void free_fs_root(struct btrfs_root *root);
static void btrfs_destroy_ordered_extents(struct btrfs_root *root);
static int btrfs_destroy_delayed_refs(struct btrfs_transaction *trans,
				      struct btrfs_fs_info *fs_info);
static void btrfs_destroy_delalloc_inodes(struct btrfs_root *root);
static int btrfs_destroy_marked_extents(struct btrfs_fs_info *fs_info,
					struct extent_io_tree *dirty_pages,
					int mark);
static int btrfs_destroy_pinned_extent(struct btrfs_fs_info *fs_info,
				       struct extent_io_tree *pinned_extents);
static int btrfs_cleanup_transaction(struct btrfs_fs_info *fs_info);
static void btrfs_error_commit_super(struct btrfs_fs_info *fs_info);

/*
 * btrfs_end_io_wq structs are used to do processing in task context when an IO
 * is complete.  This is used during reads to verify checksums, and it is used
 * by writes to insert metadata for new file extents after IO is complete.
 */
struct btrfs_end_io_wq {
	struct bio *bio;
	bio_end_io_t *end_io;
	void *private;
	struct btrfs_fs_info *info;
	blk_status_t status;
	enum btrfs_wq_endio_type metadata;
	struct btrfs_work work;
};

static struct kmem_cache *btrfs_end_io_wq_cache;

int __init btrfs_end_io_wq_init(void)
{
	btrfs_end_io_wq_cache = kmem_cache_create("btrfs_end_io_wq",
					sizeof(struct btrfs_end_io_wq),
					0,
					SLAB_MEM_SPREAD,
					NULL);
	if (!btrfs_end_io_wq_cache)
		return -ENOMEM;
	return 0;
}

void __cold btrfs_end_io_wq_exit(void)
{
	kmem_cache_destroy(btrfs_end_io_wq_cache);
}

/*
 * async submit bios are used to offload expensive checksumming
 * onto the worker threads.  They checksum file and metadata bios
 * just before they are sent down the IO stack.
 */
struct async_submit_bio {
	void *private_data;
	struct btrfs_fs_info *fs_info;
	struct bio *bio;
	extent_submit_bio_start_t *submit_bio_start;
	extent_submit_bio_done_t *submit_bio_done;
	int mirror_num;
	unsigned long bio_flags;
	/*
	 * bio_offset is optional, can be used if the pages in the bio
	 * can't tell us where in the file the bio should go
	 */
	u64 bio_offset;
	struct btrfs_work work;
	blk_status_t status;
};

/*
 * Lockdep class keys for extent_buffer->lock's in this root.  For a given
 * eb, the lockdep key is determined by the btrfs_root it belongs to and
 * the level the eb occupies in the tree.
 *
 * Different roots are used for different purposes and may nest inside each
 * other and they require separate keysets.  As lockdep keys should be
 * static, assign keysets according to the purpose of the root as indicated
 * by btrfs_root->objectid.  This ensures that all special purpose roots
 * have separate keysets.
 *
 * Lock-nesting across peer nodes is always done with the immediate parent
 * node locked thus preventing deadlock.  As lockdep doesn't know this, use
 * subclass to avoid triggering lockdep warning in such cases.
 *
 * The key is set by the readpage_end_io_hook after the buffer has passed
 * csum validation but before the pages are unlocked.  It is also set by
 * btrfs_init_new_buffer on freshly allocated blocks.
 *
 * We also add a check to make sure the highest level of the tree is the
 * same as our lockdep setup here.  If BTRFS_MAX_LEVEL changes, this code
 * needs update as well.
 */
#ifdef CONFIG_DEBUG_LOCK_ALLOC
# if BTRFS_MAX_LEVEL != 8
#  error
# endif

static struct btrfs_lockdep_keyset {
	u64			id;		/* root objectid */
	const char		*name_stem;	/* lock name stem */
	char			names[BTRFS_MAX_LEVEL + 1][20];
	struct lock_class_key	keys[BTRFS_MAX_LEVEL + 1];
} btrfs_lockdep_keysets[] = {
	{ .id = BTRFS_ROOT_TREE_OBJECTID,	.name_stem = "root"	},
	{ .id = BTRFS_EXTENT_TREE_OBJECTID,	.name_stem = "extent"	},
	{ .id = BTRFS_CHUNK_TREE_OBJECTID,	.name_stem = "chunk"	},
	{ .id = BTRFS_DEV_TREE_OBJECTID,	.name_stem = "dev"	},
	{ .id = BTRFS_FS_TREE_OBJECTID,		.name_stem = "fs"	},
	{ .id = BTRFS_CSUM_TREE_OBJECTID,	.name_stem = "csum"	},
	{ .id = BTRFS_QUOTA_TREE_OBJECTID,	.name_stem = "quota"	},
	{ .id = BTRFS_TREE_LOG_OBJECTID,	.name_stem = "log"	},
	{ .id = BTRFS_TREE_RELOC_OBJECTID,	.name_stem = "treloc"	},
	{ .id = BTRFS_DATA_RELOC_TREE_OBJECTID,	.name_stem = "dreloc"	},
	{ .id = BTRFS_UUID_TREE_OBJECTID,	.name_stem = "uuid"	},
	{ .id = BTRFS_FREE_SPACE_TREE_OBJECTID,	.name_stem = "free-space" },
	{ .id = 0,				.name_stem = "tree"	},
};

void __init btrfs_init_lockdep(void)
{
	int i, j;

	/* initialize lockdep class names */
	for (i = 0; i < ARRAY_SIZE(btrfs_lockdep_keysets); i++) {
		struct btrfs_lockdep_keyset *ks = &btrfs_lockdep_keysets[i];

		for (j = 0; j < ARRAY_SIZE(ks->names); j++)
			snprintf(ks->names[j], sizeof(ks->names[j]),
				 "btrfs-%s-%02d", ks->name_stem, j);
	}
}

void btrfs_set_buffer_lockdep_class(u64 objectid, struct extent_buffer *eb,
				    int level)
{
	struct btrfs_lockdep_keyset *ks;

	BUG_ON(level >= ARRAY_SIZE(ks->keys));

	/* find the matching keyset, id 0 is the default entry */
	for (ks = btrfs_lockdep_keysets; ks->id; ks++)
		if (ks->id == objectid)
			break;

	lockdep_set_class_and_name(&eb->lock,
				   &ks->keys[level], ks->names[level]);
}

#endif

/*
 * extents on the btree inode are pretty simple, there's one extent
 * that covers the entire device
 */
struct extent_map *btree_get_extent(struct btrfs_inode *inode,
		struct page *page, size_t pg_offset, u64 start, u64 len,
		int create)
{
	struct btrfs_fs_info *fs_info = btrfs_sb(inode->vfs_inode.i_sb);
	struct extent_map_tree *em_tree = &inode->extent_tree;
	struct extent_map *em;
	int ret;

	read_lock(&em_tree->lock);
	em = lookup_extent_mapping(em_tree, start, len);
	if (em) {
		em->bdev = fs_info->fs_devices->latest_bdev;
		read_unlock(&em_tree->lock);
		goto out;
	}
	read_unlock(&em_tree->lock);

	em = alloc_extent_map();
	if (!em) {
		em = ERR_PTR(-ENOMEM);
		goto out;
	}
	em->start = 0;
	em->len = (u64)-1;
	em->block_len = (u64)-1;
	em->block_start = 0;
	em->bdev = fs_info->fs_devices->latest_bdev;

	write_lock(&em_tree->lock);
	ret = add_extent_mapping(em_tree, em, 0);
	if (ret == -EEXIST) {
		free_extent_map(em);
		em = lookup_extent_mapping(em_tree, start, len);
		if (!em)
			em = ERR_PTR(-EIO);
	} else if (ret) {
		free_extent_map(em);
		em = ERR_PTR(ret);
	}
	write_unlock(&em_tree->lock);

out:
	return em;
}

u32 btrfs_csum_data(const char *data, u32 seed, size_t len)
{
	return crc32c(seed, data, len);
}

void btrfs_csum_final(u32 crc, u8 *result)
{
	put_unaligned_le32(~crc, result);
}

/*
 * compute the csum for a btree block, and either verify it or write it
 * into the csum field of the block.
 */
static int csum_tree_block(struct btrfs_fs_info *fs_info,
			   struct extent_buffer *buf,
			   int verify)
{
	u16 csum_size = btrfs_super_csum_size(fs_info->super_copy);
	char result[BTRFS_CSUM_SIZE];
	unsigned long len;
	unsigned long cur_len;
	unsigned long offset = BTRFS_CSUM_SIZE;
	char *kaddr;
	unsigned long map_start;
	unsigned long map_len;
	int err;
	u32 crc = ~(u32)0;

	len = buf->len - offset;
	while (len > 0) {
		err = map_private_extent_buffer(buf, offset, 32,
					&kaddr, &map_start, &map_len);
		if (err)
			return err;
		cur_len = min(len, map_len - (offset - map_start));
		crc = btrfs_csum_data(kaddr + offset - map_start,
				      crc, cur_len);
		len -= cur_len;
		offset += cur_len;
	}
	memset(result, 0, BTRFS_CSUM_SIZE);

	btrfs_csum_final(crc, result);

	if (verify) {
		if (memcmp_extent_buffer(buf, result, 0, csum_size)) {
			u32 val;
			u32 found = 0;
			memcpy(&found, result, csum_size);

			read_extent_buffer(buf, &val, 0, csum_size);
			btrfs_warn_rl(fs_info,
				"%s checksum verify failed on %llu wanted %X found %X level %d",
				fs_info->sb->s_id, buf->start,
				val, found, btrfs_header_level(buf));
			return -EUCLEAN;
		}
	} else {
		write_extent_buffer(buf, result, 0, csum_size);
	}

	return 0;
}

/*
 * we can't consider a given block up to date unless the transid of the
 * block matches the transid in the parent node's pointer.  This is how we
 * detect blocks that either didn't get written at all or got written
 * in the wrong place.
 */
static int verify_parent_transid(struct extent_io_tree *io_tree,
				 struct extent_buffer *eb, u64 parent_transid,
				 int atomic)
{
	struct extent_state *cached_state = NULL;
	int ret;
	bool need_lock = (current->journal_info == BTRFS_SEND_TRANS_STUB);

	if (!parent_transid || btrfs_header_generation(eb) == parent_transid)
		return 0;

	if (atomic)
		return -EAGAIN;

	if (need_lock) {
		btrfs_tree_read_lock(eb);
		btrfs_set_lock_blocking_rw(eb, BTRFS_READ_LOCK);
	}

	lock_extent_bits(io_tree, eb->start, eb->start + eb->len - 1,
			 &cached_state);
	if (extent_buffer_uptodate(eb) &&
	    btrfs_header_generation(eb) == parent_transid) {
		ret = 0;
		goto out;
	}
	btrfs_err_rl(eb->fs_info,
		"parent transid verify failed on %llu wanted %llu found %llu",
			eb->start,
			parent_transid, btrfs_header_generation(eb));
	ret = 1;

	/*
	 * Things reading via commit roots that don't have normal protection,
	 * like send, can have a really old block in cache that may point at a
	 * block that has been freed and re-allocated.  So don't clear uptodate
	 * if we find an eb that is under IO (dirty/writeback) because we could
	 * end up reading in the stale data and then writing it back out and
	 * making everybody very sad.
	 */
	if (!extent_buffer_under_io(eb))
		clear_extent_buffer_uptodate(eb);
out:
	unlock_extent_cached(io_tree, eb->start, eb->start + eb->len - 1,
			     &cached_state);
	if (need_lock)
		btrfs_tree_read_unlock_blocking(eb);
	return ret;
}

/*
 * Return 0 if the superblock checksum type matches the checksum value of that
 * algorithm. Pass the raw disk superblock data.
 */
static int btrfs_check_super_csum(struct btrfs_fs_info *fs_info,
				  char *raw_disk_sb)
{
	struct btrfs_super_block *disk_sb =
		(struct btrfs_super_block *)raw_disk_sb;
	u16 csum_type = btrfs_super_csum_type(disk_sb);
	int ret = 0;

	if (csum_type == BTRFS_CSUM_TYPE_CRC32) {
		u32 crc = ~(u32)0;
		char result[sizeof(crc)];

		/*
		 * The super_block structure does not span the whole
		 * BTRFS_SUPER_INFO_SIZE range, we expect that the unused space
		 * is filled with zeros and is included in the checksum.
		 */
		crc = btrfs_csum_data(raw_disk_sb + BTRFS_CSUM_SIZE,
				crc, BTRFS_SUPER_INFO_SIZE - BTRFS_CSUM_SIZE);
		btrfs_csum_final(crc, result);

		if (memcmp(raw_disk_sb, result, sizeof(result)))
			ret = 1;
	}

	if (csum_type >= ARRAY_SIZE(btrfs_csum_sizes)) {
		btrfs_err(fs_info, "unsupported checksum algorithm %u",
				csum_type);
		ret = 1;
	}

	return ret;
}

static int verify_level_key(struct btrfs_fs_info *fs_info,
			    struct extent_buffer *eb, int level,
			    struct btrfs_key *first_key)
{
	int found_level;
	struct btrfs_key found_key;
	int ret;

	found_level = btrfs_header_level(eb);
	if (found_level != level) {
#ifdef CONFIG_BTRFS_DEBUG
		WARN_ON(1);
		btrfs_err(fs_info,
"tree level mismatch detected, bytenr=%llu level expected=%u has=%u",
			  eb->start, level, found_level);
#endif
		return -EIO;
	}

	if (!first_key)
		return 0;

	/*
	 * For live tree block (new tree blocks in current transaction),
	 * we need proper lock context to avoid race, which is impossible here.
	 * So we only checks tree blocks which is read from disk, whose
	 * generation <= fs_info->last_trans_committed.
	 */
	if (btrfs_header_generation(eb) > fs_info->last_trans_committed)
		return 0;
	if (found_level)
		btrfs_node_key_to_cpu(eb, &found_key, 0);
	else
		btrfs_item_key_to_cpu(eb, &found_key, 0);
	ret = btrfs_comp_cpu_keys(first_key, &found_key);

#ifdef CONFIG_BTRFS_DEBUG
	if (ret) {
		WARN_ON(1);
		btrfs_err(fs_info,
"tree first key mismatch detected, bytenr=%llu key expected=(%llu, %u, %llu) has=(%llu, %u, %llu)",
			  eb->start, first_key->objectid, first_key->type,
			  first_key->offset, found_key.objectid,
			  found_key.type, found_key.offset);
	}
#endif
	return ret;
}

/*
 * helper to read a given tree block, doing retries as required when
 * the checksums don't match and we have alternate mirrors to try.
 *
 * @parent_transid:	expected transid, skip check if 0
 * @level:		expected level, mandatory check
 * @first_key:		expected key of first slot, skip check if NULL
 */
static int btree_read_extent_buffer_pages(struct btrfs_fs_info *fs_info,
					  struct extent_buffer *eb,
					  u64 parent_transid, int level,
					  struct btrfs_key *first_key)
{
	struct extent_io_tree *io_tree;
	int failed = 0;
	int ret;
	int num_copies = 0;
	int mirror_num = 0;
	int failed_mirror = 0;

	clear_bit(EXTENT_BUFFER_CORRUPT, &eb->bflags);
	io_tree = &BTRFS_I(fs_info->btree_inode)->io_tree;
	while (1) {
		ret = read_extent_buffer_pages(io_tree, eb, WAIT_COMPLETE,
					       mirror_num);
		if (!ret) {
			if (verify_parent_transid(io_tree, eb,
						   parent_transid, 0))
				ret = -EIO;
			else if (verify_level_key(fs_info, eb, level,
						  first_key))
				ret = -EUCLEAN;
			else
				break;
		}

		/*
		 * This buffer's crc is fine, but its contents are corrupted, so
		 * there is no reason to read the other copies, they won't be
		 * any less wrong.
		 */
		if (test_bit(EXTENT_BUFFER_CORRUPT, &eb->bflags) ||
		    ret == -EUCLEAN)
			break;

		num_copies = btrfs_num_copies(fs_info,
					      eb->start, eb->len);
		if (num_copies == 1)
			break;

		if (!failed_mirror) {
			failed = 1;
			failed_mirror = eb->read_mirror;
		}

		mirror_num++;
		if (mirror_num == failed_mirror)
			mirror_num++;

		if (mirror_num > num_copies)
			break;
	}

	if (failed && !ret && failed_mirror)
		repair_eb_io_failure(fs_info, eb, failed_mirror);

	return ret;
}

/*
 * checksum a dirty tree block before IO.  This has extra checks to make sure
 * we only fill in the checksum field in the first page of a multi-page block
 */

static int csum_dirty_buffer(struct btrfs_fs_info *fs_info, struct page *page)
{
	u64 start = page_offset(page);
	u64 found_start;
	struct extent_buffer *eb;

	eb = (struct extent_buffer *)page->private;
	if (page != eb->pages[0])
		return 0;

	found_start = btrfs_header_bytenr(eb);
	/*
	 * Please do not consolidate these warnings into a single if.
	 * It is useful to know what went wrong.
	 */
	if (WARN_ON(found_start != start))
		return -EUCLEAN;
	if (WARN_ON(!PageUptodate(page)))
		return -EUCLEAN;

	ASSERT(memcmp_extent_buffer(eb, fs_info->fsid,
			btrfs_header_fsid(), BTRFS_FSID_SIZE) == 0);

	return csum_tree_block(fs_info, eb, 0);
}

static int check_tree_block_fsid(struct btrfs_fs_info *fs_info,
				 struct extent_buffer *eb)
{
	struct btrfs_fs_devices *fs_devices = fs_info->fs_devices;
	u8 fsid[BTRFS_FSID_SIZE];
	int ret = 1;

	read_extent_buffer(eb, fsid, btrfs_header_fsid(), BTRFS_FSID_SIZE);
	while (fs_devices) {
		if (!memcmp(fsid, fs_devices->fsid, BTRFS_FSID_SIZE)) {
			ret = 0;
			break;
		}
		fs_devices = fs_devices->seed;
	}
	return ret;
}

static int btree_readpage_end_io_hook(struct btrfs_io_bio *io_bio,
				      u64 phy_offset, struct page *page,
				      u64 start, u64 end, int mirror)
{
	u64 found_start;
	int found_level;
	struct extent_buffer *eb;
	struct btrfs_root *root = BTRFS_I(page->mapping->host)->root;
	struct btrfs_fs_info *fs_info = root->fs_info;
	int ret = 0;
	int reads_done;

	if (!page->private)
		goto out;

	eb = (struct extent_buffer *)page->private;

	/* the pending IO might have been the only thing that kept this buffer
	 * in memory.  Make sure we have a ref for all this other checks
	 */
	extent_buffer_get(eb);

	reads_done = atomic_dec_and_test(&eb->io_pages);
	if (!reads_done)
		goto err;

	eb->read_mirror = mirror;
	if (test_bit(EXTENT_BUFFER_READ_ERR, &eb->bflags)) {
		ret = -EIO;
		goto err;
	}

	found_start = btrfs_header_bytenr(eb);
	if (found_start != eb->start) {
		btrfs_err_rl(fs_info, "bad tree block start %llu %llu",
			     found_start, eb->start);
		ret = -EIO;
		goto err;
	}
	if (check_tree_block_fsid(fs_info, eb)) {
		btrfs_err_rl(fs_info, "bad fsid on block %llu",
			     eb->start);
		ret = -EIO;
		goto err;
	}
	found_level = btrfs_header_level(eb);
	if (found_level >= BTRFS_MAX_LEVEL) {
		btrfs_err(fs_info, "bad tree block level %d",
			  (int)btrfs_header_level(eb));
		ret = -EIO;
		goto err;
	}

	btrfs_set_buffer_lockdep_class(btrfs_header_owner(eb),
				       eb, found_level);

	ret = csum_tree_block(fs_info, eb, 1);
	if (ret)
		goto err;

	/*
	 * If this is a leaf block and it is corrupt, set the corrupt bit so
	 * that we don't try and read the other copies of this block, just
	 * return -EIO.
	 */
	if (found_level == 0 && btrfs_check_leaf_full(fs_info, eb)) {
		set_bit(EXTENT_BUFFER_CORRUPT, &eb->bflags);
		ret = -EIO;
	}

	if (found_level > 0 && btrfs_check_node(fs_info, eb))
		ret = -EIO;

	if (!ret)
		set_extent_buffer_uptodate(eb);
err:
	if (reads_done &&
	    test_and_clear_bit(EXTENT_BUFFER_READAHEAD, &eb->bflags))
		btree_readahead_hook(eb, ret);

	if (ret) {
		/*
		 * our io error hook is going to dec the io pages
		 * again, we have to make sure it has something
		 * to decrement
		 */
		atomic_inc(&eb->io_pages);
		clear_extent_buffer_uptodate(eb);
	}
	free_extent_buffer(eb);
out:
	return ret;
}

static int btree_io_failed_hook(struct page *page, int failed_mirror)
{
	struct extent_buffer *eb;

	eb = (struct extent_buffer *)page->private;
	set_bit(EXTENT_BUFFER_READ_ERR, &eb->bflags);
	eb->read_mirror = failed_mirror;
	atomic_dec(&eb->io_pages);
	if (test_and_clear_bit(EXTENT_BUFFER_READAHEAD, &eb->bflags))
		btree_readahead_hook(eb, -EIO);
	return -EIO;	/* we fixed nothing */
}

static void end_workqueue_bio(struct bio *bio)
{
	struct btrfs_end_io_wq *end_io_wq = bio->bi_private;
	struct btrfs_fs_info *fs_info;
	struct btrfs_workqueue *wq;
	btrfs_work_func_t func;

	fs_info = end_io_wq->info;
	end_io_wq->status = bio->bi_status;

	if (bio_op(bio) == REQ_OP_WRITE) {
		if (end_io_wq->metadata == BTRFS_WQ_ENDIO_METADATA) {
			wq = fs_info->endio_meta_write_workers;
			func = btrfs_endio_meta_write_helper;
		} else if (end_io_wq->metadata == BTRFS_WQ_ENDIO_FREE_SPACE) {
			wq = fs_info->endio_freespace_worker;
			func = btrfs_freespace_write_helper;
		} else if (end_io_wq->metadata == BTRFS_WQ_ENDIO_RAID56) {
			wq = fs_info->endio_raid56_workers;
			func = btrfs_endio_raid56_helper;
		} else {
			wq = fs_info->endio_write_workers;
			func = btrfs_endio_write_helper;
		}
	} else {
		if (unlikely(end_io_wq->metadata ==
			     BTRFS_WQ_ENDIO_DIO_REPAIR)) {
			wq = fs_info->endio_repair_workers;
			func = btrfs_endio_repair_helper;
		} else if (end_io_wq->metadata == BTRFS_WQ_ENDIO_RAID56) {
			wq = fs_info->endio_raid56_workers;
			func = btrfs_endio_raid56_helper;
		} else if (end_io_wq->metadata) {
			wq = fs_info->endio_meta_workers;
			func = btrfs_endio_meta_helper;
		} else {
			wq = fs_info->endio_workers;
			func = btrfs_endio_helper;
		}
	}

	btrfs_init_work(&end_io_wq->work, func, end_workqueue_fn, NULL, NULL);
	btrfs_queue_work(wq, &end_io_wq->work);
}

blk_status_t btrfs_bio_wq_end_io(struct btrfs_fs_info *info, struct bio *bio,
			enum btrfs_wq_endio_type metadata)
{
	struct btrfs_end_io_wq *end_io_wq;

	end_io_wq = kmem_cache_alloc(btrfs_end_io_wq_cache, GFP_NOFS);
	if (!end_io_wq)
		return BLK_STS_RESOURCE;

	end_io_wq->private = bio->bi_private;
	end_io_wq->end_io = bio->bi_end_io;
	end_io_wq->info = info;
	end_io_wq->status = 0;
	end_io_wq->bio = bio;
	end_io_wq->metadata = metadata;

	bio->bi_private = end_io_wq;
	bio->bi_end_io = end_workqueue_bio;
	return 0;
}

static void run_one_async_start(struct btrfs_work *work)
{
	struct async_submit_bio *async;
	blk_status_t ret;

	async = container_of(work, struct  async_submit_bio, work);
	ret = async->submit_bio_start(async->private_data, async->bio,
				      async->bio_offset);
	if (ret)
		async->status = ret;
}

static void run_one_async_done(struct btrfs_work *work)
{
	struct async_submit_bio *async;

	async = container_of(work, struct  async_submit_bio, work);

	/* If an error occurred we just want to clean up the bio and move on */
	if (async->status) {
		async->bio->bi_status = async->status;
		bio_endio(async->bio);
		return;
	}

	async->submit_bio_done(async->private_data, async->bio, async->mirror_num);
}

static void run_one_async_free(struct btrfs_work *work)
{
	struct async_submit_bio *async;

	async = container_of(work, struct  async_submit_bio, work);
	kfree(async);
}

blk_status_t btrfs_wq_submit_bio(struct btrfs_fs_info *fs_info, struct bio *bio,
				 int mirror_num, unsigned long bio_flags,
				 u64 bio_offset, void *private_data,
				 extent_submit_bio_start_t *submit_bio_start,
				 extent_submit_bio_done_t *submit_bio_done)
{
	struct async_submit_bio *async;

	async = kmalloc(sizeof(*async), GFP_NOFS);
	if (!async)
		return BLK_STS_RESOURCE;

	async->private_data = private_data;
	async->fs_info = fs_info;
	async->bio = bio;
	async->mirror_num = mirror_num;
	async->submit_bio_start = submit_bio_start;
	async->submit_bio_done = submit_bio_done;

	btrfs_init_work(&async->work, btrfs_worker_helper, run_one_async_start,
			run_one_async_done, run_one_async_free);

	async->bio_flags = bio_flags;
	async->bio_offset = bio_offset;

	async->status = 0;

	if (op_is_sync(bio->bi_opf))
		btrfs_set_work_high_priority(&async->work);

	btrfs_queue_work(fs_info->workers, &async->work);
	return 0;
}

static blk_status_t btree_csum_one_bio(struct bio *bio)
{
	struct bio_vec *bvec;
	struct btrfs_root *root;
	int i, ret = 0;

	ASSERT(!bio_flagged(bio, BIO_CLONED));
	bio_for_each_segment_all(bvec, bio, i) {
		root = BTRFS_I(bvec->bv_page->mapping->host)->root;
		ret = csum_dirty_buffer(root->fs_info, bvec->bv_page);
		if (ret)
			break;
	}

	return errno_to_blk_status(ret);
}

static blk_status_t btree_submit_bio_start(void *private_data, struct bio *bio,
					     u64 bio_offset)
{
	/*
	 * when we're called for a write, we're already in the async
	 * submission context.  Just jump into btrfs_map_bio
	 */
	return btree_csum_one_bio(bio);
}

static blk_status_t btree_submit_bio_done(void *private_data, struct bio *bio,
					    int mirror_num)
{
	struct inode *inode = private_data;
	blk_status_t ret;

	/*
	 * when we're called for a write, we're already in the async
	 * submission context.  Just jump into btrfs_map_bio
	 */
	ret = btrfs_map_bio(btrfs_sb(inode->i_sb), bio, mirror_num, 1);
	if (ret) {
		bio->bi_status = ret;
		bio_endio(bio);
	}
	return ret;
}

static int check_async_write(struct btrfs_inode *bi)
{
	if (atomic_read(&bi->sync_writers))
		return 0;
#ifdef CONFIG_X86
	if (static_cpu_has(X86_FEATURE_XMM4_2))
		return 0;
#endif
	return 1;
}

static blk_status_t btree_submit_bio_hook(void *private_data, struct bio *bio,
					  int mirror_num, unsigned long bio_flags,
					  u64 bio_offset)
{
	struct inode *inode = private_data;
	struct btrfs_fs_info *fs_info = btrfs_sb(inode->i_sb);
	int async = check_async_write(BTRFS_I(inode));
	blk_status_t ret;

	bio_associate_blkcg(bio, blkcg_root_css);

	if (bio_op(bio) != REQ_OP_WRITE) {
		/*
		 * called for a read, do the setup so that checksum validation
		 * can happen in the async kernel threads
		 */
		ret = btrfs_bio_wq_end_io(fs_info, bio,
					  BTRFS_WQ_ENDIO_METADATA);
		if (ret)
			goto out_w_error;
		ret = btrfs_map_bio(fs_info, bio, mirror_num, 0);
	} else if (!async) {
		ret = btree_csum_one_bio(bio);
		if (ret)
			goto out_w_error;
		ret = btrfs_map_bio(fs_info, bio, mirror_num, 0);
	} else {
		/*
		 * kthread helpers are used to submit writes so that
		 * checksumming can happen in parallel across all CPUs
		 */
		ret = btrfs_wq_submit_bio(fs_info, bio, mirror_num, 0,
					  bio_offset, private_data,
					  btree_submit_bio_start,
					  btree_submit_bio_done);
	}

	if (ret)
		goto out_w_error;
	return 0;

out_w_error:
	bio->bi_status = ret;
	bio_endio(bio);
	return ret;
}

#ifdef CONFIG_MIGRATION
static int btree_migratepage(struct address_space *mapping,
			struct page *newpage, struct page *page,
			enum migrate_mode mode)
{
	/*
	 * we can't safely write a btree page from here,
	 * we haven't done the locking hook
	 */
	if (PageDirty(page))
		return -EAGAIN;
	/*
	 * Buffers may be managed in a filesystem specific way.
	 * We must have no buffers or drop them.
	 */
	if (page_has_private(page) &&
	    !try_to_release_page(page, GFP_KERNEL))
		return -EAGAIN;
	return migrate_page(mapping, newpage, page, mode);
}
#endif


static int btree_writepages(struct address_space *mapping,
			    struct writeback_control *wbc)
{
	struct btrfs_fs_info *fs_info;
	int ret;

	if (wbc->sync_mode == WB_SYNC_NONE) {

		if (wbc->for_kupdate)
			return 0;

		fs_info = BTRFS_I(mapping->host)->root->fs_info;
		/* this is a bit racy, but that's ok */
		ret = percpu_counter_compare(&fs_info->dirty_metadata_bytes,
					     BTRFS_DIRTY_METADATA_THRESH);
		if (ret < 0)
			return 0;
	}
	return btree_write_cache_pages(mapping, wbc);
}

static int btree_readpage(struct file *file, struct page *page)
{
	struct extent_io_tree *tree;
	tree = &BTRFS_I(page->mapping->host)->io_tree;
	return extent_read_full_page(tree, page, btree_get_extent, 0);
}

static int btree_releasepage(struct page *page, gfp_t gfp_flags)
{
	if (PageWriteback(page) || PageDirty(page))
		return 0;

	return try_release_extent_buffer(page);
}

static void btree_invalidatepage(struct page *page, unsigned int offset,
				 unsigned int length)
{
	struct extent_io_tree *tree;
	tree = &BTRFS_I(page->mapping->host)->io_tree;
	extent_invalidatepage(tree, page, offset);
	btree_releasepage(page, GFP_NOFS);
	if (PagePrivate(page)) {
		btrfs_warn(BTRFS_I(page->mapping->host)->root->fs_info,
			   "page private not zero on page %llu",
			   (unsigned long long)page_offset(page));
		ClearPagePrivate(page);
		set_page_private(page, 0);
		put_page(page);
	}
}

static int btree_set_page_dirty(struct page *page)
{
#ifdef DEBUG
	struct extent_buffer *eb;

	BUG_ON(!PagePrivate(page));
	eb = (struct extent_buffer *)page->private;
	BUG_ON(!eb);
	BUG_ON(!test_bit(EXTENT_BUFFER_DIRTY, &eb->bflags));
	BUG_ON(!atomic_read(&eb->refs));
	btrfs_assert_tree_locked(eb);
#endif
	return __set_page_dirty_nobuffers(page);
}

static const struct address_space_operations btree_aops = {
	.readpage	= btree_readpage,
	.writepages	= btree_writepages,
	.releasepage	= btree_releasepage,
	.invalidatepage = btree_invalidatepage,
#ifdef CONFIG_MIGRATION
	.migratepage	= btree_migratepage,
#endif
	.set_page_dirty = btree_set_page_dirty,
};

void readahead_tree_block(struct btrfs_fs_info *fs_info, u64 bytenr)
{
	struct extent_buffer *buf = NULL;
	struct inode *btree_inode = fs_info->btree_inode;

	buf = btrfs_find_create_tree_block(fs_info, bytenr);
	if (IS_ERR(buf))
		return;
	read_extent_buffer_pages(&BTRFS_I(btree_inode)->io_tree,
				 buf, WAIT_NONE, 0);
	free_extent_buffer(buf);
}

int reada_tree_block_flagged(struct btrfs_fs_info *fs_info, u64 bytenr,
			 int mirror_num, struct extent_buffer **eb)
{
	struct extent_buffer *buf = NULL;
	struct inode *btree_inode = fs_info->btree_inode;
	struct extent_io_tree *io_tree = &BTRFS_I(btree_inode)->io_tree;
	int ret;

	buf = btrfs_find_create_tree_block(fs_info, bytenr);
	if (IS_ERR(buf))
		return 0;

	set_bit(EXTENT_BUFFER_READAHEAD, &buf->bflags);

	ret = read_extent_buffer_pages(io_tree, buf, WAIT_PAGE_LOCK,
				       mirror_num);
	if (ret) {
		free_extent_buffer(buf);
		return ret;
	}

	if (test_bit(EXTENT_BUFFER_CORRUPT, &buf->bflags)) {
		free_extent_buffer(buf);
		return -EIO;
	} else if (extent_buffer_uptodate(buf)) {
		*eb = buf;
	} else {
		free_extent_buffer(buf);
	}
	return 0;
}

struct extent_buffer *btrfs_find_create_tree_block(
						struct btrfs_fs_info *fs_info,
						u64 bytenr)
{
	if (btrfs_is_testing(fs_info))
		return alloc_test_extent_buffer(fs_info, bytenr);
	return alloc_extent_buffer(fs_info, bytenr);
}


int btrfs_write_tree_block(struct extent_buffer *buf)
{
	return filemap_fdatawrite_range(buf->pages[0]->mapping, buf->start,
					buf->start + buf->len - 1);
}

void btrfs_wait_tree_block_writeback(struct extent_buffer *buf)
{
	filemap_fdatawait_range(buf->pages[0]->mapping,
			        buf->start, buf->start + buf->len - 1);
}

/*
 * Read tree block at logical address @bytenr and do variant basic but critical
 * verification.
 *
 * @parent_transid:	expected transid of this tree block, skip check if 0
 * @level:		expected level, mandatory check
 * @first_key:		expected key in slot 0, skip check if NULL
 */
struct extent_buffer *read_tree_block(struct btrfs_fs_info *fs_info, u64 bytenr,
				      u64 parent_transid, int level,
				      struct btrfs_key *first_key)
{
	struct extent_buffer *buf = NULL;
	int ret;

	buf = btrfs_find_create_tree_block(fs_info, bytenr);
	if (IS_ERR(buf))
		return buf;

	ret = btree_read_extent_buffer_pages(fs_info, buf, parent_transid,
					     level, first_key);
	if (ret) {
		free_extent_buffer(buf);
		return ERR_PTR(ret);
	}
	return buf;

}

void clean_tree_block(struct btrfs_fs_info *fs_info,
		      struct extent_buffer *buf)
{
	if (btrfs_header_generation(buf) ==
	    fs_info->running_transaction->transid) {
		btrfs_assert_tree_locked(buf);

		if (test_and_clear_bit(EXTENT_BUFFER_DIRTY, &buf->bflags)) {
			percpu_counter_add_batch(&fs_info->dirty_metadata_bytes,
						 -buf->len,
						 fs_info->dirty_metadata_batch);
			/* ugh, clear_extent_buffer_dirty needs to lock the page */
			btrfs_set_lock_blocking(buf);
			clear_extent_buffer_dirty(buf);
		}
	}
}

static struct btrfs_subvolume_writers *btrfs_alloc_subvolume_writers(void)
{
	struct btrfs_subvolume_writers *writers;
	int ret;

	writers = kmalloc(sizeof(*writers), GFP_NOFS);
	if (!writers)
		return ERR_PTR(-ENOMEM);

	ret = percpu_counter_init(&writers->counter, 0, GFP_NOFS);
	if (ret < 0) {
		kfree(writers);
		return ERR_PTR(ret);
	}

	init_waitqueue_head(&writers->wait);
	return writers;
}

static void
btrfs_free_subvolume_writers(struct btrfs_subvolume_writers *writers)
{
	percpu_counter_destroy(&writers->counter);
	kfree(writers);
}

static void __setup_root(struct btrfs_root *root, struct btrfs_fs_info *fs_info,
			 u64 objectid)
{
	bool dummy = test_bit(BTRFS_FS_STATE_DUMMY_FS_INFO, &fs_info->fs_state);
	root->node = NULL;
	root->commit_root = NULL;
	root->state = 0;
	root->orphan_cleanup_state = 0;

	root->objectid = objectid;
	root->last_trans = 0;
	root->highest_objectid = 0;
	root->nr_delalloc_inodes = 0;
	root->nr_ordered_extents = 0;
	root->name = NULL;
	root->inode_tree = RB_ROOT;
	INIT_RADIX_TREE(&root->delayed_nodes_tree, GFP_ATOMIC);
	root->block_rsv = NULL;

	INIT_LIST_HEAD(&root->dirty_list);
	INIT_LIST_HEAD(&root->root_list);
	INIT_LIST_HEAD(&root->delalloc_inodes);
	INIT_LIST_HEAD(&root->delalloc_root);
	INIT_LIST_HEAD(&root->ordered_extents);
	INIT_LIST_HEAD(&root->ordered_root);
	INIT_LIST_HEAD(&root->logged_list[0]);
	INIT_LIST_HEAD(&root->logged_list[1]);
	spin_lock_init(&root->inode_lock);
	spin_lock_init(&root->delalloc_lock);
	spin_lock_init(&root->ordered_extent_lock);
	spin_lock_init(&root->accounting_lock);
	spin_lock_init(&root->log_extents_lock[0]);
	spin_lock_init(&root->log_extents_lock[1]);
	spin_lock_init(&root->qgroup_meta_rsv_lock);
	mutex_init(&root->objectid_mutex);
	mutex_init(&root->log_mutex);
	mutex_init(&root->ordered_extent_mutex);
	mutex_init(&root->delalloc_mutex);
	init_waitqueue_head(&root->log_writer_wait);
	init_waitqueue_head(&root->log_commit_wait[0]);
	init_waitqueue_head(&root->log_commit_wait[1]);
	INIT_LIST_HEAD(&root->log_ctxs[0]);
	INIT_LIST_HEAD(&root->log_ctxs[1]);
	atomic_set(&root->log_commit[0], 0);
	atomic_set(&root->log_commit[1], 0);
	atomic_set(&root->log_writers, 0);
	atomic_set(&root->log_batch, 0);
	refcount_set(&root->refs, 1);
	atomic_set(&root->will_be_snapshotted, 0);
	root->log_transid = 0;
	root->log_transid_committed = -1;
	root->last_log_commit = 0;
	if (!dummy)
		extent_io_tree_init(&root->dirty_log_pages, NULL);

	memset(&root->root_key, 0, sizeof(root->root_key));
	memset(&root->root_item, 0, sizeof(root->root_item));
	memset(&root->defrag_progress, 0, sizeof(root->defrag_progress));
	if (!dummy)
		root->defrag_trans_start = fs_info->generation;
	else
		root->defrag_trans_start = 0;
	root->root_key.objectid = objectid;
	root->anon_dev = 0;

	spin_lock_init(&root->root_item_lock);
}

static struct btrfs_root *btrfs_alloc_root(struct btrfs_fs_info *fs_info,
		gfp_t flags)
{
	struct btrfs_root *root = kzalloc(sizeof(*root), flags);
	if (root)
		root->fs_info = fs_info;
	return root;
}

#ifdef CONFIG_BTRFS_FS_RUN_SANITY_TESTS
/* Should only be used by the testing infrastructure */
struct btrfs_root *btrfs_alloc_dummy_root(struct btrfs_fs_info *fs_info)
{
	struct btrfs_root *root;

	if (!fs_info)
		return ERR_PTR(-EINVAL);

	root = btrfs_alloc_root(fs_info, GFP_KERNEL);
	if (!root)
		return ERR_PTR(-ENOMEM);

	/* We don't use the stripesize in selftest, set it as sectorsize */
	__setup_root(root, fs_info, BTRFS_ROOT_TREE_OBJECTID);
	root->alloc_bytenr = 0;

	return root;
}
#endif

struct btrfs_root *btrfs_create_tree(struct btrfs_trans_handle *trans,
				     struct btrfs_fs_info *fs_info,
				     u64 objectid)
{
	struct extent_buffer *leaf;
	struct btrfs_root *tree_root = fs_info->tree_root;
	struct btrfs_root *root;
	struct btrfs_key key;
	int ret = 0;
	uuid_le uuid = NULL_UUID_LE;

	root = btrfs_alloc_root(fs_info, GFP_KERNEL);
	if (!root)
		return ERR_PTR(-ENOMEM);

	__setup_root(root, fs_info, objectid);
	root->root_key.objectid = objectid;
	root->root_key.type = BTRFS_ROOT_ITEM_KEY;
	root->root_key.offset = 0;

	leaf = btrfs_alloc_tree_block(trans, root, 0, objectid, NULL, 0, 0, 0);
	if (IS_ERR(leaf)) {
		ret = PTR_ERR(leaf);
		leaf = NULL;
		goto fail;
	}

	memzero_extent_buffer(leaf, 0, sizeof(struct btrfs_header));
	btrfs_set_header_bytenr(leaf, leaf->start);
	btrfs_set_header_generation(leaf, trans->transid);
	btrfs_set_header_backref_rev(leaf, BTRFS_MIXED_BACKREF_REV);
	btrfs_set_header_owner(leaf, objectid);
	root->node = leaf;

	write_extent_buffer_fsid(leaf, fs_info->fsid);
	write_extent_buffer_chunk_tree_uuid(leaf, fs_info->chunk_tree_uuid);
	btrfs_mark_buffer_dirty(leaf);

	root->commit_root = btrfs_root_node(root);
	set_bit(BTRFS_ROOT_TRACK_DIRTY, &root->state);

	root->root_item.flags = 0;
	root->root_item.byte_limit = 0;
	btrfs_set_root_bytenr(&root->root_item, leaf->start);
	btrfs_set_root_generation(&root->root_item, trans->transid);
	btrfs_set_root_level(&root->root_item, 0);
	btrfs_set_root_refs(&root->root_item, 1);
	btrfs_set_root_used(&root->root_item, leaf->len);
	btrfs_set_root_last_snapshot(&root->root_item, 0);
	btrfs_set_root_dirid(&root->root_item, 0);
	if (is_fstree(objectid))
		uuid_le_gen(&uuid);
	memcpy(root->root_item.uuid, uuid.b, BTRFS_UUID_SIZE);
	root->root_item.drop_level = 0;

	key.objectid = objectid;
	key.type = BTRFS_ROOT_ITEM_KEY;
	key.offset = 0;
	ret = btrfs_insert_root(trans, tree_root, &key, &root->root_item);
	if (ret)
		goto fail;

	btrfs_tree_unlock(leaf);

	return root;

fail:
	if (leaf) {
		btrfs_tree_unlock(leaf);
		free_extent_buffer(root->commit_root);
		free_extent_buffer(leaf);
	}
	kfree(root);

	return ERR_PTR(ret);
}

static struct btrfs_root *alloc_log_tree(struct btrfs_trans_handle *trans,
					 struct btrfs_fs_info *fs_info)
{
	struct btrfs_root *root;
	struct extent_buffer *leaf;

	root = btrfs_alloc_root(fs_info, GFP_NOFS);
	if (!root)
		return ERR_PTR(-ENOMEM);

	__setup_root(root, fs_info, BTRFS_TREE_LOG_OBJECTID);

	root->root_key.objectid = BTRFS_TREE_LOG_OBJECTID;
	root->root_key.type = BTRFS_ROOT_ITEM_KEY;
	root->root_key.offset = BTRFS_TREE_LOG_OBJECTID;

	/*
	 * DON'T set REF_COWS for log trees
	 *
	 * log trees do not get reference counted because they go away
	 * before a real commit is actually done.  They do store pointers
	 * to file data extents, and those reference counts still get
	 * updated (along with back refs to the log tree).
	 */

	leaf = btrfs_alloc_tree_block(trans, root, 0, BTRFS_TREE_LOG_OBJECTID,
			NULL, 0, 0, 0);
	if (IS_ERR(leaf)) {
		kfree(root);
		return ERR_CAST(leaf);
	}

	memzero_extent_buffer(leaf, 0, sizeof(struct btrfs_header));
	btrfs_set_header_bytenr(leaf, leaf->start);
	btrfs_set_header_generation(leaf, trans->transid);
	btrfs_set_header_backref_rev(leaf, BTRFS_MIXED_BACKREF_REV);
	btrfs_set_header_owner(leaf, BTRFS_TREE_LOG_OBJECTID);
	root->node = leaf;

	write_extent_buffer_fsid(root->node, fs_info->fsid);
	btrfs_mark_buffer_dirty(root->node);
	btrfs_tree_unlock(root->node);
	return root;
}

int btrfs_init_log_root_tree(struct btrfs_trans_handle *trans,
			     struct btrfs_fs_info *fs_info)
{
	struct btrfs_root *log_root;

	log_root = alloc_log_tree(trans, fs_info);
	if (IS_ERR(log_root))
		return PTR_ERR(log_root);
	WARN_ON(fs_info->log_root_tree);
	fs_info->log_root_tree = log_root;
	return 0;
}

int btrfs_add_log_tree(struct btrfs_trans_handle *trans,
		       struct btrfs_root *root)
{
	struct btrfs_fs_info *fs_info = root->fs_info;
	struct btrfs_root *log_root;
	struct btrfs_inode_item *inode_item;

	log_root = alloc_log_tree(trans, fs_info);
	if (IS_ERR(log_root))
		return PTR_ERR(log_root);

	log_root->last_trans = trans->transid;
	log_root->root_key.offset = root->root_key.objectid;

	inode_item = &log_root->root_item.inode;
	btrfs_set_stack_inode_generation(inode_item, 1);
	btrfs_set_stack_inode_size(inode_item, 3);
	btrfs_set_stack_inode_nlink(inode_item, 1);
	btrfs_set_stack_inode_nbytes(inode_item,
				     fs_info->nodesize);
	btrfs_set_stack_inode_mode(inode_item, S_IFDIR | 0755);

	btrfs_set_root_node(&log_root->root_item, log_root->node);

	WARN_ON(root->log_root);
	root->log_root = log_root;
	root->log_transid = 0;
	root->log_transid_committed = -1;
	root->last_log_commit = 0;
	return 0;
}

static struct btrfs_root *btrfs_read_tree_root(struct btrfs_root *tree_root,
					       struct btrfs_key *key)
{
	struct btrfs_root *root;
	struct btrfs_fs_info *fs_info = tree_root->fs_info;
	struct btrfs_path *path;
	u64 generation;
	int ret;
	int level;

	path = btrfs_alloc_path();
	if (!path)
		return ERR_PTR(-ENOMEM);

	root = btrfs_alloc_root(fs_info, GFP_NOFS);
	if (!root) {
		ret = -ENOMEM;
		goto alloc_fail;
	}

	__setup_root(root, fs_info, key->objectid);

	ret = btrfs_find_root(tree_root, key, path,
			      &root->root_item, &root->root_key);
	if (ret) {
		if (ret > 0)
			ret = -ENOENT;
		goto find_fail;
	}

	generation = btrfs_root_generation(&root->root_item);
	level = btrfs_root_level(&root->root_item);
	root->node = read_tree_block(fs_info,
				     btrfs_root_bytenr(&root->root_item),
				     generation, level, NULL);
	if (IS_ERR(root->node)) {
		ret = PTR_ERR(root->node);
		goto find_fail;
	} else if (!btrfs_buffer_uptodate(root->node, generation, 0)) {
		ret = -EIO;
		free_extent_buffer(root->node);
		goto find_fail;
	}
	root->commit_root = btrfs_root_node(root);
out:
	btrfs_free_path(path);
	return root;

find_fail:
	kfree(root);
alloc_fail:
	root = ERR_PTR(ret);
	goto out;
}

struct btrfs_root *btrfs_read_fs_root(struct btrfs_root *tree_root,
				      struct btrfs_key *location)
{
	struct btrfs_root *root;

	root = btrfs_read_tree_root(tree_root, location);
	if (IS_ERR(root))
		return root;

	if (root->root_key.objectid != BTRFS_TREE_LOG_OBJECTID) {
		set_bit(BTRFS_ROOT_REF_COWS, &root->state);
		btrfs_check_and_init_root_item(&root->root_item);
	}

	return root;
}

int btrfs_init_fs_root(struct btrfs_root *root)
{
	int ret;
	struct btrfs_subvolume_writers *writers;

	root->free_ino_ctl = kzalloc(sizeof(*root->free_ino_ctl), GFP_NOFS);
	root->free_ino_pinned = kzalloc(sizeof(*root->free_ino_pinned),
					GFP_NOFS);
	if (!root->free_ino_pinned || !root->free_ino_ctl) {
		ret = -ENOMEM;
		goto fail;
	}

	writers = btrfs_alloc_subvolume_writers();
	if (IS_ERR(writers)) {
		ret = PTR_ERR(writers);
		goto fail;
	}
	root->subv_writers = writers;

	btrfs_init_free_ino_ctl(root);
	spin_lock_init(&root->ino_cache_lock);
	init_waitqueue_head(&root->ino_cache_wait);

	ret = get_anon_bdev(&root->anon_dev);
	if (ret)
		goto fail;

	mutex_lock(&root->objectid_mutex);
	ret = btrfs_find_highest_objectid(root,
					&root->highest_objectid);
	if (ret) {
		mutex_unlock(&root->objectid_mutex);
		goto fail;
	}

	ASSERT(root->highest_objectid <= BTRFS_LAST_FREE_OBJECTID);

	mutex_unlock(&root->objectid_mutex);

	return 0;
fail:
	/* the caller is responsible to call free_fs_root */
	return ret;
}

struct btrfs_root *btrfs_lookup_fs_root(struct btrfs_fs_info *fs_info,
					u64 root_id)
{
	struct btrfs_root *root;

	spin_lock(&fs_info->fs_roots_radix_lock);
	root = radix_tree_lookup(&fs_info->fs_roots_radix,
				 (unsigned long)root_id);
	spin_unlock(&fs_info->fs_roots_radix_lock);
	return root;
}

int btrfs_insert_fs_root(struct btrfs_fs_info *fs_info,
			 struct btrfs_root *root)
{
	int ret;

	ret = radix_tree_preload(GFP_NOFS);
	if (ret)
		return ret;

	spin_lock(&fs_info->fs_roots_radix_lock);
	ret = radix_tree_insert(&fs_info->fs_roots_radix,
				(unsigned long)root->root_key.objectid,
				root);
	if (ret == 0)
		set_bit(BTRFS_ROOT_IN_RADIX, &root->state);
	spin_unlock(&fs_info->fs_roots_radix_lock);
	radix_tree_preload_end();

	return ret;
}

struct btrfs_root *btrfs_get_fs_root(struct btrfs_fs_info *fs_info,
				     struct btrfs_key *location,
				     bool check_ref)
{
	struct btrfs_root *root;
	struct btrfs_path *path;
	struct btrfs_key key;
	int ret;

	if (location->objectid == BTRFS_ROOT_TREE_OBJECTID)
		return fs_info->tree_root;
	if (location->objectid == BTRFS_EXTENT_TREE_OBJECTID)
		return fs_info->extent_root;
	if (location->objectid == BTRFS_CHUNK_TREE_OBJECTID)
		return fs_info->chunk_root;
	if (location->objectid == BTRFS_DEV_TREE_OBJECTID)
		return fs_info->dev_root;
	if (location->objectid == BTRFS_CSUM_TREE_OBJECTID)
		return fs_info->csum_root;
	if (location->objectid == BTRFS_QUOTA_TREE_OBJECTID)
		return fs_info->quota_root ? fs_info->quota_root :
					     ERR_PTR(-ENOENT);
	if (location->objectid == BTRFS_UUID_TREE_OBJECTID)
		return fs_info->uuid_root ? fs_info->uuid_root :
					    ERR_PTR(-ENOENT);
	if (location->objectid == BTRFS_FREE_SPACE_TREE_OBJECTID)
		return fs_info->free_space_root ? fs_info->free_space_root :
						  ERR_PTR(-ENOENT);
again:
	root = btrfs_lookup_fs_root(fs_info, location->objectid);
	if (root) {
		if (check_ref && btrfs_root_refs(&root->root_item) == 0)
			return ERR_PTR(-ENOENT);
		return root;
	}

	root = btrfs_read_fs_root(fs_info->tree_root, location);
	if (IS_ERR(root))
		return root;

	if (check_ref && btrfs_root_refs(&root->root_item) == 0) {
		ret = -ENOENT;
		goto fail;
	}

	ret = btrfs_init_fs_root(root);
	if (ret)
		goto fail;

	path = btrfs_alloc_path();
	if (!path) {
		ret = -ENOMEM;
		goto fail;
	}
	key.objectid = BTRFS_ORPHAN_OBJECTID;
	key.type = BTRFS_ORPHAN_ITEM_KEY;
	key.offset = location->objectid;

	ret = btrfs_search_slot(NULL, fs_info->tree_root, &key, path, 0, 0);
	btrfs_free_path(path);
	if (ret < 0)
		goto fail;
	if (ret == 0)
		set_bit(BTRFS_ROOT_ORPHAN_ITEM_INSERTED, &root->state);

	ret = btrfs_insert_fs_root(fs_info, root);
	if (ret) {
		if (ret == -EEXIST) {
			free_fs_root(root);
			goto again;
		}
		goto fail;
	}
	return root;
fail:
	free_fs_root(root);
	return ERR_PTR(ret);
}

static int btrfs_congested_fn(void *congested_data, int bdi_bits)
{
	struct btrfs_fs_info *info = (struct btrfs_fs_info *)congested_data;
	int ret = 0;
	struct btrfs_device *device;
	struct backing_dev_info *bdi;

	rcu_read_lock();
	list_for_each_entry_rcu(device, &info->fs_devices->devices, dev_list) {
		if (!device->bdev)
			continue;
		bdi = device->bdev->bd_bdi;
		if (bdi_congested(bdi, bdi_bits)) {
			ret = 1;
			break;
		}
	}
	rcu_read_unlock();
	return ret;
}

/*
 * called by the kthread helper functions to finally call the bio end_io
 * functions.  This is where read checksum verification actually happens
 */
static void end_workqueue_fn(struct btrfs_work *work)
{
	struct bio *bio;
	struct btrfs_end_io_wq *end_io_wq;

	end_io_wq = container_of(work, struct btrfs_end_io_wq, work);
	bio = end_io_wq->bio;

	bio->bi_status = end_io_wq->status;
	bio->bi_private = end_io_wq->private;
	bio->bi_end_io = end_io_wq->end_io;
	kmem_cache_free(btrfs_end_io_wq_cache, end_io_wq);
	bio_endio(bio);
}

static int cleaner_kthread(void *arg)
{
	struct btrfs_root *root = arg;
	struct btrfs_fs_info *fs_info = root->fs_info;
	int again;
	struct btrfs_trans_handle *trans;

	do {
		again = 0;

		/* Make the cleaner go to sleep early. */
		if (btrfs_need_cleaner_sleep(fs_info))
			goto sleep;

		/*
		 * Do not do anything if we might cause open_ctree() to block
		 * before we have finished mounting the filesystem.
		 */
		if (!test_bit(BTRFS_FS_OPEN, &fs_info->flags))
			goto sleep;

		if (!mutex_trylock(&fs_info->cleaner_mutex))
			goto sleep;

		/*
		 * Avoid the problem that we change the status of the fs
		 * during the above check and trylock.
		 */
		if (btrfs_need_cleaner_sleep(fs_info)) {
			mutex_unlock(&fs_info->cleaner_mutex);
			goto sleep;
		}

		mutex_lock(&fs_info->cleaner_delayed_iput_mutex);
		btrfs_run_delayed_iputs(fs_info);
		mutex_unlock(&fs_info->cleaner_delayed_iput_mutex);

		again = btrfs_clean_one_deleted_snapshot(root);
		mutex_unlock(&fs_info->cleaner_mutex);

		/*
		 * The defragger has dealt with the R/O remount and umount,
		 * needn't do anything special here.
		 */
		btrfs_run_defrag_inodes(fs_info);

		/*
		 * Acquires fs_info->delete_unused_bgs_mutex to avoid racing
		 * with relocation (btrfs_relocate_chunk) and relocation
		 * acquires fs_info->cleaner_mutex (btrfs_relocate_block_group)
		 * after acquiring fs_info->delete_unused_bgs_mutex. So we
		 * can't hold, nor need to, fs_info->cleaner_mutex when deleting
		 * unused block groups.
		 */
		btrfs_delete_unused_bgs(fs_info);
sleep:
		if (!again) {
			set_current_state(TASK_INTERRUPTIBLE);
			if (!kthread_should_stop())
				schedule();
			__set_current_state(TASK_RUNNING);
		}
	} while (!kthread_should_stop());

	/*
	 * Transaction kthread is stopped before us and wakes us up.
	 * However we might have started a new transaction and COWed some
	 * tree blocks when deleting unused block groups for example. So
	 * make sure we commit the transaction we started to have a clean
	 * shutdown when evicting the btree inode - if it has dirty pages
	 * when we do the final iput() on it, eviction will trigger a
	 * writeback for it which will fail with null pointer dereferences
	 * since work queues and other resources were already released and
	 * destroyed by the time the iput/eviction/writeback is made.
	 */
	trans = btrfs_attach_transaction(root);
	if (IS_ERR(trans)) {
		if (PTR_ERR(trans) != -ENOENT)
			btrfs_err(fs_info,
				  "cleaner transaction attach returned %ld",
				  PTR_ERR(trans));
	} else {
		int ret;

		ret = btrfs_commit_transaction(trans);
		if (ret)
			btrfs_err(fs_info,
				  "cleaner open transaction commit returned %d",
				  ret);
	}

	return 0;
}

static int transaction_kthread(void *arg)
{
	struct btrfs_root *root = arg;
	struct btrfs_fs_info *fs_info = root->fs_info;
	struct btrfs_trans_handle *trans;
	struct btrfs_transaction *cur;
	u64 transid;
	unsigned long now;
	unsigned long delay;
	bool cannot_commit;

	do {
		cannot_commit = false;
		delay = HZ * fs_info->commit_interval;
		mutex_lock(&fs_info->transaction_kthread_mutex);

		spin_lock(&fs_info->trans_lock);
		cur = fs_info->running_transaction;
		if (!cur) {
			spin_unlock(&fs_info->trans_lock);
			goto sleep;
		}

		now = get_seconds();
		if (cur->state < TRANS_STATE_BLOCKED &&
		    !test_bit(BTRFS_FS_NEED_ASYNC_COMMIT, &fs_info->flags) &&
		    (now < cur->start_time ||
		     now - cur->start_time < fs_info->commit_interval)) {
			spin_unlock(&fs_info->trans_lock);
			delay = HZ * 5;
			goto sleep;
		}
		transid = cur->transid;
		spin_unlock(&fs_info->trans_lock);

		/* If the file system is aborted, this will always fail. */
		trans = btrfs_attach_transaction(root);
		if (IS_ERR(trans)) {
			if (PTR_ERR(trans) != -ENOENT)
				cannot_commit = true;
			goto sleep;
		}
		if (transid == trans->transid) {
			btrfs_commit_transaction(trans);
		} else {
			btrfs_end_transaction(trans);
		}
sleep:
		wake_up_process(fs_info->cleaner_kthread);
		mutex_unlock(&fs_info->transaction_kthread_mutex);

		if (unlikely(test_bit(BTRFS_FS_STATE_ERROR,
				      &fs_info->fs_state)))
			btrfs_cleanup_transaction(fs_info);
		if (!kthread_should_stop() &&
				(!btrfs_transaction_blocked(fs_info) ||
				 cannot_commit))
			schedule_timeout_interruptible(delay);
	} while (!kthread_should_stop());
	return 0;
}

/*
 * this will find the highest generation in the array of
 * root backups.  The index of the highest array is returned,
 * or -1 if we can't find anything.
 *
 * We check to make sure the array is valid by comparing the
 * generation of the latest  root in the array with the generation
 * in the super block.  If they don't match we pitch it.
 */
static int find_newest_super_backup(struct btrfs_fs_info *info, u64 newest_gen)
{
	u64 cur;
	int newest_index = -1;
	struct btrfs_root_backup *root_backup;
	int i;

	for (i = 0; i < BTRFS_NUM_BACKUP_ROOTS; i++) {
		root_backup = info->super_copy->super_roots + i;
		cur = btrfs_backup_tree_root_gen(root_backup);
		if (cur == newest_gen)
			newest_index = i;
	}

	/* check to see if we actually wrapped around */
	if (newest_index == BTRFS_NUM_BACKUP_ROOTS - 1) {
		root_backup = info->super_copy->super_roots;
		cur = btrfs_backup_tree_root_gen(root_backup);
		if (cur == newest_gen)
			newest_index = 0;
	}
	return newest_index;
}


/*
 * find the oldest backup so we know where to store new entries
 * in the backup array.  This will set the backup_root_index
 * field in the fs_info struct
 */
static void find_oldest_super_backup(struct btrfs_fs_info *info,
				     u64 newest_gen)
{
	int newest_index = -1;

	newest_index = find_newest_super_backup(info, newest_gen);
	/* if there was garbage in there, just move along */
	if (newest_index == -1) {
		info->backup_root_index = 0;
	} else {
		info->backup_root_index = (newest_index + 1) % BTRFS_NUM_BACKUP_ROOTS;
	}
}

/*
 * copy all the root pointers into the super backup array.
 * this will bump the backup pointer by one when it is
 * done
 */
static void backup_super_roots(struct btrfs_fs_info *info)
{
	int next_backup;
	struct btrfs_root_backup *root_backup;
	int last_backup;

	next_backup = info->backup_root_index;
	last_backup = (next_backup + BTRFS_NUM_BACKUP_ROOTS - 1) %
		BTRFS_NUM_BACKUP_ROOTS;

	/*
	 * just overwrite the last backup if we're at the same generation
	 * this happens only at umount
	 */
	root_backup = info->super_for_commit->super_roots + last_backup;
	if (btrfs_backup_tree_root_gen(root_backup) ==
	    btrfs_header_generation(info->tree_root->node))
		next_backup = last_backup;

	root_backup = info->super_for_commit->super_roots + next_backup;

	/*
	 * make sure all of our padding and empty slots get zero filled
	 * regardless of which ones we use today
	 */
	memset(root_backup, 0, sizeof(*root_backup));

	info->backup_root_index = (next_backup + 1) % BTRFS_NUM_BACKUP_ROOTS;

	btrfs_set_backup_tree_root(root_backup, info->tree_root->node->start);
	btrfs_set_backup_tree_root_gen(root_backup,
			       btrfs_header_generation(info->tree_root->node));

	btrfs_set_backup_tree_root_level(root_backup,
			       btrfs_header_level(info->tree_root->node));

	btrfs_set_backup_chunk_root(root_backup, info->chunk_root->node->start);
	btrfs_set_backup_chunk_root_gen(root_backup,
			       btrfs_header_generation(info->chunk_root->node));
	btrfs_set_backup_chunk_root_level(root_backup,
			       btrfs_header_level(info->chunk_root->node));

	btrfs_set_backup_extent_root(root_backup, info->extent_root->node->start);
	btrfs_set_backup_extent_root_gen(root_backup,
			       btrfs_header_generation(info->extent_root->node));
	btrfs_set_backup_extent_root_level(root_backup,
			       btrfs_header_level(info->extent_root->node));

	/*
	 * we might commit during log recovery, which happens before we set
	 * the fs_root.  Make sure it is valid before we fill it in.
	 */
	if (info->fs_root && info->fs_root->node) {
		btrfs_set_backup_fs_root(root_backup,
					 info->fs_root->node->start);
		btrfs_set_backup_fs_root_gen(root_backup,
			       btrfs_header_generation(info->fs_root->node));
		btrfs_set_backup_fs_root_level(root_backup,
			       btrfs_header_level(info->fs_root->node));
	}

	btrfs_set_backup_dev_root(root_backup, info->dev_root->node->start);
	btrfs_set_backup_dev_root_gen(root_backup,
			       btrfs_header_generation(info->dev_root->node));
	btrfs_set_backup_dev_root_level(root_backup,
				       btrfs_header_level(info->dev_root->node));

	btrfs_set_backup_csum_root(root_backup, info->csum_root->node->start);
	btrfs_set_backup_csum_root_gen(root_backup,
			       btrfs_header_generation(info->csum_root->node));
	btrfs_set_backup_csum_root_level(root_backup,
			       btrfs_header_level(info->csum_root->node));

	btrfs_set_backup_total_bytes(root_backup,
			     btrfs_super_total_bytes(info->super_copy));
	btrfs_set_backup_bytes_used(root_backup,
			     btrfs_super_bytes_used(info->super_copy));
	btrfs_set_backup_num_devices(root_backup,
			     btrfs_super_num_devices(info->super_copy));

	/*
	 * if we don't copy this out to the super_copy, it won't get remembered
	 * for the next commit
	 */
	memcpy(&info->super_copy->super_roots,
	       &info->super_for_commit->super_roots,
	       sizeof(*root_backup) * BTRFS_NUM_BACKUP_ROOTS);
}

/*
 * this copies info out of the root backup array and back into
 * the in-memory super block.  It is meant to help iterate through
 * the array, so you send it the number of backups you've already
 * tried and the last backup index you used.
 *
 * this returns -1 when it has tried all the backups
 */
static noinline int next_root_backup(struct btrfs_fs_info *info,
				     struct btrfs_super_block *super,
				     int *num_backups_tried, int *backup_index)
{
	struct btrfs_root_backup *root_backup;
	int newest = *backup_index;

	if (*num_backups_tried == 0) {
		u64 gen = btrfs_super_generation(super);

		newest = find_newest_super_backup(info, gen);
		if (newest == -1)
			return -1;

		*backup_index = newest;
		*num_backups_tried = 1;
	} else if (*num_backups_tried == BTRFS_NUM_BACKUP_ROOTS) {
		/* we've tried all the backups, all done */
		return -1;
	} else {
		/* jump to the next oldest backup */
		newest = (*backup_index + BTRFS_NUM_BACKUP_ROOTS - 1) %
			BTRFS_NUM_BACKUP_ROOTS;
		*backup_index = newest;
		*num_backups_tried += 1;
	}
	root_backup = super->super_roots + newest;

	btrfs_set_super_generation(super,
				   btrfs_backup_tree_root_gen(root_backup));
	btrfs_set_super_root(super, btrfs_backup_tree_root(root_backup));
	btrfs_set_super_root_level(super,
				   btrfs_backup_tree_root_level(root_backup));
	btrfs_set_super_bytes_used(super, btrfs_backup_bytes_used(root_backup));

	/*
	 * fixme: the total bytes and num_devices need to match or we should
	 * need a fsck
	 */
	btrfs_set_super_total_bytes(super, btrfs_backup_total_bytes(root_backup));
	btrfs_set_super_num_devices(super, btrfs_backup_num_devices(root_backup));
	return 0;
}

/* helper to cleanup workers */
static void btrfs_stop_all_workers(struct btrfs_fs_info *fs_info)
{
	btrfs_destroy_workqueue(fs_info->fixup_workers);
	btrfs_destroy_workqueue(fs_info->delalloc_workers);
	btrfs_destroy_workqueue(fs_info->workers);
	btrfs_destroy_workqueue(fs_info->endio_workers);
	btrfs_destroy_workqueue(fs_info->endio_raid56_workers);
	btrfs_destroy_workqueue(fs_info->endio_repair_workers);
	btrfs_destroy_workqueue(fs_info->rmw_workers);
	btrfs_destroy_workqueue(fs_info->endio_write_workers);
	btrfs_destroy_workqueue(fs_info->endio_freespace_worker);
	btrfs_destroy_workqueue(fs_info->submit_workers);
	btrfs_destroy_workqueue(fs_info->delayed_workers);
	btrfs_destroy_workqueue(fs_info->caching_workers);
	btrfs_destroy_workqueue(fs_info->readahead_workers);
	btrfs_destroy_workqueue(fs_info->flush_workers);
	btrfs_destroy_workqueue(fs_info->qgroup_rescan_workers);
	btrfs_destroy_workqueue(fs_info->extent_workers);
	/*
	 * Now that all other work queues are destroyed, we can safely destroy
	 * the queues used for metadata I/O, since tasks from those other work
	 * queues can do metadata I/O operations.
	 */
	btrfs_destroy_workqueue(fs_info->endio_meta_workers);
	btrfs_destroy_workqueue(fs_info->endio_meta_write_workers);
}

static void free_root_extent_buffers(struct btrfs_root *root)
{
	if (root) {
		free_extent_buffer(root->node);
		free_extent_buffer(root->commit_root);
		root->node = NULL;
		root->commit_root = NULL;
	}
}

/* helper to cleanup tree roots */
static void free_root_pointers(struct btrfs_fs_info *info, int chunk_root)
{
	free_root_extent_buffers(info->tree_root);

	free_root_extent_buffers(info->dev_root);
	free_root_extent_buffers(info->extent_root);
	free_root_extent_buffers(info->csum_root);
	free_root_extent_buffers(info->quota_root);
	free_root_extent_buffers(info->uuid_root);
	if (chunk_root)
		free_root_extent_buffers(info->chunk_root);
	free_root_extent_buffers(info->free_space_root);
}

void btrfs_free_fs_roots(struct btrfs_fs_info *fs_info)
{
	int ret;
	struct btrfs_root *gang[8];
	int i;

	while (!list_empty(&fs_info->dead_roots)) {
		gang[0] = list_entry(fs_info->dead_roots.next,
				     struct btrfs_root, root_list);
		list_del(&gang[0]->root_list);

		if (test_bit(BTRFS_ROOT_IN_RADIX, &gang[0]->state)) {
			btrfs_drop_and_free_fs_root(fs_info, gang[0]);
		} else {
			free_extent_buffer(gang[0]->node);
			free_extent_buffer(gang[0]->commit_root);
			btrfs_put_fs_root(gang[0]);
		}
	}

	while (1) {
		ret = radix_tree_gang_lookup(&fs_info->fs_roots_radix,
					     (void **)gang, 0,
					     ARRAY_SIZE(gang));
		if (!ret)
			break;
		for (i = 0; i < ret; i++)
			btrfs_drop_and_free_fs_root(fs_info, gang[i]);
	}

	if (test_bit(BTRFS_FS_STATE_ERROR, &fs_info->fs_state)) {
		btrfs_free_log_root_tree(NULL, fs_info);
		btrfs_destroy_pinned_extent(fs_info, fs_info->pinned_extents);
	}
}

static void btrfs_init_scrub(struct btrfs_fs_info *fs_info)
{
	mutex_init(&fs_info->scrub_lock);
	atomic_set(&fs_info->scrubs_running, 0);
	atomic_set(&fs_info->scrub_pause_req, 0);
	atomic_set(&fs_info->scrubs_paused, 0);
	atomic_set(&fs_info->scrub_cancel_req, 0);
	init_waitqueue_head(&fs_info->scrub_pause_wait);
	fs_info->scrub_workers_refcnt = 0;
}

static void btrfs_init_balance(struct btrfs_fs_info *fs_info)
{
	spin_lock_init(&fs_info->balance_lock);
	mutex_init(&fs_info->balance_mutex);
	atomic_set(&fs_info->balance_pause_req, 0);
	atomic_set(&fs_info->balance_cancel_req, 0);
	fs_info->balance_ctl = NULL;
	init_waitqueue_head(&fs_info->balance_wait_q);
}

static void btrfs_init_btree_inode(struct btrfs_fs_info *fs_info)
{
	struct inode *inode = fs_info->btree_inode;

	inode->i_ino = BTRFS_BTREE_INODE_OBJECTID;
	set_nlink(inode, 1);
	/*
	 * we set the i_size on the btree inode to the max possible int.
	 * the real end of the address space is determined by all of
	 * the devices in the system
	 */
	inode->i_size = OFFSET_MAX;
	inode->i_mapping->a_ops = &btree_aops;

	RB_CLEAR_NODE(&BTRFS_I(inode)->rb_node);
	extent_io_tree_init(&BTRFS_I(inode)->io_tree, inode);
	BTRFS_I(inode)->io_tree.track_uptodate = 0;
	extent_map_tree_init(&BTRFS_I(inode)->extent_tree);

	BTRFS_I(inode)->io_tree.ops = &btree_extent_io_ops;

	BTRFS_I(inode)->root = fs_info->tree_root;
	memset(&BTRFS_I(inode)->location, 0, sizeof(struct btrfs_key));
	set_bit(BTRFS_INODE_DUMMY, &BTRFS_I(inode)->runtime_flags);
	btrfs_insert_inode_hash(inode);
}

static void btrfs_init_dev_replace_locks(struct btrfs_fs_info *fs_info)
{
	fs_info->dev_replace.lock_owner = 0;
	atomic_set(&fs_info->dev_replace.nesting_level, 0);
	mutex_init(&fs_info->dev_replace.lock_finishing_cancel_unmount);
	rwlock_init(&fs_info->dev_replace.lock);
	atomic_set(&fs_info->dev_replace.read_locks, 0);
	atomic_set(&fs_info->dev_replace.blocking_readers, 0);
	init_waitqueue_head(&fs_info->replace_wait);
	init_waitqueue_head(&fs_info->dev_replace.read_lock_wq);
}

static void btrfs_init_qgroup(struct btrfs_fs_info *fs_info)
{
	spin_lock_init(&fs_info->qgroup_lock);
	mutex_init(&fs_info->qgroup_ioctl_lock);
	fs_info->qgroup_tree = RB_ROOT;
	fs_info->qgroup_op_tree = RB_ROOT;
	INIT_LIST_HEAD(&fs_info->dirty_qgroups);
	fs_info->qgroup_seq = 1;
	fs_info->qgroup_ulist = NULL;
	fs_info->qgroup_rescan_running = false;
	mutex_init(&fs_info->qgroup_rescan_lock);
}

static int btrfs_init_workqueues(struct btrfs_fs_info *fs_info,
		struct btrfs_fs_devices *fs_devices)
{
	u32 max_active = fs_info->thread_pool_size;
	unsigned int flags = WQ_MEM_RECLAIM | WQ_FREEZABLE | WQ_UNBOUND;

	fs_info->workers =
		btrfs_alloc_workqueue(fs_info, "worker",
				      flags | WQ_HIGHPRI, max_active, 16);

	fs_info->delalloc_workers =
		btrfs_alloc_workqueue(fs_info, "delalloc",
				      flags, max_active, 2);

	fs_info->flush_workers =
		btrfs_alloc_workqueue(fs_info, "flush_delalloc",
				      flags, max_active, 0);

	fs_info->caching_workers =
		btrfs_alloc_workqueue(fs_info, "cache", flags, max_active, 0);

	/*
	 * a higher idle thresh on the submit workers makes it much more
	 * likely that bios will be send down in a sane order to the
	 * devices
	 */
	fs_info->submit_workers =
		btrfs_alloc_workqueue(fs_info, "submit", flags,
				      min_t(u64, fs_devices->num_devices,
					    max_active), 64);

	fs_info->fixup_workers =
		btrfs_alloc_workqueue(fs_info, "fixup", flags, 1, 0);

	/*
	 * endios are largely parallel and should have a very
	 * low idle thresh
	 */
	fs_info->endio_workers =
		btrfs_alloc_workqueue(fs_info, "endio", flags, max_active, 4);
	fs_info->endio_meta_workers =
		btrfs_alloc_workqueue(fs_info, "endio-meta", flags,
				      max_active, 4);
	fs_info->endio_meta_write_workers =
		btrfs_alloc_workqueue(fs_info, "endio-meta-write", flags,
				      max_active, 2);
	fs_info->endio_raid56_workers =
		btrfs_alloc_workqueue(fs_info, "endio-raid56", flags,
				      max_active, 4);
	fs_info->endio_repair_workers =
		btrfs_alloc_workqueue(fs_info, "endio-repair", flags, 1, 0);
	fs_info->rmw_workers =
		btrfs_alloc_workqueue(fs_info, "rmw", flags, max_active, 2);
	fs_info->endio_write_workers =
		btrfs_alloc_workqueue(fs_info, "endio-write", flags,
				      max_active, 2);
	fs_info->endio_freespace_worker =
		btrfs_alloc_workqueue(fs_info, "freespace-write", flags,
				      max_active, 0);
	fs_info->delayed_workers =
		btrfs_alloc_workqueue(fs_info, "delayed-meta", flags,
				      max_active, 0);
	fs_info->readahead_workers =
		btrfs_alloc_workqueue(fs_info, "readahead", flags,
				      max_active, 2);
	fs_info->qgroup_rescan_workers =
		btrfs_alloc_workqueue(fs_info, "qgroup-rescan", flags, 1, 0);
	fs_info->extent_workers =
		btrfs_alloc_workqueue(fs_info, "extent-refs", flags,
				      min_t(u64, fs_devices->num_devices,
					    max_active), 8);

	if (!(fs_info->workers && fs_info->delalloc_workers &&
	      fs_info->submit_workers && fs_info->flush_workers &&
	      fs_info->endio_workers && fs_info->endio_meta_workers &&
	      fs_info->endio_meta_write_workers &&
	      fs_info->endio_repair_workers &&
	      fs_info->endio_write_workers && fs_info->endio_raid56_workers &&
	      fs_info->endio_freespace_worker && fs_info->rmw_workers &&
	      fs_info->caching_workers && fs_info->readahead_workers &&
	      fs_info->fixup_workers && fs_info->delayed_workers &&
	      fs_info->extent_workers &&
	      fs_info->qgroup_rescan_workers)) {
		return -ENOMEM;
	}

	return 0;
}

static int btrfs_replay_log(struct btrfs_fs_info *fs_info,
			    struct btrfs_fs_devices *fs_devices)
{
	int ret;
	struct btrfs_root *log_tree_root;
	struct btrfs_super_block *disk_super = fs_info->super_copy;
	u64 bytenr = btrfs_super_log_root(disk_super);
	int level = btrfs_super_log_root_level(disk_super);

	if (fs_devices->rw_devices == 0) {
		btrfs_warn(fs_info, "log replay required on RO media");
		return -EIO;
	}

	log_tree_root = btrfs_alloc_root(fs_info, GFP_KERNEL);
	if (!log_tree_root)
		return -ENOMEM;

	__setup_root(log_tree_root, fs_info, BTRFS_TREE_LOG_OBJECTID);

	log_tree_root->node = read_tree_block(fs_info, bytenr,
					      fs_info->generation + 1,
					      level, NULL);
	if (IS_ERR(log_tree_root->node)) {
		btrfs_warn(fs_info, "failed to read log tree");
		ret = PTR_ERR(log_tree_root->node);
		kfree(log_tree_root);
		return ret;
	} else if (!extent_buffer_uptodate(log_tree_root->node)) {
		btrfs_err(fs_info, "failed to read log tree");
		free_extent_buffer(log_tree_root->node);
		kfree(log_tree_root);
		return -EIO;
	}
	/* returns with log_tree_root freed on success */
	ret = btrfs_recover_log_trees(log_tree_root);
	if (ret) {
		btrfs_handle_fs_error(fs_info, ret,
				      "Failed to recover log tree");
		free_extent_buffer(log_tree_root->node);
		kfree(log_tree_root);
		return ret;
	}

	if (sb_rdonly(fs_info->sb)) {
		ret = btrfs_commit_super(fs_info);
		if (ret)
			return ret;
	}

	return 0;
}

static int btrfs_read_roots(struct btrfs_fs_info *fs_info)
{
	struct btrfs_root *tree_root = fs_info->tree_root;
	struct btrfs_root *root;
	struct btrfs_key location;
	int ret;

	BUG_ON(!fs_info->tree_root);

	location.objectid = BTRFS_EXTENT_TREE_OBJECTID;
	location.type = BTRFS_ROOT_ITEM_KEY;
	location.offset = 0;

	root = btrfs_read_tree_root(tree_root, &location);
	if (IS_ERR(root)) {
		ret = PTR_ERR(root);
		goto out;
	}
	set_bit(BTRFS_ROOT_TRACK_DIRTY, &root->state);
	fs_info->extent_root = root;

	location.objectid = BTRFS_DEV_TREE_OBJECTID;
	root = btrfs_read_tree_root(tree_root, &location);
	if (IS_ERR(root)) {
		ret = PTR_ERR(root);
		goto out;
	}
	set_bit(BTRFS_ROOT_TRACK_DIRTY, &root->state);
	fs_info->dev_root = root;
	btrfs_init_devices_late(fs_info);

	location.objectid = BTRFS_CSUM_TREE_OBJECTID;
	root = btrfs_read_tree_root(tree_root, &location);
	if (IS_ERR(root)) {
		ret = PTR_ERR(root);
		goto out;
	}
	set_bit(BTRFS_ROOT_TRACK_DIRTY, &root->state);
	fs_info->csum_root = root;

	location.objectid = BTRFS_QUOTA_TREE_OBJECTID;
	root = btrfs_read_tree_root(tree_root, &location);
	if (!IS_ERR(root)) {
		set_bit(BTRFS_ROOT_TRACK_DIRTY, &root->state);
		set_bit(BTRFS_FS_QUOTA_ENABLED, &fs_info->flags);
		fs_info->quota_root = root;
	}

	location.objectid = BTRFS_UUID_TREE_OBJECTID;
	root = btrfs_read_tree_root(tree_root, &location);
	if (IS_ERR(root)) {
		ret = PTR_ERR(root);
		if (ret != -ENOENT)
			goto out;
	} else {
		set_bit(BTRFS_ROOT_TRACK_DIRTY, &root->state);
		fs_info->uuid_root = root;
	}

	if (btrfs_fs_compat_ro(fs_info, FREE_SPACE_TREE)) {
		location.objectid = BTRFS_FREE_SPACE_TREE_OBJECTID;
		root = btrfs_read_tree_root(tree_root, &location);
		if (IS_ERR(root)) {
			ret = PTR_ERR(root);
			goto out;
		}
		set_bit(BTRFS_ROOT_TRACK_DIRTY, &root->state);
		fs_info->free_space_root = root;
	}

	return 0;
out:
	btrfs_warn(fs_info, "failed to read root (objectid=%llu): %d",
		   location.objectid, ret);
	return ret;
}

/*
 * Real super block validation
 * NOTE: super csum type and incompat features will not be checked here.
 *
 * @sb:		super block to check
 * @mirror_num:	the super block number to check its bytenr:
 * 		0	the primary (1st) sb
 * 		1, 2	2nd and 3rd backup copy
 * 	       -1	skip bytenr check
 */
static int validate_super(struct btrfs_fs_info *fs_info,
			    struct btrfs_super_block *sb, int mirror_num)
{
	u64 nodesize = btrfs_super_nodesize(sb);
	u64 sectorsize = btrfs_super_sectorsize(sb);
	int ret = 0;

	if (btrfs_super_magic(sb) != BTRFS_MAGIC) {
		btrfs_err(fs_info, "no valid FS found");
		ret = -EINVAL;
	}
	if (btrfs_super_flags(sb) & ~BTRFS_SUPER_FLAG_SUPP) {
		btrfs_err(fs_info, "unrecognized or unsupported super flag: %llu",
				btrfs_super_flags(sb) & ~BTRFS_SUPER_FLAG_SUPP);
		ret = -EINVAL;
	}
	if (btrfs_super_root_level(sb) >= BTRFS_MAX_LEVEL) {
		btrfs_err(fs_info, "tree_root level too big: %d >= %d",
				btrfs_super_root_level(sb), BTRFS_MAX_LEVEL);
		ret = -EINVAL;
	}
	if (btrfs_super_chunk_root_level(sb) >= BTRFS_MAX_LEVEL) {
		btrfs_err(fs_info, "chunk_root level too big: %d >= %d",
				btrfs_super_chunk_root_level(sb), BTRFS_MAX_LEVEL);
		ret = -EINVAL;
	}
	if (btrfs_super_log_root_level(sb) >= BTRFS_MAX_LEVEL) {
		btrfs_err(fs_info, "log_root level too big: %d >= %d",
				btrfs_super_log_root_level(sb), BTRFS_MAX_LEVEL);
		ret = -EINVAL;
	}

	/*
	 * Check sectorsize and nodesize first, other check will need it.
	 * Check all possible sectorsize(4K, 8K, 16K, 32K, 64K) here.
	 */
	if (!is_power_of_2(sectorsize) || sectorsize < 4096 ||
	    sectorsize > BTRFS_MAX_METADATA_BLOCKSIZE) {
		btrfs_err(fs_info, "invalid sectorsize %llu", sectorsize);
		ret = -EINVAL;
	}
	/* Only PAGE SIZE is supported yet */
	if (sectorsize != PAGE_SIZE) {
		btrfs_err(fs_info,
			"sectorsize %llu not supported yet, only support %lu",
			sectorsize, PAGE_SIZE);
		ret = -EINVAL;
	}
	if (!is_power_of_2(nodesize) || nodesize < sectorsize ||
	    nodesize > BTRFS_MAX_METADATA_BLOCKSIZE) {
		btrfs_err(fs_info, "invalid nodesize %llu", nodesize);
		ret = -EINVAL;
	}
	if (nodesize != le32_to_cpu(sb->__unused_leafsize)) {
		btrfs_err(fs_info, "invalid leafsize %u, should be %llu",
			  le32_to_cpu(sb->__unused_leafsize), nodesize);
		ret = -EINVAL;
	}

	/* Root alignment check */
	if (!IS_ALIGNED(btrfs_super_root(sb), sectorsize)) {
		btrfs_warn(fs_info, "tree_root block unaligned: %llu",
			   btrfs_super_root(sb));
		ret = -EINVAL;
	}
	if (!IS_ALIGNED(btrfs_super_chunk_root(sb), sectorsize)) {
		btrfs_warn(fs_info, "chunk_root block unaligned: %llu",
			   btrfs_super_chunk_root(sb));
		ret = -EINVAL;
	}
	if (!IS_ALIGNED(btrfs_super_log_root(sb), sectorsize)) {
		btrfs_warn(fs_info, "log_root block unaligned: %llu",
			   btrfs_super_log_root(sb));
		ret = -EINVAL;
	}

	if (memcmp(fs_info->fsid, sb->dev_item.fsid, BTRFS_FSID_SIZE) != 0) {
		btrfs_err(fs_info,
			   "dev_item UUID does not match fsid: %pU != %pU",
			   fs_info->fsid, sb->dev_item.fsid);
		ret = -EINVAL;
	}

	/*
	 * Hint to catch really bogus numbers, bitflips or so, more exact checks are
	 * done later
	 */
	if (btrfs_super_bytes_used(sb) < 6 * btrfs_super_nodesize(sb)) {
		btrfs_err(fs_info, "bytes_used is too small %llu",
			  btrfs_super_bytes_used(sb));
		ret = -EINVAL;
	}
	if (!is_power_of_2(btrfs_super_stripesize(sb))) {
		btrfs_err(fs_info, "invalid stripesize %u",
			  btrfs_super_stripesize(sb));
		ret = -EINVAL;
	}
	if (btrfs_super_num_devices(sb) > (1UL << 31))
		btrfs_warn(fs_info, "suspicious number of devices: %llu",
			   btrfs_super_num_devices(sb));
	if (btrfs_super_num_devices(sb) == 0) {
		btrfs_err(fs_info, "number of devices is 0");
		ret = -EINVAL;
	}

	if (mirror_num >= 0 &&
	    btrfs_super_bytenr(sb) != btrfs_sb_offset(mirror_num)) {
		btrfs_err(fs_info, "super offset mismatch %llu != %u",
			  btrfs_super_bytenr(sb), BTRFS_SUPER_INFO_OFFSET);
		ret = -EINVAL;
	}

	/*
	 * Obvious sys_chunk_array corruptions, it must hold at least one key
	 * and one chunk
	 */
	if (btrfs_super_sys_array_size(sb) > BTRFS_SYSTEM_CHUNK_ARRAY_SIZE) {
		btrfs_err(fs_info, "system chunk array too big %u > %u",
			  btrfs_super_sys_array_size(sb),
			  BTRFS_SYSTEM_CHUNK_ARRAY_SIZE);
		ret = -EINVAL;
	}
	if (btrfs_super_sys_array_size(sb) < sizeof(struct btrfs_disk_key)
			+ sizeof(struct btrfs_chunk)) {
		btrfs_err(fs_info, "system chunk array too small %u < %zu",
			  btrfs_super_sys_array_size(sb),
			  sizeof(struct btrfs_disk_key)
			  + sizeof(struct btrfs_chunk));
		ret = -EINVAL;
	}

	/*
	 * The generation is a global counter, we'll trust it more than the others
	 * but it's still possible that it's the one that's wrong.
	 */
	if (btrfs_super_generation(sb) < btrfs_super_chunk_root_generation(sb))
		btrfs_warn(fs_info,
			"suspicious: generation < chunk_root_generation: %llu < %llu",
			btrfs_super_generation(sb),
			btrfs_super_chunk_root_generation(sb));
	if (btrfs_super_generation(sb) < btrfs_super_cache_generation(sb)
	    && btrfs_super_cache_generation(sb) != (u64)-1)
		btrfs_warn(fs_info,
			"suspicious: generation < cache_generation: %llu < %llu",
			btrfs_super_generation(sb),
			btrfs_super_cache_generation(sb));

	return ret;
}

/*
 * Validation of super block at mount time.
 * Some checks already done early at mount time, like csum type and incompat
 * flags will be skipped.
 */
static int btrfs_validate_mount_super(struct btrfs_fs_info *fs_info)
{
	return validate_super(fs_info, fs_info->super_copy, 0);
}

/*
 * Validation of super block at write time.
 * Some checks like bytenr check will be skipped as their values will be
 * overwritten soon.
 * Extra checks like csum type and incompat flags will be done here.
 */
static int btrfs_validate_write_super(struct btrfs_fs_info *fs_info,
				      struct btrfs_super_block *sb)
{
	int ret;

	ret = validate_super(fs_info, sb, -1);
	if (ret < 0)
		goto out;
	if (btrfs_super_csum_type(sb) != BTRFS_CSUM_TYPE_CRC32) {
		ret = -EUCLEAN;
		btrfs_err(fs_info, "invalid csum type, has %u want %u",
			  btrfs_super_csum_type(sb), BTRFS_CSUM_TYPE_CRC32);
		goto out;
	}
	if (btrfs_super_incompat_flags(sb) & ~BTRFS_FEATURE_INCOMPAT_SUPP) {
		ret = -EUCLEAN;
		btrfs_err(fs_info,
		"invalid incompat flags, has 0x%llx valid mask 0x%llx",
			  btrfs_super_incompat_flags(sb),
			  (unsigned long long)BTRFS_FEATURE_INCOMPAT_SUPP);
		goto out;
	}
out:
	if (ret < 0)
		btrfs_err(fs_info,
		"super block corruption detected before writing it to disk");
	return ret;
}

int open_ctree(struct super_block *sb,
	       struct btrfs_fs_devices *fs_devices,
	       char *options)
{
	u32 sectorsize;
	u32 nodesize;
	u32 stripesize;
	u64 generation;
	u64 features;
	struct btrfs_key location;
	struct buffer_head *bh;
	struct btrfs_super_block *disk_super;
	struct btrfs_fs_info *fs_info = btrfs_sb(sb);
	struct btrfs_root *tree_root;
	struct btrfs_root *chunk_root;
	int ret;
	int err = -EINVAL;
	int num_backups_tried = 0;
	int backup_index = 0;
	int clear_free_space_tree = 0;
	int level;

	tree_root = fs_info->tree_root = btrfs_alloc_root(fs_info, GFP_KERNEL);
	chunk_root = fs_info->chunk_root = btrfs_alloc_root(fs_info, GFP_KERNEL);
	if (!tree_root || !chunk_root) {
		err = -ENOMEM;
		goto fail;
	}

	ret = init_srcu_struct(&fs_info->subvol_srcu);
	if (ret) {
		err = ret;
		goto fail;
	}

	ret = percpu_counter_init(&fs_info->dirty_metadata_bytes, 0, GFP_KERNEL);
	if (ret) {
		err = ret;
		goto fail_srcu;
	}
	fs_info->dirty_metadata_batch = PAGE_SIZE *
					(1 + ilog2(nr_cpu_ids));

	ret = percpu_counter_init(&fs_info->delalloc_bytes, 0, GFP_KERNEL);
	if (ret) {
		err = ret;
		goto fail_dirty_metadata_bytes;
	}

	ret = percpu_counter_init(&fs_info->bio_counter, 0, GFP_KERNEL);
	if (ret) {
		err = ret;
		goto fail_delalloc_bytes;
	}

	INIT_RADIX_TREE(&fs_info->fs_roots_radix, GFP_ATOMIC);
	INIT_RADIX_TREE(&fs_info->buffer_radix, GFP_ATOMIC);
	INIT_LIST_HEAD(&fs_info->trans_list);
	INIT_LIST_HEAD(&fs_info->dead_roots);
	INIT_LIST_HEAD(&fs_info->delayed_iputs);
	INIT_LIST_HEAD(&fs_info->delalloc_roots);
	INIT_LIST_HEAD(&fs_info->caching_block_groups);
	INIT_LIST_HEAD(&fs_info->pending_raid_kobjs);
	spin_lock_init(&fs_info->pending_raid_kobjs_lock);
	spin_lock_init(&fs_info->delalloc_root_lock);
	spin_lock_init(&fs_info->trans_lock);
	spin_lock_init(&fs_info->fs_roots_radix_lock);
	spin_lock_init(&fs_info->delayed_iput_lock);
	spin_lock_init(&fs_info->defrag_inodes_lock);
	spin_lock_init(&fs_info->tree_mod_seq_lock);
	spin_lock_init(&fs_info->super_lock);
	spin_lock_init(&fs_info->qgroup_op_lock);
	spin_lock_init(&fs_info->buffer_lock);
	spin_lock_init(&fs_info->unused_bgs_lock);
	rwlock_init(&fs_info->tree_mod_log_lock);
	mutex_init(&fs_info->unused_bg_unpin_mutex);
	mutex_init(&fs_info->delete_unused_bgs_mutex);
	mutex_init(&fs_info->reloc_mutex);
	mutex_init(&fs_info->delalloc_root_mutex);
	mutex_init(&fs_info->cleaner_delayed_iput_mutex);
	seqlock_init(&fs_info->profiles_lock);

	INIT_LIST_HEAD(&fs_info->dirty_cowonly_roots);
	INIT_LIST_HEAD(&fs_info->space_info);
	INIT_LIST_HEAD(&fs_info->tree_mod_seq_list);
	INIT_LIST_HEAD(&fs_info->unused_bgs);
	btrfs_mapping_init(&fs_info->mapping_tree);
	btrfs_init_block_rsv(&fs_info->global_block_rsv,
			     BTRFS_BLOCK_RSV_GLOBAL);
	btrfs_init_block_rsv(&fs_info->trans_block_rsv, BTRFS_BLOCK_RSV_TRANS);
	btrfs_init_block_rsv(&fs_info->chunk_block_rsv, BTRFS_BLOCK_RSV_CHUNK);
	btrfs_init_block_rsv(&fs_info->empty_block_rsv, BTRFS_BLOCK_RSV_EMPTY);
	btrfs_init_block_rsv(&fs_info->delayed_block_rsv,
			     BTRFS_BLOCK_RSV_DELOPS);
	atomic_set(&fs_info->async_delalloc_pages, 0);
	atomic_set(&fs_info->defrag_running, 0);
	atomic_set(&fs_info->qgroup_op_seq, 0);
	atomic_set(&fs_info->reada_works_cnt, 0);
	atomic64_set(&fs_info->tree_mod_seq, 0);
	fs_info->sb = sb;
	fs_info->max_inline = BTRFS_DEFAULT_MAX_INLINE;
	fs_info->metadata_ratio = 0;
	fs_info->defrag_inodes = RB_ROOT;
	atomic64_set(&fs_info->free_chunk_space, 0);
	fs_info->tree_mod_log = RB_ROOT;
	fs_info->commit_interval = BTRFS_DEFAULT_COMMIT_INTERVAL;
	fs_info->avg_delayed_ref_runtime = NSEC_PER_SEC >> 6; /* div by 64 */
	/* readahead state */
	INIT_RADIX_TREE(&fs_info->reada_tree, GFP_NOFS & ~__GFP_DIRECT_RECLAIM);
	spin_lock_init(&fs_info->reada_lock);
	btrfs_init_ref_verify(fs_info);

	fs_info->thread_pool_size = min_t(unsigned long,
					  num_online_cpus() + 2, 8);

	INIT_LIST_HEAD(&fs_info->ordered_roots);
	spin_lock_init(&fs_info->ordered_root_lock);

	fs_info->btree_inode = new_inode(sb);
	if (!fs_info->btree_inode) {
		err = -ENOMEM;
		goto fail_bio_counter;
	}
	mapping_set_gfp_mask(fs_info->btree_inode->i_mapping, GFP_NOFS);

	fs_info->delayed_root = kmalloc(sizeof(struct btrfs_delayed_root),
					GFP_KERNEL);
	if (!fs_info->delayed_root) {
		err = -ENOMEM;
		goto fail_iput;
	}
	btrfs_init_delayed_root(fs_info->delayed_root);

	btrfs_init_scrub(fs_info);
#ifdef CONFIG_BTRFS_FS_CHECK_INTEGRITY
	fs_info->check_integrity_print_mask = 0;
#endif
	btrfs_init_balance(fs_info);
	btrfs_init_async_reclaim_work(&fs_info->async_reclaim_work);

	sb->s_blocksize = BTRFS_BDEV_BLOCKSIZE;
	sb->s_blocksize_bits = blksize_bits(BTRFS_BDEV_BLOCKSIZE);

	btrfs_init_btree_inode(fs_info);

	spin_lock_init(&fs_info->block_group_cache_lock);
	fs_info->block_group_cache_tree = RB_ROOT;
	fs_info->first_logical_byte = (u64)-1;

	extent_io_tree_init(&fs_info->freed_extents[0], NULL);
	extent_io_tree_init(&fs_info->freed_extents[1], NULL);
	fs_info->pinned_extents = &fs_info->freed_extents[0];
	set_bit(BTRFS_FS_BARRIER, &fs_info->flags);

	mutex_init(&fs_info->ordered_operations_mutex);
	mutex_init(&fs_info->tree_log_mutex);
	mutex_init(&fs_info->chunk_mutex);
	mutex_init(&fs_info->transaction_kthread_mutex);
	mutex_init(&fs_info->cleaner_mutex);
	mutex_init(&fs_info->ro_block_group_mutex);
	init_rwsem(&fs_info->commit_root_sem);
	init_rwsem(&fs_info->cleanup_work_sem);
	init_rwsem(&fs_info->subvol_sem);
	sema_init(&fs_info->uuid_tree_rescan_sem, 1);

	btrfs_init_dev_replace_locks(fs_info);
	btrfs_init_qgroup(fs_info);

	btrfs_init_free_cluster(&fs_info->meta_alloc_cluster);
	btrfs_init_free_cluster(&fs_info->data_alloc_cluster);

	init_waitqueue_head(&fs_info->transaction_throttle);
	init_waitqueue_head(&fs_info->transaction_wait);
	init_waitqueue_head(&fs_info->transaction_blocked_wait);
	init_waitqueue_head(&fs_info->async_submit_wait);

	INIT_LIST_HEAD(&fs_info->pinned_chunks);

	/* Usable values until the real ones are cached from the superblock */
	fs_info->nodesize = 4096;
	fs_info->sectorsize = 4096;
	fs_info->stripesize = 4096;

	ret = btrfs_alloc_stripe_hash_table(fs_info);
	if (ret) {
		err = ret;
		goto fail_alloc;
	}

	__setup_root(tree_root, fs_info, BTRFS_ROOT_TREE_OBJECTID);

	invalidate_bdev(fs_devices->latest_bdev);

	/*
	 * Read super block and check the signature bytes only
	 */
	bh = btrfs_read_dev_super(fs_devices->latest_bdev);
	if (IS_ERR(bh)) {
		err = PTR_ERR(bh);
		goto fail_alloc;
	}

	/*
	 * We want to check superblock checksum, the type is stored inside.
	 * Pass the whole disk block of size BTRFS_SUPER_INFO_SIZE (4k).
	 */
	if (btrfs_check_super_csum(fs_info, bh->b_data)) {
		btrfs_err(fs_info, "superblock checksum mismatch");
		err = -EINVAL;
		brelse(bh);
		goto fail_alloc;
	}

	/*
	 * super_copy is zeroed at allocation time and we never touch the
	 * following bytes up to INFO_SIZE, the checksum is calculated from
	 * the whole block of INFO_SIZE
	 */
	memcpy(fs_info->super_copy, bh->b_data, sizeof(*fs_info->super_copy));
	memcpy(fs_info->super_for_commit, fs_info->super_copy,
	       sizeof(*fs_info->super_for_commit));
	brelse(bh);

	memcpy(fs_info->fsid, fs_info->super_copy->fsid, BTRFS_FSID_SIZE);

	ret = btrfs_validate_mount_super(fs_info);
	if (ret) {
		btrfs_err(fs_info, "superblock contains fatal errors");
		err = -EINVAL;
		goto fail_alloc;
	}

	disk_super = fs_info->super_copy;
	if (!btrfs_super_root(disk_super))
		goto fail_alloc;

	/* check FS state, whether FS is broken. */
	if (btrfs_super_flags(disk_super) & BTRFS_SUPER_FLAG_ERROR)
		set_bit(BTRFS_FS_STATE_ERROR, &fs_info->fs_state);

	/*
	 * run through our array of backup supers and setup
	 * our ring pointer to the oldest one
	 */
	generation = btrfs_super_generation(disk_super);
	find_oldest_super_backup(fs_info, generation);

	/*
	 * In the long term, we'll store the compression type in the super
	 * block, and it'll be used for per file compression control.
	 */
	fs_info->compress_type = BTRFS_COMPRESS_ZLIB;

	ret = btrfs_parse_options(fs_info, options, sb->s_flags);
	if (ret) {
		err = ret;
		goto fail_alloc;
	}

	features = btrfs_super_incompat_flags(disk_super) &
		~BTRFS_FEATURE_INCOMPAT_SUPP;
	if (features) {
		btrfs_err(fs_info,
		    "cannot mount because of unsupported optional features (%llx)",
		    features);
		err = -EINVAL;
		goto fail_alloc;
	}

	features = btrfs_super_incompat_flags(disk_super);
	features |= BTRFS_FEATURE_INCOMPAT_MIXED_BACKREF;
	if (fs_info->compress_type == BTRFS_COMPRESS_LZO)
		features |= BTRFS_FEATURE_INCOMPAT_COMPRESS_LZO;
	else if (fs_info->compress_type == BTRFS_COMPRESS_ZSTD)
		features |= BTRFS_FEATURE_INCOMPAT_COMPRESS_ZSTD;

	if (features & BTRFS_FEATURE_INCOMPAT_SKINNY_METADATA)
		btrfs_info(fs_info, "has skinny extents");

	/*
	 * flag our filesystem as having big metadata blocks if
	 * they are bigger than the page size
	 */
	if (btrfs_super_nodesize(disk_super) > PAGE_SIZE) {
		if (!(features & BTRFS_FEATURE_INCOMPAT_BIG_METADATA))
			btrfs_info(fs_info,
				"flagging fs with big metadata feature");
		features |= BTRFS_FEATURE_INCOMPAT_BIG_METADATA;
	}

	nodesize = btrfs_super_nodesize(disk_super);
	sectorsize = btrfs_super_sectorsize(disk_super);
	stripesize = sectorsize;
	fs_info->dirty_metadata_batch = nodesize * (1 + ilog2(nr_cpu_ids));
	fs_info->delalloc_batch = sectorsize * 512 * (1 + ilog2(nr_cpu_ids));

	/* Cache block sizes */
	fs_info->nodesize = nodesize;
	fs_info->sectorsize = sectorsize;
	fs_info->stripesize = stripesize;

	/*
	 * mixed block groups end up with duplicate but slightly offset
	 * extent buffers for the same range.  It leads to corruptions
	 */
	if ((features & BTRFS_FEATURE_INCOMPAT_MIXED_GROUPS) &&
	    (sectorsize != nodesize)) {
		btrfs_err(fs_info,
"unequal nodesize/sectorsize (%u != %u) are not allowed for mixed block groups",
			nodesize, sectorsize);
		goto fail_alloc;
	}

	/*
	 * Needn't use the lock because there is no other task which will
	 * update the flag.
	 */
	btrfs_set_super_incompat_flags(disk_super, features);

	features = btrfs_super_compat_ro_flags(disk_super) &
		~BTRFS_FEATURE_COMPAT_RO_SUPP;
	if (!sb_rdonly(sb) && features) {
		btrfs_err(fs_info,
	"cannot mount read-write because of unsupported optional features (%llx)",
		       features);
		err = -EINVAL;
		goto fail_alloc;
	}

	ret = btrfs_init_workqueues(fs_info, fs_devices);
	if (ret) {
		err = ret;
		goto fail_sb_buffer;
	}

	sb->s_bdi->congested_fn = btrfs_congested_fn;
	sb->s_bdi->congested_data = fs_info;
	sb->s_bdi->capabilities |= BDI_CAP_CGROUP_WRITEBACK;
	sb->s_bdi->ra_pages = VM_MAX_READAHEAD * SZ_1K / PAGE_SIZE;
	sb->s_bdi->ra_pages *= btrfs_super_num_devices(disk_super);
	sb->s_bdi->ra_pages = max(sb->s_bdi->ra_pages, SZ_4M / PAGE_SIZE);

	sb->s_blocksize = sectorsize;
	sb->s_blocksize_bits = blksize_bits(sectorsize);
	memcpy(&sb->s_uuid, fs_info->fsid, BTRFS_FSID_SIZE);

	mutex_lock(&fs_info->chunk_mutex);
	ret = btrfs_read_sys_array(fs_info);
	mutex_unlock(&fs_info->chunk_mutex);
	if (ret) {
		btrfs_err(fs_info, "failed to read the system array: %d", ret);
		goto fail_sb_buffer;
	}

	generation = btrfs_super_chunk_root_generation(disk_super);
	level = btrfs_super_chunk_root_level(disk_super);

	__setup_root(chunk_root, fs_info, BTRFS_CHUNK_TREE_OBJECTID);

	chunk_root->node = read_tree_block(fs_info,
					   btrfs_super_chunk_root(disk_super),
					   generation, level, NULL);
	if (IS_ERR(chunk_root->node) ||
	    !extent_buffer_uptodate(chunk_root->node)) {
		btrfs_err(fs_info, "failed to read chunk root");
		if (!IS_ERR(chunk_root->node))
			free_extent_buffer(chunk_root->node);
		chunk_root->node = NULL;
		goto fail_tree_roots;
	}
	btrfs_set_root_node(&chunk_root->root_item, chunk_root->node);
	chunk_root->commit_root = btrfs_root_node(chunk_root);

	read_extent_buffer(chunk_root->node, fs_info->chunk_tree_uuid,
	   btrfs_header_chunk_tree_uuid(chunk_root->node), BTRFS_UUID_SIZE);

	ret = btrfs_read_chunk_tree(fs_info);
	if (ret) {
		btrfs_err(fs_info, "failed to read chunk tree: %d", ret);
		goto fail_tree_roots;
	}

	/*
	 * Keep the devid that is marked to be the target device for the
	 * device replace procedure
	 */
	btrfs_free_extra_devids(fs_devices, 0);

	if (!fs_devices->latest_bdev) {
		btrfs_err(fs_info, "failed to read devices");
		goto fail_tree_roots;
	}

retry_root_backup:
	generation = btrfs_super_generation(disk_super);
	level = btrfs_super_root_level(disk_super);

	tree_root->node = read_tree_block(fs_info,
					  btrfs_super_root(disk_super),
					  generation, level, NULL);
	if (IS_ERR(tree_root->node) ||
	    !extent_buffer_uptodate(tree_root->node)) {
		btrfs_warn(fs_info, "failed to read tree root");
		if (!IS_ERR(tree_root->node))
			free_extent_buffer(tree_root->node);
		tree_root->node = NULL;
		goto recovery_tree_root;
	}

	btrfs_set_root_node(&tree_root->root_item, tree_root->node);
	tree_root->commit_root = btrfs_root_node(tree_root);
	btrfs_set_root_refs(&tree_root->root_item, 1);

	mutex_lock(&tree_root->objectid_mutex);
	ret = btrfs_find_highest_objectid(tree_root,
					&tree_root->highest_objectid);
	if (ret) {
		mutex_unlock(&tree_root->objectid_mutex);
		goto recovery_tree_root;
	}

	ASSERT(tree_root->highest_objectid <= BTRFS_LAST_FREE_OBJECTID);

	mutex_unlock(&tree_root->objectid_mutex);

	ret = btrfs_read_roots(fs_info);
	if (ret)
		goto recovery_tree_root;

	fs_info->generation = generation;
	fs_info->last_trans_committed = generation;

	ret = btrfs_recover_balance(fs_info);
	if (ret) {
		btrfs_err(fs_info, "failed to recover balance: %d", ret);
		goto fail_block_groups;
	}

	ret = btrfs_init_dev_stats(fs_info);
	if (ret) {
		btrfs_err(fs_info, "failed to init dev_stats: %d", ret);
		goto fail_block_groups;
	}

	ret = btrfs_init_dev_replace(fs_info);
	if (ret) {
		btrfs_err(fs_info, "failed to init dev_replace: %d", ret);
		goto fail_block_groups;
	}

	btrfs_free_extra_devids(fs_devices, 1);

	ret = btrfs_sysfs_add_fsid(fs_devices, NULL);
	if (ret) {
		btrfs_err(fs_info, "failed to init sysfs fsid interface: %d",
				ret);
		goto fail_block_groups;
	}

	ret = btrfs_sysfs_add_device(fs_devices);
	if (ret) {
		btrfs_err(fs_info, "failed to init sysfs device interface: %d",
				ret);
		goto fail_fsdev_sysfs;
	}

	ret = btrfs_sysfs_add_mounted(fs_info);
	if (ret) {
		btrfs_err(fs_info, "failed to init sysfs interface: %d", ret);
		goto fail_fsdev_sysfs;
	}

	ret = btrfs_init_space_info(fs_info);
	if (ret) {
		btrfs_err(fs_info, "failed to initialize space info: %d", ret);
		goto fail_sysfs;
	}

	ret = btrfs_read_block_groups(fs_info);
	if (ret) {
		btrfs_err(fs_info, "failed to read block groups: %d", ret);
		goto fail_sysfs;
	}

	if (!sb_rdonly(sb) && !btrfs_check_rw_degradable(fs_info, NULL)) {
		btrfs_warn(fs_info,
		"writeable mount is not allowed due to too many missing devices");
		goto fail_sysfs;
	}

	fs_info->cleaner_kthread = kthread_run(cleaner_kthread, tree_root,
					       "btrfs-cleaner");
	if (IS_ERR(fs_info->cleaner_kthread))
		goto fail_sysfs;

	fs_info->transaction_kthread = kthread_run(transaction_kthread,
						   tree_root,
						   "btrfs-transaction");
	if (IS_ERR(fs_info->transaction_kthread))
		goto fail_cleaner;

	if (!btrfs_test_opt(fs_info, NOSSD) &&
	    !fs_info->fs_devices->rotating) {
		btrfs_set_and_info(fs_info, SSD, "enabling ssd optimizations");
	}

	/*
	 * Mount does not set all options immediately, we can do it now and do
	 * not have to wait for transaction commit
	 */
	btrfs_apply_pending_changes(fs_info);

#ifdef CONFIG_BTRFS_FS_CHECK_INTEGRITY
	if (btrfs_test_opt(fs_info, CHECK_INTEGRITY)) {
		ret = btrfsic_mount(fs_info, fs_devices,
				    btrfs_test_opt(fs_info,
					CHECK_INTEGRITY_INCLUDING_EXTENT_DATA) ?
				    1 : 0,
				    fs_info->check_integrity_print_mask);
		if (ret)
			btrfs_warn(fs_info,
				"failed to initialize integrity check module: %d",
				ret);
	}
#endif
	ret = btrfs_read_qgroup_config(fs_info);
	if (ret)
		goto fail_trans_kthread;

	if (btrfs_build_ref_tree(fs_info))
		btrfs_err(fs_info, "couldn't build ref tree");

	/* do not make disk changes in broken FS or nologreplay is given */
	if (btrfs_super_log_root(disk_super) != 0 &&
	    !btrfs_test_opt(fs_info, NOLOGREPLAY)) {
		ret = btrfs_replay_log(fs_info, fs_devices);
		if (ret) {
			err = ret;
			goto fail_qgroup;
		}
	}

	ret = btrfs_find_orphan_roots(fs_info);
	if (ret)
		goto fail_qgroup;

	if (!sb_rdonly(sb)) {
		ret = btrfs_cleanup_fs_roots(fs_info);
		if (ret)
			goto fail_qgroup;

		mutex_lock(&fs_info->cleaner_mutex);
		ret = btrfs_recover_relocation(tree_root);
		mutex_unlock(&fs_info->cleaner_mutex);
		if (ret < 0) {
			btrfs_warn(fs_info, "failed to recover relocation: %d",
					ret);
			err = -EINVAL;
			goto fail_qgroup;
		}
	}

	location.objectid = BTRFS_FS_TREE_OBJECTID;
	location.type = BTRFS_ROOT_ITEM_KEY;
	location.offset = 0;

	fs_info->fs_root = btrfs_read_fs_root_no_name(fs_info, &location);
	if (IS_ERR(fs_info->fs_root)) {
		err = PTR_ERR(fs_info->fs_root);
		btrfs_warn(fs_info, "failed to read fs tree: %d", err);
		goto fail_qgroup;
	}

	if (sb_rdonly(sb))
		return 0;

	if (btrfs_test_opt(fs_info, CLEAR_CACHE) &&
	    btrfs_fs_compat_ro(fs_info, FREE_SPACE_TREE)) {
		clear_free_space_tree = 1;
	} else if (btrfs_fs_compat_ro(fs_info, FREE_SPACE_TREE) &&
		   !btrfs_fs_compat_ro(fs_info, FREE_SPACE_TREE_VALID)) {
		btrfs_warn(fs_info, "free space tree is invalid");
		clear_free_space_tree = 1;
	}

	if (clear_free_space_tree) {
		btrfs_info(fs_info, "clearing free space tree");
		ret = btrfs_clear_free_space_tree(fs_info);
		if (ret) {
			btrfs_warn(fs_info,
				   "failed to clear free space tree: %d", ret);
			close_ctree(fs_info);
			return ret;
		}
	}

	if (btrfs_test_opt(fs_info, FREE_SPACE_TREE) &&
	    !btrfs_fs_compat_ro(fs_info, FREE_SPACE_TREE)) {
		btrfs_info(fs_info, "creating free space tree");
		ret = btrfs_create_free_space_tree(fs_info);
		if (ret) {
			btrfs_warn(fs_info,
				"failed to create free space tree: %d", ret);
			close_ctree(fs_info);
			return ret;
		}
	}

	down_read(&fs_info->cleanup_work_sem);
	if ((ret = btrfs_orphan_cleanup(fs_info->fs_root)) ||
	    (ret = btrfs_orphan_cleanup(fs_info->tree_root))) {
		up_read(&fs_info->cleanup_work_sem);
		close_ctree(fs_info);
		return ret;
	}
	up_read(&fs_info->cleanup_work_sem);

	ret = btrfs_resume_balance_async(fs_info);
	if (ret) {
		btrfs_warn(fs_info, "failed to resume balance: %d", ret);
		close_ctree(fs_info);
		return ret;
	}

	ret = btrfs_resume_dev_replace_async(fs_info);
	if (ret) {
		btrfs_warn(fs_info, "failed to resume device replace: %d", ret);
		close_ctree(fs_info);
		return ret;
	}

	btrfs_qgroup_rescan_resume(fs_info);

	if (!fs_info->uuid_root) {
		btrfs_info(fs_info, "creating UUID tree");
		ret = btrfs_create_uuid_tree(fs_info);
		if (ret) {
			btrfs_warn(fs_info,
				"failed to create the UUID tree: %d", ret);
			close_ctree(fs_info);
			return ret;
		}
	} else if (btrfs_test_opt(fs_info, RESCAN_UUID_TREE) ||
		   fs_info->generation !=
				btrfs_super_uuid_tree_generation(disk_super)) {
		btrfs_info(fs_info, "checking UUID tree");
		ret = btrfs_check_uuid_tree(fs_info);
		if (ret) {
			btrfs_warn(fs_info,
				"failed to check the UUID tree: %d", ret);
			close_ctree(fs_info);
			return ret;
		}
	} else {
		set_bit(BTRFS_FS_UPDATE_UUID_TREE_GEN, &fs_info->flags);
	}
	set_bit(BTRFS_FS_OPEN, &fs_info->flags);

	/*
	 * backuproot only affect mount behavior, and if open_ctree succeeded,
	 * no need to keep the flag
	 */
	btrfs_clear_opt(fs_info->mount_opt, USEBACKUPROOT);

	return 0;

fail_qgroup:
	btrfs_free_qgroup_config(fs_info);
fail_trans_kthread:
	kthread_stop(fs_info->transaction_kthread);
	btrfs_cleanup_transaction(fs_info);
	btrfs_free_fs_roots(fs_info);
fail_cleaner:
	kthread_stop(fs_info->cleaner_kthread);

	/*
	 * make sure we're done with the btree inode before we stop our
	 * kthreads
	 */
	filemap_write_and_wait(fs_info->btree_inode->i_mapping);

fail_sysfs:
	btrfs_sysfs_remove_mounted(fs_info);

fail_fsdev_sysfs:
	btrfs_sysfs_remove_fsid(fs_info->fs_devices);

fail_block_groups:
	btrfs_put_block_group_cache(fs_info);

fail_tree_roots:
	free_root_pointers(fs_info, 1);
	invalidate_inode_pages2(fs_info->btree_inode->i_mapping);

fail_sb_buffer:
	btrfs_stop_all_workers(fs_info);
	btrfs_free_block_groups(fs_info);
fail_alloc:
fail_iput:
	btrfs_mapping_tree_free(&fs_info->mapping_tree);

	iput(fs_info->btree_inode);
fail_bio_counter:
	percpu_counter_destroy(&fs_info->bio_counter);
fail_delalloc_bytes:
	percpu_counter_destroy(&fs_info->delalloc_bytes);
fail_dirty_metadata_bytes:
	percpu_counter_destroy(&fs_info->dirty_metadata_bytes);
fail_srcu:
	cleanup_srcu_struct(&fs_info->subvol_srcu);
fail:
	btrfs_free_stripe_hash_table(fs_info);
	btrfs_close_devices(fs_info->fs_devices);
	return err;

recovery_tree_root:
	if (!btrfs_test_opt(fs_info, USEBACKUPROOT))
		goto fail_tree_roots;

	free_root_pointers(fs_info, 0);

	/* don't use the log in recovery mode, it won't be valid */
	btrfs_set_super_log_root(disk_super, 0);

	/* we can't trust the free space cache either */
	btrfs_set_opt(fs_info->mount_opt, CLEAR_CACHE);

	ret = next_root_backup(fs_info, fs_info->super_copy,
			       &num_backups_tried, &backup_index);
	if (ret == -1)
		goto fail_block_groups;
	goto retry_root_backup;
}
ALLOW_ERROR_INJECTION(open_ctree, ERRNO);

static void btrfs_end_buffer_write_sync(struct buffer_head *bh, int uptodate)
{
	if (uptodate) {
		set_buffer_uptodate(bh);
	} else {
		struct btrfs_device *device = (struct btrfs_device *)
			bh->b_private;

		btrfs_warn_rl_in_rcu(device->fs_info,
				"lost page write due to IO error on %s",
					  rcu_str_deref(device->name));
		/* note, we don't set_buffer_write_io_error because we have
		 * our own ways of dealing with the IO errors
		 */
		clear_buffer_uptodate(bh);
		btrfs_dev_stat_inc_and_print(device, BTRFS_DEV_STAT_WRITE_ERRS);
	}
	unlock_buffer(bh);
	put_bh(bh);
}

int btrfs_read_dev_one_super(struct block_device *bdev, int copy_num,
			struct buffer_head **bh_ret)
{
	struct buffer_head *bh;
	struct btrfs_super_block *super;
	u64 bytenr;

	bytenr = btrfs_sb_offset(copy_num);
	if (bytenr + BTRFS_SUPER_INFO_SIZE >= i_size_read(bdev->bd_inode))
		return -EINVAL;

	bh = __bread(bdev, bytenr / BTRFS_BDEV_BLOCKSIZE, BTRFS_SUPER_INFO_SIZE);
	/*
	 * If we fail to read from the underlying devices, as of now
	 * the best option we have is to mark it EIO.
	 */
	if (!bh)
		return -EIO;

	super = (struct btrfs_super_block *)bh->b_data;
	if (btrfs_super_bytenr(super) != bytenr ||
		    btrfs_super_magic(super) != BTRFS_MAGIC) {
		brelse(bh);
		return -EINVAL;
	}

	*bh_ret = bh;
	return 0;
}


struct buffer_head *btrfs_read_dev_super(struct block_device *bdev)
{
	struct buffer_head *bh;
	struct buffer_head *latest = NULL;
	struct btrfs_super_block *super;
	int i;
	u64 transid = 0;
	int ret = -EINVAL;

	/* we would like to check all the supers, but that would make
	 * a btrfs mount succeed after a mkfs from a different FS.
	 * So, we need to add a special mount option to scan for
	 * later supers, using BTRFS_SUPER_MIRROR_MAX instead
	 */
	for (i = 0; i < 1; i++) {
		ret = btrfs_read_dev_one_super(bdev, i, &bh);
		if (ret)
			continue;

		super = (struct btrfs_super_block *)bh->b_data;

		if (!latest || btrfs_super_generation(super) > transid) {
			brelse(latest);
			latest = bh;
			transid = btrfs_super_generation(super);
		} else {
			brelse(bh);
		}
	}

	if (!latest)
		return ERR_PTR(ret);

	return latest;
}

/*
 * Write superblock @sb to the @device. Do not wait for completion, all the
 * buffer heads we write are pinned.
 *
 * Write @max_mirrors copies of the superblock, where 0 means default that fit
 * the expected device size at commit time. Note that max_mirrors must be
 * same for write and wait phases.
 *
 * Return number of errors when buffer head is not found or submission fails.
 */
static int write_dev_supers(struct btrfs_device *device,
			    struct btrfs_super_block *sb, int max_mirrors)
{
	struct buffer_head *bh;
	int i;
	int ret;
	int errors = 0;
	u32 crc;
	u64 bytenr;
	int op_flags;

	if (max_mirrors == 0)
		max_mirrors = BTRFS_SUPER_MIRROR_MAX;

	for (i = 0; i < max_mirrors; i++) {
		bytenr = btrfs_sb_offset(i);
		if (bytenr + BTRFS_SUPER_INFO_SIZE >=
		    device->commit_total_bytes)
			break;

		btrfs_set_super_bytenr(sb, bytenr);

		crc = ~(u32)0;
		crc = btrfs_csum_data((const char *)sb + BTRFS_CSUM_SIZE, crc,
				      BTRFS_SUPER_INFO_SIZE - BTRFS_CSUM_SIZE);
		btrfs_csum_final(crc, sb->csum);

		/* One reference for us, and we leave it for the caller */
		bh = __getblk(device->bdev, bytenr / BTRFS_BDEV_BLOCKSIZE,
			      BTRFS_SUPER_INFO_SIZE);
		if (!bh) {
			btrfs_err(device->fs_info,
			    "couldn't get super buffer head for bytenr %llu",
			    bytenr);
			errors++;
			continue;
		}

		memcpy(bh->b_data, sb, BTRFS_SUPER_INFO_SIZE);

		/* one reference for submit_bh */
		get_bh(bh);

		set_buffer_uptodate(bh);
		lock_buffer(bh);
		bh->b_end_io = btrfs_end_buffer_write_sync;
		bh->b_private = device;

		/*
		 * we fua the first super.  The others we allow
		 * to go down lazy.
		 */
		op_flags = REQ_SYNC | REQ_META | REQ_PRIO;
		if (i == 0 && !btrfs_test_opt(device->fs_info, NOBARRIER))
			op_flags |= REQ_FUA;
		ret = btrfsic_submit_bh(REQ_OP_WRITE, op_flags, bh);
		if (ret)
			errors++;
	}
	return errors < i ? 0 : -1;
}

/*
 * Wait for write completion of superblocks done by write_dev_supers,
 * @max_mirrors same for write and wait phases.
 *
 * Return number of errors when buffer head is not found or not marked up to
 * date.
 */
static int wait_dev_supers(struct btrfs_device *device, int max_mirrors)
{
	struct buffer_head *bh;
	int i;
	int errors = 0;
	bool primary_failed = false;
	u64 bytenr;

	if (max_mirrors == 0)
		max_mirrors = BTRFS_SUPER_MIRROR_MAX;

	for (i = 0; i < max_mirrors; i++) {
		bytenr = btrfs_sb_offset(i);
		if (bytenr + BTRFS_SUPER_INFO_SIZE >=
		    device->commit_total_bytes)
			break;

		bh = __find_get_block(device->bdev,
				      bytenr / BTRFS_BDEV_BLOCKSIZE,
				      BTRFS_SUPER_INFO_SIZE);
		if (!bh) {
			errors++;
			if (i == 0)
				primary_failed = true;
			continue;
		}
		wait_on_buffer(bh);
		if (!buffer_uptodate(bh)) {
			errors++;
			if (i == 0)
				primary_failed = true;
		}

		/* drop our reference */
		brelse(bh);

		/* drop the reference from the writing run */
		brelse(bh);
	}

	/* log error, force error return */
	if (primary_failed) {
		btrfs_err(device->fs_info, "error writing primary super block to device %llu",
			  device->devid);
		return -1;
	}

	return errors < i ? 0 : -1;
}

/*
 * endio for the write_dev_flush, this will wake anyone waiting
 * for the barrier when it is done
 */
static void btrfs_end_empty_barrier(struct bio *bio)
{
	complete(bio->bi_private);
}

/*
 * Submit a flush request to the device if it supports it. Error handling is
 * done in the waiting counterpart.
 */
static void write_dev_flush(struct btrfs_device *device)
{
	struct request_queue *q = bdev_get_queue(device->bdev);
	struct bio *bio = device->flush_bio;

	if (!test_bit(QUEUE_FLAG_WC, &q->queue_flags))
		return;

	bio_reset(bio);
	bio_associate_blkcg(bio, blkcg_root_css);

	bio->bi_end_io = btrfs_end_empty_barrier;
	bio_set_dev(bio, device->bdev);
	bio->bi_opf = REQ_OP_WRITE | REQ_SYNC | REQ_PREFLUSH;
	init_completion(&device->flush_wait);
	bio->bi_private = &device->flush_wait;

	btrfsic_submit_bio(bio);
	set_bit(BTRFS_DEV_STATE_FLUSH_SENT, &device->dev_state);
}

/*
 * If the flush bio has been submitted by write_dev_flush, wait for it.
 */
static blk_status_t wait_dev_flush(struct btrfs_device *device)
{
	struct bio *bio = device->flush_bio;

	if (!test_bit(BTRFS_DEV_STATE_FLUSH_SENT, &device->dev_state))
		return BLK_STS_OK;

	clear_bit(BTRFS_DEV_STATE_FLUSH_SENT, &device->dev_state);
	wait_for_completion_io(&device->flush_wait);

	return bio->bi_status;
}

static int check_barrier_error(struct btrfs_fs_info *fs_info)
{
	if (!btrfs_check_rw_degradable(fs_info, NULL))
		return -EIO;
	return 0;
}

/*
 * send an empty flush down to each device in parallel,
 * then wait for them
 */
static int barrier_all_devices(struct btrfs_fs_info *info)
{
	struct list_head *head;
	struct btrfs_device *dev;
	int errors_wait = 0;
	blk_status_t ret;

	lockdep_assert_held(&info->fs_devices->device_list_mutex);
	/* send down all the barriers */
	head = &info->fs_devices->devices;
	list_for_each_entry(dev, head, dev_list) {
		if (test_bit(BTRFS_DEV_STATE_MISSING, &dev->dev_state))
			continue;
		if (!dev->bdev)
			continue;
		if (!test_bit(BTRFS_DEV_STATE_IN_FS_METADATA, &dev->dev_state) ||
		    !test_bit(BTRFS_DEV_STATE_WRITEABLE, &dev->dev_state))
			continue;

		write_dev_flush(dev);
		dev->last_flush_error = BLK_STS_OK;
	}

	/* wait for all the barriers */
	list_for_each_entry(dev, head, dev_list) {
		if (test_bit(BTRFS_DEV_STATE_MISSING, &dev->dev_state))
			continue;
		if (!dev->bdev) {
			errors_wait++;
			continue;
		}
		if (!test_bit(BTRFS_DEV_STATE_IN_FS_METADATA, &dev->dev_state) ||
		    !test_bit(BTRFS_DEV_STATE_WRITEABLE, &dev->dev_state))
			continue;

		ret = wait_dev_flush(dev);
		if (ret) {
			dev->last_flush_error = ret;
			btrfs_dev_stat_inc_and_print(dev,
					BTRFS_DEV_STAT_FLUSH_ERRS);
			errors_wait++;
		}
	}

	if (errors_wait) {
		/*
		 * At some point we need the status of all disks
		 * to arrive at the volume status. So error checking
		 * is being pushed to a separate loop.
		 */
		return check_barrier_error(info);
	}
	return 0;
}

int btrfs_get_num_tolerated_disk_barrier_failures(u64 flags)
{
	int raid_type;
	int min_tolerated = INT_MAX;

	if ((flags & BTRFS_BLOCK_GROUP_PROFILE_MASK) == 0 ||
	    (flags & BTRFS_AVAIL_ALLOC_BIT_SINGLE))
		min_tolerated = min(min_tolerated,
				    btrfs_raid_array[BTRFS_RAID_SINGLE].
				    tolerated_failures);

	for (raid_type = 0; raid_type < BTRFS_NR_RAID_TYPES; raid_type++) {
		if (raid_type == BTRFS_RAID_SINGLE)
			continue;
		if (!(flags & btrfs_raid_array[raid_type].bg_flag))
			continue;
		min_tolerated = min(min_tolerated,
				    btrfs_raid_array[raid_type].
				    tolerated_failures);
	}

	if (min_tolerated == INT_MAX) {
		pr_warn("BTRFS: unknown raid flag: %llu", flags);
		min_tolerated = 0;
	}

	return min_tolerated;
}

int write_all_supers(struct btrfs_fs_info *fs_info, int max_mirrors)
{
	struct list_head *head;
	struct btrfs_device *dev;
	struct btrfs_super_block *sb;
	struct btrfs_dev_item *dev_item;
	int ret;
	int do_barriers;
	int max_errors;
	int total_errors = 0;
	u64 flags;

	do_barriers = !btrfs_test_opt(fs_info, NOBARRIER);

	/*
	 * max_mirrors == 0 indicates we're from commit_transaction,
	 * not from fsync where the tree roots in fs_info have not
	 * been consistent on disk.
	 */
	if (max_mirrors == 0)
		backup_super_roots(fs_info);

	sb = fs_info->super_for_commit;
	dev_item = &sb->dev_item;

	ret = btrfs_validate_write_super(fs_info, sb);
	if (ret < 0)
		return ret;

	mutex_lock(&fs_info->fs_devices->device_list_mutex);
	head = &fs_info->fs_devices->devices;
	max_errors = btrfs_super_num_devices(fs_info->super_copy) - 1;

	if (do_barriers) {
		ret = barrier_all_devices(fs_info);
		if (ret) {
			mutex_unlock(
				&fs_info->fs_devices->device_list_mutex);
			btrfs_handle_fs_error(fs_info, ret,
					      "errors while submitting device barriers.");
			return ret;
		}
	}

	list_for_each_entry(dev, head, dev_list) {
		if (!dev->bdev) {
			total_errors++;
			continue;
		}
		if (!test_bit(BTRFS_DEV_STATE_IN_FS_METADATA, &dev->dev_state) ||
		    !test_bit(BTRFS_DEV_STATE_WRITEABLE, &dev->dev_state))
			continue;

		btrfs_set_stack_device_generation(dev_item, 0);
		btrfs_set_stack_device_type(dev_item, dev->type);
		btrfs_set_stack_device_id(dev_item, dev->devid);
		btrfs_set_stack_device_total_bytes(dev_item,
						   dev->commit_total_bytes);
		btrfs_set_stack_device_bytes_used(dev_item,
						  dev->commit_bytes_used);
		btrfs_set_stack_device_io_align(dev_item, dev->io_align);
		btrfs_set_stack_device_io_width(dev_item, dev->io_width);
		btrfs_set_stack_device_sector_size(dev_item, dev->sector_size);
		memcpy(dev_item->uuid, dev->uuid, BTRFS_UUID_SIZE);
		memcpy(dev_item->fsid, dev->fs_devices->fsid, BTRFS_FSID_SIZE);

		flags = btrfs_super_flags(sb);
		btrfs_set_super_flags(sb, flags | BTRFS_HEADER_FLAG_WRITTEN);

		ret = write_dev_supers(dev, sb, max_mirrors);
		if (ret)
			total_errors++;
	}
	if (total_errors > max_errors) {
		btrfs_err(fs_info, "%d errors while writing supers",
			  total_errors);
		mutex_unlock(&fs_info->fs_devices->device_list_mutex);

		/* FUA is masked off if unsupported and can't be the reason */
		btrfs_handle_fs_error(fs_info, -EIO,
				      "%d errors while writing supers",
				      total_errors);
		return -EIO;
	}

	total_errors = 0;
	list_for_each_entry(dev, head, dev_list) {
		if (!dev->bdev)
			continue;
		if (!test_bit(BTRFS_DEV_STATE_IN_FS_METADATA, &dev->dev_state) ||
		    !test_bit(BTRFS_DEV_STATE_WRITEABLE, &dev->dev_state))
			continue;

		ret = wait_dev_supers(dev, max_mirrors);
		if (ret)
			total_errors++;
	}
	mutex_unlock(&fs_info->fs_devices->device_list_mutex);
	if (total_errors > max_errors) {
		btrfs_handle_fs_error(fs_info, -EIO,
				      "%d errors while writing supers",
				      total_errors);
		return -EIO;
	}
	return 0;
}

/* Drop a fs root from the radix tree and free it. */
void btrfs_drop_and_free_fs_root(struct btrfs_fs_info *fs_info,
				  struct btrfs_root *root)
{
	spin_lock(&fs_info->fs_roots_radix_lock);
	radix_tree_delete(&fs_info->fs_roots_radix,
			  (unsigned long)root->root_key.objectid);
	spin_unlock(&fs_info->fs_roots_radix_lock);

	if (btrfs_root_refs(&root->root_item) == 0)
		synchronize_srcu(&fs_info->subvol_srcu);

	if (test_bit(BTRFS_FS_STATE_ERROR, &fs_info->fs_state)) {
		btrfs_free_log(NULL, root);
		if (root->reloc_root) {
			free_extent_buffer(root->reloc_root->node);
			free_extent_buffer(root->reloc_root->commit_root);
			btrfs_put_fs_root(root->reloc_root);
			root->reloc_root = NULL;
		}
	}

	if (root->free_ino_pinned)
		__btrfs_remove_free_space_cache(root->free_ino_pinned);
	if (root->free_ino_ctl)
		__btrfs_remove_free_space_cache(root->free_ino_ctl);
	free_fs_root(root);
}

static void free_fs_root(struct btrfs_root *root)
{
	iput(root->ino_cache_inode);
	WARN_ON(!RB_EMPTY_ROOT(&root->inode_tree));
	if (root->anon_dev)
		free_anon_bdev(root->anon_dev);
	if (root->subv_writers)
		btrfs_free_subvolume_writers(root->subv_writers);
	free_extent_buffer(root->node);
	free_extent_buffer(root->commit_root);
	kfree(root->free_ino_ctl);
	kfree(root->free_ino_pinned);
	kfree(root->name);
	btrfs_put_fs_root(root);
}

void btrfs_free_fs_root(struct btrfs_root *root)
{
	free_fs_root(root);
}

int btrfs_cleanup_fs_roots(struct btrfs_fs_info *fs_info)
{
	u64 root_objectid = 0;
	struct btrfs_root *gang[8];
	int i = 0;
	int err = 0;
	unsigned int ret = 0;
	int index;

	while (1) {
		index = srcu_read_lock(&fs_info->subvol_srcu);
		ret = radix_tree_gang_lookup(&fs_info->fs_roots_radix,
					     (void **)gang, root_objectid,
					     ARRAY_SIZE(gang));
		if (!ret) {
			srcu_read_unlock(&fs_info->subvol_srcu, index);
			break;
		}
		root_objectid = gang[ret - 1]->root_key.objectid + 1;

		for (i = 0; i < ret; i++) {
			/* Avoid to grab roots in dead_roots */
			if (btrfs_root_refs(&gang[i]->root_item) == 0) {
				gang[i] = NULL;
				continue;
			}
			/* grab all the search result for later use */
			gang[i] = btrfs_grab_fs_root(gang[i]);
		}
		srcu_read_unlock(&fs_info->subvol_srcu, index);

		for (i = 0; i < ret; i++) {
			if (!gang[i])
				continue;
			root_objectid = gang[i]->root_key.objectid;
			err = btrfs_orphan_cleanup(gang[i]);
			if (err)
				break;
			btrfs_put_fs_root(gang[i]);
		}
		root_objectid++;
	}

	/* release the uncleaned roots due to error */
	for (; i < ret; i++) {
		if (gang[i])
			btrfs_put_fs_root(gang[i]);
	}
	return err;
}

int btrfs_commit_super(struct btrfs_fs_info *fs_info)
{
	struct btrfs_root *root = fs_info->tree_root;
	struct btrfs_trans_handle *trans;

	mutex_lock(&fs_info->cleaner_mutex);
	btrfs_run_delayed_iputs(fs_info);
	mutex_unlock(&fs_info->cleaner_mutex);
	wake_up_process(fs_info->cleaner_kthread);

	/* wait until ongoing cleanup work done */
	down_write(&fs_info->cleanup_work_sem);
	up_write(&fs_info->cleanup_work_sem);

	trans = btrfs_join_transaction(root);
	if (IS_ERR(trans))
		return PTR_ERR(trans);
	return btrfs_commit_transaction(trans);
}

void close_ctree(struct btrfs_fs_info *fs_info)
{
	int ret;

	set_bit(BTRFS_FS_CLOSING_START, &fs_info->flags);

	/* wait for the qgroup rescan worker to stop */
	btrfs_qgroup_wait_for_completion(fs_info, false);

	/* wait for the uuid_scan task to finish */
	down(&fs_info->uuid_tree_rescan_sem);
	/* avoid complains from lockdep et al., set sem back to initial state */
	up(&fs_info->uuid_tree_rescan_sem);

	/* pause restriper - we want to resume on mount */
	btrfs_pause_balance(fs_info);

	btrfs_dev_replace_suspend_for_unmount(fs_info);

	btrfs_scrub_cancel(fs_info);

	/* wait for any defraggers to finish */
	wait_event(fs_info->transaction_wait,
		   (atomic_read(&fs_info->defrag_running) == 0));

	/* clear out the rbtree of defraggable inodes */
	btrfs_cleanup_defrag_inodes(fs_info);

	cancel_work_sync(&fs_info->async_reclaim_work);

	if (!sb_rdonly(fs_info->sb)) {
		/*
		 * If the cleaner thread is stopped and there are
		 * block groups queued for removal, the deletion will be
		 * skipped when we quit the cleaner thread.
		 */
		btrfs_delete_unused_bgs(fs_info);

		ret = btrfs_commit_super(fs_info);
		if (ret)
			btrfs_err(fs_info, "commit super ret %d", ret);
	}

	if (test_bit(BTRFS_FS_STATE_ERROR, &fs_info->fs_state) ||
	    test_bit(BTRFS_FS_STATE_TRANS_ABORTED, &fs_info->fs_state))
		btrfs_error_commit_super(fs_info);

	kthread_stop(fs_info->transaction_kthread);
	kthread_stop(fs_info->cleaner_kthread);

	set_bit(BTRFS_FS_CLOSING_DONE, &fs_info->flags);

	btrfs_free_qgroup_config(fs_info);
	ASSERT(list_empty(&fs_info->delalloc_roots));

	if (percpu_counter_sum(&fs_info->delalloc_bytes)) {
		btrfs_info(fs_info, "at unmount delalloc count %lld",
		       percpu_counter_sum(&fs_info->delalloc_bytes));
	}

	btrfs_sysfs_remove_mounted(fs_info);
	btrfs_sysfs_remove_fsid(fs_info->fs_devices);

	btrfs_free_fs_roots(fs_info);

	btrfs_put_block_group_cache(fs_info);

	/*
	 * we must make sure there is not any read request to
	 * submit after we stopping all workers.
	 */
	invalidate_inode_pages2(fs_info->btree_inode->i_mapping);
	btrfs_stop_all_workers(fs_info);

	btrfs_free_block_groups(fs_info);

	clear_bit(BTRFS_FS_OPEN, &fs_info->flags);
	free_root_pointers(fs_info, 1);

	iput(fs_info->btree_inode);

#ifdef CONFIG_BTRFS_FS_CHECK_INTEGRITY
	if (btrfs_test_opt(fs_info, CHECK_INTEGRITY))
		btrfsic_unmount(fs_info->fs_devices);
#endif

	btrfs_close_devices(fs_info->fs_devices);
	btrfs_mapping_tree_free(&fs_info->mapping_tree);

	percpu_counter_destroy(&fs_info->dirty_metadata_bytes);
	percpu_counter_destroy(&fs_info->delalloc_bytes);
	percpu_counter_destroy(&fs_info->bio_counter);
	cleanup_srcu_struct(&fs_info->subvol_srcu);

	btrfs_free_stripe_hash_table(fs_info);
	btrfs_free_ref_cache(fs_info);

	while (!list_empty(&fs_info->pinned_chunks)) {
		struct extent_map *em;

		em = list_first_entry(&fs_info->pinned_chunks,
				      struct extent_map, list);
		list_del_init(&em->list);
		free_extent_map(em);
	}
}

int btrfs_buffer_uptodate(struct extent_buffer *buf, u64 parent_transid,
			  int atomic)
{
	int ret;
	struct inode *btree_inode = buf->pages[0]->mapping->host;

	ret = extent_buffer_uptodate(buf);
	if (!ret)
		return ret;

	ret = verify_parent_transid(&BTRFS_I(btree_inode)->io_tree, buf,
				    parent_transid, atomic);
	if (ret == -EAGAIN)
		return ret;
	return !ret;
}

void btrfs_mark_buffer_dirty(struct extent_buffer *buf)
{
	struct btrfs_fs_info *fs_info;
	struct btrfs_root *root;
	u64 transid = btrfs_header_generation(buf);
	int was_dirty;

#ifdef CONFIG_BTRFS_FS_RUN_SANITY_TESTS
	/*
	 * This is a fast path so only do this check if we have sanity tests
	 * enabled.  Normal people shouldn't be marking dummy buffers as dirty
	 * outside of the sanity tests.
	 */
	if (unlikely(test_bit(EXTENT_BUFFER_DUMMY, &buf->bflags)))
		return;
#endif
	root = BTRFS_I(buf->pages[0]->mapping->host)->root;
	fs_info = root->fs_info;
	btrfs_assert_tree_locked(buf);
	if (transid != fs_info->generation)
		WARN(1, KERN_CRIT "btrfs transid mismatch buffer %llu, found %llu running %llu\n",
			buf->start, transid, fs_info->generation);
	was_dirty = set_extent_buffer_dirty(buf);
	if (!was_dirty)
		percpu_counter_add_batch(&fs_info->dirty_metadata_bytes,
					 buf->len,
					 fs_info->dirty_metadata_batch);
#ifdef CONFIG_BTRFS_FS_CHECK_INTEGRITY
	/*
	 * Since btrfs_mark_buffer_dirty() can be called with item pointer set
	 * but item data not updated.
	 * So here we should only check item pointers, not item data.
	 */
	if (btrfs_header_level(buf) == 0 &&
	    btrfs_check_leaf_relaxed(fs_info, buf)) {
		btrfs_print_leaf(buf);
		ASSERT(0);
	}
#endif
}

static void __btrfs_btree_balance_dirty(struct btrfs_fs_info *fs_info,
					int flush_delayed)
{
	/*
	 * looks as though older kernels can get into trouble with
	 * this code, they end up stuck in balance_dirty_pages forever
	 */
	int ret;

	if (current->flags & PF_MEMALLOC)
		return;

	if (flush_delayed)
		btrfs_balance_delayed_items(fs_info);

	ret = percpu_counter_compare(&fs_info->dirty_metadata_bytes,
				     BTRFS_DIRTY_METADATA_THRESH);
	if (ret > 0) {
		balance_dirty_pages_ratelimited(fs_info->btree_inode->i_mapping);
	}
}

void btrfs_btree_balance_dirty(struct btrfs_fs_info *fs_info)
{
	__btrfs_btree_balance_dirty(fs_info, 1);
}

void btrfs_btree_balance_dirty_nodelay(struct btrfs_fs_info *fs_info)
{
	__btrfs_btree_balance_dirty(fs_info, 0);
}

int btrfs_read_buffer(struct extent_buffer *buf, u64 parent_transid, int level,
		      struct btrfs_key *first_key)
{
	struct btrfs_root *root = BTRFS_I(buf->pages[0]->mapping->host)->root;
	struct btrfs_fs_info *fs_info = root->fs_info;

	return btree_read_extent_buffer_pages(fs_info, buf, parent_transid,
					      level, first_key);
}

static void btrfs_error_commit_super(struct btrfs_fs_info *fs_info)
{
	/* cleanup FS via transaction */
	btrfs_cleanup_transaction(fs_info);

	mutex_lock(&fs_info->cleaner_mutex);
	btrfs_run_delayed_iputs(fs_info);
	mutex_unlock(&fs_info->cleaner_mutex);

	down_write(&fs_info->cleanup_work_sem);
	up_write(&fs_info->cleanup_work_sem);
}

static void btrfs_destroy_ordered_extents(struct btrfs_root *root)
{
	struct btrfs_ordered_extent *ordered;

	spin_lock(&root->ordered_extent_lock);
	/*
	 * This will just short circuit the ordered completion stuff which will
	 * make sure the ordered extent gets properly cleaned up.
	 */
	list_for_each_entry(ordered, &root->ordered_extents,
			    root_extent_list)
		set_bit(BTRFS_ORDERED_IOERR, &ordered->flags);
	spin_unlock(&root->ordered_extent_lock);
}

static void btrfs_destroy_all_ordered_extents(struct btrfs_fs_info *fs_info)
{
	struct btrfs_root *root;
	struct list_head splice;

	INIT_LIST_HEAD(&splice);

	spin_lock(&fs_info->ordered_root_lock);
	list_splice_init(&fs_info->ordered_roots, &splice);
	while (!list_empty(&splice)) {
		root = list_first_entry(&splice, struct btrfs_root,
					ordered_root);
		list_move_tail(&root->ordered_root,
			       &fs_info->ordered_roots);

		spin_unlock(&fs_info->ordered_root_lock);
		btrfs_destroy_ordered_extents(root);

		cond_resched();
		spin_lock(&fs_info->ordered_root_lock);
	}
	spin_unlock(&fs_info->ordered_root_lock);
}

static int btrfs_destroy_delayed_refs(struct btrfs_transaction *trans,
				      struct btrfs_fs_info *fs_info)
{
	struct rb_node *node;
	struct btrfs_delayed_ref_root *delayed_refs;
	struct btrfs_delayed_ref_node *ref;
	int ret = 0;

	delayed_refs = &trans->delayed_refs;

	spin_lock(&delayed_refs->lock);
	if (atomic_read(&delayed_refs->num_entries) == 0) {
		spin_unlock(&delayed_refs->lock);
		btrfs_info(fs_info, "delayed_refs has NO entry");
		return ret;
	}

	while ((node = rb_first(&delayed_refs->href_root)) != NULL) {
		struct btrfs_delayed_ref_head *head;
		struct rb_node *n;
		bool pin_bytes = false;

		head = rb_entry(node, struct btrfs_delayed_ref_head,
				href_node);
		if (!mutex_trylock(&head->mutex)) {
			refcount_inc(&head->refs);
			spin_unlock(&delayed_refs->lock);

			mutex_lock(&head->mutex);
			mutex_unlock(&head->mutex);
			btrfs_put_delayed_ref_head(head);
			spin_lock(&delayed_refs->lock);
			continue;
		}
		spin_lock(&head->lock);
		while ((n = rb_first(&head->ref_tree)) != NULL) {
			ref = rb_entry(n, struct btrfs_delayed_ref_node,
				       ref_node);
			ref->in_tree = 0;
			rb_erase(&ref->ref_node, &head->ref_tree);
			RB_CLEAR_NODE(&ref->ref_node);
			if (!list_empty(&ref->add_list))
				list_del(&ref->add_list);
			atomic_dec(&delayed_refs->num_entries);
			btrfs_put_delayed_ref(ref);
		}
		if (head->must_insert_reserved)
			pin_bytes = true;
		btrfs_free_delayed_extent_op(head->extent_op);
		delayed_refs->num_heads--;
		if (head->processing == 0)
			delayed_refs->num_heads_ready--;
		atomic_dec(&delayed_refs->num_entries);
		rb_erase(&head->href_node, &delayed_refs->href_root);
		RB_CLEAR_NODE(&head->href_node);
		spin_unlock(&head->lock);
		spin_unlock(&delayed_refs->lock);
		mutex_unlock(&head->mutex);

		if (pin_bytes)
			btrfs_pin_extent(fs_info, head->bytenr,
					 head->num_bytes, 1);
		btrfs_put_delayed_ref_head(head);
		cond_resched();
		spin_lock(&delayed_refs->lock);
	}

	spin_unlock(&delayed_refs->lock);

	return ret;
}

static void btrfs_destroy_delalloc_inodes(struct btrfs_root *root)
{
	struct btrfs_inode *btrfs_inode;
	struct list_head splice;

	INIT_LIST_HEAD(&splice);

	spin_lock(&root->delalloc_lock);
	list_splice_init(&root->delalloc_inodes, &splice);

	while (!list_empty(&splice)) {
		struct inode *inode = NULL;
		btrfs_inode = list_first_entry(&splice, struct btrfs_inode,
					       delalloc_inodes);
		__btrfs_del_delalloc_inode(root, btrfs_inode);
		spin_unlock(&root->delalloc_lock);

<<<<<<< HEAD
		/*
		 * Make sure we get a live inode and that it'll not disappear
		 * meanwhile.
		 */
=======
>>>>>>> 817be7bb
		inode = igrab(&btrfs_inode->vfs_inode);
		if (inode) {
			invalidate_inode_pages2(inode->i_mapping);
			iput(inode);
		}
		spin_lock(&root->delalloc_lock);
	}
	spin_unlock(&root->delalloc_lock);
}

static void btrfs_destroy_all_delalloc_inodes(struct btrfs_fs_info *fs_info)
{
	struct btrfs_root *root;
	struct list_head splice;

	INIT_LIST_HEAD(&splice);

	spin_lock(&fs_info->delalloc_root_lock);
	list_splice_init(&fs_info->delalloc_roots, &splice);
	while (!list_empty(&splice)) {
		root = list_first_entry(&splice, struct btrfs_root,
					 delalloc_root);
		root = btrfs_grab_fs_root(root);
		BUG_ON(!root);
		spin_unlock(&fs_info->delalloc_root_lock);

		btrfs_destroy_delalloc_inodes(root);
		btrfs_put_fs_root(root);

		spin_lock(&fs_info->delalloc_root_lock);
	}
	spin_unlock(&fs_info->delalloc_root_lock);
}

static int btrfs_destroy_marked_extents(struct btrfs_fs_info *fs_info,
					struct extent_io_tree *dirty_pages,
					int mark)
{
	int ret;
	struct extent_buffer *eb;
	u64 start = 0;
	u64 end;

	while (1) {
		ret = find_first_extent_bit(dirty_pages, start, &start, &end,
					    mark, NULL);
		if (ret)
			break;

		clear_extent_bits(dirty_pages, start, end, mark);
		while (start <= end) {
			eb = find_extent_buffer(fs_info, start);
			start += fs_info->nodesize;
			if (!eb)
				continue;
			wait_on_extent_buffer_writeback(eb);

			if (test_and_clear_bit(EXTENT_BUFFER_DIRTY,
					       &eb->bflags))
				clear_extent_buffer_dirty(eb);
			free_extent_buffer_stale(eb);
		}
	}

	return ret;
}

static int btrfs_destroy_pinned_extent(struct btrfs_fs_info *fs_info,
				       struct extent_io_tree *pinned_extents)
{
	struct extent_io_tree *unpin;
	u64 start;
	u64 end;
	int ret;
	bool loop = true;

	unpin = pinned_extents;
again:
	while (1) {
		ret = find_first_extent_bit(unpin, 0, &start, &end,
					    EXTENT_DIRTY, NULL);
		if (ret)
			break;

		clear_extent_dirty(unpin, start, end);
		btrfs_error_unpin_extent_range(fs_info, start, end);
		cond_resched();
	}

	if (loop) {
		if (unpin == &fs_info->freed_extents[0])
			unpin = &fs_info->freed_extents[1];
		else
			unpin = &fs_info->freed_extents[0];
		loop = false;
		goto again;
	}

	return 0;
}

static void btrfs_cleanup_bg_io(struct btrfs_block_group_cache *cache)
{
	struct inode *inode;

	inode = cache->io_ctl.inode;
	if (inode) {
		invalidate_inode_pages2(inode->i_mapping);
		BTRFS_I(inode)->generation = 0;
		cache->io_ctl.inode = NULL;
		iput(inode);
	}
	btrfs_put_block_group(cache);
}

void btrfs_cleanup_dirty_bgs(struct btrfs_transaction *cur_trans,
			     struct btrfs_fs_info *fs_info)
{
	struct btrfs_block_group_cache *cache;

	spin_lock(&cur_trans->dirty_bgs_lock);
	while (!list_empty(&cur_trans->dirty_bgs)) {
		cache = list_first_entry(&cur_trans->dirty_bgs,
					 struct btrfs_block_group_cache,
					 dirty_list);

		if (!list_empty(&cache->io_list)) {
			spin_unlock(&cur_trans->dirty_bgs_lock);
			list_del_init(&cache->io_list);
			btrfs_cleanup_bg_io(cache);
			spin_lock(&cur_trans->dirty_bgs_lock);
		}

		list_del_init(&cache->dirty_list);
		spin_lock(&cache->lock);
		cache->disk_cache_state = BTRFS_DC_ERROR;
		spin_unlock(&cache->lock);

		spin_unlock(&cur_trans->dirty_bgs_lock);
		btrfs_put_block_group(cache);
		spin_lock(&cur_trans->dirty_bgs_lock);
	}
	spin_unlock(&cur_trans->dirty_bgs_lock);

	/*
	 * Refer to the definition of io_bgs member for details why it's safe
	 * to use it without any locking
	 */
	while (!list_empty(&cur_trans->io_bgs)) {
		cache = list_first_entry(&cur_trans->io_bgs,
					 struct btrfs_block_group_cache,
					 io_list);

		list_del_init(&cache->io_list);
		spin_lock(&cache->lock);
		cache->disk_cache_state = BTRFS_DC_ERROR;
		spin_unlock(&cache->lock);
		btrfs_cleanup_bg_io(cache);
	}
}

void btrfs_cleanup_one_transaction(struct btrfs_transaction *cur_trans,
				   struct btrfs_fs_info *fs_info)
{
	btrfs_cleanup_dirty_bgs(cur_trans, fs_info);
	ASSERT(list_empty(&cur_trans->dirty_bgs));
	ASSERT(list_empty(&cur_trans->io_bgs));

	btrfs_destroy_delayed_refs(cur_trans, fs_info);

	cur_trans->state = TRANS_STATE_COMMIT_START;
	wake_up(&fs_info->transaction_blocked_wait);

	cur_trans->state = TRANS_STATE_UNBLOCKED;
	wake_up(&fs_info->transaction_wait);

	btrfs_destroy_delayed_inodes(fs_info);
	btrfs_assert_delayed_root_empty(fs_info);

	btrfs_destroy_marked_extents(fs_info, &cur_trans->dirty_pages,
				     EXTENT_DIRTY);
	btrfs_destroy_pinned_extent(fs_info,
				    fs_info->pinned_extents);

	cur_trans->state =TRANS_STATE_COMPLETED;
	wake_up(&cur_trans->commit_wait);
}

static int btrfs_cleanup_transaction(struct btrfs_fs_info *fs_info)
{
	struct btrfs_transaction *t;

	mutex_lock(&fs_info->transaction_kthread_mutex);

	spin_lock(&fs_info->trans_lock);
	while (!list_empty(&fs_info->trans_list)) {
		t = list_first_entry(&fs_info->trans_list,
				     struct btrfs_transaction, list);
		if (t->state >= TRANS_STATE_COMMIT_START) {
			refcount_inc(&t->use_count);
			spin_unlock(&fs_info->trans_lock);
			btrfs_wait_for_commit(fs_info, t->transid);
			btrfs_put_transaction(t);
			spin_lock(&fs_info->trans_lock);
			continue;
		}
		if (t == fs_info->running_transaction) {
			t->state = TRANS_STATE_COMMIT_DOING;
			spin_unlock(&fs_info->trans_lock);
			/*
			 * We wait for 0 num_writers since we don't hold a trans
			 * handle open currently for this transaction.
			 */
			wait_event(t->writer_wait,
				   atomic_read(&t->num_writers) == 0);
		} else {
			spin_unlock(&fs_info->trans_lock);
		}
		btrfs_cleanup_one_transaction(t, fs_info);

		spin_lock(&fs_info->trans_lock);
		if (t == fs_info->running_transaction)
			fs_info->running_transaction = NULL;
		list_del_init(&t->list);
		spin_unlock(&fs_info->trans_lock);

		btrfs_put_transaction(t);
		trace_btrfs_transaction_commit(fs_info->tree_root);
		spin_lock(&fs_info->trans_lock);
	}
	spin_unlock(&fs_info->trans_lock);
	btrfs_destroy_all_ordered_extents(fs_info);
	btrfs_destroy_delayed_inodes(fs_info);
	btrfs_assert_delayed_root_empty(fs_info);
	btrfs_destroy_pinned_extent(fs_info, fs_info->pinned_extents);
	btrfs_destroy_all_delalloc_inodes(fs_info);
	mutex_unlock(&fs_info->transaction_kthread_mutex);

	return 0;
}

static struct btrfs_fs_info *btree_fs_info(void *private_data)
{
	struct inode *inode = private_data;
	return btrfs_sb(inode->i_sb);
}

static const struct extent_io_ops btree_extent_io_ops = {
	/* mandatory callbacks */
	.submit_bio_hook = btree_submit_bio_hook,
	.readpage_end_io_hook = btree_readpage_end_io_hook,
	/* note we're sharing with inode.c for the merge bio hook */
	.merge_bio_hook = btrfs_merge_bio_hook,
	.readpage_io_failed_hook = btree_io_failed_hook,
	.set_range_writeback = btrfs_set_range_writeback,
	.tree_fs_info = btree_fs_info,

	/* optional callbacks */
};<|MERGE_RESOLUTION|>--- conflicted
+++ resolved
@@ -4317,13 +4317,10 @@
 		__btrfs_del_delalloc_inode(root, btrfs_inode);
 		spin_unlock(&root->delalloc_lock);
 
-<<<<<<< HEAD
 		/*
 		 * Make sure we get a live inode and that it'll not disappear
 		 * meanwhile.
 		 */
-=======
->>>>>>> 817be7bb
 		inode = igrab(&btrfs_inode->vfs_inode);
 		if (inode) {
 			invalidate_inode_pages2(inode->i_mapping);
