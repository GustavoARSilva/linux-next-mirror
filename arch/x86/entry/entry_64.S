/* SPDX-License-Identifier: GPL-2.0 */
/*
 *  linux/arch/x86_64/entry.S
 *
 *  Copyright (C) 1991, 1992  Linus Torvalds
 *  Copyright (C) 2000, 2001, 2002  Andi Kleen SuSE Labs
 *  Copyright (C) 2000  Pavel Machek <pavel@suse.cz>
 *
 * entry.S contains the system-call and fault low-level handling routines.
 *
 * Some of this is documented in Documentation/x86/entry_64.txt
 *
 * A note on terminology:
 * - iret frame:	Architecture defined interrupt frame from SS to RIP
 *			at the top of the kernel process stack.
 *
 * Some macro usage:
 * - ENTRY/END:		Define functions in the symbol table.
 * - TRACE_IRQ_*:	Trace hardirq state for lock debugging.
 * - idtentry:		Define exception entry points.
 */
#include <linux/linkage.h>
#include <asm/segment.h>
#include <asm/cache.h>
#include <asm/errno.h>
#include "calling.h"
#include <asm/asm-offsets.h>
#include <asm/msr.h>
#include <asm/unistd.h>
#include <asm/thread_info.h>
#include <asm/hw_irq.h>
#include <asm/page_types.h>
#include <asm/irqflags.h>
#include <asm/paravirt.h>
#include <asm/percpu.h>
#include <asm/asm.h>
#include <asm/smap.h>
#include <asm/pgtable_types.h>
#include <asm/export.h>
#include <asm/frame.h>
#include <linux/err.h>

.code64
.section .entry.text, "ax"

#ifdef CONFIG_PARAVIRT
ENTRY(native_usergs_sysret64)
	UNWIND_HINT_EMPTY
	swapgs
	sysretq
END(native_usergs_sysret64)
#endif /* CONFIG_PARAVIRT */

.macro TRACE_IRQS_IRETQ
#ifdef CONFIG_TRACE_IRQFLAGS
	bt	$9, EFLAGS(%rsp)		/* interrupts off? */
	jnc	1f
	TRACE_IRQS_ON
1:
#endif
.endm

/*
 * When dynamic function tracer is enabled it will add a breakpoint
 * to all locations that it is about to modify, sync CPUs, update
 * all the code, sync CPUs, then remove the breakpoints. In this time
 * if lockdep is enabled, it might jump back into the debug handler
 * outside the updating of the IST protection. (TRACE_IRQS_ON/OFF).
 *
 * We need to change the IDT table before calling TRACE_IRQS_ON/OFF to
 * make sure the stack pointer does not get reset back to the top
 * of the debug stack, and instead just reuses the current stack.
 */
#if defined(CONFIG_DYNAMIC_FTRACE) && defined(CONFIG_TRACE_IRQFLAGS)

.macro TRACE_IRQS_OFF_DEBUG
	call	debug_stack_set_zero
	TRACE_IRQS_OFF
	call	debug_stack_reset
.endm

.macro TRACE_IRQS_ON_DEBUG
	call	debug_stack_set_zero
	TRACE_IRQS_ON
	call	debug_stack_reset
.endm

.macro TRACE_IRQS_IRETQ_DEBUG
	bt	$9, EFLAGS(%rsp)		/* interrupts off? */
	jnc	1f
	TRACE_IRQS_ON_DEBUG
1:
.endm

#else
# define TRACE_IRQS_OFF_DEBUG			TRACE_IRQS_OFF
# define TRACE_IRQS_ON_DEBUG			TRACE_IRQS_ON
# define TRACE_IRQS_IRETQ_DEBUG			TRACE_IRQS_IRETQ
#endif

/*
 * 64-bit SYSCALL instruction entry. Up to 6 arguments in registers.
 *
 * This is the only entry point used for 64-bit system calls.  The
 * hardware interface is reasonably well designed and the register to
 * argument mapping Linux uses fits well with the registers that are
 * available when SYSCALL is used.
 *
 * SYSCALL instructions can be found inlined in libc implementations as
 * well as some other programs and libraries.  There are also a handful
 * of SYSCALL instructions in the vDSO used, for example, as a
 * clock_gettimeofday fallback.
 *
 * 64-bit SYSCALL saves rip to rcx, clears rflags.RF, then saves rflags to r11,
 * then loads new ss, cs, and rip from previously programmed MSRs.
 * rflags gets masked by a value from another MSR (so CLD and CLAC
 * are not needed). SYSCALL does not save anything on the stack
 * and does not change rsp.
 *
 * Registers on entry:
 * rax  system call number
 * rcx  return address
 * r11  saved rflags (note: r11 is callee-clobbered register in C ABI)
 * rdi  arg0
 * rsi  arg1
 * rdx  arg2
 * r10  arg3 (needs to be moved to rcx to conform to C ABI)
 * r8   arg4
 * r9   arg5
 * (note: r12-r15, rbp, rbx are callee-preserved in C ABI)
 *
 * Only called from user space.
 *
 * When user can change pt_regs->foo always force IRET. That is because
 * it deals with uncanonical addresses better. SYSRET has trouble
 * with them due to bugs in both AMD and Intel CPUs.
 */

ENTRY(entry_SYSCALL_64)
	UNWIND_HINT_EMPTY
	/*
	 * Interrupts are off on entry.
	 * We do not frame this tiny irq-off block with TRACE_IRQS_OFF/ON,
	 * it is too small to ever cause noticeable irq latency.
	 */

	swapgs
	movq	%rsp, PER_CPU_VAR(rsp_scratch)
	movq	PER_CPU_VAR(cpu_current_top_of_stack), %rsp

	TRACE_IRQS_OFF

	/* Construct struct pt_regs on stack */
	pushq	$__USER_DS			/* pt_regs->ss */
	pushq	PER_CPU_VAR(rsp_scratch)	/* pt_regs->sp */
	pushq	%r11				/* pt_regs->flags */
	pushq	$__USER_CS			/* pt_regs->cs */
	pushq	%rcx				/* pt_regs->ip */
GLOBAL(entry_SYSCALL_64_after_hwframe)
	pushq	%rax				/* pt_regs->orig_ax */
	pushq	%rdi				/* pt_regs->di */
	pushq	%rsi				/* pt_regs->si */
	pushq	%rdx				/* pt_regs->dx */
	pushq	%rcx				/* pt_regs->cx */
	pushq	$-ENOSYS			/* pt_regs->ax */
	pushq	%r8				/* pt_regs->r8 */
	pushq	%r9				/* pt_regs->r9 */
	pushq	%r10				/* pt_regs->r10 */
	pushq	%r11				/* pt_regs->r11 */
	sub	$(6*8), %rsp			/* pt_regs->bp, bx, r12-15 not saved */
	UNWIND_HINT_REGS extra=0

	/*
	 * If we need to do entry work or if we guess we'll need to do
	 * exit work, go straight to the slow path.
	 */
	movq	PER_CPU_VAR(current_task), %r11
	testl	$_TIF_WORK_SYSCALL_ENTRY|_TIF_ALLWORK_MASK, TASK_TI_flags(%r11)
	jnz	entry_SYSCALL64_slow_path

entry_SYSCALL_64_fastpath:
	/*
	 * Easy case: enable interrupts and issue the syscall.  If the syscall
	 * needs pt_regs, we'll call a stub that disables interrupts again
	 * and jumps to the slow path.
	 */
	TRACE_IRQS_ON
	ENABLE_INTERRUPTS(CLBR_NONE)
#if __SYSCALL_MASK == ~0
	cmpq	$__NR_syscall_max, %rax
#else
	andl	$__SYSCALL_MASK, %eax
	cmpl	$__NR_syscall_max, %eax
#endif
	ja	1f				/* return -ENOSYS (already in pt_regs->ax) */
	movq	%r10, %rcx

	/*
	 * This call instruction is handled specially in stub_ptregs_64.
	 * It might end up jumping to the slow path.  If it jumps, RAX
	 * and all argument registers are clobbered.
	 */
	call	*sys_call_table(, %rax, 8)
.Lentry_SYSCALL_64_after_fastpath_call:

	movq	%rax, RAX(%rsp)
1:

	/*
	 * If we get here, then we know that pt_regs is clean for SYSRET64.
	 * If we see that no exit work is required (which we are required
	 * to check with IRQs off), then we can go straight to SYSRET64.
	 */
	DISABLE_INTERRUPTS(CLBR_ANY)
	TRACE_IRQS_OFF
	movq	PER_CPU_VAR(current_task), %r11
	testl	$_TIF_ALLWORK_MASK, TASK_TI_flags(%r11)
	jnz	1f

	LOCKDEP_SYS_EXIT
	TRACE_IRQS_ON		/* user mode is traced as IRQs on */
	movq	RIP(%rsp), %rcx
	movq	EFLAGS(%rsp), %r11
	addq	$6*8, %rsp	/* skip extra regs -- they were preserved */
	UNWIND_HINT_EMPTY
	jmp	.Lpop_c_regs_except_rcx_r11_and_sysret

1:
	/*
	 * The fast path looked good when we started, but something changed
	 * along the way and we need to switch to the slow path.  Calling
	 * raise(3) will trigger this, for example.  IRQs are off.
	 */
	TRACE_IRQS_ON
	ENABLE_INTERRUPTS(CLBR_ANY)
	SAVE_EXTRA_REGS
	movq	%rsp, %rdi
	call	syscall_return_slowpath	/* returns with IRQs disabled */
	jmp	return_from_SYSCALL_64

entry_SYSCALL64_slow_path:
	/* IRQs are off. */
	SAVE_EXTRA_REGS
	movq	%rsp, %rdi
	call	do_syscall_64		/* returns with IRQs disabled */

return_from_SYSCALL_64:
	TRACE_IRQS_IRETQ		/* we're about to change IF */

	/*
	 * Try to use SYSRET instead of IRET if we're returning to
	 * a completely clean 64-bit userspace context.  If we're not,
	 * go to the slow exit path.
	 */
	movq	RCX(%rsp), %rcx
	movq	RIP(%rsp), %r11

	cmpq	%rcx, %r11	/* SYSRET requires RCX == RIP */
	jne	swapgs_restore_regs_and_return_to_usermode

	/*
	 * On Intel CPUs, SYSRET with non-canonical RCX/RIP will #GP
	 * in kernel space.  This essentially lets the user take over
	 * the kernel, since userspace controls RSP.
	 *
	 * If width of "canonical tail" ever becomes variable, this will need
	 * to be updated to remain correct on both old and new CPUs.
	 *
	 * Change top bits to match most significant bit (47th or 56th bit
	 * depending on paging mode) in the address.
	 */
	shl	$(64 - (__VIRTUAL_MASK_SHIFT+1)), %rcx
	sar	$(64 - (__VIRTUAL_MASK_SHIFT+1)), %rcx

	/* If this changed %rcx, it was not canonical */
	cmpq	%rcx, %r11
	jne	swapgs_restore_regs_and_return_to_usermode

	cmpq	$__USER_CS, CS(%rsp)		/* CS must match SYSRET */
	jne	swapgs_restore_regs_and_return_to_usermode

	movq	R11(%rsp), %r11
	cmpq	%r11, EFLAGS(%rsp)		/* R11 == RFLAGS */
	jne	swapgs_restore_regs_and_return_to_usermode

	/*
	 * SYSCALL clears RF when it saves RFLAGS in R11 and SYSRET cannot
	 * restore RF properly. If the slowpath sets it for whatever reason, we
	 * need to restore it correctly.
	 *
	 * SYSRET can restore TF, but unlike IRET, restoring TF results in a
	 * trap from userspace immediately after SYSRET.  This would cause an
	 * infinite loop whenever #DB happens with register state that satisfies
	 * the opportunistic SYSRET conditions.  For example, single-stepping
	 * this user code:
	 *
	 *           movq	$stuck_here, %rcx
	 *           pushfq
	 *           popq %r11
	 *   stuck_here:
	 *
	 * would never get past 'stuck_here'.
	 */
	testq	$(X86_EFLAGS_RF|X86_EFLAGS_TF), %r11
	jnz	swapgs_restore_regs_and_return_to_usermode

	/* nothing to check for RSP */

	cmpq	$__USER_DS, SS(%rsp)		/* SS must match SYSRET */
	jne	swapgs_restore_regs_and_return_to_usermode

	/*
	 * We win! This label is here just for ease of understanding
	 * perf profiles. Nothing jumps here.
	 */
syscall_return_via_sysret:
	/* rcx and r11 are already restored (see code above) */
	UNWIND_HINT_EMPTY
	POP_EXTRA_REGS
.Lpop_c_regs_except_rcx_r11_and_sysret:
	popq	%rsi	/* skip r11 */
	popq	%r10
	popq	%r9
	popq	%r8
	popq	%rax
	popq	%rsi	/* skip rcx */
	popq	%rdx
	popq	%rsi
	popq	%rdi
	movq	RSP-ORIG_RAX(%rsp), %rsp
	USERGS_SYSRET64
END(entry_SYSCALL_64)

ENTRY(stub_ptregs_64)
	/*
	 * Syscalls marked as needing ptregs land here.
	 * If we are on the fast path, we need to save the extra regs,
	 * which we achieve by trying again on the slow path.  If we are on
	 * the slow path, the extra regs are already saved.
	 *
	 * RAX stores a pointer to the C function implementing the syscall.
	 * IRQs are on.
	 */
	cmpq	$.Lentry_SYSCALL_64_after_fastpath_call, (%rsp)
	jne	1f

	/*
	 * Called from fast path -- disable IRQs again, pop return address
	 * and jump to slow path
	 */
	DISABLE_INTERRUPTS(CLBR_ANY)
	TRACE_IRQS_OFF
	popq	%rax
	UNWIND_HINT_REGS extra=0
	jmp	entry_SYSCALL64_slow_path

1:
	jmp	*%rax				/* Called from C */
END(stub_ptregs_64)

.macro ptregs_stub func
ENTRY(ptregs_\func)
	UNWIND_HINT_FUNC
	leaq	\func(%rip), %rax
	jmp	stub_ptregs_64
END(ptregs_\func)
.endm

/* Instantiate ptregs_stub for each ptregs-using syscall */
#define __SYSCALL_64_QUAL_(sym)
#define __SYSCALL_64_QUAL_ptregs(sym) ptregs_stub sym
#define __SYSCALL_64(nr, sym, qual) __SYSCALL_64_QUAL_##qual(sym)
#include <asm/syscalls_64.h>

/*
 * %rdi: prev task
 * %rsi: next task
 */
ENTRY(__switch_to_asm)
	UNWIND_HINT_FUNC
	/*
	 * Save callee-saved registers
	 * This must match the order in inactive_task_frame
	 */
	pushq	%rbp
	pushq	%rbx
	pushq	%r12
	pushq	%r13
	pushq	%r14
	pushq	%r15

	/* switch stack */
	movq	%rsp, TASK_threadsp(%rdi)
	movq	TASK_threadsp(%rsi), %rsp

#ifdef CONFIG_CC_STACKPROTECTOR
	movq	TASK_stack_canary(%rsi), %rbx
	movq	%rbx, PER_CPU_VAR(irq_stack_union)+stack_canary_offset
#endif

	/* restore callee-saved registers */
	popq	%r15
	popq	%r14
	popq	%r13
	popq	%r12
	popq	%rbx
	popq	%rbp

	jmp	__switch_to
END(__switch_to_asm)

/*
 * A newly forked process directly context switches into this address.
 *
 * rax: prev task we switched from
 * rbx: kernel thread func (NULL for user thread)
 * r12: kernel thread arg
 */
ENTRY(ret_from_fork)
	UNWIND_HINT_EMPTY
	movq	%rax, %rdi
	call	schedule_tail			/* rdi: 'prev' task parameter */

	testq	%rbx, %rbx			/* from kernel_thread? */
	jnz	1f				/* kernel threads are uncommon */

2:
	UNWIND_HINT_REGS
	movq	%rsp, %rdi
	call	syscall_return_slowpath	/* returns with IRQs disabled */
	TRACE_IRQS_ON			/* user mode is traced as IRQS on */
	jmp	swapgs_restore_regs_and_return_to_usermode

1:
	/* kernel thread */
	movq	%r12, %rdi
	call	*%rbx
	/*
	 * A kernel thread is allowed to return here after successfully
	 * calling do_execve().  Exit to userspace to complete the execve()
	 * syscall.
	 */
	movq	$0, RAX(%rsp)
	jmp	2b
END(ret_from_fork)

/*
 * Build the entry stubs with some assembler magic.
 * We pack 1 stub into every 8-byte block.
 */
	.align 8
ENTRY(irq_entries_start)
    vector=FIRST_EXTERNAL_VECTOR
    .rept (FIRST_SYSTEM_VECTOR - FIRST_EXTERNAL_VECTOR)
	UNWIND_HINT_IRET_REGS
	pushq	$(~vector+0x80)			/* Note: always in signed byte range */
	jmp	common_interrupt
	.align	8
	vector=vector+1
    .endr
END(irq_entries_start)

.macro DEBUG_ENTRY_ASSERT_IRQS_OFF
#ifdef CONFIG_DEBUG_ENTRY
	pushfq
	testl $X86_EFLAGS_IF, (%rsp)
	jz .Lokay_\@
	ud2
.Lokay_\@:
	addq $8, %rsp
#endif
.endm

/*
 * Enters the IRQ stack if we're not already using it.  NMI-safe.  Clobbers
 * flags and puts old RSP into old_rsp, and leaves all other GPRs alone.
 * Requires kernel GSBASE.
 *
 * The invariant is that, if irq_count != -1, then the IRQ stack is in use.
 */
.macro ENTER_IRQ_STACK regs=1 old_rsp
	DEBUG_ENTRY_ASSERT_IRQS_OFF
	movq	%rsp, \old_rsp

	.if \regs
	UNWIND_HINT_REGS base=\old_rsp
	.endif

	incl	PER_CPU_VAR(irq_count)
	jnz	.Lirq_stack_push_old_rsp_\@

	/*
	 * Right now, if we just incremented irq_count to zero, we've
	 * claimed the IRQ stack but we haven't switched to it yet.
	 *
	 * If anything is added that can interrupt us here without using IST,
	 * it must be *extremely* careful to limit its stack usage.  This
	 * could include kprobes and a hypothetical future IST-less #DB
	 * handler.
	 *
	 * The OOPS unwinder relies on the word at the top of the IRQ
	 * stack linking back to the previous RSP for the entire time we're
	 * on the IRQ stack.  For this to work reliably, we need to write
	 * it before we actually move ourselves to the IRQ stack.
	 */

	movq	\old_rsp, PER_CPU_VAR(irq_stack_union + IRQ_STACK_SIZE - 8)
	movq	PER_CPU_VAR(irq_stack_ptr), %rsp

#ifdef CONFIG_DEBUG_ENTRY
	/*
	 * If the first movq above becomes wrong due to IRQ stack layout
	 * changes, the only way we'll notice is if we try to unwind right
	 * here.  Assert that we set up the stack right to catch this type
	 * of bug quickly.
	 */
	cmpq	-8(%rsp), \old_rsp
	je	.Lirq_stack_okay\@
	ud2
	.Lirq_stack_okay\@:
#endif

.Lirq_stack_push_old_rsp_\@:
	pushq	\old_rsp

	.if \regs
	UNWIND_HINT_REGS indirect=1
	.endif
.endm

/*
 * Undoes ENTER_IRQ_STACK.
 */
.macro LEAVE_IRQ_STACK regs=1
	DEBUG_ENTRY_ASSERT_IRQS_OFF
	/* We need to be off the IRQ stack before decrementing irq_count. */
	popq	%rsp

	.if \regs
	UNWIND_HINT_REGS
	.endif

	/*
	 * As in ENTER_IRQ_STACK, irq_count == 0, we are still claiming
	 * the irq stack but we're not on it.
	 */

	decl	PER_CPU_VAR(irq_count)
.endm

/*
 * Interrupt entry/exit.
 *
 * Interrupt entry points save only callee clobbered registers in fast path.
 *
 * Entry runs with interrupts off.
 */

/* 0(%rsp): ~(interrupt number) */
	.macro interrupt func
	cld
	ALLOC_PT_GPREGS_ON_STACK
	SAVE_C_REGS
	SAVE_EXTRA_REGS
	ENCODE_FRAME_POINTER

	testb	$3, CS(%rsp)
	jz	1f

	/*
	 * IRQ from user mode.  Switch to kernel gsbase and inform context
	 * tracking that we're in kernel mode.
	 */
	SWAPGS

	/*
	 * We need to tell lockdep that IRQs are off.  We can't do this until
	 * we fix gsbase, and we should do it before enter_from_user_mode
	 * (which can take locks).  Since TRACE_IRQS_OFF idempotent,
	 * the simplest way to handle it is to just call it twice if
	 * we enter from user mode.  There's no reason to optimize this since
	 * TRACE_IRQS_OFF is a no-op if lockdep is off.
	 */
	TRACE_IRQS_OFF

	CALL_enter_from_user_mode

1:
	ENTER_IRQ_STACK old_rsp=%rdi
	/* We entered an interrupt context - irqs are off: */
	TRACE_IRQS_OFF

	call	\func	/* rdi points to pt_regs */
	.endm

	/*
	 * The interrupt stubs push (~vector+0x80) onto the stack and
	 * then jump to common_interrupt.
	 */
	.p2align CONFIG_X86_L1_CACHE_SHIFT
common_interrupt:
	ASM_CLAC
	addq	$-0x80, (%rsp)			/* Adjust vector to [-256, -1] range */
	interrupt do_IRQ
	/* 0(%rsp): old RSP */
ret_from_intr:
	DISABLE_INTERRUPTS(CLBR_ANY)
	TRACE_IRQS_OFF

	LEAVE_IRQ_STACK

	testb	$3, CS(%rsp)
	jz	retint_kernel

	/* Interrupt came from user space */
GLOBAL(retint_user)
	mov	%rsp,%rdi
	call	prepare_exit_to_usermode
	TRACE_IRQS_IRETQ

GLOBAL(swapgs_restore_regs_and_return_to_usermode)
#ifdef CONFIG_DEBUG_ENTRY
	/* Assert that pt_regs indicates user mode. */
	testb	$3, CS(%rsp)
	jnz	1f
	ud2
1:
#endif
	SWAPGS
	POP_EXTRA_REGS
	POP_C_REGS
	addq	$8, %rsp	/* skip regs->orig_ax */
	INTERRUPT_RETURN


/* Returning to kernel space */
retint_kernel:
#ifdef CONFIG_PREEMPT
	/* Interrupts are off */
	/* Check if we need preemption */
	bt	$9, EFLAGS(%rsp)		/* were interrupts off? */
	jnc	1f
0:	cmpl	$0, PER_CPU_VAR(__preempt_count)
	jnz	1f
	call	preempt_schedule_irq
	jmp	0b
1:
#endif
	/*
	 * The iretq could re-enable interrupts:
	 */
	TRACE_IRQS_IRETQ

<<<<<<< HEAD
GLOBAL(restore_regs_and_return_to_kernel)
#ifdef CONFIG_DEBUG_ENTRY
	/* Assert that pt_regs indicates kernel mode. */
	testb	$3, CS(%rsp)
	jz	1f
	ud2
1:
#endif
	POP_EXTRA_REGS
	POP_C_REGS
	addq	$8, %rsp	/* skip regs->orig_ax */
=======
/*
 * At this label, code paths which return to kernel and to user,
 * which come from interrupts/exception and from syscalls, merge.
 */
GLOBAL(restore_regs_and_iret)
	RESTORE_EXTRA_REGS
restore_c_regs_and_iret:
	RESTORE_C_REGS
	REMOVE_PT_GPREGS_FROM_STACK 8
	/*
	 * ARCH_HAS_MEMBARRIER_SYNC_CORE rely on iret core serialization
	 * when returning from IPI handler.
	 */
>>>>>>> 754009ba
	INTERRUPT_RETURN

ENTRY(native_iret)
	UNWIND_HINT_IRET_REGS
	/*
	 * Are we returning to a stack segment from the LDT?  Note: in
	 * 64-bit mode SS:RSP on the exception stack is always valid.
	 */
#ifdef CONFIG_X86_ESPFIX64
	testb	$4, (SS-RIP)(%rsp)
	jnz	native_irq_return_ldt
#endif

.global native_irq_return_iret
native_irq_return_iret:
	/*
	 * This may fault.  Non-paranoid faults on return to userspace are
	 * handled by fixup_bad_iret.  These include #SS, #GP, and #NP.
	 * Double-faults due to espfix64 are handled in do_double_fault.
	 * Other faults here are fatal.
	 */
	iretq

#ifdef CONFIG_X86_ESPFIX64
native_irq_return_ldt:
	/*
	 * We are running with user GSBASE.  All GPRs contain their user
	 * values.  We have a percpu ESPFIX stack that is eight slots
	 * long (see ESPFIX_STACK_SIZE).  espfix_waddr points to the bottom
	 * of the ESPFIX stack.
	 *
	 * We clobber RAX and RDI in this code.  We stash RDI on the
	 * normal stack and RAX on the ESPFIX stack.
	 *
	 * The ESPFIX stack layout we set up looks like this:
	 *
	 * --- top of ESPFIX stack ---
	 * SS
	 * RSP
	 * RFLAGS
	 * CS
	 * RIP  <-- RSP points here when we're done
	 * RAX  <-- espfix_waddr points here
	 * --- bottom of ESPFIX stack ---
	 */

	pushq	%rdi				/* Stash user RDI */
	SWAPGS
	movq	PER_CPU_VAR(espfix_waddr), %rdi
	movq	%rax, (0*8)(%rdi)		/* user RAX */
	movq	(1*8)(%rsp), %rax		/* user RIP */
	movq	%rax, (1*8)(%rdi)
	movq	(2*8)(%rsp), %rax		/* user CS */
	movq	%rax, (2*8)(%rdi)
	movq	(3*8)(%rsp), %rax		/* user RFLAGS */
	movq	%rax, (3*8)(%rdi)
	movq	(5*8)(%rsp), %rax		/* user SS */
	movq	%rax, (5*8)(%rdi)
	movq	(4*8)(%rsp), %rax		/* user RSP */
	movq	%rax, (4*8)(%rdi)
	/* Now RAX == RSP. */

	andl	$0xffff0000, %eax		/* RAX = (RSP & 0xffff0000) */
	popq	%rdi				/* Restore user RDI */

	/*
	 * espfix_stack[31:16] == 0.  The page tables are set up such that
	 * (espfix_stack | (X & 0xffff0000)) points to a read-only alias of
	 * espfix_waddr for any X.  That is, there are 65536 RO aliases of
	 * the same page.  Set up RSP so that RSP[31:16] contains the
	 * respective 16 bits of the /userspace/ RSP and RSP nonetheless
	 * still points to an RO alias of the ESPFIX stack.
	 */
	orq	PER_CPU_VAR(espfix_stack), %rax
	SWAPGS
	movq	%rax, %rsp
	UNWIND_HINT_IRET_REGS offset=8

	/*
	 * At this point, we cannot write to the stack any more, but we can
	 * still read.
	 */
	popq	%rax				/* Restore user RAX */

	/*
	 * RSP now points to an ordinary IRET frame, except that the page
	 * is read-only and RSP[31:16] are preloaded with the userspace
	 * values.  We can now IRET back to userspace.
	 */
	jmp	native_irq_return_iret
#endif
END(common_interrupt)

/*
 * APIC interrupts.
 */
.macro apicinterrupt3 num sym do_sym
ENTRY(\sym)
	UNWIND_HINT_IRET_REGS
	ASM_CLAC
	pushq	$~(\num)
.Lcommon_\sym:
	interrupt \do_sym
	jmp	ret_from_intr
END(\sym)
.endm

/* Make sure APIC interrupt handlers end up in the irqentry section: */
#define PUSH_SECTION_IRQENTRY	.pushsection .irqentry.text, "ax"
#define POP_SECTION_IRQENTRY	.popsection

.macro apicinterrupt num sym do_sym
PUSH_SECTION_IRQENTRY
apicinterrupt3 \num \sym \do_sym
POP_SECTION_IRQENTRY
.endm

#ifdef CONFIG_SMP
apicinterrupt3 IRQ_MOVE_CLEANUP_VECTOR		irq_move_cleanup_interrupt	smp_irq_move_cleanup_interrupt
apicinterrupt3 REBOOT_VECTOR			reboot_interrupt		smp_reboot_interrupt
#endif

#ifdef CONFIG_X86_UV
apicinterrupt3 UV_BAU_MESSAGE			uv_bau_message_intr1		uv_bau_message_interrupt
#endif

apicinterrupt LOCAL_TIMER_VECTOR		apic_timer_interrupt		smp_apic_timer_interrupt
apicinterrupt X86_PLATFORM_IPI_VECTOR		x86_platform_ipi		smp_x86_platform_ipi

#ifdef CONFIG_HAVE_KVM
apicinterrupt3 POSTED_INTR_VECTOR		kvm_posted_intr_ipi		smp_kvm_posted_intr_ipi
apicinterrupt3 POSTED_INTR_WAKEUP_VECTOR	kvm_posted_intr_wakeup_ipi	smp_kvm_posted_intr_wakeup_ipi
apicinterrupt3 POSTED_INTR_NESTED_VECTOR	kvm_posted_intr_nested_ipi	smp_kvm_posted_intr_nested_ipi
#endif

#ifdef CONFIG_X86_MCE_THRESHOLD
apicinterrupt THRESHOLD_APIC_VECTOR		threshold_interrupt		smp_threshold_interrupt
#endif

#ifdef CONFIG_X86_MCE_AMD
apicinterrupt DEFERRED_ERROR_VECTOR		deferred_error_interrupt	smp_deferred_error_interrupt
#endif

#ifdef CONFIG_X86_THERMAL_VECTOR
apicinterrupt THERMAL_APIC_VECTOR		thermal_interrupt		smp_thermal_interrupt
#endif

#ifdef CONFIG_SMP
apicinterrupt CALL_FUNCTION_SINGLE_VECTOR	call_function_single_interrupt	smp_call_function_single_interrupt
apicinterrupt CALL_FUNCTION_VECTOR		call_function_interrupt		smp_call_function_interrupt
apicinterrupt RESCHEDULE_VECTOR			reschedule_interrupt		smp_reschedule_interrupt
#endif

apicinterrupt ERROR_APIC_VECTOR			error_interrupt			smp_error_interrupt
apicinterrupt SPURIOUS_APIC_VECTOR		spurious_interrupt		smp_spurious_interrupt

#ifdef CONFIG_IRQ_WORK
apicinterrupt IRQ_WORK_VECTOR			irq_work_interrupt		smp_irq_work_interrupt
#endif

/*
 * Exception entry points.
 */
#define CPU_TSS_IST(x) PER_CPU_VAR(cpu_tss) + (TSS_ist + ((x) - 1) * 8)

.macro idtentry sym do_sym has_error_code:req paranoid=0 shift_ist=-1
ENTRY(\sym)
	UNWIND_HINT_IRET_REGS offset=\has_error_code*8

	/* Sanity check */
	.if \shift_ist != -1 && \paranoid == 0
	.error "using shift_ist requires paranoid=1"
	.endif

	ASM_CLAC

	.if \has_error_code == 0
	pushq	$-1				/* ORIG_RAX: no syscall to restart */
	.endif

	ALLOC_PT_GPREGS_ON_STACK

	.if \paranoid
	.if \paranoid == 1
	testb	$3, CS(%rsp)			/* If coming from userspace, switch stacks */
	jnz	1f
	.endif
	call	paranoid_entry
	.else
	call	error_entry
	.endif
	UNWIND_HINT_REGS
	/* returned flag: ebx=0: need swapgs on exit, ebx=1: don't need it */

	.if \paranoid
	.if \shift_ist != -1
	TRACE_IRQS_OFF_DEBUG			/* reload IDT in case of recursion */
	.else
	TRACE_IRQS_OFF
	.endif
	.endif

	movq	%rsp, %rdi			/* pt_regs pointer */

	.if \has_error_code
	movq	ORIG_RAX(%rsp), %rsi		/* get error code */
	movq	$-1, ORIG_RAX(%rsp)		/* no syscall to restart */
	.else
	xorl	%esi, %esi			/* no error code */
	.endif

	.if \shift_ist != -1
	subq	$EXCEPTION_STKSZ, CPU_TSS_IST(\shift_ist)
	.endif

	call	\do_sym

	.if \shift_ist != -1
	addq	$EXCEPTION_STKSZ, CPU_TSS_IST(\shift_ist)
	.endif

	/* these procedures expect "no swapgs" flag in ebx */
	.if \paranoid
	jmp	paranoid_exit
	.else
	jmp	error_exit
	.endif

	.if \paranoid == 1
	/*
	 * Paranoid entry from userspace.  Switch stacks and treat it
	 * as a normal entry.  This means that paranoid handlers
	 * run in real process context if user_mode(regs).
	 */
1:
	call	error_entry


	movq	%rsp, %rdi			/* pt_regs pointer */
	call	sync_regs
	movq	%rax, %rsp			/* switch stack */

	movq	%rsp, %rdi			/* pt_regs pointer */

	.if \has_error_code
	movq	ORIG_RAX(%rsp), %rsi		/* get error code */
	movq	$-1, ORIG_RAX(%rsp)		/* no syscall to restart */
	.else
	xorl	%esi, %esi			/* no error code */
	.endif

	call	\do_sym

	jmp	error_exit			/* %ebx: no swapgs flag */
	.endif
END(\sym)
.endm

idtentry divide_error			do_divide_error			has_error_code=0
idtentry overflow			do_overflow			has_error_code=0
idtentry bounds				do_bounds			has_error_code=0
idtentry invalid_op			do_invalid_op			has_error_code=0
idtentry device_not_available		do_device_not_available		has_error_code=0
idtentry double_fault			do_double_fault			has_error_code=1 paranoid=2
idtentry coprocessor_segment_overrun	do_coprocessor_segment_overrun	has_error_code=0
idtentry invalid_TSS			do_invalid_TSS			has_error_code=1
idtentry segment_not_present		do_segment_not_present		has_error_code=1
idtentry spurious_interrupt_bug		do_spurious_interrupt_bug	has_error_code=0
idtentry coprocessor_error		do_coprocessor_error		has_error_code=0
idtentry alignment_check		do_alignment_check		has_error_code=1
idtentry simd_coprocessor_error		do_simd_coprocessor_error	has_error_code=0


	/*
	 * Reload gs selector with exception handling
	 * edi:  new selector
	 */
ENTRY(native_load_gs_index)
	FRAME_BEGIN
	pushfq
	DISABLE_INTERRUPTS(CLBR_ANY & ~CLBR_RDI)
	SWAPGS
.Lgs_change:
	movl	%edi, %gs
2:	ALTERNATIVE "", "mfence", X86_BUG_SWAPGS_FENCE
	SWAPGS
	popfq
	FRAME_END
	ret
ENDPROC(native_load_gs_index)
EXPORT_SYMBOL(native_load_gs_index)

	_ASM_EXTABLE(.Lgs_change, bad_gs)
	.section .fixup, "ax"
	/* running with kernelgs */
bad_gs:
	SWAPGS					/* switch back to user gs */
.macro ZAP_GS
	/* This can't be a string because the preprocessor needs to see it. */
	movl $__USER_DS, %eax
	movl %eax, %gs
.endm
	ALTERNATIVE "", "ZAP_GS", X86_BUG_NULL_SEG
	xorl	%eax, %eax
	movl	%eax, %gs
	jmp	2b
	.previous

/* Call softirq on interrupt stack. Interrupts are off. */
ENTRY(do_softirq_own_stack)
	pushq	%rbp
	mov	%rsp, %rbp
	ENTER_IRQ_STACK regs=0 old_rsp=%r11
	call	__do_softirq
	LEAVE_IRQ_STACK regs=0
	leaveq
	ret
ENDPROC(do_softirq_own_stack)

#ifdef CONFIG_XEN
idtentry hypervisor_callback xen_do_hypervisor_callback has_error_code=0

/*
 * A note on the "critical region" in our callback handler.
 * We want to avoid stacking callback handlers due to events occurring
 * during handling of the last event. To do this, we keep events disabled
 * until we've done all processing. HOWEVER, we must enable events before
 * popping the stack frame (can't be done atomically) and so it would still
 * be possible to get enough handler activations to overflow the stack.
 * Although unlikely, bugs of that kind are hard to track down, so we'd
 * like to avoid the possibility.
 * So, on entry to the handler we detect whether we interrupted an
 * existing activation in its critical region -- if so, we pop the current
 * activation and restart the handler using the previous one.
 */
ENTRY(xen_do_hypervisor_callback)		/* do_hypervisor_callback(struct *pt_regs) */

/*
 * Since we don't modify %rdi, evtchn_do_upall(struct *pt_regs) will
 * see the correct pointer to the pt_regs
 */
	UNWIND_HINT_FUNC
	movq	%rdi, %rsp			/* we don't return, adjust the stack frame */
	UNWIND_HINT_REGS

	ENTER_IRQ_STACK old_rsp=%r10
	call	xen_evtchn_do_upcall
	LEAVE_IRQ_STACK

#ifndef CONFIG_PREEMPT
	call	xen_maybe_preempt_hcall
#endif
	jmp	error_exit
END(xen_do_hypervisor_callback)

/*
 * Hypervisor uses this for application faults while it executes.
 * We get here for two reasons:
 *  1. Fault while reloading DS, ES, FS or GS
 *  2. Fault while executing IRET
 * Category 1 we do not need to fix up as Xen has already reloaded all segment
 * registers that could be reloaded and zeroed the others.
 * Category 2 we fix up by killing the current process. We cannot use the
 * normal Linux return path in this case because if we use the IRET hypercall
 * to pop the stack frame we end up in an infinite loop of failsafe callbacks.
 * We distinguish between categories by comparing each saved segment register
 * with its current contents: any discrepancy means we in category 1.
 */
ENTRY(xen_failsafe_callback)
	UNWIND_HINT_EMPTY
	movl	%ds, %ecx
	cmpw	%cx, 0x10(%rsp)
	jne	1f
	movl	%es, %ecx
	cmpw	%cx, 0x18(%rsp)
	jne	1f
	movl	%fs, %ecx
	cmpw	%cx, 0x20(%rsp)
	jne	1f
	movl	%gs, %ecx
	cmpw	%cx, 0x28(%rsp)
	jne	1f
	/* All segments match their saved values => Category 2 (Bad IRET). */
	movq	(%rsp), %rcx
	movq	8(%rsp), %r11
	addq	$0x30, %rsp
	pushq	$0				/* RIP */
	UNWIND_HINT_IRET_REGS offset=8
	jmp	general_protection
1:	/* Segment mismatch => Category 1 (Bad segment). Retry the IRET. */
	movq	(%rsp), %rcx
	movq	8(%rsp), %r11
	addq	$0x30, %rsp
	UNWIND_HINT_IRET_REGS
	pushq	$-1 /* orig_ax = -1 => not a system call */
	ALLOC_PT_GPREGS_ON_STACK
	SAVE_C_REGS
	SAVE_EXTRA_REGS
	ENCODE_FRAME_POINTER
	jmp	error_exit
END(xen_failsafe_callback)

apicinterrupt3 HYPERVISOR_CALLBACK_VECTOR \
	xen_hvm_callback_vector xen_evtchn_do_upcall

#endif /* CONFIG_XEN */

#if IS_ENABLED(CONFIG_HYPERV)
apicinterrupt3 HYPERVISOR_CALLBACK_VECTOR \
	hyperv_callback_vector hyperv_vector_handler
#endif /* CONFIG_HYPERV */

idtentry debug			do_debug		has_error_code=0	paranoid=1 shift_ist=DEBUG_STACK
idtentry int3			do_int3			has_error_code=0	paranoid=1 shift_ist=DEBUG_STACK
idtentry stack_segment		do_stack_segment	has_error_code=1

#ifdef CONFIG_XEN
idtentry xennmi			do_nmi			has_error_code=0
idtentry xendebug		do_debug		has_error_code=0
idtentry xenint3		do_int3			has_error_code=0
#endif

idtentry general_protection	do_general_protection	has_error_code=1
idtentry page_fault		do_page_fault		has_error_code=1

#ifdef CONFIG_KVM_GUEST
idtentry async_page_fault	do_async_page_fault	has_error_code=1
#endif

#ifdef CONFIG_X86_MCE
idtentry machine_check					has_error_code=0	paranoid=1 do_sym=*machine_check_vector(%rip)
#endif

/*
 * Save all registers in pt_regs, and switch gs if needed.
 * Use slow, but surefire "are we in kernel?" check.
 * Return: ebx=0: need swapgs on exit, ebx=1: otherwise
 */
ENTRY(paranoid_entry)
	UNWIND_HINT_FUNC
	cld
	SAVE_C_REGS 8
	SAVE_EXTRA_REGS 8
	ENCODE_FRAME_POINTER 8
	movl	$1, %ebx
	movl	$MSR_GS_BASE, %ecx
	rdmsr
	testl	%edx, %edx
	js	1f				/* negative -> in kernel */
	SWAPGS
	xorl	%ebx, %ebx
1:	ret
END(paranoid_entry)

/*
 * "Paranoid" exit path from exception stack.  This is invoked
 * only on return from non-NMI IST interrupts that came
 * from kernel space.
 *
 * We may be returning to very strange contexts (e.g. very early
 * in syscall entry), so checking for preemption here would
 * be complicated.  Fortunately, we there's no good reason
 * to try to handle preemption here.
 *
 * On entry, ebx is "no swapgs" flag (1: don't need swapgs, 0: need it)
 */
ENTRY(paranoid_exit)
	UNWIND_HINT_REGS
	DISABLE_INTERRUPTS(CLBR_ANY)
	TRACE_IRQS_OFF_DEBUG
	testl	%ebx, %ebx			/* swapgs needed? */
	jnz	.Lparanoid_exit_no_swapgs
	TRACE_IRQS_IRETQ
	SWAPGS_UNSAFE_STACK
	jmp	.Lparanoid_exit_restore
.Lparanoid_exit_no_swapgs:
	TRACE_IRQS_IRETQ_DEBUG
<<<<<<< HEAD
.Lparanoid_exit_restore:
	jmp restore_regs_and_return_to_kernel
=======
paranoid_exit_restore:
	RESTORE_EXTRA_REGS
	RESTORE_C_REGS
	REMOVE_PT_GPREGS_FROM_STACK 8
	/*
	 * ARCH_HAS_MEMBARRIER_SYNC_CORE rely on iret core serialization
	 * when returning from IPI handler.
	 */
	INTERRUPT_RETURN
>>>>>>> 754009ba
END(paranoid_exit)

/*
 * Save all registers in pt_regs, and switch gs if needed.
 * Return: EBX=0: came from user mode; EBX=1: otherwise
 */
ENTRY(error_entry)
	UNWIND_HINT_FUNC
	cld
	SAVE_C_REGS 8
	SAVE_EXTRA_REGS 8
	ENCODE_FRAME_POINTER 8
	xorl	%ebx, %ebx
	testb	$3, CS+8(%rsp)
	jz	.Lerror_kernelspace

	/*
	 * We entered from user mode or we're pretending to have entered
	 * from user mode due to an IRET fault.
	 */
	SWAPGS

.Lerror_entry_from_usermode_after_swapgs:
	/*
	 * We need to tell lockdep that IRQs are off.  We can't do this until
	 * we fix gsbase, and we should do it before enter_from_user_mode
	 * (which can take locks).
	 */
	TRACE_IRQS_OFF
	CALL_enter_from_user_mode
	ret

.Lerror_entry_done:
	TRACE_IRQS_OFF
	ret

	/*
	 * There are two places in the kernel that can potentially fault with
	 * usergs. Handle them here.  B stepping K8s sometimes report a
	 * truncated RIP for IRET exceptions returning to compat mode. Check
	 * for these here too.
	 */
.Lerror_kernelspace:
	incl	%ebx
	leaq	native_irq_return_iret(%rip), %rcx
	cmpq	%rcx, RIP+8(%rsp)
	je	.Lerror_bad_iret
	movl	%ecx, %eax			/* zero extend */
	cmpq	%rax, RIP+8(%rsp)
	je	.Lbstep_iret
	cmpq	$.Lgs_change, RIP+8(%rsp)
	jne	.Lerror_entry_done

	/*
	 * hack: .Lgs_change can fail with user gsbase.  If this happens, fix up
	 * gsbase and proceed.  We'll fix up the exception and land in
	 * .Lgs_change's error handler with kernel gsbase.
	 */
	SWAPGS
	jmp .Lerror_entry_done

.Lbstep_iret:
	/* Fix truncated RIP */
	movq	%rcx, RIP+8(%rsp)
	/* fall through */

.Lerror_bad_iret:
	/*
	 * We came from an IRET to user mode, so we have user gsbase.
	 * Switch to kernel gsbase:
	 */
	SWAPGS

	/*
	 * Pretend that the exception came from user mode: set up pt_regs
	 * as if we faulted immediately after IRET and clear EBX so that
	 * error_exit knows that we will be returning to user mode.
	 */
	mov	%rsp, %rdi
	call	fixup_bad_iret
	mov	%rax, %rsp
	decl	%ebx
	jmp	.Lerror_entry_from_usermode_after_swapgs
END(error_entry)


/*
 * On entry, EBX is a "return to kernel mode" flag:
 *   1: already in kernel mode, don't need SWAPGS
 *   0: user gsbase is loaded, we need SWAPGS and standard preparation for return to usermode
 */
ENTRY(error_exit)
	UNWIND_HINT_REGS
	DISABLE_INTERRUPTS(CLBR_ANY)
	TRACE_IRQS_OFF
	testl	%ebx, %ebx
	jnz	retint_kernel
	jmp	retint_user
END(error_exit)

/*
 * Runs on exception stack.  Xen PV does not go through this path at all,
 * so we can use real assembly here.
 */
ENTRY(nmi)
	UNWIND_HINT_IRET_REGS

	/*
	 * We allow breakpoints in NMIs. If a breakpoint occurs, then
	 * the iretq it performs will take us out of NMI context.
	 * This means that we can have nested NMIs where the next
	 * NMI is using the top of the stack of the previous NMI. We
	 * can't let it execute because the nested NMI will corrupt the
	 * stack of the previous NMI. NMI handlers are not re-entrant
	 * anyway.
	 *
	 * To handle this case we do the following:
	 *  Check the a special location on the stack that contains
	 *  a variable that is set when NMIs are executing.
	 *  The interrupted task's stack is also checked to see if it
	 *  is an NMI stack.
	 *  If the variable is not set and the stack is not the NMI
	 *  stack then:
	 *    o Set the special variable on the stack
	 *    o Copy the interrupt frame into an "outermost" location on the
	 *      stack
	 *    o Copy the interrupt frame into an "iret" location on the stack
	 *    o Continue processing the NMI
	 *  If the variable is set or the previous stack is the NMI stack:
	 *    o Modify the "iret" location to jump to the repeat_nmi
	 *    o return back to the first NMI
	 *
	 * Now on exit of the first NMI, we first clear the stack variable
	 * The NMI stack will tell any nested NMIs at that point that it is
	 * nested. Then we pop the stack normally with iret, and if there was
	 * a nested NMI that updated the copy interrupt stack frame, a
	 * jump will be made to the repeat_nmi code that will handle the second
	 * NMI.
	 *
	 * However, espfix prevents us from directly returning to userspace
	 * with a single IRET instruction.  Similarly, IRET to user mode
	 * can fault.  We therefore handle NMIs from user space like
	 * other IST entries.
	 */

	ASM_CLAC

	/* Use %rdx as our temp variable throughout */
	pushq	%rdx

	testb	$3, CS-RIP+8(%rsp)
	jz	.Lnmi_from_kernel

	/*
	 * NMI from user mode.  We need to run on the thread stack, but we
	 * can't go through the normal entry paths: NMIs are masked, and
	 * we don't want to enable interrupts, because then we'll end
	 * up in an awkward situation in which IRQs are on but NMIs
	 * are off.
	 *
	 * We also must not push anything to the stack before switching
	 * stacks lest we corrupt the "NMI executing" variable.
	 */

	swapgs
	cld
	movq	%rsp, %rdx
	movq	PER_CPU_VAR(cpu_current_top_of_stack), %rsp
	UNWIND_HINT_IRET_REGS base=%rdx offset=8
	pushq	5*8(%rdx)	/* pt_regs->ss */
	pushq	4*8(%rdx)	/* pt_regs->rsp */
	pushq	3*8(%rdx)	/* pt_regs->flags */
	pushq	2*8(%rdx)	/* pt_regs->cs */
	pushq	1*8(%rdx)	/* pt_regs->rip */
	UNWIND_HINT_IRET_REGS
	pushq   $-1		/* pt_regs->orig_ax */
	pushq   %rdi		/* pt_regs->di */
	pushq   %rsi		/* pt_regs->si */
	pushq   (%rdx)		/* pt_regs->dx */
	pushq   %rcx		/* pt_regs->cx */
	pushq   %rax		/* pt_regs->ax */
	pushq   %r8		/* pt_regs->r8 */
	pushq   %r9		/* pt_regs->r9 */
	pushq   %r10		/* pt_regs->r10 */
	pushq   %r11		/* pt_regs->r11 */
	pushq	%rbx		/* pt_regs->rbx */
	pushq	%rbp		/* pt_regs->rbp */
	pushq	%r12		/* pt_regs->r12 */
	pushq	%r13		/* pt_regs->r13 */
	pushq	%r14		/* pt_regs->r14 */
	pushq	%r15		/* pt_regs->r15 */
	UNWIND_HINT_REGS
	ENCODE_FRAME_POINTER

	/*
	 * At this point we no longer need to worry about stack damage
	 * due to nesting -- we're on the normal thread stack and we're
	 * done with the NMI stack.
	 */

	movq	%rsp, %rdi
	movq	$-1, %rsi
	call	do_nmi

	/*
	 * Return back to user mode.  We must *not* do the normal exit
	 * work, because we don't want to enable interrupts.
	 */
	jmp	swapgs_restore_regs_and_return_to_usermode

.Lnmi_from_kernel:
	/*
	 * Here's what our stack frame will look like:
	 * +---------------------------------------------------------+
	 * | original SS                                             |
	 * | original Return RSP                                     |
	 * | original RFLAGS                                         |
	 * | original CS                                             |
	 * | original RIP                                            |
	 * +---------------------------------------------------------+
	 * | temp storage for rdx                                    |
	 * +---------------------------------------------------------+
	 * | "NMI executing" variable                                |
	 * +---------------------------------------------------------+
	 * | iret SS          } Copied from "outermost" frame        |
	 * | iret Return RSP  } on each loop iteration; overwritten  |
	 * | iret RFLAGS      } by a nested NMI to force another     |
	 * | iret CS          } iteration if needed.                 |
	 * | iret RIP         }                                      |
	 * +---------------------------------------------------------+
	 * | outermost SS          } initialized in first_nmi;       |
	 * | outermost Return RSP  } will not be changed before      |
	 * | outermost RFLAGS      } NMI processing is done.         |
	 * | outermost CS          } Copied to "iret" frame on each  |
	 * | outermost RIP         } iteration.                      |
	 * +---------------------------------------------------------+
	 * | pt_regs                                                 |
	 * +---------------------------------------------------------+
	 *
	 * The "original" frame is used by hardware.  Before re-enabling
	 * NMIs, we need to be done with it, and we need to leave enough
	 * space for the asm code here.
	 *
	 * We return by executing IRET while RSP points to the "iret" frame.
	 * That will either return for real or it will loop back into NMI
	 * processing.
	 *
	 * The "outermost" frame is copied to the "iret" frame on each
	 * iteration of the loop, so each iteration starts with the "iret"
	 * frame pointing to the final return target.
	 */

	/*
	 * Determine whether we're a nested NMI.
	 *
	 * If we interrupted kernel code between repeat_nmi and
	 * end_repeat_nmi, then we are a nested NMI.  We must not
	 * modify the "iret" frame because it's being written by
	 * the outer NMI.  That's okay; the outer NMI handler is
	 * about to about to call do_nmi anyway, so we can just
	 * resume the outer NMI.
	 */

	movq	$repeat_nmi, %rdx
	cmpq	8(%rsp), %rdx
	ja	1f
	movq	$end_repeat_nmi, %rdx
	cmpq	8(%rsp), %rdx
	ja	nested_nmi_out
1:

	/*
	 * Now check "NMI executing".  If it's set, then we're nested.
	 * This will not detect if we interrupted an outer NMI just
	 * before IRET.
	 */
	cmpl	$1, -8(%rsp)
	je	nested_nmi

	/*
	 * Now test if the previous stack was an NMI stack.  This covers
	 * the case where we interrupt an outer NMI after it clears
	 * "NMI executing" but before IRET.  We need to be careful, though:
	 * there is one case in which RSP could point to the NMI stack
	 * despite there being no NMI active: naughty userspace controls
	 * RSP at the very beginning of the SYSCALL targets.  We can
	 * pull a fast one on naughty userspace, though: we program
	 * SYSCALL to mask DF, so userspace cannot cause DF to be set
	 * if it controls the kernel's RSP.  We set DF before we clear
	 * "NMI executing".
	 */
	lea	6*8(%rsp), %rdx
	/* Compare the NMI stack (rdx) with the stack we came from (4*8(%rsp)) */
	cmpq	%rdx, 4*8(%rsp)
	/* If the stack pointer is above the NMI stack, this is a normal NMI */
	ja	first_nmi

	subq	$EXCEPTION_STKSZ, %rdx
	cmpq	%rdx, 4*8(%rsp)
	/* If it is below the NMI stack, it is a normal NMI */
	jb	first_nmi

	/* Ah, it is within the NMI stack. */

	testb	$(X86_EFLAGS_DF >> 8), (3*8 + 1)(%rsp)
	jz	first_nmi	/* RSP was user controlled. */

	/* This is a nested NMI. */

nested_nmi:
	/*
	 * Modify the "iret" frame to point to repeat_nmi, forcing another
	 * iteration of NMI handling.
	 */
	subq	$8, %rsp
	leaq	-10*8(%rsp), %rdx
	pushq	$__KERNEL_DS
	pushq	%rdx
	pushfq
	pushq	$__KERNEL_CS
	pushq	$repeat_nmi

	/* Put stack back */
	addq	$(6*8), %rsp

nested_nmi_out:
	popq	%rdx

	/* We are returning to kernel mode, so this cannot result in a fault. */
	iretq

first_nmi:
	/* Restore rdx. */
	movq	(%rsp), %rdx

	/* Make room for "NMI executing". */
	pushq	$0

	/* Leave room for the "iret" frame */
	subq	$(5*8), %rsp

	/* Copy the "original" frame to the "outermost" frame */
	.rept 5
	pushq	11*8(%rsp)
	.endr
	UNWIND_HINT_IRET_REGS

	/* Everything up to here is safe from nested NMIs */

#ifdef CONFIG_DEBUG_ENTRY
	/*
	 * For ease of testing, unmask NMIs right away.  Disabled by
	 * default because IRET is very expensive.
	 */
	pushq	$0		/* SS */
	pushq	%rsp		/* RSP (minus 8 because of the previous push) */
	addq	$8, (%rsp)	/* Fix up RSP */
	pushfq			/* RFLAGS */
	pushq	$__KERNEL_CS	/* CS */
	pushq	$1f		/* RIP */
	iretq			/* continues at repeat_nmi below */
	UNWIND_HINT_IRET_REGS
1:
#endif

repeat_nmi:
	/*
	 * If there was a nested NMI, the first NMI's iret will return
	 * here. But NMIs are still enabled and we can take another
	 * nested NMI. The nested NMI checks the interrupted RIP to see
	 * if it is between repeat_nmi and end_repeat_nmi, and if so
	 * it will just return, as we are about to repeat an NMI anyway.
	 * This makes it safe to copy to the stack frame that a nested
	 * NMI will update.
	 *
	 * RSP is pointing to "outermost RIP".  gsbase is unknown, but, if
	 * we're repeating an NMI, gsbase has the same value that it had on
	 * the first iteration.  paranoid_entry will load the kernel
	 * gsbase if needed before we call do_nmi.  "NMI executing"
	 * is zero.
	 */
	movq	$1, 10*8(%rsp)		/* Set "NMI executing". */

	/*
	 * Copy the "outermost" frame to the "iret" frame.  NMIs that nest
	 * here must not modify the "iret" frame while we're writing to
	 * it or it will end up containing garbage.
	 */
	addq	$(10*8), %rsp
	.rept 5
	pushq	-6*8(%rsp)
	.endr
	subq	$(5*8), %rsp
end_repeat_nmi:

	/*
	 * Everything below this point can be preempted by a nested NMI.
	 * If this happens, then the inner NMI will change the "iret"
	 * frame to point back to repeat_nmi.
	 */
	pushq	$-1				/* ORIG_RAX: no syscall to restart */
	ALLOC_PT_GPREGS_ON_STACK

	/*
	 * Use paranoid_entry to handle SWAPGS, but no need to use paranoid_exit
	 * as we should not be calling schedule in NMI context.
	 * Even with normal interrupts enabled. An NMI should not be
	 * setting NEED_RESCHED or anything that normal interrupts and
	 * exceptions might do.
	 */
	call	paranoid_entry
	UNWIND_HINT_REGS

	/* paranoidentry do_nmi, 0; without TRACE_IRQS_OFF */
	movq	%rsp, %rdi
	movq	$-1, %rsi
	call	do_nmi

	testl	%ebx, %ebx			/* swapgs needed? */
	jnz	nmi_restore
nmi_swapgs:
	SWAPGS_UNSAFE_STACK
nmi_restore:
	POP_EXTRA_REGS
	POP_C_REGS

	/*
	 * Skip orig_ax and the "outermost" frame to point RSP at the "iret"
	 * at the "iret" frame.
	 */
	addq	$6*8, %rsp

	/*
	 * Clear "NMI executing".  Set DF first so that we can easily
	 * distinguish the remaining code between here and IRET from
	 * the SYSCALL entry and exit paths.
	 *
	 * We arguably should just inspect RIP instead, but I (Andy) wrote
	 * this code when I had the misapprehension that Xen PV supported
	 * NMIs, and Xen PV would break that approach.
	 */
	std
	movq	$0, 5*8(%rsp)		/* clear "NMI executing" */

	/*
	 * iretq reads the "iret" frame and exits the NMI stack in a
	 * single instruction.  We are returning to kernel mode, so this
	 * cannot result in a fault.  Similarly, we don't need to worry
	 * about espfix64 on the way back to kernel mode.
	 */
	iretq
END(nmi)

ENTRY(ignore_sysret)
	UNWIND_HINT_EMPTY
	mov	$-ENOSYS, %eax
	sysret
END(ignore_sysret)

ENTRY(rewind_stack_do_exit)
	UNWIND_HINT_FUNC
	/* Prevent any naive code from trying to unwind to our caller. */
	xorl	%ebp, %ebp

	movq	PER_CPU_VAR(cpu_current_top_of_stack), %rax
	leaq	-PTREGS_SIZE(%rax), %rsp
	UNWIND_HINT_FUNC sp_offset=PTREGS_SIZE

	call	do_exit
END(rewind_stack_do_exit)<|MERGE_RESOLUTION|>--- conflicted
+++ resolved
@@ -630,6 +630,10 @@
 	POP_EXTRA_REGS
 	POP_C_REGS
 	addq	$8, %rsp	/* skip regs->orig_ax */
+	/*
+	 * ARCH_HAS_MEMBARRIER_SYNC_CORE rely on iret core serialization
+	 * when returning from IPI handler.
+	 */
 	INTERRUPT_RETURN
 
 
@@ -651,7 +655,6 @@
 	 */
 	TRACE_IRQS_IRETQ
 
-<<<<<<< HEAD
 GLOBAL(restore_regs_and_return_to_kernel)
 #ifdef CONFIG_DEBUG_ENTRY
 	/* Assert that pt_regs indicates kernel mode. */
@@ -663,21 +666,10 @@
 	POP_EXTRA_REGS
 	POP_C_REGS
 	addq	$8, %rsp	/* skip regs->orig_ax */
-=======
-/*
- * At this label, code paths which return to kernel and to user,
- * which come from interrupts/exception and from syscalls, merge.
- */
-GLOBAL(restore_regs_and_iret)
-	RESTORE_EXTRA_REGS
-restore_c_regs_and_iret:
-	RESTORE_C_REGS
-	REMOVE_PT_GPREGS_FROM_STACK 8
 	/*
 	 * ARCH_HAS_MEMBARRIER_SYNC_CORE rely on iret core serialization
 	 * when returning from IPI handler.
 	 */
->>>>>>> 754009ba
 	INTERRUPT_RETURN
 
 ENTRY(native_iret)
@@ -1155,20 +1147,8 @@
 	jmp	.Lparanoid_exit_restore
 .Lparanoid_exit_no_swapgs:
 	TRACE_IRQS_IRETQ_DEBUG
-<<<<<<< HEAD
 .Lparanoid_exit_restore:
 	jmp restore_regs_and_return_to_kernel
-=======
-paranoid_exit_restore:
-	RESTORE_EXTRA_REGS
-	RESTORE_C_REGS
-	REMOVE_PT_GPREGS_FROM_STACK 8
-	/*
-	 * ARCH_HAS_MEMBARRIER_SYNC_CORE rely on iret core serialization
-	 * when returning from IPI handler.
-	 */
-	INTERRUPT_RETURN
->>>>>>> 754009ba
 END(paranoid_exit)
 
 /*
