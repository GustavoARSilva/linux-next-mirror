--- conflicted
+++ resolved
@@ -760,12 +760,8 @@
 	 */
 
 	wil_dbg_misc(wil, "mgmt_tx\n");
-<<<<<<< HEAD
-	print_hex_dump_bytes("mgmt tx frame ", DUMP_PREFIX_OFFSET, buf, len);
-=======
 	wil_hex_dump_misc("mgmt tx frame ", DUMP_PREFIX_OFFSET, 16, 1, buf,
 			  len, true);
->>>>>>> 2ac97f0f
 
 	cmd = kmalloc(sizeof(*cmd) + len, GFP_KERNEL);
 	if (!cmd) {
