--- conflicted
+++ resolved
@@ -4094,8 +4094,6 @@
 #define   EDP_PSR2_FRAME_BEFORE_SU(a)	((a)<<4)
 #define   EDP_PSR2_IDLE_FRAME_MASK	0xf
 #define   EDP_PSR2_IDLE_FRAME_SHIFT	0
-<<<<<<< HEAD
-=======
 
 #define _PSR_EVENT_TRANS_A			0x60848
 #define _PSR_EVENT_TRANS_B			0x61848
@@ -4119,7 +4117,6 @@
 #define  PSR_EVENT_VBI_ENABLE			(1 << 2)
 #define  PSR_EVENT_LPSP_MODE_EXIT		(1 << 1)
 #define  PSR_EVENT_PSR_DISABLE			(1 << 0)
->>>>>>> 0adb90d3
 
 #define EDP_PSR2_STATUS			_MMIO(0x6f940)
 #define EDP_PSR2_STATUS_STATE_MASK     (0xf<<28)
