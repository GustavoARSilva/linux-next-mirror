--- conflicted
+++ resolved
@@ -161,9 +161,6 @@
 	FIX_APEI_GHES_NMI,
 #endif
 
-<<<<<<< HEAD
-	__end_of_permanent_fixed_addresses,
-=======
 	/*
 	 * Fixmap entries to remap the IDT, and the per CPU entry areas.
 	 * Aligned to a PMD boundary.
@@ -175,7 +172,6 @@
 	FIX_USR_SHARED_BOTTOM  = round_up(FIX_CPU_ENTRY_AREA_BOTTOM + 2, PTRS_PER_PMD) - 1,
 
 	__end_of_permanent_fixed_addresses = FIX_USR_SHARED_BOTTOM,
->>>>>>> 47c1ae7c
 
 	/*
 	 * 512 temporary boot-time mappings, used by early_ioremap(),
