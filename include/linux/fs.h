#ifndef _LINUX_FS_H
#define _LINUX_FS_H

#include <linux/linkage.h>
#include <linux/wait_bit.h>
#include <linux/kdev_t.h>
#include <linux/dcache.h>
#include <linux/path.h>
#include <linux/stat.h>
#include <linux/cache.h>
#include <linux/list.h>
#include <linux/list_lru.h>
#include <linux/llist.h>
#include <linux/radix-tree.h>
#include <linux/rbtree.h>
#include <linux/init.h>
#include <linux/pid.h>
#include <linux/bug.h>
#include <linux/mutex.h>
#include <linux/rwsem.h>
#include <linux/mm_types.h>
#include <linux/capability.h>
#include <linux/semaphore.h>
#include <linux/fcntl.h>
#include <linux/fiemap.h>
#include <linux/rculist_bl.h>
#include <linux/atomic.h>
#include <linux/shrinker.h>
#include <linux/migrate_mode.h>
#include <linux/uidgid.h>
#include <linux/lockdep.h>
#include <linux/percpu-rwsem.h>
#include <linux/workqueue.h>
#include <linux/delayed_call.h>
#include <linux/uuid.h>
#include <linux/errseq.h>

#include <asm/byteorder.h>
#include <uapi/linux/fs.h>

struct backing_dev_info;
struct bdi_writeback;
struct bio;
struct export_operations;
struct hd_geometry;
struct iovec;
struct kiocb;
struct kobject;
struct pipe_inode_info;
struct poll_table_struct;
struct kstatfs;
struct vm_area_struct;
struct vfsmount;
struct cred;
struct swap_info_struct;
struct seq_file;
struct workqueue_struct;
struct iov_iter;
struct fscrypt_info;
struct fscrypt_operations;

extern void __init inode_init(void);
extern void __init inode_init_early(void);
extern void __init files_init(void);
extern void __init files_maxfiles_init(void);

extern struct files_stat_struct files_stat;
extern unsigned long get_max_files(void);
extern unsigned int sysctl_nr_open;
extern struct inodes_stat_t inodes_stat;
extern int leases_enable, lease_break_time;
extern int sysctl_protected_symlinks;
extern int sysctl_protected_hardlinks;

typedef __kernel_rwf_t rwf_t;

struct buffer_head;
typedef int (get_block_t)(struct inode *inode, sector_t iblock,
			struct buffer_head *bh_result, int create);
typedef int (dio_iodone_t)(struct kiocb *iocb, loff_t offset,
			ssize_t bytes, void *private);

#define MAY_EXEC		0x00000001
#define MAY_WRITE		0x00000002
#define MAY_READ		0x00000004
#define MAY_APPEND		0x00000008
#define MAY_ACCESS		0x00000010
#define MAY_OPEN		0x00000020
#define MAY_CHDIR		0x00000040
/* called from RCU mode, don't block */
#define MAY_NOT_BLOCK		0x00000080

/*
 * flags in file.f_mode.  Note that FMODE_READ and FMODE_WRITE must correspond
 * to O_WRONLY and O_RDWR via the strange trick in __dentry_open()
 */

/* file is open for reading */
#define FMODE_READ		((__force fmode_t)0x1)
/* file is open for writing */
#define FMODE_WRITE		((__force fmode_t)0x2)
/* file is seekable */
#define FMODE_LSEEK		((__force fmode_t)0x4)
/* file can be accessed using pread */
#define FMODE_PREAD		((__force fmode_t)0x8)
/* file can be accessed using pwrite */
#define FMODE_PWRITE		((__force fmode_t)0x10)
/* File is opened for execution with sys_execve / sys_uselib */
#define FMODE_EXEC		((__force fmode_t)0x20)
/* File is opened with O_NDELAY (only set for block devices) */
#define FMODE_NDELAY		((__force fmode_t)0x40)
/* File is opened with O_EXCL (only set for block devices) */
#define FMODE_EXCL		((__force fmode_t)0x80)
/* File is opened using open(.., 3, ..) and is writeable only for ioctls
   (specialy hack for floppy.c) */
#define FMODE_WRITE_IOCTL	((__force fmode_t)0x100)
/* 32bit hashes as llseek() offset (for directories) */
#define FMODE_32BITHASH         ((__force fmode_t)0x200)
/* 64bit hashes as llseek() offset (for directories) */
#define FMODE_64BITHASH         ((__force fmode_t)0x400)

/*
 * Don't update ctime and mtime.
 *
 * Currently a special hack for the XFS open_by_handle ioctl, but we'll
 * hopefully graduate it to a proper O_CMTIME flag supported by open(2) soon.
 */
#define FMODE_NOCMTIME		((__force fmode_t)0x800)

/* Expect random access pattern */
#define FMODE_RANDOM		((__force fmode_t)0x1000)

/* File is huge (eg. /dev/kmem): treat loff_t as unsigned */
#define FMODE_UNSIGNED_OFFSET	((__force fmode_t)0x2000)

/* File is opened with O_PATH; almost nothing can be done with it */
#define FMODE_PATH		((__force fmode_t)0x4000)

/* File needs atomic accesses to f_pos */
#define FMODE_ATOMIC_POS	((__force fmode_t)0x8000)
/* Write access to underlying fs */
#define FMODE_WRITER		((__force fmode_t)0x10000)
/* Has read method(s) */
#define FMODE_CAN_READ          ((__force fmode_t)0x20000)
/* Has write method(s) */
#define FMODE_CAN_WRITE         ((__force fmode_t)0x40000)

/* File was opened by fanotify and shouldn't generate fanotify events */
#define FMODE_NONOTIFY		((__force fmode_t)0x4000000)

/* File is capable of returning -EAGAIN if I/O will block */
#define FMODE_NOWAIT	((__force fmode_t)0x8000000)

/*
 * Flag for rw_copy_check_uvector and compat_rw_copy_check_uvector
 * that indicates that they should check the contents of the iovec are
 * valid, but not check the memory that the iovec elements
 * points too.
 */
#define CHECK_IOVEC_ONLY -1

/*
 * Attribute flags.  These should be or-ed together to figure out what
 * has been changed!
 */
#define ATTR_MODE	(1 << 0)
#define ATTR_UID	(1 << 1)
#define ATTR_GID	(1 << 2)
#define ATTR_SIZE	(1 << 3)
#define ATTR_ATIME	(1 << 4)
#define ATTR_MTIME	(1 << 5)
#define ATTR_CTIME	(1 << 6)
#define ATTR_ATIME_SET	(1 << 7)
#define ATTR_MTIME_SET	(1 << 8)
#define ATTR_FORCE	(1 << 9) /* Not a change, but a change it */
#define ATTR_ATTR_FLAG	(1 << 10)
#define ATTR_KILL_SUID	(1 << 11)
#define ATTR_KILL_SGID	(1 << 12)
#define ATTR_FILE	(1 << 13)
#define ATTR_KILL_PRIV	(1 << 14)
#define ATTR_OPEN	(1 << 15) /* Truncating from open(O_TRUNC) */
#define ATTR_TIMES_SET	(1 << 16)
#define ATTR_TOUCH	(1 << 17)

/*
 * Whiteout is represented by a char device.  The following constants define the
 * mode and device number to use.
 */
#define WHITEOUT_MODE 0
#define WHITEOUT_DEV 0

/*
 * This is the Inode Attributes structure, used for notify_change().  It
 * uses the above definitions as flags, to know which values have changed.
 * Also, in this manner, a Filesystem can look at only the values it cares
 * about.  Basically, these are the attributes that the VFS layer can
 * request to change from the FS layer.
 *
 * Derek Atkins <warlord@MIT.EDU> 94-10-20
 */
struct iattr {
	unsigned int	ia_valid;
	umode_t		ia_mode;
	kuid_t		ia_uid;
	kgid_t		ia_gid;
	loff_t		ia_size;
	struct timespec	ia_atime;
	struct timespec	ia_mtime;
	struct timespec	ia_ctime;

	/*
	 * Not an attribute, but an auxiliary info for filesystems wanting to
	 * implement an ftruncate() like method.  NOTE: filesystem should
	 * check for (ia_valid & ATTR_FILE), and not for (ia_file != NULL).
	 */
	struct file	*ia_file;
};

/*
 * Includes for diskquotas.
 */
#include <linux/quota.h>

/*
 * Maximum number of layers of fs stack.  Needs to be limited to
 * prevent kernel stack overflow
 */
#define FILESYSTEM_MAX_STACK_DEPTH 2

/** 
 * enum positive_aop_returns - aop return codes with specific semantics
 *
 * @AOP_WRITEPAGE_ACTIVATE: Informs the caller that page writeback has
 * 			    completed, that the page is still locked, and
 * 			    should be considered active.  The VM uses this hint
 * 			    to return the page to the active list -- it won't
 * 			    be a candidate for writeback again in the near
 * 			    future.  Other callers must be careful to unlock
 * 			    the page if they get this return.  Returned by
 * 			    writepage(); 
 *
 * @AOP_TRUNCATED_PAGE: The AOP method that was handed a locked page has
 *  			unlocked it and the page might have been truncated.
 *  			The caller should back up to acquiring a new page and
 *  			trying again.  The aop will be taking reasonable
 *  			precautions not to livelock.  If the caller held a page
 *  			reference, it should drop it before retrying.  Returned
 *  			by readpage().
 *
 * address_space_operation functions return these large constants to indicate
 * special semantics to the caller.  These are much larger than the bytes in a
 * page to allow for functions that return the number of bytes operated on in a
 * given page.
 */

enum positive_aop_returns {
	AOP_WRITEPAGE_ACTIVATE	= 0x80000,
	AOP_TRUNCATED_PAGE	= 0x80001,
};

#define AOP_FLAG_CONT_EXPAND		0x0001 /* called from cont_expand */
#define AOP_FLAG_NOFS			0x0002 /* used by filesystem to direct
						* helper code (eg buffer layer)
						* to clear GFP_FS from alloc */

/*
 * oh the beauties of C type declarations.
 */
struct page;
struct address_space;
struct writeback_control;

/*
 * Write life time hint values.
 */
enum rw_hint {
	WRITE_LIFE_NOT_SET	= 0,
	WRITE_LIFE_NONE		= RWH_WRITE_LIFE_NONE,
	WRITE_LIFE_SHORT	= RWH_WRITE_LIFE_SHORT,
	WRITE_LIFE_MEDIUM	= RWH_WRITE_LIFE_MEDIUM,
	WRITE_LIFE_LONG		= RWH_WRITE_LIFE_LONG,
	WRITE_LIFE_EXTREME	= RWH_WRITE_LIFE_EXTREME,
};

#define IOCB_EVENTFD		(1 << 0)
#define IOCB_APPEND		(1 << 1)
#define IOCB_DIRECT		(1 << 2)
#define IOCB_HIPRI		(1 << 3)
#define IOCB_DSYNC		(1 << 4)
#define IOCB_SYNC		(1 << 5)
#define IOCB_WRITE		(1 << 6)
#define IOCB_NOWAIT		(1 << 7)

struct kiocb {
	struct file		*ki_filp;
	loff_t			ki_pos;
	void (*ki_complete)(struct kiocb *iocb, long ret, long ret2);
	void			*private;
	int			ki_flags;
	enum rw_hint		ki_hint;
} __randomize_layout;

static inline bool is_sync_kiocb(struct kiocb *kiocb)
{
	return kiocb->ki_complete == NULL;
}

/*
 * "descriptor" for what we're up to with a read.
 * This allows us to use the same read code yet
 * have multiple different users of the data that
 * we read from a file.
 *
 * The simplest case just copies the data to user
 * mode.
 */
typedef struct {
	size_t written;
	size_t count;
	union {
		char __user *buf;
		void *data;
	} arg;
	int error;
} read_descriptor_t;

typedef int (*read_actor_t)(read_descriptor_t *, struct page *,
		unsigned long, unsigned long);

struct address_space_operations {
	int (*writepage)(struct page *page, struct writeback_control *wbc);
	int (*readpage)(struct file *, struct page *);

	/* Write back some dirty pages from this mapping. */
	int (*writepages)(struct address_space *, struct writeback_control *);

	/* Set a page dirty.  Return true if this dirtied it */
	int (*set_page_dirty)(struct page *page);

	int (*readpages)(struct file *filp, struct address_space *mapping,
			struct list_head *pages, unsigned nr_pages);

	int (*write_begin)(struct file *, struct address_space *mapping,
				loff_t pos, unsigned len, unsigned flags,
				struct page **pagep, void **fsdata);
	int (*write_end)(struct file *, struct address_space *mapping,
				loff_t pos, unsigned len, unsigned copied,
				struct page *page, void *fsdata);

	/* Unfortunately this kludge is needed for FIBMAP. Don't use it */
	sector_t (*bmap)(struct address_space *, sector_t);
	void (*invalidatepage) (struct page *, unsigned int, unsigned int);
	int (*releasepage) (struct page *, gfp_t);
	void (*freepage)(struct page *);
	ssize_t (*direct_IO)(struct kiocb *, struct iov_iter *iter);
	/*
	 * migrate the contents of a page to the specified target. If
	 * migrate_mode is MIGRATE_ASYNC, it must not block.
	 */
	int (*migratepage) (struct address_space *,
			struct page *, struct page *, enum migrate_mode);
	bool (*isolate_page)(struct page *, isolate_mode_t);
	void (*putback_page)(struct page *);
	int (*launder_page) (struct page *);
	int (*is_partially_uptodate) (struct page *, unsigned long,
					unsigned long);
	void (*is_dirty_writeback) (struct page *, bool *, bool *);
	int (*error_remove_page)(struct address_space *, struct page *);

	/* swapfile support */
	int (*swap_activate)(struct swap_info_struct *sis, struct file *file,
				sector_t *span);
	void (*swap_deactivate)(struct file *file);
};

extern const struct address_space_operations empty_aops;

/*
 * pagecache_write_begin/pagecache_write_end must be used by general code
 * to write into the pagecache.
 */
int pagecache_write_begin(struct file *, struct address_space *mapping,
				loff_t pos, unsigned len, unsigned flags,
				struct page **pagep, void **fsdata);

int pagecache_write_end(struct file *, struct address_space *mapping,
				loff_t pos, unsigned len, unsigned copied,
				struct page *page, void *fsdata);

struct address_space {
	struct inode		*host;		/* owner: inode, block_device */
	struct radix_tree_root	page_tree;	/* radix tree of all pages */
	spinlock_t		tree_lock;	/* and lock protecting it */
	atomic_t		i_mmap_writable;/* count VM_SHARED mappings */
	struct rb_root_cached	i_mmap;		/* tree of private and shared mappings */
	struct rw_semaphore	i_mmap_rwsem;	/* protect tree, count, list */
	/* Protected by tree_lock together with the radix tree */
	unsigned long		nrpages;	/* number of total pages */
	/* number of shadow or DAX exceptional entries */
	unsigned long		nrexceptional;
	pgoff_t			writeback_index;/* writeback starts here */
	const struct address_space_operations *a_ops;	/* methods */
	unsigned long		flags;		/* error bits */
	spinlock_t		private_lock;	/* for use by the address_space */
	gfp_t			gfp_mask;	/* implicit gfp mask for allocations */
	struct list_head	private_list;	/* ditto */
	void			*private_data;	/* ditto */
	errseq_t		wb_err;
} __attribute__((aligned(sizeof(long)))) __randomize_layout;
	/*
	 * On most architectures that alignment is already the case; but
	 * must be enforced here for CRIS, to let the least significant bit
	 * of struct page's "mapping" pointer be used for PAGE_MAPPING_ANON.
	 */
struct request_queue;

struct block_device {
	dev_t			bd_dev;  /* not a kdev_t - it's a search key */
	int			bd_openers;
	struct inode *		bd_inode;	/* will die */
	struct super_block *	bd_super;
	struct mutex		bd_mutex;	/* open/close mutex */
	void *			bd_claiming;
	void *			bd_holder;
	int			bd_holders;
	bool			bd_write_holder;
#ifdef CONFIG_SYSFS
	struct list_head	bd_holder_disks;
#endif
	struct block_device *	bd_contains;
	unsigned		bd_block_size;
	u8			bd_partno;
	struct hd_struct *	bd_part;
	/* number of times partitions within this device have been opened. */
	unsigned		bd_part_count;
	int			bd_invalidated;
	struct gendisk *	bd_disk;
	struct request_queue *  bd_queue;
	struct backing_dev_info *bd_bdi;
	struct list_head	bd_list;
	/*
	 * Private data.  You must have bd_claim'ed the block_device
	 * to use this.  NOTE:  bd_claim allows an owner to claim
	 * the same device multiple times, the owner must take special
	 * care to not mess up bd_private for that case.
	 */
	unsigned long		bd_private;

	/* The counter of freeze processes */
	int			bd_fsfreeze_count;
	/* Mutex for freeze */
	struct mutex		bd_fsfreeze_mutex;
} __randomize_layout;

/*
 * Radix-tree tags, for tagging dirty and writeback pages within the pagecache
 * radix trees
 */
#define PAGECACHE_TAG_DIRTY	0
#define PAGECACHE_TAG_WRITEBACK	1
#define PAGECACHE_TAG_TOWRITE	2

int mapping_tagged(struct address_space *mapping, int tag);

static inline void i_mmap_lock_write(struct address_space *mapping)
{
	down_write(&mapping->i_mmap_rwsem);
}

static inline void i_mmap_unlock_write(struct address_space *mapping)
{
	up_write(&mapping->i_mmap_rwsem);
}

static inline void i_mmap_lock_read(struct address_space *mapping)
{
	down_read(&mapping->i_mmap_rwsem);
}

static inline void i_mmap_unlock_read(struct address_space *mapping)
{
	up_read(&mapping->i_mmap_rwsem);
}

/*
 * Might pages of this file be mapped into userspace?
 */
static inline int mapping_mapped(struct address_space *mapping)
{
	return	!RB_EMPTY_ROOT(&mapping->i_mmap.rb_root);
}

/*
 * Might pages of this file have been modified in userspace?
 * Note that i_mmap_writable counts all VM_SHARED vmas: do_mmap_pgoff
 * marks vma as VM_SHARED if it is shared, and the file was opened for
 * writing i.e. vma may be mprotected writable even if now readonly.
 *
 * If i_mmap_writable is negative, no new writable mappings are allowed. You
 * can only deny writable mappings, if none exists right now.
 */
static inline int mapping_writably_mapped(struct address_space *mapping)
{
	return atomic_read(&mapping->i_mmap_writable) > 0;
}

static inline int mapping_map_writable(struct address_space *mapping)
{
	return atomic_inc_unless_negative(&mapping->i_mmap_writable) ?
		0 : -EPERM;
}

static inline void mapping_unmap_writable(struct address_space *mapping)
{
	atomic_dec(&mapping->i_mmap_writable);
}

static inline int mapping_deny_writable(struct address_space *mapping)
{
	return atomic_dec_unless_positive(&mapping->i_mmap_writable) ?
		0 : -EBUSY;
}

static inline void mapping_allow_writable(struct address_space *mapping)
{
	atomic_inc(&mapping->i_mmap_writable);
}

/*
 * Use sequence counter to get consistent i_size on 32-bit processors.
 */
#if BITS_PER_LONG==32 && defined(CONFIG_SMP)
#include <linux/seqlock.h>
#define __NEED_I_SIZE_ORDERED
#define i_size_ordered_init(inode) seqcount_init(&inode->i_size_seqcount)
#else
#define i_size_ordered_init(inode) do { } while (0)
#endif

struct posix_acl;
#define ACL_NOT_CACHED ((void *)(-1))
#define ACL_DONT_CACHE ((void *)(-3))

static inline struct posix_acl *
uncached_acl_sentinel(struct task_struct *task)
{
	return (void *)task + 1;
}

static inline bool
is_uncached_acl(struct posix_acl *acl)
{
	return (long)acl & 1;
}

#define IOP_FASTPERM	0x0001
#define IOP_LOOKUP	0x0002
#define IOP_NOFOLLOW	0x0004
#define IOP_XATTR	0x0008
#define IOP_DEFAULT_READLINK	0x0010

struct fsnotify_mark_connector;

/*
 * Keep mostly read-only and often accessed (especially for
 * the RCU path lookup and 'stat' data) fields at the beginning
 * of the 'struct inode'
 */
struct inode {
	umode_t			i_mode;
	unsigned short		i_opflags;
	kuid_t			i_uid;
	kgid_t			i_gid;
	unsigned int		i_flags;

#ifdef CONFIG_FS_POSIX_ACL
	struct posix_acl	*i_acl;
	struct posix_acl	*i_default_acl;
#endif

	const struct inode_operations	*i_op;
	struct super_block	*i_sb;
	struct address_space	*i_mapping;

#ifdef CONFIG_SECURITY
	void			*i_security;
#endif

	/* Stat data, not accessed from path walking */
	unsigned long		i_ino;
	/*
	 * Filesystems may only read i_nlink directly.  They shall use the
	 * following functions for modification:
	 *
	 *    (set|clear|inc|drop)_nlink
	 *    inode_(inc|dec)_link_count
	 */
	union {
		const unsigned int i_nlink;
		unsigned int __i_nlink;
	};
	dev_t			i_rdev;
	loff_t			i_size;
	struct timespec		i_atime;
	struct timespec		i_mtime;
	struct timespec		i_ctime;
	spinlock_t		i_lock;	/* i_blocks, i_bytes, maybe i_size */
	unsigned short          i_bytes;
	unsigned int		i_blkbits;
	enum rw_hint		i_write_hint;
	blkcnt_t		i_blocks;

#ifdef __NEED_I_SIZE_ORDERED
	seqcount_t		i_size_seqcount;
#endif

	/* Misc */
	unsigned long		i_state;
	struct rw_semaphore	i_rwsem;

	unsigned long		dirtied_when;	/* jiffies of first dirtying */
	unsigned long		dirtied_time_when;

	struct hlist_node	i_hash;
	struct list_head	i_io_list;	/* backing dev IO list */
#ifdef CONFIG_CGROUP_WRITEBACK
	struct bdi_writeback	*i_wb;		/* the associated cgroup wb */

	/* foreign inode detection, see wbc_detach_inode() */
	int			i_wb_frn_winner;
	u16			i_wb_frn_avg_time;
	u16			i_wb_frn_history;
#endif
	struct list_head	i_lru;		/* inode LRU list */
	struct list_head	i_sb_list;
	struct list_head	i_wb_list;	/* backing dev writeback list */
	union {
		struct hlist_head	i_dentry;
		struct rcu_head		i_rcu;
	};
	u64			i_version;
	atomic_t		i_count;
	atomic_t		i_dio_count;
	atomic_t		i_writecount;
#ifdef CONFIG_IMA
	atomic_t		i_readcount; /* struct files open RO */
#endif
	const struct file_operations	*i_fop;	/* former ->i_op->default_file_ops */
	struct file_lock_context	*i_flctx;
	struct address_space	i_data;
	struct list_head	i_devices;
	union {
		struct pipe_inode_info	*i_pipe;
		struct block_device	*i_bdev;
		struct cdev		*i_cdev;
		char			*i_link;
		unsigned		i_dir_seq;
	};

	__u32			i_generation;

#ifdef CONFIG_FSNOTIFY
	__u32			i_fsnotify_mask; /* all events this inode cares about */
	struct fsnotify_mark_connector __rcu	*i_fsnotify_marks;
#endif

#if IS_ENABLED(CONFIG_FS_ENCRYPTION)
	struct fscrypt_info	*i_crypt_info;
#endif

	void			*i_private; /* fs or device private pointer */
} __randomize_layout;

static inline unsigned int i_blocksize(const struct inode *node)
{
	return (1 << node->i_blkbits);
}

static inline int inode_unhashed(struct inode *inode)
{
	return hlist_unhashed(&inode->i_hash);
}

/*
 * inode->i_mutex nesting subclasses for the lock validator:
 *
 * 0: the object of the current VFS operation
 * 1: parent
 * 2: child/target
 * 3: xattr
 * 4: second non-directory
 * 5: second parent (when locking independent directories in rename)
 *
 * I_MUTEX_NONDIR2 is for certain operations (such as rename) which lock two
 * non-directories at once.
 *
 * The locking order between these classes is
 * parent[2] -> child -> grandchild -> normal -> xattr -> second non-directory
 */
enum inode_i_mutex_lock_class
{
	I_MUTEX_NORMAL,
	I_MUTEX_PARENT,
	I_MUTEX_CHILD,
	I_MUTEX_XATTR,
	I_MUTEX_NONDIR2,
	I_MUTEX_PARENT2,
};

static inline void inode_lock(struct inode *inode)
{
	down_write(&inode->i_rwsem);
}

static inline void inode_unlock(struct inode *inode)
{
	up_write(&inode->i_rwsem);
}

static inline void inode_lock_shared(struct inode *inode)
{
	down_read(&inode->i_rwsem);
}

static inline void inode_unlock_shared(struct inode *inode)
{
	up_read(&inode->i_rwsem);
}

static inline int inode_trylock(struct inode *inode)
{
	return down_write_trylock(&inode->i_rwsem);
}

static inline int inode_trylock_shared(struct inode *inode)
{
	return down_read_trylock(&inode->i_rwsem);
}

static inline int inode_is_locked(struct inode *inode)
{
	return rwsem_is_locked(&inode->i_rwsem);
}

static inline void inode_lock_nested(struct inode *inode, unsigned subclass)
{
	down_write_nested(&inode->i_rwsem, subclass);
}

void lock_two_nondirectories(struct inode *, struct inode*);
void unlock_two_nondirectories(struct inode *, struct inode*);

/*
 * NOTE: in a 32bit arch with a preemptable kernel and
 * an UP compile the i_size_read/write must be atomic
 * with respect to the local cpu (unlike with preempt disabled),
 * but they don't need to be atomic with respect to other cpus like in
 * true SMP (so they need either to either locally disable irq around
 * the read or for example on x86 they can be still implemented as a
 * cmpxchg8b without the need of the lock prefix). For SMP compiles
 * and 64bit archs it makes no difference if preempt is enabled or not.
 */
static inline loff_t i_size_read(const struct inode *inode)
{
#if BITS_PER_LONG==32 && defined(CONFIG_SMP)
	loff_t i_size;
	unsigned int seq;

	do {
		seq = read_seqcount_begin(&inode->i_size_seqcount);
		i_size = inode->i_size;
	} while (read_seqcount_retry(&inode->i_size_seqcount, seq));
	return i_size;
#elif BITS_PER_LONG==32 && defined(CONFIG_PREEMPT)
	loff_t i_size;

	preempt_disable();
	i_size = inode->i_size;
	preempt_enable();
	return i_size;
#else
	return inode->i_size;
#endif
}

/*
 * NOTE: unlike i_size_read(), i_size_write() does need locking around it
 * (normally i_mutex), otherwise on 32bit/SMP an update of i_size_seqcount
 * can be lost, resulting in subsequent i_size_read() calls spinning forever.
 */
static inline void i_size_write(struct inode *inode, loff_t i_size)
{
#if BITS_PER_LONG==32 && defined(CONFIG_SMP)
	preempt_disable();
	write_seqcount_begin(&inode->i_size_seqcount);
	inode->i_size = i_size;
	write_seqcount_end(&inode->i_size_seqcount);
	preempt_enable();
#elif BITS_PER_LONG==32 && defined(CONFIG_PREEMPT)
	preempt_disable();
	inode->i_size = i_size;
	preempt_enable();
#else
	inode->i_size = i_size;
#endif
}

static inline unsigned iminor(const struct inode *inode)
{
	return MINOR(inode->i_rdev);
}

static inline unsigned imajor(const struct inode *inode)
{
	return MAJOR(inode->i_rdev);
}

extern struct block_device *I_BDEV(struct inode *inode);

struct fown_struct {
	rwlock_t lock;          /* protects pid, uid, euid fields */
	struct pid *pid;	/* pid or -pgrp where SIGIO should be sent */
	enum pid_type pid_type;	/* Kind of process group SIGIO should be sent to */
	kuid_t uid, euid;	/* uid/euid of process setting the owner */
	int signum;		/* posix.1b rt signal to be delivered on IO */
};

/*
 * Track a single file's readahead state
 */
struct file_ra_state {
	pgoff_t start;			/* where readahead started */
	unsigned int size;		/* # of readahead pages */
	unsigned int async_size;	/* do asynchronous readahead when
					   there are only # of pages ahead */

	unsigned int ra_pages;		/* Maximum readahead window */
	unsigned int mmap_miss;		/* Cache miss stat for mmap accesses */
	loff_t prev_pos;		/* Cache last read() position */
};

/*
 * Check if @index falls in the readahead windows.
 */
static inline int ra_has_index(struct file_ra_state *ra, pgoff_t index)
{
	return (index >= ra->start &&
		index <  ra->start + ra->size);
}

struct file {
	union {
		struct llist_node	fu_llist;
		struct rcu_head 	fu_rcuhead;
	} f_u;
	struct path		f_path;
	struct inode		*f_inode;	/* cached value */
	const struct file_operations	*f_op;

	/*
	 * Protects f_ep_links, f_flags.
	 * Must not be taken from IRQ context.
	 */
	spinlock_t		f_lock;
	enum rw_hint		f_write_hint;
	atomic_long_t		f_count;
	unsigned int 		f_flags;
	fmode_t			f_mode;
	struct mutex		f_pos_lock;
	loff_t			f_pos;
	struct fown_struct	f_owner;
	const struct cred	*f_cred;
	struct file_ra_state	f_ra;

	u64			f_version;
#ifdef CONFIG_SECURITY
	void			*f_security;
#endif
	/* needed for tty driver, and maybe others */
	void			*private_data;

#ifdef CONFIG_EPOLL
	/* Used by fs/eventpoll.c to link all the hooks to this file */
	struct list_head	f_ep_links;
	struct list_head	f_tfile_llink;
#endif /* #ifdef CONFIG_EPOLL */
	struct address_space	*f_mapping;
	errseq_t		f_wb_err;
} __randomize_layout
  __attribute__((aligned(4)));	/* lest something weird decides that 2 is OK */

struct file_handle {
	__u32 handle_bytes;
	int handle_type;
	/* file identifier */
	unsigned char f_handle[0];
};

static inline struct file *get_file(struct file *f)
{
	atomic_long_inc(&f->f_count);
	return f;
}
#define get_file_rcu(x) atomic_long_inc_not_zero(&(x)->f_count)
#define fput_atomic(x)	atomic_long_add_unless(&(x)->f_count, -1, 1)
#define file_count(x)	atomic_long_read(&(x)->f_count)

#define	MAX_NON_LFS	((1UL<<31) - 1)

/* Page cache limit. The filesystems should put that into their s_maxbytes 
   limits, otherwise bad things can happen in VM. */ 
#if BITS_PER_LONG==32
#define MAX_LFS_FILESIZE	((loff_t)ULONG_MAX << PAGE_SHIFT)
#elif BITS_PER_LONG==64
#define MAX_LFS_FILESIZE 	((loff_t)LLONG_MAX)
#endif

#define FL_POSIX	1
#define FL_FLOCK	2
#define FL_DELEG	4	/* NFSv4 delegation */
#define FL_ACCESS	8	/* not trying to lock, just looking */
#define FL_EXISTS	16	/* when unlocking, test for existence */
#define FL_LEASE	32	/* lease held on this file */
#define FL_CLOSE	64	/* unlock on close */
#define FL_SLEEP	128	/* A blocking lock */
#define FL_DOWNGRADE_PENDING	256 /* Lease is being downgraded */
#define FL_UNLOCK_PENDING	512 /* Lease is being broken */
#define FL_OFDLCK	1024	/* lock is "owned" by struct file */
#define FL_LAYOUT	2048	/* outstanding pNFS layout */

#define FL_CLOSE_POSIX (FL_POSIX | FL_CLOSE)

/*
 * Special return value from posix_lock_file() and vfs_lock_file() for
 * asynchronous locking.
 */
#define FILE_LOCK_DEFERRED 1

/* legacy typedef, should eventually be removed */
typedef void *fl_owner_t;

struct file_lock;

struct file_lock_operations {
	void (*fl_copy_lock)(struct file_lock *, struct file_lock *);
	void (*fl_release_private)(struct file_lock *);
};

struct lock_manager_operations {
	int (*lm_compare_owner)(struct file_lock *, struct file_lock *);
	unsigned long (*lm_owner_key)(struct file_lock *);
	fl_owner_t (*lm_get_owner)(fl_owner_t);
	void (*lm_put_owner)(fl_owner_t);
	void (*lm_notify)(struct file_lock *);	/* unblock callback */
	int (*lm_grant)(struct file_lock *, int);
	bool (*lm_break)(struct file_lock *);
	int (*lm_change)(struct file_lock *, int, struct list_head *);
	void (*lm_setup)(struct file_lock *, void **);
};

struct lock_manager {
	struct list_head list;
	/*
	 * NFSv4 and up also want opens blocked during the grace period;
	 * NLM doesn't care:
	 */
	bool block_opens;
};

struct net;
void locks_start_grace(struct net *, struct lock_manager *);
void locks_end_grace(struct lock_manager *);
int locks_in_grace(struct net *);
int opens_in_grace(struct net *);

/* that will die - we need it for nfs_lock_info */
#include <linux/nfs_fs_i.h>

/*
 * struct file_lock represents a generic "file lock". It's used to represent
 * POSIX byte range locks, BSD (flock) locks, and leases. It's important to
 * note that the same struct is used to represent both a request for a lock and
 * the lock itself, but the same object is never used for both.
 *
 * FIXME: should we create a separate "struct lock_request" to help distinguish
 * these two uses?
 *
 * The varous i_flctx lists are ordered by:
 *
 * 1) lock owner
 * 2) lock range start
 * 3) lock range end
 *
 * Obviously, the last two criteria only matter for POSIX locks.
 */
struct file_lock {
	struct file_lock *fl_next;	/* singly linked list for this inode  */
	struct list_head fl_list;	/* link into file_lock_context */
	struct hlist_node fl_link;	/* node in global lists */
	struct list_head fl_block;	/* circular list of blocked processes */
	fl_owner_t fl_owner;
	unsigned int fl_flags;
	unsigned char fl_type;
	unsigned int fl_pid;
	int fl_link_cpu;		/* what cpu's list is this on? */
	wait_queue_head_t fl_wait;
	struct file *fl_file;
	loff_t fl_start;
	loff_t fl_end;

	struct fasync_struct *	fl_fasync; /* for lease break notifications */
	/* for lease breaks: */
	unsigned long fl_break_time;
	unsigned long fl_downgrade_time;

	const struct file_lock_operations *fl_ops;	/* Callbacks for filesystems */
	const struct lock_manager_operations *fl_lmops;	/* Callbacks for lockmanagers */
	union {
		struct nfs_lock_info	nfs_fl;
		struct nfs4_lock_info	nfs4_fl;
		struct {
			struct list_head link;	/* link in AFS vnode's pending_locks list */
			int state;		/* state of grant or error if -ve */
		} afs;
	} fl_u;
} __randomize_layout;

struct file_lock_context {
	spinlock_t		flc_lock;
	struct list_head	flc_flock;
	struct list_head	flc_posix;
	struct list_head	flc_lease;
};

/* The following constant reflects the upper bound of the file/locking space */
#ifndef OFFSET_MAX
#define INT_LIMIT(x)	(~((x)1 << (sizeof(x)*8 - 1)))
#define OFFSET_MAX	INT_LIMIT(loff_t)
#define OFFT_OFFSET_MAX	INT_LIMIT(off_t)
#endif

extern void send_sigio(struct fown_struct *fown, int fd, int band);

/*
 * Return the inode to use for locking
 *
 * For overlayfs this should be the overlay inode, not the real inode returned
 * by file_inode().  For any other fs file_inode(filp) and locks_inode(filp) are
 * equal.
 */
static inline struct inode *locks_inode(const struct file *f)
{
	return f->f_path.dentry->d_inode;
}

#ifdef CONFIG_FILE_LOCKING
extern int fcntl_getlk(struct file *, unsigned int, struct flock *);
extern int fcntl_setlk(unsigned int, struct file *, unsigned int,
			struct flock *);

#if BITS_PER_LONG == 32
extern int fcntl_getlk64(struct file *, unsigned int, struct flock64 *);
extern int fcntl_setlk64(unsigned int, struct file *, unsigned int,
			struct flock64 *);
#endif

extern int fcntl_setlease(unsigned int fd, struct file *filp, long arg);
extern int fcntl_getlease(struct file *filp);

/* fs/locks.c */
void locks_free_lock_context(struct inode *inode);
void locks_free_lock(struct file_lock *fl);
extern void locks_init_lock(struct file_lock *);
extern struct file_lock * locks_alloc_lock(void);
extern void locks_copy_lock(struct file_lock *, struct file_lock *);
extern void locks_copy_conflock(struct file_lock *, struct file_lock *);
extern void locks_remove_posix(struct file *, fl_owner_t);
extern void locks_remove_file(struct file *);
extern void locks_release_private(struct file_lock *);
extern void posix_test_lock(struct file *, struct file_lock *);
extern int posix_lock_file(struct file *, struct file_lock *, struct file_lock *);
extern int posix_unblock_lock(struct file_lock *);
extern int vfs_test_lock(struct file *, struct file_lock *);
extern int vfs_lock_file(struct file *, unsigned int, struct file_lock *, struct file_lock *);
extern int vfs_cancel_lock(struct file *filp, struct file_lock *fl);
extern int locks_lock_inode_wait(struct inode *inode, struct file_lock *fl);
extern int __break_lease(struct inode *inode, unsigned int flags, unsigned int type);
extern void lease_get_mtime(struct inode *, struct timespec *time);
extern int generic_setlease(struct file *, long, struct file_lock **, void **priv);
extern int vfs_setlease(struct file *, long, struct file_lock **, void **);
extern int lease_modify(struct file_lock *, int, struct list_head *);
struct files_struct;
extern void show_fd_locks(struct seq_file *f,
			 struct file *filp, struct files_struct *files);
#else /* !CONFIG_FILE_LOCKING */
static inline int fcntl_getlk(struct file *file, unsigned int cmd,
			      struct flock __user *user)
{
	return -EINVAL;
}

static inline int fcntl_setlk(unsigned int fd, struct file *file,
			      unsigned int cmd, struct flock __user *user)
{
	return -EACCES;
}

#if BITS_PER_LONG == 32
static inline int fcntl_getlk64(struct file *file, unsigned int cmd,
				struct flock64 __user *user)
{
	return -EINVAL;
}

static inline int fcntl_setlk64(unsigned int fd, struct file *file,
				unsigned int cmd, struct flock64 __user *user)
{
	return -EACCES;
}
#endif
static inline int fcntl_setlease(unsigned int fd, struct file *filp, long arg)
{
	return -EINVAL;
}

static inline int fcntl_getlease(struct file *filp)
{
	return F_UNLCK;
}

static inline void
locks_free_lock_context(struct inode *inode)
{
}

static inline void locks_init_lock(struct file_lock *fl)
{
	return;
}

static inline void locks_copy_conflock(struct file_lock *new, struct file_lock *fl)
{
	return;
}

static inline void locks_copy_lock(struct file_lock *new, struct file_lock *fl)
{
	return;
}

static inline void locks_remove_posix(struct file *filp, fl_owner_t owner)
{
	return;
}

static inline void locks_remove_file(struct file *filp)
{
	return;
}

static inline void posix_test_lock(struct file *filp, struct file_lock *fl)
{
	return;
}

static inline int posix_lock_file(struct file *filp, struct file_lock *fl,
				  struct file_lock *conflock)
{
	return -ENOLCK;
}

static inline int posix_unblock_lock(struct file_lock *waiter)
{
	return -ENOENT;
}

static inline int vfs_test_lock(struct file *filp, struct file_lock *fl)
{
	return 0;
}

static inline int vfs_lock_file(struct file *filp, unsigned int cmd,
				struct file_lock *fl, struct file_lock *conf)
{
	return -ENOLCK;
}

static inline int vfs_cancel_lock(struct file *filp, struct file_lock *fl)
{
	return 0;
}

static inline int locks_lock_inode_wait(struct inode *inode, struct file_lock *fl)
{
	return -ENOLCK;
}

static inline int __break_lease(struct inode *inode, unsigned int mode, unsigned int type)
{
	return 0;
}

static inline void lease_get_mtime(struct inode *inode, struct timespec *time)
{
	return;
}

static inline int generic_setlease(struct file *filp, long arg,
				    struct file_lock **flp, void **priv)
{
	return -EINVAL;
}

static inline int vfs_setlease(struct file *filp, long arg,
			       struct file_lock **lease, void **priv)
{
	return -EINVAL;
}

static inline int lease_modify(struct file_lock *fl, int arg,
			       struct list_head *dispose)
{
	return -EINVAL;
}

struct files_struct;
static inline void show_fd_locks(struct seq_file *f,
			struct file *filp, struct files_struct *files) {}
#endif /* !CONFIG_FILE_LOCKING */

static inline struct inode *file_inode(const struct file *f)
{
	return f->f_inode;
}

static inline struct dentry *file_dentry(const struct file *file)
{
	return d_real(file->f_path.dentry, file_inode(file), 0, 0);
}

static inline int locks_lock_file_wait(struct file *filp, struct file_lock *fl)
{
	return locks_lock_inode_wait(locks_inode(filp), fl);
}

struct fasync_struct {
	spinlock_t		fa_lock;
	int			magic;
	int			fa_fd;
	struct fasync_struct	*fa_next; /* singly linked list */
	struct file		*fa_file;
	struct rcu_head		fa_rcu;
};

#define FASYNC_MAGIC 0x4601

/* SMP safe fasync helpers: */
extern int fasync_helper(int, struct file *, int, struct fasync_struct **);
extern struct fasync_struct *fasync_insert_entry(int, struct file *, struct fasync_struct **, struct fasync_struct *);
extern int fasync_remove_entry(struct file *, struct fasync_struct **);
extern struct fasync_struct *fasync_alloc(void);
extern void fasync_free(struct fasync_struct *);

/* can be called from interrupts */
extern void kill_fasync(struct fasync_struct **, int, int);

extern void __f_setown(struct file *filp, struct pid *, enum pid_type, int force);
extern int f_setown(struct file *filp, unsigned long arg, int force);
extern void f_delown(struct file *filp);
extern pid_t f_getown(struct file *filp);
extern int send_sigurg(struct fown_struct *fown);

/*
 * sb->s_flags.  Note that these mirror the equivalent MS_* flags where
 * represented in both.
 */
#define SB_RDONLY	 1	/* Mount read-only */
#define SB_NOSUID	 2	/* Ignore suid and sgid bits */
#define SB_NODEV	 4	/* Disallow access to device special files */
#define SB_NOEXEC	 8	/* Disallow program execution */
#define SB_SYNCHRONOUS	16	/* Writes are synced at once */
#define SB_MANDLOCK	64	/* Allow mandatory locks on an FS */
#define SB_DIRSYNC	128	/* Directory modifications are synchronous */
#define SB_NOATIME	1024	/* Do not update access times. */
#define SB_NODIRATIME	2048	/* Do not update directory access times */
#define SB_SILENT	32768
#define SB_POSIXACL	(1<<16)	/* VFS does not apply the umask */
#define SB_KERNMOUNT	(1<<22) /* this is a kern_mount call */
#define SB_I_VERSION	(1<<23) /* Update inode I_version field */
#define SB_LAZYTIME	(1<<25) /* Update the on-disk [acm]times lazily */

/* These sb flags are internal to the kernel */
#define SB_SUBMOUNT     (1<<26)
#define SB_NOREMOTELOCK	(1<<27)
#define SB_NOSEC	(1<<28)
#define SB_BORN		(1<<29)
#define SB_ACTIVE	(1<<30)
#define SB_NOUSER	(1<<31)

/*
 *	Umount options
 */

#define MNT_FORCE	0x00000001	/* Attempt to forcibily umount */
#define MNT_DETACH	0x00000002	/* Just detach from the tree */
#define MNT_EXPIRE	0x00000004	/* Mark for expiry */
#define UMOUNT_NOFOLLOW	0x00000008	/* Don't follow symlink on umount */
#define UMOUNT_UNUSED	0x80000000	/* Flag guaranteed to be unused */

/* sb->s_iflags */
#define SB_I_CGROUPWB	0x00000001	/* cgroup-aware writeback enabled */
#define SB_I_NOEXEC	0x00000002	/* Ignore executables on this fs */
#define SB_I_NODEV	0x00000004	/* Ignore devices on this fs */

/* sb->s_iflags to limit user namespace mounts */
#define SB_I_USERNS_VISIBLE		0x00000010 /* fstype already mounted */

/* Possible states of 'frozen' field */
enum {
	SB_UNFROZEN = 0,		/* FS is unfrozen */
	SB_FREEZE_WRITE	= 1,		/* Writes, dir ops, ioctls frozen */
	SB_FREEZE_PAGEFAULT = 2,	/* Page faults stopped as well */
	SB_FREEZE_FS = 3,		/* For internal FS use (e.g. to stop
					 * internal threads if needed) */
	SB_FREEZE_COMPLETE = 4,		/* ->freeze_fs finished successfully */
};

#define SB_FREEZE_LEVELS (SB_FREEZE_COMPLETE - 1)

struct sb_writers {
	int				frozen;		/* Is sb frozen? */
	wait_queue_head_t		wait_unfrozen;	/* for get_super_thawed() */
	struct percpu_rw_semaphore	rw_sem[SB_FREEZE_LEVELS];
};

struct super_block {
	struct list_head	s_list;		/* Keep this first */
	dev_t			s_dev;		/* search index; _not_ kdev_t */
	unsigned char		s_blocksize_bits;
	unsigned long		s_blocksize;
	loff_t			s_maxbytes;	/* Max file size */
	struct file_system_type	*s_type;
	const struct super_operations	*s_op;
	const struct dquot_operations	*dq_op;
	const struct quotactl_ops	*s_qcop;
	const struct export_operations *s_export_op;
	unsigned long		s_flags;
	unsigned long		s_iflags;	/* internal SB_I_* flags */
	unsigned long		s_magic;
	struct dentry		*s_root;
	struct rw_semaphore	s_umount;
	int			s_count;
	atomic_t		s_active;
#ifdef CONFIG_SECURITY
	void                    *s_security;
#endif
	const struct xattr_handler **s_xattr;

	const struct fscrypt_operations	*s_cop;

	struct hlist_bl_head	s_anon;		/* anonymous dentries for (nfs) exporting */
	struct list_head	s_mounts;	/* list of mounts; _not_ for fs use */
	struct block_device	*s_bdev;
	struct backing_dev_info *s_bdi;
	struct mtd_info		*s_mtd;
	struct hlist_node	s_instances;
	unsigned int		s_quota_types;	/* Bitmask of supported quota types */
	struct quota_info	s_dquot;	/* Diskquota specific options */

	struct sb_writers	s_writers;

	char			s_id[32];	/* Informational name */
	uuid_t			s_uuid;		/* UUID */

	void 			*s_fs_info;	/* Filesystem private info */
	unsigned int		s_max_links;
	fmode_t			s_mode;

	/* Granularity of c/m/atime in ns.
	   Cannot be worse than a second */
	u32		   s_time_gran;

	/*
	 * The next field is for VFS *only*. No filesystems have any business
	 * even looking at it. You had been warned.
	 */
	struct mutex s_vfs_rename_mutex;	/* Kludge */

	/*
	 * Filesystem subtype.  If non-empty the filesystem type field
	 * in /proc/mounts will be "type.subtype"
	 */
	char *s_subtype;

	const struct dentry_operations *s_d_op; /* default d_op for dentries */

	/*
	 * Saved pool identifier for cleancache (-1 means none)
	 */
	int cleancache_poolid;

	struct shrinker s_shrink;	/* per-sb shrinker handle */

	/* Number of inodes with nlink == 0 but still referenced */
	atomic_long_t s_remove_count;

	/* Being remounted read-only */
	int s_readonly_remount;

	/* AIO completions deferred from interrupt context */
	struct workqueue_struct *s_dio_done_wq;
	struct hlist_head s_pins;

	/*
	 * Owning user namespace and default context in which to
	 * interpret filesystem uids, gids, quotas, device nodes,
	 * xattrs and security labels.
	 */
	struct user_namespace *s_user_ns;

	/*
	 * Keep the lru lists last in the structure so they always sit on their
	 * own individual cachelines.
	 */
	struct list_lru		s_dentry_lru ____cacheline_aligned_in_smp;
	struct list_lru		s_inode_lru ____cacheline_aligned_in_smp;
	struct rcu_head		rcu;
	struct work_struct	destroy_work;

	struct mutex		s_sync_lock;	/* sync serialisation lock */

	/*
	 * Indicates how deep in a filesystem stack this SB is
	 */
	int s_stack_depth;

	/* s_inode_list_lock protects s_inodes */
	spinlock_t		s_inode_list_lock ____cacheline_aligned_in_smp;
	struct list_head	s_inodes;	/* all inodes */

	spinlock_t		s_inode_wblist_lock;
	struct list_head	s_inodes_wb;	/* writeback inodes */
} __randomize_layout;

/* Helper functions so that in most cases filesystems will
 * not need to deal directly with kuid_t and kgid_t and can
 * instead deal with the raw numeric values that are stored
 * in the filesystem.
 */
static inline uid_t i_uid_read(const struct inode *inode)
{
	return from_kuid(inode->i_sb->s_user_ns, inode->i_uid);
}

static inline gid_t i_gid_read(const struct inode *inode)
{
	return from_kgid(inode->i_sb->s_user_ns, inode->i_gid);
}

static inline void i_uid_write(struct inode *inode, uid_t uid)
{
	inode->i_uid = make_kuid(inode->i_sb->s_user_ns, uid);
}

static inline void i_gid_write(struct inode *inode, gid_t gid)
{
	inode->i_gid = make_kgid(inode->i_sb->s_user_ns, gid);
}

extern struct timespec current_time(struct inode *inode);

/*
 * Snapshotting support.
 */

void __sb_end_write(struct super_block *sb, int level);
int __sb_start_write(struct super_block *sb, int level, bool wait);

#define __sb_writers_acquired(sb, lev)	\
	percpu_rwsem_acquire(&(sb)->s_writers.rw_sem[(lev)-1], 1, _THIS_IP_)
#define __sb_writers_release(sb, lev)	\
	percpu_rwsem_release(&(sb)->s_writers.rw_sem[(lev)-1], 1, _THIS_IP_)

/**
 * sb_end_write - drop write access to a superblock
 * @sb: the super we wrote to
 *
 * Decrement number of writers to the filesystem. Wake up possible waiters
 * wanting to freeze the filesystem.
 */
static inline void sb_end_write(struct super_block *sb)
{
	__sb_end_write(sb, SB_FREEZE_WRITE);
}

/**
 * sb_end_pagefault - drop write access to a superblock from a page fault
 * @sb: the super we wrote to
 *
 * Decrement number of processes handling write page fault to the filesystem.
 * Wake up possible waiters wanting to freeze the filesystem.
 */
static inline void sb_end_pagefault(struct super_block *sb)
{
	__sb_end_write(sb, SB_FREEZE_PAGEFAULT);
}

/**
 * sb_end_intwrite - drop write access to a superblock for internal fs purposes
 * @sb: the super we wrote to
 *
 * Decrement fs-internal number of writers to the filesystem.  Wake up possible
 * waiters wanting to freeze the filesystem.
 */
static inline void sb_end_intwrite(struct super_block *sb)
{
	__sb_end_write(sb, SB_FREEZE_FS);
}

/**
 * sb_start_write - get write access to a superblock
 * @sb: the super we write to
 *
 * When a process wants to write data or metadata to a file system (i.e. dirty
 * a page or an inode), it should embed the operation in a sb_start_write() -
 * sb_end_write() pair to get exclusion against file system freezing. This
 * function increments number of writers preventing freezing. If the file
 * system is already frozen, the function waits until the file system is
 * thawed.
 *
 * Since freeze protection behaves as a lock, users have to preserve
 * ordering of freeze protection and other filesystem locks. Generally,
 * freeze protection should be the outermost lock. In particular, we have:
 *
 * sb_start_write
 *   -> i_mutex			(write path, truncate, directory ops, ...)
 *   -> s_umount		(freeze_super, thaw_super)
 */
static inline void sb_start_write(struct super_block *sb)
{
	__sb_start_write(sb, SB_FREEZE_WRITE, true);
}

static inline int sb_start_write_trylock(struct super_block *sb)
{
	return __sb_start_write(sb, SB_FREEZE_WRITE, false);
}

/**
 * sb_start_pagefault - get write access to a superblock from a page fault
 * @sb: the super we write to
 *
 * When a process starts handling write page fault, it should embed the
 * operation into sb_start_pagefault() - sb_end_pagefault() pair to get
 * exclusion against file system freezing. This is needed since the page fault
 * is going to dirty a page. This function increments number of running page
 * faults preventing freezing. If the file system is already frozen, the
 * function waits until the file system is thawed.
 *
 * Since page fault freeze protection behaves as a lock, users have to preserve
 * ordering of freeze protection and other filesystem locks. It is advised to
 * put sb_start_pagefault() close to mmap_sem in lock ordering. Page fault
 * handling code implies lock dependency:
 *
 * mmap_sem
 *   -> sb_start_pagefault
 */
static inline void sb_start_pagefault(struct super_block *sb)
{
	__sb_start_write(sb, SB_FREEZE_PAGEFAULT, true);
}

/*
 * sb_start_intwrite - get write access to a superblock for internal fs purposes
 * @sb: the super we write to
 *
 * This is the third level of protection against filesystem freezing. It is
 * free for use by a filesystem. The only requirement is that it must rank
 * below sb_start_pagefault.
 *
 * For example filesystem can call sb_start_intwrite() when starting a
 * transaction which somewhat eases handling of freezing for internal sources
 * of filesystem changes (internal fs threads, discarding preallocation on file
 * close, etc.).
 */
static inline void sb_start_intwrite(struct super_block *sb)
{
	__sb_start_write(sb, SB_FREEZE_FS, true);
}


extern bool inode_owner_or_capable(const struct inode *inode);

/*
 * VFS helper functions..
 */
extern int vfs_create(struct inode *, struct dentry *, umode_t, bool);
extern int vfs_mkdir(struct inode *, struct dentry *, umode_t);
extern int vfs_mknod(struct inode *, struct dentry *, umode_t, dev_t);
extern int vfs_symlink(struct inode *, struct dentry *, const char *);
extern int vfs_link(struct dentry *, struct inode *, struct dentry *, struct inode **);
extern int vfs_rmdir(struct inode *, struct dentry *);
extern int vfs_unlink(struct inode *, struct dentry *, struct inode **);
extern int vfs_rename(struct inode *, struct dentry *, struct inode *, struct dentry *, struct inode **, unsigned int);
extern int vfs_whiteout(struct inode *, struct dentry *);

extern struct dentry *vfs_tmpfile(struct dentry *dentry, umode_t mode,
				  int open_flag);

/*
 * VFS file helper functions.
 */
extern void inode_init_owner(struct inode *inode, const struct inode *dir,
			umode_t mode);
extern bool may_open_dev(const struct path *path);
/*
 * VFS FS_IOC_FIEMAP helper definitions.
 */
struct fiemap_extent_info {
	unsigned int fi_flags;		/* Flags as passed from user */
	unsigned int fi_extents_mapped;	/* Number of mapped extents */
	unsigned int fi_extents_max;	/* Size of fiemap_extent array */
	struct fiemap_extent __user *fi_extents_start; /* Start of
							fiemap_extent array */
};
int fiemap_fill_next_extent(struct fiemap_extent_info *info, u64 logical,
			    u64 phys, u64 len, u32 flags);
int fiemap_check_flags(struct fiemap_extent_info *fieinfo, u32 fs_flags);

/*
 * File types
 *
 * NOTE! These match bits 12..15 of stat.st_mode
 * (ie "(i_mode >> 12) & 15").
 */
#define DT_UNKNOWN	0
#define DT_FIFO		1
#define DT_CHR		2
#define DT_DIR		4
#define DT_BLK		6
#define DT_REG		8
#define DT_LNK		10
#define DT_SOCK		12
#define DT_WHT		14

/*
 * This is the "filldir" function type, used by readdir() to let
 * the kernel specify what kind of dirent layout it wants to have.
 * This allows the kernel to read directories into kernel space or
 * to have different dirent layouts depending on the binary type.
 */
struct dir_context;
typedef int (*filldir_t)(struct dir_context *, const char *, int, loff_t, u64,
			 unsigned);

struct dir_context {
	const filldir_t actor;
	loff_t pos;
};

struct block_device_operations;

/* These macros are for out of kernel modules to test that
 * the kernel supports the unlocked_ioctl and compat_ioctl
 * fields in struct file_operations. */
#define HAVE_COMPAT_IOCTL 1
#define HAVE_UNLOCKED_IOCTL 1

/*
 * These flags let !MMU mmap() govern direct device mapping vs immediate
 * copying more easily for MAP_PRIVATE, especially for ROM filesystems.
 *
 * NOMMU_MAP_COPY:	Copy can be mapped (MAP_PRIVATE)
 * NOMMU_MAP_DIRECT:	Can be mapped directly (MAP_SHARED)
 * NOMMU_MAP_READ:	Can be mapped for reading
 * NOMMU_MAP_WRITE:	Can be mapped for writing
 * NOMMU_MAP_EXEC:	Can be mapped for execution
 */
#define NOMMU_MAP_COPY		0x00000001
#define NOMMU_MAP_DIRECT	0x00000008
#define NOMMU_MAP_READ		VM_MAYREAD
#define NOMMU_MAP_WRITE		VM_MAYWRITE
#define NOMMU_MAP_EXEC		VM_MAYEXEC

#define NOMMU_VMFLAGS \
	(NOMMU_MAP_READ | NOMMU_MAP_WRITE | NOMMU_MAP_EXEC)


struct iov_iter;

struct file_operations {
	struct module *owner;
	loff_t (*llseek) (struct file *, loff_t, int);
	ssize_t (*read) (struct file *, char __user *, size_t, loff_t *);
	ssize_t (*write) (struct file *, const char __user *, size_t, loff_t *);
	ssize_t (*read_iter) (struct kiocb *, struct iov_iter *);
	ssize_t (*write_iter) (struct kiocb *, struct iov_iter *);
	int (*iterate) (struct file *, struct dir_context *);
	int (*iterate_shared) (struct file *, struct dir_context *);
	unsigned int (*poll) (struct file *, struct poll_table_struct *);
	long (*unlocked_ioctl) (struct file *, unsigned int, unsigned long);
	long (*compat_ioctl) (struct file *, unsigned int, unsigned long);
	int (*mmap) (struct file *, struct vm_area_struct *);
	int (*open) (struct inode *, struct file *);
	int (*flush) (struct file *, fl_owner_t id);
	int (*release) (struct inode *, struct file *);
	int (*fsync) (struct file *, loff_t, loff_t, int datasync);
	int (*fasync) (int, struct file *, int);
	int (*lock) (struct file *, int, struct file_lock *);
	ssize_t (*sendpage) (struct file *, struct page *, int, size_t, loff_t *, int);
	unsigned long (*get_unmapped_area)(struct file *, unsigned long, unsigned long, unsigned long, unsigned long);
	int (*check_flags)(int);
	int (*flock) (struct file *, int, struct file_lock *);
	ssize_t (*splice_write)(struct pipe_inode_info *, struct file *, loff_t *, size_t, unsigned int);
	ssize_t (*splice_read)(struct file *, loff_t *, struct pipe_inode_info *, size_t, unsigned int);
	int (*setlease)(struct file *, long, struct file_lock **, void **);
	long (*fallocate)(struct file *file, int mode, loff_t offset,
			  loff_t len);
	void (*show_fdinfo)(struct seq_file *m, struct file *f);
#ifndef CONFIG_MMU
	unsigned (*mmap_capabilities)(struct file *);
#endif
	ssize_t (*copy_file_range)(struct file *, loff_t, struct file *,
			loff_t, size_t, unsigned int);
	int (*clone_file_range)(struct file *, loff_t, struct file *, loff_t,
			u64);
	ssize_t (*dedupe_file_range)(struct file *, u64, u64, struct file *,
			u64);
} __randomize_layout;

struct inode_operations {
	struct dentry * (*lookup) (struct inode *,struct dentry *, unsigned int);
	const char * (*get_link) (struct dentry *, struct inode *, struct delayed_call *);
	int (*permission) (struct inode *, int);
	struct posix_acl * (*get_acl)(struct inode *, int);

	int (*readlink) (struct dentry *, char __user *,int);

	int (*create) (struct inode *,struct dentry *, umode_t, bool);
	int (*link) (struct dentry *,struct inode *,struct dentry *);
	int (*unlink) (struct inode *,struct dentry *);
	int (*symlink) (struct inode *,struct dentry *,const char *);
	int (*mkdir) (struct inode *,struct dentry *,umode_t);
	int (*rmdir) (struct inode *,struct dentry *);
	int (*mknod) (struct inode *,struct dentry *,umode_t,dev_t);
	int (*rename) (struct inode *, struct dentry *,
			struct inode *, struct dentry *, unsigned int);
	int (*setattr) (struct dentry *, struct iattr *);
	int (*getattr) (const struct path *, struct kstat *, u32, unsigned int);
	ssize_t (*listxattr) (struct dentry *, char *, size_t);
	int (*fiemap)(struct inode *, struct fiemap_extent_info *, u64 start,
		      u64 len);
	int (*update_time)(struct inode *, struct timespec *, int);
	int (*atomic_open)(struct inode *, struct dentry *,
			   struct file *, unsigned open_flag,
			   umode_t create_mode, int *opened);
	int (*tmpfile) (struct inode *, struct dentry *, umode_t);
	int (*set_acl)(struct inode *, struct posix_acl *, int);
} ____cacheline_aligned;

static inline ssize_t call_read_iter(struct file *file, struct kiocb *kio,
				     struct iov_iter *iter)
{
	return file->f_op->read_iter(kio, iter);
}

static inline ssize_t call_write_iter(struct file *file, struct kiocb *kio,
				      struct iov_iter *iter)
{
	return file->f_op->write_iter(kio, iter);
}

static inline int call_mmap(struct file *file, struct vm_area_struct *vma)
{
	return file->f_op->mmap(file, vma);
}

ssize_t rw_copy_check_uvector(int type, const struct iovec __user * uvector,
			      unsigned long nr_segs, unsigned long fast_segs,
			      struct iovec *fast_pointer,
			      struct iovec **ret_pointer);

extern ssize_t __vfs_read(struct file *, char __user *, size_t, loff_t *);
extern ssize_t vfs_read(struct file *, char __user *, size_t, loff_t *);
extern ssize_t vfs_write(struct file *, const char __user *, size_t, loff_t *);
extern ssize_t vfs_readv(struct file *, const struct iovec __user *,
		unsigned long, loff_t *, rwf_t);
<<<<<<< HEAD
extern ssize_t vfs_writev(struct file *, const struct iovec __user *,
		unsigned long, loff_t *, rwf_t);
=======
>>>>>>> 976a5f29
extern ssize_t vfs_copy_file_range(struct file *, loff_t , struct file *,
				   loff_t, size_t, unsigned int);
extern int vfs_clone_file_prep_inodes(struct inode *inode_in, loff_t pos_in,
				      struct inode *inode_out, loff_t pos_out,
				      u64 *len, bool is_dedupe);
extern int vfs_clone_file_range(struct file *file_in, loff_t pos_in,
		struct file *file_out, loff_t pos_out, u64 len);
extern int vfs_dedupe_file_range_compare(struct inode *src, loff_t srcoff,
					 struct inode *dest, loff_t destoff,
					 loff_t len, bool *is_same);
extern int vfs_dedupe_file_range(struct file *file,
				 struct file_dedupe_range *same);

struct super_operations {
   	struct inode *(*alloc_inode)(struct super_block *sb);
	void (*destroy_inode)(struct inode *);

   	void (*dirty_inode) (struct inode *, int flags);
	int (*write_inode) (struct inode *, struct writeback_control *wbc);
	int (*drop_inode) (struct inode *);
	void (*evict_inode) (struct inode *);
	void (*put_super) (struct super_block *);
	int (*sync_fs)(struct super_block *sb, int wait);
	int (*freeze_super) (struct super_block *);
	int (*freeze_fs) (struct super_block *);
	int (*thaw_super) (struct super_block *);
	int (*unfreeze_fs) (struct super_block *);
	int (*statfs) (struct dentry *, struct kstatfs *);
	int (*remount_fs) (struct super_block *, int *, char *);
	void (*umount_begin) (struct super_block *);

	int (*show_options)(struct seq_file *, struct dentry *);
	int (*show_devname)(struct seq_file *, struct dentry *);
	int (*show_path)(struct seq_file *, struct dentry *);
	int (*show_stats)(struct seq_file *, struct dentry *);
#ifdef CONFIG_QUOTA
	ssize_t (*quota_read)(struct super_block *, int, char *, size_t, loff_t);
	ssize_t (*quota_write)(struct super_block *, int, const char *, size_t, loff_t);
	struct dquot **(*get_dquots)(struct inode *);
#endif
	int (*bdev_try_to_free_page)(struct super_block*, struct page*, gfp_t);
	long (*nr_cached_objects)(struct super_block *,
				  struct shrink_control *);
	long (*free_cached_objects)(struct super_block *,
				    struct shrink_control *);
};

/*
 * Inode flags - they have no relation to superblock flags now
 */
#define S_SYNC		1	/* Writes are synced at once */
#define S_NOATIME	2	/* Do not update access times */
#define S_APPEND	4	/* Append-only file */
#define S_IMMUTABLE	8	/* Immutable file */
#define S_DEAD		16	/* removed, but still open directory */
#define S_NOQUOTA	32	/* Inode is not counted to quota */
#define S_DIRSYNC	64	/* Directory modifications are synchronous */
#define S_NOCMTIME	128	/* Do not update file c/mtime */
#define S_SWAPFILE	256	/* Do not truncate: swapon got its bmaps */
#define S_PRIVATE	512	/* Inode is fs-internal */
#define S_IMA		1024	/* Inode has an associated IMA struct */
#define S_AUTOMOUNT	2048	/* Automount/referral quasi-directory */
#define S_NOSEC		4096	/* no suid or xattr security attributes */
#ifdef CONFIG_FS_DAX
#define S_DAX		8192	/* Direct Access, avoiding the page cache */
#else
#define S_DAX		0	/* Make all the DAX code disappear */
#endif

/*
 * Note that nosuid etc flags are inode-specific: setting some file-system
 * flags just means all the inodes inherit those flags by default. It might be
 * possible to override it selectively if you really wanted to with some
 * ioctl() that is not currently implemented.
 *
 * Exception: SB_RDONLY is always applied to the entire file system.
 *
 * Unfortunately, it is possible to change a filesystems flags with it mounted
 * with files in use.  This means that all of the inodes will not have their
 * i_flags updated.  Hence, i_flags no longer inherit the superblock mount
 * flags, so these have to be checked separately. -- rmk@arm.uk.linux.org
 */
#define __IS_FLG(inode, flg)	((inode)->i_sb->s_flags & (flg))

static inline bool sb_rdonly(const struct super_block *sb) { return sb->s_flags & SB_RDONLY; }
#define IS_RDONLY(inode)	sb_rdonly((inode)->i_sb)
#define IS_SYNC(inode)		(__IS_FLG(inode, SB_SYNCHRONOUS) || \
					((inode)->i_flags & S_SYNC))
#define IS_DIRSYNC(inode)	(__IS_FLG(inode, SB_SYNCHRONOUS|SB_DIRSYNC) || \
					((inode)->i_flags & (S_SYNC|S_DIRSYNC)))
#define IS_MANDLOCK(inode)	__IS_FLG(inode, SB_MANDLOCK)
#define IS_NOATIME(inode)	__IS_FLG(inode, SB_RDONLY|SB_NOATIME)
#define IS_I_VERSION(inode)	__IS_FLG(inode, SB_I_VERSION)

#define IS_NOQUOTA(inode)	((inode)->i_flags & S_NOQUOTA)
#define IS_APPEND(inode)	((inode)->i_flags & S_APPEND)
#define IS_IMMUTABLE(inode)	((inode)->i_flags & S_IMMUTABLE)
#define IS_POSIXACL(inode)	__IS_FLG(inode, SB_POSIXACL)

#define IS_DEADDIR(inode)	((inode)->i_flags & S_DEAD)
#define IS_NOCMTIME(inode)	((inode)->i_flags & S_NOCMTIME)
#define IS_SWAPFILE(inode)	((inode)->i_flags & S_SWAPFILE)
#define IS_PRIVATE(inode)	((inode)->i_flags & S_PRIVATE)
#define IS_IMA(inode)		((inode)->i_flags & S_IMA)
#define IS_AUTOMOUNT(inode)	((inode)->i_flags & S_AUTOMOUNT)
#define IS_NOSEC(inode)		((inode)->i_flags & S_NOSEC)
#define IS_DAX(inode)		((inode)->i_flags & S_DAX)

#define IS_WHITEOUT(inode)	(S_ISCHR(inode->i_mode) && \
				 (inode)->i_rdev == WHITEOUT_DEV)

static inline bool HAS_UNMAPPED_ID(struct inode *inode)
{
	return !uid_valid(inode->i_uid) || !gid_valid(inode->i_gid);
}

static inline enum rw_hint file_write_hint(struct file *file)
{
	if (file->f_write_hint != WRITE_LIFE_NOT_SET)
		return file->f_write_hint;

	return file_inode(file)->i_write_hint;
}

static inline int iocb_flags(struct file *file);

static inline void init_sync_kiocb(struct kiocb *kiocb, struct file *filp)
{
	*kiocb = (struct kiocb) {
		.ki_filp = filp,
		.ki_flags = iocb_flags(filp),
		.ki_hint = file_write_hint(filp),
	};
}

/*
 * Inode state bits.  Protected by inode->i_lock
 *
 * Three bits determine the dirty state of the inode, I_DIRTY_SYNC,
 * I_DIRTY_DATASYNC and I_DIRTY_PAGES.
 *
 * Four bits define the lifetime of an inode.  Initially, inodes are I_NEW,
 * until that flag is cleared.  I_WILL_FREE, I_FREEING and I_CLEAR are set at
 * various stages of removing an inode.
 *
 * Two bits are used for locking and completion notification, I_NEW and I_SYNC.
 *
 * I_DIRTY_SYNC		Inode is dirty, but doesn't have to be written on
 *			fdatasync().  i_atime is the usual cause.
 * I_DIRTY_DATASYNC	Data-related inode changes pending. We keep track of
 *			these changes separately from I_DIRTY_SYNC so that we
 *			don't have to write inode on fdatasync() when only
 *			mtime has changed in it.
 * I_DIRTY_PAGES	Inode has dirty pages.  Inode itself may be clean.
 * I_NEW		Serves as both a mutex and completion notification.
 *			New inodes set I_NEW.  If two processes both create
 *			the same inode, one of them will release its inode and
 *			wait for I_NEW to be released before returning.
 *			Inodes in I_WILL_FREE, I_FREEING or I_CLEAR state can
 *			also cause waiting on I_NEW, without I_NEW actually
 *			being set.  find_inode() uses this to prevent returning
 *			nearly-dead inodes.
 * I_WILL_FREE		Must be set when calling write_inode_now() if i_count
 *			is zero.  I_FREEING must be set when I_WILL_FREE is
 *			cleared.
 * I_FREEING		Set when inode is about to be freed but still has dirty
 *			pages or buffers attached or the inode itself is still
 *			dirty.
 * I_CLEAR		Added by clear_inode().  In this state the inode is
 *			clean and can be destroyed.  Inode keeps I_FREEING.
 *
 *			Inodes that are I_WILL_FREE, I_FREEING or I_CLEAR are
 *			prohibited for many purposes.  iget() must wait for
 *			the inode to be completely released, then create it
 *			anew.  Other functions will just ignore such inodes,
 *			if appropriate.  I_NEW is used for waiting.
 *
 * I_SYNC		Writeback of inode is running. The bit is set during
 *			data writeback, and cleared with a wakeup on the bit
 *			address once it is done. The bit is also used to pin
 *			the inode in memory for flusher thread.
 *
 * I_REFERENCED		Marks the inode as recently references on the LRU list.
 *
 * I_DIO_WAKEUP		Never set.  Only used as a key for wait_on_bit().
 *
 * I_WB_SWITCH		Cgroup bdi_writeback switching in progress.  Used to
 *			synchronize competing switching instances and to tell
 *			wb stat updates to grab mapping->tree_lock.  See
 *			inode_switch_wb_work_fn() for details.
 *
 * I_OVL_INUSE		Used by overlayfs to get exclusive ownership on upper
 *			and work dirs among overlayfs mounts.
 *
 * Q: What is the difference between I_WILL_FREE and I_FREEING?
 */
#define I_DIRTY_SYNC		(1 << 0)
#define I_DIRTY_DATASYNC	(1 << 1)
#define I_DIRTY_PAGES		(1 << 2)
#define __I_NEW			3
#define I_NEW			(1 << __I_NEW)
#define I_WILL_FREE		(1 << 4)
#define I_FREEING		(1 << 5)
#define I_CLEAR			(1 << 6)
#define __I_SYNC		7
#define I_SYNC			(1 << __I_SYNC)
#define I_REFERENCED		(1 << 8)
#define __I_DIO_WAKEUP		9
#define I_DIO_WAKEUP		(1 << __I_DIO_WAKEUP)
#define I_LINKABLE		(1 << 10)
#define I_DIRTY_TIME		(1 << 11)
#define __I_DIRTY_TIME_EXPIRED	12
#define I_DIRTY_TIME_EXPIRED	(1 << __I_DIRTY_TIME_EXPIRED)
#define I_WB_SWITCH		(1 << 13)
#define I_OVL_INUSE			(1 << 14)

#define I_DIRTY (I_DIRTY_SYNC | I_DIRTY_DATASYNC | I_DIRTY_PAGES)
#define I_DIRTY_ALL (I_DIRTY | I_DIRTY_TIME)

extern void __mark_inode_dirty(struct inode *, int);
static inline void mark_inode_dirty(struct inode *inode)
{
	__mark_inode_dirty(inode, I_DIRTY);
}

static inline void mark_inode_dirty_sync(struct inode *inode)
{
	__mark_inode_dirty(inode, I_DIRTY_SYNC);
}

extern void inc_nlink(struct inode *inode);
extern void drop_nlink(struct inode *inode);
extern void clear_nlink(struct inode *inode);
extern void set_nlink(struct inode *inode, unsigned int nlink);

static inline void inode_inc_link_count(struct inode *inode)
{
	inc_nlink(inode);
	mark_inode_dirty(inode);
}

static inline void inode_dec_link_count(struct inode *inode)
{
	drop_nlink(inode);
	mark_inode_dirty(inode);
}

/**
 * inode_inc_iversion - increments i_version
 * @inode: inode that need to be updated
 *
 * Every time the inode is modified, the i_version field will be incremented.
 * The filesystem has to be mounted with i_version flag
 */

static inline void inode_inc_iversion(struct inode *inode)
{
       spin_lock(&inode->i_lock);
       inode->i_version++;
       spin_unlock(&inode->i_lock);
}

enum file_time_flags {
	S_ATIME = 1,
	S_MTIME = 2,
	S_CTIME = 4,
	S_VERSION = 8,
};

extern void touch_atime(const struct path *);
static inline void file_accessed(struct file *file)
{
	if (!(file->f_flags & O_NOATIME))
		touch_atime(&file->f_path);
}

int sync_inode(struct inode *inode, struct writeback_control *wbc);
int sync_inode_metadata(struct inode *inode, int wait);

struct file_system_type {
	const char *name;
	int fs_flags;
#define FS_REQUIRES_DEV		1 
#define FS_BINARY_MOUNTDATA	2
#define FS_HAS_SUBTYPE		4
#define FS_USERNS_MOUNT		8	/* Can be mounted by userns root */
#define FS_RENAME_DOES_D_MOVE	32768	/* FS will handle d_move() during rename() internally. */
	struct dentry *(*mount) (struct file_system_type *, int,
		       const char *, void *);
	void (*kill_sb) (struct super_block *);
	struct module *owner;
	struct file_system_type * next;
	struct hlist_head fs_supers;

	struct lock_class_key s_lock_key;
	struct lock_class_key s_umount_key;
	struct lock_class_key s_vfs_rename_key;
	struct lock_class_key s_writers_key[SB_FREEZE_LEVELS];

	struct lock_class_key i_lock_key;
	struct lock_class_key i_mutex_key;
	struct lock_class_key i_mutex_dir_key;
};

#define MODULE_ALIAS_FS(NAME) MODULE_ALIAS("fs-" NAME)

extern struct dentry *mount_ns(struct file_system_type *fs_type,
	int flags, void *data, void *ns, struct user_namespace *user_ns,
	int (*fill_super)(struct super_block *, void *, int));
extern struct dentry *mount_bdev(struct file_system_type *fs_type,
	int flags, const char *dev_name, void *data,
	int (*fill_super)(struct super_block *, void *, int));
extern struct dentry *mount_single(struct file_system_type *fs_type,
	int flags, void *data,
	int (*fill_super)(struct super_block *, void *, int));
extern struct dentry *mount_nodev(struct file_system_type *fs_type,
	int flags, void *data,
	int (*fill_super)(struct super_block *, void *, int));
extern struct dentry *mount_subtree(struct vfsmount *mnt, const char *path);
void generic_shutdown_super(struct super_block *sb);
void kill_block_super(struct super_block *sb);
void kill_anon_super(struct super_block *sb);
void kill_litter_super(struct super_block *sb);
void deactivate_super(struct super_block *sb);
void deactivate_locked_super(struct super_block *sb);
int set_anon_super(struct super_block *s, void *data);
int get_anon_bdev(dev_t *);
void free_anon_bdev(dev_t);
struct super_block *sget_userns(struct file_system_type *type,
			int (*test)(struct super_block *,void *),
			int (*set)(struct super_block *,void *),
			int flags, struct user_namespace *user_ns,
			void *data);
struct super_block *sget(struct file_system_type *type,
			int (*test)(struct super_block *,void *),
			int (*set)(struct super_block *,void *),
			int flags, void *data);
extern struct dentry *mount_pseudo_xattr(struct file_system_type *, char *,
					 const struct super_operations *ops,
					 const struct xattr_handler **xattr,
					 const struct dentry_operations *dops,
					 unsigned long);

static inline struct dentry *
mount_pseudo(struct file_system_type *fs_type, char *name,
	     const struct super_operations *ops,
	     const struct dentry_operations *dops, unsigned long magic)
{
	return mount_pseudo_xattr(fs_type, name, ops, NULL, dops, magic);
}

/* Alas, no aliases. Too much hassle with bringing module.h everywhere */
#define fops_get(fops) \
	(((fops) && try_module_get((fops)->owner) ? (fops) : NULL))
#define fops_put(fops) \
	do { if (fops) module_put((fops)->owner); } while(0)
/*
 * This one is to be used *ONLY* from ->open() instances.
 * fops must be non-NULL, pinned down *and* module dependencies
 * should be sufficient to pin the caller down as well.
 */
#define replace_fops(f, fops) \
	do {	\
		struct file *__file = (f); \
		fops_put(__file->f_op); \
		BUG_ON(!(__file->f_op = (fops))); \
	} while(0)

extern int register_filesystem(struct file_system_type *);
extern int unregister_filesystem(struct file_system_type *);
extern struct vfsmount *kern_mount_data(struct file_system_type *, void *data);
#define kern_mount(type) kern_mount_data(type, NULL)
extern void kern_unmount(struct vfsmount *mnt);
extern int may_umount_tree(struct vfsmount *);
extern int may_umount(struct vfsmount *);
extern long do_mount(const char *, const char __user *,
		     const char *, unsigned long, void *);
extern struct vfsmount *collect_mounts(const struct path *);
extern void drop_collected_mounts(struct vfsmount *);
extern int iterate_mounts(int (*)(struct vfsmount *, void *), void *,
			  struct vfsmount *);
extern int vfs_statfs(const struct path *, struct kstatfs *);
extern int user_statfs(const char __user *, struct kstatfs *);
extern int fd_statfs(int, struct kstatfs *);
extern int vfs_ustat(dev_t, struct kstatfs *);
extern int freeze_super(struct super_block *super);
extern int thaw_super(struct super_block *super);
extern bool our_mnt(struct vfsmount *mnt);
extern __printf(2, 3)
int super_setup_bdi_name(struct super_block *sb, char *fmt, ...);
extern int super_setup_bdi(struct super_block *sb);

extern int current_umask(void);

extern void ihold(struct inode * inode);
extern void iput(struct inode *);
extern int generic_update_time(struct inode *, struct timespec *, int);

/* /sys/fs */
extern struct kobject *fs_kobj;

#define MAX_RW_COUNT (INT_MAX & PAGE_MASK)

#ifdef CONFIG_MANDATORY_FILE_LOCKING
extern int locks_mandatory_locked(struct file *);
extern int locks_mandatory_area(struct inode *, struct file *, loff_t, loff_t, unsigned char);

/*
 * Candidates for mandatory locking have the setgid bit set
 * but no group execute bit -  an otherwise meaningless combination.
 */

static inline int __mandatory_lock(struct inode *ino)
{
	return (ino->i_mode & (S_ISGID | S_IXGRP)) == S_ISGID;
}

/*
 * ... and these candidates should be on SB_MANDLOCK mounted fs,
 * otherwise these will be advisory locks
 */

static inline int mandatory_lock(struct inode *ino)
{
	return IS_MANDLOCK(ino) && __mandatory_lock(ino);
}

static inline int locks_verify_locked(struct file *file)
{
	if (mandatory_lock(locks_inode(file)))
		return locks_mandatory_locked(file);
	return 0;
}

static inline int locks_verify_truncate(struct inode *inode,
				    struct file *f,
				    loff_t size)
{
	if (!inode->i_flctx || !mandatory_lock(inode))
		return 0;

	if (size < inode->i_size) {
		return locks_mandatory_area(inode, f, size, inode->i_size - 1,
				F_WRLCK);
	} else {
		return locks_mandatory_area(inode, f, inode->i_size, size - 1,
				F_WRLCK);
	}
}

#else /* !CONFIG_MANDATORY_FILE_LOCKING */

static inline int locks_mandatory_locked(struct file *file)
{
	return 0;
}

static inline int locks_mandatory_area(struct inode *inode, struct file *filp,
                                       loff_t start, loff_t end, unsigned char type)
{
	return 0;
}

static inline int __mandatory_lock(struct inode *inode)
{
	return 0;
}

static inline int mandatory_lock(struct inode *inode)
{
	return 0;
}

static inline int locks_verify_locked(struct file *file)
{
	return 0;
}

static inline int locks_verify_truncate(struct inode *inode, struct file *filp,
					size_t size)
{
	return 0;
}

#endif /* CONFIG_MANDATORY_FILE_LOCKING */


#ifdef CONFIG_FILE_LOCKING
static inline int break_lease(struct inode *inode, unsigned int mode)
{
	/*
	 * Since this check is lockless, we must ensure that any refcounts
	 * taken are done before checking i_flctx->flc_lease. Otherwise, we
	 * could end up racing with tasks trying to set a new lease on this
	 * file.
	 */
	smp_mb();
	if (inode->i_flctx && !list_empty_careful(&inode->i_flctx->flc_lease))
		return __break_lease(inode, mode, FL_LEASE);
	return 0;
}

static inline int break_deleg(struct inode *inode, unsigned int mode)
{
	/*
	 * Since this check is lockless, we must ensure that any refcounts
	 * taken are done before checking i_flctx->flc_lease. Otherwise, we
	 * could end up racing with tasks trying to set a new lease on this
	 * file.
	 */
	smp_mb();
	if (inode->i_flctx && !list_empty_careful(&inode->i_flctx->flc_lease))
		return __break_lease(inode, mode, FL_DELEG);
	return 0;
}

static inline int try_break_deleg(struct inode *inode, struct inode **delegated_inode)
{
	int ret;

	ret = break_deleg(inode, O_WRONLY|O_NONBLOCK);
	if (ret == -EWOULDBLOCK && delegated_inode) {
		*delegated_inode = inode;
		ihold(inode);
	}
	return ret;
}

static inline int break_deleg_wait(struct inode **delegated_inode)
{
	int ret;

	ret = break_deleg(*delegated_inode, O_WRONLY);
	iput(*delegated_inode);
	*delegated_inode = NULL;
	return ret;
}

static inline int break_layout(struct inode *inode, bool wait)
{
	smp_mb();
	if (inode->i_flctx && !list_empty_careful(&inode->i_flctx->flc_lease))
		return __break_lease(inode,
				wait ? O_WRONLY : O_WRONLY | O_NONBLOCK,
				FL_LAYOUT);
	return 0;
}

#else /* !CONFIG_FILE_LOCKING */
static inline int break_lease(struct inode *inode, unsigned int mode)
{
	return 0;
}

static inline int break_deleg(struct inode *inode, unsigned int mode)
{
	return 0;
}

static inline int try_break_deleg(struct inode *inode, struct inode **delegated_inode)
{
	return 0;
}

static inline int break_deleg_wait(struct inode **delegated_inode)
{
	BUG();
	return 0;
}

static inline int break_layout(struct inode *inode, bool wait)
{
	return 0;
}

#endif /* CONFIG_FILE_LOCKING */

/* fs/open.c */
struct audit_names;
struct filename {
	const char		*name;	/* pointer to actual string */
	const __user char	*uptr;	/* original userland pointer */
	struct audit_names	*aname;
	int			refcnt;
	const char		iname[];
};

extern long vfs_truncate(const struct path *, loff_t);
extern int do_truncate(struct dentry *, loff_t start, unsigned int time_attrs,
		       struct file *filp);
extern int vfs_fallocate(struct file *file, int mode, loff_t offset,
			loff_t len);
extern long do_sys_open(int dfd, const char __user *filename, int flags,
			umode_t mode);
extern struct file *file_open_name(struct filename *, int, umode_t);
extern struct file *filp_open(const char *, int, umode_t);
extern struct file *file_open_root(struct dentry *, struct vfsmount *,
				   const char *, int, umode_t);
extern struct file * dentry_open(const struct path *, int, const struct cred *);
extern int filp_close(struct file *, fl_owner_t id);

extern struct filename *getname_flags(const char __user *, int, int *);
extern struct filename *getname(const char __user *);
extern struct filename *getname_kernel(const char *);
extern void putname(struct filename *name);

enum {
	FILE_CREATED = 1,
	FILE_OPENED = 2
};
extern int finish_open(struct file *file, struct dentry *dentry,
			int (*open)(struct inode *, struct file *),
			int *opened);
extern int finish_no_open(struct file *file, struct dentry *dentry);

/* fs/ioctl.c */

extern int ioctl_preallocate(struct file *filp, void __user *argp);

/* fs/dcache.c */
extern void __init vfs_caches_init_early(void);
extern void __init vfs_caches_init(void);

extern struct kmem_cache *names_cachep;

#define __getname()		kmem_cache_alloc(names_cachep, GFP_KERNEL)
#define __putname(name)		kmem_cache_free(names_cachep, (void *)(name))

#ifdef CONFIG_BLOCK
extern int register_blkdev(unsigned int, const char *);
extern void unregister_blkdev(unsigned int, const char *);
extern void bdev_unhash_inode(dev_t dev);
extern struct block_device *bdget(dev_t);
extern struct block_device *bdgrab(struct block_device *bdev);
extern void bd_set_size(struct block_device *, loff_t size);
extern void bd_forget(struct inode *inode);
extern void bdput(struct block_device *);
extern void invalidate_bdev(struct block_device *);
extern void iterate_bdevs(void (*)(struct block_device *, void *), void *);
extern int sync_blockdev(struct block_device *bdev);
extern void kill_bdev(struct block_device *);
extern struct super_block *freeze_bdev(struct block_device *);
extern void emergency_thaw_all(void);
extern int thaw_bdev(struct block_device *bdev, struct super_block *sb);
extern int fsync_bdev(struct block_device *);

extern struct super_block *blockdev_superblock;

static inline bool sb_is_blkdev_sb(struct super_block *sb)
{
	return sb == blockdev_superblock;
}
#else
static inline void bd_forget(struct inode *inode) {}
static inline int sync_blockdev(struct block_device *bdev) { return 0; }
static inline void kill_bdev(struct block_device *bdev) {}
static inline void invalidate_bdev(struct block_device *bdev) {}

static inline struct super_block *freeze_bdev(struct block_device *sb)
{
	return NULL;
}

static inline int thaw_bdev(struct block_device *bdev, struct super_block *sb)
{
	return 0;
}

static inline void iterate_bdevs(void (*f)(struct block_device *, void *), void *arg)
{
}

static inline bool sb_is_blkdev_sb(struct super_block *sb)
{
	return false;
}
#endif
extern int sync_filesystem(struct super_block *);
extern const struct file_operations def_blk_fops;
extern const struct file_operations def_chr_fops;
#ifdef CONFIG_BLOCK
extern int ioctl_by_bdev(struct block_device *, unsigned, unsigned long);
extern int blkdev_ioctl(struct block_device *, fmode_t, unsigned, unsigned long);
extern long compat_blkdev_ioctl(struct file *, unsigned, unsigned long);
extern int blkdev_get(struct block_device *bdev, fmode_t mode, void *holder);
extern struct block_device *blkdev_get_by_path(const char *path, fmode_t mode,
					       void *holder);
extern struct block_device *blkdev_get_by_dev(dev_t dev, fmode_t mode,
					      void *holder);
extern void blkdev_put(struct block_device *bdev, fmode_t mode);
extern int __blkdev_reread_part(struct block_device *bdev);
extern int blkdev_reread_part(struct block_device *bdev);

#ifdef CONFIG_SYSFS
extern int bd_link_disk_holder(struct block_device *bdev, struct gendisk *disk);
extern void bd_unlink_disk_holder(struct block_device *bdev,
				  struct gendisk *disk);
#else
static inline int bd_link_disk_holder(struct block_device *bdev,
				      struct gendisk *disk)
{
	return 0;
}
static inline void bd_unlink_disk_holder(struct block_device *bdev,
					 struct gendisk *disk)
{
}
#endif
#endif

/* fs/char_dev.c */
#define CHRDEV_MAJOR_MAX 512
/* Marks the bottom of the first segment of free char majors */
#define CHRDEV_MAJOR_DYN_END 234
/* Marks the top and bottom of the second segment of free char majors */
#define CHRDEV_MAJOR_DYN_EXT_START 511
#define CHRDEV_MAJOR_DYN_EXT_END 384

extern int alloc_chrdev_region(dev_t *, unsigned, unsigned, const char *);
extern int register_chrdev_region(dev_t, unsigned, const char *);
extern int __register_chrdev(unsigned int major, unsigned int baseminor,
			     unsigned int count, const char *name,
			     const struct file_operations *fops);
extern void __unregister_chrdev(unsigned int major, unsigned int baseminor,
				unsigned int count, const char *name);
extern void unregister_chrdev_region(dev_t, unsigned);
extern void chrdev_show(struct seq_file *,off_t);

static inline int register_chrdev(unsigned int major, const char *name,
				  const struct file_operations *fops)
{
	return __register_chrdev(major, 0, 256, name, fops);
}

static inline void unregister_chrdev(unsigned int major, const char *name)
{
	__unregister_chrdev(major, 0, 256, name);
}

/* fs/block_dev.c */
#define BDEVNAME_SIZE	32	/* Largest string for a blockdev identifier */
#define BDEVT_SIZE	10	/* Largest string for MAJ:MIN for blkdev */

#ifdef CONFIG_BLOCK
#define BLKDEV_MAJOR_MAX	512
extern const char *__bdevname(dev_t, char *buffer);
extern const char *bdevname(struct block_device *bdev, char *buffer);
extern struct block_device *lookup_bdev(const char *);
extern void blkdev_show(struct seq_file *,off_t);

#else
#define BLKDEV_MAJOR_MAX	0
#endif

extern void init_special_inode(struct inode *, umode_t, dev_t);

/* Invalid inode operations -- fs/bad_inode.c */
extern void make_bad_inode(struct inode *);
extern bool is_bad_inode(struct inode *);

#ifdef CONFIG_BLOCK
extern void check_disk_size_change(struct gendisk *disk,
				   struct block_device *bdev);
extern int revalidate_disk(struct gendisk *);
extern int check_disk_change(struct block_device *);
extern int __invalidate_device(struct block_device *, bool);
extern int invalidate_partition(struct gendisk *, int);
#endif
unsigned long invalidate_mapping_pages(struct address_space *mapping,
					pgoff_t start, pgoff_t end);

static inline void invalidate_remote_inode(struct inode *inode)
{
	if (S_ISREG(inode->i_mode) || S_ISDIR(inode->i_mode) ||
	    S_ISLNK(inode->i_mode))
		invalidate_mapping_pages(inode->i_mapping, 0, -1);
}
extern int invalidate_inode_pages2(struct address_space *mapping);
extern int invalidate_inode_pages2_range(struct address_space *mapping,
					 pgoff_t start, pgoff_t end);
extern int write_inode_now(struct inode *, int);
extern int filemap_fdatawrite(struct address_space *);
extern int filemap_flush(struct address_space *);
extern int filemap_fdatawait_keep_errors(struct address_space *mapping);
extern int filemap_fdatawait_range(struct address_space *, loff_t lstart,
				   loff_t lend);

static inline int filemap_fdatawait(struct address_space *mapping)
{
	return filemap_fdatawait_range(mapping, 0, LLONG_MAX);
}

extern bool filemap_range_has_page(struct address_space *, loff_t lstart,
				  loff_t lend);
extern int __must_check file_fdatawait_range(struct file *file, loff_t lstart,
						loff_t lend);
extern int filemap_write_and_wait(struct address_space *mapping);
extern int filemap_write_and_wait_range(struct address_space *mapping,
				        loff_t lstart, loff_t lend);
extern int __filemap_fdatawrite_range(struct address_space *mapping,
				loff_t start, loff_t end, int sync_mode);
extern int filemap_fdatawrite_range(struct address_space *mapping,
				loff_t start, loff_t end);
extern int filemap_check_errors(struct address_space *mapping);
extern void __filemap_set_wb_err(struct address_space *mapping, int err);

extern int __must_check file_fdatawait_range(struct file *file, loff_t lstart,
						loff_t lend);
extern int __must_check file_check_and_advance_wb_err(struct file *file);
extern int __must_check file_write_and_wait_range(struct file *file,
						loff_t start, loff_t end);

static inline int file_write_and_wait(struct file *file)
{
	return file_write_and_wait_range(file, 0, LLONG_MAX);
}

/**
 * filemap_set_wb_err - set a writeback error on an address_space
 * @mapping: mapping in which to set writeback error
 * @err: error to be set in mapping
 *
 * When writeback fails in some way, we must record that error so that
 * userspace can be informed when fsync and the like are called.  We endeavor
 * to report errors on any file that was open at the time of the error.  Some
 * internal callers also need to know when writeback errors have occurred.
 *
 * When a writeback error occurs, most filesystems will want to call
 * filemap_set_wb_err to record the error in the mapping so that it will be
 * automatically reported whenever fsync is called on the file.
 */
static inline void filemap_set_wb_err(struct address_space *mapping, int err)
{
	/* Fastpath for common case of no error */
	if (unlikely(err))
		__filemap_set_wb_err(mapping, err);
}

/**
 * filemap_check_wb_error - has an error occurred since the mark was sampled?
 * @mapping: mapping to check for writeback errors
 * @since: previously-sampled errseq_t
 *
 * Grab the errseq_t value from the mapping, and see if it has changed "since"
 * the given value was sampled.
 *
 * If it has then report the latest error set, otherwise return 0.
 */
static inline int filemap_check_wb_err(struct address_space *mapping,
					errseq_t since)
{
	return errseq_check(&mapping->wb_err, since);
}

/**
 * filemap_sample_wb_err - sample the current errseq_t to test for later errors
 * @mapping: mapping to be sampled
 *
 * Writeback errors are always reported relative to a particular sample point
 * in the past. This function provides those sample points.
 */
static inline errseq_t filemap_sample_wb_err(struct address_space *mapping)
{
	return errseq_sample(&mapping->wb_err);
}

extern int vfs_fsync_range(struct file *file, loff_t start, loff_t end,
			   int datasync);
extern int vfs_fsync(struct file *file, int datasync);

/*
 * Sync the bytes written if this was a synchronous write.  Expect ki_pos
 * to already be updated for the write, and will return either the amount
 * of bytes passed in, or an error if syncing the file failed.
 */
static inline ssize_t generic_write_sync(struct kiocb *iocb, ssize_t count)
{
	if (iocb->ki_flags & IOCB_DSYNC) {
		int ret = vfs_fsync_range(iocb->ki_filp,
				iocb->ki_pos - count, iocb->ki_pos - 1,
				(iocb->ki_flags & IOCB_SYNC) ? 0 : 1);
		if (ret)
			return ret;
	}

	return count;
}

extern void emergency_sync(void);
extern void emergency_remount(void);
#ifdef CONFIG_BLOCK
extern sector_t bmap(struct inode *, sector_t);
#endif
extern int notify_change(struct dentry *, struct iattr *, struct inode **);
extern int inode_permission(struct inode *, int);
extern int __inode_permission(struct inode *, int);
extern int generic_permission(struct inode *, int);
extern int __check_sticky(struct inode *dir, struct inode *inode);

static inline bool execute_ok(struct inode *inode)
{
	return (inode->i_mode & S_IXUGO) || S_ISDIR(inode->i_mode);
}

static inline void file_start_write(struct file *file)
{
	if (!S_ISREG(file_inode(file)->i_mode))
		return;
	__sb_start_write(file_inode(file)->i_sb, SB_FREEZE_WRITE, true);
}

static inline bool file_start_write_trylock(struct file *file)
{
	if (!S_ISREG(file_inode(file)->i_mode))
		return true;
	return __sb_start_write(file_inode(file)->i_sb, SB_FREEZE_WRITE, false);
}

static inline void file_end_write(struct file *file)
{
	if (!S_ISREG(file_inode(file)->i_mode))
		return;
	__sb_end_write(file_inode(file)->i_sb, SB_FREEZE_WRITE);
}

static inline int do_clone_file_range(struct file *file_in, loff_t pos_in,
				      struct file *file_out, loff_t pos_out,
				      u64 len)
{
	int ret;

	file_start_write(file_out);
	ret = vfs_clone_file_range(file_in, pos_in, file_out, pos_out, len);
	file_end_write(file_out);

	return ret;
}

/*
 * get_write_access() gets write permission for a file.
 * put_write_access() releases this write permission.
 * This is used for regular files.
 * We cannot support write (and maybe mmap read-write shared) accesses and
 * MAP_DENYWRITE mmappings simultaneously. The i_writecount field of an inode
 * can have the following values:
 * 0: no writers, no VM_DENYWRITE mappings
 * < 0: (-i_writecount) vm_area_structs with VM_DENYWRITE set exist
 * > 0: (i_writecount) users are writing to the file.
 *
 * Normally we operate on that counter with atomic_{inc,dec} and it's safe
 * except for the cases where we don't hold i_writecount yet. Then we need to
 * use {get,deny}_write_access() - these functions check the sign and refuse
 * to do the change if sign is wrong.
 */
static inline int get_write_access(struct inode *inode)
{
	return atomic_inc_unless_negative(&inode->i_writecount) ? 0 : -ETXTBSY;
}
static inline int deny_write_access(struct file *file)
{
	struct inode *inode = file_inode(file);
	return atomic_dec_unless_positive(&inode->i_writecount) ? 0 : -ETXTBSY;
}
static inline void put_write_access(struct inode * inode)
{
	atomic_dec(&inode->i_writecount);
}
static inline void allow_write_access(struct file *file)
{
	if (file)
		atomic_inc(&file_inode(file)->i_writecount);
}
static inline bool inode_is_open_for_write(const struct inode *inode)
{
	return atomic_read(&inode->i_writecount) > 0;
}

#ifdef CONFIG_IMA
static inline void i_readcount_dec(struct inode *inode)
{
	BUG_ON(!atomic_read(&inode->i_readcount));
	atomic_dec(&inode->i_readcount);
}
static inline void i_readcount_inc(struct inode *inode)
{
	atomic_inc(&inode->i_readcount);
}
#else
static inline void i_readcount_dec(struct inode *inode)
{
	return;
}
static inline void i_readcount_inc(struct inode *inode)
{
	return;
}
#endif
extern int do_pipe_flags(int *, int);

#define __kernel_read_file_id(id) \
	id(UNKNOWN, unknown)		\
	id(FIRMWARE, firmware)		\
	id(FIRMWARE_PREALLOC_BUFFER, firmware)	\
	id(MODULE, kernel-module)		\
	id(KEXEC_IMAGE, kexec-image)		\
	id(KEXEC_INITRAMFS, kexec-initramfs)	\
	id(POLICY, security-policy)		\
	id(MAX_ID, )

#define __fid_enumify(ENUM, dummy) READING_ ## ENUM,
#define __fid_stringify(dummy, str) #str,

enum kernel_read_file_id {
	__kernel_read_file_id(__fid_enumify)
};

static const char * const kernel_read_file_str[] = {
	__kernel_read_file_id(__fid_stringify)
};

static inline const char *kernel_read_file_id_str(enum kernel_read_file_id id)
{
	if ((unsigned)id >= READING_MAX_ID)
		return kernel_read_file_str[READING_UNKNOWN];

	return kernel_read_file_str[id];
}

extern int kernel_read_file(struct file *, void **, loff_t *, loff_t,
			    enum kernel_read_file_id);
extern int kernel_read_file_from_path(char *, void **, loff_t *, loff_t,
				      enum kernel_read_file_id);
extern int kernel_read_file_from_fd(int, void **, loff_t *, loff_t,
				    enum kernel_read_file_id);
extern ssize_t kernel_read(struct file *, void *, size_t, loff_t *);
extern ssize_t kernel_write(struct file *, const void *, size_t, loff_t *);
extern ssize_t __kernel_write(struct file *, const void *, size_t, loff_t *);
extern struct file * open_exec(const char *);
 
/* fs/dcache.c -- generic fs support functions */
extern bool is_subdir(struct dentry *, struct dentry *);
extern bool path_is_under(const struct path *, const struct path *);

extern char *file_path(struct file *, char *, int);

#include <linux/err.h>

/* needed for stackable file system support */
extern loff_t default_llseek(struct file *file, loff_t offset, int whence);

extern loff_t vfs_llseek(struct file *file, loff_t offset, int whence);

extern int inode_init_always(struct super_block *, struct inode *);
extern void inode_init_once(struct inode *);
extern void address_space_init_once(struct address_space *mapping);
extern struct inode * igrab(struct inode *);
extern ino_t iunique(struct super_block *, ino_t);
extern int inode_needs_sync(struct inode *inode);
extern int generic_delete_inode(struct inode *inode);
static inline int generic_drop_inode(struct inode *inode)
{
	return !inode->i_nlink || inode_unhashed(inode);
}

extern struct inode *ilookup5_nowait(struct super_block *sb,
		unsigned long hashval, int (*test)(struct inode *, void *),
		void *data);
extern struct inode *ilookup5(struct super_block *sb, unsigned long hashval,
		int (*test)(struct inode *, void *), void *data);
extern struct inode *ilookup(struct super_block *sb, unsigned long ino);

extern struct inode * iget5_locked(struct super_block *, unsigned long, int (*test)(struct inode *, void *), int (*set)(struct inode *, void *), void *);
extern struct inode * iget_locked(struct super_block *, unsigned long);
extern struct inode *find_inode_nowait(struct super_block *,
				       unsigned long,
				       int (*match)(struct inode *,
						    unsigned long, void *),
				       void *data);
extern int insert_inode_locked4(struct inode *, unsigned long, int (*test)(struct inode *, void *), void *);
extern int insert_inode_locked(struct inode *);
#ifdef CONFIG_DEBUG_LOCK_ALLOC
extern void lockdep_annotate_inode_mutex_key(struct inode *inode);
#else
static inline void lockdep_annotate_inode_mutex_key(struct inode *inode) { };
#endif
extern void unlock_new_inode(struct inode *);
extern unsigned int get_next_ino(void);
extern void evict_inodes(struct super_block *sb);

extern void __iget(struct inode * inode);
extern void iget_failed(struct inode *);
extern void clear_inode(struct inode *);
extern void __destroy_inode(struct inode *);
extern struct inode *new_inode_pseudo(struct super_block *sb);
extern struct inode *new_inode(struct super_block *sb);
extern void free_inode_nonrcu(struct inode *inode);
extern int should_remove_suid(struct dentry *);
extern int file_remove_privs(struct file *);

extern void __insert_inode_hash(struct inode *, unsigned long hashval);
static inline void insert_inode_hash(struct inode *inode)
{
	__insert_inode_hash(inode, inode->i_ino);
}

extern void __remove_inode_hash(struct inode *);
static inline void remove_inode_hash(struct inode *inode)
{
	if (!inode_unhashed(inode) && !hlist_fake(&inode->i_hash))
		__remove_inode_hash(inode);
}

extern void inode_sb_list_add(struct inode *inode);

#ifdef CONFIG_BLOCK
extern int bdev_read_only(struct block_device *);
#endif
extern int set_blocksize(struct block_device *, int);
extern int sb_set_blocksize(struct super_block *, int);
extern int sb_min_blocksize(struct super_block *, int);

extern int generic_file_mmap(struct file *, struct vm_area_struct *);
extern int generic_file_readonly_mmap(struct file *, struct vm_area_struct *);
extern ssize_t generic_write_checks(struct kiocb *, struct iov_iter *);
extern ssize_t generic_file_read_iter(struct kiocb *, struct iov_iter *);
extern ssize_t __generic_file_write_iter(struct kiocb *, struct iov_iter *);
extern ssize_t generic_file_write_iter(struct kiocb *, struct iov_iter *);
extern ssize_t generic_file_direct_write(struct kiocb *, struct iov_iter *);
extern ssize_t generic_perform_write(struct file *, struct iov_iter *, loff_t);

ssize_t vfs_iter_read(struct file *file, struct iov_iter *iter, loff_t *ppos,
		rwf_t flags);
ssize_t vfs_iter_write(struct file *file, struct iov_iter *iter, loff_t *ppos,
		rwf_t flags);

/* fs/block_dev.c */
extern ssize_t blkdev_read_iter(struct kiocb *iocb, struct iov_iter *to);
extern ssize_t blkdev_write_iter(struct kiocb *iocb, struct iov_iter *from);
extern int blkdev_fsync(struct file *filp, loff_t start, loff_t end,
			int datasync);
extern void block_sync_page(struct page *page);

/* fs/splice.c */
extern ssize_t generic_file_splice_read(struct file *, loff_t *,
		struct pipe_inode_info *, size_t, unsigned int);
extern ssize_t iter_file_splice_write(struct pipe_inode_info *,
		struct file *, loff_t *, size_t, unsigned int);
extern ssize_t generic_splice_sendpage(struct pipe_inode_info *pipe,
		struct file *out, loff_t *, size_t len, unsigned int flags);
extern long do_splice_direct(struct file *in, loff_t *ppos, struct file *out,
		loff_t *opos, size_t len, unsigned int flags);


extern void
file_ra_state_init(struct file_ra_state *ra, struct address_space *mapping);
extern loff_t noop_llseek(struct file *file, loff_t offset, int whence);
extern loff_t no_llseek(struct file *file, loff_t offset, int whence);
extern loff_t vfs_setpos(struct file *file, loff_t offset, loff_t maxsize);
extern loff_t generic_file_llseek(struct file *file, loff_t offset, int whence);
extern loff_t generic_file_llseek_size(struct file *file, loff_t offset,
		int whence, loff_t maxsize, loff_t eof);
extern loff_t fixed_size_llseek(struct file *file, loff_t offset,
		int whence, loff_t size);
extern loff_t no_seek_end_llseek_size(struct file *, loff_t, int, loff_t);
extern loff_t no_seek_end_llseek(struct file *, loff_t, int);
extern int generic_file_open(struct inode * inode, struct file * filp);
extern int nonseekable_open(struct inode * inode, struct file * filp);

#ifdef CONFIG_BLOCK
typedef void (dio_submit_t)(struct bio *bio, struct inode *inode,
			    loff_t file_offset);

enum {
	/* need locking between buffered and direct access */
	DIO_LOCKING	= 0x01,

	/* filesystem does not support filling holes */
	DIO_SKIP_HOLES	= 0x02,

	/* filesystem can handle aio writes beyond i_size */
	DIO_ASYNC_EXTEND = 0x04,

	/* inode/fs/bdev does not need truncate protection */
	DIO_SKIP_DIO_COUNT = 0x08,
};

void dio_end_io(struct bio *bio);

ssize_t __blockdev_direct_IO(struct kiocb *iocb, struct inode *inode,
			     struct block_device *bdev, struct iov_iter *iter,
			     get_block_t get_block,
			     dio_iodone_t end_io, dio_submit_t submit_io,
			     int flags);

static inline ssize_t blockdev_direct_IO(struct kiocb *iocb,
					 struct inode *inode,
					 struct iov_iter *iter,
					 get_block_t get_block)
{
	return __blockdev_direct_IO(iocb, inode, inode->i_sb->s_bdev, iter,
			get_block, NULL, NULL, DIO_LOCKING | DIO_SKIP_HOLES);
}
#endif

void inode_dio_wait(struct inode *inode);

/*
 * inode_dio_begin - signal start of a direct I/O requests
 * @inode: inode the direct I/O happens on
 *
 * This is called once we've finished processing a direct I/O request,
 * and is used to wake up callers waiting for direct I/O to be quiesced.
 */
static inline void inode_dio_begin(struct inode *inode)
{
	atomic_inc(&inode->i_dio_count);
}

/*
 * inode_dio_end - signal finish of a direct I/O requests
 * @inode: inode the direct I/O happens on
 *
 * This is called once we've finished processing a direct I/O request,
 * and is used to wake up callers waiting for direct I/O to be quiesced.
 */
static inline void inode_dio_end(struct inode *inode)
{
	if (atomic_dec_and_test(&inode->i_dio_count))
		wake_up_bit(&inode->i_state, __I_DIO_WAKEUP);
}

extern void inode_set_flags(struct inode *inode, unsigned int flags,
			    unsigned int mask);

extern const struct file_operations generic_ro_fops;

#define special_file(m) (S_ISCHR(m)||S_ISBLK(m)||S_ISFIFO(m)||S_ISSOCK(m))

extern int readlink_copy(char __user *, int, const char *);
extern int page_readlink(struct dentry *, char __user *, int);
extern const char *page_get_link(struct dentry *, struct inode *,
				 struct delayed_call *);
extern void page_put_link(void *);
extern int __page_symlink(struct inode *inode, const char *symname, int len,
		int nofs);
extern int page_symlink(struct inode *inode, const char *symname, int len);
extern const struct inode_operations page_symlink_inode_operations;
extern void kfree_link(void *);
extern void generic_fillattr(struct inode *, struct kstat *);
extern int vfs_getattr_nosec(const struct path *, struct kstat *, u32, unsigned int);
extern int vfs_getattr(const struct path *, struct kstat *, u32, unsigned int);
void __inode_add_bytes(struct inode *inode, loff_t bytes);
void inode_add_bytes(struct inode *inode, loff_t bytes);
void __inode_sub_bytes(struct inode *inode, loff_t bytes);
void inode_sub_bytes(struct inode *inode, loff_t bytes);
static inline loff_t __inode_get_bytes(struct inode *inode)
{
	return (((loff_t)inode->i_blocks) << 9) + inode->i_bytes;
}
loff_t inode_get_bytes(struct inode *inode);
void inode_set_bytes(struct inode *inode, loff_t bytes);
const char *simple_get_link(struct dentry *, struct inode *,
			    struct delayed_call *);
extern const struct inode_operations simple_symlink_inode_operations;

extern int iterate_dir(struct file *, struct dir_context *);

extern int vfs_statx(int, const char __user *, int, struct kstat *, u32);
extern int vfs_statx_fd(unsigned int, struct kstat *, u32, unsigned int);

static inline int vfs_stat(const char __user *filename, struct kstat *stat)
{
	return vfs_statx(AT_FDCWD, filename, AT_NO_AUTOMOUNT,
			 stat, STATX_BASIC_STATS);
}
static inline int vfs_lstat(const char __user *name, struct kstat *stat)
{
	return vfs_statx(AT_FDCWD, name, AT_SYMLINK_NOFOLLOW | AT_NO_AUTOMOUNT,
			 stat, STATX_BASIC_STATS);
}
static inline int vfs_fstatat(int dfd, const char __user *filename,
			      struct kstat *stat, int flags)
{
	return vfs_statx(dfd, filename, flags, stat, STATX_BASIC_STATS);
}
static inline int vfs_fstat(int fd, struct kstat *stat)
{
	return vfs_statx_fd(fd, stat, STATX_BASIC_STATS, 0);
}


extern const char *vfs_get_link(struct dentry *, struct delayed_call *);
extern int vfs_readlink(struct dentry *, char __user *, int);

extern int __generic_block_fiemap(struct inode *inode,
				  struct fiemap_extent_info *fieinfo,
				  loff_t start, loff_t len,
				  get_block_t *get_block);
extern int generic_block_fiemap(struct inode *inode,
				struct fiemap_extent_info *fieinfo, u64 start,
				u64 len, get_block_t *get_block);

extern struct file_system_type *get_filesystem(struct file_system_type *fs);
extern void put_filesystem(struct file_system_type *fs);
extern struct file_system_type *get_fs_type(const char *name);
extern struct super_block *get_super(struct block_device *);
extern struct super_block *get_super_thawed(struct block_device *);
extern struct super_block *get_super_exclusive_thawed(struct block_device *bdev);
extern struct super_block *get_active_super(struct block_device *bdev);
extern void drop_super(struct super_block *sb);
extern void drop_super_exclusive(struct super_block *sb);
extern void iterate_supers(void (*)(struct super_block *, void *), void *);
extern void iterate_supers_type(struct file_system_type *,
			        void (*)(struct super_block *, void *), void *);

extern int dcache_dir_open(struct inode *, struct file *);
extern int dcache_dir_close(struct inode *, struct file *);
extern loff_t dcache_dir_lseek(struct file *, loff_t, int);
extern int dcache_readdir(struct file *, struct dir_context *);
extern int simple_setattr(struct dentry *, struct iattr *);
extern int simple_getattr(const struct path *, struct kstat *, u32, unsigned int);
extern int simple_statfs(struct dentry *, struct kstatfs *);
extern int simple_open(struct inode *inode, struct file *file);
extern int simple_link(struct dentry *, struct inode *, struct dentry *);
extern int simple_unlink(struct inode *, struct dentry *);
extern int simple_rmdir(struct inode *, struct dentry *);
extern int simple_rename(struct inode *, struct dentry *,
			 struct inode *, struct dentry *, unsigned int);
extern int noop_fsync(struct file *, loff_t, loff_t, int);
extern int simple_empty(struct dentry *);
extern int simple_readpage(struct file *file, struct page *page);
extern int simple_write_begin(struct file *file, struct address_space *mapping,
			loff_t pos, unsigned len, unsigned flags,
			struct page **pagep, void **fsdata);
extern int simple_write_end(struct file *file, struct address_space *mapping,
			loff_t pos, unsigned len, unsigned copied,
			struct page *page, void *fsdata);
extern int always_delete_dentry(const struct dentry *);
extern struct inode *alloc_anon_inode(struct super_block *);
extern int simple_nosetlease(struct file *, long, struct file_lock **, void **);
extern const struct dentry_operations simple_dentry_operations;

extern struct dentry *simple_lookup(struct inode *, struct dentry *, unsigned int flags);
extern ssize_t generic_read_dir(struct file *, char __user *, size_t, loff_t *);
extern const struct file_operations simple_dir_operations;
extern const struct inode_operations simple_dir_inode_operations;
extern void make_empty_dir_inode(struct inode *inode);
extern bool is_empty_dir_inode(struct inode *inode);
struct tree_descr { const char *name; const struct file_operations *ops; int mode; };
struct dentry *d_alloc_name(struct dentry *, const char *);
extern int simple_fill_super(struct super_block *, unsigned long,
			     const struct tree_descr *);
extern int simple_pin_fs(struct file_system_type *, struct vfsmount **mount, int *count);
extern void simple_release_fs(struct vfsmount **mount, int *count);

extern ssize_t simple_read_from_buffer(void __user *to, size_t count,
			loff_t *ppos, const void *from, size_t available);
extern ssize_t simple_write_to_buffer(void *to, size_t available, loff_t *ppos,
		const void __user *from, size_t count);

extern int __generic_file_fsync(struct file *, loff_t, loff_t, int);
extern int generic_file_fsync(struct file *, loff_t, loff_t, int);

extern int generic_check_addressable(unsigned, u64);

#ifdef CONFIG_MIGRATION
extern int buffer_migrate_page(struct address_space *,
				struct page *, struct page *,
				enum migrate_mode);
#else
#define buffer_migrate_page NULL
#endif

extern int setattr_prepare(struct dentry *, struct iattr *);
extern int inode_newsize_ok(const struct inode *, loff_t offset);
extern void setattr_copy(struct inode *inode, const struct iattr *attr);

extern int file_update_time(struct file *file);

static inline bool io_is_direct(struct file *filp)
{
	return (filp->f_flags & O_DIRECT) || IS_DAX(filp->f_mapping->host);
}

static inline bool vma_is_dax(struct vm_area_struct *vma)
{
	return vma->vm_file && IS_DAX(vma->vm_file->f_mapping->host);
}

static inline int iocb_flags(struct file *file)
{
	int res = 0;
	if (file->f_flags & O_APPEND)
		res |= IOCB_APPEND;
	if (io_is_direct(file))
		res |= IOCB_DIRECT;
	if ((file->f_flags & O_DSYNC) || IS_SYNC(file->f_mapping->host))
		res |= IOCB_DSYNC;
	if (file->f_flags & __O_SYNC)
		res |= IOCB_SYNC;
	return res;
}

static inline int kiocb_set_rw_flags(struct kiocb *ki, rwf_t flags)
{
	if (unlikely(flags & ~RWF_SUPPORTED))
		return -EOPNOTSUPP;

	if (flags & RWF_NOWAIT) {
		if (!(ki->ki_filp->f_mode & FMODE_NOWAIT))
			return -EOPNOTSUPP;
		ki->ki_flags |= IOCB_NOWAIT;
	}
	if (flags & RWF_HIPRI)
		ki->ki_flags |= IOCB_HIPRI;
	if (flags & RWF_DSYNC)
		ki->ki_flags |= IOCB_DSYNC;
	if (flags & RWF_SYNC)
		ki->ki_flags |= (IOCB_DSYNC | IOCB_SYNC);
	return 0;
}

static inline ino_t parent_ino(struct dentry *dentry)
{
	ino_t res;

	/*
	 * Don't strictly need d_lock here? If the parent ino could change
	 * then surely we'd have a deeper race in the caller?
	 */
	spin_lock(&dentry->d_lock);
	res = dentry->d_parent->d_inode->i_ino;
	spin_unlock(&dentry->d_lock);
	return res;
}

/* Transaction based IO helpers */

/*
 * An argresp is stored in an allocated page and holds the
 * size of the argument or response, along with its content
 */
struct simple_transaction_argresp {
	ssize_t size;
	char data[0];
};

#define SIMPLE_TRANSACTION_LIMIT (PAGE_SIZE - sizeof(struct simple_transaction_argresp))

char *simple_transaction_get(struct file *file, const char __user *buf,
				size_t size);
ssize_t simple_transaction_read(struct file *file, char __user *buf,
				size_t size, loff_t *pos);
int simple_transaction_release(struct inode *inode, struct file *file);

void simple_transaction_set(struct file *file, size_t n);

/*
 * simple attribute files
 *
 * These attributes behave similar to those in sysfs:
 *
 * Writing to an attribute immediately sets a value, an open file can be
 * written to multiple times.
 *
 * Reading from an attribute creates a buffer from the value that might get
 * read with multiple read calls. When the attribute has been read
 * completely, no further read calls are possible until the file is opened
 * again.
 *
 * All attributes contain a text representation of a numeric value
 * that are accessed with the get() and set() functions.
 */
#define DEFINE_SIMPLE_ATTRIBUTE(__fops, __get, __set, __fmt)		\
static int __fops ## _open(struct inode *inode, struct file *file)	\
{									\
	__simple_attr_check_format(__fmt, 0ull);			\
	return simple_attr_open(inode, file, __get, __set, __fmt);	\
}									\
static const struct file_operations __fops = {				\
	.owner	 = THIS_MODULE,						\
	.open	 = __fops ## _open,					\
	.release = simple_attr_release,					\
	.read	 = simple_attr_read,					\
	.write	 = simple_attr_write,					\
	.llseek	 = generic_file_llseek,					\
}

static inline __printf(1, 2)
void __simple_attr_check_format(const char *fmt, ...)
{
	/* don't do anything, just let the compiler check the arguments; */
}

int simple_attr_open(struct inode *inode, struct file *file,
		     int (*get)(void *, u64 *), int (*set)(void *, u64),
		     const char *fmt);
int simple_attr_release(struct inode *inode, struct file *file);
ssize_t simple_attr_read(struct file *file, char __user *buf,
			 size_t len, loff_t *ppos);
ssize_t simple_attr_write(struct file *file, const char __user *buf,
			  size_t len, loff_t *ppos);

struct ctl_table;
int proc_nr_files(struct ctl_table *table, int write,
		  void __user *buffer, size_t *lenp, loff_t *ppos);
int proc_nr_dentry(struct ctl_table *table, int write,
		  void __user *buffer, size_t *lenp, loff_t *ppos);
int proc_nr_inodes(struct ctl_table *table, int write,
		   void __user *buffer, size_t *lenp, loff_t *ppos);
int __init get_filesystem_list(char *buf);

#define __FMODE_EXEC		((__force int) FMODE_EXEC)
#define __FMODE_NONOTIFY	((__force int) FMODE_NONOTIFY)

#define ACC_MODE(x) ("\004\002\006\006"[(x)&O_ACCMODE])
#define OPEN_FMODE(flag) ((__force fmode_t)(((flag + 1) & O_ACCMODE) | \
					    (flag & __FMODE_NONOTIFY)))

static inline bool is_sxid(umode_t mode)
{
	return (mode & S_ISUID) || ((mode & S_ISGID) && (mode & S_IXGRP));
}

static inline int check_sticky(struct inode *dir, struct inode *inode)
{
	if (!(dir->i_mode & S_ISVTX))
		return 0;

	return __check_sticky(dir, inode);
}

static inline void inode_has_no_xattr(struct inode *inode)
{
	if (!is_sxid(inode->i_mode) && (inode->i_sb->s_flags & SB_NOSEC))
		inode->i_flags |= S_NOSEC;
}

static inline bool is_root_inode(struct inode *inode)
{
	return inode == inode->i_sb->s_root->d_inode;
}

static inline bool dir_emit(struct dir_context *ctx,
			    const char *name, int namelen,
			    u64 ino, unsigned type)
{
	return ctx->actor(ctx, name, namelen, ctx->pos, ino, type) == 0;
}
static inline bool dir_emit_dot(struct file *file, struct dir_context *ctx)
{
	return ctx->actor(ctx, ".", 1, ctx->pos,
			  file->f_path.dentry->d_inode->i_ino, DT_DIR) == 0;
}
static inline bool dir_emit_dotdot(struct file *file, struct dir_context *ctx)
{
	return ctx->actor(ctx, "..", 2, ctx->pos,
			  parent_ino(file->f_path.dentry), DT_DIR) == 0;
}
static inline bool dir_emit_dots(struct file *file, struct dir_context *ctx)
{
	if (ctx->pos == 0) {
		if (!dir_emit_dot(file, ctx))
			return false;
		ctx->pos = 1;
	}
	if (ctx->pos == 1) {
		if (!dir_emit_dotdot(file, ctx))
			return false;
		ctx->pos = 2;
	}
	return true;
}
static inline bool dir_relax(struct inode *inode)
{
	inode_unlock(inode);
	inode_lock(inode);
	return !IS_DEADDIR(inode);
}

static inline bool dir_relax_shared(struct inode *inode)
{
	inode_unlock_shared(inode);
	inode_lock_shared(inode);
	return !IS_DEADDIR(inode);
}

extern bool path_noexec(const struct path *path);
extern void inode_nohighmem(struct inode *inode);

#endif /* _LINUX_FS_H */<|MERGE_RESOLUTION|>--- conflicted
+++ resolved
@@ -1785,11 +1785,6 @@
 extern ssize_t vfs_write(struct file *, const char __user *, size_t, loff_t *);
 extern ssize_t vfs_readv(struct file *, const struct iovec __user *,
 		unsigned long, loff_t *, rwf_t);
-<<<<<<< HEAD
-extern ssize_t vfs_writev(struct file *, const struct iovec __user *,
-		unsigned long, loff_t *, rwf_t);
-=======
->>>>>>> 976a5f29
 extern ssize_t vfs_copy_file_range(struct file *, loff_t , struct file *,
 				   loff_t, size_t, unsigned int);
 extern int vfs_clone_file_prep_inodes(struct inode *inode_in, loff_t pos_in,
