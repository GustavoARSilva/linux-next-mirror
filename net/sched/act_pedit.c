/*
 * net/sched/act_pedit.c	Generic packet editor
 *
 *		This program is free software; you can redistribute it and/or
 *		modify it under the terms of the GNU General Public License
 *		as published by the Free Software Foundation; either version
 *		2 of the License, or (at your option) any later version.
 *
 * Authors:	Jamal Hadi Salim (2002-4)
 */

#include <linux/types.h>
#include <linux/kernel.h>
#include <linux/string.h>
#include <linux/errno.h>
#include <linux/skbuff.h>
#include <linux/rtnetlink.h>
#include <linux/module.h>
#include <linux/init.h>
#include <linux/slab.h>
#include <net/netlink.h>
#include <net/pkt_sched.h>
#include <linux/tc_act/tc_pedit.h>
#include <net/tc_act/tc_pedit.h>
#include <uapi/linux/tc_act/tc_pedit.h>

#define PEDIT_TAB_MASK	15

static unsigned int pedit_net_id;
static struct tc_action_ops act_pedit_ops;

static const struct nla_policy pedit_policy[TCA_PEDIT_MAX + 1] = {
	[TCA_PEDIT_PARMS]	= { .len = sizeof(struct tc_pedit) },
	[TCA_PEDIT_KEYS_EX]   = { .type = NLA_NESTED },
};

static const struct nla_policy pedit_key_ex_policy[TCA_PEDIT_KEY_EX_MAX + 1] = {
	[TCA_PEDIT_KEY_EX_HTYPE]  = { .type = NLA_U16 },
	[TCA_PEDIT_KEY_EX_CMD]	  = { .type = NLA_U16 },
};

static struct tcf_pedit_key_ex *tcf_pedit_keys_ex_parse(struct nlattr *nla,
							u8 n)
{
	struct tcf_pedit_key_ex *keys_ex;
	struct tcf_pedit_key_ex *k;
	const struct nlattr *ka;
	int err = -EINVAL;
	int rem;

	if (!nla || !n)
		return NULL;

	keys_ex = kcalloc(n, sizeof(*k), GFP_KERNEL);
	if (!keys_ex)
		return ERR_PTR(-ENOMEM);

	k = keys_ex;

	nla_for_each_nested(ka, nla, rem) {
		struct nlattr *tb[TCA_PEDIT_KEY_EX_MAX + 1];

		if (!n) {
			err = -EINVAL;
			goto err_out;
		}
		n--;

		if (nla_type(ka) != TCA_PEDIT_KEY_EX) {
			err = -EINVAL;
			goto err_out;
		}

		err = nla_parse_nested(tb, TCA_PEDIT_KEY_EX_MAX, ka,
<<<<<<< HEAD
				       pedit_key_ex_policy);
=======
				       pedit_key_ex_policy, NULL);
>>>>>>> 2ac97f0f
		if (err)
			goto err_out;

		if (!tb[TCA_PEDIT_KEY_EX_HTYPE] ||
		    !tb[TCA_PEDIT_KEY_EX_CMD]) {
			err = -EINVAL;
			goto err_out;
		}

		k->htype = nla_get_u16(tb[TCA_PEDIT_KEY_EX_HTYPE]);
		k->cmd = nla_get_u16(tb[TCA_PEDIT_KEY_EX_CMD]);

		if (k->htype > TCA_PEDIT_HDR_TYPE_MAX ||
		    k->cmd > TCA_PEDIT_CMD_MAX) {
			err = -EINVAL;
			goto err_out;
		}

		k++;
	}

	if (n)
		goto err_out;

	return keys_ex;

err_out:
	kfree(keys_ex);
	return ERR_PTR(err);
}

static int tcf_pedit_key_ex_dump(struct sk_buff *skb,
				 struct tcf_pedit_key_ex *keys_ex, int n)
{
	struct nlattr *keys_start = nla_nest_start(skb, TCA_PEDIT_KEYS_EX);

	for (; n > 0; n--) {
		struct nlattr *key_start;

		key_start = nla_nest_start(skb, TCA_PEDIT_KEY_EX);

		if (nla_put_u16(skb, TCA_PEDIT_KEY_EX_HTYPE, keys_ex->htype) ||
		    nla_put_u16(skb, TCA_PEDIT_KEY_EX_CMD, keys_ex->cmd)) {
			nlmsg_trim(skb, keys_start);
			return -EINVAL;
		}

		nla_nest_end(skb, key_start);

		keys_ex++;
	}

	nla_nest_end(skb, keys_start);

	return 0;
}

static int tcf_pedit_init(struct net *net, struct nlattr *nla,
			  struct nlattr *est, struct tc_action **a,
			  int ovr, int bind)
{
	struct tc_action_net *tn = net_generic(net, pedit_net_id);
	struct nlattr *tb[TCA_PEDIT_MAX + 1];
	struct nlattr *pattr;
	struct tc_pedit *parm;
	int ret = 0, err;
	struct tcf_pedit *p;
	struct tc_pedit_key *keys = NULL;
	struct tcf_pedit_key_ex *keys_ex;
	int ksize;

	if (nla == NULL)
		return -EINVAL;

	err = nla_parse_nested(tb, TCA_PEDIT_MAX, nla, pedit_policy, NULL);
	if (err < 0)
		return err;

	pattr = tb[TCA_PEDIT_PARMS];
	if (!pattr)
		pattr = tb[TCA_PEDIT_PARMS_EX];
	if (!pattr)
		return -EINVAL;

	parm = nla_data(pattr);
	ksize = parm->nkeys * sizeof(struct tc_pedit_key);
	if (nla_len(pattr) < sizeof(*parm) + ksize)
		return -EINVAL;

	keys_ex = tcf_pedit_keys_ex_parse(tb[TCA_PEDIT_KEYS_EX], parm->nkeys);
	if (IS_ERR(keys_ex))
		return PTR_ERR(keys_ex);

	if (!tcf_hash_check(tn, parm->index, a, bind)) {
		if (!parm->nkeys)
			return -EINVAL;
		ret = tcf_hash_create(tn, parm->index, est, a,
				      &act_pedit_ops, bind, false);
		if (ret)
			return ret;
		p = to_pedit(*a);
		keys = kmalloc(ksize, GFP_KERNEL);
		if (keys == NULL) {
			tcf_hash_cleanup(*a, est);
			kfree(keys_ex);
			return -ENOMEM;
		}
		ret = ACT_P_CREATED;
	} else {
		if (bind)
			return 0;
		tcf_hash_release(*a, bind);
		if (!ovr)
			return -EEXIST;
		p = to_pedit(*a);
		if (p->tcfp_nkeys && p->tcfp_nkeys != parm->nkeys) {
			keys = kmalloc(ksize, GFP_KERNEL);
			if (!keys) {
				kfree(keys_ex);
				return -ENOMEM;
			}
		}
	}

	spin_lock_bh(&p->tcf_lock);
	p->tcfp_flags = parm->flags;
	p->tcf_action = parm->action;
	if (keys) {
		kfree(p->tcfp_keys);
		p->tcfp_keys = keys;
		p->tcfp_nkeys = parm->nkeys;
	}
	memcpy(p->tcfp_keys, parm->keys, ksize);

	kfree(p->tcfp_keys_ex);
	p->tcfp_keys_ex = keys_ex;

	spin_unlock_bh(&p->tcf_lock);
	if (ret == ACT_P_CREATED)
		tcf_hash_insert(tn, *a);
	return ret;
}

static void tcf_pedit_cleanup(struct tc_action *a, int bind)
{
	struct tcf_pedit *p = to_pedit(a);
	struct tc_pedit_key *keys = p->tcfp_keys;
	kfree(keys);
	kfree(p->tcfp_keys_ex);
}

static bool offset_valid(struct sk_buff *skb, int offset)
{
	if (offset > 0 && offset > skb->len)
		return false;

	if  (offset < 0 && -offset > skb_headroom(skb))
		return false;

	return true;
}

static int pedit_skb_hdr_offset(struct sk_buff *skb,
				enum pedit_header_type htype, int *hoffset)
{
	int ret = -EINVAL;

	switch (htype) {
	case TCA_PEDIT_KEY_EX_HDR_TYPE_ETH:
		if (skb_mac_header_was_set(skb)) {
			*hoffset = skb_mac_offset(skb);
			ret = 0;
		}
		break;
	case TCA_PEDIT_KEY_EX_HDR_TYPE_NETWORK:
	case TCA_PEDIT_KEY_EX_HDR_TYPE_IP4:
	case TCA_PEDIT_KEY_EX_HDR_TYPE_IP6:
		*hoffset = skb_network_offset(skb);
		ret = 0;
		break;
	case TCA_PEDIT_KEY_EX_HDR_TYPE_TCP:
	case TCA_PEDIT_KEY_EX_HDR_TYPE_UDP:
		if (skb_transport_header_was_set(skb)) {
			*hoffset = skb_transport_offset(skb);
			ret = 0;
		}
		break;
	default:
		ret = -EINVAL;
		break;
	};

	return ret;
}

static int tcf_pedit(struct sk_buff *skb, const struct tc_action *a,
		     struct tcf_result *res)
{
	struct tcf_pedit *p = to_pedit(a);
	int i;

	if (skb_unclone(skb, GFP_ATOMIC))
		return p->tcf_action;

	spin_lock(&p->tcf_lock);

	tcf_lastuse_update(&p->tcf_tm);

	if (p->tcfp_nkeys > 0) {
		struct tc_pedit_key *tkey = p->tcfp_keys;
		struct tcf_pedit_key_ex *tkey_ex = p->tcfp_keys_ex;
		enum pedit_header_type htype = TCA_PEDIT_KEY_EX_HDR_TYPE_NETWORK;
		enum pedit_cmd cmd = TCA_PEDIT_KEY_EX_CMD_SET;

		for (i = p->tcfp_nkeys; i > 0; i--, tkey++) {
			u32 *ptr, _data;
			int offset = tkey->off;
			int hoffset;
			u32 val;
			int rc;

			if (tkey_ex) {
				htype = tkey_ex->htype;
				cmd = tkey_ex->cmd;

				tkey_ex++;
			}

			rc = pedit_skb_hdr_offset(skb, htype, &hoffset);
			if (rc) {
				pr_info("tc filter pedit bad header type specified (0x%x)\n",
					htype);
				goto bad;
			}

			if (tkey->offmask) {
				char *d, _d;

				if (!offset_valid(skb, hoffset + tkey->at)) {
					pr_info("tc filter pedit 'at' offset %d out of bounds\n",
						hoffset + tkey->at);
					goto bad;
				}
				d = skb_header_pointer(skb, hoffset + tkey->at, 1,
						       &_d);
				if (!d)
					goto bad;
				offset += (*d & tkey->offmask) >> tkey->shift;
			}

			if (offset % 4) {
				pr_info("tc filter pedit"
					" offset must be on 32 bit boundaries\n");
				goto bad;
			}

			if (!offset_valid(skb, hoffset + offset)) {
				pr_info("tc filter pedit offset %d out of bounds\n",
					hoffset + offset);
				goto bad;
			}

			ptr = skb_header_pointer(skb, hoffset + offset, 4, &_data);
			if (!ptr)
				goto bad;
			/* just do it, baby */
			switch (cmd) {
			case TCA_PEDIT_KEY_EX_CMD_SET:
				val = tkey->val;
				break;
			case TCA_PEDIT_KEY_EX_CMD_ADD:
				val = (*ptr + tkey->val) & ~tkey->mask;
				break;
			default:
				pr_info("tc filter pedit bad command (%d)\n",
					cmd);
				goto bad;
			}

			*ptr = ((*ptr & tkey->mask) ^ val);
			if (ptr == &_data)
				skb_store_bits(skb, hoffset + offset, ptr, 4);
		}

		goto done;
	} else
		WARN(1, "pedit BUG: index %d\n", p->tcf_index);

bad:
	p->tcf_qstats.overlimits++;
done:
	bstats_update(&p->tcf_bstats, skb);
	spin_unlock(&p->tcf_lock);
	return p->tcf_action;
}

static int tcf_pedit_dump(struct sk_buff *skb, struct tc_action *a,
			  int bind, int ref)
{
	unsigned char *b = skb_tail_pointer(skb);
	struct tcf_pedit *p = to_pedit(a);
	struct tc_pedit *opt;
	struct tcf_t t;
	int s;

	s = sizeof(*opt) + p->tcfp_nkeys * sizeof(struct tc_pedit_key);

	/* netlink spinlocks held above us - must use ATOMIC */
	opt = kzalloc(s, GFP_ATOMIC);
	if (unlikely(!opt))
		return -ENOBUFS;

	memcpy(opt->keys, p->tcfp_keys,
	       p->tcfp_nkeys * sizeof(struct tc_pedit_key));
	opt->index = p->tcf_index;
	opt->nkeys = p->tcfp_nkeys;
	opt->flags = p->tcfp_flags;
	opt->action = p->tcf_action;
	opt->refcnt = p->tcf_refcnt - ref;
	opt->bindcnt = p->tcf_bindcnt - bind;

	if (p->tcfp_keys_ex) {
		tcf_pedit_key_ex_dump(skb, p->tcfp_keys_ex, p->tcfp_nkeys);

		if (nla_put(skb, TCA_PEDIT_PARMS_EX, s, opt))
			goto nla_put_failure;
	} else {
		if (nla_put(skb, TCA_PEDIT_PARMS, s, opt))
			goto nla_put_failure;
	}

	tcf_tm_dump(&t, &p->tcf_tm);
	if (nla_put_64bit(skb, TCA_PEDIT_TM, sizeof(t), &t, TCA_PEDIT_PAD))
		goto nla_put_failure;

	kfree(opt);
	return skb->len;

nla_put_failure:
	nlmsg_trim(skb, b);
	kfree(opt);
	return -1;
}

static int tcf_pedit_walker(struct net *net, struct sk_buff *skb,
			    struct netlink_callback *cb, int type,
			    const struct tc_action_ops *ops)
{
	struct tc_action_net *tn = net_generic(net, pedit_net_id);

	return tcf_generic_walker(tn, skb, cb, type, ops);
}

static int tcf_pedit_search(struct net *net, struct tc_action **a, u32 index)
{
	struct tc_action_net *tn = net_generic(net, pedit_net_id);

	return tcf_hash_search(tn, a, index);
}

static struct tc_action_ops act_pedit_ops = {
	.kind		=	"pedit",
	.type		=	TCA_ACT_PEDIT,
	.owner		=	THIS_MODULE,
	.act		=	tcf_pedit,
	.dump		=	tcf_pedit_dump,
	.cleanup	=	tcf_pedit_cleanup,
	.init		=	tcf_pedit_init,
	.walk		=	tcf_pedit_walker,
	.lookup		=	tcf_pedit_search,
	.size		=	sizeof(struct tcf_pedit),
};

static __net_init int pedit_init_net(struct net *net)
{
	struct tc_action_net *tn = net_generic(net, pedit_net_id);

	return tc_action_net_init(tn, &act_pedit_ops, PEDIT_TAB_MASK);
}

static void __net_exit pedit_exit_net(struct net *net)
{
	struct tc_action_net *tn = net_generic(net, pedit_net_id);

	tc_action_net_exit(tn);
}

static struct pernet_operations pedit_net_ops = {
	.init = pedit_init_net,
	.exit = pedit_exit_net,
	.id   = &pedit_net_id,
	.size = sizeof(struct tc_action_net),
};

MODULE_AUTHOR("Jamal Hadi Salim(2002-4)");
MODULE_DESCRIPTION("Generic Packet Editor actions");
MODULE_LICENSE("GPL");

static int __init pedit_init_module(void)
{
	return tcf_register_action(&act_pedit_ops, &pedit_net_ops);
}

static void __exit pedit_cleanup_module(void)
{
	tcf_unregister_action(&act_pedit_ops, &pedit_net_ops);
}

module_init(pedit_init_module);
module_exit(pedit_cleanup_module);
<|MERGE_RESOLUTION|>--- conflicted
+++ resolved
@@ -72,11 +72,7 @@
 		}
 
 		err = nla_parse_nested(tb, TCA_PEDIT_KEY_EX_MAX, ka,
-<<<<<<< HEAD
-				       pedit_key_ex_policy);
-=======
 				       pedit_key_ex_policy, NULL);
->>>>>>> 2ac97f0f
 		if (err)
 			goto err_out;
 
