/*
 * Renesas R-Car SSIU/SSI support
 *
 * Copyright (C) 2013 Renesas Solutions Corp.
 * Kuninori Morimoto <kuninori.morimoto.gx@renesas.com>
 *
 * Based on fsi.c
 * Kuninori Morimoto <morimoto.kuninori@renesas.com>
 *
 * This program is free software; you can redistribute it and/or modify
 * it under the terms of the GNU General Public License version 2 as
 * published by the Free Software Foundation.
 */
#include <sound/simple_card_utils.h>
#include <linux/delay.h>
#include "rsnd.h"
#define RSND_SSI_NAME_SIZE 16

/*
 * SSICR
 */
#define	FORCE		(1 << 31)	/* Fixed */
#define	DMEN		(1 << 28)	/* DMA Enable */
#define	UIEN		(1 << 27)	/* Underflow Interrupt Enable */
#define	OIEN		(1 << 26)	/* Overflow Interrupt Enable */
#define	IIEN		(1 << 25)	/* Idle Mode Interrupt Enable */
#define	DIEN		(1 << 24)	/* Data Interrupt Enable */
#define	CHNL_4		(1 << 22)	/* Channels */
#define	CHNL_6		(2 << 22)	/* Channels */
#define	CHNL_8		(3 << 22)	/* Channels */
#define	DWL_8		(0 << 19)	/* Data Word Length */
#define	DWL_16		(1 << 19)	/* Data Word Length */
#define	DWL_18		(2 << 19)	/* Data Word Length */
#define	DWL_20		(3 << 19)	/* Data Word Length */
#define	DWL_22		(4 << 19)	/* Data Word Length */
#define	DWL_24		(5 << 19)	/* Data Word Length */
#define	DWL_32		(6 << 19)	/* Data Word Length */

#define	SWL_32		(3 << 16)	/* R/W System Word Length */
#define	SCKD		(1 << 15)	/* Serial Bit Clock Direction */
#define	SWSD		(1 << 14)	/* Serial WS Direction */
#define	SCKP		(1 << 13)	/* Serial Bit Clock Polarity */
#define	SWSP		(1 << 12)	/* Serial WS Polarity */
#define	SDTA		(1 << 10)	/* Serial Data Alignment */
#define	PDTA		(1 <<  9)	/* Parallel Data Alignment */
#define	DEL		(1 <<  8)	/* Serial Data Delay */
#define	CKDV(v)		(v <<  4)	/* Serial Clock Division Ratio */
#define	TRMD		(1 <<  1)	/* Transmit/Receive Mode Select */
#define	EN		(1 <<  0)	/* SSI Module Enable */

/*
 * SSISR
 */
#define	UIRQ		(1 << 27)	/* Underflow Error Interrupt Status */
#define	OIRQ		(1 << 26)	/* Overflow Error Interrupt Status */
#define	IIRQ		(1 << 25)	/* Idle Mode Interrupt Status */
#define	DIRQ		(1 << 24)	/* Data Interrupt Status Flag */

/*
 * SSIWSR
 */
#define CONT		(1 << 8)	/* WS Continue Function */
#define WS_MODE		(1 << 0)	/* WS Mode */

#define SSI_NAME "ssi"

struct rsnd_ssi {
	struct rsnd_mod mod;
	struct rsnd_mod *dma;

	u32 flags;
	u32 cr_own;
	u32 cr_clk;
	u32 cr_mode;
	u32 cr_en;
	u32 wsr;
	int chan;
	int rate;
	int irq;
	unsigned int usrcnt;

	int byte_pos;
	int period_pos;
	int byte_per_period;
	int next_period_byte;
};

/* flags */
#define RSND_SSI_CLK_PIN_SHARE		(1 << 0)
#define RSND_SSI_NO_BUSIF		(1 << 1) /* SSI+DMA without BUSIF */
#define RSND_SSI_HDMI0			(1 << 2) /* for HDMI0 */
#define RSND_SSI_HDMI1			(1 << 3) /* for HDMI1 */
#define RSND_SSI_PROBED			(1 << 4)

#define for_each_rsnd_ssi(pos, priv, i)					\
	for (i = 0;							\
	     (i < rsnd_ssi_nr(priv)) &&					\
		((pos) = ((struct rsnd_ssi *)(priv)->ssi + i));		\
	     i++)

#define rsnd_ssi_get(priv, id) ((struct rsnd_ssi *)(priv->ssi) + id)
#define rsnd_ssi_nr(priv) ((priv)->ssi_nr)
#define rsnd_mod_to_ssi(_mod) container_of((_mod), struct rsnd_ssi, mod)
#define rsnd_ssi_flags_has(p, f) ((p)->flags & f)
#define rsnd_ssi_flags_set(p, f) ((p)->flags |= f)
#define rsnd_ssi_flags_del(p, f) ((p)->flags = ((p)->flags & ~f))
#define rsnd_ssi_is_parent(ssi, io) ((ssi) == rsnd_io_to_mod_ssip(io))
#define rsnd_ssi_is_multi_slave(mod, io) \
	(rsnd_ssi_multi_slaves(io) & (1 << rsnd_mod_id(mod)))
#define rsnd_ssi_is_run_mods(mod, io) \
	(rsnd_ssi_run_mods(io) & (1 << rsnd_mod_id(mod)))
#define rsnd_ssi_can_output_clk(mod) (!__rsnd_ssi_is_pin_sharing(mod))

int rsnd_ssi_hdmi_port(struct rsnd_dai_stream *io)
{
	struct rsnd_mod *mod = rsnd_io_to_mod_ssi(io);
	struct rsnd_ssi *ssi = rsnd_mod_to_ssi(mod);

	if (rsnd_ssi_flags_has(ssi, RSND_SSI_HDMI0))
		return RSND_SSI_HDMI_PORT0;

	if (rsnd_ssi_flags_has(ssi, RSND_SSI_HDMI1))
		return RSND_SSI_HDMI_PORT1;

	return 0;
}

int rsnd_ssi_use_busif(struct rsnd_dai_stream *io)
{
	struct rsnd_mod *mod = rsnd_io_to_mod_ssi(io);
	struct rsnd_ssi *ssi = rsnd_mod_to_ssi(mod);
	int use_busif = 0;

	if (!rsnd_ssi_is_dma_mode(mod))
		return 0;

	if (!(rsnd_ssi_flags_has(ssi, RSND_SSI_NO_BUSIF)))
		use_busif = 1;
	if (rsnd_io_to_mod_src(io))
		use_busif = 1;

	return use_busif;
}

static void rsnd_ssi_status_clear(struct rsnd_mod *mod)
{
	rsnd_mod_write(mod, SSISR, 0);
}

static u32 rsnd_ssi_status_get(struct rsnd_mod *mod)
{
	return rsnd_mod_read(mod, SSISR);
}

static void rsnd_ssi_status_check(struct rsnd_mod *mod,
				  u32 bit)
{
	struct rsnd_priv *priv = rsnd_mod_to_priv(mod);
	struct device *dev = rsnd_priv_to_dev(priv);
	u32 status;
	int i;

	for (i = 0; i < 1024; i++) {
		status = rsnd_ssi_status_get(mod);
		if (status & bit)
			return;

		udelay(50);
	}

	dev_warn(dev, "%s[%d] status check failed\n",
		 rsnd_mod_name(mod), rsnd_mod_id(mod));
}

static u32 rsnd_ssi_multi_slaves(struct rsnd_dai_stream *io)
{
	struct rsnd_mod *mod;
	enum rsnd_mod_type types[] = {
		RSND_MOD_SSIM1,
		RSND_MOD_SSIM2,
		RSND_MOD_SSIM3,
	};
	int i, mask;

	mask = 0;
	for (i = 0; i < ARRAY_SIZE(types); i++) {
		mod = rsnd_io_to_mod(io, types[i]);
		if (!mod)
			continue;

		mask |= 1 << rsnd_mod_id(mod);
	}

	return mask;
}

static u32 rsnd_ssi_run_mods(struct rsnd_dai_stream *io)
{
	struct rsnd_mod *ssi_mod = rsnd_io_to_mod_ssi(io);
	struct rsnd_mod *ssi_parent_mod = rsnd_io_to_mod_ssip(io);

	return rsnd_ssi_multi_slaves_runtime(io) |
		1 << rsnd_mod_id(ssi_mod) |
		1 << rsnd_mod_id(ssi_parent_mod);
}

u32 rsnd_ssi_multi_slaves_runtime(struct rsnd_dai_stream *io)
{
	if (rsnd_runtime_is_ssi_multi(io))
		return rsnd_ssi_multi_slaves(io);

	return 0;
}

unsigned int rsnd_ssi_clk_query(struct rsnd_priv *priv,
		       int param1, int param2, int *idx)
{
	int ssi_clk_mul_table[] = {
		1, 2, 4, 8, 16, 6, 12,
	};
	int j, ret;
	unsigned int main_rate;

	for (j = 0; j < ARRAY_SIZE(ssi_clk_mul_table); j++) {

		/*
		 * It will set SSIWSR.CONT here, but SSICR.CKDV = 000
		 * with it is not allowed. (SSIWSR.WS_MODE with
		 * SSICR.CKDV = 000 is not allowed either).
		 * Skip it. See SSICR.CKDV
		 */
		if (j == 0)
			continue;

		/*
		 * this driver is assuming that
		 * system word is 32bit x chan
		 * see rsnd_ssi_init()
		 */
		main_rate = 32 * param1 * param2 * ssi_clk_mul_table[j];

		ret = rsnd_adg_clk_query(priv, main_rate);
		if (ret < 0)
			continue;

		if (idx)
			*idx = j;

		return main_rate;
	}

	return 0;
}

static int rsnd_ssi_master_clk_start(struct rsnd_mod *mod,
				     struct rsnd_dai_stream *io)
{
	struct rsnd_priv *priv = rsnd_io_to_priv(io);
	struct device *dev = rsnd_priv_to_dev(priv);
	struct rsnd_dai *rdai = rsnd_io_to_rdai(io);
	struct rsnd_ssi *ssi = rsnd_mod_to_ssi(mod);
	int chan = rsnd_runtime_channel_for_ssi(io);
	int idx, ret;
	unsigned int main_rate;
	unsigned int rate = rsnd_io_is_play(io) ?
		rsnd_src_get_out_rate(priv, io) :
		rsnd_src_get_in_rate(priv, io);

	if (!rsnd_rdai_is_clk_master(rdai))
		return 0;

	if (!rsnd_ssi_can_output_clk(mod))
		return 0;

	if (rsnd_ssi_is_multi_slave(mod, io))
		return 0;

	if (ssi->usrcnt > 1) {
		if (ssi->rate != rate) {
			dev_err(dev, "SSI parent/child should use same rate\n");
			return -EINVAL;
		}

		return 0;
	}

	main_rate = rsnd_ssi_clk_query(priv, rate, chan, &idx);
	if (!main_rate) {
		dev_err(dev, "unsupported clock rate\n");
		return -EIO;
	}

	ret = rsnd_adg_ssi_clk_try_start(mod, main_rate);
	if (ret < 0)
		return ret;

	/*
	 * SSI clock will be output contiguously
	 * by below settings.
	 * This means, rsnd_ssi_master_clk_start()
	 * and rsnd_ssi_register_setup() are necessary
	 * for SSI parent
	 *
	 * SSICR  : FORCE, SCKD, SWSD
	 * SSIWSR : CONT
	 */
	ssi->cr_clk = FORCE | SWL_32 | SCKD | SWSD | CKDV(idx);
	ssi->wsr = CONT;
	ssi->rate = rate;

	dev_dbg(dev, "%s[%d] outputs %u Hz\n",
		rsnd_mod_name(mod),
		rsnd_mod_id(mod), rate);

	return 0;
}

static void rsnd_ssi_master_clk_stop(struct rsnd_mod *mod,
				     struct rsnd_dai_stream *io)
{
	struct rsnd_dai *rdai = rsnd_io_to_rdai(io);
	struct rsnd_ssi *ssi = rsnd_mod_to_ssi(mod);

	if (!rsnd_rdai_is_clk_master(rdai))
		return;

	if (!rsnd_ssi_can_output_clk(mod))
		return;

	if (ssi->usrcnt > 1)
		return;

	ssi->cr_clk	= 0;
	ssi->rate	= 0;

	rsnd_adg_ssi_clk_stop(mod);
}

static void rsnd_ssi_config_init(struct rsnd_mod *mod,
				struct rsnd_dai_stream *io)
{
	struct rsnd_dai *rdai = rsnd_io_to_rdai(io);
	struct snd_pcm_runtime *runtime = rsnd_io_to_runtime(io);
	struct rsnd_ssi *ssi = rsnd_mod_to_ssi(mod);
	u32 cr_own;
	u32 cr_mode;
	u32 wsr;
	int is_tdm;

	if (rsnd_ssi_is_parent(mod, io))
		return;

	is_tdm = rsnd_runtime_is_ssi_tdm(io);

	/*
	 * always use 32bit system word.
	 * see also rsnd_ssi_master_clk_enable()
	 */
	cr_own = FORCE | SWL_32;

	if (rdai->bit_clk_inv)
		cr_own |= SCKP;
	if (rdai->frm_clk_inv ^ is_tdm)
		cr_own |= SWSP;
	if (rdai->data_alignment)
		cr_own |= SDTA;
	if (rdai->sys_delay)
		cr_own |= DEL;
	if (rsnd_io_is_play(io))
		cr_own |= TRMD;

	switch (runtime->sample_bits) {
	case 16:
		cr_own |= DWL_16;
		break;
	case 32:
		cr_own |= DWL_24;
		break;
	}

	if (rsnd_ssi_is_dma_mode(mod)) {
		cr_mode = UIEN | OIEN |	/* over/under run */
			  DMEN;		/* DMA : enable DMA */
	} else {
		cr_mode = DIEN;		/* PIO : enable Data interrupt */
	}

	/*
	 * TDM Extend Mode
	 * see
	 *	rsnd_ssiu_init_gen2()
	 */
	wsr = ssi->wsr;
	if (is_tdm) {
		wsr	|= WS_MODE;
		cr_own	|= CHNL_8;
	}

	ssi->cr_own	= cr_own;
	ssi->cr_mode	= cr_mode;
	ssi->wsr	= wsr;
}

static void rsnd_ssi_register_setup(struct rsnd_mod *mod)
{
	struct rsnd_ssi *ssi = rsnd_mod_to_ssi(mod);

	rsnd_mod_write(mod, SSIWSR,	ssi->wsr);
	rsnd_mod_write(mod, SSICR,	ssi->cr_own	|
					ssi->cr_clk	|
					ssi->cr_mode	|
					ssi->cr_en);
}

static void rsnd_ssi_pointer_init(struct rsnd_mod *mod,
				  struct rsnd_dai_stream *io)
{
	struct rsnd_ssi *ssi = rsnd_mod_to_ssi(mod);
	struct snd_pcm_runtime *runtime = rsnd_io_to_runtime(io);

	ssi->byte_pos		= 0;
	ssi->period_pos		= 0;
	ssi->byte_per_period	= runtime->period_size *
				  runtime->channels *
				  samples_to_bytes(runtime, 1);
	ssi->next_period_byte	= ssi->byte_per_period;
}

static int rsnd_ssi_pointer_offset(struct rsnd_mod *mod,
				   struct rsnd_dai_stream *io,
				   int additional)
{
	struct rsnd_ssi *ssi = rsnd_mod_to_ssi(mod);
	struct snd_pcm_runtime *runtime = rsnd_io_to_runtime(io);
	int pos = ssi->byte_pos + additional;

	pos %= (runtime->periods * ssi->byte_per_period);

	return pos;
}

static bool rsnd_ssi_pointer_update(struct rsnd_mod *mod,
				    struct rsnd_dai_stream *io,
				    int byte)
{
	struct rsnd_ssi *ssi = rsnd_mod_to_ssi(mod);

	ssi->byte_pos += byte;

	if (ssi->byte_pos >= ssi->next_period_byte) {
		struct snd_pcm_runtime *runtime = rsnd_io_to_runtime(io);

		ssi->period_pos++;
		ssi->next_period_byte += ssi->byte_per_period;

		if (ssi->period_pos >= runtime->periods) {
			ssi->byte_pos = 0;
			ssi->period_pos = 0;
			ssi->next_period_byte = ssi->byte_per_period;
		}

		return true;
	}

	return false;
}

/*
 *	SSI mod common functions
 */
static int rsnd_ssi_init(struct rsnd_mod *mod,
			 struct rsnd_dai_stream *io,
			 struct rsnd_priv *priv)
{
	struct rsnd_ssi *ssi = rsnd_mod_to_ssi(mod);
	int ret;

	if (!rsnd_ssi_is_run_mods(mod, io))
		return 0;

	rsnd_ssi_pointer_init(mod, io);

	ssi->usrcnt++;

	rsnd_mod_power_on(mod);

	ret = rsnd_ssi_master_clk_start(mod, io);
	if (ret < 0)
		return ret;

	rsnd_ssi_config_init(mod, io);

	rsnd_ssi_register_setup(mod);

	/* clear error status */
	rsnd_ssi_status_clear(mod);

	return 0;
}

static int rsnd_ssi_quit(struct rsnd_mod *mod,
			 struct rsnd_dai_stream *io,
			 struct rsnd_priv *priv)
{
	struct rsnd_ssi *ssi = rsnd_mod_to_ssi(mod);
	struct device *dev = rsnd_priv_to_dev(priv);

	if (!rsnd_ssi_is_run_mods(mod, io))
		return 0;

	if (!ssi->usrcnt) {
		dev_err(dev, "%s[%d] usrcnt error\n",
			rsnd_mod_name(mod), rsnd_mod_id(mod));
		return -EIO;
	}

	if (!rsnd_ssi_is_parent(mod, io))
		ssi->cr_own	= 0;

	rsnd_ssi_master_clk_stop(mod, io);

	rsnd_mod_power_off(mod);

	ssi->usrcnt--;

	return 0;
}

static int rsnd_ssi_hw_params(struct rsnd_mod *mod,
			      struct rsnd_dai_stream *io,
			      struct snd_pcm_substream *substream,
			      struct snd_pcm_hw_params *params)
{
	struct rsnd_ssi *ssi = rsnd_mod_to_ssi(mod);
	int chan = params_channels(params);

	/*
	 * snd_pcm_ops::hw_params will be called *before*
	 * snd_soc_dai_ops::trigger. Thus, ssi->usrcnt is 0
	 * in 1st call.
	 */
	if (ssi->usrcnt) {
		/*
		 * Already working.
		 * It will happen if SSI has parent/child connection.
		 * it is error if child <-> parent SSI uses
		 * different channels.
		 */
		if (ssi->chan != chan)
			return -EIO;
	}

	ssi->chan = chan;

	return 0;
}

static int rsnd_ssi_start(struct rsnd_mod *mod,
			  struct rsnd_dai_stream *io,
			  struct rsnd_priv *priv)
{
	struct rsnd_ssi *ssi = rsnd_mod_to_ssi(mod);

	if (!rsnd_ssi_is_run_mods(mod, io))
		return 0;

	/*
	 * EN will be set via SSIU :: SSI_CONTROL
	 * if Multi channel mode
	 */
	if (rsnd_ssi_multi_slaves_runtime(io))
		return 0;

	/*
	 * EN is for data output.
	 * SSI parent EN is not needed.
	 */
	if (rsnd_ssi_is_parent(mod, io))
		return 0;

	ssi->cr_en = EN;

	rsnd_mod_write(mod, SSICR,	ssi->cr_own	|
					ssi->cr_clk	|
					ssi->cr_mode	|
					ssi->cr_en);

	return 0;
}

static int rsnd_ssi_stop(struct rsnd_mod *mod,
			 struct rsnd_dai_stream *io,
			 struct rsnd_priv *priv)
{
	struct rsnd_ssi *ssi = rsnd_mod_to_ssi(mod);
	u32 cr;

	if (!rsnd_ssi_is_run_mods(mod, io))
		return 0;

	if (rsnd_ssi_is_parent(mod, io))
		return 0;

	/*
	 * disable all IRQ,
	 * and, wait all data was sent
	 */
	cr  =	ssi->cr_own	|
		ssi->cr_clk;

	rsnd_mod_write(mod, SSICR, cr | EN);
	rsnd_ssi_status_check(mod, DIRQ);

	/*
	 * disable SSI,
	 * and, wait idle state
	 */
	rsnd_mod_write(mod, SSICR, cr);	/* disabled all */
	rsnd_ssi_status_check(mod, IIRQ);

	ssi->cr_en = 0;

	return 0;
}

static int rsnd_ssi_irq(struct rsnd_mod *mod,
			struct rsnd_dai_stream *io,
			struct rsnd_priv *priv,
			int enable)
{
	u32 val = 0;

	if (rsnd_is_gen1(priv))
		return 0;

	if (rsnd_ssi_is_parent(mod, io))
		return 0;

	if (!rsnd_ssi_is_run_mods(mod, io))
		return 0;

	if (enable)
		val = rsnd_ssi_is_dma_mode(mod) ? 0x0e000000 : 0x0f000000;

	rsnd_mod_write(mod, SSI_INT_ENABLE, val);

	return 0;
}

static void __rsnd_ssi_interrupt(struct rsnd_mod *mod,
				 struct rsnd_dai_stream *io)
{
	struct rsnd_priv *priv = rsnd_mod_to_priv(mod);
	int is_dma = rsnd_ssi_is_dma_mode(mod);
	u32 status;
	bool elapsed = false;
	bool stop = false;

	spin_lock(&priv->lock);

	/* ignore all cases if not working */
	if (!rsnd_io_is_working(io))
		goto rsnd_ssi_interrupt_out;

	status = rsnd_ssi_status_get(mod);

	/* PIO only */
	if (!is_dma && (status & DIRQ)) {
		struct snd_pcm_runtime *runtime = rsnd_io_to_runtime(io);
		u32 *buf = (u32 *)(runtime->dma_area +
				   rsnd_ssi_pointer_offset(mod, io, 0));
		int shift = 0;

		switch (runtime->sample_bits) {
		case 32:
			shift = 8;
			break;
		}

		/*
		 * 8/16/32 data can be assesse to TDR/RDR register
		 * directly as 32bit data
		 * see rsnd_ssi_init()
		 */
		if (rsnd_io_is_play(io))
			rsnd_mod_write(mod, SSITDR, (*buf) << shift);
		else
			*buf = (rsnd_mod_read(mod, SSIRDR) >> shift);

		elapsed = rsnd_ssi_pointer_update(mod, io, sizeof(*buf));
	}

	/* DMA only */
	if (is_dma && (status & (UIRQ | OIRQ)))
		stop = true;

	rsnd_ssi_status_clear(mod);
rsnd_ssi_interrupt_out:
	spin_unlock(&priv->lock);

	if (elapsed)
		rsnd_dai_period_elapsed(io);

	if (stop)
		snd_pcm_stop_xrun(io->substream);

}

static irqreturn_t rsnd_ssi_interrupt(int irq, void *data)
{
	struct rsnd_mod *mod = data;

	rsnd_mod_interrupt(mod, __rsnd_ssi_interrupt);

	return IRQ_HANDLED;
}

/*
 *		SSI PIO
 */
static void rsnd_ssi_parent_attach(struct rsnd_mod *mod,
				   struct rsnd_dai_stream *io)
{
	struct rsnd_dai *rdai = rsnd_io_to_rdai(io);
	struct rsnd_priv *priv = rsnd_mod_to_priv(mod);

	if (!__rsnd_ssi_is_pin_sharing(mod))
		return;

	if (!rsnd_rdai_is_clk_master(rdai))
		return;

	switch (rsnd_mod_id(mod)) {
	case 1:
	case 2:
		rsnd_dai_connect(rsnd_ssi_mod_get(priv, 0), io, RSND_MOD_SSIP);
		break;
	case 4:
		rsnd_dai_connect(rsnd_ssi_mod_get(priv, 3), io, RSND_MOD_SSIP);
		break;
	case 8:
		rsnd_dai_connect(rsnd_ssi_mod_get(priv, 7), io, RSND_MOD_SSIP);
		break;
	}
}

static int rsnd_ssi_pcm_new(struct rsnd_mod *mod,
			    struct rsnd_dai_stream *io,
			    struct snd_soc_pcm_runtime *rtd)
{
	/*
	 * rsnd_rdai_is_clk_master() will be enabled after set_fmt,
	 * and, pcm_new will be called after it.
	 * This function reuse pcm_new at this point.
	 */
	rsnd_ssi_parent_attach(mod, io);

	return 0;
}

static int rsnd_ssi_common_probe(struct rsnd_mod *mod,
				 struct rsnd_dai_stream *io,
				 struct rsnd_priv *priv)
{
	struct device *dev = rsnd_priv_to_dev(priv);
	struct rsnd_ssi *ssi = rsnd_mod_to_ssi(mod);
	int ret;

	/*
	 * SSIP/SSIU/IRQ are not needed on
	 * SSI Multi slaves
	 */
	if (rsnd_ssi_is_multi_slave(mod, io))
		return 0;

	/*
	 * It can't judge ssi parent at this point
	 * see rsnd_ssi_pcm_new()
	 */

	ret = rsnd_ssiu_attach(io, mod);
	if (ret < 0)
		return ret;

	/*
	 * SSI might be called again as PIO fallback
	 * It is easy to manual handling for IRQ request/free
	 *
	 * OTOH, this function might be called many times if platform is
	 * using MIX. It needs xxx_attach() many times on xxx_probe().
	 * Because of it, we can't control .probe/.remove calling count by
	 * mod->status.
	 * But it don't need to call request_irq() many times.
	 * Let's control it by RSND_SSI_PROBED flag.
	 */
	if (!rsnd_ssi_flags_has(ssi, RSND_SSI_PROBED)) {
		ret = request_irq(ssi->irq,
				  rsnd_ssi_interrupt,
				  IRQF_SHARED,
				  dev_name(dev), mod);

		rsnd_ssi_flags_set(ssi, RSND_SSI_PROBED);
	}

	return ret;
}

static int rsnd_ssi_common_remove(struct rsnd_mod *mod,
				  struct rsnd_dai_stream *io,
				  struct rsnd_priv *priv)
{
	struct rsnd_ssi *ssi = rsnd_mod_to_ssi(mod);
	struct rsnd_mod *pure_ssi_mod = rsnd_io_to_mod_ssi(io);

	/* Do nothing if non SSI (= SSI parent, multi SSI) mod */
	if (pure_ssi_mod != mod)
		return 0;

	/* PIO will request IRQ again */
	if (rsnd_ssi_flags_has(ssi, RSND_SSI_PROBED)) {
		free_irq(ssi->irq, mod);

		rsnd_ssi_flags_del(ssi, RSND_SSI_PROBED);
	}

	return 0;
}

static int rsnd_ssi_pointer(struct rsnd_mod *mod,
			    struct rsnd_dai_stream *io,
			    snd_pcm_uframes_t *pointer)
{
	struct rsnd_ssi *ssi = rsnd_mod_to_ssi(mod);
	struct snd_pcm_runtime *runtime = rsnd_io_to_runtime(io);

	*pointer = bytes_to_frames(runtime, ssi->byte_pos);

	return 0;
}

static struct rsnd_mod_ops rsnd_ssi_pio_ops = {
	.name	= SSI_NAME,
	.probe	= rsnd_ssi_common_probe,
	.remove	= rsnd_ssi_common_remove,
	.init	= rsnd_ssi_init,
	.quit	= rsnd_ssi_quit,
	.start	= rsnd_ssi_start,
	.stop	= rsnd_ssi_stop,
	.irq	= rsnd_ssi_irq,
	.pointer= rsnd_ssi_pointer,
	.pcm_new = rsnd_ssi_pcm_new,
	.hw_params = rsnd_ssi_hw_params,
};

static int rsnd_ssi_dma_probe(struct rsnd_mod *mod,
			      struct rsnd_dai_stream *io,
			      struct rsnd_priv *priv)
{
	struct rsnd_ssi *ssi = rsnd_mod_to_ssi(mod);
	int ret;

	/*
	 * SSIP/SSIU/IRQ/DMA are not needed on
	 * SSI Multi slaves
	 */
	if (rsnd_ssi_is_multi_slave(mod, io))
		return 0;

	ret = rsnd_ssi_common_probe(mod, io, priv);
	if (ret)
		return ret;

	/* SSI probe might be called many times in MUX multi path */
	ret = rsnd_dma_attach(io, mod, &ssi->dma);

	return ret;
}

<<<<<<< HEAD
static int rsnd_ssi_dma_remove(struct rsnd_mod *mod,
			       struct rsnd_dai_stream *io,
			       struct rsnd_priv *priv)
{
	struct rsnd_ssi *ssi = rsnd_mod_to_ssi(mod);
	struct rsnd_mod *pure_ssi_mod = rsnd_io_to_mod_ssi(io);

	/* Do nothing if non SSI (= SSI parent, multi SSI) mod */
	if (pure_ssi_mod != mod)
		return 0;

	/* PIO will request IRQ again */
	free_irq(ssi->irq, mod);

	return 0;
}

=======
>>>>>>> f5fd4a67
static int rsnd_ssi_fallback(struct rsnd_mod *mod,
			     struct rsnd_dai_stream *io,
			     struct rsnd_priv *priv)
{
	struct device *dev = rsnd_priv_to_dev(priv);

	/*
	 * fallback to PIO
	 *
	 * SSI .probe might be called again.
	 * see
	 *	rsnd_rdai_continuance_probe()
	 */
	mod->ops = &rsnd_ssi_pio_ops;

	dev_info(dev, "%s[%d] fallback to PIO mode\n",
		 rsnd_mod_name(mod), rsnd_mod_id(mod));

	return 0;
}

static struct dma_chan *rsnd_ssi_dma_req(struct rsnd_dai_stream *io,
					 struct rsnd_mod *mod)
{
	struct rsnd_priv *priv = rsnd_mod_to_priv(mod);
	int is_play = rsnd_io_is_play(io);
	char *name;

	if (rsnd_ssi_use_busif(io))
		name = is_play ? "rxu" : "txu";
	else
		name = is_play ? "rx" : "tx";

	return rsnd_dma_request_channel(rsnd_ssi_of_node(priv),
					mod, name);
}

static struct rsnd_mod_ops rsnd_ssi_dma_ops = {
	.name	= SSI_NAME,
	.dma_req = rsnd_ssi_dma_req,
	.probe	= rsnd_ssi_dma_probe,
	.remove	= rsnd_ssi_common_remove,
	.init	= rsnd_ssi_init,
	.quit	= rsnd_ssi_quit,
	.start	= rsnd_ssi_start,
	.stop	= rsnd_ssi_stop,
	.irq	= rsnd_ssi_irq,
	.pcm_new = rsnd_ssi_pcm_new,
	.fallback = rsnd_ssi_fallback,
	.hw_params = rsnd_ssi_hw_params,
};

int rsnd_ssi_is_dma_mode(struct rsnd_mod *mod)
{
	return mod->ops == &rsnd_ssi_dma_ops;
}


/*
 *		ssi mod function
 */
static void rsnd_ssi_connect(struct rsnd_mod *mod,
			     struct rsnd_dai_stream *io)
{
	struct rsnd_dai *rdai = rsnd_io_to_rdai(io);
	enum rsnd_mod_type types[] = {
		RSND_MOD_SSI,
		RSND_MOD_SSIM1,
		RSND_MOD_SSIM2,
		RSND_MOD_SSIM3,
	};
	enum rsnd_mod_type type;
	int i;

	/* try SSI -> SSIM1 -> SSIM2 -> SSIM3 */
	for (i = 0; i < ARRAY_SIZE(types); i++) {
		type = types[i];
		if (!rsnd_io_to_mod(io, type)) {
			rsnd_dai_connect(mod, io, type);
			rsnd_rdai_channels_set(rdai, (i + 1) * 2);
			rsnd_rdai_ssi_lane_set(rdai, (i + 1));
			return;
		}
	}
}

void rsnd_parse_connect_ssi(struct rsnd_dai *rdai,
			    struct device_node *playback,
			    struct device_node *capture)
{
	struct rsnd_priv *priv = rsnd_rdai_to_priv(rdai);
	struct device_node *node;
	struct device_node *np;
	struct rsnd_mod *mod;
	int i;

	node = rsnd_ssi_of_node(priv);
	if (!node)
		return;

	i = 0;
	for_each_child_of_node(node, np) {
		mod = rsnd_ssi_mod_get(priv, i);
		if (np == playback)
			rsnd_ssi_connect(mod, &rdai->playback);
		if (np == capture)
			rsnd_ssi_connect(mod, &rdai->capture);
		i++;
	}

	of_node_put(node);
}

static void __rsnd_ssi_parse_hdmi_connection(struct rsnd_priv *priv,
					     struct rsnd_dai_stream *io,
					     struct device_node *remote_ep)
{
	struct device *dev = rsnd_priv_to_dev(priv);
	struct rsnd_mod *mod = rsnd_io_to_mod_ssi(io);
	struct rsnd_ssi *ssi;

	if (!mod)
		return;

	ssi  = rsnd_mod_to_ssi(mod);

	if (strstr(remote_ep->full_name, "hdmi0")) {
		rsnd_ssi_flags_set(ssi, RSND_SSI_HDMI0);
		dev_dbg(dev, "%s[%d] connected to HDMI0\n",
			 rsnd_mod_name(mod), rsnd_mod_id(mod));
	}

	if (strstr(remote_ep->full_name, "hdmi1")) {
		rsnd_ssi_flags_set(ssi, RSND_SSI_HDMI1);
		dev_dbg(dev, "%s[%d] connected to HDMI1\n",
			rsnd_mod_name(mod), rsnd_mod_id(mod));
	}
}

void rsnd_ssi_parse_hdmi_connection(struct rsnd_priv *priv,
				    struct device_node *endpoint,
				    int dai_i)
{
	struct rsnd_dai *rdai = rsnd_rdai_get(priv, dai_i);
	struct device_node *remote_ep;

	remote_ep = of_graph_get_remote_endpoint(endpoint);
	if (!remote_ep)
		return;

	__rsnd_ssi_parse_hdmi_connection(priv, &rdai->playback, remote_ep);
	__rsnd_ssi_parse_hdmi_connection(priv, &rdai->capture,  remote_ep);
}

struct rsnd_mod *rsnd_ssi_mod_get(struct rsnd_priv *priv, int id)
{
	if (WARN_ON(id < 0 || id >= rsnd_ssi_nr(priv)))
		id = 0;

	return rsnd_mod_get(rsnd_ssi_get(priv, id));
}

int __rsnd_ssi_is_pin_sharing(struct rsnd_mod *mod)
{
	struct rsnd_ssi *ssi = rsnd_mod_to_ssi(mod);

	return !!(rsnd_ssi_flags_has(ssi, RSND_SSI_CLK_PIN_SHARE));
}

static u32 *rsnd_ssi_get_status(struct rsnd_dai_stream *io,
				struct rsnd_mod *mod,
				enum rsnd_mod_type type)
{
	/*
	 * SSIP (= SSI parent) needs to be special, otherwise,
	 * 2nd SSI might doesn't start. see also rsnd_mod_call()
	 *
	 * We can't include parent SSI status on SSI, because we don't know
	 * how many SSI requests parent SSI. Thus, it is localed on "io" now.
	 * ex) trouble case
	 *	Playback: SSI0
	 *	Capture : SSI1 (needs SSI0)
	 *
	 * 1) start Capture  ->	SSI0/SSI1 are started.
	 * 2) start Playback ->	SSI0 doesn't work, because it is already
	 *			marked as "started" on 1)
	 *
	 * OTOH, using each mod's status is good for MUX case.
	 * It doesn't need to start in 2nd start
	 * ex)
	 *	IO-0: SRC0 -> CTU1 -+-> MUX -> DVC -> SSIU -> SSI0
	 *			    |
	 *	IO-1: SRC1 -> CTU2 -+
	 *
	 * 1) start IO-0 ->	start SSI0
	 * 2) start IO-1 ->	SSI0 doesn't need to start, because it is
	 *			already started on 1)
	 */
	if (type == RSND_MOD_SSIP)
		return &io->parent_ssi_status;

	return rsnd_mod_get_status(io, mod, type);
}

int rsnd_ssi_probe(struct rsnd_priv *priv)
{
	struct device_node *node;
	struct device_node *np;
	struct device *dev = rsnd_priv_to_dev(priv);
	struct rsnd_mod_ops *ops;
	struct clk *clk;
	struct rsnd_ssi *ssi;
	char name[RSND_SSI_NAME_SIZE];
	int i, nr, ret;

	node = rsnd_ssi_of_node(priv);
	if (!node)
		return -EINVAL;

	nr = of_get_child_count(node);
	if (!nr) {
		ret = -EINVAL;
		goto rsnd_ssi_probe_done;
	}

	ssi	= devm_kzalloc(dev, sizeof(*ssi) * nr, GFP_KERNEL);
	if (!ssi) {
		ret = -ENOMEM;
		goto rsnd_ssi_probe_done;
	}

	priv->ssi	= ssi;
	priv->ssi_nr	= nr;

	i = 0;
	for_each_child_of_node(node, np) {
		ssi = rsnd_ssi_get(priv, i);

		snprintf(name, RSND_SSI_NAME_SIZE, "%s.%d",
			 SSI_NAME, i);

		clk = devm_clk_get(dev, name);
		if (IS_ERR(clk)) {
			ret = PTR_ERR(clk);
			of_node_put(np);
			goto rsnd_ssi_probe_done;
		}

		if (of_get_property(np, "shared-pin", NULL))
			rsnd_ssi_flags_set(ssi, RSND_SSI_CLK_PIN_SHARE);

		if (of_get_property(np, "no-busif", NULL))
			rsnd_ssi_flags_set(ssi, RSND_SSI_NO_BUSIF);

		ssi->irq = irq_of_parse_and_map(np, 0);
		if (!ssi->irq) {
			ret = -EINVAL;
			of_node_put(np);
			goto rsnd_ssi_probe_done;
		}

		if (of_property_read_bool(np, "pio-transfer"))
			ops = &rsnd_ssi_pio_ops;
		else
			ops = &rsnd_ssi_dma_ops;

		ret = rsnd_mod_init(priv, rsnd_mod_get(ssi), ops, clk,
				    rsnd_ssi_get_status, RSND_MOD_SSI, i);
		if (ret) {
			of_node_put(np);
			goto rsnd_ssi_probe_done;
		}

		i++;
	}

	ret = 0;

rsnd_ssi_probe_done:
	of_node_put(node);

	return ret;
}

void rsnd_ssi_remove(struct rsnd_priv *priv)
{
	struct rsnd_ssi *ssi;
	int i;

	for_each_rsnd_ssi(ssi, priv, i) {
		rsnd_mod_quit(rsnd_mod_get(ssi));
	}
}<|MERGE_RESOLUTION|>--- conflicted
+++ resolved
@@ -876,26 +876,6 @@
 	return ret;
 }
 
-<<<<<<< HEAD
-static int rsnd_ssi_dma_remove(struct rsnd_mod *mod,
-			       struct rsnd_dai_stream *io,
-			       struct rsnd_priv *priv)
-{
-	struct rsnd_ssi *ssi = rsnd_mod_to_ssi(mod);
-	struct rsnd_mod *pure_ssi_mod = rsnd_io_to_mod_ssi(io);
-
-	/* Do nothing if non SSI (= SSI parent, multi SSI) mod */
-	if (pure_ssi_mod != mod)
-		return 0;
-
-	/* PIO will request IRQ again */
-	free_irq(ssi->irq, mod);
-
-	return 0;
-}
-
-=======
->>>>>>> f5fd4a67
 static int rsnd_ssi_fallback(struct rsnd_mod *mod,
 			     struct rsnd_dai_stream *io,
 			     struct rsnd_priv *priv)
