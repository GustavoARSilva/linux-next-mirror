/*
 * TCP NV: TCP with Congestion Avoidance
 *
 * TCP-NV is a successor of TCP-Vegas that has been developed to
 * deal with the issues that occur in modern networks.
 * Like TCP-Vegas, TCP-NV supports true congestion avoidance,
 * the ability to detect congestion before packet losses occur.
 * When congestion (queue buildup) starts to occur, TCP-NV
 * predicts what the cwnd size should be for the current
 * throughput and it reduces the cwnd proportionally to
 * the difference between the current cwnd and the predicted cwnd.
 *
 * NV is only recommeneded for traffic within a data center, and when
 * all the flows are NV (at least those within the data center). This
 * is due to the inherent unfairness between flows using losses to
 * detect congestion (congestion control) and those that use queue
 * buildup to detect congestion (congestion avoidance).
 *
 * Note: High NIC coalescence values may lower the performance of NV
 * due to the increased noise in RTT values. In particular, we have
 * seen issues with rx-frames values greater than 8.
 *
 * TODO:
 * 1) Add mechanism to deal with reverse congestion.
 */

#include <linux/mm.h>
#include <linux/module.h>
#include <linux/math64.h>
#include <net/tcp.h>
#include <linux/inet_diag.h>

/* TCP NV parameters
 *
 * nv_pad		Max number of queued packets allowed in network
 * nv_pad_buffer	Do not grow cwnd if this closed to nv_pad
 * nv_reset_period	How often (in) seconds)to reset min_rtt
 * nv_min_cwnd		Don't decrease cwnd below this if there are no losses
 * nv_cong_dec_mult	Decrease cwnd by X% (30%) of congestion when detected
 * nv_ssthresh_factor	On congestion set ssthresh to this * <desired cwnd> / 8
 * nv_rtt_factor	RTT averaging factor
 * nv_loss_dec_factor	Decrease cwnd to this (80%) when losses occur
 * nv_dec_eval_min_calls	Wait this many RTT measurements before dec cwnd
 * nv_inc_eval_min_calls	Wait this many RTT measurements before inc cwnd
 * nv_ssthresh_eval_min_calls	Wait this many RTT measurements before stopping
 *				slow-start due to congestion
 * nv_stop_rtt_cnt	Only grow cwnd for this many RTTs after non-congestion
 * nv_rtt_min_cnt	Wait these many RTTs before making congesion decision
 * nv_cwnd_growth_rate_neg
 * nv_cwnd_growth_rate_pos
 *	How quickly to double growth rate (not rate) of cwnd when not
 *	congested. One value (nv_cwnd_growth_rate_neg) for when
 *	rate < 1 pkt/RTT (after losses). The other (nv_cwnd_growth_rate_pos)
 *	otherwise.
 */

static int nv_pad __read_mostly = 10;
static int nv_pad_buffer __read_mostly = 2;
static int nv_reset_period __read_mostly = 5; /* in seconds */
static int nv_min_cwnd __read_mostly = 2;
static int nv_cong_dec_mult __read_mostly = 30 * 128 / 100; /* = 30% */
static int nv_ssthresh_factor __read_mostly = 8; /* = 1 */
static int nv_rtt_factor __read_mostly = 128; /* = 1/2*old + 1/2*new */
static int nv_loss_dec_factor __read_mostly = 819; /* => 80% */
static int nv_cwnd_growth_rate_neg __read_mostly = 8;
static int nv_cwnd_growth_rate_pos __read_mostly; /* 0 => fixed like Reno */
static int nv_dec_eval_min_calls __read_mostly = 60;
static int nv_inc_eval_min_calls __read_mostly = 20;
static int nv_ssthresh_eval_min_calls __read_mostly = 30;
static int nv_stop_rtt_cnt __read_mostly = 10;
static int nv_rtt_min_cnt __read_mostly = 2;

module_param(nv_pad, int, 0644);
MODULE_PARM_DESC(nv_pad, "max queued packets allowed in network");
module_param(nv_reset_period, int, 0644);
MODULE_PARM_DESC(nv_reset_period, "nv_min_rtt reset period (secs)");
module_param(nv_min_cwnd, int, 0644);
MODULE_PARM_DESC(nv_min_cwnd, "NV will not decrease cwnd below this value"
		 " without losses");

/* TCP NV Parameters */
struct tcpnv {
	unsigned long nv_min_rtt_reset_jiffies;  /* when to switch to
						  * nv_min_rtt_new */
	s8  cwnd_growth_factor;	/* Current cwnd growth factor,
				 * < 0 => less than 1 packet/RTT */
	u8  available8;
	u16 available16;
	u8  nv_allow_cwnd_growth:1, /* whether cwnd can grow */
		nv_reset:1,	    /* whether to reset values */
		nv_catchup:1;	    /* whether we are growing because
				     * of temporary cwnd decrease */
	u8  nv_eval_call_cnt;	/* call count since last eval */
	u8  nv_min_cwnd;	/* nv won't make a ca decision if cwnd is
				 * smaller than this. It may grow to handle
				 * TSO, LRO and interrupt coalescence because
				 * with these a small cwnd cannot saturate
				 * the link. Note that this is different from
				 * the file local nv_min_cwnd */
	u8  nv_rtt_cnt;		/* RTTs without making ca decision */;
	u32 nv_last_rtt;	/* last rtt */
	u32 nv_min_rtt;		/* active min rtt. Used to determine slope */
	u32 nv_min_rtt_new;	/* min rtt for future use */
	u32 nv_base_rtt;        /* If non-zero it represents the threshold for
				 * congestion */
	u32 nv_lower_bound_rtt; /* Used in conjunction with nv_base_rtt. It is
				 * set to 80% of nv_base_rtt. It helps reduce
				 * unfairness between flows */
	u32 nv_rtt_max_rate;	/* max rate seen during current RTT */
	u32 nv_rtt_start_seq;	/* current RTT ends when packet arrives
				 * acking beyond nv_rtt_start_seq */
	u32 nv_last_snd_una;	/* Previous value of tp->snd_una. It is
				 * used to determine bytes acked since last
				 * call to bictcp_acked */
	u32 nv_no_cong_cnt;	/* Consecutive no congestion decisions */
};

#define NV_INIT_RTT	  U32_MAX
#define NV_MIN_CWND	  4
#define NV_MIN_CWND_GROW  2
#define NV_TSO_CWND_BOUND 80

static inline void tcpnv_reset(struct tcpnv *ca, struct sock *sk)
{
	struct tcp_sock *tp = tcp_sk(sk);

	ca->nv_reset = 0;
	ca->nv_no_cong_cnt = 0;
	ca->nv_rtt_cnt = 0;
	ca->nv_last_rtt = 0;
	ca->nv_rtt_max_rate = 0;
	ca->nv_rtt_start_seq = tp->snd_una;
	ca->nv_eval_call_cnt = 0;
	ca->nv_last_snd_una = tp->snd_una;
}

static void tcpnv_init(struct sock *sk)
{
	struct tcpnv *ca = inet_csk_ca(sk);
	int base_rtt;

	tcpnv_reset(ca, sk);

	/* See if base_rtt is available from socket_ops bpf program.
	 * It is meant to be used in environments, such as communication
	 * within a datacenter, where we have reasonable estimates of
	 * RTTs
	 */
	base_rtt = tcp_call_bpf(sk, BPF_SOCK_OPS_BASE_RTT);
	if (base_rtt > 0) {
		ca->nv_base_rtt = base_rtt;
		ca->nv_lower_bound_rtt = (base_rtt * 205) >> 8; /* 80% */
	} else {
		ca->nv_base_rtt = 0;
		ca->nv_lower_bound_rtt = 0;
	}

	ca->nv_allow_cwnd_growth = 1;
	ca->nv_min_rtt_reset_jiffies = jiffies + 2 * HZ;
	ca->nv_min_rtt = NV_INIT_RTT;
	ca->nv_min_rtt_new = NV_INIT_RTT;
	ca->nv_min_cwnd = NV_MIN_CWND;
	ca->nv_catchup = 0;
	ca->cwnd_growth_factor = 0;
}

/* If provided, apply upper (base_rtt) and lower (lower_bound_rtt)
 * bounds to RTT.
 */
inline u32 nv_get_bounded_rtt(struct tcpnv *ca, u32 val)
{
	if (ca->nv_lower_bound_rtt > 0 && val < ca->nv_lower_bound_rtt)
		return ca->nv_lower_bound_rtt;
	else if (ca->nv_base_rtt > 0 && val > ca->nv_base_rtt)
		return ca->nv_base_rtt;
	else
		return val;
}

static void tcpnv_cong_avoid(struct sock *sk, u32 ack, u32 acked)
{
	struct tcp_sock *tp = tcp_sk(sk);
	struct tcpnv *ca = inet_csk_ca(sk);
	u32 cnt;

	if (!tcp_is_cwnd_limited(sk))
		return;

	/* Only grow cwnd if NV has not detected congestion */
	if (!ca->nv_allow_cwnd_growth)
		return;

	if (tcp_in_slow_start(tp)) {
		acked = tcp_slow_start(tp, acked);
		if (!acked)
			return;
	}

	if (ca->cwnd_growth_factor < 0) {
		cnt = tp->snd_cwnd << -ca->cwnd_growth_factor;
		tcp_cong_avoid_ai(tp, cnt, acked);
	} else {
		cnt = max(4U, tp->snd_cwnd >> ca->cwnd_growth_factor);
		tcp_cong_avoid_ai(tp, cnt, acked);
	}
}

static u32 tcpnv_recalc_ssthresh(struct sock *sk)
{
	const struct tcp_sock *tp = tcp_sk(sk);

	return max((tp->snd_cwnd * nv_loss_dec_factor) >> 10, 2U);
}

static void tcpnv_state(struct sock *sk, u8 new_state)
{
	struct tcpnv *ca = inet_csk_ca(sk);

	if (new_state == TCP_CA_Open && ca->nv_reset) {
		tcpnv_reset(ca, sk);
	} else if (new_state == TCP_CA_Loss || new_state == TCP_CA_CWR ||
		new_state == TCP_CA_Recovery) {
		ca->nv_reset = 1;
		ca->nv_allow_cwnd_growth = 0;
		if (new_state == TCP_CA_Loss) {
			/* Reset cwnd growth factor to Reno value */
			if (ca->cwnd_growth_factor > 0)
				ca->cwnd_growth_factor = 0;
			/* Decrease growth rate if allowed */
			if (nv_cwnd_growth_rate_neg > 0 &&
			    ca->cwnd_growth_factor > -8)
				ca->cwnd_growth_factor--;
		}
	}
}

/* Do congestion avoidance calculations for TCP-NV
 */
static void tcpnv_acked(struct sock *sk, const struct ack_sample *sample)
{
	const struct inet_connection_sock *icsk = inet_csk(sk);
	struct tcp_sock *tp = tcp_sk(sk);
	struct tcpnv *ca = inet_csk_ca(sk);
	unsigned long now = jiffies;
	u64 rate64;
	u32 rate, max_win, cwnd_by_slope;
	u32 avg_rtt;
	u32 bytes_acked = 0;

	/* Some calls are for duplicates without timetamps */
	if (sample->rtt_us < 0)
		return;

	/* If not in TCP_CA_Open or TCP_CA_Disorder states, skip. */
	if (icsk->icsk_ca_state != TCP_CA_Open &&
	    icsk->icsk_ca_state != TCP_CA_Disorder)
		return;

	/* Stop cwnd growth if we were in catch up mode */
	if (ca->nv_catchup && tp->snd_cwnd >= nv_min_cwnd) {
		ca->nv_catchup = 0;
		ca->nv_allow_cwnd_growth = 0;
	}

	bytes_acked = tp->snd_una - ca->nv_last_snd_una;
	ca->nv_last_snd_una = tp->snd_una;

	if (sample->in_flight == 0)
		return;

	/* Calculate moving average of RTT */
	if (nv_rtt_factor > 0) {
		if (ca->nv_last_rtt > 0) {
			avg_rtt = (((u64)sample->rtt_us) * nv_rtt_factor +
				   ((u64)ca->nv_last_rtt)
				   * (256 - nv_rtt_factor)) >> 8;
		} else {
			avg_rtt = sample->rtt_us;
			ca->nv_min_rtt = avg_rtt << 1;
		}
		ca->nv_last_rtt = avg_rtt;
	} else {
		avg_rtt = sample->rtt_us;
	}

	/* rate in 100's bits per second */
<<<<<<< HEAD
	rate64 = ((u64)sample->in_flight) * 8000000;
	rate = (u32)div64_u64(rate64, (u64)(avg_rtt ?: 1) * 100);
=======
	rate64 = ((u64)sample->in_flight) * 80000;
	do_div(rate64, avg_rtt ?: 1);
	rate = (u32)rate64;
>>>>>>> 5a30197c

	/* Remember the maximum rate seen during this RTT
	 * Note: It may be more than one RTT. This function should be
	 *       called at least nv_dec_eval_min_calls times.
	 */
	if (ca->nv_rtt_max_rate < rate)
		ca->nv_rtt_max_rate = rate;

	/* We have valid information, increment counter */
	if (ca->nv_eval_call_cnt < 255)
		ca->nv_eval_call_cnt++;

	/* Apply bounds to rtt. Only used to update min_rtt */
	avg_rtt = nv_get_bounded_rtt(ca, avg_rtt);

	/* update min rtt if necessary */
	if (avg_rtt < ca->nv_min_rtt)
		ca->nv_min_rtt = avg_rtt;

	/* update future min_rtt if necessary */
	if (avg_rtt < ca->nv_min_rtt_new)
		ca->nv_min_rtt_new = avg_rtt;

	/* nv_min_rtt is updated with the minimum (possibley averaged) rtt
	 * seen in the last sysctl_tcp_nv_reset_period seconds (i.e. a
	 * warm reset). This new nv_min_rtt will be continued to be updated
	 * and be used for another sysctl_tcp_nv_reset_period seconds,
	 * when it will be updated again.
	 * In practice we introduce some randomness, so the actual period used
	 * is chosen randomly from the range:
	 *   [sysctl_tcp_nv_reset_period*3/4, sysctl_tcp_nv_reset_period*5/4)
	 */
	if (time_after_eq(now, ca->nv_min_rtt_reset_jiffies)) {
		unsigned char rand;

		ca->nv_min_rtt = ca->nv_min_rtt_new;
		ca->nv_min_rtt_new = NV_INIT_RTT;
		get_random_bytes(&rand, 1);
		ca->nv_min_rtt_reset_jiffies =
			now + ((nv_reset_period * (384 + rand) * HZ) >> 9);
		/* Every so often we decrease ca->nv_min_cwnd in case previous
		 *  value is no longer accurate.
		 */
		ca->nv_min_cwnd = max(ca->nv_min_cwnd / 2, NV_MIN_CWND);
	}

	/* Once per RTT check if we need to do congestion avoidance */
	if (before(ca->nv_rtt_start_seq, tp->snd_una)) {
		ca->nv_rtt_start_seq = tp->snd_nxt;
		if (ca->nv_rtt_cnt < 0xff)
			/* Increase counter for RTTs without CA decision */
			ca->nv_rtt_cnt++;

		/* If this function is only called once within an RTT
		 * the cwnd is probably too small (in some cases due to
		 * tso, lro or interrupt coalescence), so we increase
		 * ca->nv_min_cwnd.
		 */
		if (ca->nv_eval_call_cnt == 1 &&
		    bytes_acked >= (ca->nv_min_cwnd - 1) * tp->mss_cache &&
		    ca->nv_min_cwnd < (NV_TSO_CWND_BOUND + 1)) {
			ca->nv_min_cwnd = min(ca->nv_min_cwnd
					      + NV_MIN_CWND_GROW,
					      NV_TSO_CWND_BOUND + 1);
			ca->nv_rtt_start_seq = tp->snd_nxt +
				ca->nv_min_cwnd * tp->mss_cache;
			ca->nv_eval_call_cnt = 0;
			ca->nv_allow_cwnd_growth = 1;
			return;
		}

		/* Find the ideal cwnd for current rate from slope
		 * slope = 80000.0 * mss / nv_min_rtt
		 * cwnd_by_slope = nv_rtt_max_rate / slope
		 */
		cwnd_by_slope = (u32)
			div64_u64(((u64)ca->nv_rtt_max_rate) * ca->nv_min_rtt,
				  (u64)(80000 * tp->mss_cache));
		max_win = cwnd_by_slope + nv_pad;

		/* If cwnd > max_win, decrease cwnd
		 * if cwnd < max_win, grow cwnd
		 * else leave the same
		 */
		if (tp->snd_cwnd > max_win) {
			/* there is congestion, check that it is ok
			 * to make a CA decision
			 * 1. We should have at least nv_dec_eval_min_calls
			 *    data points before making a CA  decision
			 * 2. We only make a congesion decision after
			 *    nv_rtt_min_cnt RTTs
			 */
			if (ca->nv_rtt_cnt < nv_rtt_min_cnt) {
				return;
			} else if (tp->snd_ssthresh == TCP_INFINITE_SSTHRESH) {
				if (ca->nv_eval_call_cnt <
				    nv_ssthresh_eval_min_calls)
					return;
				/* otherwise we will decrease cwnd */
			} else if (ca->nv_eval_call_cnt <
				   nv_dec_eval_min_calls) {
				if (ca->nv_allow_cwnd_growth &&
				    ca->nv_rtt_cnt > nv_stop_rtt_cnt)
					ca->nv_allow_cwnd_growth = 0;
				return;
			}

			/* We have enough data to determine we are congested */
			ca->nv_allow_cwnd_growth = 0;
			tp->snd_ssthresh =
				(nv_ssthresh_factor * max_win) >> 3;
			if (tp->snd_cwnd - max_win > 2) {
				/* gap > 2, we do exponential cwnd decrease */
				int dec;

				dec = max(2U, ((tp->snd_cwnd - max_win) *
					       nv_cong_dec_mult) >> 7);
				tp->snd_cwnd -= dec;
			} else if (nv_cong_dec_mult > 0) {
				tp->snd_cwnd = max_win;
			}
			if (ca->cwnd_growth_factor > 0)
				ca->cwnd_growth_factor = 0;
			ca->nv_no_cong_cnt = 0;
		} else if (tp->snd_cwnd <= max_win - nv_pad_buffer) {
			/* There is no congestion, grow cwnd if allowed*/
			if (ca->nv_eval_call_cnt < nv_inc_eval_min_calls)
				return;

			ca->nv_allow_cwnd_growth = 1;
			ca->nv_no_cong_cnt++;
			if (ca->cwnd_growth_factor < 0 &&
			    nv_cwnd_growth_rate_neg > 0 &&
			    ca->nv_no_cong_cnt > nv_cwnd_growth_rate_neg) {
				ca->cwnd_growth_factor++;
				ca->nv_no_cong_cnt = 0;
			} else if (ca->cwnd_growth_factor >= 0 &&
				   nv_cwnd_growth_rate_pos > 0 &&
				   ca->nv_no_cong_cnt >
				   nv_cwnd_growth_rate_pos) {
				ca->cwnd_growth_factor++;
				ca->nv_no_cong_cnt = 0;
			}
		} else {
			/* cwnd is in-between, so do nothing */
			return;
		}

		/* update state */
		ca->nv_eval_call_cnt = 0;
		ca->nv_rtt_cnt = 0;
		ca->nv_rtt_max_rate = 0;

		/* Don't want to make cwnd < nv_min_cwnd
		 * (it wasn't before, if it is now is because nv
		 *  decreased it).
		 */
		if (tp->snd_cwnd < nv_min_cwnd)
			tp->snd_cwnd = nv_min_cwnd;
	}
}

/* Extract info for Tcp socket info provided via netlink */
static size_t tcpnv_get_info(struct sock *sk, u32 ext, int *attr,
			     union tcp_cc_info *info)
{
	const struct tcpnv *ca = inet_csk_ca(sk);

	if (ext & (1 << (INET_DIAG_VEGASINFO - 1))) {
		info->vegas.tcpv_enabled = 1;
		info->vegas.tcpv_rttcnt = ca->nv_rtt_cnt;
		info->vegas.tcpv_rtt = ca->nv_last_rtt;
		info->vegas.tcpv_minrtt = ca->nv_min_rtt;

		*attr = INET_DIAG_VEGASINFO;
		return sizeof(struct tcpvegas_info);
	}
	return 0;
}

static struct tcp_congestion_ops tcpnv __read_mostly = {
	.init		= tcpnv_init,
	.ssthresh	= tcpnv_recalc_ssthresh,
	.cong_avoid	= tcpnv_cong_avoid,
	.set_state	= tcpnv_state,
	.undo_cwnd	= tcp_reno_undo_cwnd,
	.pkts_acked     = tcpnv_acked,
	.get_info	= tcpnv_get_info,

	.owner		= THIS_MODULE,
	.name		= "nv",
};

static int __init tcpnv_register(void)
{
	BUILD_BUG_ON(sizeof(struct tcpnv) > ICSK_CA_PRIV_SIZE);

	return tcp_register_congestion_control(&tcpnv);
}

static void __exit tcpnv_unregister(void)
{
	tcp_unregister_congestion_control(&tcpnv);
}

module_init(tcpnv_register);
module_exit(tcpnv_unregister);

MODULE_AUTHOR("Lawrence Brakmo");
MODULE_LICENSE("GPL");
MODULE_DESCRIPTION("TCP NV");
MODULE_VERSION("1.0");<|MERGE_RESOLUTION|>--- conflicted
+++ resolved
@@ -284,14 +284,9 @@
 	}
 
 	/* rate in 100's bits per second */
-<<<<<<< HEAD
-	rate64 = ((u64)sample->in_flight) * 8000000;
-	rate = (u32)div64_u64(rate64, (u64)(avg_rtt ?: 1) * 100);
-=======
 	rate64 = ((u64)sample->in_flight) * 80000;
 	do_div(rate64, avg_rtt ?: 1);
 	rate = (u32)rate64;
->>>>>>> 5a30197c
 
 	/* Remember the maximum rate seen during this RTT
 	 * Note: It may be more than one RTT. This function should be
