--- conflicted
+++ resolved
@@ -1,10 +1,6 @@
-<<<<<<< HEAD
 # SPDX-License-Identifier: GPL-2.0
-TARGETS =  bpf
-=======
 TARGETS = android
 TARGETS += bpf
->>>>>>> 5754a52d
 TARGETS += breakpoints
 TARGETS += capabilities
 TARGETS += cpufreq
