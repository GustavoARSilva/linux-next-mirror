--- conflicted
+++ resolved
@@ -588,12 +588,8 @@
 	}
 }
 
-<<<<<<< HEAD
-static blk_status_t nvme_setup_prps(struct nvme_dev *dev, struct request *req)
-=======
 static blk_status_t nvme_pci_setup_prps(struct nvme_dev *dev,
 		struct request *req, struct nvme_rw_command *cmnd)
->>>>>>> 9abd04af
 {
 	struct nvme_iod *iod = blk_mq_rq_to_pdu(req);
 	struct dma_pool *pool;
@@ -613,11 +609,7 @@
 	length -= (page_size - offset);
 	if (length <= 0) {
 		iod->first_dma = 0;
-<<<<<<< HEAD
-		return BLK_STS_OK;
-=======
 		goto done;
->>>>>>> 9abd04af
 	}
 
 	dma_len -= (page_size - offset);
@@ -689,8 +681,6 @@
 			"Invalid SGL for payload:%d nents:%d\n",
 			blk_rq_payload_bytes(req), iod->nents);
 	return BLK_STS_IOERR;
-<<<<<<< HEAD
-=======
 }
 
 static void nvme_pci_sgl_set_data(struct nvme_sgl_desc *sge,
@@ -795,7 +785,6 @@
 	if (!sgl_threshold || avg_seg_size < sgl_threshold)
 		return false;
 	return true;
->>>>>>> 9abd04af
 }
 
 static blk_status_t nvme_map_data(struct nvme_dev *dev, struct request *req,
