--- conflicted
+++ resolved
@@ -526,7 +526,21 @@
 /*------------------------- Resume routines -------------------------*/
 
 /**
-<<<<<<< HEAD
+ * dev_pm_skip_next_resume_phases - Skip next system resume phases for device.
+ * @dev: Target device.
+ *
+ * Make the core skip the "early resume" and "resume" phases for @dev.
+ *
+ * This function can be called by middle-layer code during the "noirq" phase of
+ * system resume if necessary, but not by device drivers.
+ */
+void dev_pm_skip_next_resume_phases(struct device *dev)
+{
+	dev->power.is_late_suspended = false;
+	dev->power.is_suspended = false;
+}
+
+/**
  * dev_pm_may_skip_resume - System-wide device resume optimization check.
  * @dev: Target device.
  *
@@ -536,20 +550,6 @@
 bool dev_pm_may_skip_resume(struct device *dev)
 {
 	return !dev->power.must_resume && pm_transition.event != PM_EVENT_RESTORE;
-=======
- * dev_pm_skip_next_resume_phases - Skip next system resume phases for device.
- * @dev: Target device.
- *
- * Make the core skip the "early resume" and "resume" phases for @dev.
- *
- * This function can be called by middle-layer code during the "noirq" phase of
- * system resume if necessary, but not by device drivers.
- */
-void dev_pm_skip_next_resume_phases(struct device *dev)
-{
-	dev->power.is_late_suspended = false;
-	dev->power.is_suspended = false;
->>>>>>> 5adffeb3
 }
 
 /**
