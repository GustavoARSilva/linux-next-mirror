/*
 * Kernel-based Virtual Machine driver for Linux
 *
 * This module enables machines with Intel VT-x extensions to run virtual
 * machines without emulation or binary translation.
 *
 * Copyright (C) 2006 Qumranet, Inc.
 * Copyright 2010 Red Hat, Inc. and/or its affiliates.
 *
 * Authors:
 *   Avi Kivity   <avi@qumranet.com>
 *   Yaniv Kamay  <yaniv@qumranet.com>
 *
 * This work is licensed under the terms of the GNU GPL, version 2.  See
 * the COPYING file in the top-level directory.
 *
 */

#include <kvm/iodev.h>

#include <linux/kvm_host.h>
#include <linux/kvm.h>
#include <linux/module.h>
#include <linux/errno.h>
#include <linux/percpu.h>
#include <linux/mm.h>
#include <linux/miscdevice.h>
#include <linux/vmalloc.h>
#include <linux/reboot.h>
#include <linux/debugfs.h>
#include <linux/highmem.h>
#include <linux/file.h>
#include <linux/syscore_ops.h>
#include <linux/cpu.h>
#include <linux/sched/signal.h>
#include <linux/sched/mm.h>
#include <linux/sched/stat.h>
#include <linux/cpumask.h>
#include <linux/smp.h>
#include <linux/anon_inodes.h>
#include <linux/profile.h>
#include <linux/kvm_para.h>
#include <linux/pagemap.h>
#include <linux/mman.h>
#include <linux/swap.h>
#include <linux/bitops.h>
#include <linux/spinlock.h>
#include <linux/compat.h>
#include <linux/srcu.h>
#include <linux/hugetlb.h>
#include <linux/slab.h>
#include <linux/sort.h>
#include <linux/bsearch.h>

#include <asm/processor.h>
#include <asm/io.h>
#include <asm/ioctl.h>
#include <linux/uaccess.h>
#include <asm/pgtable.h>

#include "coalesced_mmio.h"
#include "async_pf.h"
#include "vfio.h"

#define CREATE_TRACE_POINTS
#include <trace/events/kvm.h>

/* Worst case buffer size needed for holding an integer. */
#define ITOA_MAX_LEN 12

MODULE_AUTHOR("Qumranet");
MODULE_LICENSE("GPL");

/* Architectures should define their poll value according to the halt latency */
unsigned int halt_poll_ns = KVM_HALT_POLL_NS_DEFAULT;
module_param(halt_poll_ns, uint, S_IRUGO | S_IWUSR);
EXPORT_SYMBOL_GPL(halt_poll_ns);

/* Default doubles per-vcpu halt_poll_ns. */
unsigned int halt_poll_ns_grow = 2;
module_param(halt_poll_ns_grow, uint, S_IRUGO | S_IWUSR);
EXPORT_SYMBOL_GPL(halt_poll_ns_grow);

/* Default resets per-vcpu halt_poll_ns . */
unsigned int halt_poll_ns_shrink;
module_param(halt_poll_ns_shrink, uint, S_IRUGO | S_IWUSR);
EXPORT_SYMBOL_GPL(halt_poll_ns_shrink);

/*
 * Ordering of locks:
 *
 *	kvm->lock --> kvm->slots_lock --> kvm->irq_lock
 */

DEFINE_SPINLOCK(kvm_lock);
static DEFINE_RAW_SPINLOCK(kvm_count_lock);
LIST_HEAD(vm_list);

static cpumask_var_t cpus_hardware_enabled;
static int kvm_usage_count;
static atomic_t hardware_enable_failed;

struct kmem_cache *kvm_vcpu_cache;
EXPORT_SYMBOL_GPL(kvm_vcpu_cache);

static __read_mostly struct preempt_ops kvm_preempt_ops;

struct dentry *kvm_debugfs_dir;
EXPORT_SYMBOL_GPL(kvm_debugfs_dir);

static int kvm_debugfs_num_entries;
static const struct file_operations *stat_fops_per_vm[];

static long kvm_vcpu_ioctl(struct file *file, unsigned int ioctl,
			   unsigned long arg);
#ifdef CONFIG_KVM_COMPAT
static long kvm_vcpu_compat_ioctl(struct file *file, unsigned int ioctl,
				  unsigned long arg);
#endif
static int hardware_enable_all(void);
static void hardware_disable_all(void);

static void kvm_io_bus_destroy(struct kvm_io_bus *bus);

static void kvm_release_pfn_dirty(kvm_pfn_t pfn);
static void mark_page_dirty_in_slot(struct kvm_memory_slot *memslot, gfn_t gfn);

__visible bool kvm_rebooting;
EXPORT_SYMBOL_GPL(kvm_rebooting);

static bool largepages_enabled = true;

bool kvm_is_reserved_pfn(kvm_pfn_t pfn)
{
	if (pfn_valid(pfn))
		return PageReserved(pfn_to_page(pfn));

	return true;
}

/*
 * Switches to specified vcpu, until a matching vcpu_put()
 */
int vcpu_load(struct kvm_vcpu *vcpu)
{
	int cpu;

	if (mutex_lock_killable(&vcpu->mutex))
		return -EINTR;
	cpu = get_cpu();
	preempt_notifier_register(&vcpu->preempt_notifier);
	kvm_arch_vcpu_load(vcpu, cpu);
	put_cpu();
	return 0;
}
EXPORT_SYMBOL_GPL(vcpu_load);

void vcpu_put(struct kvm_vcpu *vcpu)
{
	preempt_disable();
	kvm_arch_vcpu_put(vcpu);
	preempt_notifier_unregister(&vcpu->preempt_notifier);
	preempt_enable();
	mutex_unlock(&vcpu->mutex);
}
EXPORT_SYMBOL_GPL(vcpu_put);

static void ack_flush(void *_completed)
{
}

bool kvm_make_all_cpus_request(struct kvm *kvm, unsigned int req)
{
	int i, cpu, me;
	cpumask_var_t cpus;
	bool called = true;
	struct kvm_vcpu *vcpu;

	zalloc_cpumask_var(&cpus, GFP_ATOMIC);

	me = get_cpu();
	kvm_for_each_vcpu(i, vcpu, kvm) {
		kvm_make_request(req, vcpu);
		cpu = vcpu->cpu;

		/* Set ->requests bit before we read ->mode. */
		smp_mb__after_atomic();

		if (cpus != NULL && cpu != -1 && cpu != me &&
		      kvm_vcpu_exiting_guest_mode(vcpu) != OUTSIDE_GUEST_MODE)
			cpumask_set_cpu(cpu, cpus);
	}
	if (unlikely(cpus == NULL))
		smp_call_function_many(cpu_online_mask, ack_flush, NULL, 1);
	else if (!cpumask_empty(cpus))
		smp_call_function_many(cpus, ack_flush, NULL, 1);
	else
		called = false;
	put_cpu();
	free_cpumask_var(cpus);
	return called;
}

#ifndef CONFIG_HAVE_KVM_ARCH_TLB_FLUSH_ALL
void kvm_flush_remote_tlbs(struct kvm *kvm)
{
	/*
	 * Read tlbs_dirty before setting KVM_REQ_TLB_FLUSH in
	 * kvm_make_all_cpus_request.
	 */
	long dirty_count = smp_load_acquire(&kvm->tlbs_dirty);

	/*
	 * We want to publish modifications to the page tables before reading
	 * mode. Pairs with a memory barrier in arch-specific code.
	 * - x86: smp_mb__after_srcu_read_unlock in vcpu_enter_guest
	 * and smp_mb in walk_shadow_page_lockless_begin/end.
	 * - powerpc: smp_mb in kvmppc_prepare_to_enter.
	 *
	 * There is already an smp_mb__after_atomic() before
	 * kvm_make_all_cpus_request() reads vcpu->mode. We reuse that
	 * barrier here.
	 */
	if (kvm_make_all_cpus_request(kvm, KVM_REQ_TLB_FLUSH))
		++kvm->stat.remote_tlb_flush;
	cmpxchg(&kvm->tlbs_dirty, dirty_count, 0);
}
EXPORT_SYMBOL_GPL(kvm_flush_remote_tlbs);
#endif

void kvm_reload_remote_mmus(struct kvm *kvm)
{
	kvm_make_all_cpus_request(kvm, KVM_REQ_MMU_RELOAD);
}

int kvm_vcpu_init(struct kvm_vcpu *vcpu, struct kvm *kvm, unsigned id)
{
	struct page *page;
	int r;

	mutex_init(&vcpu->mutex);
	vcpu->cpu = -1;
	vcpu->kvm = kvm;
	vcpu->vcpu_id = id;
	vcpu->pid = NULL;
	init_swait_queue_head(&vcpu->wq);
	kvm_async_pf_vcpu_init(vcpu);

	vcpu->pre_pcpu = -1;
	INIT_LIST_HEAD(&vcpu->blocked_vcpu_list);

	page = alloc_page(GFP_KERNEL | __GFP_ZERO);
	if (!page) {
		r = -ENOMEM;
		goto fail;
	}
	vcpu->run = page_address(page);

	kvm_vcpu_set_in_spin_loop(vcpu, false);
	kvm_vcpu_set_dy_eligible(vcpu, false);
	vcpu->preempted = false;

	r = kvm_arch_vcpu_init(vcpu);
	if (r < 0)
		goto fail_free_run;
	return 0;

fail_free_run:
	free_page((unsigned long)vcpu->run);
fail:
	return r;
}
EXPORT_SYMBOL_GPL(kvm_vcpu_init);

void kvm_vcpu_uninit(struct kvm_vcpu *vcpu)
{
	put_pid(vcpu->pid);
	kvm_arch_vcpu_uninit(vcpu);
	free_page((unsigned long)vcpu->run);
}
EXPORT_SYMBOL_GPL(kvm_vcpu_uninit);

#if defined(CONFIG_MMU_NOTIFIER) && defined(KVM_ARCH_WANT_MMU_NOTIFIER)
static inline struct kvm *mmu_notifier_to_kvm(struct mmu_notifier *mn)
{
	return container_of(mn, struct kvm, mmu_notifier);
}

static void kvm_mmu_notifier_invalidate_page(struct mmu_notifier *mn,
					     struct mm_struct *mm,
					     unsigned long address)
{
	struct kvm *kvm = mmu_notifier_to_kvm(mn);
	int need_tlb_flush, idx;

	/*
	 * When ->invalidate_page runs, the linux pte has been zapped
	 * already but the page is still allocated until
	 * ->invalidate_page returns. So if we increase the sequence
	 * here the kvm page fault will notice if the spte can't be
	 * established because the page is going to be freed. If
	 * instead the kvm page fault establishes the spte before
	 * ->invalidate_page runs, kvm_unmap_hva will release it
	 * before returning.
	 *
	 * The sequence increase only need to be seen at spin_unlock
	 * time, and not at spin_lock time.
	 *
	 * Increasing the sequence after the spin_unlock would be
	 * unsafe because the kvm page fault could then establish the
	 * pte after kvm_unmap_hva returned, without noticing the page
	 * is going to be freed.
	 */
	idx = srcu_read_lock(&kvm->srcu);
	spin_lock(&kvm->mmu_lock);

	kvm->mmu_notifier_seq++;
	need_tlb_flush = kvm_unmap_hva(kvm, address) | kvm->tlbs_dirty;
	/* we've to flush the tlb before the pages can be freed */
	if (need_tlb_flush)
		kvm_flush_remote_tlbs(kvm);

	spin_unlock(&kvm->mmu_lock);

	kvm_arch_mmu_notifier_invalidate_page(kvm, address);

	srcu_read_unlock(&kvm->srcu, idx);
}

static void kvm_mmu_notifier_change_pte(struct mmu_notifier *mn,
					struct mm_struct *mm,
					unsigned long address,
					pte_t pte)
{
	struct kvm *kvm = mmu_notifier_to_kvm(mn);
	int idx;

	idx = srcu_read_lock(&kvm->srcu);
	spin_lock(&kvm->mmu_lock);
	kvm->mmu_notifier_seq++;
	kvm_set_spte_hva(kvm, address, pte);
	spin_unlock(&kvm->mmu_lock);
	srcu_read_unlock(&kvm->srcu, idx);
}

static void kvm_mmu_notifier_invalidate_range_start(struct mmu_notifier *mn,
						    struct mm_struct *mm,
						    unsigned long start,
						    unsigned long end)
{
	struct kvm *kvm = mmu_notifier_to_kvm(mn);
	int need_tlb_flush = 0, idx;

	idx = srcu_read_lock(&kvm->srcu);
	spin_lock(&kvm->mmu_lock);
	/*
	 * The count increase must become visible at unlock time as no
	 * spte can be established without taking the mmu_lock and
	 * count is also read inside the mmu_lock critical section.
	 */
	kvm->mmu_notifier_count++;
	need_tlb_flush = kvm_unmap_hva_range(kvm, start, end);
	need_tlb_flush |= kvm->tlbs_dirty;
	/* we've to flush the tlb before the pages can be freed */
	if (need_tlb_flush)
		kvm_flush_remote_tlbs(kvm);

	spin_unlock(&kvm->mmu_lock);
	srcu_read_unlock(&kvm->srcu, idx);
}

static void kvm_mmu_notifier_invalidate_range_end(struct mmu_notifier *mn,
						  struct mm_struct *mm,
						  unsigned long start,
						  unsigned long end)
{
	struct kvm *kvm = mmu_notifier_to_kvm(mn);

	spin_lock(&kvm->mmu_lock);
	/*
	 * This sequence increase will notify the kvm page fault that
	 * the page that is going to be mapped in the spte could have
	 * been freed.
	 */
	kvm->mmu_notifier_seq++;
	smp_wmb();
	/*
	 * The above sequence increase must be visible before the
	 * below count decrease, which is ensured by the smp_wmb above
	 * in conjunction with the smp_rmb in mmu_notifier_retry().
	 */
	kvm->mmu_notifier_count--;
	spin_unlock(&kvm->mmu_lock);

	BUG_ON(kvm->mmu_notifier_count < 0);
}

static int kvm_mmu_notifier_clear_flush_young(struct mmu_notifier *mn,
					      struct mm_struct *mm,
					      unsigned long start,
					      unsigned long end)
{
	struct kvm *kvm = mmu_notifier_to_kvm(mn);
	int young, idx;

	idx = srcu_read_lock(&kvm->srcu);
	spin_lock(&kvm->mmu_lock);

	young = kvm_age_hva(kvm, start, end);
	if (young)
		kvm_flush_remote_tlbs(kvm);

	spin_unlock(&kvm->mmu_lock);
	srcu_read_unlock(&kvm->srcu, idx);

	return young;
}

static int kvm_mmu_notifier_clear_young(struct mmu_notifier *mn,
					struct mm_struct *mm,
					unsigned long start,
					unsigned long end)
{
	struct kvm *kvm = mmu_notifier_to_kvm(mn);
	int young, idx;

	idx = srcu_read_lock(&kvm->srcu);
	spin_lock(&kvm->mmu_lock);
	/*
	 * Even though we do not flush TLB, this will still adversely
	 * affect performance on pre-Haswell Intel EPT, where there is
	 * no EPT Access Bit to clear so that we have to tear down EPT
	 * tables instead. If we find this unacceptable, we can always
	 * add a parameter to kvm_age_hva so that it effectively doesn't
	 * do anything on clear_young.
	 *
	 * Also note that currently we never issue secondary TLB flushes
	 * from clear_young, leaving this job up to the regular system
	 * cadence. If we find this inaccurate, we might come up with a
	 * more sophisticated heuristic later.
	 */
	young = kvm_age_hva(kvm, start, end);
	spin_unlock(&kvm->mmu_lock);
	srcu_read_unlock(&kvm->srcu, idx);

	return young;
}

static int kvm_mmu_notifier_test_young(struct mmu_notifier *mn,
				       struct mm_struct *mm,
				       unsigned long address)
{
	struct kvm *kvm = mmu_notifier_to_kvm(mn);
	int young, idx;

	idx = srcu_read_lock(&kvm->srcu);
	spin_lock(&kvm->mmu_lock);
	young = kvm_test_age_hva(kvm, address);
	spin_unlock(&kvm->mmu_lock);
	srcu_read_unlock(&kvm->srcu, idx);

	return young;
}

static void kvm_mmu_notifier_release(struct mmu_notifier *mn,
				     struct mm_struct *mm)
{
	struct kvm *kvm = mmu_notifier_to_kvm(mn);
	int idx;

	idx = srcu_read_lock(&kvm->srcu);
	kvm_arch_flush_shadow_all(kvm);
	srcu_read_unlock(&kvm->srcu, idx);
}

static const struct mmu_notifier_ops kvm_mmu_notifier_ops = {
	.invalidate_page	= kvm_mmu_notifier_invalidate_page,
	.invalidate_range_start	= kvm_mmu_notifier_invalidate_range_start,
	.invalidate_range_end	= kvm_mmu_notifier_invalidate_range_end,
	.clear_flush_young	= kvm_mmu_notifier_clear_flush_young,
	.clear_young		= kvm_mmu_notifier_clear_young,
	.test_young		= kvm_mmu_notifier_test_young,
	.change_pte		= kvm_mmu_notifier_change_pte,
	.release		= kvm_mmu_notifier_release,
};

static int kvm_init_mmu_notifier(struct kvm *kvm)
{
	kvm->mmu_notifier.ops = &kvm_mmu_notifier_ops;
	return mmu_notifier_register(&kvm->mmu_notifier, current->mm);
}

#else  /* !(CONFIG_MMU_NOTIFIER && KVM_ARCH_WANT_MMU_NOTIFIER) */

static int kvm_init_mmu_notifier(struct kvm *kvm)
{
	return 0;
}

#endif /* CONFIG_MMU_NOTIFIER && KVM_ARCH_WANT_MMU_NOTIFIER */

static struct kvm_memslots *kvm_alloc_memslots(void)
{
	int i;
	struct kvm_memslots *slots;

	slots = kvm_kvzalloc(sizeof(struct kvm_memslots));
	if (!slots)
		return NULL;

	for (i = 0; i < KVM_MEM_SLOTS_NUM; i++)
		slots->id_to_index[i] = slots->memslots[i].id = i;

	return slots;
}

static void kvm_destroy_dirty_bitmap(struct kvm_memory_slot *memslot)
{
	if (!memslot->dirty_bitmap)
		return;

	kvfree(memslot->dirty_bitmap);
	memslot->dirty_bitmap = NULL;
}

/*
 * Free any memory in @free but not in @dont.
 */
static void kvm_free_memslot(struct kvm *kvm, struct kvm_memory_slot *free,
			      struct kvm_memory_slot *dont)
{
	if (!dont || free->dirty_bitmap != dont->dirty_bitmap)
		kvm_destroy_dirty_bitmap(free);

	kvm_arch_free_memslot(kvm, free, dont);

	free->npages = 0;
}

static void kvm_free_memslots(struct kvm *kvm, struct kvm_memslots *slots)
{
	struct kvm_memory_slot *memslot;

	if (!slots)
		return;

	kvm_for_each_memslot(memslot, slots)
		kvm_free_memslot(kvm, memslot, NULL);

	kvfree(slots);
}

static void kvm_destroy_vm_debugfs(struct kvm *kvm)
{
	int i;

	if (!kvm->debugfs_dentry)
		return;

	debugfs_remove_recursive(kvm->debugfs_dentry);

	if (kvm->debugfs_stat_data) {
		for (i = 0; i < kvm_debugfs_num_entries; i++)
			kfree(kvm->debugfs_stat_data[i]);
		kfree(kvm->debugfs_stat_data);
	}
}

static int kvm_create_vm_debugfs(struct kvm *kvm, int fd)
{
	char dir_name[ITOA_MAX_LEN * 2];
	struct kvm_stat_data *stat_data;
	struct kvm_stats_debugfs_item *p;

	if (!debugfs_initialized())
		return 0;

	snprintf(dir_name, sizeof(dir_name), "%d-%d", task_pid_nr(current), fd);
	kvm->debugfs_dentry = debugfs_create_dir(dir_name,
						 kvm_debugfs_dir);
	if (!kvm->debugfs_dentry)
		return -ENOMEM;

	kvm->debugfs_stat_data = kcalloc(kvm_debugfs_num_entries,
					 sizeof(*kvm->debugfs_stat_data),
					 GFP_KERNEL);
	if (!kvm->debugfs_stat_data)
		return -ENOMEM;

	for (p = debugfs_entries; p->name; p++) {
		stat_data = kzalloc(sizeof(*stat_data), GFP_KERNEL);
		if (!stat_data)
			return -ENOMEM;

		stat_data->kvm = kvm;
		stat_data->offset = p->offset;
		kvm->debugfs_stat_data[p - debugfs_entries] = stat_data;
		if (!debugfs_create_file(p->name, 0644,
					 kvm->debugfs_dentry,
					 stat_data,
					 stat_fops_per_vm[p->kind]))
			return -ENOMEM;
	}
	return 0;
}

static struct kvm *kvm_create_vm(unsigned long type)
{
	int r, i;
	struct kvm *kvm = kvm_arch_alloc_vm();

	if (!kvm)
		return ERR_PTR(-ENOMEM);

	spin_lock_init(&kvm->mmu_lock);
	mmgrab(current->mm);
	kvm->mm = current->mm;
	kvm_eventfd_init(kvm);
	mutex_init(&kvm->lock);
	mutex_init(&kvm->irq_lock);
	mutex_init(&kvm->slots_lock);
	refcount_set(&kvm->users_count, 1);
	INIT_LIST_HEAD(&kvm->devices);

	r = kvm_arch_init_vm(kvm, type);
	if (r)
		goto out_err_no_disable;

	r = hardware_enable_all();
	if (r)
		goto out_err_no_disable;

#ifdef CONFIG_HAVE_KVM_IRQFD
	INIT_HLIST_HEAD(&kvm->irq_ack_notifier_list);
#endif

	BUILD_BUG_ON(KVM_MEM_SLOTS_NUM > SHRT_MAX);

	r = -ENOMEM;
	for (i = 0; i < KVM_ADDRESS_SPACE_NUM; i++) {
		struct kvm_memslots *slots = kvm_alloc_memslots();
		if (!slots)
			goto out_err_no_srcu;
		/*
		 * Generations must be different for each address space.
		 * Init kvm generation close to the maximum to easily test the
		 * code of handling generation number wrap-around.
		 */
		slots->generation = i * 2 - 150;
		rcu_assign_pointer(kvm->memslots[i], slots);
	}

	if (init_srcu_struct(&kvm->srcu))
		goto out_err_no_srcu;
	if (init_srcu_struct(&kvm->irq_srcu))
		goto out_err_no_irq_srcu;
	for (i = 0; i < KVM_NR_BUSES; i++) {
		kvm->buses[i] = kzalloc(sizeof(struct kvm_io_bus),
					GFP_KERNEL);
		if (!kvm->buses[i])
			goto out_err;
	}

	r = kvm_init_mmu_notifier(kvm);
	if (r)
		goto out_err;

	spin_lock(&kvm_lock);
	list_add(&kvm->vm_list, &vm_list);
	spin_unlock(&kvm_lock);

	preempt_notifier_inc();

	return kvm;

out_err:
	cleanup_srcu_struct(&kvm->irq_srcu);
out_err_no_irq_srcu:
	cleanup_srcu_struct(&kvm->srcu);
out_err_no_srcu:
	hardware_disable_all();
out_err_no_disable:
	for (i = 0; i < KVM_NR_BUSES; i++)
		kfree(kvm->buses[i]);
	for (i = 0; i < KVM_ADDRESS_SPACE_NUM; i++)
		kvm_free_memslots(kvm, kvm->memslots[i]);
	kvm_arch_free_vm(kvm);
	mmdrop(current->mm);
	return ERR_PTR(r);
}

/*
 * Avoid using vmalloc for a small buffer.
 * Should not be used when the size is statically known.
 */
void *kvm_kvzalloc(unsigned long size)
{
	if (size > PAGE_SIZE)
		return vzalloc(size);
	else
		return kzalloc(size, GFP_KERNEL);
}

static void kvm_destroy_devices(struct kvm *kvm)
{
	struct kvm_device *dev, *tmp;

	/*
	 * We do not need to take the kvm->lock here, because nobody else
	 * has a reference to the struct kvm at this point and therefore
	 * cannot access the devices list anyhow.
	 */
	list_for_each_entry_safe(dev, tmp, &kvm->devices, vm_node) {
		list_del(&dev->vm_node);
		dev->ops->destroy(dev);
	}
}

static void kvm_destroy_vm(struct kvm *kvm)
{
	int i;
	struct mm_struct *mm = kvm->mm;

	kvm_destroy_vm_debugfs(kvm);
	kvm_arch_sync_events(kvm);
	spin_lock(&kvm_lock);
	list_del(&kvm->vm_list);
	spin_unlock(&kvm_lock);
	kvm_free_irq_routing(kvm);
	for (i = 0; i < KVM_NR_BUSES; i++) {
		if (kvm->buses[i])
			kvm_io_bus_destroy(kvm->buses[i]);
		kvm->buses[i] = NULL;
	}
	kvm_coalesced_mmio_free(kvm);
#if defined(CONFIG_MMU_NOTIFIER) && defined(KVM_ARCH_WANT_MMU_NOTIFIER)
	mmu_notifier_unregister(&kvm->mmu_notifier, kvm->mm);
#else
	kvm_arch_flush_shadow_all(kvm);
#endif
	kvm_arch_destroy_vm(kvm);
	kvm_destroy_devices(kvm);
	for (i = 0; i < KVM_ADDRESS_SPACE_NUM; i++)
		kvm_free_memslots(kvm, kvm->memslots[i]);
	cleanup_srcu_struct(&kvm->irq_srcu);
	cleanup_srcu_struct(&kvm->srcu);
	kvm_arch_free_vm(kvm);
	preempt_notifier_dec();
	hardware_disable_all();
	mmdrop(mm);
}

void kvm_get_kvm(struct kvm *kvm)
{
	refcount_inc(&kvm->users_count);
}
EXPORT_SYMBOL_GPL(kvm_get_kvm);

void kvm_put_kvm(struct kvm *kvm)
{
	if (refcount_dec_and_test(&kvm->users_count))
		kvm_destroy_vm(kvm);
}
EXPORT_SYMBOL_GPL(kvm_put_kvm);


static int kvm_vm_release(struct inode *inode, struct file *filp)
{
	struct kvm *kvm = filp->private_data;

	kvm_irqfd_release(kvm);

	kvm_put_kvm(kvm);
	return 0;
}

/*
 * Allocation size is twice as large as the actual dirty bitmap size.
 * See x86's kvm_vm_ioctl_get_dirty_log() why this is needed.
 */
static int kvm_create_dirty_bitmap(struct kvm_memory_slot *memslot)
{
	unsigned long dirty_bytes = 2 * kvm_dirty_bitmap_bytes(memslot);

	memslot->dirty_bitmap = kvm_kvzalloc(dirty_bytes);
	if (!memslot->dirty_bitmap)
		return -ENOMEM;

	return 0;
}

/*
 * Insert memslot and re-sort memslots based on their GFN,
 * so binary search could be used to lookup GFN.
 * Sorting algorithm takes advantage of having initially
 * sorted array and known changed memslot position.
 */
static void update_memslots(struct kvm_memslots *slots,
			    struct kvm_memory_slot *new)
{
	int id = new->id;
	int i = slots->id_to_index[id];
	struct kvm_memory_slot *mslots = slots->memslots;

	WARN_ON(mslots[i].id != id);
	if (!new->npages) {
		WARN_ON(!mslots[i].npages);
		if (mslots[i].npages)
			slots->used_slots--;
	} else {
		if (!mslots[i].npages)
			slots->used_slots++;
	}

	while (i < KVM_MEM_SLOTS_NUM - 1 &&
	       new->base_gfn <= mslots[i + 1].base_gfn) {
		if (!mslots[i + 1].npages)
			break;
		mslots[i] = mslots[i + 1];
		slots->id_to_index[mslots[i].id] = i;
		i++;
	}

	/*
	 * The ">=" is needed when creating a slot with base_gfn == 0,
	 * so that it moves before all those with base_gfn == npages == 0.
	 *
	 * On the other hand, if new->npages is zero, the above loop has
	 * already left i pointing to the beginning of the empty part of
	 * mslots, and the ">=" would move the hole backwards in this
	 * case---which is wrong.  So skip the loop when deleting a slot.
	 */
	if (new->npages) {
		while (i > 0 &&
		       new->base_gfn >= mslots[i - 1].base_gfn) {
			mslots[i] = mslots[i - 1];
			slots->id_to_index[mslots[i].id] = i;
			i--;
		}
	} else
		WARN_ON_ONCE(i != slots->used_slots);

	mslots[i] = *new;
	slots->id_to_index[mslots[i].id] = i;
}

static int check_memory_region_flags(const struct kvm_userspace_memory_region *mem)
{
	u32 valid_flags = KVM_MEM_LOG_DIRTY_PAGES;

#ifdef __KVM_HAVE_READONLY_MEM
	valid_flags |= KVM_MEM_READONLY;
#endif

	if (mem->flags & ~valid_flags)
		return -EINVAL;

	return 0;
}

static struct kvm_memslots *install_new_memslots(struct kvm *kvm,
		int as_id, struct kvm_memslots *slots)
{
	struct kvm_memslots *old_memslots = __kvm_memslots(kvm, as_id);

	/*
	 * Set the low bit in the generation, which disables SPTE caching
	 * until the end of synchronize_srcu_expedited.
	 */
	WARN_ON(old_memslots->generation & 1);
	slots->generation = old_memslots->generation + 1;

	rcu_assign_pointer(kvm->memslots[as_id], slots);
	synchronize_srcu_expedited(&kvm->srcu);

	/*
	 * Increment the new memslot generation a second time. This prevents
	 * vm exits that race with memslot updates from caching a memslot
	 * generation that will (potentially) be valid forever.
	 *
	 * Generations must be unique even across address spaces.  We do not need
	 * a global counter for that, instead the generation space is evenly split
	 * across address spaces.  For example, with two address spaces, address
	 * space 0 will use generations 0, 4, 8, ... while * address space 1 will
	 * use generations 2, 6, 10, 14, ...
	 */
	slots->generation += KVM_ADDRESS_SPACE_NUM * 2 - 1;

	kvm_arch_memslots_updated(kvm, slots);

	return old_memslots;
}

/*
 * Allocate some memory and give it an address in the guest physical address
 * space.
 *
 * Discontiguous memory is allowed, mostly for framebuffers.
 *
 * Must be called holding kvm->slots_lock for write.
 */
int __kvm_set_memory_region(struct kvm *kvm,
			    const struct kvm_userspace_memory_region *mem)
{
	int r;
	gfn_t base_gfn;
	unsigned long npages;
	struct kvm_memory_slot *slot;
	struct kvm_memory_slot old, new;
	struct kvm_memslots *slots = NULL, *old_memslots;
	int as_id, id;
	enum kvm_mr_change change;

	r = check_memory_region_flags(mem);
	if (r)
		goto out;

	r = -EINVAL;
	as_id = mem->slot >> 16;
	id = (u16)mem->slot;

	/* General sanity checks */
	if (mem->memory_size & (PAGE_SIZE - 1))
		goto out;
	if (mem->guest_phys_addr & (PAGE_SIZE - 1))
		goto out;
	/* We can read the guest memory with __xxx_user() later on. */
	if ((id < KVM_USER_MEM_SLOTS) &&
	    ((mem->userspace_addr & (PAGE_SIZE - 1)) ||
	     !access_ok(VERIFY_WRITE,
			(void __user *)(unsigned long)mem->userspace_addr,
			mem->memory_size)))
		goto out;
	if (as_id >= KVM_ADDRESS_SPACE_NUM || id >= KVM_MEM_SLOTS_NUM)
		goto out;
	if (mem->guest_phys_addr + mem->memory_size < mem->guest_phys_addr)
		goto out;

	slot = id_to_memslot(__kvm_memslots(kvm, as_id), id);
	base_gfn = mem->guest_phys_addr >> PAGE_SHIFT;
	npages = mem->memory_size >> PAGE_SHIFT;

	if (npages > KVM_MEM_MAX_NR_PAGES)
		goto out;

	new = old = *slot;

	new.id = id;
	new.base_gfn = base_gfn;
	new.npages = npages;
	new.flags = mem->flags;

	if (npages) {
		if (!old.npages)
			change = KVM_MR_CREATE;
		else { /* Modify an existing slot. */
			if ((mem->userspace_addr != old.userspace_addr) ||
			    (npages != old.npages) ||
			    ((new.flags ^ old.flags) & KVM_MEM_READONLY))
				goto out;

			if (base_gfn != old.base_gfn)
				change = KVM_MR_MOVE;
			else if (new.flags != old.flags)
				change = KVM_MR_FLAGS_ONLY;
			else { /* Nothing to change. */
				r = 0;
				goto out;
			}
		}
	} else {
		if (!old.npages)
			goto out;

		change = KVM_MR_DELETE;
		new.base_gfn = 0;
		new.flags = 0;
	}

	if ((change == KVM_MR_CREATE) || (change == KVM_MR_MOVE)) {
		/* Check for overlaps */
		r = -EEXIST;
		kvm_for_each_memslot(slot, __kvm_memslots(kvm, as_id)) {
			if ((slot->id >= KVM_USER_MEM_SLOTS) ||
			    (slot->id == id))
				continue;
			if (!((base_gfn + npages <= slot->base_gfn) ||
			      (base_gfn >= slot->base_gfn + slot->npages)))
				goto out;
		}
	}

	/* Free page dirty bitmap if unneeded */
	if (!(new.flags & KVM_MEM_LOG_DIRTY_PAGES))
		new.dirty_bitmap = NULL;

	r = -ENOMEM;
	if (change == KVM_MR_CREATE) {
		new.userspace_addr = mem->userspace_addr;

		if (kvm_arch_create_memslot(kvm, &new, npages))
			goto out_free;
	}

	/* Allocate page dirty bitmap if needed */
	if ((new.flags & KVM_MEM_LOG_DIRTY_PAGES) && !new.dirty_bitmap) {
		if (kvm_create_dirty_bitmap(&new) < 0)
			goto out_free;
	}

	slots = kvm_kvzalloc(sizeof(struct kvm_memslots));
	if (!slots)
		goto out_free;
	memcpy(slots, __kvm_memslots(kvm, as_id), sizeof(struct kvm_memslots));

	if ((change == KVM_MR_DELETE) || (change == KVM_MR_MOVE)) {
		slot = id_to_memslot(slots, id);
		slot->flags |= KVM_MEMSLOT_INVALID;

		old_memslots = install_new_memslots(kvm, as_id, slots);

		/* slot was deleted or moved, clear iommu mapping */
		kvm_iommu_unmap_pages(kvm, &old);
		/* From this point no new shadow pages pointing to a deleted,
		 * or moved, memslot will be created.
		 *
		 * validation of sp->gfn happens in:
		 *	- gfn_to_hva (kvm_read_guest, gfn_to_pfn)
		 *	- kvm_is_visible_gfn (mmu_check_roots)
		 */
		kvm_arch_flush_shadow_memslot(kvm, slot);

		/*
		 * We can re-use the old_memslots from above, the only difference
		 * from the currently installed memslots is the invalid flag.  This
		 * will get overwritten by update_memslots anyway.
		 */
		slots = old_memslots;
	}

	r = kvm_arch_prepare_memory_region(kvm, &new, mem, change);
	if (r)
		goto out_slots;

	/* actual memory is freed via old in kvm_free_memslot below */
	if (change == KVM_MR_DELETE) {
		new.dirty_bitmap = NULL;
		memset(&new.arch, 0, sizeof(new.arch));
	}

	update_memslots(slots, &new);
	old_memslots = install_new_memslots(kvm, as_id, slots);

	kvm_arch_commit_memory_region(kvm, mem, &old, &new, change);

	kvm_free_memslot(kvm, &old, &new);
	kvfree(old_memslots);

	/*
	 * IOMMU mapping:  New slots need to be mapped.  Old slots need to be
	 * un-mapped and re-mapped if their base changes.  Since base change
	 * unmapping is handled above with slot deletion, mapping alone is
	 * needed here.  Anything else the iommu might care about for existing
	 * slots (size changes, userspace addr changes and read-only flag
	 * changes) is disallowed above, so any other attribute changes getting
	 * here can be skipped.
	 */
	if (as_id == 0 && (change == KVM_MR_CREATE || change == KVM_MR_MOVE)) {
		r = kvm_iommu_map_pages(kvm, &new);
		return r;
	}

	return 0;

out_slots:
	kvfree(slots);
out_free:
	kvm_free_memslot(kvm, &new, &old);
out:
	return r;
}
EXPORT_SYMBOL_GPL(__kvm_set_memory_region);

int kvm_set_memory_region(struct kvm *kvm,
			  const struct kvm_userspace_memory_region *mem)
{
	int r;

	mutex_lock(&kvm->slots_lock);
	r = __kvm_set_memory_region(kvm, mem);
	mutex_unlock(&kvm->slots_lock);
	return r;
}
EXPORT_SYMBOL_GPL(kvm_set_memory_region);

static int kvm_vm_ioctl_set_memory_region(struct kvm *kvm,
					  struct kvm_userspace_memory_region *mem)
{
	if ((u16)mem->slot >= KVM_USER_MEM_SLOTS)
		return -EINVAL;

	return kvm_set_memory_region(kvm, mem);
}

int kvm_get_dirty_log(struct kvm *kvm,
			struct kvm_dirty_log *log, int *is_dirty)
{
	struct kvm_memslots *slots;
	struct kvm_memory_slot *memslot;
	int i, as_id, id;
	unsigned long n;
	unsigned long any = 0;

	as_id = log->slot >> 16;
	id = (u16)log->slot;
	if (as_id >= KVM_ADDRESS_SPACE_NUM || id >= KVM_USER_MEM_SLOTS)
		return -EINVAL;

	slots = __kvm_memslots(kvm, as_id);
	memslot = id_to_memslot(slots, id);
	if (!memslot->dirty_bitmap)
		return -ENOENT;

	n = kvm_dirty_bitmap_bytes(memslot);

	for (i = 0; !any && i < n/sizeof(long); ++i)
		any = memslot->dirty_bitmap[i];

	if (copy_to_user(log->dirty_bitmap, memslot->dirty_bitmap, n))
		return -EFAULT;

	if (any)
		*is_dirty = 1;
	return 0;
}
EXPORT_SYMBOL_GPL(kvm_get_dirty_log);

#ifdef CONFIG_KVM_GENERIC_DIRTYLOG_READ_PROTECT
/**
 * kvm_get_dirty_log_protect - get a snapshot of dirty pages, and if any pages
 *	are dirty write protect them for next write.
 * @kvm:	pointer to kvm instance
 * @log:	slot id and address to which we copy the log
 * @is_dirty:	flag set if any page is dirty
 *
 * We need to keep it in mind that VCPU threads can write to the bitmap
 * concurrently. So, to avoid losing track of dirty pages we keep the
 * following order:
 *
 *    1. Take a snapshot of the bit and clear it if needed.
 *    2. Write protect the corresponding page.
 *    3. Copy the snapshot to the userspace.
 *    4. Upon return caller flushes TLB's if needed.
 *
 * Between 2 and 4, the guest may write to the page using the remaining TLB
 * entry.  This is not a problem because the page is reported dirty using
 * the snapshot taken before and step 4 ensures that writes done after
 * exiting to userspace will be logged for the next call.
 *
 */
int kvm_get_dirty_log_protect(struct kvm *kvm,
			struct kvm_dirty_log *log, bool *is_dirty)
{
	struct kvm_memslots *slots;
	struct kvm_memory_slot *memslot;
	int i, as_id, id;
	unsigned long n;
	unsigned long *dirty_bitmap;
	unsigned long *dirty_bitmap_buffer;

	as_id = log->slot >> 16;
	id = (u16)log->slot;
	if (as_id >= KVM_ADDRESS_SPACE_NUM || id >= KVM_USER_MEM_SLOTS)
		return -EINVAL;

	slots = __kvm_memslots(kvm, as_id);
	memslot = id_to_memslot(slots, id);

	dirty_bitmap = memslot->dirty_bitmap;
	if (!dirty_bitmap)
		return -ENOENT;

	n = kvm_dirty_bitmap_bytes(memslot);

	dirty_bitmap_buffer = dirty_bitmap + n / sizeof(long);
	memset(dirty_bitmap_buffer, 0, n);

	spin_lock(&kvm->mmu_lock);
	*is_dirty = false;
	for (i = 0; i < n / sizeof(long); i++) {
		unsigned long mask;
		gfn_t offset;

		if (!dirty_bitmap[i])
			continue;

		*is_dirty = true;

		mask = xchg(&dirty_bitmap[i], 0);
		dirty_bitmap_buffer[i] = mask;

		if (mask) {
			offset = i * BITS_PER_LONG;
			kvm_arch_mmu_enable_log_dirty_pt_masked(kvm, memslot,
								offset, mask);
		}
	}

	spin_unlock(&kvm->mmu_lock);
	if (copy_to_user(log->dirty_bitmap, dirty_bitmap_buffer, n))
		return -EFAULT;
	return 0;
}
EXPORT_SYMBOL_GPL(kvm_get_dirty_log_protect);
#endif

bool kvm_largepages_enabled(void)
{
	return largepages_enabled;
}

void kvm_disable_largepages(void)
{
	largepages_enabled = false;
}
EXPORT_SYMBOL_GPL(kvm_disable_largepages);

struct kvm_memory_slot *gfn_to_memslot(struct kvm *kvm, gfn_t gfn)
{
	return __gfn_to_memslot(kvm_memslots(kvm), gfn);
}
EXPORT_SYMBOL_GPL(gfn_to_memslot);

struct kvm_memory_slot *kvm_vcpu_gfn_to_memslot(struct kvm_vcpu *vcpu, gfn_t gfn)
{
	return __gfn_to_memslot(kvm_vcpu_memslots(vcpu), gfn);
}

bool kvm_is_visible_gfn(struct kvm *kvm, gfn_t gfn)
{
	struct kvm_memory_slot *memslot = gfn_to_memslot(kvm, gfn);

	if (!memslot || memslot->id >= KVM_USER_MEM_SLOTS ||
	      memslot->flags & KVM_MEMSLOT_INVALID)
		return false;

	return true;
}
EXPORT_SYMBOL_GPL(kvm_is_visible_gfn);

unsigned long kvm_host_page_size(struct kvm *kvm, gfn_t gfn)
{
	struct vm_area_struct *vma;
	unsigned long addr, size;

	size = PAGE_SIZE;

	addr = gfn_to_hva(kvm, gfn);
	if (kvm_is_error_hva(addr))
		return PAGE_SIZE;

	down_read(&current->mm->mmap_sem);
	vma = find_vma(current->mm, addr);
	if (!vma)
		goto out;

	size = vma_kernel_pagesize(vma);

out:
	up_read(&current->mm->mmap_sem);

	return size;
}

static bool memslot_is_readonly(struct kvm_memory_slot *slot)
{
	return slot->flags & KVM_MEM_READONLY;
}

static unsigned long __gfn_to_hva_many(struct kvm_memory_slot *slot, gfn_t gfn,
				       gfn_t *nr_pages, bool write)
{
	if (!slot || slot->flags & KVM_MEMSLOT_INVALID)
		return KVM_HVA_ERR_BAD;

	if (memslot_is_readonly(slot) && write)
		return KVM_HVA_ERR_RO_BAD;

	if (nr_pages)
		*nr_pages = slot->npages - (gfn - slot->base_gfn);

	return __gfn_to_hva_memslot(slot, gfn);
}

static unsigned long gfn_to_hva_many(struct kvm_memory_slot *slot, gfn_t gfn,
				     gfn_t *nr_pages)
{
	return __gfn_to_hva_many(slot, gfn, nr_pages, true);
}

unsigned long gfn_to_hva_memslot(struct kvm_memory_slot *slot,
					gfn_t gfn)
{
	return gfn_to_hva_many(slot, gfn, NULL);
}
EXPORT_SYMBOL_GPL(gfn_to_hva_memslot);

unsigned long gfn_to_hva(struct kvm *kvm, gfn_t gfn)
{
	return gfn_to_hva_many(gfn_to_memslot(kvm, gfn), gfn, NULL);
}
EXPORT_SYMBOL_GPL(gfn_to_hva);

unsigned long kvm_vcpu_gfn_to_hva(struct kvm_vcpu *vcpu, gfn_t gfn)
{
	return gfn_to_hva_many(kvm_vcpu_gfn_to_memslot(vcpu, gfn), gfn, NULL);
}
EXPORT_SYMBOL_GPL(kvm_vcpu_gfn_to_hva);

/*
 * If writable is set to false, the hva returned by this function is only
 * allowed to be read.
 */
unsigned long gfn_to_hva_memslot_prot(struct kvm_memory_slot *slot,
				      gfn_t gfn, bool *writable)
{
	unsigned long hva = __gfn_to_hva_many(slot, gfn, NULL, false);

	if (!kvm_is_error_hva(hva) && writable)
		*writable = !memslot_is_readonly(slot);

	return hva;
}

unsigned long gfn_to_hva_prot(struct kvm *kvm, gfn_t gfn, bool *writable)
{
	struct kvm_memory_slot *slot = gfn_to_memslot(kvm, gfn);

	return gfn_to_hva_memslot_prot(slot, gfn, writable);
}

unsigned long kvm_vcpu_gfn_to_hva_prot(struct kvm_vcpu *vcpu, gfn_t gfn, bool *writable)
{
	struct kvm_memory_slot *slot = kvm_vcpu_gfn_to_memslot(vcpu, gfn);

	return gfn_to_hva_memslot_prot(slot, gfn, writable);
}

static int get_user_page_nowait(unsigned long start, int write,
		struct page **page)
{
	int flags = FOLL_NOWAIT | FOLL_HWPOISON;

	if (write)
		flags |= FOLL_WRITE;

	return get_user_pages(start, 1, flags, page, NULL);
}

static inline int check_user_page_hwpoison(unsigned long addr)
{
	int rc, flags = FOLL_HWPOISON | FOLL_WRITE;

	rc = get_user_pages(addr, 1, flags, NULL, NULL);
	return rc == -EHWPOISON;
}

/*
 * The atomic path to get the writable pfn which will be stored in @pfn,
 * true indicates success, otherwise false is returned.
 */
static bool hva_to_pfn_fast(unsigned long addr, bool atomic, bool *async,
			    bool write_fault, bool *writable, kvm_pfn_t *pfn)
{
	struct page *page[1];
	int npages;

	if (!(async || atomic))
		return false;

	/*
	 * Fast pin a writable pfn only if it is a write fault request
	 * or the caller allows to map a writable pfn for a read fault
	 * request.
	 */
	if (!(write_fault || writable))
		return false;

	npages = __get_user_pages_fast(addr, 1, 1, page);
	if (npages == 1) {
		*pfn = page_to_pfn(page[0]);

		if (writable)
			*writable = true;
		return true;
	}

	return false;
}

/*
 * The slow path to get the pfn of the specified host virtual address,
 * 1 indicates success, -errno is returned if error is detected.
 */
static int hva_to_pfn_slow(unsigned long addr, bool *async, bool write_fault,
			   bool *writable, kvm_pfn_t *pfn)
{
	struct page *page[1];
	int npages = 0;

	might_sleep();

	if (writable)
		*writable = write_fault;

	if (async) {
		down_read(&current->mm->mmap_sem);
		npages = get_user_page_nowait(addr, write_fault, page);
		up_read(&current->mm->mmap_sem);
	} else {
		unsigned int flags = FOLL_HWPOISON;

		if (write_fault)
			flags |= FOLL_WRITE;

		npages = get_user_pages_unlocked(addr, 1, page, flags);
	}
	if (npages != 1)
		return npages;

	/* map read fault as writable if possible */
	if (unlikely(!write_fault) && writable) {
		struct page *wpage[1];

		npages = __get_user_pages_fast(addr, 1, 1, wpage);
		if (npages == 1) {
			*writable = true;
			put_page(page[0]);
			page[0] = wpage[0];
		}

		npages = 1;
	}
	*pfn = page_to_pfn(page[0]);
	return npages;
}

static bool vma_is_valid(struct vm_area_struct *vma, bool write_fault)
{
	if (unlikely(!(vma->vm_flags & VM_READ)))
		return false;

	if (write_fault && (unlikely(!(vma->vm_flags & VM_WRITE))))
		return false;

	return true;
}

static int hva_to_pfn_remapped(struct vm_area_struct *vma,
			       unsigned long addr, bool *async,
			       bool write_fault, kvm_pfn_t *p_pfn)
{
	unsigned long pfn;
	int r;

	r = follow_pfn(vma, addr, &pfn);
	if (r) {
		/*
		 * get_user_pages fails for VM_IO and VM_PFNMAP vmas and does
		 * not call the fault handler, so do it here.
		 */
		bool unlocked = false;
		r = fixup_user_fault(current, current->mm, addr,
				     (write_fault ? FAULT_FLAG_WRITE : 0),
				     &unlocked);
		if (unlocked)
			return -EAGAIN;
		if (r)
			return r;

		r = follow_pfn(vma, addr, &pfn);
		if (r)
			return r;

	}


	/*
	 * Get a reference here because callers of *hva_to_pfn* and
	 * *gfn_to_pfn* ultimately call kvm_release_pfn_clean on the
	 * returned pfn.  This is only needed if the VMA has VM_MIXEDMAP
	 * set, but the kvm_get_pfn/kvm_release_pfn_clean pair will
	 * simply do nothing for reserved pfns.
	 *
	 * Whoever called remap_pfn_range is also going to call e.g.
	 * unmap_mapping_range before the underlying pages are freed,
	 * causing a call to our MMU notifier.
	 */ 
	kvm_get_pfn(pfn);

	*p_pfn = pfn;
	return 0;
}

/*
 * Pin guest page in memory and return its pfn.
 * @addr: host virtual address which maps memory to the guest
 * @atomic: whether this function can sleep
 * @async: whether this function need to wait IO complete if the
 *         host page is not in the memory
 * @write_fault: whether we should get a writable host page
 * @writable: whether it allows to map a writable host page for !@write_fault
 *
 * The function will map a writable host page for these two cases:
 * 1): @write_fault = true
 * 2): @write_fault = false && @writable, @writable will tell the caller
 *     whether the mapping is writable.
 */
static kvm_pfn_t hva_to_pfn(unsigned long addr, bool atomic, bool *async,
			bool write_fault, bool *writable)
{
	struct vm_area_struct *vma;
	kvm_pfn_t pfn = 0;
	int npages, r;

	/* we can do it either atomically or asynchronously, not both */
	BUG_ON(atomic && async);

	if (hva_to_pfn_fast(addr, atomic, async, write_fault, writable, &pfn))
		return pfn;

	if (atomic)
		return KVM_PFN_ERR_FAULT;

	npages = hva_to_pfn_slow(addr, async, write_fault, writable, &pfn);
	if (npages == 1)
		return pfn;

	down_read(&current->mm->mmap_sem);
	if (npages == -EHWPOISON ||
	      (!async && check_user_page_hwpoison(addr))) {
		pfn = KVM_PFN_ERR_HWPOISON;
		goto exit;
	}

retry:
	vma = find_vma_intersection(current->mm, addr, addr + 1);

	if (vma == NULL)
		pfn = KVM_PFN_ERR_FAULT;
	else if (vma->vm_flags & (VM_IO | VM_PFNMAP)) {
		r = hva_to_pfn_remapped(vma, addr, async, write_fault, &pfn);
		if (r == -EAGAIN)
			goto retry;
		if (r < 0)
			pfn = KVM_PFN_ERR_FAULT;
	} else {
		if (async && vma_is_valid(vma, write_fault))
			*async = true;
		pfn = KVM_PFN_ERR_FAULT;
	}
exit:
	up_read(&current->mm->mmap_sem);
	return pfn;
}

kvm_pfn_t __gfn_to_pfn_memslot(struct kvm_memory_slot *slot, gfn_t gfn,
			       bool atomic, bool *async, bool write_fault,
			       bool *writable)
{
	unsigned long addr = __gfn_to_hva_many(slot, gfn, NULL, write_fault);

	if (addr == KVM_HVA_ERR_RO_BAD) {
		if (writable)
			*writable = false;
		return KVM_PFN_ERR_RO_FAULT;
	}

	if (kvm_is_error_hva(addr)) {
		if (writable)
			*writable = false;
		return KVM_PFN_NOSLOT;
	}

	/* Do not map writable pfn in the readonly memslot. */
	if (writable && memslot_is_readonly(slot)) {
		*writable = false;
		writable = NULL;
	}

	return hva_to_pfn(addr, atomic, async, write_fault,
			  writable);
}
EXPORT_SYMBOL_GPL(__gfn_to_pfn_memslot);

kvm_pfn_t gfn_to_pfn_prot(struct kvm *kvm, gfn_t gfn, bool write_fault,
		      bool *writable)
{
	return __gfn_to_pfn_memslot(gfn_to_memslot(kvm, gfn), gfn, false, NULL,
				    write_fault, writable);
}
EXPORT_SYMBOL_GPL(gfn_to_pfn_prot);

kvm_pfn_t gfn_to_pfn_memslot(struct kvm_memory_slot *slot, gfn_t gfn)
{
	return __gfn_to_pfn_memslot(slot, gfn, false, NULL, true, NULL);
}
EXPORT_SYMBOL_GPL(gfn_to_pfn_memslot);

kvm_pfn_t gfn_to_pfn_memslot_atomic(struct kvm_memory_slot *slot, gfn_t gfn)
{
	return __gfn_to_pfn_memslot(slot, gfn, true, NULL, true, NULL);
}
EXPORT_SYMBOL_GPL(gfn_to_pfn_memslot_atomic);

kvm_pfn_t gfn_to_pfn_atomic(struct kvm *kvm, gfn_t gfn)
{
	return gfn_to_pfn_memslot_atomic(gfn_to_memslot(kvm, gfn), gfn);
}
EXPORT_SYMBOL_GPL(gfn_to_pfn_atomic);

kvm_pfn_t kvm_vcpu_gfn_to_pfn_atomic(struct kvm_vcpu *vcpu, gfn_t gfn)
{
	return gfn_to_pfn_memslot_atomic(kvm_vcpu_gfn_to_memslot(vcpu, gfn), gfn);
}
EXPORT_SYMBOL_GPL(kvm_vcpu_gfn_to_pfn_atomic);

kvm_pfn_t gfn_to_pfn(struct kvm *kvm, gfn_t gfn)
{
	return gfn_to_pfn_memslot(gfn_to_memslot(kvm, gfn), gfn);
}
EXPORT_SYMBOL_GPL(gfn_to_pfn);

kvm_pfn_t kvm_vcpu_gfn_to_pfn(struct kvm_vcpu *vcpu, gfn_t gfn)
{
	return gfn_to_pfn_memslot(kvm_vcpu_gfn_to_memslot(vcpu, gfn), gfn);
}
EXPORT_SYMBOL_GPL(kvm_vcpu_gfn_to_pfn);

int gfn_to_page_many_atomic(struct kvm_memory_slot *slot, gfn_t gfn,
			    struct page **pages, int nr_pages)
{
	unsigned long addr;
	gfn_t entry;

	addr = gfn_to_hva_many(slot, gfn, &entry);
	if (kvm_is_error_hva(addr))
		return -1;

	if (entry < nr_pages)
		return 0;

	return __get_user_pages_fast(addr, nr_pages, 1, pages);
}
EXPORT_SYMBOL_GPL(gfn_to_page_many_atomic);

static struct page *kvm_pfn_to_page(kvm_pfn_t pfn)
{
	if (is_error_noslot_pfn(pfn))
		return KVM_ERR_PTR_BAD_PAGE;

	if (kvm_is_reserved_pfn(pfn)) {
		WARN_ON(1);
		return KVM_ERR_PTR_BAD_PAGE;
	}

	return pfn_to_page(pfn);
}

struct page *gfn_to_page(struct kvm *kvm, gfn_t gfn)
{
	kvm_pfn_t pfn;

	pfn = gfn_to_pfn(kvm, gfn);

	return kvm_pfn_to_page(pfn);
}
EXPORT_SYMBOL_GPL(gfn_to_page);

struct page *kvm_vcpu_gfn_to_page(struct kvm_vcpu *vcpu, gfn_t gfn)
{
	kvm_pfn_t pfn;

	pfn = kvm_vcpu_gfn_to_pfn(vcpu, gfn);

	return kvm_pfn_to_page(pfn);
}
EXPORT_SYMBOL_GPL(kvm_vcpu_gfn_to_page);

void kvm_release_page_clean(struct page *page)
{
	WARN_ON(is_error_page(page));

	kvm_release_pfn_clean(page_to_pfn(page));
}
EXPORT_SYMBOL_GPL(kvm_release_page_clean);

void kvm_release_pfn_clean(kvm_pfn_t pfn)
{
	if (!is_error_noslot_pfn(pfn) && !kvm_is_reserved_pfn(pfn))
		put_page(pfn_to_page(pfn));
}
EXPORT_SYMBOL_GPL(kvm_release_pfn_clean);

void kvm_release_page_dirty(struct page *page)
{
	WARN_ON(is_error_page(page));

	kvm_release_pfn_dirty(page_to_pfn(page));
}
EXPORT_SYMBOL_GPL(kvm_release_page_dirty);

static void kvm_release_pfn_dirty(kvm_pfn_t pfn)
{
	kvm_set_pfn_dirty(pfn);
	kvm_release_pfn_clean(pfn);
}

void kvm_set_pfn_dirty(kvm_pfn_t pfn)
{
	if (!kvm_is_reserved_pfn(pfn)) {
		struct page *page = pfn_to_page(pfn);

		if (!PageReserved(page))
			SetPageDirty(page);
	}
}
EXPORT_SYMBOL_GPL(kvm_set_pfn_dirty);

void kvm_set_pfn_accessed(kvm_pfn_t pfn)
{
	if (!kvm_is_reserved_pfn(pfn))
		mark_page_accessed(pfn_to_page(pfn));
}
EXPORT_SYMBOL_GPL(kvm_set_pfn_accessed);

void kvm_get_pfn(kvm_pfn_t pfn)
{
	if (!kvm_is_reserved_pfn(pfn))
		get_page(pfn_to_page(pfn));
}
EXPORT_SYMBOL_GPL(kvm_get_pfn);

static int next_segment(unsigned long len, int offset)
{
	if (len > PAGE_SIZE - offset)
		return PAGE_SIZE - offset;
	else
		return len;
}

static int __kvm_read_guest_page(struct kvm_memory_slot *slot, gfn_t gfn,
				 void *data, int offset, int len)
{
	int r;
	unsigned long addr;

	addr = gfn_to_hva_memslot_prot(slot, gfn, NULL);
	if (kvm_is_error_hva(addr))
		return -EFAULT;
	r = __copy_from_user(data, (void __user *)addr + offset, len);
	if (r)
		return -EFAULT;
	return 0;
}

int kvm_read_guest_page(struct kvm *kvm, gfn_t gfn, void *data, int offset,
			int len)
{
	struct kvm_memory_slot *slot = gfn_to_memslot(kvm, gfn);

	return __kvm_read_guest_page(slot, gfn, data, offset, len);
}
EXPORT_SYMBOL_GPL(kvm_read_guest_page);

int kvm_vcpu_read_guest_page(struct kvm_vcpu *vcpu, gfn_t gfn, void *data,
			     int offset, int len)
{
	struct kvm_memory_slot *slot = kvm_vcpu_gfn_to_memslot(vcpu, gfn);

	return __kvm_read_guest_page(slot, gfn, data, offset, len);
}
EXPORT_SYMBOL_GPL(kvm_vcpu_read_guest_page);

int kvm_read_guest(struct kvm *kvm, gpa_t gpa, void *data, unsigned long len)
{
	gfn_t gfn = gpa >> PAGE_SHIFT;
	int seg;
	int offset = offset_in_page(gpa);
	int ret;

	while ((seg = next_segment(len, offset)) != 0) {
		ret = kvm_read_guest_page(kvm, gfn, data, offset, seg);
		if (ret < 0)
			return ret;
		offset = 0;
		len -= seg;
		data += seg;
		++gfn;
	}
	return 0;
}
EXPORT_SYMBOL_GPL(kvm_read_guest);

int kvm_vcpu_read_guest(struct kvm_vcpu *vcpu, gpa_t gpa, void *data, unsigned long len)
{
	gfn_t gfn = gpa >> PAGE_SHIFT;
	int seg;
	int offset = offset_in_page(gpa);
	int ret;

	while ((seg = next_segment(len, offset)) != 0) {
		ret = kvm_vcpu_read_guest_page(vcpu, gfn, data, offset, seg);
		if (ret < 0)
			return ret;
		offset = 0;
		len -= seg;
		data += seg;
		++gfn;
	}
	return 0;
}
EXPORT_SYMBOL_GPL(kvm_vcpu_read_guest);

static int __kvm_read_guest_atomic(struct kvm_memory_slot *slot, gfn_t gfn,
			           void *data, int offset, unsigned long len)
{
	int r;
	unsigned long addr;

	addr = gfn_to_hva_memslot_prot(slot, gfn, NULL);
	if (kvm_is_error_hva(addr))
		return -EFAULT;
	pagefault_disable();
	r = __copy_from_user_inatomic(data, (void __user *)addr + offset, len);
	pagefault_enable();
	if (r)
		return -EFAULT;
	return 0;
}

int kvm_read_guest_atomic(struct kvm *kvm, gpa_t gpa, void *data,
			  unsigned long len)
{
	gfn_t gfn = gpa >> PAGE_SHIFT;
	struct kvm_memory_slot *slot = gfn_to_memslot(kvm, gfn);
	int offset = offset_in_page(gpa);

	return __kvm_read_guest_atomic(slot, gfn, data, offset, len);
}
EXPORT_SYMBOL_GPL(kvm_read_guest_atomic);

int kvm_vcpu_read_guest_atomic(struct kvm_vcpu *vcpu, gpa_t gpa,
			       void *data, unsigned long len)
{
	gfn_t gfn = gpa >> PAGE_SHIFT;
	struct kvm_memory_slot *slot = kvm_vcpu_gfn_to_memslot(vcpu, gfn);
	int offset = offset_in_page(gpa);

	return __kvm_read_guest_atomic(slot, gfn, data, offset, len);
}
EXPORT_SYMBOL_GPL(kvm_vcpu_read_guest_atomic);

static int __kvm_write_guest_page(struct kvm_memory_slot *memslot, gfn_t gfn,
			          const void *data, int offset, int len)
{
	int r;
	unsigned long addr;

	addr = gfn_to_hva_memslot(memslot, gfn);
	if (kvm_is_error_hva(addr))
		return -EFAULT;
	r = __copy_to_user((void __user *)addr + offset, data, len);
	if (r)
		return -EFAULT;
	mark_page_dirty_in_slot(memslot, gfn);
	return 0;
}

int kvm_write_guest_page(struct kvm *kvm, gfn_t gfn,
			 const void *data, int offset, int len)
{
	struct kvm_memory_slot *slot = gfn_to_memslot(kvm, gfn);

	return __kvm_write_guest_page(slot, gfn, data, offset, len);
}
EXPORT_SYMBOL_GPL(kvm_write_guest_page);

int kvm_vcpu_write_guest_page(struct kvm_vcpu *vcpu, gfn_t gfn,
			      const void *data, int offset, int len)
{
	struct kvm_memory_slot *slot = kvm_vcpu_gfn_to_memslot(vcpu, gfn);

	return __kvm_write_guest_page(slot, gfn, data, offset, len);
}
EXPORT_SYMBOL_GPL(kvm_vcpu_write_guest_page);

int kvm_write_guest(struct kvm *kvm, gpa_t gpa, const void *data,
		    unsigned long len)
{
	gfn_t gfn = gpa >> PAGE_SHIFT;
	int seg;
	int offset = offset_in_page(gpa);
	int ret;

	while ((seg = next_segment(len, offset)) != 0) {
		ret = kvm_write_guest_page(kvm, gfn, data, offset, seg);
		if (ret < 0)
			return ret;
		offset = 0;
		len -= seg;
		data += seg;
		++gfn;
	}
	return 0;
}
EXPORT_SYMBOL_GPL(kvm_write_guest);

int kvm_vcpu_write_guest(struct kvm_vcpu *vcpu, gpa_t gpa, const void *data,
		         unsigned long len)
{
	gfn_t gfn = gpa >> PAGE_SHIFT;
	int seg;
	int offset = offset_in_page(gpa);
	int ret;

	while ((seg = next_segment(len, offset)) != 0) {
		ret = kvm_vcpu_write_guest_page(vcpu, gfn, data, offset, seg);
		if (ret < 0)
			return ret;
		offset = 0;
		len -= seg;
		data += seg;
		++gfn;
	}
	return 0;
}
EXPORT_SYMBOL_GPL(kvm_vcpu_write_guest);

static int __kvm_gfn_to_hva_cache_init(struct kvm_memslots *slots,
				       struct gfn_to_hva_cache *ghc,
				       gpa_t gpa, unsigned long len)
{
	int offset = offset_in_page(gpa);
	gfn_t start_gfn = gpa >> PAGE_SHIFT;
	gfn_t end_gfn = (gpa + len - 1) >> PAGE_SHIFT;
	gfn_t nr_pages_needed = end_gfn - start_gfn + 1;
	gfn_t nr_pages_avail;

	ghc->gpa = gpa;
	ghc->generation = slots->generation;
	ghc->len = len;
	ghc->memslot = __gfn_to_memslot(slots, start_gfn);
	ghc->hva = gfn_to_hva_many(ghc->memslot, start_gfn, NULL);
	if (!kvm_is_error_hva(ghc->hva) && nr_pages_needed <= 1) {
		ghc->hva += offset;
	} else {
		/*
		 * If the requested region crosses two memslots, we still
		 * verify that the entire region is valid here.
		 */
		while (start_gfn <= end_gfn) {
			ghc->memslot = __gfn_to_memslot(slots, start_gfn);
			ghc->hva = gfn_to_hva_many(ghc->memslot, start_gfn,
						   &nr_pages_avail);
			if (kvm_is_error_hva(ghc->hva))
				return -EFAULT;
			start_gfn += nr_pages_avail;
		}
		/* Use the slow path for cross page reads and writes. */
		ghc->memslot = NULL;
	}
	return 0;
}

int kvm_vcpu_gfn_to_hva_cache_init(struct kvm_vcpu *vcpu, struct gfn_to_hva_cache *ghc,
			      gpa_t gpa, unsigned long len)
<<<<<<< HEAD
{
	struct kvm_memslots *slots = kvm_vcpu_memslots(vcpu);
	return __kvm_gfn_to_hva_cache_init(slots, ghc, gpa, len);
}
EXPORT_SYMBOL_GPL(kvm_vcpu_gfn_to_hva_cache_init);

int kvm_vcpu_write_guest_offset_cached(struct kvm_vcpu *vcpu, struct gfn_to_hva_cache *ghc,
				       void *data, int offset, unsigned long len)
{
	struct kvm_memslots *slots = kvm_vcpu_memslots(vcpu);
=======
{
	struct kvm_memslots *slots = kvm_vcpu_memslots(vcpu);
	return __kvm_gfn_to_hva_cache_init(slots, ghc, gpa, len);
}
EXPORT_SYMBOL_GPL(kvm_vcpu_gfn_to_hva_cache_init);

int kvm_vcpu_write_guest_offset_cached(struct kvm_vcpu *vcpu, struct gfn_to_hva_cache *ghc,
				       void *data, int offset, unsigned long len)
{
	struct kvm_memslots *slots = kvm_vcpu_memslots(vcpu);
>>>>>>> 2ac97f0f
	int r;
	gpa_t gpa = ghc->gpa + offset;

	BUG_ON(len + offset > ghc->len);

	if (slots->generation != ghc->generation)
		__kvm_gfn_to_hva_cache_init(slots, ghc, ghc->gpa, ghc->len);

	if (unlikely(!ghc->memslot))
		return kvm_vcpu_write_guest(vcpu, gpa, data, len);

	if (kvm_is_error_hva(ghc->hva))
		return -EFAULT;

	r = __copy_to_user((void __user *)ghc->hva + offset, data, len);
	if (r)
		return -EFAULT;
	mark_page_dirty_in_slot(ghc->memslot, gpa >> PAGE_SHIFT);

	return 0;
}
EXPORT_SYMBOL_GPL(kvm_vcpu_write_guest_offset_cached);

int kvm_vcpu_write_guest_cached(struct kvm_vcpu *vcpu, struct gfn_to_hva_cache *ghc,
			       void *data, unsigned long len)
{
	return kvm_vcpu_write_guest_offset_cached(vcpu, ghc, data, 0, len);
}
EXPORT_SYMBOL_GPL(kvm_vcpu_write_guest_cached);

int kvm_vcpu_read_guest_cached(struct kvm_vcpu *vcpu, struct gfn_to_hva_cache *ghc,
			       void *data, unsigned long len)
{
	struct kvm_memslots *slots = kvm_vcpu_memslots(vcpu);
	int r;

	BUG_ON(len > ghc->len);

	if (slots->generation != ghc->generation)
		__kvm_gfn_to_hva_cache_init(slots, ghc, ghc->gpa, ghc->len);

	if (unlikely(!ghc->memslot))
		return kvm_vcpu_read_guest(vcpu, ghc->gpa, data, len);

	if (kvm_is_error_hva(ghc->hva))
		return -EFAULT;

	r = __copy_from_user(data, (void __user *)ghc->hva, len);
	if (r)
		return -EFAULT;

	return 0;
}
EXPORT_SYMBOL_GPL(kvm_vcpu_read_guest_cached);

int kvm_clear_guest_page(struct kvm *kvm, gfn_t gfn, int offset, int len)
{
	const void *zero_page = (const void *) __va(page_to_phys(ZERO_PAGE(0)));

	return kvm_write_guest_page(kvm, gfn, zero_page, offset, len);
}
EXPORT_SYMBOL_GPL(kvm_clear_guest_page);

int kvm_clear_guest(struct kvm *kvm, gpa_t gpa, unsigned long len)
{
	gfn_t gfn = gpa >> PAGE_SHIFT;
	int seg;
	int offset = offset_in_page(gpa);
	int ret;

	while ((seg = next_segment(len, offset)) != 0) {
		ret = kvm_clear_guest_page(kvm, gfn, offset, seg);
		if (ret < 0)
			return ret;
		offset = 0;
		len -= seg;
		++gfn;
	}
	return 0;
}
EXPORT_SYMBOL_GPL(kvm_clear_guest);

static void mark_page_dirty_in_slot(struct kvm_memory_slot *memslot,
				    gfn_t gfn)
{
	if (memslot && memslot->dirty_bitmap) {
		unsigned long rel_gfn = gfn - memslot->base_gfn;

		set_bit_le(rel_gfn, memslot->dirty_bitmap);
	}
}

void mark_page_dirty(struct kvm *kvm, gfn_t gfn)
{
	struct kvm_memory_slot *memslot;

	memslot = gfn_to_memslot(kvm, gfn);
	mark_page_dirty_in_slot(memslot, gfn);
}
EXPORT_SYMBOL_GPL(mark_page_dirty);

void kvm_vcpu_mark_page_dirty(struct kvm_vcpu *vcpu, gfn_t gfn)
{
	struct kvm_memory_slot *memslot;

	memslot = kvm_vcpu_gfn_to_memslot(vcpu, gfn);
	mark_page_dirty_in_slot(memslot, gfn);
}
EXPORT_SYMBOL_GPL(kvm_vcpu_mark_page_dirty);

static void grow_halt_poll_ns(struct kvm_vcpu *vcpu)
{
	unsigned int old, val, grow;

	old = val = vcpu->halt_poll_ns;
	grow = READ_ONCE(halt_poll_ns_grow);
	/* 10us base */
	if (val == 0 && grow)
		val = 10000;
	else
		val *= grow;

	if (val > halt_poll_ns)
		val = halt_poll_ns;

	vcpu->halt_poll_ns = val;
	trace_kvm_halt_poll_ns_grow(vcpu->vcpu_id, val, old);
}

static void shrink_halt_poll_ns(struct kvm_vcpu *vcpu)
{
	unsigned int old, val, shrink;

	old = val = vcpu->halt_poll_ns;
	shrink = READ_ONCE(halt_poll_ns_shrink);
	if (shrink == 0)
		val = 0;
	else
		val /= shrink;

	vcpu->halt_poll_ns = val;
	trace_kvm_halt_poll_ns_shrink(vcpu->vcpu_id, val, old);
}

static int kvm_vcpu_check_block(struct kvm_vcpu *vcpu)
{
	if (kvm_arch_vcpu_runnable(vcpu)) {
		kvm_make_request(KVM_REQ_UNHALT, vcpu);
		return -EINTR;
	}
	if (kvm_cpu_has_pending_timer(vcpu))
		return -EINTR;
	if (signal_pending(current))
		return -EINTR;

	return 0;
}

/*
 * The vCPU has executed a HLT instruction with in-kernel mode enabled.
 */
void kvm_vcpu_block(struct kvm_vcpu *vcpu)
{
	ktime_t start, cur;
	DECLARE_SWAITQUEUE(wait);
	bool waited = false;
	u64 block_ns;

	start = cur = ktime_get();
	if (vcpu->halt_poll_ns) {
		ktime_t stop = ktime_add_ns(ktime_get(), vcpu->halt_poll_ns);

		++vcpu->stat.halt_attempted_poll;
		do {
			/*
			 * This sets KVM_REQ_UNHALT if an interrupt
			 * arrives.
			 */
			if (kvm_vcpu_check_block(vcpu) < 0) {
				++vcpu->stat.halt_successful_poll;
				if (!vcpu_valid_wakeup(vcpu))
					++vcpu->stat.halt_poll_invalid;
				goto out;
			}
			cur = ktime_get();
		} while (single_task_running() && ktime_before(cur, stop));
	}

	kvm_arch_vcpu_blocking(vcpu);

	for (;;) {
		prepare_to_swait(&vcpu->wq, &wait, TASK_INTERRUPTIBLE);

		if (kvm_vcpu_check_block(vcpu) < 0)
			break;

		waited = true;
		schedule();
	}

	finish_swait(&vcpu->wq, &wait);
	cur = ktime_get();

	kvm_arch_vcpu_unblocking(vcpu);
out:
	block_ns = ktime_to_ns(cur) - ktime_to_ns(start);

	if (!vcpu_valid_wakeup(vcpu))
		shrink_halt_poll_ns(vcpu);
	else if (halt_poll_ns) {
		if (block_ns <= vcpu->halt_poll_ns)
			;
		/* we had a long block, shrink polling */
		else if (vcpu->halt_poll_ns && block_ns > halt_poll_ns)
			shrink_halt_poll_ns(vcpu);
		/* we had a short halt and our poll time is too small */
		else if (vcpu->halt_poll_ns < halt_poll_ns &&
			block_ns < halt_poll_ns)
			grow_halt_poll_ns(vcpu);
	} else
		vcpu->halt_poll_ns = 0;

	trace_kvm_vcpu_wakeup(block_ns, waited, vcpu_valid_wakeup(vcpu));
	kvm_arch_vcpu_block_finish(vcpu);
}
EXPORT_SYMBOL_GPL(kvm_vcpu_block);

#ifndef CONFIG_S390
void kvm_vcpu_wake_up(struct kvm_vcpu *vcpu)
{
	struct swait_queue_head *wqp;

	wqp = kvm_arch_vcpu_wq(vcpu);
	if (swait_active(wqp)) {
		swake_up(wqp);
		++vcpu->stat.halt_wakeup;
	}

}
EXPORT_SYMBOL_GPL(kvm_vcpu_wake_up);

/*
 * Kick a sleeping VCPU, or a guest VCPU in guest mode, into host kernel mode.
 */
void kvm_vcpu_kick(struct kvm_vcpu *vcpu)
{
	int me;
	int cpu = vcpu->cpu;

	kvm_vcpu_wake_up(vcpu);
	me = get_cpu();
	if (cpu != me && (unsigned)cpu < nr_cpu_ids && cpu_online(cpu))
		if (kvm_arch_vcpu_should_kick(vcpu))
			smp_send_reschedule(cpu);
	put_cpu();
}
EXPORT_SYMBOL_GPL(kvm_vcpu_kick);
#endif /* !CONFIG_S390 */

int kvm_vcpu_yield_to(struct kvm_vcpu *target)
{
	struct pid *pid;
	struct task_struct *task = NULL;
	int ret = 0;

	rcu_read_lock();
	pid = rcu_dereference(target->pid);
	if (pid)
		task = get_pid_task(pid, PIDTYPE_PID);
	rcu_read_unlock();
	if (!task)
		return ret;
	ret = yield_to(task, 1);
	put_task_struct(task);

	return ret;
}
EXPORT_SYMBOL_GPL(kvm_vcpu_yield_to);

/*
 * Helper that checks whether a VCPU is eligible for directed yield.
 * Most eligible candidate to yield is decided by following heuristics:
 *
 *  (a) VCPU which has not done pl-exit or cpu relax intercepted recently
 *  (preempted lock holder), indicated by @in_spin_loop.
 *  Set at the beiginning and cleared at the end of interception/PLE handler.
 *
 *  (b) VCPU which has done pl-exit/ cpu relax intercepted but did not get
 *  chance last time (mostly it has become eligible now since we have probably
 *  yielded to lockholder in last iteration. This is done by toggling
 *  @dy_eligible each time a VCPU checked for eligibility.)
 *
 *  Yielding to a recently pl-exited/cpu relax intercepted VCPU before yielding
 *  to preempted lock-holder could result in wrong VCPU selection and CPU
 *  burning. Giving priority for a potential lock-holder increases lock
 *  progress.
 *
 *  Since algorithm is based on heuristics, accessing another VCPU data without
 *  locking does not harm. It may result in trying to yield to  same VCPU, fail
 *  and continue with next VCPU and so on.
 */
static bool kvm_vcpu_eligible_for_directed_yield(struct kvm_vcpu *vcpu)
{
#ifdef CONFIG_HAVE_KVM_CPU_RELAX_INTERCEPT
	bool eligible;

	eligible = !vcpu->spin_loop.in_spin_loop ||
		    vcpu->spin_loop.dy_eligible;

	if (vcpu->spin_loop.in_spin_loop)
		kvm_vcpu_set_dy_eligible(vcpu, !vcpu->spin_loop.dy_eligible);

	return eligible;
#else
	return true;
#endif
}

void kvm_vcpu_on_spin(struct kvm_vcpu *me)
{
	struct kvm *kvm = me->kvm;
	struct kvm_vcpu *vcpu;
	int last_boosted_vcpu = me->kvm->last_boosted_vcpu;
	int yielded = 0;
	int try = 3;
	int pass;
	int i;

	kvm_vcpu_set_in_spin_loop(me, true);
	/*
	 * We boost the priority of a VCPU that is runnable but not
	 * currently running, because it got preempted by something
	 * else and called schedule in __vcpu_run.  Hopefully that
	 * VCPU is holding the lock that we need and will release it.
	 * We approximate round-robin by starting at the last boosted VCPU.
	 */
	for (pass = 0; pass < 2 && !yielded && try; pass++) {
		kvm_for_each_vcpu(i, vcpu, kvm) {
			if (!pass && i <= last_boosted_vcpu) {
				i = last_boosted_vcpu;
				continue;
			} else if (pass && i > last_boosted_vcpu)
				break;
			if (!ACCESS_ONCE(vcpu->preempted))
				continue;
			if (vcpu == me)
				continue;
			if (swait_active(&vcpu->wq) && !kvm_arch_vcpu_runnable(vcpu))
				continue;
			if (!kvm_vcpu_eligible_for_directed_yield(vcpu))
				continue;

			yielded = kvm_vcpu_yield_to(vcpu);
			if (yielded > 0) {
				kvm->last_boosted_vcpu = i;
				break;
			} else if (yielded < 0) {
				try--;
				if (!try)
					break;
			}
		}
	}
	kvm_vcpu_set_in_spin_loop(me, false);

	/* Ensure vcpu is not eligible during next spinloop */
	kvm_vcpu_set_dy_eligible(me, false);
}
EXPORT_SYMBOL_GPL(kvm_vcpu_on_spin);

static int kvm_vcpu_fault(struct vm_fault *vmf)
{
	struct kvm_vcpu *vcpu = vmf->vma->vm_file->private_data;
	struct page *page;

	if (vmf->pgoff == 0)
		page = virt_to_page(vcpu->run);
#ifdef CONFIG_X86
	else if (vmf->pgoff == KVM_PIO_PAGE_OFFSET)
		page = virt_to_page(vcpu->arch.pio_data);
#endif
#ifdef KVM_COALESCED_MMIO_PAGE_OFFSET
	else if (vmf->pgoff == KVM_COALESCED_MMIO_PAGE_OFFSET)
		page = virt_to_page(vcpu->kvm->coalesced_mmio_ring);
#endif
	else
		return kvm_arch_vcpu_fault(vcpu, vmf);
	get_page(page);
	vmf->page = page;
	return 0;
}

static const struct vm_operations_struct kvm_vcpu_vm_ops = {
	.fault = kvm_vcpu_fault,
};

static int kvm_vcpu_mmap(struct file *file, struct vm_area_struct *vma)
{
	vma->vm_ops = &kvm_vcpu_vm_ops;
	return 0;
}

static int kvm_vcpu_release(struct inode *inode, struct file *filp)
{
	struct kvm_vcpu *vcpu = filp->private_data;

	debugfs_remove_recursive(vcpu->debugfs_dentry);
	kvm_put_kvm(vcpu->kvm);
	return 0;
}

static struct file_operations kvm_vcpu_fops = {
	.release        = kvm_vcpu_release,
	.unlocked_ioctl = kvm_vcpu_ioctl,
#ifdef CONFIG_KVM_COMPAT
	.compat_ioctl   = kvm_vcpu_compat_ioctl,
#endif
	.mmap           = kvm_vcpu_mmap,
	.llseek		= noop_llseek,
};

/*
 * Allocates an inode for the vcpu.
 */
static int create_vcpu_fd(struct kvm_vcpu *vcpu)
{
	return anon_inode_getfd("kvm-vcpu", &kvm_vcpu_fops, vcpu, O_RDWR | O_CLOEXEC);
}

static int kvm_create_vcpu_debugfs(struct kvm_vcpu *vcpu)
{
	char dir_name[ITOA_MAX_LEN * 2];
	int ret;

	if (!kvm_arch_has_vcpu_debugfs())
		return 0;

	if (!debugfs_initialized())
		return 0;

	snprintf(dir_name, sizeof(dir_name), "vcpu%d", vcpu->vcpu_id);
	vcpu->debugfs_dentry = debugfs_create_dir(dir_name,
								vcpu->kvm->debugfs_dentry);
	if (!vcpu->debugfs_dentry)
		return -ENOMEM;

	ret = kvm_arch_create_vcpu_debugfs(vcpu);
	if (ret < 0) {
		debugfs_remove_recursive(vcpu->debugfs_dentry);
		return ret;
	}

	return 0;
}

/*
 * Creates some virtual cpus.  Good luck creating more than one.
 */
static int kvm_vm_ioctl_create_vcpu(struct kvm *kvm, u32 id)
{
	int r;
	struct kvm_vcpu *vcpu;

	if (id >= KVM_MAX_VCPU_ID)
		return -EINVAL;

	mutex_lock(&kvm->lock);
	if (kvm->created_vcpus == KVM_MAX_VCPUS) {
		mutex_unlock(&kvm->lock);
		return -EINVAL;
	}

	kvm->created_vcpus++;
	mutex_unlock(&kvm->lock);

	vcpu = kvm_arch_vcpu_create(kvm, id);
	if (IS_ERR(vcpu)) {
		r = PTR_ERR(vcpu);
		goto vcpu_decrement;
	}

	preempt_notifier_init(&vcpu->preempt_notifier, &kvm_preempt_ops);

	r = kvm_arch_vcpu_setup(vcpu);
	if (r)
		goto vcpu_destroy;

	r = kvm_create_vcpu_debugfs(vcpu);
	if (r)
		goto vcpu_destroy;

	mutex_lock(&kvm->lock);
	if (kvm_get_vcpu_by_id(kvm, id)) {
		r = -EEXIST;
		goto unlock_vcpu_destroy;
	}

	BUG_ON(kvm->vcpus[atomic_read(&kvm->online_vcpus)]);

	/* Now it's all set up, let userspace reach it */
	kvm_get_kvm(kvm);
	r = create_vcpu_fd(vcpu);
	if (r < 0) {
		kvm_put_kvm(kvm);
		goto unlock_vcpu_destroy;
	}

	kvm->vcpus[atomic_read(&kvm->online_vcpus)] = vcpu;

	/*
	 * Pairs with smp_rmb() in kvm_get_vcpu.  Write kvm->vcpus
	 * before kvm->online_vcpu's incremented value.
	 */
	smp_wmb();
	atomic_inc(&kvm->online_vcpus);

	mutex_unlock(&kvm->lock);
	kvm_arch_vcpu_postcreate(vcpu);
	return r;

unlock_vcpu_destroy:
	mutex_unlock(&kvm->lock);
	debugfs_remove_recursive(vcpu->debugfs_dentry);
vcpu_destroy:
	kvm_arch_vcpu_destroy(vcpu);
vcpu_decrement:
	mutex_lock(&kvm->lock);
	kvm->created_vcpus--;
	mutex_unlock(&kvm->lock);
	return r;
}

static int kvm_vcpu_ioctl_set_sigmask(struct kvm_vcpu *vcpu, sigset_t *sigset)
{
	if (sigset) {
		sigdelsetmask(sigset, sigmask(SIGKILL)|sigmask(SIGSTOP));
		vcpu->sigset_active = 1;
		vcpu->sigset = *sigset;
	} else
		vcpu->sigset_active = 0;
	return 0;
}

static long kvm_vcpu_ioctl(struct file *filp,
			   unsigned int ioctl, unsigned long arg)
{
	struct kvm_vcpu *vcpu = filp->private_data;
	void __user *argp = (void __user *)arg;
	int r;
	struct kvm_fpu *fpu = NULL;
	struct kvm_sregs *kvm_sregs = NULL;

	if (vcpu->kvm->mm != current->mm)
		return -EIO;

	if (unlikely(_IOC_TYPE(ioctl) != KVMIO))
		return -EINVAL;

#if defined(CONFIG_S390) || defined(CONFIG_PPC) || defined(CONFIG_MIPS)
	/*
	 * Special cases: vcpu ioctls that are asynchronous to vcpu execution,
	 * so vcpu_load() would break it.
	 */
	if (ioctl == KVM_S390_INTERRUPT || ioctl == KVM_S390_IRQ || ioctl == KVM_INTERRUPT)
		return kvm_arch_vcpu_ioctl(filp, ioctl, arg);
#endif


	r = vcpu_load(vcpu);
	if (r)
		return r;
	switch (ioctl) {
	case KVM_RUN:
		r = -EINVAL;
		if (arg)
			goto out;
		if (unlikely(vcpu->pid != current->pids[PIDTYPE_PID].pid)) {
			/* The thread running this VCPU changed. */
			struct pid *oldpid = vcpu->pid;
			struct pid *newpid = get_task_pid(current, PIDTYPE_PID);

			rcu_assign_pointer(vcpu->pid, newpid);
			if (oldpid)
				synchronize_rcu();
			put_pid(oldpid);
		}
		r = kvm_arch_vcpu_ioctl_run(vcpu, vcpu->run);
		trace_kvm_userspace_exit(vcpu->run->exit_reason, r);
		break;
	case KVM_GET_REGS: {
		struct kvm_regs *kvm_regs;

		r = -ENOMEM;
		kvm_regs = kzalloc(sizeof(struct kvm_regs), GFP_KERNEL);
		if (!kvm_regs)
			goto out;
		r = kvm_arch_vcpu_ioctl_get_regs(vcpu, kvm_regs);
		if (r)
			goto out_free1;
		r = -EFAULT;
		if (copy_to_user(argp, kvm_regs, sizeof(struct kvm_regs)))
			goto out_free1;
		r = 0;
out_free1:
		kfree(kvm_regs);
		break;
	}
	case KVM_SET_REGS: {
		struct kvm_regs *kvm_regs;

		r = -ENOMEM;
		kvm_regs = memdup_user(argp, sizeof(*kvm_regs));
		if (IS_ERR(kvm_regs)) {
			r = PTR_ERR(kvm_regs);
			goto out;
		}
		r = kvm_arch_vcpu_ioctl_set_regs(vcpu, kvm_regs);
		kfree(kvm_regs);
		break;
	}
	case KVM_GET_SREGS: {
		kvm_sregs = kzalloc(sizeof(struct kvm_sregs), GFP_KERNEL);
		r = -ENOMEM;
		if (!kvm_sregs)
			goto out;
		r = kvm_arch_vcpu_ioctl_get_sregs(vcpu, kvm_sregs);
		if (r)
			goto out;
		r = -EFAULT;
		if (copy_to_user(argp, kvm_sregs, sizeof(struct kvm_sregs)))
			goto out;
		r = 0;
		break;
	}
	case KVM_SET_SREGS: {
		kvm_sregs = memdup_user(argp, sizeof(*kvm_sregs));
		if (IS_ERR(kvm_sregs)) {
			r = PTR_ERR(kvm_sregs);
			kvm_sregs = NULL;
			goto out;
		}
		r = kvm_arch_vcpu_ioctl_set_sregs(vcpu, kvm_sregs);
		break;
	}
	case KVM_GET_MP_STATE: {
		struct kvm_mp_state mp_state;

		r = kvm_arch_vcpu_ioctl_get_mpstate(vcpu, &mp_state);
		if (r)
			goto out;
		r = -EFAULT;
		if (copy_to_user(argp, &mp_state, sizeof(mp_state)))
			goto out;
		r = 0;
		break;
	}
	case KVM_SET_MP_STATE: {
		struct kvm_mp_state mp_state;

		r = -EFAULT;
		if (copy_from_user(&mp_state, argp, sizeof(mp_state)))
			goto out;
		r = kvm_arch_vcpu_ioctl_set_mpstate(vcpu, &mp_state);
		break;
	}
	case KVM_TRANSLATE: {
		struct kvm_translation tr;

		r = -EFAULT;
		if (copy_from_user(&tr, argp, sizeof(tr)))
			goto out;
		r = kvm_arch_vcpu_ioctl_translate(vcpu, &tr);
		if (r)
			goto out;
		r = -EFAULT;
		if (copy_to_user(argp, &tr, sizeof(tr)))
			goto out;
		r = 0;
		break;
	}
	case KVM_SET_GUEST_DEBUG: {
		struct kvm_guest_debug dbg;

		r = -EFAULT;
		if (copy_from_user(&dbg, argp, sizeof(dbg)))
			goto out;
		r = kvm_arch_vcpu_ioctl_set_guest_debug(vcpu, &dbg);
		break;
	}
	case KVM_SET_SIGNAL_MASK: {
		struct kvm_signal_mask __user *sigmask_arg = argp;
		struct kvm_signal_mask kvm_sigmask;
		sigset_t sigset, *p;

		p = NULL;
		if (argp) {
			r = -EFAULT;
			if (copy_from_user(&kvm_sigmask, argp,
					   sizeof(kvm_sigmask)))
				goto out;
			r = -EINVAL;
			if (kvm_sigmask.len != sizeof(sigset))
				goto out;
			r = -EFAULT;
			if (copy_from_user(&sigset, sigmask_arg->sigset,
					   sizeof(sigset)))
				goto out;
			p = &sigset;
		}
		r = kvm_vcpu_ioctl_set_sigmask(vcpu, p);
		break;
	}
	case KVM_GET_FPU: {
		fpu = kzalloc(sizeof(struct kvm_fpu), GFP_KERNEL);
		r = -ENOMEM;
		if (!fpu)
			goto out;
		r = kvm_arch_vcpu_ioctl_get_fpu(vcpu, fpu);
		if (r)
			goto out;
		r = -EFAULT;
		if (copy_to_user(argp, fpu, sizeof(struct kvm_fpu)))
			goto out;
		r = 0;
		break;
	}
	case KVM_SET_FPU: {
		fpu = memdup_user(argp, sizeof(*fpu));
		if (IS_ERR(fpu)) {
			r = PTR_ERR(fpu);
			fpu = NULL;
			goto out;
		}
		r = kvm_arch_vcpu_ioctl_set_fpu(vcpu, fpu);
		break;
	}
	default:
		r = kvm_arch_vcpu_ioctl(filp, ioctl, arg);
	}
out:
	vcpu_put(vcpu);
	kfree(fpu);
	kfree(kvm_sregs);
	return r;
}

#ifdef CONFIG_KVM_COMPAT
static long kvm_vcpu_compat_ioctl(struct file *filp,
				  unsigned int ioctl, unsigned long arg)
{
	struct kvm_vcpu *vcpu = filp->private_data;
	void __user *argp = compat_ptr(arg);
	int r;

	if (vcpu->kvm->mm != current->mm)
		return -EIO;

	switch (ioctl) {
	case KVM_SET_SIGNAL_MASK: {
		struct kvm_signal_mask __user *sigmask_arg = argp;
		struct kvm_signal_mask kvm_sigmask;
		compat_sigset_t csigset;
		sigset_t sigset;

		if (argp) {
			r = -EFAULT;
			if (copy_from_user(&kvm_sigmask, argp,
					   sizeof(kvm_sigmask)))
				goto out;
			r = -EINVAL;
			if (kvm_sigmask.len != sizeof(csigset))
				goto out;
			r = -EFAULT;
			if (copy_from_user(&csigset, sigmask_arg->sigset,
					   sizeof(csigset)))
				goto out;
			sigset_from_compat(&sigset, &csigset);
			r = kvm_vcpu_ioctl_set_sigmask(vcpu, &sigset);
		} else
			r = kvm_vcpu_ioctl_set_sigmask(vcpu, NULL);
		break;
	}
	default:
		r = kvm_vcpu_ioctl(filp, ioctl, arg);
	}

out:
	return r;
}
#endif

static int kvm_device_ioctl_attr(struct kvm_device *dev,
				 int (*accessor)(struct kvm_device *dev,
						 struct kvm_device_attr *attr),
				 unsigned long arg)
{
	struct kvm_device_attr attr;

	if (!accessor)
		return -EPERM;

	if (copy_from_user(&attr, (void __user *)arg, sizeof(attr)))
		return -EFAULT;

	return accessor(dev, &attr);
}

static long kvm_device_ioctl(struct file *filp, unsigned int ioctl,
			     unsigned long arg)
{
	struct kvm_device *dev = filp->private_data;

	switch (ioctl) {
	case KVM_SET_DEVICE_ATTR:
		return kvm_device_ioctl_attr(dev, dev->ops->set_attr, arg);
	case KVM_GET_DEVICE_ATTR:
		return kvm_device_ioctl_attr(dev, dev->ops->get_attr, arg);
	case KVM_HAS_DEVICE_ATTR:
		return kvm_device_ioctl_attr(dev, dev->ops->has_attr, arg);
	default:
		if (dev->ops->ioctl)
			return dev->ops->ioctl(dev, ioctl, arg);

		return -ENOTTY;
	}
}

static int kvm_device_release(struct inode *inode, struct file *filp)
{
	struct kvm_device *dev = filp->private_data;
	struct kvm *kvm = dev->kvm;

	kvm_put_kvm(kvm);
	return 0;
}

static const struct file_operations kvm_device_fops = {
	.unlocked_ioctl = kvm_device_ioctl,
#ifdef CONFIG_KVM_COMPAT
	.compat_ioctl = kvm_device_ioctl,
#endif
	.release = kvm_device_release,
};

struct kvm_device *kvm_device_from_filp(struct file *filp)
{
	if (filp->f_op != &kvm_device_fops)
		return NULL;

	return filp->private_data;
}

static struct kvm_device_ops *kvm_device_ops_table[KVM_DEV_TYPE_MAX] = {
#ifdef CONFIG_KVM_MPIC
	[KVM_DEV_TYPE_FSL_MPIC_20]	= &kvm_mpic_ops,
	[KVM_DEV_TYPE_FSL_MPIC_42]	= &kvm_mpic_ops,
#endif

#ifdef CONFIG_KVM_XICS
	[KVM_DEV_TYPE_XICS]		= &kvm_xics_ops,
#endif
};

int kvm_register_device_ops(struct kvm_device_ops *ops, u32 type)
{
	if (type >= ARRAY_SIZE(kvm_device_ops_table))
		return -ENOSPC;

	if (kvm_device_ops_table[type] != NULL)
		return -EEXIST;

	kvm_device_ops_table[type] = ops;
	return 0;
}

void kvm_unregister_device_ops(u32 type)
{
	if (kvm_device_ops_table[type] != NULL)
		kvm_device_ops_table[type] = NULL;
}

static int kvm_ioctl_create_device(struct kvm *kvm,
				   struct kvm_create_device *cd)
{
	struct kvm_device_ops *ops = NULL;
	struct kvm_device *dev;
	bool test = cd->flags & KVM_CREATE_DEVICE_TEST;
	int ret;

	if (cd->type >= ARRAY_SIZE(kvm_device_ops_table))
		return -ENODEV;

	ops = kvm_device_ops_table[cd->type];
	if (ops == NULL)
		return -ENODEV;

	if (test)
		return 0;

	dev = kzalloc(sizeof(*dev), GFP_KERNEL);
	if (!dev)
		return -ENOMEM;

	dev->ops = ops;
	dev->kvm = kvm;

	mutex_lock(&kvm->lock);
	ret = ops->create(dev, cd->type);
	if (ret < 0) {
		mutex_unlock(&kvm->lock);
		kfree(dev);
		return ret;
	}
	list_add(&dev->vm_node, &kvm->devices);
	mutex_unlock(&kvm->lock);

	if (ops->init)
		ops->init(dev);

	ret = anon_inode_getfd(ops->name, &kvm_device_fops, dev, O_RDWR | O_CLOEXEC);
	if (ret < 0) {
		mutex_lock(&kvm->lock);
		list_del(&dev->vm_node);
		mutex_unlock(&kvm->lock);
		ops->destroy(dev);
		return ret;
	}

	kvm_get_kvm(kvm);
	cd->fd = ret;
	return 0;
}

static long kvm_vm_ioctl_check_extension_generic(struct kvm *kvm, long arg)
{
	switch (arg) {
	case KVM_CAP_USER_MEMORY:
	case KVM_CAP_DESTROY_MEMORY_REGION_WORKS:
	case KVM_CAP_JOIN_MEMORY_REGIONS_WORKS:
	case KVM_CAP_INTERNAL_ERROR_DATA:
#ifdef CONFIG_HAVE_KVM_MSI
	case KVM_CAP_SIGNAL_MSI:
#endif
#ifdef CONFIG_HAVE_KVM_IRQFD
	case KVM_CAP_IRQFD:
	case KVM_CAP_IRQFD_RESAMPLE:
#endif
	case KVM_CAP_IOEVENTFD_ANY_LENGTH:
	case KVM_CAP_CHECK_EXTENSION_VM:
		return 1;
#ifdef CONFIG_HAVE_KVM_IRQ_ROUTING
	case KVM_CAP_IRQ_ROUTING:
		return KVM_MAX_IRQ_ROUTES;
#endif
#if KVM_ADDRESS_SPACE_NUM > 1
	case KVM_CAP_MULTI_ADDRESS_SPACE:
		return KVM_ADDRESS_SPACE_NUM;
#endif
	case KVM_CAP_MAX_VCPU_ID:
		return KVM_MAX_VCPU_ID;
	default:
		break;
	}
	return kvm_vm_ioctl_check_extension(kvm, arg);
}

static long kvm_vm_ioctl(struct file *filp,
			   unsigned int ioctl, unsigned long arg)
{
	struct kvm *kvm = filp->private_data;
	void __user *argp = (void __user *)arg;
	int r;

	if (kvm->mm != current->mm)
		return -EIO;
	switch (ioctl) {
	case KVM_CREATE_VCPU:
		r = kvm_vm_ioctl_create_vcpu(kvm, arg);
		break;
	case KVM_SET_USER_MEMORY_REGION: {
		struct kvm_userspace_memory_region kvm_userspace_mem;

		r = -EFAULT;
		if (copy_from_user(&kvm_userspace_mem, argp,
						sizeof(kvm_userspace_mem)))
			goto out;

		r = kvm_vm_ioctl_set_memory_region(kvm, &kvm_userspace_mem);
		break;
	}
	case KVM_GET_DIRTY_LOG: {
		struct kvm_dirty_log log;

		r = -EFAULT;
		if (copy_from_user(&log, argp, sizeof(log)))
			goto out;
		r = kvm_vm_ioctl_get_dirty_log(kvm, &log);
		break;
	}
#ifdef KVM_COALESCED_MMIO_PAGE_OFFSET
	case KVM_REGISTER_COALESCED_MMIO: {
		struct kvm_coalesced_mmio_zone zone;

		r = -EFAULT;
		if (copy_from_user(&zone, argp, sizeof(zone)))
			goto out;
		r = kvm_vm_ioctl_register_coalesced_mmio(kvm, &zone);
		break;
	}
	case KVM_UNREGISTER_COALESCED_MMIO: {
		struct kvm_coalesced_mmio_zone zone;

		r = -EFAULT;
		if (copy_from_user(&zone, argp, sizeof(zone)))
			goto out;
		r = kvm_vm_ioctl_unregister_coalesced_mmio(kvm, &zone);
		break;
	}
#endif
	case KVM_IRQFD: {
		struct kvm_irqfd data;

		r = -EFAULT;
		if (copy_from_user(&data, argp, sizeof(data)))
			goto out;
		r = kvm_irqfd(kvm, &data);
		break;
	}
	case KVM_IOEVENTFD: {
		struct kvm_ioeventfd data;

		r = -EFAULT;
		if (copy_from_user(&data, argp, sizeof(data)))
			goto out;
		r = kvm_ioeventfd(kvm, &data);
		break;
	}
#ifdef CONFIG_HAVE_KVM_MSI
	case KVM_SIGNAL_MSI: {
		struct kvm_msi msi;

		r = -EFAULT;
		if (copy_from_user(&msi, argp, sizeof(msi)))
			goto out;
		r = kvm_send_userspace_msi(kvm, &msi);
		break;
	}
#endif
#ifdef __KVM_HAVE_IRQ_LINE
	case KVM_IRQ_LINE_STATUS:
	case KVM_IRQ_LINE: {
		struct kvm_irq_level irq_event;

		r = -EFAULT;
		if (copy_from_user(&irq_event, argp, sizeof(irq_event)))
			goto out;

		r = kvm_vm_ioctl_irq_line(kvm, &irq_event,
					ioctl == KVM_IRQ_LINE_STATUS);
		if (r)
			goto out;

		r = -EFAULT;
		if (ioctl == KVM_IRQ_LINE_STATUS) {
			if (copy_to_user(argp, &irq_event, sizeof(irq_event)))
				goto out;
		}

		r = 0;
		break;
	}
#endif
#ifdef CONFIG_HAVE_KVM_IRQ_ROUTING
	case KVM_SET_GSI_ROUTING: {
		struct kvm_irq_routing routing;
		struct kvm_irq_routing __user *urouting;
		struct kvm_irq_routing_entry *entries = NULL;

		r = -EFAULT;
		if (copy_from_user(&routing, argp, sizeof(routing)))
			goto out;
		r = -EINVAL;
		if (routing.nr > KVM_MAX_IRQ_ROUTES)
			goto out;
		if (routing.flags)
			goto out;
		if (routing.nr) {
			r = -ENOMEM;
			entries = vmalloc(routing.nr * sizeof(*entries));
			if (!entries)
				goto out;
			r = -EFAULT;
			urouting = argp;
			if (copy_from_user(entries, urouting->entries,
					   routing.nr * sizeof(*entries)))
				goto out_free_irq_routing;
		}
		r = kvm_set_irq_routing(kvm, entries, routing.nr,
					routing.flags);
out_free_irq_routing:
		vfree(entries);
		break;
	}
#endif /* CONFIG_HAVE_KVM_IRQ_ROUTING */
	case KVM_CREATE_DEVICE: {
		struct kvm_create_device cd;

		r = -EFAULT;
		if (copy_from_user(&cd, argp, sizeof(cd)))
			goto out;

		r = kvm_ioctl_create_device(kvm, &cd);
		if (r)
			goto out;

		r = -EFAULT;
		if (copy_to_user(argp, &cd, sizeof(cd)))
			goto out;

		r = 0;
		break;
	}
	case KVM_CHECK_EXTENSION:
		r = kvm_vm_ioctl_check_extension_generic(kvm, arg);
		break;
	default:
		r = kvm_arch_vm_ioctl(filp, ioctl, arg);
	}
out:
	return r;
}

#ifdef CONFIG_KVM_COMPAT
struct compat_kvm_dirty_log {
	__u32 slot;
	__u32 padding1;
	union {
		compat_uptr_t dirty_bitmap; /* one bit per page */
		__u64 padding2;
	};
};

static long kvm_vm_compat_ioctl(struct file *filp,
			   unsigned int ioctl, unsigned long arg)
{
	struct kvm *kvm = filp->private_data;
	int r;

	if (kvm->mm != current->mm)
		return -EIO;
	switch (ioctl) {
	case KVM_GET_DIRTY_LOG: {
		struct compat_kvm_dirty_log compat_log;
		struct kvm_dirty_log log;

		if (copy_from_user(&compat_log, (void __user *)arg,
				   sizeof(compat_log)))
			return -EFAULT;
		log.slot	 = compat_log.slot;
		log.padding1	 = compat_log.padding1;
		log.padding2	 = compat_log.padding2;
		log.dirty_bitmap = compat_ptr(compat_log.dirty_bitmap);

		r = kvm_vm_ioctl_get_dirty_log(kvm, &log);
		break;
	}
	default:
		r = kvm_vm_ioctl(filp, ioctl, arg);
	}
	return r;
}
#endif

static struct file_operations kvm_vm_fops = {
	.release        = kvm_vm_release,
	.unlocked_ioctl = kvm_vm_ioctl,
#ifdef CONFIG_KVM_COMPAT
	.compat_ioctl   = kvm_vm_compat_ioctl,
#endif
	.llseek		= noop_llseek,
};

static int kvm_dev_ioctl_create_vm(unsigned long type)
{
	int r;
	struct kvm *kvm;
	struct file *file;

	kvm = kvm_create_vm(type);
	if (IS_ERR(kvm))
		return PTR_ERR(kvm);
#ifdef KVM_COALESCED_MMIO_PAGE_OFFSET
	r = kvm_coalesced_mmio_init(kvm);
	if (r < 0) {
		kvm_put_kvm(kvm);
		return r;
	}
#endif
	r = get_unused_fd_flags(O_CLOEXEC);
	if (r < 0) {
		kvm_put_kvm(kvm);
		return r;
	}
	file = anon_inode_getfile("kvm-vm", &kvm_vm_fops, kvm, O_RDWR);
	if (IS_ERR(file)) {
		put_unused_fd(r);
		kvm_put_kvm(kvm);
		return PTR_ERR(file);
	}

	if (kvm_create_vm_debugfs(kvm, r) < 0) {
		put_unused_fd(r);
		fput(file);
		return -ENOMEM;
	}

	fd_install(r, file);
	return r;
}

static long kvm_dev_ioctl(struct file *filp,
			  unsigned int ioctl, unsigned long arg)
{
	long r = -EINVAL;

	switch (ioctl) {
	case KVM_GET_API_VERSION:
		if (arg)
			goto out;
		r = KVM_API_VERSION;
		break;
	case KVM_CREATE_VM:
		r = kvm_dev_ioctl_create_vm(arg);
		break;
	case KVM_CHECK_EXTENSION:
		r = kvm_vm_ioctl_check_extension_generic(NULL, arg);
		break;
	case KVM_GET_VCPU_MMAP_SIZE:
		if (arg)
			goto out;
		r = PAGE_SIZE;     /* struct kvm_run */
#ifdef CONFIG_X86
		r += PAGE_SIZE;    /* pio data page */
#endif
#ifdef KVM_COALESCED_MMIO_PAGE_OFFSET
		r += PAGE_SIZE;    /* coalesced mmio ring page */
#endif
		break;
	case KVM_TRACE_ENABLE:
	case KVM_TRACE_PAUSE:
	case KVM_TRACE_DISABLE:
		r = -EOPNOTSUPP;
		break;
	default:
		return kvm_arch_dev_ioctl(filp, ioctl, arg);
	}
out:
	return r;
}

static struct file_operations kvm_chardev_ops = {
	.unlocked_ioctl = kvm_dev_ioctl,
	.compat_ioctl   = kvm_dev_ioctl,
	.llseek		= noop_llseek,
};

static struct miscdevice kvm_dev = {
	KVM_MINOR,
	"kvm",
	&kvm_chardev_ops,
};

static void hardware_enable_nolock(void *junk)
{
	int cpu = raw_smp_processor_id();
	int r;

	if (cpumask_test_cpu(cpu, cpus_hardware_enabled))
		return;

	cpumask_set_cpu(cpu, cpus_hardware_enabled);

	r = kvm_arch_hardware_enable();

	if (r) {
		cpumask_clear_cpu(cpu, cpus_hardware_enabled);
		atomic_inc(&hardware_enable_failed);
		pr_info("kvm: enabling virtualization on CPU%d failed\n", cpu);
	}
}

static int kvm_starting_cpu(unsigned int cpu)
{
	raw_spin_lock(&kvm_count_lock);
	if (kvm_usage_count)
		hardware_enable_nolock(NULL);
	raw_spin_unlock(&kvm_count_lock);
	return 0;
}

static void hardware_disable_nolock(void *junk)
{
	int cpu = raw_smp_processor_id();

	if (!cpumask_test_cpu(cpu, cpus_hardware_enabled))
		return;
	cpumask_clear_cpu(cpu, cpus_hardware_enabled);
	kvm_arch_hardware_disable();
}

static int kvm_dying_cpu(unsigned int cpu)
{
	raw_spin_lock(&kvm_count_lock);
	if (kvm_usage_count)
		hardware_disable_nolock(NULL);
	raw_spin_unlock(&kvm_count_lock);
	return 0;
}

static void hardware_disable_all_nolock(void)
{
	BUG_ON(!kvm_usage_count);

	kvm_usage_count--;
	if (!kvm_usage_count)
		on_each_cpu(hardware_disable_nolock, NULL, 1);
}

static void hardware_disable_all(void)
{
	raw_spin_lock(&kvm_count_lock);
	hardware_disable_all_nolock();
	raw_spin_unlock(&kvm_count_lock);
}

static int hardware_enable_all(void)
{
	int r = 0;

	raw_spin_lock(&kvm_count_lock);

	kvm_usage_count++;
	if (kvm_usage_count == 1) {
		atomic_set(&hardware_enable_failed, 0);
		on_each_cpu(hardware_enable_nolock, NULL, 1);

		if (atomic_read(&hardware_enable_failed)) {
			hardware_disable_all_nolock();
			r = -EBUSY;
		}
	}

	raw_spin_unlock(&kvm_count_lock);

	return r;
}

static int kvm_reboot(struct notifier_block *notifier, unsigned long val,
		      void *v)
{
	/*
	 * Some (well, at least mine) BIOSes hang on reboot if
	 * in vmx root mode.
	 *
	 * And Intel TXT required VMX off for all cpu when system shutdown.
	 */
	pr_info("kvm: exiting hardware virtualization\n");
	kvm_rebooting = true;
	on_each_cpu(hardware_disable_nolock, NULL, 1);
	return NOTIFY_OK;
}

static struct notifier_block kvm_reboot_notifier = {
	.notifier_call = kvm_reboot,
	.priority = 0,
};

static void kvm_io_bus_destroy(struct kvm_io_bus *bus)
{
	int i;

	for (i = 0; i < bus->dev_count; i++) {
		struct kvm_io_device *pos = bus->range[i].dev;

		kvm_iodevice_destructor(pos);
	}
	kfree(bus);
}

static inline int kvm_io_bus_cmp(const struct kvm_io_range *r1,
				 const struct kvm_io_range *r2)
{
	gpa_t addr1 = r1->addr;
	gpa_t addr2 = r2->addr;

	if (addr1 < addr2)
		return -1;

	/* If r2->len == 0, match the exact address.  If r2->len != 0,
	 * accept any overlapping write.  Any order is acceptable for
	 * overlapping ranges, because kvm_io_bus_get_first_dev ensures
	 * we process all of them.
	 */
	if (r2->len) {
		addr1 += r1->len;
		addr2 += r2->len;
	}

	if (addr1 > addr2)
		return 1;

	return 0;
}

static int kvm_io_bus_sort_cmp(const void *p1, const void *p2)
{
	return kvm_io_bus_cmp(p1, p2);
}

static int kvm_io_bus_insert_dev(struct kvm_io_bus *bus, struct kvm_io_device *dev,
			  gpa_t addr, int len)
{
	bus->range[bus->dev_count++] = (struct kvm_io_range) {
		.addr = addr,
		.len = len,
		.dev = dev,
	};

	sort(bus->range, bus->dev_count, sizeof(struct kvm_io_range),
		kvm_io_bus_sort_cmp, NULL);

	return 0;
}

static int kvm_io_bus_get_first_dev(struct kvm_io_bus *bus,
			     gpa_t addr, int len)
{
	struct kvm_io_range *range, key;
	int off;

	key = (struct kvm_io_range) {
		.addr = addr,
		.len = len,
	};

	range = bsearch(&key, bus->range, bus->dev_count,
			sizeof(struct kvm_io_range), kvm_io_bus_sort_cmp);
	if (range == NULL)
		return -ENOENT;

	off = range - bus->range;

	while (off > 0 && kvm_io_bus_cmp(&key, &bus->range[off-1]) == 0)
		off--;

	return off;
}

static int __kvm_io_bus_write(struct kvm_vcpu *vcpu, struct kvm_io_bus *bus,
			      struct kvm_io_range *range, const void *val)
{
	int idx;

	idx = kvm_io_bus_get_first_dev(bus, range->addr, range->len);
	if (idx < 0)
		return -EOPNOTSUPP;

	while (idx < bus->dev_count &&
		kvm_io_bus_cmp(range, &bus->range[idx]) == 0) {
		if (!kvm_iodevice_write(vcpu, bus->range[idx].dev, range->addr,
					range->len, val))
			return idx;
		idx++;
	}

	return -EOPNOTSUPP;
}

/* kvm_io_bus_write - called under kvm->slots_lock */
int kvm_io_bus_write(struct kvm_vcpu *vcpu, enum kvm_bus bus_idx, gpa_t addr,
		     int len, const void *val)
{
	struct kvm_io_bus *bus;
	struct kvm_io_range range;
	int r;

	range = (struct kvm_io_range) {
		.addr = addr,
		.len = len,
	};

	bus = srcu_dereference(vcpu->kvm->buses[bus_idx], &vcpu->kvm->srcu);
	if (!bus)
		return -ENOMEM;
	r = __kvm_io_bus_write(vcpu, bus, &range, val);
	return r < 0 ? r : 0;
}

/* kvm_io_bus_write_cookie - called under kvm->slots_lock */
int kvm_io_bus_write_cookie(struct kvm_vcpu *vcpu, enum kvm_bus bus_idx,
			    gpa_t addr, int len, const void *val, long cookie)
{
	struct kvm_io_bus *bus;
	struct kvm_io_range range;

	range = (struct kvm_io_range) {
		.addr = addr,
		.len = len,
	};

	bus = srcu_dereference(vcpu->kvm->buses[bus_idx], &vcpu->kvm->srcu);
	if (!bus)
		return -ENOMEM;

	/* First try the device referenced by cookie. */
	if ((cookie >= 0) && (cookie < bus->dev_count) &&
	    (kvm_io_bus_cmp(&range, &bus->range[cookie]) == 0))
		if (!kvm_iodevice_write(vcpu, bus->range[cookie].dev, addr, len,
					val))
			return cookie;

	/*
	 * cookie contained garbage; fall back to search and return the
	 * correct cookie value.
	 */
	return __kvm_io_bus_write(vcpu, bus, &range, val);
}

static int __kvm_io_bus_read(struct kvm_vcpu *vcpu, struct kvm_io_bus *bus,
			     struct kvm_io_range *range, void *val)
{
	int idx;

	idx = kvm_io_bus_get_first_dev(bus, range->addr, range->len);
	if (idx < 0)
		return -EOPNOTSUPP;

	while (idx < bus->dev_count &&
		kvm_io_bus_cmp(range, &bus->range[idx]) == 0) {
		if (!kvm_iodevice_read(vcpu, bus->range[idx].dev, range->addr,
				       range->len, val))
			return idx;
		idx++;
	}

	return -EOPNOTSUPP;
}
EXPORT_SYMBOL_GPL(kvm_io_bus_write);

/* kvm_io_bus_read - called under kvm->slots_lock */
int kvm_io_bus_read(struct kvm_vcpu *vcpu, enum kvm_bus bus_idx, gpa_t addr,
		    int len, void *val)
{
	struct kvm_io_bus *bus;
	struct kvm_io_range range;
	int r;

	range = (struct kvm_io_range) {
		.addr = addr,
		.len = len,
	};

	bus = srcu_dereference(vcpu->kvm->buses[bus_idx], &vcpu->kvm->srcu);
	if (!bus)
		return -ENOMEM;
	r = __kvm_io_bus_read(vcpu, bus, &range, val);
	return r < 0 ? r : 0;
}


/* Caller must hold slots_lock. */
int kvm_io_bus_register_dev(struct kvm *kvm, enum kvm_bus bus_idx, gpa_t addr,
			    int len, struct kvm_io_device *dev)
{
	struct kvm_io_bus *new_bus, *bus;

	bus = kvm->buses[bus_idx];
	if (!bus)
		return -ENOMEM;

	/* exclude ioeventfd which is limited by maximum fd */
	if (bus->dev_count - bus->ioeventfd_count > NR_IOBUS_DEVS - 1)
		return -ENOSPC;

	new_bus = kmalloc(sizeof(*bus) + ((bus->dev_count + 1) *
			  sizeof(struct kvm_io_range)), GFP_KERNEL);
	if (!new_bus)
		return -ENOMEM;
	memcpy(new_bus, bus, sizeof(*bus) + (bus->dev_count *
	       sizeof(struct kvm_io_range)));
	kvm_io_bus_insert_dev(new_bus, dev, addr, len);
	rcu_assign_pointer(kvm->buses[bus_idx], new_bus);
	synchronize_srcu_expedited(&kvm->srcu);
	kfree(bus);

	return 0;
}

/* Caller must hold slots_lock. */
void kvm_io_bus_unregister_dev(struct kvm *kvm, enum kvm_bus bus_idx,
			       struct kvm_io_device *dev)
{
	int i;
	struct kvm_io_bus *new_bus, *bus;

	bus = kvm->buses[bus_idx];
	if (!bus)
		return;

	for (i = 0; i < bus->dev_count; i++)
		if (bus->range[i].dev == dev) {
			break;
		}

	if (i == bus->dev_count)
		return;

	new_bus = kmalloc(sizeof(*bus) + ((bus->dev_count - 1) *
			  sizeof(struct kvm_io_range)), GFP_KERNEL);
	if (!new_bus)  {
		pr_err("kvm: failed to shrink bus, removing it completely\n");
		goto broken;
	}

	memcpy(new_bus, bus, sizeof(*bus) + i * sizeof(struct kvm_io_range));
	new_bus->dev_count--;
	memcpy(new_bus->range + i, bus->range + i + 1,
	       (new_bus->dev_count - i) * sizeof(struct kvm_io_range));

broken:
	rcu_assign_pointer(kvm->buses[bus_idx], new_bus);
	synchronize_srcu_expedited(&kvm->srcu);
	kfree(bus);
	return;
}

struct kvm_io_device *kvm_io_bus_get_dev(struct kvm *kvm, enum kvm_bus bus_idx,
					 gpa_t addr)
{
	struct kvm_io_bus *bus;
	int dev_idx, srcu_idx;
	struct kvm_io_device *iodev = NULL;

	srcu_idx = srcu_read_lock(&kvm->srcu);

	bus = srcu_dereference(kvm->buses[bus_idx], &kvm->srcu);
	if (!bus)
		goto out_unlock;

	dev_idx = kvm_io_bus_get_first_dev(bus, addr, 1);
	if (dev_idx < 0)
		goto out_unlock;

	iodev = bus->range[dev_idx].dev;

out_unlock:
	srcu_read_unlock(&kvm->srcu, srcu_idx);

	return iodev;
}
EXPORT_SYMBOL_GPL(kvm_io_bus_get_dev);

static int kvm_debugfs_open(struct inode *inode, struct file *file,
			   int (*get)(void *, u64 *), int (*set)(void *, u64),
			   const char *fmt)
{
	struct kvm_stat_data *stat_data = (struct kvm_stat_data *)
					  inode->i_private;

	/* The debugfs files are a reference to the kvm struct which
	 * is still valid when kvm_destroy_vm is called.
	 * To avoid the race between open and the removal of the debugfs
	 * directory we test against the users count.
	 */
	if (!refcount_inc_not_zero(&stat_data->kvm->users_count))
		return -ENOENT;

	if (simple_attr_open(inode, file, get, set, fmt)) {
		kvm_put_kvm(stat_data->kvm);
		return -ENOMEM;
	}

	return 0;
}

static int kvm_debugfs_release(struct inode *inode, struct file *file)
{
	struct kvm_stat_data *stat_data = (struct kvm_stat_data *)
					  inode->i_private;

	simple_attr_release(inode, file);
	kvm_put_kvm(stat_data->kvm);

	return 0;
}

static int vm_stat_get_per_vm(void *data, u64 *val)
{
	struct kvm_stat_data *stat_data = (struct kvm_stat_data *)data;

	*val = *(ulong *)((void *)stat_data->kvm + stat_data->offset);

	return 0;
}

static int vm_stat_clear_per_vm(void *data, u64 val)
{
	struct kvm_stat_data *stat_data = (struct kvm_stat_data *)data;

	if (val)
		return -EINVAL;

	*(ulong *)((void *)stat_data->kvm + stat_data->offset) = 0;

	return 0;
}

static int vm_stat_get_per_vm_open(struct inode *inode, struct file *file)
{
	__simple_attr_check_format("%llu\n", 0ull);
	return kvm_debugfs_open(inode, file, vm_stat_get_per_vm,
				vm_stat_clear_per_vm, "%llu\n");
}

static const struct file_operations vm_stat_get_per_vm_fops = {
	.owner   = THIS_MODULE,
	.open    = vm_stat_get_per_vm_open,
	.release = kvm_debugfs_release,
	.read    = simple_attr_read,
	.write   = simple_attr_write,
	.llseek  = generic_file_llseek,
};

static int vcpu_stat_get_per_vm(void *data, u64 *val)
{
	int i;
	struct kvm_stat_data *stat_data = (struct kvm_stat_data *)data;
	struct kvm_vcpu *vcpu;

	*val = 0;

	kvm_for_each_vcpu(i, vcpu, stat_data->kvm)
		*val += *(u64 *)((void *)vcpu + stat_data->offset);

	return 0;
}

static int vcpu_stat_clear_per_vm(void *data, u64 val)
{
	int i;
	struct kvm_stat_data *stat_data = (struct kvm_stat_data *)data;
	struct kvm_vcpu *vcpu;

	if (val)
		return -EINVAL;

	kvm_for_each_vcpu(i, vcpu, stat_data->kvm)
		*(u64 *)((void *)vcpu + stat_data->offset) = 0;

	return 0;
}

static int vcpu_stat_get_per_vm_open(struct inode *inode, struct file *file)
{
	__simple_attr_check_format("%llu\n", 0ull);
	return kvm_debugfs_open(inode, file, vcpu_stat_get_per_vm,
				 vcpu_stat_clear_per_vm, "%llu\n");
}

static const struct file_operations vcpu_stat_get_per_vm_fops = {
	.owner   = THIS_MODULE,
	.open    = vcpu_stat_get_per_vm_open,
	.release = kvm_debugfs_release,
	.read    = simple_attr_read,
	.write   = simple_attr_write,
	.llseek  = generic_file_llseek,
};

static const struct file_operations *stat_fops_per_vm[] = {
	[KVM_STAT_VCPU] = &vcpu_stat_get_per_vm_fops,
	[KVM_STAT_VM]   = &vm_stat_get_per_vm_fops,
};

static int vm_stat_get(void *_offset, u64 *val)
{
	unsigned offset = (long)_offset;
	struct kvm *kvm;
	struct kvm_stat_data stat_tmp = {.offset = offset};
	u64 tmp_val;

	*val = 0;
	spin_lock(&kvm_lock);
	list_for_each_entry(kvm, &vm_list, vm_list) {
		stat_tmp.kvm = kvm;
		vm_stat_get_per_vm((void *)&stat_tmp, &tmp_val);
		*val += tmp_val;
	}
	spin_unlock(&kvm_lock);
	return 0;
}

static int vm_stat_clear(void *_offset, u64 val)
{
	unsigned offset = (long)_offset;
	struct kvm *kvm;
	struct kvm_stat_data stat_tmp = {.offset = offset};

	if (val)
		return -EINVAL;

	spin_lock(&kvm_lock);
	list_for_each_entry(kvm, &vm_list, vm_list) {
		stat_tmp.kvm = kvm;
		vm_stat_clear_per_vm((void *)&stat_tmp, 0);
	}
	spin_unlock(&kvm_lock);

	return 0;
}

DEFINE_SIMPLE_ATTRIBUTE(vm_stat_fops, vm_stat_get, vm_stat_clear, "%llu\n");

static int vcpu_stat_get(void *_offset, u64 *val)
{
	unsigned offset = (long)_offset;
	struct kvm *kvm;
	struct kvm_stat_data stat_tmp = {.offset = offset};
	u64 tmp_val;

	*val = 0;
	spin_lock(&kvm_lock);
	list_for_each_entry(kvm, &vm_list, vm_list) {
		stat_tmp.kvm = kvm;
		vcpu_stat_get_per_vm((void *)&stat_tmp, &tmp_val);
		*val += tmp_val;
	}
	spin_unlock(&kvm_lock);
	return 0;
}

static int vcpu_stat_clear(void *_offset, u64 val)
{
	unsigned offset = (long)_offset;
	struct kvm *kvm;
	struct kvm_stat_data stat_tmp = {.offset = offset};

	if (val)
		return -EINVAL;

	spin_lock(&kvm_lock);
	list_for_each_entry(kvm, &vm_list, vm_list) {
		stat_tmp.kvm = kvm;
		vcpu_stat_clear_per_vm((void *)&stat_tmp, 0);
	}
	spin_unlock(&kvm_lock);

	return 0;
}

DEFINE_SIMPLE_ATTRIBUTE(vcpu_stat_fops, vcpu_stat_get, vcpu_stat_clear,
			"%llu\n");

static const struct file_operations *stat_fops[] = {
	[KVM_STAT_VCPU] = &vcpu_stat_fops,
	[KVM_STAT_VM]   = &vm_stat_fops,
};

static int kvm_init_debug(void)
{
	int r = -EEXIST;
	struct kvm_stats_debugfs_item *p;

	kvm_debugfs_dir = debugfs_create_dir("kvm", NULL);
	if (kvm_debugfs_dir == NULL)
		goto out;

	kvm_debugfs_num_entries = 0;
	for (p = debugfs_entries; p->name; ++p, kvm_debugfs_num_entries++) {
		if (!debugfs_create_file(p->name, 0644, kvm_debugfs_dir,
					 (void *)(long)p->offset,
					 stat_fops[p->kind]))
			goto out_dir;
	}

	return 0;

out_dir:
	debugfs_remove_recursive(kvm_debugfs_dir);
out:
	return r;
}

static int kvm_suspend(void)
{
	if (kvm_usage_count)
		hardware_disable_nolock(NULL);
	return 0;
}

static void kvm_resume(void)
{
	if (kvm_usage_count) {
		WARN_ON(raw_spin_is_locked(&kvm_count_lock));
		hardware_enable_nolock(NULL);
	}
}

static struct syscore_ops kvm_syscore_ops = {
	.suspend = kvm_suspend,
	.resume = kvm_resume,
};

static inline
struct kvm_vcpu *preempt_notifier_to_vcpu(struct preempt_notifier *pn)
{
	return container_of(pn, struct kvm_vcpu, preempt_notifier);
}

static void kvm_sched_in(struct preempt_notifier *pn, int cpu)
{
	struct kvm_vcpu *vcpu = preempt_notifier_to_vcpu(pn);

	if (vcpu->preempted)
		vcpu->preempted = false;

	kvm_arch_sched_in(vcpu, cpu);

	kvm_arch_vcpu_load(vcpu, cpu);
}

static void kvm_sched_out(struct preempt_notifier *pn,
			  struct task_struct *next)
{
	struct kvm_vcpu *vcpu = preempt_notifier_to_vcpu(pn);

	if (current->state == TASK_RUNNING)
		vcpu->preempted = true;
	kvm_arch_vcpu_put(vcpu);
}

int kvm_init(void *opaque, unsigned vcpu_size, unsigned vcpu_align,
		  struct module *module)
{
	int r;
	int cpu;

	r = kvm_arch_init(opaque);
	if (r)
		goto out_fail;

	/*
	 * kvm_arch_init makes sure there's at most one caller
	 * for architectures that support multiple implementations,
	 * like intel and amd on x86.
	 * kvm_arch_init must be called before kvm_irqfd_init to avoid creating
	 * conflicts in case kvm is already setup for another implementation.
	 */
	r = kvm_irqfd_init();
	if (r)
		goto out_irqfd;

	if (!zalloc_cpumask_var(&cpus_hardware_enabled, GFP_KERNEL)) {
		r = -ENOMEM;
		goto out_free_0;
	}

	r = kvm_arch_hardware_setup();
	if (r < 0)
		goto out_free_0a;

	for_each_online_cpu(cpu) {
		smp_call_function_single(cpu,
				kvm_arch_check_processor_compat,
				&r, 1);
		if (r < 0)
			goto out_free_1;
	}

	r = cpuhp_setup_state_nocalls(CPUHP_AP_KVM_STARTING, "kvm/cpu:starting",
				      kvm_starting_cpu, kvm_dying_cpu);
	if (r)
		goto out_free_2;
	register_reboot_notifier(&kvm_reboot_notifier);

	/* A kmem cache lets us meet the alignment requirements of fx_save. */
	if (!vcpu_align)
		vcpu_align = __alignof__(struct kvm_vcpu);
	kvm_vcpu_cache = kmem_cache_create("kvm_vcpu", vcpu_size, vcpu_align,
					   0, NULL);
	if (!kvm_vcpu_cache) {
		r = -ENOMEM;
		goto out_free_3;
	}

	r = kvm_async_pf_init();
	if (r)
		goto out_free;

	kvm_chardev_ops.owner = module;
	kvm_vm_fops.owner = module;
	kvm_vcpu_fops.owner = module;

	r = misc_register(&kvm_dev);
	if (r) {
		pr_err("kvm: misc device register failed\n");
		goto out_unreg;
	}

	register_syscore_ops(&kvm_syscore_ops);

	kvm_preempt_ops.sched_in = kvm_sched_in;
	kvm_preempt_ops.sched_out = kvm_sched_out;

	r = kvm_init_debug();
	if (r) {
		pr_err("kvm: create debugfs files failed\n");
		goto out_undebugfs;
	}

	r = kvm_vfio_ops_init();
	WARN_ON(r);

	return 0;

out_undebugfs:
	unregister_syscore_ops(&kvm_syscore_ops);
	misc_deregister(&kvm_dev);
out_unreg:
	kvm_async_pf_deinit();
out_free:
	kmem_cache_destroy(kvm_vcpu_cache);
out_free_3:
	unregister_reboot_notifier(&kvm_reboot_notifier);
	cpuhp_remove_state_nocalls(CPUHP_AP_KVM_STARTING);
out_free_2:
out_free_1:
	kvm_arch_hardware_unsetup();
out_free_0a:
	free_cpumask_var(cpus_hardware_enabled);
out_free_0:
	kvm_irqfd_exit();
out_irqfd:
	kvm_arch_exit();
out_fail:
	return r;
}
EXPORT_SYMBOL_GPL(kvm_init);

void kvm_exit(void)
{
	debugfs_remove_recursive(kvm_debugfs_dir);
	misc_deregister(&kvm_dev);
	kmem_cache_destroy(kvm_vcpu_cache);
	kvm_async_pf_deinit();
	unregister_syscore_ops(&kvm_syscore_ops);
	unregister_reboot_notifier(&kvm_reboot_notifier);
	cpuhp_remove_state_nocalls(CPUHP_AP_KVM_STARTING);
	on_each_cpu(hardware_disable_nolock, NULL, 1);
	kvm_arch_hardware_unsetup();
	kvm_arch_exit();
	kvm_irqfd_exit();
	free_cpumask_var(cpus_hardware_enabled);
	kvm_vfio_ops_exit();
}
EXPORT_SYMBOL_GPL(kvm_exit);<|MERGE_RESOLUTION|>--- conflicted
+++ resolved
@@ -1975,7 +1975,6 @@
 
 int kvm_vcpu_gfn_to_hva_cache_init(struct kvm_vcpu *vcpu, struct gfn_to_hva_cache *ghc,
 			      gpa_t gpa, unsigned long len)
-<<<<<<< HEAD
 {
 	struct kvm_memslots *slots = kvm_vcpu_memslots(vcpu);
 	return __kvm_gfn_to_hva_cache_init(slots, ghc, gpa, len);
@@ -1986,18 +1985,6 @@
 				       void *data, int offset, unsigned long len)
 {
 	struct kvm_memslots *slots = kvm_vcpu_memslots(vcpu);
-=======
-{
-	struct kvm_memslots *slots = kvm_vcpu_memslots(vcpu);
-	return __kvm_gfn_to_hva_cache_init(slots, ghc, gpa, len);
-}
-EXPORT_SYMBOL_GPL(kvm_vcpu_gfn_to_hva_cache_init);
-
-int kvm_vcpu_write_guest_offset_cached(struct kvm_vcpu *vcpu, struct gfn_to_hva_cache *ghc,
-				       void *data, int offset, unsigned long len)
-{
-	struct kvm_memslots *slots = kvm_vcpu_memslots(vcpu);
->>>>>>> 2ac97f0f
 	int r;
 	gpa_t gpa = ghc->gpa + offset;
 
