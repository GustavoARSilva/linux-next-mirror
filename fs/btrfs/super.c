--- conflicted
+++ resolved
@@ -511,7 +511,6 @@
 				compress_type = "zlib";
 
 				info->compress_type = BTRFS_COMPRESS_ZLIB;
-<<<<<<< HEAD
 				info->compress_level = BTRFS_ZLIB_DEFAULT_LEVEL;
 				/*
 				 * args[0] contains uninitialized data since
@@ -522,10 +521,6 @@
 				    token != Opt_compress_force)
 					info->compress_level =
 					  btrfs_compress_str2level(args[0].from);
-=======
-				info->compress_level =
-					btrfs_compress_str2level(args[0].from);
->>>>>>> 1a5a7708
 				btrfs_set_opt(info->mount_opt, COMPRESS);
 				btrfs_clear_opt(info->mount_opt, NODATACOW);
 				btrfs_clear_opt(info->mount_opt, NODATASUM);
