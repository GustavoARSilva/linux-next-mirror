/*
 * intel_pmc_ipc.c: Driver for the Intel PMC IPC mechanism
 *
 * (C) Copyright 2014-2015 Intel Corporation
 *
 * This driver is based on Intel SCU IPC driver(intel_scu_opc.c) by
 *     Sreedhara DS <sreedhara.ds@intel.com>
 *
 * This program is free software; you can redistribute it and/or
 * modify it under the terms of the GNU General Public License
 * as published by the Free Software Foundation; version 2
 * of the License.
 *
 * PMC running in ARC processor communicates with other entity running in IA
 * core through IPC mechanism which in turn messaging between IA core ad PMC.
 */

#include <linux/module.h>
#include <linux/delay.h>
#include <linux/errno.h>
#include <linux/init.h>
#include <linux/device.h>
#include <linux/mfd/core.h>
#include <linux/pm.h>
#include <linux/pci.h>
#include <linux/platform_device.h>
#include <linux/interrupt.h>
#include <linux/pm_qos.h>
#include <linux/kernel.h>
#include <linux/bitops.h>
#include <linux/sched.h>
#include <linux/atomic.h>
#include <linux/notifier.h>
#include <linux/suspend.h>
#include <linux/acpi.h>
#include <linux/io-64-nonatomic-lo-hi.h>
#include <linux/spinlock.h>

#include <asm/intel_pmc_ipc.h>

#include <linux/platform_data/itco_wdt.h>

/*
 * IPC registers
 * The IA write to IPC_CMD command register triggers an interrupt to the ARC,
 * The ARC handles the interrupt and services it, writing optional data to
 * the IPC1 registers, updates the IPC_STS response register with the status.
 */
#define IPC_CMD			0x0
#define		IPC_CMD_MSI		0x100
#define		IPC_CMD_SIZE		16
#define		IPC_CMD_SUBCMD		12
#define IPC_STATUS		0x04
#define		IPC_STATUS_IRQ		0x4
#define		IPC_STATUS_ERR		0x2
#define		IPC_STATUS_BUSY		0x1
#define IPC_SPTR		0x08
#define IPC_DPTR		0x0C
#define IPC_WRITE_BUFFER	0x80
#define IPC_READ_BUFFER		0x90

/* Residency with clock rate at 19.2MHz to usecs */
#define S0IX_RESIDENCY_IN_USECS(d, s)		\
({						\
	u64 result = 10ull * ((d) + (s));	\
	do_div(result, 192);			\
	result;					\
})

/*
 * 16-byte buffer for sending data associated with IPC command.
 */
#define IPC_DATA_BUFFER_SIZE	16

#define IPC_LOOP_CNT		3000000
#define IPC_MAX_SEC		3

#define IPC_TRIGGER_MODE_IRQ		true

/* exported resources from IFWI */
#define PLAT_RESOURCE_IPC_INDEX		0
#define PLAT_RESOURCE_IPC_SIZE		0x1000
#define PLAT_RESOURCE_GCR_OFFSET	0x1000
#define PLAT_RESOURCE_GCR_SIZE		0x1000
#define PLAT_RESOURCE_BIOS_DATA_INDEX	1
#define PLAT_RESOURCE_BIOS_IFACE_INDEX	2
#define PLAT_RESOURCE_TELEM_SSRAM_INDEX	3
#define PLAT_RESOURCE_ISP_DATA_INDEX	4
#define PLAT_RESOURCE_ISP_IFACE_INDEX	5
#define PLAT_RESOURCE_GTD_DATA_INDEX	6
#define PLAT_RESOURCE_GTD_IFACE_INDEX	7
#define PLAT_RESOURCE_MEM_MAX_INDEX	8
#define PLAT_RESOURCE_ACPI_IO_INDEX	0

/*
 * BIOS does not create an ACPI device for each PMC function,
 * but exports multiple resources from one ACPI device(IPC) for
 * multiple functions. This driver is responsible to create a
 * platform device and to export resources for those functions.
 */
#define TCO_DEVICE_NAME			"iTCO_wdt"
#define SMI_EN_OFFSET			0x40
#define SMI_EN_SIZE			4
#define TCO_BASE_OFFSET			0x60
#define TCO_REGS_SIZE			16
#define PUNIT_DEVICE_NAME		"intel_punit_ipc"
#define TELEMETRY_DEVICE_NAME		"intel_telemetry"
#define TELEM_SSRAM_SIZE		240
#define TELEM_PMC_SSRAM_OFFSET		0x1B00
#define TELEM_PUNIT_SSRAM_OFFSET	0x1A00

/* PMC register bit definitions */

/* PMC_CFG_REG bit masks */
#define PMC_CFG_NO_REBOOT_MASK		(1 << 4)
#define PMC_CFG_NO_REBOOT_EN		(1 << 4)
#define PMC_CFG_NO_REBOOT_DIS		(0 << 4)

static struct intel_pmc_ipc_dev {
	struct device *dev;
	void __iomem *ipc_base;
	bool irq_mode;
	int irq;
	int cmd;
	struct completion cmd_complete;

	/* gcr */
	void __iomem *gcr_mem_base;
	bool has_gcr_regs;
	spinlock_t gcr_lock;
<<<<<<< HEAD

	/* punit */
	struct platform_device *punit_dev;

	/* Telemetry */
	resource_size_t telem_pmc_ssram_base;
	resource_size_t telem_punit_ssram_base;
	int telem_pmc_ssram_size;
	int telem_punit_ssram_size;
	u8 telem_res_inval;
	struct platform_device *telemetry_dev;
=======
>>>>>>> 307ab2a9
} ipcdev;

static char *ipc_err_sources[] = {
	[IPC_ERR_NONE] =
		"no error",
	[IPC_ERR_CMD_NOT_SUPPORTED] =
		"command not supported",
	[IPC_ERR_CMD_NOT_SERVICED] =
		"command not serviced",
	[IPC_ERR_UNABLE_TO_SERVICE] =
		"unable to service",
	[IPC_ERR_CMD_INVALID] =
		"command invalid",
	[IPC_ERR_CMD_FAILED] =
		"command failed",
	[IPC_ERR_EMSECURITY] =
		"Invalid Battery",
	[IPC_ERR_UNSIGNEDKERNEL] =
		"Unsigned kernel",
};

/* Prevent concurrent calls to the PMC */
static DEFINE_MUTEX(ipclock);

static inline void ipc_send_command(u32 cmd)
{
	ipcdev.cmd = cmd;
	if (ipcdev.irq_mode) {
		reinit_completion(&ipcdev.cmd_complete);
		cmd |= IPC_CMD_MSI;
	}
	writel(cmd, ipcdev.ipc_base + IPC_CMD);
}

static inline u32 ipc_read_status(void)
{
	return readl(ipcdev.ipc_base + IPC_STATUS);
}

static inline void ipc_data_writel(u32 data, u32 offset)
{
	writel(data, ipcdev.ipc_base + IPC_WRITE_BUFFER + offset);
}

static inline u8 __maybe_unused ipc_data_readb(u32 offset)
{
	return readb(ipcdev.ipc_base + IPC_READ_BUFFER + offset);
}

static inline u32 ipc_data_readl(u32 offset)
{
	return readl(ipcdev.ipc_base + IPC_READ_BUFFER + offset);
}

static inline u64 gcr_data_readq(u32 offset)
{
	return readq(ipcdev.gcr_mem_base + offset);
}

static inline int is_gcr_valid(u32 offset)
{
	if (!ipcdev.has_gcr_regs)
		return -EACCES;

	if (offset > PLAT_RESOURCE_GCR_SIZE)
		return -EINVAL;

	return 0;
}

/**
 * intel_pmc_gcr_read() - Read PMC GCR register
 * @offset:	offset of GCR register from GCR address base
 * @data:	data pointer for storing the register output
 *
 * Reads the PMC GCR register of given offset.
 *
 * Return:	negative value on error or 0 on success.
 */
int intel_pmc_gcr_read(u32 offset, u32 *data)
{
	int ret;

	spin_lock(&ipcdev.gcr_lock);

	ret = is_gcr_valid(offset);
	if (ret < 0) {
		spin_unlock(&ipcdev.gcr_lock);
		return ret;
	}

	*data = readl(ipcdev.gcr_mem_base + offset);

	spin_unlock(&ipcdev.gcr_lock);

	return 0;
}
EXPORT_SYMBOL_GPL(intel_pmc_gcr_read);

/**
 * intel_pmc_gcr_write() - Write PMC GCR register
 * @offset:	offset of GCR register from GCR address base
 * @data:	register update value
 *
 * Writes the PMC GCR register of given offset with given
 * value.
 *
 * Return:	negative value on error or 0 on success.
 */
int intel_pmc_gcr_write(u32 offset, u32 data)
{
	int ret;

	spin_lock(&ipcdev.gcr_lock);

	ret = is_gcr_valid(offset);
	if (ret < 0) {
		spin_unlock(&ipcdev.gcr_lock);
		return ret;
	}

	writel(data, ipcdev.gcr_mem_base + offset);

	spin_unlock(&ipcdev.gcr_lock);

	return 0;
}
EXPORT_SYMBOL_GPL(intel_pmc_gcr_write);

/**
 * intel_pmc_gcr_update() - Update PMC GCR register bits
 * @offset:	offset of GCR register from GCR address base
 * @mask:	bit mask for update operation
 * @val:	update value
 *
 * Updates the bits of given GCR register as specified by
 * @mask and @val.
 *
 * Return:	negative value on error or 0 on success.
 */
int intel_pmc_gcr_update(u32 offset, u32 mask, u32 val)
{
	u32 new_val;
	int ret = 0;

	spin_lock(&ipcdev.gcr_lock);

	ret = is_gcr_valid(offset);
	if (ret < 0)
		goto gcr_ipc_unlock;

	new_val = readl(ipcdev.gcr_mem_base + offset);

	new_val &= ~mask;
	new_val |= val & mask;

	writel(new_val, ipcdev.gcr_mem_base + offset);

	new_val = readl(ipcdev.gcr_mem_base + offset);

	/* check whether the bit update is successful */
	if ((new_val & mask) != (val & mask)) {
		ret = -EIO;
		goto gcr_ipc_unlock;
	}

gcr_ipc_unlock:
	spin_unlock(&ipcdev.gcr_lock);
	return ret;
}
EXPORT_SYMBOL_GPL(intel_pmc_gcr_update);

static int update_no_reboot_bit(void *priv, bool set)
{
	u32 value = set ? PMC_CFG_NO_REBOOT_EN : PMC_CFG_NO_REBOOT_DIS;

	return intel_pmc_gcr_update(PMC_GCR_PMC_CFG_REG,
				    PMC_CFG_NO_REBOOT_MASK, value);
}

static int intel_pmc_ipc_check_status(void)
{
	int status;
	int ret = 0;

	if (ipcdev.irq_mode) {
		if (0 == wait_for_completion_timeout(
				&ipcdev.cmd_complete, IPC_MAX_SEC * HZ))
			ret = -ETIMEDOUT;
	} else {
		int loop_count = IPC_LOOP_CNT;

		while ((ipc_read_status() & IPC_STATUS_BUSY) && --loop_count)
			udelay(1);
		if (loop_count == 0)
			ret = -ETIMEDOUT;
	}

	status = ipc_read_status();
	if (ret == -ETIMEDOUT) {
		dev_err(ipcdev.dev,
			"IPC timed out, TS=0x%x, CMD=0x%x\n",
			status, ipcdev.cmd);
		return ret;
	}

	if (status & IPC_STATUS_ERR) {
		int i;

		ret = -EIO;
		i = (status >> IPC_CMD_SIZE) & 0xFF;
		if (i < ARRAY_SIZE(ipc_err_sources))
			dev_err(ipcdev.dev,
				"IPC failed: %s, STS=0x%x, CMD=0x%x\n",
				ipc_err_sources[i], status, ipcdev.cmd);
		else
			dev_err(ipcdev.dev,
				"IPC failed: unknown, STS=0x%x, CMD=0x%x\n",
				status, ipcdev.cmd);
		if ((i == IPC_ERR_UNSIGNEDKERNEL) || (i == IPC_ERR_EMSECURITY))
			ret = -EACCES;
	}

	return ret;
}

/**
 * intel_pmc_ipc_simple_command() - Simple IPC command
 * @cmd:	IPC command code.
 * @sub:	IPC command sub type.
 *
 * Send a simple IPC command to PMC when don't need to specify
 * input/output data and source/dest pointers.
 *
 * Return:	an IPC error code or 0 on success.
 */
int intel_pmc_ipc_simple_command(int cmd, int sub)
{
	int ret;

	mutex_lock(&ipclock);
	if (ipcdev.dev == NULL) {
		mutex_unlock(&ipclock);
		return -ENODEV;
	}
	ipc_send_command(sub << IPC_CMD_SUBCMD | cmd);
	ret = intel_pmc_ipc_check_status();
	mutex_unlock(&ipclock);

	return ret;
}
EXPORT_SYMBOL_GPL(intel_pmc_ipc_simple_command);

/**
 * intel_pmc_ipc_raw_cmd() - IPC command with data and pointers
 * @cmd:	IPC command code.
 * @sub:	IPC command sub type.
 * @in:		input data of this IPC command.
 * @inlen:	input data length in bytes.
 * @out:	output data of this IPC command.
 * @outlen:	output data length in dwords.
 * @sptr:	data writing to SPTR register.
 * @dptr:	data writing to DPTR register.
 *
 * Send an IPC command to PMC with input/output data and source/dest pointers.
 *
 * Return:	an IPC error code or 0 on success.
 */
int intel_pmc_ipc_raw_cmd(u32 cmd, u32 sub, u8 *in, u32 inlen, u32 *out,
			  u32 outlen, u32 dptr, u32 sptr)
{
	u32 wbuf[4] = { 0 };
	int ret;
	int i;

	if (inlen > IPC_DATA_BUFFER_SIZE || outlen > IPC_DATA_BUFFER_SIZE / 4)
		return -EINVAL;

	mutex_lock(&ipclock);
	if (ipcdev.dev == NULL) {
		mutex_unlock(&ipclock);
		return -ENODEV;
	}
	memcpy(wbuf, in, inlen);
	writel(dptr, ipcdev.ipc_base + IPC_DPTR);
	writel(sptr, ipcdev.ipc_base + IPC_SPTR);
	/* The input data register is 32bit register and inlen is in Byte */
	for (i = 0; i < ((inlen + 3) / 4); i++)
		ipc_data_writel(wbuf[i], 4 * i);
	ipc_send_command((inlen << IPC_CMD_SIZE) |
			(sub << IPC_CMD_SUBCMD) | cmd);
	ret = intel_pmc_ipc_check_status();
	if (!ret) {
		/* out is read from 32bit register and outlen is in 32bit */
		for (i = 0; i < outlen; i++)
			*out++ = ipc_data_readl(4 * i);
	}
	mutex_unlock(&ipclock);

	return ret;
}
EXPORT_SYMBOL_GPL(intel_pmc_ipc_raw_cmd);

/**
 * intel_pmc_ipc_command() -  IPC command with input/output data
 * @cmd:	IPC command code.
 * @sub:	IPC command sub type.
 * @in:		input data of this IPC command.
 * @inlen:	input data length in bytes.
 * @out:	output data of this IPC command.
 * @outlen:	output data length in dwords.
 *
 * Send an IPC command to PMC with input/output data.
 *
 * Return:	an IPC error code or 0 on success.
 */
int intel_pmc_ipc_command(u32 cmd, u32 sub, u8 *in, u32 inlen,
			  u32 *out, u32 outlen)
{
	return intel_pmc_ipc_raw_cmd(cmd, sub, in, inlen, out, outlen, 0, 0);
}
EXPORT_SYMBOL_GPL(intel_pmc_ipc_command);

static irqreturn_t ioc(int irq, void *dev_id)
{
	int status;

	if (ipcdev.irq_mode) {
		status = ipc_read_status();
		writel(status | IPC_STATUS_IRQ, ipcdev.ipc_base + IPC_STATUS);
	}
	complete(&ipcdev.cmd_complete);

	return IRQ_HANDLED;
}

static int ipc_pci_probe(struct pci_dev *pdev, const struct pci_device_id *id)
{
	struct intel_pmc_ipc_dev *pmc = &ipcdev;
	int ret;

	/* Only one PMC is supported */
	if (pmc->dev)
		return -EBUSY;
<<<<<<< HEAD

	pmc->irq_mode = IPC_TRIGGER_MODE_IRQ;

=======

	pmc->irq_mode = IPC_TRIGGER_MODE_IRQ;

>>>>>>> 307ab2a9
	spin_lock_init(&ipcdev.gcr_lock);

	ret = pcim_enable_device(pdev);
	if (ret)
		return ret;

	ret = pcim_iomap_regions(pdev, 1 << 0, pci_name(pdev));
	if (ret)
		return ret;

	init_completion(&pmc->cmd_complete);

	pmc->ipc_base = pcim_iomap_table(pdev)[0];

	ret = devm_request_irq(&pdev->dev, pdev->irq, ioc, 0, "intel_pmc_ipc",
				pmc);
	if (ret) {
<<<<<<< HEAD
		dev_err(&pdev->dev, "Failed to request irq\n");
=======
		dev_err(&pdev->dev, "Failed to request IRQ\n");
>>>>>>> 307ab2a9
		return ret;
	}

	pmc->dev = &pdev->dev;

	pci_set_drvdata(pdev, pmc);

	return 0;
}

static const struct pci_device_id ipc_pci_ids[] = {
	{PCI_VDEVICE(INTEL, 0x0a94), 0},
	{PCI_VDEVICE(INTEL, 0x1a94), 0},
	{PCI_VDEVICE(INTEL, 0x5a94), 0},
	{ 0,}
};
MODULE_DEVICE_TABLE(pci, ipc_pci_ids);

static struct pci_driver ipc_pci_driver = {
	.name = "intel_pmc_ipc",
	.id_table = ipc_pci_ids,
	.probe = ipc_pci_probe,
};

static ssize_t intel_pmc_ipc_simple_cmd_store(struct device *dev,
					      struct device_attribute *attr,
					      const char *buf, size_t count)
{
	int subcmd;
	int cmd;
	int ret;

	ret = sscanf(buf, "%d %d", &cmd, &subcmd);
	if (ret != 2) {
		dev_err(dev, "Error args\n");
		return -EINVAL;
	}

	ret = intel_pmc_ipc_simple_command(cmd, subcmd);
	if (ret) {
		dev_err(dev, "command %d error with %d\n", cmd, ret);
		return ret;
	}
	return (ssize_t)count;
}

static ssize_t intel_pmc_ipc_northpeak_store(struct device *dev,
					     struct device_attribute *attr,
					     const char *buf, size_t count)
{
	unsigned long val;
	int subcmd;
	int ret;

	if (kstrtoul(buf, 0, &val))
		return -EINVAL;

	if (val)
		subcmd = 1;
	else
		subcmd = 0;
	ret = intel_pmc_ipc_simple_command(PMC_IPC_NORTHPEAK_CTRL, subcmd);
	if (ret) {
		dev_err(dev, "command north %d error with %d\n", subcmd, ret);
		return ret;
	}
	return (ssize_t)count;
}

static DEVICE_ATTR(simplecmd, S_IWUSR,
		   NULL, intel_pmc_ipc_simple_cmd_store);
static DEVICE_ATTR(northpeak, S_IWUSR,
		   NULL, intel_pmc_ipc_northpeak_store);

static struct attribute *intel_ipc_attrs[] = {
	&dev_attr_northpeak.attr,
	&dev_attr_simplecmd.attr,
	NULL
};

static const struct attribute_group intel_ipc_group = {
	.attrs = intel_ipc_attrs,
};

static struct itco_wdt_platform_data tco_info = {
	.name = "Apollo Lake SoC",
	.version = 5,
	.no_reboot_priv = &ipcdev,
	.update_no_reboot_bit = update_no_reboot_bit,
};

static int ipc_create_punit_device(struct platform_device *pdev)
{
	struct resource punit_res[PLAT_RESOURCE_MEM_MAX_INDEX];
	struct mfd_cell punit_cell;
	struct resource *res;
	int mindex, pindex = 0;

	for (mindex = 0; mindex <= PLAT_RESOURCE_MEM_MAX_INDEX; mindex++) {

		res = platform_get_resource(pdev, IORESOURCE_MEM, mindex);

		switch (mindex) {
		/* Get PUNIT resources */
		case PLAT_RESOURCE_BIOS_DATA_INDEX:
		case PLAT_RESOURCE_BIOS_IFACE_INDEX:
			/* BIOS resources are required, so return error if not
			 * available
			 */
			if (!res) {
				dev_err(&pdev->dev,
					"Failed to get PUNIT MEM resource %d\n",
					pindex);
				return -ENXIO;
			}
		case PLAT_RESOURCE_ISP_DATA_INDEX:
		case PLAT_RESOURCE_ISP_IFACE_INDEX:
		case PLAT_RESOURCE_GTD_DATA_INDEX:
		case PLAT_RESOURCE_GTD_IFACE_INDEX:
			/* if valid resource found, copy the resource to PUNIT
			 * resource
			 */
			if (res)
				memcpy(&punit_res[pindex], res, sizeof(*res));
			punit_res[pindex].flags = IORESOURCE_MEM;
			dev_dbg(&pdev->dev, "PUNIT memory res: %pR\n",
				&punit_res[pindex]);
			pindex++;
			break;
		};
	}

	/* Create PUNIT IPC MFD cell */
	punit_cell.name = PUNIT_DEVICE_NAME;
	punit_cell.num_resources = ARRAY_SIZE(punit_res);
	punit_cell.resources = punit_res;
	punit_cell.ignore_resource_conflicts = 1;

	return devm_mfd_add_devices(&pdev->dev, PLATFORM_DEVID_NONE,
				    &punit_cell, 1, NULL, 0, NULL);
}

static int ipc_create_wdt_device(struct platform_device *pdev)
{
	static struct resource wdt_ipc_res[2];
	struct resource *res;
	static struct mfd_cell wdt_cell;

	/* If we have ACPI based watchdog use that instead, othewise create
	 * a MFD cell for iTCO watchdog
	 */
	if (acpi_has_watchdog())
		return 0;

	/* Get iTCO watchdog resources */
	res = platform_get_resource(pdev, IORESOURCE_IO,
				    PLAT_RESOURCE_ACPI_IO_INDEX);
	if (!res) {
		dev_err(&pdev->dev, "Failed to get WDT resource\n");
		return -ENXIO;
	}

	wdt_ipc_res[0].start = res->start + TCO_BASE_OFFSET;
	wdt_ipc_res[0].end = res->start +
		TCO_BASE_OFFSET + TCO_REGS_SIZE - 1;
	wdt_ipc_res[0].flags = IORESOURCE_IO;
	wdt_ipc_res[1].start = res->start + SMI_EN_OFFSET;
	wdt_ipc_res[1].end = res->start +
		SMI_EN_OFFSET + SMI_EN_SIZE - 1;
	wdt_ipc_res[1].flags = IORESOURCE_IO;

	dev_dbg(&pdev->dev, "watchdog res 0: %pR\n", &wdt_ipc_res[0]);
	dev_dbg(&pdev->dev, "watchdog res 1: %pR\n", &wdt_ipc_res[1]);

	wdt_cell.name = TCO_DEVICE_NAME;
	wdt_cell.platform_data = &tco_info;
	wdt_cell.pdata_size = sizeof(tco_info);
	wdt_cell.num_resources = ARRAY_SIZE(wdt_ipc_res);
	wdt_cell.resources = wdt_ipc_res;
	wdt_cell.ignore_resource_conflicts = 1;

	return devm_mfd_add_devices(&pdev->dev, PLATFORM_DEVID_NONE,
				    &wdt_cell, 1, NULL, 0, NULL);
}

static int ipc_create_telemetry_device(struct platform_device *pdev)
{
	struct resource telemetry_ipc_res[2];
	struct mfd_cell telemetry_cell;
	struct resource *res;

	/* Get telemetry resources */
	res = platform_get_resource(pdev, IORESOURCE_MEM,
				    PLAT_RESOURCE_TELEM_SSRAM_INDEX);
	if (!res) {
		dev_err(&pdev->dev, "Failed to get telemetry resource\n");
		return -ENXIO;
	}

	telemetry_ipc_res[0].start = res->start + TELEM_PUNIT_SSRAM_OFFSET;
	telemetry_ipc_res[0].end = res->start +
		TELEM_PUNIT_SSRAM_OFFSET + TELEM_SSRAM_SIZE - 1;
	telemetry_ipc_res[0].flags = IORESOURCE_MEM;
	telemetry_ipc_res[1].start = res->start + TELEM_PMC_SSRAM_OFFSET;
	telemetry_ipc_res[1].end = res->start +
		TELEM_PMC_SSRAM_OFFSET + TELEM_SSRAM_SIZE - 1;
	telemetry_ipc_res[1].flags = IORESOURCE_MEM;

	dev_dbg(&pdev->dev, "Telemetry res 0: %pR\n", &telemetry_ipc_res[0]);
	dev_dbg(&pdev->dev, "Telemetry res 1: %pR\n", &telemetry_ipc_res[1]);

	telemetry_cell.name = TELEMETRY_DEVICE_NAME;
	telemetry_cell.num_resources = ARRAY_SIZE(telemetry_ipc_res);
	telemetry_cell.resources = telemetry_ipc_res;
	telemetry_cell.ignore_resource_conflicts = 1;

	return devm_mfd_add_devices(&pdev->dev, PLATFORM_DEVID_NONE,
				    &telemetry_cell, 1, NULL, 0, NULL);
}

static int ipc_create_pmc_devices(struct platform_device *pdev)
{
	int ret;

	ret = ipc_create_punit_device(pdev);
	if (ret < 0)
		return ret;

	ret = ipc_create_wdt_device(pdev);
	if (ret < 0)
		return ret;

	ret = ipc_create_telemetry_device(pdev);
	if (ret < 0)
		return ret;

	return 0;
}

static int ipc_plat_get_res(struct platform_device *pdev)
{
	struct resource *res;
	void __iomem *addr;

	/* Get IPC resources */
	res = platform_get_resource(pdev, IORESOURCE_MEM,
				    PLAT_RESOURCE_IPC_INDEX);
	if (!res) {
		dev_err(&pdev->dev, "Failed to get IPC resources\n");
		return -ENXIO;
	}

	res->end = res->start +
		   PLAT_RESOURCE_IPC_SIZE + PLAT_RESOURCE_GCR_SIZE - 1;

	addr = devm_ioremap_resource(&pdev->dev, res);
	if (IS_ERR(addr))
		return PTR_ERR(addr);

<<<<<<< HEAD
	res = platform_get_resource(pdev, IORESOURCE_MEM,
				    PLAT_RESOURCE_IPC_INDEX);
	if (!res) {
		dev_err(&pdev->dev, "Failed to get ipc resource\n");
		return -ENXIO;
	}
	size = PLAT_RESOURCE_IPC_SIZE + PLAT_RESOURCE_GCR_SIZE;
	res->end = res->start + size - 1;

	addr = devm_ioremap_resource(&pdev->dev, res);
	if (IS_ERR(addr))
		return PTR_ERR(addr);

=======
>>>>>>> 307ab2a9
	ipcdev.ipc_base = addr;
	ipcdev.gcr_mem_base = addr + PLAT_RESOURCE_GCR_OFFSET;
	dev_dbg(&pdev->dev, "PMC IPC resource %pR\n", res);

	return 0;
}

/**
 * intel_pmc_s0ix_counter_read() - Read S0ix residency.
 * @data: Out param that contains current S0ix residency count.
 *
 * Return: an error code or 0 on success.
 */
int intel_pmc_s0ix_counter_read(u64 *data)
{
	u64 deep, shlw;

	if (!ipcdev.has_gcr_regs)
		return -EACCES;

	deep = gcr_data_readq(PMC_GCR_TELEM_DEEP_S0IX_REG);
	shlw = gcr_data_readq(PMC_GCR_TELEM_SHLW_S0IX_REG);

	*data = S0IX_RESIDENCY_IN_USECS(deep, shlw);

	return 0;
}
EXPORT_SYMBOL_GPL(intel_pmc_s0ix_counter_read);

#ifdef CONFIG_ACPI
static const struct acpi_device_id ipc_acpi_ids[] = {
	{ "INT34D2", 0},
	{ }
};
MODULE_DEVICE_TABLE(acpi, ipc_acpi_ids);
#endif

static int ipc_plat_probe(struct platform_device *pdev)
{
	int ret;

	ipcdev.dev = &pdev->dev;
	ipcdev.irq_mode = IPC_TRIGGER_MODE_IRQ;
	init_completion(&ipcdev.cmd_complete);
	spin_lock_init(&ipcdev.gcr_lock);

	ipcdev.irq = platform_get_irq(pdev, 0);
	if (ipcdev.irq < 0) {
		dev_err(&pdev->dev, "Failed to get IRQ\n");
		return -EINVAL;
	}

	ret = ipc_plat_get_res(pdev);
	if (ret) {
		dev_err(&pdev->dev, "Failed to request resource\n");
		return ret;
	}

	ret = ipc_create_pmc_devices(pdev);
	if (ret) {
<<<<<<< HEAD
		dev_err(&pdev->dev, "Failed to create pmc devices\n");
		return ret;
	}

	if (devm_request_irq(&pdev->dev, ipcdev.irq, ioc, IRQF_NO_SUSPEND,
			     "intel_pmc_ipc", &ipcdev)) {
		dev_err(&pdev->dev, "Failed to request irq\n");
		ret = -EBUSY;
		goto err_irq;
=======
		dev_err(&pdev->dev, "Failed to create PMC devices\n");
		return ret;
	}

	ret = devm_request_irq(&pdev->dev, ipcdev.irq, ioc, IRQF_NO_SUSPEND,
			       "intel_pmc_ipc", &ipcdev);
	if (ret) {
		dev_err(&pdev->dev, "Failed to request IRQ\n");
		return ret;
>>>>>>> 307ab2a9
	}

	ret = sysfs_create_group(&pdev->dev.kobj, &intel_ipc_group);
	if (ret) {
		dev_err(&pdev->dev, "Failed to create sysfs group %d\n",
			ret);
		devm_free_irq(&pdev->dev, ipcdev.irq, &ipcdev);
		return ret;
	}

	ipcdev.has_gcr_regs = true;

	return 0;
<<<<<<< HEAD
err_sys:
	devm_free_irq(&pdev->dev, ipcdev.irq, &ipcdev);
err_irq:
	platform_device_unregister(ipcdev.tco_dev);
	platform_device_unregister(ipcdev.punit_dev);
	platform_device_unregister(ipcdev.telemetry_dev);

	return ret;
=======
>>>>>>> 307ab2a9
}

static int ipc_plat_remove(struct platform_device *pdev)
{
	sysfs_remove_group(&pdev->dev.kobj, &intel_ipc_group);
	devm_free_irq(&pdev->dev, ipcdev.irq, &ipcdev);
<<<<<<< HEAD
	platform_device_unregister(ipcdev.tco_dev);
	platform_device_unregister(ipcdev.punit_dev);
	platform_device_unregister(ipcdev.telemetry_dev);
=======
>>>>>>> 307ab2a9
	ipcdev.dev = NULL;

	return 0;
}

static struct platform_driver ipc_plat_driver = {
	.remove = ipc_plat_remove,
	.probe = ipc_plat_probe,
	.driver = {
		.name = "pmc-ipc-plat",
		.acpi_match_table = ACPI_PTR(ipc_acpi_ids),
	},
};

static int __init intel_pmc_ipc_init(void)
{
	int ret;

	ret = platform_driver_register(&ipc_plat_driver);
	if (ret) {
		pr_err("Failed to register PMC IPC platform driver\n");
		return ret;
	}
	ret = pci_register_driver(&ipc_pci_driver);
	if (ret) {
		pr_err("Failed to register PMC IPC PCI driver\n");
		platform_driver_unregister(&ipc_plat_driver);
		return ret;
	}
	return ret;
}

static void __exit intel_pmc_ipc_exit(void)
{
	pci_unregister_driver(&ipc_pci_driver);
	platform_driver_unregister(&ipc_plat_driver);
}

MODULE_AUTHOR("Zha Qipeng <qipeng.zha@intel.com>");
MODULE_DESCRIPTION("Intel PMC IPC driver");
MODULE_LICENSE("GPL");

/* Some modules are dependent on this, so init earlier */
fs_initcall(intel_pmc_ipc_init);
module_exit(intel_pmc_ipc_exit);<|MERGE_RESOLUTION|>--- conflicted
+++ resolved
@@ -128,20 +128,6 @@
 	void __iomem *gcr_mem_base;
 	bool has_gcr_regs;
 	spinlock_t gcr_lock;
-<<<<<<< HEAD
-
-	/* punit */
-	struct platform_device *punit_dev;
-
-	/* Telemetry */
-	resource_size_t telem_pmc_ssram_base;
-	resource_size_t telem_punit_ssram_base;
-	int telem_pmc_ssram_size;
-	int telem_punit_ssram_size;
-	u8 telem_res_inval;
-	struct platform_device *telemetry_dev;
-=======
->>>>>>> 307ab2a9
 } ipcdev;
 
 static char *ipc_err_sources[] = {
@@ -486,15 +472,9 @@
 	/* Only one PMC is supported */
 	if (pmc->dev)
 		return -EBUSY;
-<<<<<<< HEAD
 
 	pmc->irq_mode = IPC_TRIGGER_MODE_IRQ;
 
-=======
-
-	pmc->irq_mode = IPC_TRIGGER_MODE_IRQ;
-
->>>>>>> 307ab2a9
 	spin_lock_init(&ipcdev.gcr_lock);
 
 	ret = pcim_enable_device(pdev);
@@ -512,11 +492,7 @@
 	ret = devm_request_irq(&pdev->dev, pdev->irq, ioc, 0, "intel_pmc_ipc",
 				pmc);
 	if (ret) {
-<<<<<<< HEAD
-		dev_err(&pdev->dev, "Failed to request irq\n");
-=======
 		dev_err(&pdev->dev, "Failed to request IRQ\n");
->>>>>>> 307ab2a9
 		return ret;
 	}
 
@@ -776,22 +752,6 @@
 	if (IS_ERR(addr))
 		return PTR_ERR(addr);
 
-<<<<<<< HEAD
-	res = platform_get_resource(pdev, IORESOURCE_MEM,
-				    PLAT_RESOURCE_IPC_INDEX);
-	if (!res) {
-		dev_err(&pdev->dev, "Failed to get ipc resource\n");
-		return -ENXIO;
-	}
-	size = PLAT_RESOURCE_IPC_SIZE + PLAT_RESOURCE_GCR_SIZE;
-	res->end = res->start + size - 1;
-
-	addr = devm_ioremap_resource(&pdev->dev, res);
-	if (IS_ERR(addr))
-		return PTR_ERR(addr);
-
-=======
->>>>>>> 307ab2a9
 	ipcdev.ipc_base = addr;
 	ipcdev.gcr_mem_base = addr + PLAT_RESOURCE_GCR_OFFSET;
 	dev_dbg(&pdev->dev, "PMC IPC resource %pR\n", res);
@@ -852,17 +812,6 @@
 
 	ret = ipc_create_pmc_devices(pdev);
 	if (ret) {
-<<<<<<< HEAD
-		dev_err(&pdev->dev, "Failed to create pmc devices\n");
-		return ret;
-	}
-
-	if (devm_request_irq(&pdev->dev, ipcdev.irq, ioc, IRQF_NO_SUSPEND,
-			     "intel_pmc_ipc", &ipcdev)) {
-		dev_err(&pdev->dev, "Failed to request irq\n");
-		ret = -EBUSY;
-		goto err_irq;
-=======
 		dev_err(&pdev->dev, "Failed to create PMC devices\n");
 		return ret;
 	}
@@ -872,7 +821,6 @@
 	if (ret) {
 		dev_err(&pdev->dev, "Failed to request IRQ\n");
 		return ret;
->>>>>>> 307ab2a9
 	}
 
 	ret = sysfs_create_group(&pdev->dev.kobj, &intel_ipc_group);
@@ -886,29 +834,12 @@
 	ipcdev.has_gcr_regs = true;
 
 	return 0;
-<<<<<<< HEAD
-err_sys:
-	devm_free_irq(&pdev->dev, ipcdev.irq, &ipcdev);
-err_irq:
-	platform_device_unregister(ipcdev.tco_dev);
-	platform_device_unregister(ipcdev.punit_dev);
-	platform_device_unregister(ipcdev.telemetry_dev);
-
-	return ret;
-=======
->>>>>>> 307ab2a9
 }
 
 static int ipc_plat_remove(struct platform_device *pdev)
 {
 	sysfs_remove_group(&pdev->dev.kobj, &intel_ipc_group);
 	devm_free_irq(&pdev->dev, ipcdev.irq, &ipcdev);
-<<<<<<< HEAD
-	platform_device_unregister(ipcdev.tco_dev);
-	platform_device_unregister(ipcdev.punit_dev);
-	platform_device_unregister(ipcdev.telemetry_dev);
-=======
->>>>>>> 307ab2a9
 	ipcdev.dev = NULL;
 
 	return 0;
