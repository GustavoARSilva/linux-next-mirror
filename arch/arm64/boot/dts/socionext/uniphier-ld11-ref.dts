--- conflicted
+++ resolved
@@ -40,10 +40,6 @@
 };
 
 &ethsc {
-<<<<<<< HEAD
-	interrupt-parent = <&gpio>;
-=======
->>>>>>> 39051dd8
 	interrupts = <0 8>;
 };
 
