/*
 * AppArmor security module
 *
 * This file contains AppArmor LSM hooks.
 *
 * Copyright (C) 1998-2008 Novell/SUSE
 * Copyright 2009-2010 Canonical Ltd.
 *
 * This program is free software; you can redistribute it and/or
 * modify it under the terms of the GNU General Public License as
 * published by the Free Software Foundation, version 2 of the
 * License.
 */

#include <linux/lsm_hooks.h>
#include <linux/moduleparam.h>
#include <linux/mm.h>
#include <linux/mman.h>
#include <linux/mount.h>
#include <linux/namei.h>
#include <linux/ptrace.h>
#include <linux/ctype.h>
#include <linux/sysctl.h>
#include <linux/audit.h>
#include <linux/user_namespace.h>
#include <linux/kmemleak.h>
#include <net/sock.h>

#include "include/apparmor.h"
#include "include/apparmorfs.h"
#include "include/audit.h"
#include "include/capability.h"
#include "include/context.h"
#include "include/file.h"
#include "include/ipc.h"
#include "include/net.h"
#include "include/path.h"
#include "include/label.h"
#include "include/policy.h"
#include "include/policy_ns.h"
#include "include/procattr.h"
#include "include/mount.h"

/* Flag indicating whether initialization completed */
int apparmor_initialized;

DEFINE_PER_CPU(struct aa_buffers, aa_buffers);


/*
 * LSM hook functions
 */

/*
 * free the associated aa_task_ctx and put its labels
 */
static void apparmor_cred_free(struct cred *cred)
{
	aa_free_task_context(cred_ctx(cred));
	cred_ctx(cred) = NULL;
}

/*
 * allocate the apparmor part of blank credentials
 */
static int apparmor_cred_alloc_blank(struct cred *cred, gfp_t gfp)
{
	/* freed by apparmor_cred_free */
	struct aa_task_ctx *ctx = aa_alloc_task_context(gfp);

	if (!ctx)
		return -ENOMEM;

	cred_ctx(cred) = ctx;
	return 0;
}

/*
 * prepare new aa_task_ctx for modification by prepare_cred block
 */
static int apparmor_cred_prepare(struct cred *new, const struct cred *old,
				 gfp_t gfp)
{
	/* freed by apparmor_cred_free */
	struct aa_task_ctx *ctx = aa_alloc_task_context(gfp);

	if (!ctx)
		return -ENOMEM;

	aa_dup_task_context(ctx, cred_ctx(old));
	cred_ctx(new) = ctx;
	return 0;
}

/*
 * transfer the apparmor data to a blank set of creds
 */
static void apparmor_cred_transfer(struct cred *new, const struct cred *old)
{
	const struct aa_task_ctx *old_ctx = cred_ctx(old);
	struct aa_task_ctx *new_ctx = cred_ctx(new);

	aa_dup_task_context(new_ctx, old_ctx);
}

static int apparmor_ptrace_access_check(struct task_struct *child,
					unsigned int mode)
{
	struct aa_label *tracer, *tracee;
	int error;

	tracer = begin_current_label_crit_section();
	tracee = aa_get_task_label(child);
	error = aa_may_ptrace(tracer, tracee,
		  mode == PTRACE_MODE_READ ? AA_PTRACE_READ : AA_PTRACE_TRACE);
	aa_put_label(tracee);
	end_current_label_crit_section(tracer);

	return error;
}

static int apparmor_ptrace_traceme(struct task_struct *parent)
{
	struct aa_label *tracer, *tracee;
	int error;

	tracee = begin_current_label_crit_section();
	tracer = aa_get_task_label(parent);
	error = aa_may_ptrace(tracer, tracee, AA_PTRACE_TRACE);
	aa_put_label(tracer);
	end_current_label_crit_section(tracee);

	return error;
}

/* Derived from security/commoncap.c:cap_capget */
static int apparmor_capget(struct task_struct *target, kernel_cap_t *effective,
			   kernel_cap_t *inheritable, kernel_cap_t *permitted)
{
	struct aa_label *label;
	const struct cred *cred;

	rcu_read_lock();
	cred = __task_cred(target);
	label = aa_get_newest_cred_label(cred);

	/*
	 * cap_capget is stacked ahead of this and will
	 * initialize effective and permitted.
	 */
	if (!unconfined(label)) {
		struct aa_profile *profile;
		struct label_it i;

		label_for_each_confined(i, label, profile) {
			if (COMPLAIN_MODE(profile))
				continue;
			*effective = cap_intersect(*effective,
						   profile->caps.allow);
			*permitted = cap_intersect(*permitted,
						   profile->caps.allow);
		}
	}
	rcu_read_unlock();
	aa_put_label(label);

	return 0;
}

static int apparmor_capable(const struct cred *cred, struct user_namespace *ns,
			    int cap, int audit)
{
	struct aa_label *label;
	int error = 0;

	label = aa_get_newest_cred_label(cred);
	if (!unconfined(label))
		error = aa_capable(label, cap, audit);
	aa_put_label(label);

	return error;
}

/**
 * common_perm - basic common permission check wrapper fn for paths
 * @op: operation being checked
 * @path: path to check permission of  (NOT NULL)
 * @mask: requested permissions mask
 * @cond: conditional info for the permission request  (NOT NULL)
 *
 * Returns: %0 else error code if error or permission denied
 */
static int common_perm(const char *op, const struct path *path, u32 mask,
		       struct path_cond *cond)
{
	struct aa_label *label;
	int error = 0;

	label = __begin_current_label_crit_section();
	if (!unconfined(label))
		error = aa_path_perm(op, label, path, 0, mask, cond);
	__end_current_label_crit_section(label);

	return error;
}

/**
 * common_perm_cond - common permission wrapper around inode cond
 * @op: operation being checked
 * @path: location to check (NOT NULL)
 * @mask: requested permissions mask
 *
 * Returns: %0 else error code if error or permission denied
 */
static int common_perm_cond(const char *op, const struct path *path, u32 mask)
{
	struct path_cond cond = { d_backing_inode(path->dentry)->i_uid,
				  d_backing_inode(path->dentry)->i_mode
	};

	if (!path_mediated_fs(path->dentry))
		return 0;

	return common_perm(op, path, mask, &cond);
}

/**
 * common_perm_dir_dentry - common permission wrapper when path is dir, dentry
 * @op: operation being checked
 * @dir: directory of the dentry  (NOT NULL)
 * @dentry: dentry to check  (NOT NULL)
 * @mask: requested permissions mask
 * @cond: conditional info for the permission request  (NOT NULL)
 *
 * Returns: %0 else error code if error or permission denied
 */
static int common_perm_dir_dentry(const char *op, const struct path *dir,
				  struct dentry *dentry, u32 mask,
				  struct path_cond *cond)
{
	struct path path = { .mnt = dir->mnt, .dentry = dentry };

	return common_perm(op, &path, mask, cond);
}

/**
 * common_perm_rm - common permission wrapper for operations doing rm
 * @op: operation being checked
 * @dir: directory that the dentry is in  (NOT NULL)
 * @dentry: dentry being rm'd  (NOT NULL)
 * @mask: requested permission mask
 *
 * Returns: %0 else error code if error or permission denied
 */
static int common_perm_rm(const char *op, const struct path *dir,
			  struct dentry *dentry, u32 mask)
{
	struct inode *inode = d_backing_inode(dentry);
	struct path_cond cond = { };

	if (!inode || !path_mediated_fs(dentry))
		return 0;

	cond.uid = inode->i_uid;
	cond.mode = inode->i_mode;

	return common_perm_dir_dentry(op, dir, dentry, mask, &cond);
}

/**
 * common_perm_create - common permission wrapper for operations doing create
 * @op: operation being checked
 * @dir: directory that dentry will be created in  (NOT NULL)
 * @dentry: dentry to create   (NOT NULL)
 * @mask: request permission mask
 * @mode: created file mode
 *
 * Returns: %0 else error code if error or permission denied
 */
static int common_perm_create(const char *op, const struct path *dir,
			      struct dentry *dentry, u32 mask, umode_t mode)
{
	struct path_cond cond = { current_fsuid(), mode };

	if (!path_mediated_fs(dir->dentry))
		return 0;

	return common_perm_dir_dentry(op, dir, dentry, mask, &cond);
}

static int apparmor_path_unlink(const struct path *dir, struct dentry *dentry)
{
	return common_perm_rm(OP_UNLINK, dir, dentry, AA_MAY_DELETE);
}

static int apparmor_path_mkdir(const struct path *dir, struct dentry *dentry,
			       umode_t mode)
{
	return common_perm_create(OP_MKDIR, dir, dentry, AA_MAY_CREATE,
				  S_IFDIR);
}

static int apparmor_path_rmdir(const struct path *dir, struct dentry *dentry)
{
	return common_perm_rm(OP_RMDIR, dir, dentry, AA_MAY_DELETE);
}

static int apparmor_path_mknod(const struct path *dir, struct dentry *dentry,
			       umode_t mode, unsigned int dev)
{
	return common_perm_create(OP_MKNOD, dir, dentry, AA_MAY_CREATE, mode);
}

static int apparmor_path_truncate(const struct path *path)
{
	return common_perm_cond(OP_TRUNC, path, MAY_WRITE | AA_MAY_SETATTR);
}

static int apparmor_path_symlink(const struct path *dir, struct dentry *dentry,
				 const char *old_name)
{
	return common_perm_create(OP_SYMLINK, dir, dentry, AA_MAY_CREATE,
				  S_IFLNK);
}

static int apparmor_path_link(struct dentry *old_dentry, const struct path *new_dir,
			      struct dentry *new_dentry)
{
	struct aa_label *label;
	int error = 0;

	if (!path_mediated_fs(old_dentry))
		return 0;

	label = begin_current_label_crit_section();
	if (!unconfined(label))
		error = aa_path_link(label, old_dentry, new_dir, new_dentry);
	end_current_label_crit_section(label);

	return error;
}

static int apparmor_path_rename(const struct path *old_dir, struct dentry *old_dentry,
				const struct path *new_dir, struct dentry *new_dentry)
{
	struct aa_label *label;
	int error = 0;

	if (!path_mediated_fs(old_dentry))
		return 0;

	label = begin_current_label_crit_section();
	if (!unconfined(label)) {
		struct path old_path = { .mnt = old_dir->mnt,
					 .dentry = old_dentry };
		struct path new_path = { .mnt = new_dir->mnt,
					 .dentry = new_dentry };
		struct path_cond cond = { d_backing_inode(old_dentry)->i_uid,
					  d_backing_inode(old_dentry)->i_mode
		};

		error = aa_path_perm(OP_RENAME_SRC, label, &old_path, 0,
				     MAY_READ | AA_MAY_GETATTR | MAY_WRITE |
				     AA_MAY_SETATTR | AA_MAY_DELETE,
				     &cond);
		if (!error)
			error = aa_path_perm(OP_RENAME_DEST, label, &new_path,
					     0, MAY_WRITE | AA_MAY_SETATTR |
					     AA_MAY_CREATE, &cond);

	}
	end_current_label_crit_section(label);

	return error;
}

static int apparmor_path_chmod(const struct path *path, umode_t mode)
{
	return common_perm_cond(OP_CHMOD, path, AA_MAY_CHMOD);
}

static int apparmor_path_chown(const struct path *path, kuid_t uid, kgid_t gid)
{
	return common_perm_cond(OP_CHOWN, path, AA_MAY_CHOWN);
}

static int apparmor_inode_getattr(const struct path *path)
{
	return common_perm_cond(OP_GETATTR, path, AA_MAY_GETATTR);
}

static int apparmor_file_open(struct file *file, const struct cred *cred)
{
	struct aa_file_ctx *fctx = file_ctx(file);
	struct aa_label *label;
	int error = 0;

	if (!path_mediated_fs(file->f_path.dentry))
		return 0;

	/* If in exec, permission is handled by bprm hooks.
	 * Cache permissions granted by the previous exec check, with
	 * implicit read and executable mmap which are required to
	 * actually execute the image.
	 */
	if (current->in_execve) {
		fctx->allow = MAY_EXEC | MAY_READ | AA_EXEC_MMAP;
		return 0;
	}

	label = aa_get_newest_cred_label(cred);
	if (!unconfined(label)) {
		struct inode *inode = file_inode(file);
		struct path_cond cond = { inode->i_uid, inode->i_mode };

		error = aa_path_perm(OP_OPEN, label, &file->f_path, 0,
				     aa_map_file_to_perms(file), &cond);
		/* todo cache full allowed permissions set and state */
		fctx->allow = aa_map_file_to_perms(file);
	}
	aa_put_label(label);

	return error;
}

static int apparmor_file_alloc_security(struct file *file)
{
	int error = 0;

	/* freed by apparmor_file_free_security */
	struct aa_label *label = begin_current_label_crit_section();
	file->f_security = aa_alloc_file_ctx(label, GFP_KERNEL);
	if (!file_ctx(file))
		error = -ENOMEM;
	end_current_label_crit_section(label);

	return error;
}

static void apparmor_file_free_security(struct file *file)
{
	aa_free_file_ctx(file_ctx(file));
}

static int common_file_perm(const char *op, struct file *file, u32 mask)
{
	struct aa_label *label;
	int error = 0;

	/* don't reaudit files closed during inheritance */
	if (file->f_path.dentry == aa_null.dentry)
		return -EACCES;

	label = __begin_current_label_crit_section();
	error = aa_file_perm(op, label, file, mask);
	__end_current_label_crit_section(label);

	return error;
}

static int apparmor_file_receive(struct file *file)
{
	return common_file_perm(OP_FRECEIVE, file, aa_map_file_to_perms(file));
}

static int apparmor_file_permission(struct file *file, int mask)
{
	return common_file_perm(OP_FPERM, file, mask);
}

static int apparmor_file_lock(struct file *file, unsigned int cmd)
{
	u32 mask = AA_MAY_LOCK;

	if (cmd == F_WRLCK)
		mask |= MAY_WRITE;

	return common_file_perm(OP_FLOCK, file, mask);
}

static int common_mmap(const char *op, struct file *file, unsigned long prot,
		       unsigned long flags)
{
	int mask = 0;

	if (!file || !file_ctx(file))
		return 0;

	if (prot & PROT_READ)
		mask |= MAY_READ;
	/*
	 * Private mappings don't require write perms since they don't
	 * write back to the files
	 */
	if ((prot & PROT_WRITE) && !(flags & MAP_PRIVATE))
		mask |= MAY_WRITE;
	if (prot & PROT_EXEC)
		mask |= AA_EXEC_MMAP;

	return common_file_perm(op, file, mask);
}

static int apparmor_mmap_file(struct file *file, unsigned long reqprot,
			      unsigned long prot, unsigned long flags)
{
	return common_mmap(OP_FMMAP, file, prot, flags);
}

static int apparmor_file_mprotect(struct vm_area_struct *vma,
				  unsigned long reqprot, unsigned long prot)
{
	return common_mmap(OP_FMPROT, vma->vm_file, prot,
			   !(vma->vm_flags & VM_SHARED) ? MAP_PRIVATE : 0);
}

static int apparmor_sb_mount(const char *dev_name, const struct path *path,
			     const char *type, unsigned long flags, void *data)
{
	struct aa_label *label;
	int error = 0;

	/* Discard magic */
	if ((flags & MS_MGC_MSK) == MS_MGC_VAL)
		flags &= ~MS_MGC_MSK;

	flags &= ~AA_MS_IGNORE_MASK;

	label = __begin_current_label_crit_section();
	if (!unconfined(label)) {
		if (flags & MS_REMOUNT)
			error = aa_remount(label, path, flags, data);
		else if (flags & MS_BIND)
			error = aa_bind_mount(label, path, dev_name, flags);
		else if (flags & (MS_SHARED | MS_PRIVATE | MS_SLAVE |
				  MS_UNBINDABLE))
			error = aa_mount_change_type(label, path, flags);
		else if (flags & MS_MOVE)
			error = aa_move_mount(label, path, dev_name);
		else
			error = aa_new_mount(label, dev_name, path, type,
					     flags, data);
	}
	__end_current_label_crit_section(label);

	return error;
}

static int apparmor_sb_umount(struct vfsmount *mnt, int flags)
{
	struct aa_label *label;
	int error = 0;

	label = __begin_current_label_crit_section();
	if (!unconfined(label))
		error = aa_umount(label, mnt, flags);
	__end_current_label_crit_section(label);

	return error;
}

static int apparmor_sb_pivotroot(const struct path *old_path,
				 const struct path *new_path)
{
	struct aa_label *label;
	int error = 0;

	label = aa_get_current_label();
	if (!unconfined(label))
		error = aa_pivotroot(label, old_path, new_path);
	aa_put_label(label);

	return error;
}

static int apparmor_getprocattr(struct task_struct *task, char *name,
				char **value)
{
	int error = -ENOENT;
	/* released below */
	const struct cred *cred = get_task_cred(task);
	struct aa_task_ctx *ctx = cred_ctx(cred);
	struct aa_label *label = NULL;

	if (strcmp(name, "current") == 0)
		label = aa_get_newest_label(ctx->label);
	else if (strcmp(name, "prev") == 0  && ctx->previous)
		label = aa_get_newest_label(ctx->previous);
	else if (strcmp(name, "exec") == 0 && ctx->onexec)
		label = aa_get_newest_label(ctx->onexec);
	else
		error = -EINVAL;

	if (label)
		error = aa_getprocattr(label, value);

	aa_put_label(label);
	put_cred(cred);

	return error;
}

static int apparmor_setprocattr(const char *name, void *value,
				size_t size)
{
	char *command, *largs = NULL, *args = value;
	size_t arg_size;
	int error;
	DEFINE_AUDIT_DATA(sa, LSM_AUDIT_DATA_NONE, OP_SETPROCATTR);

	if (size == 0)
		return -EINVAL;

	/* AppArmor requires that the buffer must be null terminated atm */
	if (args[size - 1] != '\0') {
		/* null terminate */
		largs = args = kmalloc(size + 1, GFP_KERNEL);
		if (!args)
			return -ENOMEM;
		memcpy(args, value, size);
		args[size] = '\0';
	}

	error = -EINVAL;
	args = strim(args);
	command = strsep(&args, " ");
	if (!args)
		goto out;
	args = skip_spaces(args);
	if (!*args)
		goto out;

	arg_size = size - (args - (largs ? largs : (char *) value));
	if (strcmp(name, "current") == 0) {
		if (strcmp(command, "changehat") == 0) {
			error = aa_setprocattr_changehat(args, arg_size,
							 AA_CHANGE_NOFLAGS);
		} else if (strcmp(command, "permhat") == 0) {
			error = aa_setprocattr_changehat(args, arg_size,
							 AA_CHANGE_TEST);
		} else if (strcmp(command, "changeprofile") == 0) {
			error = aa_change_profile(args, AA_CHANGE_NOFLAGS);
		} else if (strcmp(command, "permprofile") == 0) {
			error = aa_change_profile(args, AA_CHANGE_TEST);
		} else if (strcmp(command, "stack") == 0) {
			error = aa_change_profile(args, AA_CHANGE_STACK);
		} else
			goto fail;
	} else if (strcmp(name, "exec") == 0) {
		if (strcmp(command, "exec") == 0)
			error = aa_change_profile(args, AA_CHANGE_ONEXEC);
		else if (strcmp(command, "stack") == 0)
			error = aa_change_profile(args, (AA_CHANGE_ONEXEC |
							 AA_CHANGE_STACK));
		else
			goto fail;
	} else
		/* only support the "current" and "exec" process attributes */
		goto fail;

	if (!error)
		error = size;
out:
	kfree(largs);
	return error;

fail:
	aad(&sa)->label = begin_current_label_crit_section();
	aad(&sa)->info = name;
	aad(&sa)->error = error = -EINVAL;
	aa_audit_msg(AUDIT_APPARMOR_DENIED, &sa, NULL);
	end_current_label_crit_section(aad(&sa)->label);
	goto out;
}

/**
 * apparmor_bprm_committing_creds - do task cleanup on committing new creds
 * @bprm: binprm for the exec  (NOT NULL)
 */
static void apparmor_bprm_committing_creds(struct linux_binprm *bprm)
{
	struct aa_label *label = aa_current_raw_label();
	struct aa_task_ctx *new_ctx = cred_ctx(bprm->cred);

	/* bail out if unconfined or not changing profile */
	if ((new_ctx->label->proxy == label->proxy) ||
	    (unconfined(new_ctx->label)))
		return;

	aa_inherit_files(bprm->cred, current->files);

	current->pdeath_signal = 0;

	/* reset soft limits and set hard limits for the new label */
	__aa_transition_rlimits(label, new_ctx->label);
}

/**
 * apparmor_bprm_committed_cred - do cleanup after new creds committed
 * @bprm: binprm for the exec  (NOT NULL)
 */
static void apparmor_bprm_committed_creds(struct linux_binprm *bprm)
{
	/* TODO: cleanup signals - ipc mediation */
	return;
}

static int apparmor_task_setrlimit(struct task_struct *task,
		unsigned int resource, struct rlimit *new_rlim)
{
	struct aa_label *label = __begin_current_label_crit_section();
	int error = 0;

	if (!unconfined(label))
		error = aa_task_setrlimit(label, task, resource, new_rlim);
	__end_current_label_crit_section(label);

	return error;
}

static int apparmor_task_kill(struct task_struct *target, struct siginfo *info,
			      int sig, u32 secid)
{
	struct aa_label *cl, *tl;
	int error;

	if (secid)
		/* TODO: after secid to label mapping is done.
		 *  Dealing with USB IO specific behavior
		 */
		return 0;
	cl = __begin_current_label_crit_section();
	tl = aa_get_task_label(target);
	error = aa_may_signal(cl, tl, sig);
	aa_put_label(tl);
	__end_current_label_crit_section(cl);

	return error;
}

<<<<<<< HEAD
=======
/**
 * apparmor_sk_alloc_security - allocate and attach the sk_security field
 */
static int apparmor_sk_alloc_security(struct sock *sk, int family, gfp_t flags)
{
	struct aa_sk_ctx *ctx;

	ctx = kzalloc(sizeof(*ctx), flags);
	if (!ctx)
		return -ENOMEM;

	SK_CTX(sk) = ctx;

	return 0;
}

/**
 * apparmor_sk_free_security - free the sk_security field
 */
static void apparmor_sk_free_security(struct sock *sk)
{
	struct aa_sk_ctx *ctx = SK_CTX(sk);

	SK_CTX(sk) = NULL;
	aa_put_label(ctx->label);
	aa_put_label(ctx->peer);
	path_put(&ctx->path);
	kfree(ctx);
}

/**
 * apparmor_clone_security - clone the sk_security field
 */
static void apparmor_sk_clone_security(const struct sock *sk,
				       struct sock *newsk)
{
	struct aa_sk_ctx *ctx = SK_CTX(sk);
	struct aa_sk_ctx *new = SK_CTX(newsk);

	new->label = aa_get_label(ctx->label);
	new->peer = aa_get_label(ctx->peer);
	new->path = ctx->path;
	path_get(&new->path);
}

static int aa_sock_create_perm(struct aa_label *label, int family, int type,
			       int protocol)
{
	AA_BUG(!label);
	AA_BUG(in_interrupt());

	return aa_af_perm(label, OP_CREATE, AA_MAY_CREATE, family, type,
			  protocol);
}


/**
 * apparmor_socket_create - check perms before creating a new socket
 */
static int apparmor_socket_create(int family, int type, int protocol, int kern)
{
	struct aa_label *label;
	int error = 0;

	label = begin_current_label_crit_section();
	if (!(kern || unconfined(label)))
		error = aa_sock_create_perm(label, family, type, protocol);
	end_current_label_crit_section(label);

	return error;
}

/**
 * apparmor_socket_post_create - setup the per-socket security struct
 *
 * Note:
 * -   kernel sockets currently labeled unconfined but we may want to
 *     move to a special kernel label
 * -   socket may not have sk here if created with sock_create_lite or
 *     sock_alloc. These should be accept cases which will be handled in
 *     sock_graft.
 */
static int apparmor_socket_post_create(struct socket *sock, int family,
				       int type, int protocol, int kern)
{
	struct aa_label *label;

	if (kern) {
		struct aa_ns *ns = aa_get_current_ns();

		label = aa_get_label(ns_unconfined(ns));
		aa_put_ns(ns);
	} else
		label = aa_get_current_label();

	if (sock->sk) {
		struct aa_sk_ctx *ctx = SK_CTX(sock->sk);

		aa_put_label(ctx->label);
		ctx->label = aa_get_label(label);
	}
	aa_put_label(label);

	return 0;
}

/**
 * apparmor_socket_bind - check perms before bind addr to socket
 */
static int apparmor_socket_bind(struct socket *sock,
				struct sockaddr *address, int addrlen)
{
	AA_BUG(!sock);
	AA_BUG(!sock->sk);
	AA_BUG(!address);
	AA_BUG(in_interrupt());

	return aa_sk_perm(OP_BIND, AA_MAY_BIND, sock->sk);
}

/**
 * apparmor_socket_connect - check perms before connecting @sock to @address
 */
static int apparmor_socket_connect(struct socket *sock,
				   struct sockaddr *address, int addrlen)
{
	AA_BUG(!sock);
	AA_BUG(!sock->sk);
	AA_BUG(!address);
	AA_BUG(in_interrupt());

	return aa_sk_perm(OP_CONNECT, AA_MAY_CONNECT, sock->sk);
}

/**
 * apparmor_socket_list - check perms before allowing listen
 */
static int apparmor_socket_listen(struct socket *sock, int backlog)
{
	AA_BUG(!sock);
	AA_BUG(!sock->sk);
	AA_BUG(in_interrupt());

	return aa_sk_perm(OP_LISTEN, AA_MAY_LISTEN, sock->sk);
}

/**
 * apparmor_socket_accept - check perms before accepting a new connection.
 *
 * Note: while @newsock is created and has some information, the accept
 *       has not been done.
 */
static int apparmor_socket_accept(struct socket *sock, struct socket *newsock)
{
	AA_BUG(!sock);
	AA_BUG(!sock->sk);
	AA_BUG(!newsock);
	AA_BUG(in_interrupt());

	return aa_sk_perm(OP_ACCEPT, AA_MAY_ACCEPT, sock->sk);
}

static int aa_sock_msg_perm(const char *op, u32 request, struct socket *sock,
			    struct msghdr *msg, int size)
{
	AA_BUG(!sock);
	AA_BUG(!sock->sk);
	AA_BUG(!msg);
	AA_BUG(in_interrupt());

	return aa_sk_perm(op, request, sock->sk);
}

/**
 * apparmor_socket_sendmsg - check perms before sending msg to another socket
 */
static int apparmor_socket_sendmsg(struct socket *sock,
				   struct msghdr *msg, int size)
{
	return aa_sock_msg_perm(OP_SENDMSG, AA_MAY_SEND, sock, msg, size);
}

/**
 * apparmor_socket_recvmsg - check perms before receiving a message
 */
static int apparmor_socket_recvmsg(struct socket *sock,
				   struct msghdr *msg, int size, int flags)
{
	return aa_sock_msg_perm(OP_RECVMSG, AA_MAY_RECEIVE, sock, msg, size);
}

/* revaliation, get/set attr, shutdown */
static int aa_sock_perm(const char *op, u32 request, struct socket *sock)
{
	AA_BUG(!sock);
	AA_BUG(!sock->sk);
	AA_BUG(in_interrupt());

	return aa_sk_perm(op, request, sock->sk);
}

/**
 * apparmor_socket_getsockname - check perms before getting the local address
 */
static int apparmor_socket_getsockname(struct socket *sock)
{
	return aa_sock_perm(OP_GETSOCKNAME, AA_MAY_GETATTR, sock);
}

/**
 * apparmor_socket_getpeername - check perms before getting remote address
 */
static int apparmor_socket_getpeername(struct socket *sock)
{
	return aa_sock_perm(OP_GETPEERNAME, AA_MAY_GETATTR, sock);
}

/* revaliation, get/set attr, opt */
static int aa_sock_opt_perm(const char *op, u32 request, struct socket *sock,
			    int level, int optname)
{
	AA_BUG(!sock);
	AA_BUG(!sock->sk);
	AA_BUG(in_interrupt());

	return aa_sk_perm(op, request, sock->sk);
}

/**
 * apparmor_getsockopt - check perms before getting socket options
 */
static int apparmor_socket_getsockopt(struct socket *sock, int level,
				      int optname)
{
	return aa_sock_opt_perm(OP_GETSOCKOPT, AA_MAY_GETOPT, sock,
				level, optname);
}

/**
 * apparmor_setsockopt - check perms before setting socket options
 */
static int apparmor_socket_setsockopt(struct socket *sock, int level,
				      int optname)
{
	return aa_sock_opt_perm(OP_SETSOCKOPT, AA_MAY_SETOPT, sock,
				level, optname);
}

/**
 * apparmor_socket_shutdown - check perms before shutting down @sock conn
 */
static int apparmor_socket_shutdown(struct socket *sock, int how)
{
	return aa_sock_perm(OP_SHUTDOWN, AA_MAY_SHUTDOWN, sock);
}

/**
 * apparmor_socket_sock_recv_skb - check perms before associating skb to sk
 *
 * Note: can not sleep may be called with locks held
 *
 * dont want protocol specific in __skb_recv_datagram()
 * to deny an incoming connection  socket_sock_rcv_skb()
 */
static int apparmor_socket_sock_rcv_skb(struct sock *sk, struct sk_buff *skb)
{
	return 0;
}


static struct aa_label *sk_peer_label(struct sock *sk)
{
	struct aa_sk_ctx *ctx = SK_CTX(sk);

	if (ctx->peer)
		return ctx->peer;

	return ERR_PTR(-ENOPROTOOPT);
}

/**
 * apparmor_socket_getpeersec_stream - get security context of peer
 *
 * Note: for tcp only valid if using ipsec or cipso on lan
 */
static int apparmor_socket_getpeersec_stream(struct socket *sock,
					     char __user *optval,
					     int __user *optlen,
					     unsigned int len)
{
	char *name;
	int slen, error = 0;
	struct aa_label *label;
	struct aa_label *peer;

	label = begin_current_label_crit_section();
	peer = sk_peer_label(sock->sk);
	if (IS_ERR(peer)) {
		error = PTR_ERR(peer);
		goto done;
	}
	slen = aa_label_asxprint(&name, labels_ns(label), peer,
				 FLAG_SHOW_MODE | FLAG_VIEW_SUBNS |
				 FLAG_HIDDEN_UNCONFINED, GFP_KERNEL);
	/* don't include terminating \0 in slen, it breaks some apps */
	if (slen < 0) {
		error = -ENOMEM;
	} else {
		if (slen > len) {
			error = -ERANGE;
		} else if (copy_to_user(optval, name, slen)) {
			error = -EFAULT;
			goto out;
		}
		if (put_user(slen, optlen))
			error = -EFAULT;
out:
		kfree(name);

	}

done:
	end_current_label_crit_section(label);

	return error;
}

/**
 * apparmor_socket_getpeersec_dgram - get security label of packet
 * @sock: the peer socket
 * @skb: packet data
 * @secid: pointer to where to put the secid of the packet
 *
 * Sets the netlabel socket state on sk from parent
 */
static int apparmor_socket_getpeersec_dgram(struct socket *sock,
					    struct sk_buff *skb, u32 *secid)

{
	/* TODO: requires secid support */
	return -ENOPROTOOPT;
}

/**
 * apparmor_sock_graft - Initialize newly created socket
 * @sk: child sock
 * @parent: parent socket
 *
 * Note: could set off of SOCK_CTX(parent) but need to track inode and we can
 *       just set sk security information off of current creating process label
 *       Labeling of sk for accept case - probably should be sock based
 *       instead of task, because of the case where an implicitly labeled
 *       socket is shared by different tasks.
 */
static void apparmor_sock_graft(struct sock *sk, struct socket *parent)
{
	struct aa_sk_ctx *ctx = SK_CTX(sk);

	if (!ctx->label)
		ctx->label = aa_get_current_label();
}

>>>>>>> 10e3781d
static struct security_hook_list apparmor_hooks[] __lsm_ro_after_init = {
	LSM_HOOK_INIT(ptrace_access_check, apparmor_ptrace_access_check),
	LSM_HOOK_INIT(ptrace_traceme, apparmor_ptrace_traceme),
	LSM_HOOK_INIT(capget, apparmor_capget),
	LSM_HOOK_INIT(capable, apparmor_capable),

	LSM_HOOK_INIT(sb_mount, apparmor_sb_mount),
	LSM_HOOK_INIT(sb_umount, apparmor_sb_umount),
	LSM_HOOK_INIT(sb_pivotroot, apparmor_sb_pivotroot),

	LSM_HOOK_INIT(path_link, apparmor_path_link),
	LSM_HOOK_INIT(path_unlink, apparmor_path_unlink),
	LSM_HOOK_INIT(path_symlink, apparmor_path_symlink),
	LSM_HOOK_INIT(path_mkdir, apparmor_path_mkdir),
	LSM_HOOK_INIT(path_rmdir, apparmor_path_rmdir),
	LSM_HOOK_INIT(path_mknod, apparmor_path_mknod),
	LSM_HOOK_INIT(path_rename, apparmor_path_rename),
	LSM_HOOK_INIT(path_chmod, apparmor_path_chmod),
	LSM_HOOK_INIT(path_chown, apparmor_path_chown),
	LSM_HOOK_INIT(path_truncate, apparmor_path_truncate),
	LSM_HOOK_INIT(inode_getattr, apparmor_inode_getattr),

	LSM_HOOK_INIT(file_open, apparmor_file_open),
	LSM_HOOK_INIT(file_receive, apparmor_file_receive),
	LSM_HOOK_INIT(file_permission, apparmor_file_permission),
	LSM_HOOK_INIT(file_alloc_security, apparmor_file_alloc_security),
	LSM_HOOK_INIT(file_free_security, apparmor_file_free_security),
	LSM_HOOK_INIT(mmap_file, apparmor_mmap_file),
	LSM_HOOK_INIT(file_mprotect, apparmor_file_mprotect),
	LSM_HOOK_INIT(file_lock, apparmor_file_lock),

	LSM_HOOK_INIT(getprocattr, apparmor_getprocattr),
	LSM_HOOK_INIT(setprocattr, apparmor_setprocattr),

	LSM_HOOK_INIT(sk_alloc_security, apparmor_sk_alloc_security),
	LSM_HOOK_INIT(sk_free_security, apparmor_sk_free_security),
	LSM_HOOK_INIT(sk_clone_security, apparmor_sk_clone_security),

	LSM_HOOK_INIT(socket_create, apparmor_socket_create),
	LSM_HOOK_INIT(socket_post_create, apparmor_socket_post_create),
	LSM_HOOK_INIT(socket_bind, apparmor_socket_bind),
	LSM_HOOK_INIT(socket_connect, apparmor_socket_connect),
	LSM_HOOK_INIT(socket_listen, apparmor_socket_listen),
	LSM_HOOK_INIT(socket_accept, apparmor_socket_accept),
	LSM_HOOK_INIT(socket_sendmsg, apparmor_socket_sendmsg),
	LSM_HOOK_INIT(socket_recvmsg, apparmor_socket_recvmsg),
	LSM_HOOK_INIT(socket_getsockname, apparmor_socket_getsockname),
	LSM_HOOK_INIT(socket_getpeername, apparmor_socket_getpeername),
	LSM_HOOK_INIT(socket_getsockopt, apparmor_socket_getsockopt),
	LSM_HOOK_INIT(socket_setsockopt, apparmor_socket_setsockopt),
	LSM_HOOK_INIT(socket_shutdown, apparmor_socket_shutdown),
	LSM_HOOK_INIT(socket_sock_rcv_skb, apparmor_socket_sock_rcv_skb),
	LSM_HOOK_INIT(socket_getpeersec_stream,
		      apparmor_socket_getpeersec_stream),
	LSM_HOOK_INIT(socket_getpeersec_dgram,
		      apparmor_socket_getpeersec_dgram),
	LSM_HOOK_INIT(sock_graft, apparmor_sock_graft),

	LSM_HOOK_INIT(cred_alloc_blank, apparmor_cred_alloc_blank),
	LSM_HOOK_INIT(cred_free, apparmor_cred_free),
	LSM_HOOK_INIT(cred_prepare, apparmor_cred_prepare),
	LSM_HOOK_INIT(cred_transfer, apparmor_cred_transfer),

	LSM_HOOK_INIT(bprm_set_creds, apparmor_bprm_set_creds),
	LSM_HOOK_INIT(bprm_committing_creds, apparmor_bprm_committing_creds),
	LSM_HOOK_INIT(bprm_committed_creds, apparmor_bprm_committed_creds),

	LSM_HOOK_INIT(task_setrlimit, apparmor_task_setrlimit),
	LSM_HOOK_INIT(task_kill, apparmor_task_kill),
};

/*
 * AppArmor sysfs module parameters
 */

static int param_set_aabool(const char *val, const struct kernel_param *kp);
static int param_get_aabool(char *buffer, const struct kernel_param *kp);
#define param_check_aabool param_check_bool
static const struct kernel_param_ops param_ops_aabool = {
	.flags = KERNEL_PARAM_OPS_FL_NOARG,
	.set = param_set_aabool,
	.get = param_get_aabool
};

static int param_set_aauint(const char *val, const struct kernel_param *kp);
static int param_get_aauint(char *buffer, const struct kernel_param *kp);
#define param_check_aauint param_check_uint
static const struct kernel_param_ops param_ops_aauint = {
	.set = param_set_aauint,
	.get = param_get_aauint
};

static int param_set_aalockpolicy(const char *val, const struct kernel_param *kp);
static int param_get_aalockpolicy(char *buffer, const struct kernel_param *kp);
#define param_check_aalockpolicy param_check_bool
static const struct kernel_param_ops param_ops_aalockpolicy = {
	.flags = KERNEL_PARAM_OPS_FL_NOARG,
	.set = param_set_aalockpolicy,
	.get = param_get_aalockpolicy
};

static int param_set_audit(const char *val, struct kernel_param *kp);
static int param_get_audit(char *buffer, struct kernel_param *kp);

static int param_set_mode(const char *val, struct kernel_param *kp);
static int param_get_mode(char *buffer, struct kernel_param *kp);

/* Flag values, also controllable via /sys/module/apparmor/parameters
 * We define special types as we want to do additional mediation.
 */

/* AppArmor global enforcement switch - complain, enforce, kill */
enum profile_mode aa_g_profile_mode = APPARMOR_ENFORCE;
module_param_call(mode, param_set_mode, param_get_mode,
		  &aa_g_profile_mode, S_IRUSR | S_IWUSR);

/* whether policy verification hashing is enabled */
bool aa_g_hash_policy = IS_ENABLED(CONFIG_SECURITY_APPARMOR_HASH_DEFAULT);
#ifdef CONFIG_SECURITY_APPARMOR_HASH
module_param_named(hash_policy, aa_g_hash_policy, aabool, S_IRUSR | S_IWUSR);
#endif

/* Debug mode */
bool aa_g_debug = IS_ENABLED(CONFIG_SECURITY_APPARMOR_DEBUG_MESSAGES);
module_param_named(debug, aa_g_debug, aabool, S_IRUSR | S_IWUSR);

/* Audit mode */
enum audit_mode aa_g_audit;
module_param_call(audit, param_set_audit, param_get_audit,
		  &aa_g_audit, S_IRUSR | S_IWUSR);

/* Determines if audit header is included in audited messages.  This
 * provides more context if the audit daemon is not running
 */
bool aa_g_audit_header = 1;
module_param_named(audit_header, aa_g_audit_header, aabool,
		   S_IRUSR | S_IWUSR);

/* lock out loading/removal of policy
 * TODO: add in at boot loading of policy, which is the only way to
 *       load policy, if lock_policy is set
 */
bool aa_g_lock_policy;
module_param_named(lock_policy, aa_g_lock_policy, aalockpolicy,
		   S_IRUSR | S_IWUSR);

/* Syscall logging mode */
bool aa_g_logsyscall;
module_param_named(logsyscall, aa_g_logsyscall, aabool, S_IRUSR | S_IWUSR);

/* Maximum pathname length before accesses will start getting rejected */
unsigned int aa_g_path_max = 2 * PATH_MAX;
module_param_named(path_max, aa_g_path_max, aauint, S_IRUSR);

/* Determines how paranoid loading of policy is and how much verification
 * on the loaded policy is done.
 * DEPRECATED: read only as strict checking of load is always done now
 * that none root users (user namespaces) can load policy.
 */
bool aa_g_paranoid_load = 1;
module_param_named(paranoid_load, aa_g_paranoid_load, aabool, S_IRUGO);

/* Boot time disable flag */
static bool apparmor_enabled = CONFIG_SECURITY_APPARMOR_BOOTPARAM_VALUE;
module_param_named(enabled, apparmor_enabled, bool, S_IRUGO);

static int __init apparmor_enabled_setup(char *str)
{
	unsigned long enabled;
	int error = kstrtoul(str, 0, &enabled);
	if (!error)
		apparmor_enabled = enabled ? 1 : 0;
	return 1;
}

__setup("apparmor=", apparmor_enabled_setup);

/* set global flag turning off the ability to load policy */
static int param_set_aalockpolicy(const char *val, const struct kernel_param *kp)
{
	if (!apparmor_enabled)
		return -EINVAL;
	if (apparmor_initialized && !policy_admin_capable(NULL))
		return -EPERM;
	return param_set_bool(val, kp);
}

static int param_get_aalockpolicy(char *buffer, const struct kernel_param *kp)
{
	if (!apparmor_enabled)
		return -EINVAL;
	if (apparmor_initialized && !policy_view_capable(NULL))
		return -EPERM;
	return param_get_bool(buffer, kp);
}

static int param_set_aabool(const char *val, const struct kernel_param *kp)
{
	if (!apparmor_enabled)
		return -EINVAL;
	if (apparmor_initialized && !policy_admin_capable(NULL))
		return -EPERM;
	return param_set_bool(val, kp);
}

static int param_get_aabool(char *buffer, const struct kernel_param *kp)
{
	if (!apparmor_enabled)
		return -EINVAL;
	if (apparmor_initialized && !policy_view_capable(NULL))
		return -EPERM;
	return param_get_bool(buffer, kp);
}

static int param_set_aauint(const char *val, const struct kernel_param *kp)
{
	int error;

	if (!apparmor_enabled)
		return -EINVAL;
	/* file is ro but enforce 2nd line check */
	if (apparmor_initialized)
		return -EPERM;

	error = param_set_uint(val, kp);
	pr_info("AppArmor: buffer size set to %d bytes\n", aa_g_path_max);

	return error;
}

static int param_get_aauint(char *buffer, const struct kernel_param *kp)
{
	if (!apparmor_enabled)
		return -EINVAL;
	if (apparmor_initialized && !policy_view_capable(NULL))
		return -EPERM;
	return param_get_uint(buffer, kp);
}

static int param_get_audit(char *buffer, struct kernel_param *kp)
{
	if (!apparmor_enabled)
		return -EINVAL;
	if (apparmor_initialized && !policy_view_capable(NULL))
		return -EPERM;
	return sprintf(buffer, "%s", audit_mode_names[aa_g_audit]);
}

static int param_set_audit(const char *val, struct kernel_param *kp)
{
	int i;

	if (!apparmor_enabled)
		return -EINVAL;
	if (!val)
		return -EINVAL;
	if (apparmor_initialized && !policy_admin_capable(NULL))
		return -EPERM;

	for (i = 0; i < AUDIT_MAX_INDEX; i++) {
		if (strcmp(val, audit_mode_names[i]) == 0) {
			aa_g_audit = i;
			return 0;
		}
	}

	return -EINVAL;
}

static int param_get_mode(char *buffer, struct kernel_param *kp)
{
	if (!apparmor_enabled)
		return -EINVAL;
	if (apparmor_initialized && !policy_view_capable(NULL))
		return -EPERM;

	return sprintf(buffer, "%s", aa_profile_mode_names[aa_g_profile_mode]);
}

static int param_set_mode(const char *val, struct kernel_param *kp)
{
	int i;

	if (!apparmor_enabled)
		return -EINVAL;
	if (!val)
		return -EINVAL;
	if (apparmor_initialized && !policy_admin_capable(NULL))
		return -EPERM;

	for (i = 0; i < APPARMOR_MODE_NAMES_MAX_INDEX; i++) {
		if (strcmp(val, aa_profile_mode_names[i]) == 0) {
			aa_g_profile_mode = i;
			return 0;
		}
	}

	return -EINVAL;
}

/*
 * AppArmor init functions
 */

/**
 * set_init_ctx - set a task context and profile on the first task.
 *
 * TODO: allow setting an alternate profile than unconfined
 */
static int __init set_init_ctx(void)
{
	struct cred *cred = (struct cred *)current->real_cred;
	struct aa_task_ctx *ctx;

	ctx = aa_alloc_task_context(GFP_KERNEL);
	if (!ctx)
		return -ENOMEM;

	ctx->label = aa_get_label(ns_unconfined(root_ns));
	cred_ctx(cred) = ctx;

	return 0;
}

static void destroy_buffers(void)
{
	u32 i, j;

	for_each_possible_cpu(i) {
		for_each_cpu_buffer(j) {
			kfree(per_cpu(aa_buffers, i).buf[j]);
			per_cpu(aa_buffers, i).buf[j] = NULL;
		}
	}
}

static int __init alloc_buffers(void)
{
	u32 i, j;

	for_each_possible_cpu(i) {
		for_each_cpu_buffer(j) {
			char *buffer;

			if (cpu_to_node(i) > num_online_nodes())
				/* fallback to kmalloc for offline nodes */
				buffer = kmalloc(aa_g_path_max, GFP_KERNEL);
			else
				buffer = kmalloc_node(aa_g_path_max, GFP_KERNEL,
						      cpu_to_node(i));
			if (!buffer) {
				destroy_buffers();
				return -ENOMEM;
			}
			per_cpu(aa_buffers, i).buf[j] = buffer;
		}
	}

	return 0;
}

#ifdef CONFIG_SYSCTL
static int apparmor_dointvec(struct ctl_table *table, int write,
			     void __user *buffer, size_t *lenp, loff_t *ppos)
{
	if (!policy_admin_capable(NULL))
		return -EPERM;
	if (!apparmor_enabled)
		return -EINVAL;

	return proc_dointvec(table, write, buffer, lenp, ppos);
}

static struct ctl_path apparmor_sysctl_path[] = {
	{ .procname = "kernel", },
	{ }
};

static struct ctl_table apparmor_sysctl_table[] = {
	{
		.procname       = "unprivileged_userns_apparmor_policy",
		.data           = &unprivileged_userns_apparmor_policy,
		.maxlen         = sizeof(int),
		.mode           = 0600,
		.proc_handler   = apparmor_dointvec,
	},
	{ }
};

static int __init apparmor_init_sysctl(void)
{
	return register_sysctl_paths(apparmor_sysctl_path,
				     apparmor_sysctl_table) ? 0 : -ENOMEM;
}
#else
static inline int apparmor_init_sysctl(void)
{
	return 0;
}
#endif /* CONFIG_SYSCTL */

static int __init apparmor_init(void)
{
	int error;

	if (!apparmor_enabled || !security_module_enable("apparmor")) {
		aa_info_message("AppArmor disabled by boot time parameter");
		apparmor_enabled = 0;
		return 0;
	}

	error = aa_setup_dfa_engine();
	if (error) {
		AA_ERROR("Unable to setup dfa engine\n");
		goto alloc_out;
	}

	error = aa_alloc_root_ns();
	if (error) {
		AA_ERROR("Unable to allocate default profile namespace\n");
		goto alloc_out;
	}

	error = apparmor_init_sysctl();
	if (error) {
		AA_ERROR("Unable to register sysctls\n");
		goto alloc_out;

	}

	error = alloc_buffers();
	if (error) {
		AA_ERROR("Unable to allocate work buffers\n");
		goto buffers_out;
	}

	error = set_init_ctx();
	if (error) {
		AA_ERROR("Failed to set context on init task\n");
		aa_free_root_ns();
		goto buffers_out;
	}
	security_add_hooks(apparmor_hooks, ARRAY_SIZE(apparmor_hooks),
				"apparmor");

	/* Report that AppArmor successfully initialized */
	apparmor_initialized = 1;
	if (aa_g_profile_mode == APPARMOR_COMPLAIN)
		aa_info_message("AppArmor initialized: complain mode enabled");
	else if (aa_g_profile_mode == APPARMOR_KILL)
		aa_info_message("AppArmor initialized: kill mode enabled");
	else
		aa_info_message("AppArmor initialized");

	return error;

buffers_out:
	destroy_buffers();

alloc_out:
	aa_destroy_aafs();
	aa_teardown_dfa_engine();

	apparmor_enabled = 0;
	return error;
}

security_initcall(apparmor_init);<|MERGE_RESOLUTION|>--- conflicted
+++ resolved
@@ -737,8 +737,6 @@
 	return error;
 }
 
-<<<<<<< HEAD
-=======
 /**
  * apparmor_sk_alloc_security - allocate and attach the sk_security field
  */
@@ -1101,7 +1099,6 @@
 		ctx->label = aa_get_current_label();
 }
 
->>>>>>> 10e3781d
 static struct security_hook_list apparmor_hooks[] __lsm_ro_after_init = {
 	LSM_HOOK_INIT(ptrace_access_check, apparmor_ptrace_access_check),
 	LSM_HOOK_INIT(ptrace_traceme, apparmor_ptrace_traceme),
