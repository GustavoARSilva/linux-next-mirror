--- conflicted
+++ resolved
@@ -122,11 +122,7 @@
 
 	spin_lock_irqsave(&mm->context.lock, flags);
 
-<<<<<<< HEAD
-	if (tb->hugepage_shift < HPAGE_SHIFT) {
-=======
 	if (tb->hugepage_shift < REAL_HPAGE_SHIFT) {
->>>>>>> 2ac97f0f
 		base = (unsigned long) mm->context.tsb_block[MM_TSB_BASE].tsb;
 		nentries = mm->context.tsb_block[MM_TSB_BASE].tsb_nentries;
 		if (tlb_type == cheetah_plus || tlb_type == hypervisor)
@@ -159,11 +155,7 @@
 
 	spin_lock_irqsave(&mm->context.lock, flags);
 
-<<<<<<< HEAD
-	if (hugepage_shift < HPAGE_SHIFT) {
-=======
 	if (hugepage_shift < REAL_HPAGE_SHIFT) {
->>>>>>> 2ac97f0f
 		base = (unsigned long) mm->context.tsb_block[MM_TSB_BASE].tsb;
 		nentries = mm->context.tsb_block[MM_TSB_BASE].tsb_nentries;
 		if (tlb_type == cheetah_plus || tlb_type == hypervisor)
