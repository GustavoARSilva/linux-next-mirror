// SPDX-License-Identifier: GPL-2.0
/*
 * NETLINK      Netlink attributes
 *
 * 		Authors:	Thomas Graf <tgraf@suug.ch>
 * 				Alexey Kuznetsov <kuznet@ms2.inr.ac.ru>
 */

#include <linux/export.h>
#include <linux/kernel.h>
#include <linux/errno.h>
#include <linux/jiffies.h>
#include <linux/skbuff.h>
#include <linux/string.h>
#include <linux/types.h>
#include <net/netlink.h>

<<<<<<< HEAD
/* for these data types attribute length must be exactly given size */
static const u8 nla_attr_len[NLA_TYPE_MAX+1] = {
=======
/* For these data types, attribute length should be exactly the given
 * size. However, to maintain compatibility with broken commands, if the
 * attribute length does not match the expected size a warning is emitted
 * to the user that the command is sending invalid data and needs to be fixed.
 */
static const u8 nla_attr_len[NLA_TYPE_MAX+1] = {
	[NLA_U8]	= sizeof(u8),
	[NLA_U16]	= sizeof(u16),
	[NLA_U32]	= sizeof(u32),
	[NLA_U64]	= sizeof(u64),
	[NLA_S8]	= sizeof(s8),
	[NLA_S16]	= sizeof(s16),
	[NLA_S32]	= sizeof(s32),
	[NLA_S64]	= sizeof(s64),
};

static const u8 nla_attr_minlen[NLA_TYPE_MAX+1] = {
>>>>>>> 0f7cda2b
	[NLA_U8]	= sizeof(u8),
	[NLA_U16]	= sizeof(u16),
	[NLA_U32]	= sizeof(u32),
	[NLA_U64]	= sizeof(u64),
	[NLA_S8]	= sizeof(s8),
	[NLA_S16]	= sizeof(s16),
	[NLA_S32]	= sizeof(s32),
	[NLA_S64]	= sizeof(s64),
};

static const u8 nla_attr_minlen[NLA_TYPE_MAX+1] = {
	[NLA_MSECS]	= sizeof(u64),
	[NLA_NESTED]	= NLA_HDRLEN,
};

static int validate_nla_bitfield32(const struct nlattr *nla,
				   u32 *valid_flags_allowed)
{
	const struct nla_bitfield32 *bf = nla_data(nla);
	u32 *valid_flags_mask = valid_flags_allowed;

	if (!valid_flags_allowed)
		return -EINVAL;

	/*disallow invalid bit selector */
	if (bf->selector & ~*valid_flags_mask)
		return -EINVAL;

	/*disallow invalid bit values */
	if (bf->value & ~*valid_flags_mask)
		return -EINVAL;

	/*disallow valid bit values that are not selected*/
	if (bf->value & ~bf->selector)
		return -EINVAL;

	return 0;
}

static int validate_nla(const struct nlattr *nla, int maxtype,
			const struct nla_policy *policy)
{
	const struct nla_policy *pt;
	int minlen = 0, attrlen = nla_len(nla), type = nla_type(nla);

	if (type <= 0 || type > maxtype)
		return 0;

	pt = &policy[type];

	BUG_ON(pt->type > NLA_TYPE_MAX);

<<<<<<< HEAD
	/* for data types NLA_U* and NLA_S* require exact length */
	if (nla_attr_len[pt->type]) {
		if (attrlen != nla_attr_len[pt->type])
			return -ERANGE;
		return 0;
=======
	if (nla_attr_len[pt->type] && attrlen != nla_attr_len[pt->type]) {
		pr_warn_ratelimited("netlink: '%s': attribute type %d has an invalid length.\n",
				    current->comm, type);
>>>>>>> 0f7cda2b
	}

	switch (pt->type) {
	case NLA_FLAG:
		if (attrlen > 0)
			return -ERANGE;
		break;

	case NLA_BITFIELD32:
		if (attrlen != sizeof(struct nla_bitfield32))
			return -ERANGE;

		return validate_nla_bitfield32(nla, pt->validation_data);

	case NLA_NUL_STRING:
		if (pt->len)
			minlen = min_t(int, attrlen, pt->len + 1);
		else
			minlen = attrlen;

		if (!minlen || memchr(nla_data(nla), '\0', minlen) == NULL)
			return -EINVAL;
		/* fall through */

	case NLA_STRING:
		if (attrlen < 1)
			return -ERANGE;

		if (pt->len) {
			char *buf = nla_data(nla);

			if (buf[attrlen - 1] == '\0')
				attrlen--;

			if (attrlen > pt->len)
				return -ERANGE;
		}
		break;

	case NLA_BINARY:
		if (pt->len && attrlen > pt->len)
			return -ERANGE;
		break;

	case NLA_NESTED_COMPAT:
		if (attrlen < pt->len)
			return -ERANGE;
		if (attrlen < NLA_ALIGN(pt->len))
			break;
		if (attrlen < NLA_ALIGN(pt->len) + NLA_HDRLEN)
			return -ERANGE;
		nla = nla_data(nla) + NLA_ALIGN(pt->len);
		if (attrlen < NLA_ALIGN(pt->len) + NLA_HDRLEN + nla_len(nla))
			return -ERANGE;
		break;
	case NLA_NESTED:
		/* a nested attributes is allowed to be empty; if its not,
		 * it must have a size of at least NLA_HDRLEN.
		 */
		if (attrlen == 0)
			break;
	default:
		if (pt->len)
			minlen = pt->len;
		else if (pt->type != NLA_UNSPEC)
			minlen = nla_attr_minlen[pt->type];

		if (attrlen < minlen)
			return -ERANGE;
	}

	return 0;
}

/**
 * nla_validate - Validate a stream of attributes
 * @head: head of attribute stream
 * @len: length of attribute stream
 * @maxtype: maximum attribute type to be expected
 * @policy: validation policy
 * @extack: extended ACK report struct
 *
 * Validates all attributes in the specified attribute stream against the
 * specified policy. Attributes with a type exceeding maxtype will be
 * ignored. See documenation of struct nla_policy for more details.
 *
 * Returns 0 on success or a negative error code.
 */
int nla_validate(const struct nlattr *head, int len, int maxtype,
		 const struct nla_policy *policy,
		 struct netlink_ext_ack *extack)
{
	const struct nlattr *nla;
	int rem;

	nla_for_each_attr(nla, head, len, rem) {
		int err = validate_nla(nla, maxtype, policy);

		if (err < 0) {
			if (extack)
				extack->bad_attr = nla;
			return err;
		}
	}

	return 0;
}
EXPORT_SYMBOL(nla_validate);

/**
 * nla_policy_len - Determin the max. length of a policy
 * @policy: policy to use
 * @n: number of policies
 *
 * Determines the max. length of the policy.  It is currently used
 * to allocated Netlink buffers roughly the size of the actual
 * message.
 *
 * Returns 0 on success or a negative error code.
 */
int
nla_policy_len(const struct nla_policy *p, int n)
{
	int i, len = 0;

	for (i = 0; i < n; i++, p++) {
		if (p->len)
			len += nla_total_size(p->len);
		else if (nla_attr_len[p->type])
			len += nla_total_size(nla_attr_len[p->type]);
		else if (nla_attr_minlen[p->type])
			len += nla_total_size(nla_attr_minlen[p->type]);
	}

	return len;
}
EXPORT_SYMBOL(nla_policy_len);

/**
 * nla_parse - Parse a stream of attributes into a tb buffer
 * @tb: destination array with maxtype+1 elements
 * @maxtype: maximum attribute type to be expected
 * @head: head of attribute stream
 * @len: length of attribute stream
 * @policy: validation policy
 *
 * Parses a stream of attributes and stores a pointer to each attribute in
 * the tb array accessible via the attribute type. Attributes with a type
 * exceeding maxtype will be silently ignored for backwards compatibility
 * reasons. policy may be set to NULL if no validation is required.
 *
 * Returns 0 on success or a negative error code.
 */
int nla_parse(struct nlattr **tb, int maxtype, const struct nlattr *head,
	      int len, const struct nla_policy *policy,
	      struct netlink_ext_ack *extack)
{
	const struct nlattr *nla;
	int rem, err;

	memset(tb, 0, sizeof(struct nlattr *) * (maxtype + 1));

	nla_for_each_attr(nla, head, len, rem) {
		u16 type = nla_type(nla);

		if (type > 0 && type <= maxtype) {
			if (policy) {
				err = validate_nla(nla, maxtype, policy);
				if (err < 0) {
					if (extack)
						extack->bad_attr = nla;
					goto errout;
				}
			}

			tb[type] = (struct nlattr *)nla;
		}
	}

	if (unlikely(rem > 0))
		pr_warn_ratelimited("netlink: %d bytes leftover after parsing attributes in process `%s'.\n",
				    rem, current->comm);

	err = 0;
errout:
	return err;
}
EXPORT_SYMBOL(nla_parse);

/**
 * nla_find - Find a specific attribute in a stream of attributes
 * @head: head of attribute stream
 * @len: length of attribute stream
 * @attrtype: type of attribute to look for
 *
 * Returns the first attribute in the stream matching the specified type.
 */
struct nlattr *nla_find(const struct nlattr *head, int len, int attrtype)
{
	const struct nlattr *nla;
	int rem;

	nla_for_each_attr(nla, head, len, rem)
		if (nla_type(nla) == attrtype)
			return (struct nlattr *)nla;

	return NULL;
}
EXPORT_SYMBOL(nla_find);

/**
 * nla_strlcpy - Copy string attribute payload into a sized buffer
 * @dst: where to copy the string to
 * @nla: attribute to copy the string from
 * @dstsize: size of destination buffer
 *
 * Copies at most dstsize - 1 bytes into the destination buffer.
 * The result is always a valid NUL-terminated string. Unlike
 * strlcpy the destination buffer is always padded out.
 *
 * Returns the length of the source buffer.
 */
size_t nla_strlcpy(char *dst, const struct nlattr *nla, size_t dstsize)
{
	size_t srclen = nla_len(nla);
	char *src = nla_data(nla);

	if (srclen > 0 && src[srclen - 1] == '\0')
		srclen--;

	if (dstsize > 0) {
		size_t len = (srclen >= dstsize) ? dstsize - 1 : srclen;

		memset(dst, 0, dstsize);
		memcpy(dst, src, len);
	}

	return srclen;
}
EXPORT_SYMBOL(nla_strlcpy);

/**
 * nla_strdup - Copy string attribute payload into a newly allocated buffer
 * @nla: attribute to copy the string from
 * @flags: the type of memory to allocate (see kmalloc).
 *
 * Returns a pointer to the allocated buffer or NULL on error.
 */
char *nla_strdup(const struct nlattr *nla, gfp_t flags)
{
	size_t srclen = nla_len(nla);
	char *src = nla_data(nla), *dst;

	if (srclen > 0 && src[srclen - 1] == '\0')
		srclen--;

	dst = kmalloc(srclen + 1, flags);
	if (dst != NULL) {
		memcpy(dst, src, srclen);
		dst[srclen] = '\0';
	}
	return dst;
}
EXPORT_SYMBOL(nla_strdup);

/**
 * nla_memcpy - Copy a netlink attribute into another memory area
 * @dest: where to copy to memcpy
 * @src: netlink attribute to copy from
 * @count: size of the destination area
 *
 * Note: The number of bytes copied is limited by the length of
 *       attribute's payload. memcpy
 *
 * Returns the number of bytes copied.
 */
int nla_memcpy(void *dest, const struct nlattr *src, int count)
{
	int minlen = min_t(int, count, nla_len(src));

	memcpy(dest, nla_data(src), minlen);
	if (count > minlen)
		memset(dest + minlen, 0, count - minlen);

	return minlen;
}
EXPORT_SYMBOL(nla_memcpy);

/**
 * nla_memcmp - Compare an attribute with sized memory area
 * @nla: netlink attribute
 * @data: memory area
 * @size: size of memory area
 */
int nla_memcmp(const struct nlattr *nla, const void *data,
			     size_t size)
{
	int d = nla_len(nla) - size;

	if (d == 0)
		d = memcmp(nla_data(nla), data, size);

	return d;
}
EXPORT_SYMBOL(nla_memcmp);

/**
 * nla_strcmp - Compare a string attribute against a string
 * @nla: netlink string attribute
 * @str: another string
 */
int nla_strcmp(const struct nlattr *nla, const char *str)
{
	int len = strlen(str);
	char *buf = nla_data(nla);
	int attrlen = nla_len(nla);
	int d;

	if (attrlen > 0 && buf[attrlen - 1] == '\0')
		attrlen--;

	d = attrlen - len;
	if (d == 0)
		d = memcmp(nla_data(nla), str, len);

	return d;
}
EXPORT_SYMBOL(nla_strcmp);

#ifdef CONFIG_NET
/**
 * __nla_reserve - reserve room for attribute on the skb
 * @skb: socket buffer to reserve room on
 * @attrtype: attribute type
 * @attrlen: length of attribute payload
 *
 * Adds a netlink attribute header to a socket buffer and reserves
 * room for the payload but does not copy it.
 *
 * The caller is responsible to ensure that the skb provides enough
 * tailroom for the attribute header and payload.
 */
struct nlattr *__nla_reserve(struct sk_buff *skb, int attrtype, int attrlen)
{
	struct nlattr *nla;

	nla = skb_put(skb, nla_total_size(attrlen));
	nla->nla_type = attrtype;
	nla->nla_len = nla_attr_size(attrlen);

	memset((unsigned char *) nla + nla->nla_len, 0, nla_padlen(attrlen));

	return nla;
}
EXPORT_SYMBOL(__nla_reserve);

/**
 * __nla_reserve_64bit - reserve room for attribute on the skb and align it
 * @skb: socket buffer to reserve room on
 * @attrtype: attribute type
 * @attrlen: length of attribute payload
 * @padattr: attribute type for the padding
 *
 * Adds a netlink attribute header to a socket buffer and reserves
 * room for the payload but does not copy it. It also ensure that this
 * attribute will have a 64-bit aligned nla_data() area.
 *
 * The caller is responsible to ensure that the skb provides enough
 * tailroom for the attribute header and payload.
 */
struct nlattr *__nla_reserve_64bit(struct sk_buff *skb, int attrtype,
				   int attrlen, int padattr)
{
	if (nla_need_padding_for_64bit(skb))
		nla_align_64bit(skb, padattr);

	return __nla_reserve(skb, attrtype, attrlen);
}
EXPORT_SYMBOL(__nla_reserve_64bit);

/**
 * __nla_reserve_nohdr - reserve room for attribute without header
 * @skb: socket buffer to reserve room on
 * @attrlen: length of attribute payload
 *
 * Reserves room for attribute payload without a header.
 *
 * The caller is responsible to ensure that the skb provides enough
 * tailroom for the payload.
 */
void *__nla_reserve_nohdr(struct sk_buff *skb, int attrlen)
{
	return skb_put_zero(skb, NLA_ALIGN(attrlen));
}
EXPORT_SYMBOL(__nla_reserve_nohdr);

/**
 * nla_reserve - reserve room for attribute on the skb
 * @skb: socket buffer to reserve room on
 * @attrtype: attribute type
 * @attrlen: length of attribute payload
 *
 * Adds a netlink attribute header to a socket buffer and reserves
 * room for the payload but does not copy it.
 *
 * Returns NULL if the tailroom of the skb is insufficient to store
 * the attribute header and payload.
 */
struct nlattr *nla_reserve(struct sk_buff *skb, int attrtype, int attrlen)
{
	if (unlikely(skb_tailroom(skb) < nla_total_size(attrlen)))
		return NULL;

	return __nla_reserve(skb, attrtype, attrlen);
}
EXPORT_SYMBOL(nla_reserve);

/**
 * nla_reserve_64bit - reserve room for attribute on the skb and align it
 * @skb: socket buffer to reserve room on
 * @attrtype: attribute type
 * @attrlen: length of attribute payload
 * @padattr: attribute type for the padding
 *
 * Adds a netlink attribute header to a socket buffer and reserves
 * room for the payload but does not copy it. It also ensure that this
 * attribute will have a 64-bit aligned nla_data() area.
 *
 * Returns NULL if the tailroom of the skb is insufficient to store
 * the attribute header and payload.
 */
struct nlattr *nla_reserve_64bit(struct sk_buff *skb, int attrtype, int attrlen,
				 int padattr)
{
	size_t len;

	if (nla_need_padding_for_64bit(skb))
		len = nla_total_size_64bit(attrlen);
	else
		len = nla_total_size(attrlen);
	if (unlikely(skb_tailroom(skb) < len))
		return NULL;

	return __nla_reserve_64bit(skb, attrtype, attrlen, padattr);
}
EXPORT_SYMBOL(nla_reserve_64bit);

/**
 * nla_reserve_nohdr - reserve room for attribute without header
 * @skb: socket buffer to reserve room on
 * @attrlen: length of attribute payload
 *
 * Reserves room for attribute payload without a header.
 *
 * Returns NULL if the tailroom of the skb is insufficient to store
 * the attribute payload.
 */
void *nla_reserve_nohdr(struct sk_buff *skb, int attrlen)
{
	if (unlikely(skb_tailroom(skb) < NLA_ALIGN(attrlen)))
		return NULL;

	return __nla_reserve_nohdr(skb, attrlen);
}
EXPORT_SYMBOL(nla_reserve_nohdr);

/**
 * __nla_put - Add a netlink attribute to a socket buffer
 * @skb: socket buffer to add attribute to
 * @attrtype: attribute type
 * @attrlen: length of attribute payload
 * @data: head of attribute payload
 *
 * The caller is responsible to ensure that the skb provides enough
 * tailroom for the attribute header and payload.
 */
void __nla_put(struct sk_buff *skb, int attrtype, int attrlen,
			     const void *data)
{
	struct nlattr *nla;

	nla = __nla_reserve(skb, attrtype, attrlen);
	memcpy(nla_data(nla), data, attrlen);
}
EXPORT_SYMBOL(__nla_put);

/**
 * __nla_put_64bit - Add a netlink attribute to a socket buffer and align it
 * @skb: socket buffer to add attribute to
 * @attrtype: attribute type
 * @attrlen: length of attribute payload
 * @data: head of attribute payload
 * @padattr: attribute type for the padding
 *
 * The caller is responsible to ensure that the skb provides enough
 * tailroom for the attribute header and payload.
 */
void __nla_put_64bit(struct sk_buff *skb, int attrtype, int attrlen,
		     const void *data, int padattr)
{
	struct nlattr *nla;

	nla = __nla_reserve_64bit(skb, attrtype, attrlen, padattr);
	memcpy(nla_data(nla), data, attrlen);
}
EXPORT_SYMBOL(__nla_put_64bit);

/**
 * __nla_put_nohdr - Add a netlink attribute without header
 * @skb: socket buffer to add attribute to
 * @attrlen: length of attribute payload
 * @data: head of attribute payload
 *
 * The caller is responsible to ensure that the skb provides enough
 * tailroom for the attribute payload.
 */
void __nla_put_nohdr(struct sk_buff *skb, int attrlen, const void *data)
{
	void *start;

	start = __nla_reserve_nohdr(skb, attrlen);
	memcpy(start, data, attrlen);
}
EXPORT_SYMBOL(__nla_put_nohdr);

/**
 * nla_put - Add a netlink attribute to a socket buffer
 * @skb: socket buffer to add attribute to
 * @attrtype: attribute type
 * @attrlen: length of attribute payload
 * @data: head of attribute payload
 *
 * Returns -EMSGSIZE if the tailroom of the skb is insufficient to store
 * the attribute header and payload.
 */
int nla_put(struct sk_buff *skb, int attrtype, int attrlen, const void *data)
{
	if (unlikely(skb_tailroom(skb) < nla_total_size(attrlen)))
		return -EMSGSIZE;

	__nla_put(skb, attrtype, attrlen, data);
	return 0;
}
EXPORT_SYMBOL(nla_put);

/**
 * nla_put_64bit - Add a netlink attribute to a socket buffer and align it
 * @skb: socket buffer to add attribute to
 * @attrtype: attribute type
 * @attrlen: length of attribute payload
 * @data: head of attribute payload
 * @padattr: attribute type for the padding
 *
 * Returns -EMSGSIZE if the tailroom of the skb is insufficient to store
 * the attribute header and payload.
 */
int nla_put_64bit(struct sk_buff *skb, int attrtype, int attrlen,
		  const void *data, int padattr)
{
	size_t len;

	if (nla_need_padding_for_64bit(skb))
		len = nla_total_size_64bit(attrlen);
	else
		len = nla_total_size(attrlen);
	if (unlikely(skb_tailroom(skb) < len))
		return -EMSGSIZE;

	__nla_put_64bit(skb, attrtype, attrlen, data, padattr);
	return 0;
}
EXPORT_SYMBOL(nla_put_64bit);

/**
 * nla_put_nohdr - Add a netlink attribute without header
 * @skb: socket buffer to add attribute to
 * @attrlen: length of attribute payload
 * @data: head of attribute payload
 *
 * Returns -EMSGSIZE if the tailroom of the skb is insufficient to store
 * the attribute payload.
 */
int nla_put_nohdr(struct sk_buff *skb, int attrlen, const void *data)
{
	if (unlikely(skb_tailroom(skb) < NLA_ALIGN(attrlen)))
		return -EMSGSIZE;

	__nla_put_nohdr(skb, attrlen, data);
	return 0;
}
EXPORT_SYMBOL(nla_put_nohdr);

/**
 * nla_append - Add a netlink attribute without header or padding
 * @skb: socket buffer to add attribute to
 * @attrlen: length of attribute payload
 * @data: head of attribute payload
 *
 * Returns -EMSGSIZE if the tailroom of the skb is insufficient to store
 * the attribute payload.
 */
int nla_append(struct sk_buff *skb, int attrlen, const void *data)
{
	if (unlikely(skb_tailroom(skb) < NLA_ALIGN(attrlen)))
		return -EMSGSIZE;

	skb_put_data(skb, data, attrlen);
	return 0;
}
EXPORT_SYMBOL(nla_append);
#endif<|MERGE_RESOLUTION|>--- conflicted
+++ resolved
@@ -15,10 +15,6 @@
 #include <linux/types.h>
 #include <net/netlink.h>
 
-<<<<<<< HEAD
-/* for these data types attribute length must be exactly given size */
-static const u8 nla_attr_len[NLA_TYPE_MAX+1] = {
-=======
 /* For these data types, attribute length should be exactly the given
  * size. However, to maintain compatibility with broken commands, if the
  * attribute length does not match the expected size a warning is emitted
@@ -36,22 +32,18 @@
 };
 
 static const u8 nla_attr_minlen[NLA_TYPE_MAX+1] = {
->>>>>>> 0f7cda2b
 	[NLA_U8]	= sizeof(u8),
 	[NLA_U16]	= sizeof(u16),
 	[NLA_U32]	= sizeof(u32),
 	[NLA_U64]	= sizeof(u64),
+	[NLA_MSECS]	= sizeof(u64),
+	[NLA_NESTED]	= NLA_HDRLEN,
 	[NLA_S8]	= sizeof(s8),
 	[NLA_S16]	= sizeof(s16),
 	[NLA_S32]	= sizeof(s32),
 	[NLA_S64]	= sizeof(s64),
 };
 
-static const u8 nla_attr_minlen[NLA_TYPE_MAX+1] = {
-	[NLA_MSECS]	= sizeof(u64),
-	[NLA_NESTED]	= NLA_HDRLEN,
-};
-
 static int validate_nla_bitfield32(const struct nlattr *nla,
 				   u32 *valid_flags_allowed)
 {
@@ -89,17 +81,9 @@
 
 	BUG_ON(pt->type > NLA_TYPE_MAX);
 
-<<<<<<< HEAD
-	/* for data types NLA_U* and NLA_S* require exact length */
-	if (nla_attr_len[pt->type]) {
-		if (attrlen != nla_attr_len[pt->type])
-			return -ERANGE;
-		return 0;
-=======
 	if (nla_attr_len[pt->type] && attrlen != nla_attr_len[pt->type]) {
 		pr_warn_ratelimited("netlink: '%s': attribute type %d has an invalid length.\n",
 				    current->comm, type);
->>>>>>> 0f7cda2b
 	}
 
 	switch (pt->type) {
