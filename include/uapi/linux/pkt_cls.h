--- conflicted
+++ resolved
@@ -445,14 +445,11 @@
 	TCA_FLOWER_KEY_ARP_THA,		/* ETH_ALEN */
 	TCA_FLOWER_KEY_ARP_THA_MASK,	/* ETH_ALEN */
 
-<<<<<<< HEAD
-=======
 	TCA_FLOWER_KEY_MPLS_TTL,	/* u8 - 8 bits */
 	TCA_FLOWER_KEY_MPLS_BOS,	/* u8 - 1 bit */
 	TCA_FLOWER_KEY_MPLS_TC,		/* u8 - 3 bits */
 	TCA_FLOWER_KEY_MPLS_LABEL,	/* be32 - 20 bits */
 
->>>>>>> 2ac97f0f
 	__TCA_FLOWER_MAX,
 };
 
