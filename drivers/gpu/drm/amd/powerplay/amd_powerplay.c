--- conflicted
+++ resolved
@@ -158,11 +158,7 @@
 
 		if (hwmgr->smumgr_funcs->start_smu(hwmgr)) {
 			pr_err("smc start failed\n");
-<<<<<<< HEAD
-			hwmgr->smumgr_funcs->smu_fini(pp_handle->hwmgr);
-=======
 			hwmgr->smumgr_funcs->smu_fini(hwmgr);
->>>>>>> b4eec0fa
 			return -EINVAL;
 		}
 		if (ret == PP_DPM_DISABLED)
