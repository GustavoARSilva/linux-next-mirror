--- conflicted
+++ resolved
@@ -957,14 +957,8 @@
 {
 	int ret = 0;
 	unsigned long flags;
-<<<<<<< HEAD
-	void __iomem *vaddr = NULL;
-	dma_addr_t paddr = 0;
-	struct tmc_drvdata *drvdata = dev_get_drvdata(csdev->dev.parent);
-=======
 	struct tmc_drvdata *drvdata = dev_get_drvdata(csdev->dev.parent);
 	struct etr_buf *new_buf = NULL, *free_buf = NULL;
->>>>>>> b66e0161
 
 	/*
 	 * If we are enabling the ETR from disabled state, we need to make
@@ -1001,17 +995,6 @@
 		goto out;
 
 	/*
-<<<<<<< HEAD
-	 * If drvdata::vaddr == NULL, use the memory allocated above.
-	 * Otherwise a buffer still exists from a previous session, so
-	 * simply use that.
-	 */
-	if (drvdata->vaddr == NULL) {
-		used = true;
-		drvdata->vaddr = vaddr;
-		drvdata->paddr = paddr;
-		drvdata->buf = drvdata->vaddr;
-=======
 	 * If we don't have a buffer or it doesn't match the requested size,
 	 * use the buffer allocated above. Otherwise reuse the existing buffer.
 	 */
@@ -1019,7 +1002,6 @@
 	    (new_buf && drvdata->etr_buf->size != new_buf->size)) {
 		free_buf = drvdata->etr_buf;
 		drvdata->etr_buf = new_buf;
->>>>>>> b66e0161
 	}
 
 	drvdata->mode = CS_MODE_SYSFS;
