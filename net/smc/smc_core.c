// SPDX-License-Identifier: GPL-2.0
/*
 *  Shared Memory Communications over RDMA (SMC-R) and RoCE
 *
 *  Basic Transport Functions exploiting Infiniband API
 *
 *  Copyright IBM Corp. 2016
 *
 *  Author(s):  Ursula Braun <ubraun@linux.vnet.ibm.com>
 */

#include <linux/socket.h>
#include <linux/if_vlan.h>
#include <linux/random.h>
#include <linux/workqueue.h>
#include <net/tcp.h>
#include <net/sock.h>
#include <rdma/ib_verbs.h>

#include "smc.h"
#include "smc_clc.h"
#include "smc_core.h"
#include "smc_ib.h"
#include "smc_wr.h"
#include "smc_llc.h"
#include "smc_cdc.h"
#include "smc_close.h"

#define SMC_LGR_NUM_INCR		256
#define SMC_LGR_FREE_DELAY_SERV		(600 * HZ)
#define SMC_LGR_FREE_DELAY_CLNT		(SMC_LGR_FREE_DELAY_SERV + 10)

static u32 smc_lgr_num;			/* unique link group number */

/* Register connection's alert token in our lookup structure.
 * To use rbtrees we have to implement our own insert core.
 * Requires @conns_lock
 * @smc		connection to register
 * Returns 0 on success, != otherwise.
 */
static void smc_lgr_add_alert_token(struct smc_connection *conn)
{
	struct rb_node **link, *parent = NULL;
	u32 token = conn->alert_token_local;

	link = &conn->lgr->conns_all.rb_node;
	while (*link) {
		struct smc_connection *cur = rb_entry(*link,
					struct smc_connection, alert_node);

		parent = *link;
		if (cur->alert_token_local > token)
			link = &parent->rb_left;
		else
			link = &parent->rb_right;
	}
	/* Put the new node there */
	rb_link_node(&conn->alert_node, parent, link);
	rb_insert_color(&conn->alert_node, &conn->lgr->conns_all);
}

/* Register connection in link group by assigning an alert token
 * registered in a search tree.
 * Requires @conns_lock
 * Note that '0' is a reserved value and not assigned.
 */
static void smc_lgr_register_conn(struct smc_connection *conn)
{
	struct smc_sock *smc = container_of(conn, struct smc_sock, conn);
	static atomic_t nexttoken = ATOMIC_INIT(0);

	/* find a new alert_token_local value not yet used by some connection
	 * in this link group
	 */
	sock_hold(&smc->sk); /* sock_put in smc_lgr_unregister_conn() */
	while (!conn->alert_token_local) {
		conn->alert_token_local = atomic_inc_return(&nexttoken);
		if (smc_lgr_find_conn(conn->alert_token_local, conn->lgr))
			conn->alert_token_local = 0;
	}
	smc_lgr_add_alert_token(conn);
	conn->lgr->conns_num++;
}

/* Unregister connection and reset the alert token of the given connection<
 */
static void __smc_lgr_unregister_conn(struct smc_connection *conn)
{
	struct smc_sock *smc = container_of(conn, struct smc_sock, conn);
	struct smc_link_group *lgr = conn->lgr;

	rb_erase(&conn->alert_node, &lgr->conns_all);
	lgr->conns_num--;
	conn->alert_token_local = 0;
	conn->lgr = NULL;
	sock_put(&smc->sk); /* sock_hold in smc_lgr_register_conn() */
}

/* Unregister connection and trigger lgr freeing if applicable
 */
static void smc_lgr_unregister_conn(struct smc_connection *conn)
{
	struct smc_link_group *lgr = conn->lgr;
	int reduced = 0;

	write_lock_bh(&lgr->conns_lock);
	if (conn->alert_token_local) {
		reduced = 1;
		__smc_lgr_unregister_conn(conn);
	}
	write_unlock_bh(&lgr->conns_lock);
	if (!reduced || lgr->conns_num)
		return;
	/* client link group creation always follows the server link group
	 * creation. For client use a somewhat higher removal delay time,
	 * otherwise there is a risk of out-of-sync link groups.
	 */
	mod_delayed_work(system_wq, &lgr->free_work,
			 lgr->role == SMC_CLNT ? SMC_LGR_FREE_DELAY_CLNT :
						 SMC_LGR_FREE_DELAY_SERV);
}

static void smc_lgr_free_work(struct work_struct *work)
{
	struct smc_link_group *lgr = container_of(to_delayed_work(work),
						  struct smc_link_group,
						  free_work);
	bool conns;

	spin_lock_bh(&smc_lgr_list.lock);
	if (list_empty(&lgr->list))
		goto free;
	read_lock_bh(&lgr->conns_lock);
	conns = RB_EMPTY_ROOT(&lgr->conns_all);
	read_unlock_bh(&lgr->conns_lock);
	if (!conns) { /* number of lgr connections is no longer zero */
		spin_unlock_bh(&smc_lgr_list.lock);
		return;
	}
	list_del_init(&lgr->list); /* remove from smc_lgr_list */
free:
	spin_unlock_bh(&smc_lgr_list.lock);
	smc_lgr_free(lgr);
}

/* create a new SMC link group */
static int smc_lgr_create(struct smc_sock *smc,
			  struct smc_ib_device *smcibdev, u8 ibport,
			  char *peer_systemid, unsigned short vlan_id)
{
	struct smc_link_group *lgr;
	struct smc_link *lnk;
	u8 rndvec[3];
	int rc = 0;
	int i;

	lgr = kzalloc(sizeof(*lgr), GFP_KERNEL);
	if (!lgr) {
		rc = -ENOMEM;
		goto out;
	}
	lgr->role = smc->listen_smc ? SMC_SERV : SMC_CLNT;
	lgr->sync_err = false;
	memcpy(lgr->peer_systemid, peer_systemid, SMC_SYSTEMID_LEN);
	lgr->vlan_id = vlan_id;
	rwlock_init(&lgr->sndbufs_lock);
	rwlock_init(&lgr->rmbs_lock);
	for (i = 0; i < SMC_RMBE_SIZES; i++) {
		INIT_LIST_HEAD(&lgr->sndbufs[i]);
		INIT_LIST_HEAD(&lgr->rmbs[i]);
	}
	smc_lgr_num += SMC_LGR_NUM_INCR;
	memcpy(&lgr->id, (u8 *)&smc_lgr_num, SMC_LGR_ID_SIZE);
	INIT_DELAYED_WORK(&lgr->free_work, smc_lgr_free_work);
	lgr->conns_all = RB_ROOT;

	lnk = &lgr->lnk[SMC_SINGLE_LINK];
	/* initialize link */
<<<<<<< HEAD
	lnk->link_id = SMC_SINGLE_LINK;
=======
	lnk->state = SMC_LNK_ACTIVATING;
>>>>>>> 41303314
	lnk->smcibdev = smcibdev;
	lnk->ibport = ibport;
	lnk->path_mtu = smcibdev->pattr[ibport - 1].active_mtu;
	if (!smcibdev->initialized)
		smc_ib_setup_per_ibdev(smcibdev);
	get_random_bytes(rndvec, sizeof(rndvec));
	lnk->psn_initial = rndvec[0] + (rndvec[1] << 8) + (rndvec[2] << 16);
	rc = smc_wr_alloc_link_mem(lnk);
	if (rc)
		goto free_lgr;
	rc = smc_ib_create_protection_domain(lnk);
	if (rc)
		goto free_link_mem;
	rc = smc_ib_create_queue_pair(lnk);
	if (rc)
		goto dealloc_pd;
	rc = smc_wr_create_link(lnk);
	if (rc)
		goto destroy_qp;
	init_completion(&lnk->llc_confirm);
	init_completion(&lnk->llc_confirm_resp);
	init_completion(&lnk->llc_add);
	init_completion(&lnk->llc_add_resp);

	smc->conn.lgr = lgr;
	rwlock_init(&lgr->conns_lock);
	spin_lock_bh(&smc_lgr_list.lock);
	list_add(&lgr->list, &smc_lgr_list.list);
	spin_unlock_bh(&smc_lgr_list.lock);
	return 0;

destroy_qp:
	smc_ib_destroy_queue_pair(lnk);
dealloc_pd:
	smc_ib_dealloc_protection_domain(lnk);
free_link_mem:
	smc_wr_free_link_mem(lnk);
free_lgr:
	kfree(lgr);
out:
	return rc;
}

static void smc_buf_unuse(struct smc_connection *conn)
{
	if (conn->sndbuf_desc) {
		conn->sndbuf_desc->used = 0;
		conn->sndbuf_size = 0;
	}
	if (conn->rmb_desc) {
		conn->rmb_desc->reused = true;
		conn->rmb_desc->used = 0;
		conn->rmbe_size = 0;
	}
}

/* remove a finished connection from its link group */
void smc_conn_free(struct smc_connection *conn)
{
	if (!conn->lgr)
		return;
	smc_cdc_tx_dismiss_slots(conn);
	smc_lgr_unregister_conn(conn);
	smc_buf_unuse(conn);
}

static void smc_link_clear(struct smc_link *lnk)
{
	lnk->peer_qpn = 0;
	smc_ib_modify_qp_reset(lnk);
	smc_wr_free_link(lnk);
	smc_ib_destroy_queue_pair(lnk);
	smc_ib_dealloc_protection_domain(lnk);
	smc_wr_free_link_mem(lnk);
}

static void smc_buf_free(struct smc_buf_desc *buf_desc, struct smc_link *lnk,
			 bool is_rmb)
{
	if (is_rmb) {
		if (buf_desc->mr_rx[SMC_SINGLE_LINK])
			smc_ib_put_memory_region(
					buf_desc->mr_rx[SMC_SINGLE_LINK]);
		smc_ib_buf_unmap_sg(lnk->smcibdev, buf_desc,
				    DMA_FROM_DEVICE);
	} else {
		smc_ib_buf_unmap_sg(lnk->smcibdev, buf_desc,
				    DMA_TO_DEVICE);
	}
	sg_free_table(&buf_desc->sgt[SMC_SINGLE_LINK]);
	if (buf_desc->cpu_addr)
		free_pages((unsigned long)buf_desc->cpu_addr, buf_desc->order);
	kfree(buf_desc);
}

static void __smc_lgr_free_bufs(struct smc_link_group *lgr, bool is_rmb)
{
	struct smc_link *lnk = &lgr->lnk[SMC_SINGLE_LINK];
	struct smc_buf_desc *buf_desc, *bf_desc;
	struct list_head *buf_list;
	int i;

	for (i = 0; i < SMC_RMBE_SIZES; i++) {
		if (is_rmb)
			buf_list = &lgr->rmbs[i];
		else
			buf_list = &lgr->sndbufs[i];
		list_for_each_entry_safe(buf_desc, bf_desc, buf_list,
					 list) {
			list_del(&buf_desc->list);
			smc_buf_free(buf_desc, lnk, is_rmb);
		}
	}
}

static void smc_lgr_free_bufs(struct smc_link_group *lgr)
{
	/* free send buffers */
	__smc_lgr_free_bufs(lgr, false);
	/* free rmbs */
	__smc_lgr_free_bufs(lgr, true);
}

/* remove a link group */
void smc_lgr_free(struct smc_link_group *lgr)
{
	smc_lgr_free_bufs(lgr);
	smc_link_clear(&lgr->lnk[SMC_SINGLE_LINK]);
	kfree(lgr);
}

void smc_lgr_forget(struct smc_link_group *lgr)
{
	spin_lock_bh(&smc_lgr_list.lock);
	/* do not use this link group for new connections */
	if (!list_empty(&lgr->list))
		list_del_init(&lgr->list);
	spin_unlock_bh(&smc_lgr_list.lock);
}

/* terminate linkgroup abnormally */
void smc_lgr_terminate(struct smc_link_group *lgr)
{
	struct smc_connection *conn;
	struct smc_sock *smc;
	struct rb_node *node;

	smc_lgr_forget(lgr);

	write_lock_bh(&lgr->conns_lock);
	node = rb_first(&lgr->conns_all);
	while (node) {
		conn = rb_entry(node, struct smc_connection, alert_node);
		smc = container_of(conn, struct smc_sock, conn);
		sock_hold(&smc->sk); /* sock_put in close work */
		conn->local_tx_ctrl.conn_state_flags.peer_conn_abort = 1;
		__smc_lgr_unregister_conn(conn);
		write_unlock_bh(&lgr->conns_lock);
		if (!schedule_work(&conn->close_work))
			sock_put(&smc->sk);
		write_lock_bh(&lgr->conns_lock);
		node = rb_first(&lgr->conns_all);
	}
	write_unlock_bh(&lgr->conns_lock);
	wake_up(&lgr->lnk[SMC_SINGLE_LINK].wr_reg_wait);
}

/* Determine vlan of internal TCP socket.
 * @vlan_id: address to store the determined vlan id into
 */
static int smc_vlan_by_tcpsk(struct socket *clcsock, unsigned short *vlan_id)
{
	struct dst_entry *dst = sk_dst_get(clcsock->sk);
	int rc = 0;

	*vlan_id = 0;
	if (!dst) {
		rc = -ENOTCONN;
		goto out;
	}
	if (!dst->dev) {
		rc = -ENODEV;
		goto out_rel;
	}

	if (is_vlan_dev(dst->dev))
		*vlan_id = vlan_dev_vlan_id(dst->dev);

out_rel:
	dst_release(dst);
out:
	return rc;
}

/* determine the link gid matching the vlan id of the link group */
static int smc_link_determine_gid(struct smc_link_group *lgr)
{
	struct smc_link *lnk = &lgr->lnk[SMC_SINGLE_LINK];
	struct ib_gid_attr gattr;
	union ib_gid gid;
	int i;

	if (!lgr->vlan_id) {
		lnk->gid = lnk->smcibdev->gid[lnk->ibport - 1];
		return 0;
	}

	for (i = 0; i < lnk->smcibdev->pattr[lnk->ibport - 1].gid_tbl_len;
	     i++) {
		if (ib_query_gid(lnk->smcibdev->ibdev, lnk->ibport, i, &gid,
				 &gattr))
			continue;
		if (gattr.ndev) {
			if (is_vlan_dev(gattr.ndev) &&
			    vlan_dev_vlan_id(gattr.ndev) == lgr->vlan_id) {
				lnk->gid = gid;
				dev_put(gattr.ndev);
				return 0;
			}
			dev_put(gattr.ndev);
		}
	}
	return -ENODEV;
}

/* create a new SMC connection (and a new link group if necessary) */
int smc_conn_create(struct smc_sock *smc,
		    struct smc_ib_device *smcibdev, u8 ibport,
		    struct smc_clc_msg_local *lcl, int srv_first_contact)
{
	struct smc_connection *conn = &smc->conn;
	struct smc_link_group *lgr;
	unsigned short vlan_id;
	enum smc_lgr_role role;
	int local_contact = SMC_FIRST_CONTACT;
	int rc = 0;

	role = smc->listen_smc ? SMC_SERV : SMC_CLNT;
	rc = smc_vlan_by_tcpsk(smc->clcsock, &vlan_id);
	if (rc)
		return rc;

	if ((role == SMC_CLNT) && srv_first_contact)
		/* create new link group as well */
		goto create;

	/* determine if an existing link group can be reused */
	spin_lock_bh(&smc_lgr_list.lock);
	list_for_each_entry(lgr, &smc_lgr_list.list, list) {
		write_lock_bh(&lgr->conns_lock);
		if (!memcmp(lgr->peer_systemid, lcl->id_for_peer,
			    SMC_SYSTEMID_LEN) &&
		    !memcmp(lgr->lnk[SMC_SINGLE_LINK].peer_gid, &lcl->gid,
			    SMC_GID_SIZE) &&
		    !memcmp(lgr->lnk[SMC_SINGLE_LINK].peer_mac, lcl->mac,
			    sizeof(lcl->mac)) &&
		    !lgr->sync_err &&
		    (lgr->role == role) &&
		    (lgr->vlan_id == vlan_id) &&
		    ((role == SMC_CLNT) ||
		     (lgr->conns_num < SMC_RMBS_PER_LGR_MAX))) {
			/* link group found */
			local_contact = SMC_REUSE_CONTACT;
			conn->lgr = lgr;
			smc_lgr_register_conn(conn); /* add smc conn to lgr */
			write_unlock_bh(&lgr->conns_lock);
			break;
		}
		write_unlock_bh(&lgr->conns_lock);
	}
	spin_unlock_bh(&smc_lgr_list.lock);

	if (role == SMC_CLNT && !srv_first_contact &&
	    (local_contact == SMC_FIRST_CONTACT)) {
		/* Server reuses a link group, but Client wants to start
		 * a new one
		 * send out_of_sync decline, reason synchr. error
		 */
		return -ENOLINK;
	}

create:
	if (local_contact == SMC_FIRST_CONTACT) {
		rc = smc_lgr_create(smc, smcibdev, ibport,
				    lcl->id_for_peer, vlan_id);
		if (rc)
			goto out;
		smc_lgr_register_conn(conn); /* add smc conn to lgr */
		rc = smc_link_determine_gid(conn->lgr);
	}
	conn->local_tx_ctrl.common.type = SMC_CDC_MSG_TYPE;
	conn->local_tx_ctrl.len = SMC_WR_TX_SIZE;
#ifndef KERNEL_HAS_ATOMIC64
	spin_lock_init(&conn->acurs_lock);
#endif

out:
	return rc ? rc : local_contact;
}

/* try to reuse a sndbuf or rmb description slot for a certain
 * buffer size; if not available, return NULL
 */
static inline
struct smc_buf_desc *smc_buf_get_slot(struct smc_link_group *lgr,
				      int compressed_bufsize,
				      rwlock_t *lock,
				      struct list_head *buf_list)
{
	struct smc_buf_desc *buf_slot;

	read_lock_bh(lock);
	list_for_each_entry(buf_slot, buf_list, list) {
		if (cmpxchg(&buf_slot->used, 0, 1) == 0) {
			read_unlock_bh(lock);
			return buf_slot;
		}
	}
	read_unlock_bh(lock);
	return NULL;
}

/* one of the conditions for announcing a receiver's current window size is
 * that it "results in a minimum increase in the window size of 10% of the
 * receive buffer space" [RFC7609]
 */
static inline int smc_rmb_wnd_update_limit(int rmbe_size)
{
	return min_t(int, rmbe_size / 10, SOCK_MIN_SNDBUF / 2);
}

static struct smc_buf_desc *smc_new_buf_create(struct smc_link_group *lgr,
					       bool is_rmb, int bufsize)
{
	struct smc_buf_desc *buf_desc;
	struct smc_link *lnk;
	int rc;

	/* try to alloc a new buffer */
	buf_desc = kzalloc(sizeof(*buf_desc), GFP_KERNEL);
	if (!buf_desc)
		return ERR_PTR(-ENOMEM);

	buf_desc->cpu_addr =
		(void *)__get_free_pages(GFP_KERNEL | __GFP_NOWARN |
					 __GFP_NOMEMALLOC |
					 __GFP_NORETRY | __GFP_ZERO,
					 get_order(bufsize));
	if (!buf_desc->cpu_addr) {
		kfree(buf_desc);
		return ERR_PTR(-EAGAIN);
	}
	buf_desc->order = get_order(bufsize);

	/* build the sg table from the pages */
	lnk = &lgr->lnk[SMC_SINGLE_LINK];
	rc = sg_alloc_table(&buf_desc->sgt[SMC_SINGLE_LINK], 1,
			    GFP_KERNEL);
	if (rc) {
		smc_buf_free(buf_desc, lnk, is_rmb);
		return ERR_PTR(rc);
	}
	sg_set_buf(buf_desc->sgt[SMC_SINGLE_LINK].sgl,
		   buf_desc->cpu_addr, bufsize);

	/* map sg table to DMA address */
	rc = smc_ib_buf_map_sg(lnk->smcibdev, buf_desc,
			       is_rmb ? DMA_FROM_DEVICE : DMA_TO_DEVICE);
	/* SMC protocol depends on mapping to one DMA address only */
	if (rc != 1)  {
		smc_buf_free(buf_desc, lnk, is_rmb);
		return ERR_PTR(-EAGAIN);
	}

	/* create a new memory region for the RMB */
	if (is_rmb) {
		rc = smc_ib_get_memory_region(lnk->roce_pd,
					      IB_ACCESS_REMOTE_WRITE |
					      IB_ACCESS_LOCAL_WRITE,
					      buf_desc);
		if (rc) {
			smc_buf_free(buf_desc, lnk, is_rmb);
			return ERR_PTR(rc);
		}
	}

	return buf_desc;
}

static int __smc_buf_create(struct smc_sock *smc, bool is_rmb)
{
	struct smc_connection *conn = &smc->conn;
	struct smc_link_group *lgr = conn->lgr;
	struct smc_buf_desc *buf_desc = ERR_PTR(-ENOMEM);
	struct list_head *buf_list;
	int bufsize, bufsize_short;
	int sk_buf_size;
	rwlock_t *lock;

	if (is_rmb)
		/* use socket recv buffer size (w/o overhead) as start value */
		sk_buf_size = smc->sk.sk_rcvbuf / 2;
	else
		/* use socket send buffer size (w/o overhead) as start value */
		sk_buf_size = smc->sk.sk_sndbuf / 2;

	for (bufsize_short = smc_compress_bufsize(sk_buf_size);
	     bufsize_short >= 0; bufsize_short--) {

		if (is_rmb) {
			lock = &lgr->rmbs_lock;
			buf_list = &lgr->rmbs[bufsize_short];
		} else {
			lock = &lgr->sndbufs_lock;
			buf_list = &lgr->sndbufs[bufsize_short];
		}
		bufsize = smc_uncompress_bufsize(bufsize_short);
		if ((1 << get_order(bufsize)) > SG_MAX_SINGLE_ALLOC)
			continue;

		/* check for reusable slot in the link group */
		buf_desc = smc_buf_get_slot(lgr, bufsize_short, lock, buf_list);
		if (buf_desc) {
			memset(buf_desc->cpu_addr, 0, bufsize);
			break; /* found reusable slot */
		}

		buf_desc = smc_new_buf_create(lgr, is_rmb, bufsize);
		if (PTR_ERR(buf_desc) == -ENOMEM)
			break;
		if (IS_ERR(buf_desc))
			continue;

		buf_desc->used = 1;
		write_lock_bh(lock);
		list_add(&buf_desc->list, buf_list);
		write_unlock_bh(lock);
		break; /* found */
	}

	if (IS_ERR(buf_desc))
		return -ENOMEM;

	if (is_rmb) {
		conn->rmb_desc = buf_desc;
		conn->rmbe_size = bufsize;
		conn->rmbe_size_short = bufsize_short;
		smc->sk.sk_rcvbuf = bufsize * 2;
		atomic_set(&conn->bytes_to_rcv, 0);
		conn->rmbe_update_limit = smc_rmb_wnd_update_limit(bufsize);
	} else {
		conn->sndbuf_desc = buf_desc;
		conn->sndbuf_size = bufsize;
		smc->sk.sk_sndbuf = bufsize * 2;
		atomic_set(&conn->sndbuf_space, bufsize);
	}
	return 0;
}

void smc_sndbuf_sync_sg_for_cpu(struct smc_connection *conn)
{
	struct smc_link_group *lgr = conn->lgr;

	smc_ib_sync_sg_for_cpu(lgr->lnk[SMC_SINGLE_LINK].smcibdev,
			       conn->sndbuf_desc, DMA_TO_DEVICE);
}

void smc_sndbuf_sync_sg_for_device(struct smc_connection *conn)
{
	struct smc_link_group *lgr = conn->lgr;

	smc_ib_sync_sg_for_device(lgr->lnk[SMC_SINGLE_LINK].smcibdev,
				  conn->sndbuf_desc, DMA_TO_DEVICE);
}

void smc_rmb_sync_sg_for_cpu(struct smc_connection *conn)
{
	struct smc_link_group *lgr = conn->lgr;

	smc_ib_sync_sg_for_cpu(lgr->lnk[SMC_SINGLE_LINK].smcibdev,
			       conn->rmb_desc, DMA_FROM_DEVICE);
}

void smc_rmb_sync_sg_for_device(struct smc_connection *conn)
{
	struct smc_link_group *lgr = conn->lgr;

	smc_ib_sync_sg_for_device(lgr->lnk[SMC_SINGLE_LINK].smcibdev,
				  conn->rmb_desc, DMA_FROM_DEVICE);
}

/* create the send and receive buffer for an SMC socket;
 * receive buffers are called RMBs;
 * (even though the SMC protocol allows more than one RMB-element per RMB,
 * the Linux implementation uses just one RMB-element per RMB, i.e. uses an
 * extra RMB for every connection in a link group
 */
int smc_buf_create(struct smc_sock *smc)
{
	int rc;

	/* create send buffer */
	rc = __smc_buf_create(smc, false);
	if (rc)
		return rc;
	/* create rmb */
	rc = __smc_buf_create(smc, true);
	if (rc)
		smc_buf_free(smc->conn.sndbuf_desc,
			     &smc->conn.lgr->lnk[SMC_SINGLE_LINK], false);
	return rc;
}

static inline int smc_rmb_reserve_rtoken_idx(struct smc_link_group *lgr)
{
	int i;

	for_each_clear_bit(i, lgr->rtokens_used_mask, SMC_RMBS_PER_LGR_MAX) {
		if (!test_and_set_bit(i, lgr->rtokens_used_mask))
			return i;
	}
	return -ENOSPC;
}

/* add a new rtoken from peer */
int smc_rtoken_add(struct smc_link_group *lgr, __be64 nw_vaddr, __be32 nw_rkey)
{
	u64 dma_addr = be64_to_cpu(nw_vaddr);
	u32 rkey = ntohl(nw_rkey);
	int i;

	for (i = 0; i < SMC_RMBS_PER_LGR_MAX; i++) {
		if ((lgr->rtokens[i][SMC_SINGLE_LINK].rkey == rkey) &&
		    (lgr->rtokens[i][SMC_SINGLE_LINK].dma_addr == dma_addr) &&
		    test_bit(i, lgr->rtokens_used_mask)) {
			/* already in list */
			return i;
		}
	}
	i = smc_rmb_reserve_rtoken_idx(lgr);
	if (i < 0)
		return i;
	lgr->rtokens[i][SMC_SINGLE_LINK].rkey = rkey;
	lgr->rtokens[i][SMC_SINGLE_LINK].dma_addr = dma_addr;
	return i;
}

/* delete an rtoken */
int smc_rtoken_delete(struct smc_link_group *lgr, __be32 nw_rkey)
{
	u32 rkey = ntohl(nw_rkey);
	int i;

	for (i = 0; i < SMC_RMBS_PER_LGR_MAX; i++) {
		if (lgr->rtokens[i][SMC_SINGLE_LINK].rkey == rkey &&
		    test_bit(i, lgr->rtokens_used_mask)) {
			lgr->rtokens[i][SMC_SINGLE_LINK].rkey = 0;
			lgr->rtokens[i][SMC_SINGLE_LINK].dma_addr = 0;

			clear_bit(i, lgr->rtokens_used_mask);
			return 0;
		}
	}
	return -ENOENT;
}

/* save rkey and dma_addr received from peer during clc handshake */
int smc_rmb_rtoken_handling(struct smc_connection *conn,
			    struct smc_clc_msg_accept_confirm *clc)
{
	conn->rtoken_idx = smc_rtoken_add(conn->lgr, clc->rmb_dma_addr,
					  clc->rmb_rkey);
	if (conn->rtoken_idx < 0)
		return conn->rtoken_idx;
	return 0;
}<|MERGE_RESOLUTION|>--- conflicted
+++ resolved
@@ -176,11 +176,8 @@
 
 	lnk = &lgr->lnk[SMC_SINGLE_LINK];
 	/* initialize link */
-<<<<<<< HEAD
 	lnk->link_id = SMC_SINGLE_LINK;
-=======
 	lnk->state = SMC_LNK_ACTIVATING;
->>>>>>> 41303314
 	lnk->smcibdev = smcibdev;
 	lnk->ibport = ibport;
 	lnk->path_mtu = smcibdev->pattr[ibport - 1].active_mtu;
