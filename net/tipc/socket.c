--- conflicted
+++ resolved
@@ -715,13 +715,8 @@
 {
 	struct sock *sk = sock->sk;
 	struct tipc_sock *tsk = tipc_sk(sk);
-<<<<<<< HEAD
-	struct tipc_group *grp = tsk->group;
+	struct tipc_group *grp;
 	__poll_t revents = 0;
-=======
-	struct tipc_group *grp;
-	u32 revents = 0;
->>>>>>> e7e70fa6
 
 	sock_poll_wait(file, sk_sleep(sk), wait);
 
