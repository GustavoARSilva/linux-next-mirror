/*
 * Copyright 2012 Stefan Roese
 * Stefan Roese <sr@denx.de>
 *
 * This file is dual-licensed: you can use it either under the terms
 * of the GPL or the X11 license, at your option. Note that this dual
 * licensing only applies to this file, and not this project as a
 * whole.
 *
 *  a) This library is free software; you can redistribute it and/or
 *     modify it under the terms of the GNU General Public License as
 *     published by the Free Software Foundation; either version 2 of the
 *     License, or (at your option) any later version.
 *
 *     This library is distributed in the hope that it will be useful,
 *     but WITHOUT ANY WARRANTY; without even the implied warranty of
 *     MERCHANTABILITY or FITNESS FOR A PARTICULAR PURPOSE.  See the
 *     GNU General Public License for more details.
 *
 * Or, alternatively,
 *
 *  b) Permission is hereby granted, free of charge, to any person
 *     obtaining a copy of this software and associated documentation
 *     files (the "Software"), to deal in the Software without
 *     restriction, including without limitation the rights to use,
 *     copy, modify, merge, publish, distribute, sublicense, and/or
 *     sell copies of the Software, and to permit persons to whom the
 *     Software is furnished to do so, subject to the following
 *     conditions:
 *
 *     The above copyright notice and this permission notice shall be
 *     included in all copies or substantial portions of the Software.
 *
 *     THE SOFTWARE IS PROVIDED "AS IS", WITHOUT WARRANTY OF ANY KIND,
 *     EXPRESS OR IMPLIED, INCLUDING BUT NOT LIMITED TO THE WARRANTIES
 *     OF MERCHANTABILITY, FITNESS FOR A PARTICULAR PURPOSE AND
 *     NONINFRINGEMENT. IN NO EVENT SHALL THE AUTHORS OR COPYRIGHT
 *     HOLDERS BE LIABLE FOR ANY CLAIM, DAMAGES OR OTHER LIABILITY,
 *     WHETHER IN AN ACTION OF CONTRACT, TORT OR OTHERWISE, ARISING
 *     FROM, OUT OF OR IN CONNECTION WITH THE SOFTWARE OR THE USE OR
 *     OTHER DEALINGS IN THE SOFTWARE.
 */

#include <dt-bindings/thermal/thermal.h>
#include <dt-bindings/dma/sun4i-a10.h>
#include <dt-bindings/clock/sun4i-a10-ccu.h>
#include <dt-bindings/reset/sun4i-a10-ccu.h>

/ {
	#address-cells = <1>;
	#size-cells = <1>;
	interrupt-parent = <&intc>;

	aliases {
		ethernet0 = &emac;
	};

	chosen {
		#address-cells = <1>;
		#size-cells = <1>;
		ranges;

		framebuffer-lcd0-hdmi {
			compatible = "allwinner,simple-framebuffer",
				     "simple-framebuffer";
			allwinner,pipeline = "de_be0-lcd0-hdmi";
			clocks = <&ccu CLK_AHB_LCD0>, <&ccu CLK_AHB_HDMI0>,
				 <&ccu CLK_AHB_DE_BE0>, <&ccu CLK_DE_BE0>,
				 <&ccu CLK_TCON0_CH1>, <&ccu CLK_DRAM_DE_BE0>;
			status = "disabled";
		};

		framebuffer-fe0-lcd0-hdmi {
			compatible = "allwinner,simple-framebuffer",
				     "simple-framebuffer";
			allwinner,pipeline = "de_fe0-de_be0-lcd0-hdmi";
			clocks = <&ccu CLK_AHB_LCD0>, <&ccu CLK_AHB_HDMI0>,
				 <&ccu CLK_AHB_DE_BE0>, <&ccu CLK_AHB_DE_FE0>,
				 <&ccu CLK_DE_BE0>, <&ccu CLK_AHB_DE_FE0>,
				 <&ccu CLK_TCON0_CH1>, <&ccu CLK_HDMI>,
				 <&ccu CLK_DRAM_DE_FE0>, <&ccu CLK_DRAM_DE_BE0>;
			status = "disabled";
		};

		framebuffer-fe0-lcd0 {
			compatible = "allwinner,simple-framebuffer",
				     "simple-framebuffer";
			allwinner,pipeline = "de_fe0-de_be0-lcd0";
			clocks = <&ccu CLK_AHB_LCD0>, <&ccu CLK_AHB_DE_BE0>,
				 <&ccu CLK_AHB_DE_FE0>, <&ccu CLK_DE_BE0>,
				 <&ccu CLK_AHB_DE_FE0>, <&ccu CLK_TCON0_CH0>,
				 <&ccu CLK_DRAM_DE_FE0>, <&ccu CLK_DRAM_DE_BE0>;
			status = "disabled";
		};

		framebuffer-fe0-lcd0-tve0 {
			compatible = "allwinner,simple-framebuffer",
				     "simple-framebuffer";
			allwinner,pipeline = "de_fe0-de_be0-lcd0-tve0";
			clocks = <&ccu CLK_AHB_TVE0>, <&ccu CLK_AHB_LCD0>,
				 <&ccu CLK_AHB_DE_BE0>, <&ccu CLK_AHB_DE_FE0>,
				 <&ccu CLK_DE_BE0>, <&ccu CLK_AHB_DE_FE0>,
				 <&ccu CLK_TCON0_CH1>, <&ccu CLK_DRAM_TVE0>,
				 <&ccu CLK_DRAM_DE_FE0>, <&ccu CLK_DRAM_DE_BE0>;
			status = "disabled";
		};
	};

	cpus {
		#address-cells = <1>;
		#size-cells = <0>;
		cpu0: cpu@0 {
			device_type = "cpu";
			compatible = "arm,cortex-a8";
			reg = <0x0>;
			clocks = <&ccu CLK_CPU>;
			clock-latency = <244144>; /* 8 32k periods */
			operating-points = <
				/* kHz	  uV */
				1008000 1400000
				912000	1350000
				864000	1300000
				624000	1250000
				>;
			#cooling-cells = <2>;
			cooling-min-level = <0>;
			cooling-max-level = <3>;
		};
	};

	thermal-zones {
		cpu-thermal {
			/* milliseconds */
			polling-delay-passive = <250>;
			polling-delay = <1000>;
			thermal-sensors = <&rtp>;

			cooling-maps {
				map0 {
					trip = <&cpu_alert0>;
					cooling-device = <&cpu0 THERMAL_NO_LIMIT THERMAL_NO_LIMIT>;
				};
			};

			trips {
				cpu_alert0: cpu-alert0 {
					/* milliCelsius */
					temperature = <850000>;
					hysteresis = <2000>;
					type = "passive";
				};

				cpu_crit: cpu-crit {
					/* milliCelsius */
					temperature = <100000>;
					hysteresis = <2000>;
					type = "critical";
				};
			};
		};
	};

	clocks {
		#address-cells = <1>;
		#size-cells = <1>;
		ranges;

		osc24M: clk-24M {
			#clock-cells = <0>;
			compatible = "fixed-clock";
			clock-frequency = <24000000>;
			clock-output-names = "osc24M";
		};

		osc32k: clk-32k {
			#clock-cells = <0>;
			compatible = "fixed-clock";
			clock-frequency = <32768>;
			clock-output-names = "osc32k";
		};
	};

	de: display-engine {
		compatible = "allwinner,sun4i-a10-display-engine";
		allwinner,pipelines = <&fe0>, <&fe1>;
		status = "disabled";
	};

	soc {
		compatible = "simple-bus";
		#address-cells = <1>;
		#size-cells = <1>;
		ranges;

		sram-controller@1c00000 {
			compatible = "allwinner,sun4i-a10-sram-controller";
			reg = <0x01c00000 0x30>;
			#address-cells = <1>;
			#size-cells = <1>;
			ranges;

			sram_a: sram@0 {
				compatible = "mmio-sram";
				reg = <0x00000000 0xc000>;
				#address-cells = <1>;
				#size-cells = <1>;
				ranges = <0 0x00000000 0xc000>;

				emac_sram: sram-section@8000 {
					compatible = "allwinner,sun4i-a10-sram-a3-a4";
					reg = <0x8000 0x4000>;
					status = "disabled";
				};
			};

			sram_d: sram@10000 {
				compatible = "mmio-sram";
				reg = <0x00010000 0x1000>;
				#address-cells = <1>;
				#size-cells = <1>;
				ranges = <0 0x00010000 0x1000>;

				otg_sram: sram-section@0 {
					compatible = "allwinner,sun4i-a10-sram-d";
					reg = <0x0000 0x1000>;
					status = "disabled";
				};
			};
		};

		dma: dma-controller@1c02000 {
			compatible = "allwinner,sun4i-a10-dma";
			reg = <0x01c02000 0x1000>;
			interrupts = <27>;
			clocks = <&ccu CLK_AHB_DMA>;
			#dma-cells = <2>;
		};

		nfc: nand@1c03000 {
			compatible = "allwinner,sun4i-a10-nand";
			reg = <0x01c03000 0x1000>;
			interrupts = <37>;
			clocks = <&ccu CLK_AHB_NAND>, <&ccu CLK_NAND>;
			clock-names = "ahb", "mod";
			dmas = <&dma SUN4I_DMA_DEDICATED 3>;
			dma-names = "rxtx";
			status = "disabled";
			#address-cells = <1>;
			#size-cells = <0>;
		};

		spi0: spi@1c05000 {
			compatible = "allwinner,sun4i-a10-spi";
			reg = <0x01c05000 0x1000>;
			interrupts = <10>;
			clocks = <&ccu CLK_AHB_SPI0>, <&ccu CLK_SPI0>;
			clock-names = "ahb", "mod";
			dmas = <&dma SUN4I_DMA_DEDICATED 27>,
			       <&dma SUN4I_DMA_DEDICATED 26>;
			dma-names = "rx", "tx";
			status = "disabled";
			#address-cells = <1>;
			#size-cells = <0>;
		};

		spi1: spi@1c06000 {
			compatible = "allwinner,sun4i-a10-spi";
			reg = <0x01c06000 0x1000>;
			interrupts = <11>;
			clocks = <&ccu CLK_AHB_SPI1>, <&ccu CLK_SPI1>;
			clock-names = "ahb", "mod";
			dmas = <&dma SUN4I_DMA_DEDICATED 9>,
			       <&dma SUN4I_DMA_DEDICATED 8>;
			dma-names = "rx", "tx";
			pinctrl-names = "default";
			pinctrl-0 = <&spi1_pins>, <&spi1_cs0_pin>;
			status = "disabled";
			#address-cells = <1>;
			#size-cells = <0>;
		};

		emac: ethernet@1c0b000 {
			compatible = "allwinner,sun4i-a10-emac";
			reg = <0x01c0b000 0x1000>;
			interrupts = <55>;
			clocks = <&ccu CLK_AHB_EMAC>;
			allwinner,sram = <&emac_sram 1>;
			pinctrl-names = "default";
			pinctrl-0 = <&emac_pins>;
			status = "disabled";
		};

		mdio: mdio@1c0b080 {
			compatible = "allwinner,sun4i-a10-mdio";
			reg = <0x01c0b080 0x14>;
			status = "disabled";
			#address-cells = <1>;
			#size-cells = <0>;
		};

		tcon0: lcd-controller@1c0c000 {
			compatible = "allwinner,sun4i-a10-tcon";
			reg = <0x01c0c000 0x1000>;
			interrupts = <44>;
			resets = <&ccu RST_TCON0>;
			reset-names = "lcd";
			clocks = <&ccu CLK_AHB_LCD0>,
				 <&ccu CLK_TCON0_CH0>,
				 <&ccu CLK_TCON0_CH1>;
			clock-names = "ahb",
				      "tcon-ch0",
				      "tcon-ch1";
			clock-output-names = "tcon0-pixel-clock";
			dmas = <&dma SUN4I_DMA_DEDICATED 14>;

			ports {
				#address-cells = <1>;
				#size-cells = <0>;

				tcon0_in: port@0 {
					#address-cells = <1>;
					#size-cells = <0>;
					reg = <0>;

					tcon0_in_be0: endpoint@0 {
						reg = <0>;
						remote-endpoint = <&be0_out_tcon0>;
					};

					tcon0_in_be1: endpoint@1 {
						reg = <1>;
						remote-endpoint = <&be1_out_tcon0>;
					};
				};

				tcon0_out: port@1 {
					#address-cells = <1>;
					#size-cells = <0>;
					reg = <1>;

					tcon0_out_hdmi: endpoint@1 {
						reg = <1>;
						remote-endpoint = <&hdmi_in_tcon0>;
						allwinner,tcon-channel = <1>;
					};
				};
			};
		};

		tcon1: lcd-controller@1c0d000 {
			compatible = "allwinner,sun4i-a10-tcon";
			reg = <0x01c0d000 0x1000>;
			interrupts = <45>;
			resets = <&ccu RST_TCON1>;
			reset-names = "lcd";
			clocks = <&ccu CLK_AHB_LCD1>,
				 <&ccu CLK_TCON1_CH0>,
				 <&ccu CLK_TCON1_CH1>;
			clock-names = "ahb",
				      "tcon-ch0",
				      "tcon-ch1";
			clock-output-names = "tcon1-pixel-clock";
			dmas = <&dma SUN4I_DMA_DEDICATED 15>;

			ports {
				#address-cells = <1>;
				#size-cells = <0>;

				tcon1_in: port@0 {
					#address-cells = <1>;
					#size-cells = <0>;
					reg = <0>;

					tcon1_in_be0: endpoint@0 {
						reg = <0>;
						remote-endpoint = <&be0_out_tcon1>;
					};

					tcon1_in_be1: endpoint@1 {
						reg = <1>;
						remote-endpoint = <&be1_out_tcon1>;
					};
				};

				tcon1_out: port@1 {
					#address-cells = <1>;
					#size-cells = <0>;
					reg = <1>;

					tcon1_out_hdmi: endpoint@1 {
						reg = <1>;
						remote-endpoint = <&hdmi_in_tcon1>;
						allwinner,tcon-channel = <1>;
					};
				};
			};
		};

		mmc0: mmc@1c0f000 {
			compatible = "allwinner,sun4i-a10-mmc";
			reg = <0x01c0f000 0x1000>;
			clocks = <&ccu CLK_AHB_MMC0>, <&ccu CLK_MMC0>;
			clock-names = "ahb", "mmc";
			interrupts = <32>;
			pinctrl-names = "default";
			pinctrl-0 = <&mmc0_pins>;
			status = "disabled";
			#address-cells = <1>;
			#size-cells = <0>;
		};

		mmc1: mmc@1c10000 {
			compatible = "allwinner,sun4i-a10-mmc";
			reg = <0x01c10000 0x1000>;
			clocks = <&ccu CLK_AHB_MMC1>, <&ccu CLK_MMC1>;
			clock-names = "ahb", "mmc";
			interrupts = <33>;
			status = "disabled";
			#address-cells = <1>;
			#size-cells = <0>;
		};

		mmc2: mmc@1c11000 {
			compatible = "allwinner,sun4i-a10-mmc";
			reg = <0x01c11000 0x1000>;
			clocks = <&ccu CLK_AHB_MMC2>, <&ccu CLK_MMC2>;
			clock-names = "ahb", "mmc";
			interrupts = <34>;
			status = "disabled";
			#address-cells = <1>;
			#size-cells = <0>;
		};

		mmc3: mmc@1c12000 {
			compatible = "allwinner,sun4i-a10-mmc";
			reg = <0x01c12000 0x1000>;
			clocks = <&ccu CLK_AHB_MMC3>, <&ccu CLK_MMC3>;
			clock-names = "ahb", "mmc";
			interrupts = <35>;
			status = "disabled";
			#address-cells = <1>;
			#size-cells = <0>;
		};

		usb_otg: usb@1c13000 {
			compatible = "allwinner,sun4i-a10-musb";
			reg = <0x01c13000 0x0400>;
			clocks = <&ccu CLK_AHB_OTG>;
			interrupts = <38>;
			interrupt-names = "mc";
			phys = <&usbphy 0>;
			phy-names = "usb";
			extcon = <&usbphy 0>;
			allwinner,sram = <&otg_sram 1>;
			status = "disabled";
		};

		usbphy: phy@1c13400 {
			#phy-cells = <1>;
			compatible = "allwinner,sun4i-a10-usb-phy";
			reg = <0x01c13400 0x10 0x01c14800 0x4 0x01c1c800 0x4>;
			reg-names = "phy_ctrl", "pmu1", "pmu2";
			clocks = <&ccu CLK_USB_PHY>;
			clock-names = "usb_phy";
			resets = <&ccu RST_USB_PHY0>,
				 <&ccu RST_USB_PHY1>,
				 <&ccu RST_USB_PHY2>;
			reset-names = "usb0_reset", "usb1_reset", "usb2_reset";
			status = "disabled";
		};

		ehci0: usb@1c14000 {
			compatible = "allwinner,sun4i-a10-ehci", "generic-ehci";
			reg = <0x01c14000 0x100>;
			interrupts = <39>;
			clocks = <&ccu CLK_AHB_EHCI0>;
			phys = <&usbphy 1>;
			phy-names = "usb";
			status = "disabled";
		};

		ohci0: usb@1c14400 {
			compatible = "allwinner,sun4i-a10-ohci", "generic-ohci";
			reg = <0x01c14400 0x100>;
			interrupts = <64>;
			clocks = <&ccu CLK_USB_OHCI0>, <&ccu CLK_AHB_OHCI0>;
			phys = <&usbphy 1>;
			phy-names = "usb";
			status = "disabled";
		};

		crypto: crypto-engine@1c15000 {
			compatible = "allwinner,sun4i-a10-crypto";
			reg = <0x01c15000 0x1000>;
			interrupts = <86>;
			clocks = <&ccu CLK_AHB_SS>, <&ccu CLK_SS>;
			clock-names = "ahb", "mod";
		};

		hdmi: hdmi@1c16000 {
			compatible = "allwinner,sun4i-a10-hdmi";
			reg = <0x01c16000 0x1000>;
			interrupts = <58>;
			clocks = <&ccu CLK_AHB_HDMI0>, <&ccu CLK_HDMI>,
<<<<<<< HEAD
				 <&ccu 9>,
				 <&ccu 18>;
=======
				 <&ccu CLK_PLL_VIDEO0_2X>,
				 <&ccu CLK_PLL_VIDEO1_2X>;
>>>>>>> 333a3fdc
			clock-names = "ahb", "mod", "pll-0", "pll-1";
			dmas = <&dma SUN4I_DMA_NORMAL 16>,
			       <&dma SUN4I_DMA_NORMAL 16>,
			       <&dma SUN4I_DMA_DEDICATED 24>;
			dma-names = "ddc-tx", "ddc-rx", "audio-tx";
			status = "disabled";

			ports {
				#address-cells = <1>;
				#size-cells = <0>;

				hdmi_in: port@0 {
					#address-cells = <1>;
					#size-cells = <0>;
					reg = <0>;

					hdmi_in_tcon0: endpoint@0 {
						reg = <0>;
						remote-endpoint = <&tcon0_out_hdmi>;
					};

					hdmi_in_tcon1: endpoint@1 {
						reg = <1>;
						remote-endpoint = <&tcon1_out_hdmi>;
					};
				};

				hdmi_out: port@1 {
					#address-cells = <1>;
					#size-cells = <0>;
					reg = <1>;
				};
			};
		};

		spi2: spi@1c17000 {
			compatible = "allwinner,sun4i-a10-spi";
			reg = <0x01c17000 0x1000>;
			interrupts = <12>;
			clocks = <&ccu CLK_AHB_SPI2>, <&ccu CLK_SPI2>;
			clock-names = "ahb", "mod";
			dmas = <&dma SUN4I_DMA_DEDICATED 29>,
			       <&dma SUN4I_DMA_DEDICATED 28>;
			dma-names = "rx", "tx";
			status = "disabled";
			#address-cells = <1>;
			#size-cells = <0>;
		};

		ahci: sata@1c18000 {
			compatible = "allwinner,sun4i-a10-ahci";
			reg = <0x01c18000 0x1000>;
			interrupts = <56>;
			clocks = <&ccu CLK_AHB_SATA>, <&ccu CLK_SATA>;
			status = "disabled";
		};

		ehci1: usb@1c1c000 {
			compatible = "allwinner,sun4i-a10-ehci", "generic-ehci";
			reg = <0x01c1c000 0x100>;
			interrupts = <40>;
			clocks = <&ccu CLK_AHB_EHCI1>;
			phys = <&usbphy 2>;
			phy-names = "usb";
			status = "disabled";
		};

		ohci1: usb@1c1c400 {
			compatible = "allwinner,sun4i-a10-ohci", "generic-ohci";
			reg = <0x01c1c400 0x100>;
			interrupts = <65>;
			clocks = <&ccu CLK_USB_OHCI1>, <&ccu CLK_AHB_OHCI1>;
			phys = <&usbphy 2>;
			phy-names = "usb";
			status = "disabled";
		};

		spi3: spi@1c1f000 {
			compatible = "allwinner,sun4i-a10-spi";
			reg = <0x01c1f000 0x1000>;
			interrupts = <50>;
			clocks = <&ccu CLK_AHB_SPI3>, <&ccu CLK_SPI3>;
			clock-names = "ahb", "mod";
			dmas = <&dma SUN4I_DMA_DEDICATED 31>,
			       <&dma SUN4I_DMA_DEDICATED 30>;
			dma-names = "rx", "tx";
			status = "disabled";
			#address-cells = <1>;
			#size-cells = <0>;
		};

		ccu: clock@1c20000 {
			compatible = "allwinner,sun4i-a10-ccu";
			reg = <0x01c20000 0x400>;
			clocks = <&osc24M>, <&osc32k>;
			clock-names = "hosc", "losc";
			#clock-cells = <1>;
			#reset-cells = <1>;
		};

		intc: interrupt-controller@1c20400 {
			compatible = "allwinner,sun4i-a10-ic";
			reg = <0x01c20400 0x400>;
			interrupt-controller;
			#interrupt-cells = <1>;
		};

		pio: pinctrl@1c20800 {
			compatible = "allwinner,sun4i-a10-pinctrl";
			reg = <0x01c20800 0x400>;
			interrupts = <28>;
			clocks = <&ccu CLK_APB0_PIO>, <&osc24M>, <&osc32k>;
			clock-names = "apb", "hosc", "losc";
			gpio-controller;
			interrupt-controller;
			#interrupt-cells = <3>;
			#gpio-cells = <3>;

			can0_ph_pins: can0-ph-pins {
				pins = "PH20", "PH21";
				function = "can";
			};

			emac_pins: emac0-pins {
				pins = "PA0", "PA1", "PA2",
				       "PA3", "PA4", "PA5", "PA6",
				       "PA7", "PA8", "PA9", "PA10",
				       "PA11", "PA12", "PA13", "PA14",
				       "PA15", "PA16";
				function = "emac";
			};

			i2c0_pins: i2c0-pins {
				pins = "PB0", "PB1";
				function = "i2c0";
			};

			i2c1_pins: i2c1-pins {
				pins = "PB18", "PB19";
				function = "i2c1";
			};

			i2c2_pins: i2c2-pins {
				pins = "PB20", "PB21";
				function = "i2c2";
			};

			ir0_rx_pins: ir0-rx-pin {
				pins = "PB4";
				function = "ir0";
			};

			ir0_tx_pins: ir0-tx-pin {
				pins = "PB3";
				function = "ir0";
			};

			ir1_rx_pins: ir1-rx-pin {
				pins = "PB23";
				function = "ir1";
			};

			ir1_tx_pins: ir1-tx-pin {
				pins = "PB22";
				function = "ir1";
			};

			mmc0_pins: mmc0-pins {
				pins = "PF0", "PF1", "PF2",
				       "PF3", "PF4", "PF5";
				function = "mmc0";
				drive-strength = <30>;
				bias-pull-up;
			};

			ps2_ch0_pins: ps2-ch0-pins {
				pins = "PI20", "PI21";
				function = "ps2";
			};

			ps2_ch1_ph_pins: ps2-ch1-ph-pins {
				pins = "PH12", "PH13";
				function = "ps2";
			};

			pwm0_pin: pwm0-pin {
				pins = "PB2";
				function = "pwm";
			};

			pwm1_pin: pwm1-pin {
				pins = "PI3";
				function = "pwm";
			};

			spdif_tx_pin: spdif-tx-pin {
				pins = "PB13";
				function = "spdif";
				bias-pull-up;
			};

			spi0_pi_pins: spi0-pi-pins {
				pins = "PI11", "PI12", "PI13";
				function = "spi0";
			};

			spi0_cs0_pi_pin: spi0-cs0-pi-pin {
				pins = "PI10";
				function = "spi0";
			};

			spi1_pins: spi1-pins {
				pins = "PI17", "PI18", "PI19";
				function = "spi1";
			};

			spi1_cs0_pin: spi1-cs0-pin {
				pins = "PI16";
				function = "spi1";
			};

			spi2_pb_pins: spi2-pb-pins {
				pins = "PB15", "PB16", "PB17";
				function = "spi2";
			};

			spi2_pc_pins: spi2-pc-pins {
				pins = "PC20", "PC21", "PC22";
				function = "spi2";
			};

			spi2_cs0_pb_pin: spi2-cs0-pb-pin {
				pins = "PB14";
				function = "spi2";
			};

			spi2_cs0_pc_pins: spi2-cs0-pc-pin {
				pins = "PC19";
				function = "spi2";
			};

			uart0_pb_pins: uart0-pb-pins {
				pins = "PB22", "PB23";
				function = "uart0";
			};

			uart0_pf_pins: uart0-pf-pins {
				pins = "PF2", "PF4";
				function = "uart0";
			};

			uart1_pins: uart1-pins {
				pins = "PA10", "PA11";
				function = "uart1";
			};
		};

		timer@1c20c00 {
			compatible = "allwinner,sun4i-a10-timer";
			reg = <0x01c20c00 0x90>;
			interrupts = <22>;
			clocks = <&osc24M>;
		};

		wdt: watchdog@1c20c90 {
			compatible = "allwinner,sun4i-a10-wdt";
			reg = <0x01c20c90 0x10>;
		};

		rtc: rtc@1c20d00 {
			compatible = "allwinner,sun4i-a10-rtc";
			reg = <0x01c20d00 0x20>;
			interrupts = <24>;
		};

		pwm: pwm@1c20e00 {
			compatible = "allwinner,sun4i-a10-pwm";
			reg = <0x01c20e00 0xc>;
			clocks = <&osc24M>;
			#pwm-cells = <3>;
			status = "disabled";
		};

		spdif: spdif@1c21000 {
			#sound-dai-cells = <0>;
			compatible = "allwinner,sun4i-a10-spdif";
			reg = <0x01c21000 0x400>;
			interrupts = <13>;
			clocks = <&ccu CLK_APB0_SPDIF>, <&ccu CLK_SPDIF>;
			clock-names = "apb", "spdif";
			dmas = <&dma SUN4I_DMA_NORMAL 2>,
			       <&dma SUN4I_DMA_NORMAL 2>;
			dma-names = "rx", "tx";
			status = "disabled";
		};

		ir0: ir@1c21800 {
			compatible = "allwinner,sun4i-a10-ir";
			clocks = <&ccu CLK_APB0_IR0>, <&ccu CLK_IR0>;
			clock-names = "apb", "ir";
			interrupts = <5>;
			reg = <0x01c21800 0x40>;
			status = "disabled";
		};

		ir1: ir@1c21c00 {
			compatible = "allwinner,sun4i-a10-ir";
			clocks = <&ccu CLK_APB0_IR1>, <&ccu CLK_IR1>;
			clock-names = "apb", "ir";
			interrupts = <6>;
			reg = <0x01c21c00 0x40>;
			status = "disabled";
		};

		i2s0: i2s@1c22400 {
			#sound-dai-cells = <0>;
			compatible = "allwinner,sun4i-a10-i2s";
			reg = <0x01c22400 0x400>;
			interrupts = <16>;
			clocks = <&ccu CLK_APB0_I2S0>, <&ccu CLK_I2S0>;
			clock-names = "apb", "mod";
			dmas = <&dma SUN4I_DMA_NORMAL 3>,
			       <&dma SUN4I_DMA_NORMAL 3>;
			dma-names = "rx", "tx";
			status = "disabled";
		};

		lradc: lradc@1c22800 {
			compatible = "allwinner,sun4i-a10-lradc-keys";
			reg = <0x01c22800 0x100>;
			interrupts = <31>;
			status = "disabled";
		};

		codec: codec@1c22c00 {
			#sound-dai-cells = <0>;
			compatible = "allwinner,sun4i-a10-codec";
			reg = <0x01c22c00 0x40>;
			interrupts = <30>;
			clocks = <&ccu CLK_APB0_CODEC>, <&ccu CLK_CODEC>;
			clock-names = "apb", "codec";
			dmas = <&dma SUN4I_DMA_NORMAL 19>,
			       <&dma SUN4I_DMA_NORMAL 19>;
			dma-names = "rx", "tx";
			status = "disabled";
		};

		sid: eeprom@1c23800 {
			compatible = "allwinner,sun4i-a10-sid";
			reg = <0x01c23800 0x10>;
		};

		rtp: rtp@1c25000 {
			compatible = "allwinner,sun4i-a10-ts";
			reg = <0x01c25000 0x100>;
			interrupts = <29>;
			#thermal-sensor-cells = <0>;
		};

		uart0: serial@1c28000 {
			compatible = "snps,dw-apb-uart";
			reg = <0x01c28000 0x400>;
			interrupts = <1>;
			reg-shift = <2>;
			reg-io-width = <4>;
			clocks = <&ccu CLK_APB1_UART0>;
			status = "disabled";
		};

		uart1: serial@1c28400 {
			compatible = "snps,dw-apb-uart";
			reg = <0x01c28400 0x400>;
			interrupts = <2>;
			reg-shift = <2>;
			reg-io-width = <4>;
			clocks = <&ccu CLK_APB1_UART1>;
			status = "disabled";
		};

		uart2: serial@1c28800 {
			compatible = "snps,dw-apb-uart";
			reg = <0x01c28800 0x400>;
			interrupts = <3>;
			reg-shift = <2>;
			reg-io-width = <4>;
			clocks = <&ccu CLK_APB1_UART2>;
			status = "disabled";
		};

		uart3: serial@1c28c00 {
			compatible = "snps,dw-apb-uart";
			reg = <0x01c28c00 0x400>;
			interrupts = <4>;
			reg-shift = <2>;
			reg-io-width = <4>;
			clocks = <&ccu CLK_APB1_UART3>;
			status = "disabled";
		};

		uart4: serial@1c29000 {
			compatible = "snps,dw-apb-uart";
			reg = <0x01c29000 0x400>;
			interrupts = <17>;
			reg-shift = <2>;
			reg-io-width = <4>;
			clocks = <&ccu CLK_APB1_UART4>;
			status = "disabled";
		};

		uart5: serial@1c29400 {
			compatible = "snps,dw-apb-uart";
			reg = <0x01c29400 0x400>;
			interrupts = <18>;
			reg-shift = <2>;
			reg-io-width = <4>;
			clocks = <&ccu CLK_APB1_UART5>;
			status = "disabled";
		};

		uart6: serial@1c29800 {
			compatible = "snps,dw-apb-uart";
			reg = <0x01c29800 0x400>;
			interrupts = <19>;
			reg-shift = <2>;
			reg-io-width = <4>;
			clocks = <&ccu CLK_APB1_UART6>;
			status = "disabled";
		};

		uart7: serial@1c29c00 {
			compatible = "snps,dw-apb-uart";
			reg = <0x01c29c00 0x400>;
			interrupts = <20>;
			reg-shift = <2>;
			reg-io-width = <4>;
			clocks = <&ccu CLK_APB1_UART7>;
			status = "disabled";
		};

		ps20: ps2@1c2a000 {
			compatible = "allwinner,sun4i-a10-ps2";
			reg = <0x01c2a000 0x400>;
			interrupts = <62>;
			clocks = <&ccu CLK_APB1_PS20>;
			status = "disabled";
		};

		ps21: ps2@1c2a400 {
			compatible = "allwinner,sun4i-a10-ps2";
			reg = <0x01c2a400 0x400>;
			interrupts = <63>;
			clocks = <&ccu CLK_APB1_PS21>;
			status = "disabled";
		};

		i2c0: i2c@1c2ac00 {
			compatible = "allwinner,sun4i-a10-i2c";
			reg = <0x01c2ac00 0x400>;
			interrupts = <7>;
			clocks = <&ccu CLK_APB1_I2C0>;
			pinctrl-names = "default";
			pinctrl-0 = <&i2c0_pins>;
			status = "disabled";
			#address-cells = <1>;
			#size-cells = <0>;
		};

		i2c1: i2c@1c2b000 {
			compatible = "allwinner,sun4i-a10-i2c";
			reg = <0x01c2b000 0x400>;
			interrupts = <8>;
			clocks = <&ccu CLK_APB1_I2C1>;
			pinctrl-names = "default";
			pinctrl-0 = <&i2c1_pins>;
			status = "disabled";
			#address-cells = <1>;
			#size-cells = <0>;
		};

		i2c2: i2c@1c2b400 {
			compatible = "allwinner,sun4i-a10-i2c";
			reg = <0x01c2b400 0x400>;
			interrupts = <9>;
			clocks = <&ccu CLK_APB1_I2C2>;
			pinctrl-names = "default";
			pinctrl-0 = <&i2c2_pins>;
			status = "disabled";
			#address-cells = <1>;
			#size-cells = <0>;
		};

		can0: can@1c2bc00 {
			compatible = "allwinner,sun4i-a10-can";
			reg = <0x01c2bc00 0x400>;
			interrupts = <26>;
			clocks = <&ccu CLK_APB1_CAN>;
			status = "disabled";
		};

		fe0: display-frontend@1e00000 {
			compatible = "allwinner,sun4i-a10-display-frontend";
			reg = <0x01e00000 0x20000>;
			interrupts = <47>;
			clocks = <&ccu CLK_AHB_DE_FE0>, <&ccu CLK_DE_FE0>,
				 <&ccu CLK_DRAM_DE_FE0>;
			clock-names = "ahb", "mod",
				      "ram";
			resets = <&ccu RST_DE_FE0>;

			ports {
				#address-cells = <1>;
				#size-cells = <0>;

				fe0_out: port@1 {
					#address-cells = <1>;
					#size-cells = <0>;
					reg = <1>;

					fe0_out_be0: endpoint@0 {
						reg = <0>;
						remote-endpoint = <&be0_in_fe0>;
					};

					fe0_out_be1: endpoint@1 {
						reg = <1>;
						remote-endpoint = <&be1_in_fe0>;
					};
				};
			};
		};

		fe1: display-frontend@1e20000 {
			compatible = "allwinner,sun4i-a10-display-frontend";
			reg = <0x01e20000 0x20000>;
			interrupts = <48>;
			clocks = <&ccu CLK_AHB_DE_FE1>, <&ccu CLK_DE_FE1>,
				 <&ccu CLK_DRAM_DE_FE1>;
			clock-names = "ahb", "mod",
				      "ram";
			resets = <&ccu RST_DE_FE1>;

			ports {
				#address-cells = <1>;
				#size-cells = <0>;

				fe1_out: port@1 {
					#address-cells = <1>;
					#size-cells = <0>;
					reg = <1>;

					fe1_out_be0: endpoint@0 {
						reg = <0>;
						remote-endpoint = <&be0_in_fe1>;
					};

					fe1_out_be1: endpoint@1 {
						reg = <1>;
						remote-endpoint = <&be1_in_fe1>;
					};
				};
			};
		};

		be1: display-backend@1e40000 {
			compatible = "allwinner,sun4i-a10-display-backend";
			reg = <0x01e40000 0x10000>;
			interrupts = <48>;
			clocks = <&ccu CLK_AHB_DE_BE1>, <&ccu CLK_DE_BE1>,
				 <&ccu CLK_DRAM_DE_BE1>;
			clock-names = "ahb", "mod",
				      "ram";
			resets = <&ccu RST_DE_BE1>;

			ports {
				#address-cells = <1>;
				#size-cells = <0>;

				be1_in: port@0 {
					#address-cells = <1>;
					#size-cells = <0>;
					reg = <0>;

					be1_in_fe0: endpoint@0 {
						reg = <0>;
						remote-endpoint = <&fe0_out_be1>;
					};

					be1_in_fe1: endpoint@1 {
						reg = <1>;
						remote-endpoint = <&fe1_out_be1>;
					};
				};

				be1_out: port@1 {
					#address-cells = <1>;
					#size-cells = <0>;
					reg = <1>;

					be1_out_tcon0: endpoint@0 {
						reg = <0>;
						remote-endpoint = <&tcon1_in_be0>;
					};

					be1_out_tcon1: endpoint@1 {
						reg = <1>;
						remote-endpoint = <&tcon1_in_be1>;
					};
				};
			};
		};

		be0: display-backend@1e60000 {
			compatible = "allwinner,sun4i-a10-display-backend";
			reg = <0x01e60000 0x10000>;
			interrupts = <47>;
			clocks = <&ccu CLK_AHB_DE_BE0>, <&ccu CLK_DE_BE0>,
				 <&ccu CLK_DRAM_DE_BE0>;
			clock-names = "ahb", "mod",
				      "ram";
			resets = <&ccu RST_DE_BE0>;

			ports {
				#address-cells = <1>;
				#size-cells = <0>;

				be0_in: port@0 {
					#address-cells = <1>;
					#size-cells = <0>;
					reg = <0>;

					be0_in_fe0: endpoint@0 {
						reg = <0>;
						remote-endpoint = <&fe0_out_be0>;
					};

					be0_in_fe1: endpoint@1 {
						reg = <1>;
						remote-endpoint = <&fe1_out_be0>;
					};
				};

				be0_out: port@1 {
					#address-cells = <1>;
					#size-cells = <0>;
					reg = <1>;

					be0_out_tcon0: endpoint@0 {
						reg = <0>;
						remote-endpoint = <&tcon0_in_be0>;
					};

					be0_out_tcon1: endpoint@1 {
						reg = <1>;
						remote-endpoint = <&tcon1_in_be0>;
					};
				};
			};
		};
	};
};<|MERGE_RESOLUTION|>--- conflicted
+++ resolved
@@ -502,13 +502,8 @@
 			reg = <0x01c16000 0x1000>;
 			interrupts = <58>;
 			clocks = <&ccu CLK_AHB_HDMI0>, <&ccu CLK_HDMI>,
-<<<<<<< HEAD
-				 <&ccu 9>,
-				 <&ccu 18>;
-=======
 				 <&ccu CLK_PLL_VIDEO0_2X>,
 				 <&ccu CLK_PLL_VIDEO1_2X>;
->>>>>>> 333a3fdc
 			clock-names = "ahb", "mod", "pll-0", "pll-1";
 			dmas = <&dma SUN4I_DMA_NORMAL 16>,
 			       <&dma SUN4I_DMA_NORMAL 16>,
