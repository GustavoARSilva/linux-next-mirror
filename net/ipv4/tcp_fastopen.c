--- conflicted
+++ resolved
@@ -341,8 +341,6 @@
 		cookie->len = -1;
 		return false;
 	}
-<<<<<<< HEAD
-=======
 
 	/* Firewall blackhole issue check */
 	if (tcp_fastopen_active_should_disable(sk)) {
@@ -350,7 +348,6 @@
 		return false;
 	}
 
->>>>>>> 2ac97f0f
 	if (sysctl_tcp_fastopen & TFO_CLIENT_NO_COOKIE) {
 		cookie->len = -1;
 		return true;
@@ -389,9 +386,6 @@
 	}
 	return false;
 }
-<<<<<<< HEAD
-EXPORT_SYMBOL(tcp_fastopen_defer_connect);
-=======
 EXPORT_SYMBOL(tcp_fastopen_defer_connect);
 
 /*
@@ -487,5 +481,4 @@
 			tcp_fastopen_active_timeout_reset();
 		dst_release(dst);
 	}
-}
->>>>>>> 2ac97f0f
+}