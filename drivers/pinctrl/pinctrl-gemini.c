/*
 * Driver for the Gemini pin controller
 *
 * Copyright (C) 2017 Linus Walleij <linus.walleij@linaro.org>
 *
 * This is a group-only pin controller.
 */
#include <linux/err.h>
#include <linux/init.h>
#include <linux/io.h>
#include <linux/mfd/syscon.h>
#include <linux/of.h>
#include <linux/pinctrl/machine.h>
#include <linux/pinctrl/pinctrl.h>
#include <linux/pinctrl/pinmux.h>
#include <linux/pinctrl/pinconf.h>
#include <linux/pinctrl/pinconf-generic.h>
#include <linux/platform_device.h>
#include <linux/slab.h>
#include <linux/regmap.h>

#include "pinctrl-utils.h"

#define DRIVER_NAME "pinctrl-gemini"

/**
 * struct gemini_pin_conf - information about configuring a pin
 * @pin: the pin number
 * @reg: config register
 * @mask: the bits affecting the configuration of the pin
 */
struct gemini_pin_conf {
	unsigned int pin;
	u32 reg;
	u32 mask;
};

/**
 * struct gemini_pmx - state holder for the gemini pin controller
 * @dev: a pointer back to containing device
 * @virtbase: the offset to the controller in virtual memory
 * @map: regmap to access registers
 * @is_3512: whether the SoC/package is the 3512 variant
 * @is_3516: whether the SoC/package is the 3516 variant
 * @flash_pin: whether the flash pin (extended pins for parallel
 * flash) is set
 * @confs: pin config information
 * @nconfs: number of pin config information items
 */
struct gemini_pmx {
	struct device *dev;
	struct pinctrl_dev *pctl;
	struct regmap *map;
	bool is_3512;
	bool is_3516;
	bool flash_pin;
	const struct gemini_pin_conf *confs;
	unsigned int nconfs;
};

/**
 * struct gemini_pin_group - describes a Gemini pin group
 * @name: the name of this specific pin group
 * @pins: an array of discrete physical pins used in this group, taken
 *	from the driver-local pin enumeration space
 * @num_pins: the number of pins in this group array, i.e. the number of
 *	elements in .pins so we can iterate over that array
 * @mask: bits to clear to enable this when doing pin muxing
 * @value: bits to set to enable this when doing pin muxing
 */
struct gemini_pin_group {
	const char *name;
	const unsigned int *pins;
	const unsigned int num_pins;
	u32 mask;
	u32 value;
};

/* Some straight-forward control registers */
#define GLOBAL_WORD_ID		0x00
#define GLOBAL_STATUS		0x04
#define GLOBAL_STATUS_FLPIN	BIT(20)
#define GLOBAL_GMAC_CTRL_SKEW	0x1c
#define GLOBAL_GMAC0_DATA_SKEW	0x20
#define GLOBAL_GMAC1_DATA_SKEW	0x24
/*
 * Global Miscellaneous Control Register
 * This register controls all Gemini pad/pin multiplexing
 *
 * It is a tricky register though:
 * - For the bits named *_ENABLE, once you DISABLE something, it simply cannot
 *   be brought back online, so it means permanent disablement of the
 *   corresponding pads.
 * - For the bits named *_DISABLE, once you enable something, it cannot be
 *   DISABLED again. So you select a flash configuration once, and then
 *   you are stuck with it.
 */
#define GLOBAL_MISC_CTRL	0x30
#define GEMINI_GMAC_IOSEL_MASK	GENMASK(28, 27)
/* Not really used */
#define GEMINI_GMAC_IOSEL_GMAC0_GMII	BIT(28)
/* Activated with GMAC1 */
#define GEMINI_GMAC_IOSEL_GMAC0_GMAC1_RGMII BIT(27)
/* This will be the default */
#define GEMINI_GMAC_IOSEL_GMAC0_RGMII_GMAC1_GPIO2 0
#define TVC_CLK_PAD_ENABLE	BIT(20)
#define PCI_CLK_PAD_ENABLE	BIT(17)
#define LPC_CLK_PAD_ENABLE	BIT(16)
#define TVC_PADS_ENABLE		BIT(9)
#define SSP_PADS_ENABLE		BIT(8)
#define LCD_PADS_ENABLE		BIT(7)
#define LPC_PADS_ENABLE		BIT(6)
#define PCI_PADS_ENABLE		BIT(5)
#define IDE_PADS_ENABLE		BIT(4)
#define DRAM_PADS_POWERDOWN	BIT(3)
#define NAND_PADS_DISABLE	BIT(2)
#define PFLASH_PADS_DISABLE	BIT(1)
#define SFLASH_PADS_DISABLE	BIT(0)
#define PADS_MASK		(GENMASK(9, 0) | BIT(16) | BIT(17) | BIT(20) | BIT(27))
#define PADS_MAXBIT		27

/* Ordered by bit index */
static const char * const gemini_padgroups[] = {
	"serial flash",
	"parallel flash",
	"NAND flash",
	"DRAM",
	"IDE",
	"PCI",
	"LPC",
	"LCD",
	"SSP",
	"TVC",
	NULL, NULL, NULL, NULL, NULL, NULL,
	"LPC CLK",
	"PCI CLK",
	NULL, NULL,
	"TVC CLK",
	NULL, NULL, NULL, NULL, NULL,
	"GMAC1",
};

static const struct pinctrl_pin_desc gemini_3512_pins[] = {
	/* Row A */
	PINCTRL_PIN(0, "A1 VREF CTRL"),
	PINCTRL_PIN(1, "A2 VCC2IO CTRL"),
	PINCTRL_PIN(2, "A3 DRAM CK"),
	PINCTRL_PIN(3, "A4 DRAM CK N"),
	PINCTRL_PIN(4, "A5 DRAM A5"),
	PINCTRL_PIN(5, "A6 DRAM CKE"),
	PINCTRL_PIN(6, "A7 DRAM DQ11"),
	PINCTRL_PIN(7, "A8 DRAM DQ0"),
	PINCTRL_PIN(8, "A9 DRAM DQ5"),
	PINCTRL_PIN(9, "A10 DRAM DQ6"),
	PINCTRL_PIN(10, "A11 DRAM DRAM VREF"),
	PINCTRL_PIN(11, "A12 DRAM BA1"),
	PINCTRL_PIN(12, "A13 DRAM A2"),
	PINCTRL_PIN(13, "A14 PCI GNT1 N"),
	PINCTRL_PIN(14, "A15 PCI REQ9 N"),
	PINCTRL_PIN(15, "A16 PCI REQ2 N"),
	PINCTRL_PIN(16, "A17 PCI REQ3 N"),
	PINCTRL_PIN(17, "A18 PCI AD31"),
	/* Row B */
	PINCTRL_PIN(18, "B1 VCCK CTRL"),
	PINCTRL_PIN(19, "B2 PWR EN"),
	PINCTRL_PIN(20, "B3 RTC CLKI"),
	PINCTRL_PIN(21, "B4 DRAM A4"),
	PINCTRL_PIN(22, "B5 DRAM A6"),
	PINCTRL_PIN(23, "B6 DRAM A12"),
	PINCTRL_PIN(24, "B7 DRAM DQS1"),
	PINCTRL_PIN(25, "B8 DRAM DQ15"),
	PINCTRL_PIN(26, "B9 DRAM DQ4"),
	PINCTRL_PIN(27, "B10 DRAM DQS0"),
	PINCTRL_PIN(28, "B11 DRAM WE N"),
	PINCTRL_PIN(29, "B12 DRAM A10"),
	PINCTRL_PIN(30, "B13 DRAM A3"),
	PINCTRL_PIN(31, "B14 PCI GNT0 N"),
	PINCTRL_PIN(32, "B15 PCI GNT3 N"),
	PINCTRL_PIN(33, "B16 PCI REQ1 N"),
	PINCTRL_PIN(34, "B17 PCI AD30"),
	PINCTRL_PIN(35, "B18 PCI AD29"),
	/* Row C */
	PINCTRL_PIN(36, "C1 CIR RST N"), /* REALLY? CIR is not in 3512... */
	PINCTRL_PIN(37, "C2 XTALI"),
	PINCTRL_PIN(38, "C3 PWR BTN"),
	PINCTRL_PIN(39, "C4 RTC CLKO"),
	PINCTRL_PIN(40, "C5 DRAM A7"),
	PINCTRL_PIN(41, "C6 DRAM A11"),
	PINCTRL_PIN(42, "C7 DRAM DQ10"),
	PINCTRL_PIN(43, "C8 DRAM DQ14"),
	PINCTRL_PIN(44, "C9 DRAM DQ3"),
	PINCTRL_PIN(45, "C10 DRAM DQ7"),
	PINCTRL_PIN(46, "C11 DRAM CAS N"),
	PINCTRL_PIN(47, "C12 DRAM A0"),
	PINCTRL_PIN(48, "C13 PCI INT0 N"),
	PINCTRL_PIN(49, "C14 EXT RESET N"),
	PINCTRL_PIN(50, "C15 PCI GNT2 N"),
	PINCTRL_PIN(51, "C16 PCI AD28"),
	PINCTRL_PIN(52, "C17 PCI AD27"),
	PINCTRL_PIN(53, "C18 PCI AD26"),
	/* Row D */
	PINCTRL_PIN(54, "D1 AVCCKHA"),
	PINCTRL_PIN(55, "D2 AGNDIOHA"),
	PINCTRL_PIN(56, "D3 XTALO"),
	PINCTRL_PIN(57, "D4 AVCC3IOHA"),
	PINCTRL_PIN(58, "D5 DRAM A8"),
	PINCTRL_PIN(59, "D6 DRAM A9"),
	PINCTRL_PIN(60, "D7 DRAM DQ9"),
	PINCTRL_PIN(61, "D8 DRAM DQ13"),
	PINCTRL_PIN(62, "D9 DRAM DQ2"),
	PINCTRL_PIN(63, "D10 DRAM A13"),
	PINCTRL_PIN(64, "D11 DRAM RAS N"),
	PINCTRL_PIN(65, "D12 DRAM A1"),
	PINCTRL_PIN(66, "D13 PCI INTC N"),
	PINCTRL_PIN(67, "D14 PCI CLK"),
	PINCTRL_PIN(68, "D15 PCI AD25"),
	PINCTRL_PIN(69, "D16 PCI AD24"),
	PINCTRL_PIN(70, "D17 PCI CBE3 N"),
	PINCTRL_PIN(71, "D18 PCI AD23"),
	/* Row E */
	PINCTRL_PIN(72, "E1 AVCC3IOHA"),
	PINCTRL_PIN(73, "E2 EBG"),
	PINCTRL_PIN(74, "E3 AVCC3IOHB"),
	PINCTRL_PIN(75, "E4 REXT"),
	PINCTRL_PIN(76, "E5 GND"),
	PINCTRL_PIN(77, "E6 DRAM DQM1"),
	PINCTRL_PIN(78, "E7 DRAM DQ8"),
	PINCTRL_PIN(79, "E8 DRAM DQ12"),
	PINCTRL_PIN(80, "E9 DRAM DQ1"),
	PINCTRL_PIN(81, "E10 DRAM DQM0"),
	PINCTRL_PIN(82, "E11 DRAM BA0"),
	PINCTRL_PIN(83, "E12 PCI INTA N"),
	PINCTRL_PIN(84, "E13 PCI INTB N"),
	PINCTRL_PIN(85, "E14 GND"),
	PINCTRL_PIN(86, "E15 PCI AD22"),
	PINCTRL_PIN(87, "E16 PCI AD21"),
	PINCTRL_PIN(88, "E17 PCI AD20"),
	PINCTRL_PIN(89, "E18 PCI AD19"),
	/* Row F */
	PINCTRL_PIN(90, "F1 SATA0 RXDP"),
	PINCTRL_PIN(91, "F2 SATA0 RXDN"),
	PINCTRL_PIN(92, "F3 AGNDK 0"),
	PINCTRL_PIN(93, "F4 AVCC3 S"),
	PINCTRL_PIN(94, "F5 AVCCK P"),
	PINCTRL_PIN(95, "F6 GND"),
	PINCTRL_PIN(96, "F7 VCC2IOHA 2"),
	PINCTRL_PIN(97, "F8 VCC2IOHA 2"),
	PINCTRL_PIN(98, "F9 V1"),
	PINCTRL_PIN(99, "F10 V1"),
	PINCTRL_PIN(100, "F11 VCC2IOHA 2"),
	PINCTRL_PIN(101, "F12 VCC2IOHA 2"),
	PINCTRL_PIN(102, "F13 GND"),
	PINCTRL_PIN(103, "F14 PCI AD18"),
	PINCTRL_PIN(104, "F15 PCI AD17"),
	PINCTRL_PIN(105, "F16 PCI AD16"),
	PINCTRL_PIN(106, "F17 PCI CBE2 N"),
	PINCTRL_PIN(107, "F18 PCI FRAME N"),
	/* Row G */
	PINCTRL_PIN(108, "G1 SATA0 TXDP"),
	PINCTRL_PIN(109, "G2 SATA0 TXDN"),
	PINCTRL_PIN(110, "G3 AGNDK 1"),
	PINCTRL_PIN(111, "G4 AVCCK 0"),
	PINCTRL_PIN(112, "G5 TEST CLKOUT"),
	PINCTRL_PIN(113, "G6 AGND"),
	PINCTRL_PIN(114, "G7 GND"),
	PINCTRL_PIN(115, "G8 VCC2IOHA 2"),
	PINCTRL_PIN(116, "G9 V1"),
	PINCTRL_PIN(117, "G10 V1"),
	PINCTRL_PIN(118, "G11 VCC2IOHA 2"),
	PINCTRL_PIN(119, "G12 GND"),
	PINCTRL_PIN(120, "G13 VCC3IOHA"),
	PINCTRL_PIN(121, "G14 PCI IRDY N"),
	PINCTRL_PIN(122, "G15 PCI TRDY N"),
	PINCTRL_PIN(123, "G16 PCI DEVSEL N"),
	PINCTRL_PIN(124, "G17 PCI STOP N"),
	PINCTRL_PIN(125, "G18 PCI PAR"),
	/* Row H */
	PINCTRL_PIN(126, "H1 SATA1 TXDP"),
	PINCTRL_PIN(127, "H2 SATA1 TXDN"),
	PINCTRL_PIN(128, "H3 AGNDK 2"),
	PINCTRL_PIN(129, "H4 AVCCK 1"),
	PINCTRL_PIN(130, "H5 AVCCK S"),
	PINCTRL_PIN(131, "H6 AVCCKHB"),
	PINCTRL_PIN(132, "H7 AGND"),
	PINCTRL_PIN(133, "H8 GND"),
	PINCTRL_PIN(134, "H9 GND"),
	PINCTRL_PIN(135, "H10 GND"),
	PINCTRL_PIN(136, "H11 GND"),
	PINCTRL_PIN(137, "H12 VCC3IOHA"),
	PINCTRL_PIN(138, "H13 VCC3IOHA"),
	PINCTRL_PIN(139, "H14 PCI CBE1 N"),
	PINCTRL_PIN(140, "H15 PCI AD15"),
	PINCTRL_PIN(141, "H16 PCI AD14"),
	PINCTRL_PIN(142, "H17 PCI AD13"),
	PINCTRL_PIN(143, "H18 PCI AD12"),
	/* Row J (for some reason I is skipped) */
	PINCTRL_PIN(144, "J1 SATA1 RXDP"),
	PINCTRL_PIN(145, "J2 SATA1 RXDN"),
	PINCTRL_PIN(146, "J3 AGNDK 3"),
	PINCTRL_PIN(147, "J4 AVCCK 2"),
	PINCTRL_PIN(148, "J5 IDE DA1"),
	PINCTRL_PIN(149, "J6 V1"),
	PINCTRL_PIN(150, "J7 V1"),
	PINCTRL_PIN(151, "J8 GND"),
	PINCTRL_PIN(152, "J9 GND"),
	PINCTRL_PIN(153, "J10 GND"),
	PINCTRL_PIN(154, "J11 GND"),
	PINCTRL_PIN(155, "J12 V1"),
	PINCTRL_PIN(156, "J13 V1"),
	PINCTRL_PIN(157, "J14 PCI AD11"),
	PINCTRL_PIN(158, "J15 PCI AD10"),
	PINCTRL_PIN(159, "J16 PCI AD9"),
	PINCTRL_PIN(160, "J17 PCI AD8"),
	PINCTRL_PIN(161, "J18 PCI CBE0 N"),
	/* Row K */
	PINCTRL_PIN(162, "K1 IDE CS1 N"),
	PINCTRL_PIN(163, "K2 IDE CS0 N"),
	PINCTRL_PIN(164, "K3 AVCCK 3"),
	PINCTRL_PIN(165, "K4 IDE DA2"),
	PINCTRL_PIN(166, "K5 IDE DA0"),
	PINCTRL_PIN(167, "K6 V1"),
	PINCTRL_PIN(168, "K7 V1"),
	PINCTRL_PIN(169, "K8 GND"),
	PINCTRL_PIN(170, "K9 GND"),
	PINCTRL_PIN(171, "K10 GND"),
	PINCTRL_PIN(172, "K11 GND"),
	PINCTRL_PIN(173, "K12 V1"),
	PINCTRL_PIN(174, "K13 V1"),
	PINCTRL_PIN(175, "K14 PCI AD3"),
	PINCTRL_PIN(176, "K15 PCI AD4"),
	PINCTRL_PIN(177, "K16 PCI AD5"),
	PINCTRL_PIN(178, "K17 PCI AD6"),
	PINCTRL_PIN(179, "K18 PCI AD7"),
	/* Row L */
	PINCTRL_PIN(180, "L1 IDE INTRQ"),
	PINCTRL_PIN(181, "L2 IDE DMACK N"),
	PINCTRL_PIN(182, "L3 IDE IORDY"),
	PINCTRL_PIN(183, "L4 IDE DIOR N"),
	PINCTRL_PIN(184, "L5 IDE DIOW N"),
	PINCTRL_PIN(185, "L6 VCC3IOHA"),
	PINCTRL_PIN(186, "L7 VCC3IOHA"),
	PINCTRL_PIN(187, "L8 GND"),
	PINCTRL_PIN(188, "L9 GND"),
	PINCTRL_PIN(189, "L10 GND"),
	PINCTRL_PIN(190, "L11 GND"),
	PINCTRL_PIN(191, "L12 VCC3IOHA"),
	PINCTRL_PIN(192, "L13 VCC3IOHA"),
	PINCTRL_PIN(193, "L14 GPIO0 30"),
	PINCTRL_PIN(194, "L15 GPIO0 31"),
	PINCTRL_PIN(195, "L16 PCI AD0"),
	PINCTRL_PIN(196, "L17 PCI AD1"),
	PINCTRL_PIN(197, "L18 PCI AD2"),
	/* Row M */
	PINCTRL_PIN(198, "M1 IDE DMARQ"),
	PINCTRL_PIN(199, "M2 IDE DD15"),
	PINCTRL_PIN(200, "M3 IDE DD0"),
	PINCTRL_PIN(201, "M4 IDE DD14"),
	PINCTRL_PIN(202, "M5 IDE DD1"),
	PINCTRL_PIN(203, "M6 VCC3IOHA"),
	PINCTRL_PIN(204, "M7 GND"),
	PINCTRL_PIN(205, "M8 VCC2IOHA 1"),
	PINCTRL_PIN(206, "M9 V1"),
	PINCTRL_PIN(207, "M10 V1"),
	PINCTRL_PIN(208, "M11 VCC3IOHA"),
	PINCTRL_PIN(209, "M12 GND"),
	PINCTRL_PIN(210, "M13 VCC3IOHA"),
	PINCTRL_PIN(211, "M14 GPIO0 25"),
	PINCTRL_PIN(212, "M15 GPIO0 26"),
	PINCTRL_PIN(213, "M16 GPIO0 27"),
	PINCTRL_PIN(214, "M17 GPIO0 28"),
	PINCTRL_PIN(215, "M18 GPIO0 29"),
	/* Row N */
	PINCTRL_PIN(216, "N1 IDE DD13"),
	PINCTRL_PIN(217, "N2 IDE DD2"),
	PINCTRL_PIN(218, "N3 IDE DD12"),
	PINCTRL_PIN(219, "N4 IDE DD3"),
	PINCTRL_PIN(220, "N5 IDE DD11"),
	PINCTRL_PIN(221, "N6 GND"),
	PINCTRL_PIN(222, "N7 VCC2IOHA 1"),
	PINCTRL_PIN(223, "N8 VCC2IOHA 1"),
	PINCTRL_PIN(224, "N9 V1"),
	PINCTRL_PIN(225, "N10 V1"),
	PINCTRL_PIN(226, "N11 VCC3IOHA"),
	PINCTRL_PIN(227, "N12 VCC3IOHA"),
	PINCTRL_PIN(228, "N13 GND"),
	PINCTRL_PIN(229, "N14 GPIO0 20"),
	PINCTRL_PIN(230, "N15 GPIO0 21"),
	PINCTRL_PIN(231, "N16 GPIO0 22"),
	PINCTRL_PIN(232, "N17 GPIO0 23"),
	PINCTRL_PIN(233, "N18 GPIO0 24"),
	/* Row P (for some reason O is skipped) */
	PINCTRL_PIN(234, "P1 IDE DD4"),
	PINCTRL_PIN(235, "P2 IDE DD10"),
	PINCTRL_PIN(236, "P3 IDE DD5"),
	PINCTRL_PIN(237, "P4 IDE DD9"),
	PINCTRL_PIN(238, "P5 GND"),
	PINCTRL_PIN(239, "P6 USB XSCO"),
	PINCTRL_PIN(240, "P7 GMAC0 TXD3"),
	PINCTRL_PIN(241, "P8 GMAC0 TXEN"),
	PINCTRL_PIN(242, "P9 GMAC0 RXD2"),
	PINCTRL_PIN(243, "P10 GMAC1 TXC"),
	PINCTRL_PIN(244, "P11 GMAC1 RXD1"),
	PINCTRL_PIN(245, "P12 MODE SEL 1"),
	PINCTRL_PIN(246, "P13 GPIO1 28"),
	PINCTRL_PIN(247, "P14 GND"),
	PINCTRL_PIN(248, "P15 GPIO0 5"),
	PINCTRL_PIN(249, "P16 GPIO0 17"),
	PINCTRL_PIN(250, "P17 GPIO0 18"),
	PINCTRL_PIN(251, "P18 GPIO0 19"),
	/* Row R (for some reason Q us skipped) */
	PINCTRL_PIN(252, "R1 IDE DD6"),
	PINCTRL_PIN(253, "R2 IDE DD8"),
	PINCTRL_PIN(254, "R3 IDE DD7"),
	PINCTRL_PIN(255, "R4 IDE RESET N"),
	PINCTRL_PIN(256, "R5 ICE0 DBGACK"),
	PINCTRL_PIN(257, "R6 USB XSCI"),
	PINCTRL_PIN(258, "R7 GMAC0 TXD2"),
	PINCTRL_PIN(259, "R8 GMAC0 RXDV"),
	PINCTRL_PIN(260, "R9 GMAC0 RXD3"),
	PINCTRL_PIN(261, "R10 GMAC1 TXD0"),
	PINCTRL_PIN(262, "R11 GMAC1 RXD0"),
	PINCTRL_PIN(263, "R12 MODE SEL 0"),
	PINCTRL_PIN(264, "R13 MODE SEL 3"),
	PINCTRL_PIN(265, "R14 GPIO0 0"),
	PINCTRL_PIN(266, "R15 GPIO0 4"),
	PINCTRL_PIN(267, "R16 GPIO0 9"),
	PINCTRL_PIN(268, "R17 GPIO0 15"),
	PINCTRL_PIN(269, "R18 GPIO0 16"),
	/* Row T (for some reason S is skipped) */
	PINCTRL_PIN(270, "T1 ICE0 DBGRQ"),
	PINCTRL_PIN(271, "T2 ICE0 IDO"),
	PINCTRL_PIN(272, "T3 ICE0 ICK"),
	PINCTRL_PIN(273, "T4 ICE0 IMS"),
	PINCTRL_PIN(274, "T5 ICE0 IDI"),
	PINCTRL_PIN(275, "T6 USB RREF"),
	PINCTRL_PIN(276, "T7 GMAC0 TXD1"),
	PINCTRL_PIN(277, "T8 GMAC0 RXC"),
	PINCTRL_PIN(278, "T9 GMAC0 CRS"),
	PINCTRL_PIN(279, "T10 GMAC1 TXD1"),
	PINCTRL_PIN(280, "T11 GMAC1 RXC"),
	PINCTRL_PIN(281, "T12 GMAC1 CRS"),
	PINCTRL_PIN(282, "T13 EXT CLK"),
	PINCTRL_PIN(283, "T14 GPIO1 31"),
	PINCTRL_PIN(284, "T15 GPIO0 3"),
	PINCTRL_PIN(285, "T16 GPIO0 8"),
	PINCTRL_PIN(286, "T17 GPIO0 12"),
	PINCTRL_PIN(287, "T18 GPIO0 14"),
	/* Row U */
	PINCTRL_PIN(288, "U1 ICE0 IRST N"),
	PINCTRL_PIN(289, "U2 USB0 VCCHSRT"),
	PINCTRL_PIN(290, "U3 USB0 DP"),
	PINCTRL_PIN(291, "U4 USB VCCA U20"),
	PINCTRL_PIN(292, "U5 USB1 DP"),
	PINCTRL_PIN(293, "U6 USB1 GNDHSRT 1"),
	PINCTRL_PIN(294, "U7 GMAC0 TXD0"),
	PINCTRL_PIN(295, "U8 GMAC0 RXD0"),
	PINCTRL_PIN(296, "U9 GMAC1 COL"),
	PINCTRL_PIN(297, "U10 GMAC1 TXD2"),
	PINCTRL_PIN(298, "U11 GMAC1 RXDV"),
	PINCTRL_PIN(299, "U12 GMAC1 RXD3"),
	PINCTRL_PIN(300, "U13 MODE SEL 2"),
	PINCTRL_PIN(301, "U14 GPIO1 30"),
	PINCTRL_PIN(302, "U15 GPIO0 2"),
	PINCTRL_PIN(303, "U16 GPIO0 7"),
	PINCTRL_PIN(304, "U17 GPIO0 11"),
	PINCTRL_PIN(305, "U18 GPIO0 13"),
	/* Row V */
	PINCTRL_PIN(306, "V1 USB0 GNDHSRT"),
	PINCTRL_PIN(307, "V2 USB0 DM"),
	PINCTRL_PIN(308, "V3 USB GNDA U20"),
	PINCTRL_PIN(309, "V4 USB1 DM"),
	PINCTRL_PIN(310, "V5 USB1 VCCHSRT1"),
	PINCTRL_PIN(311, "V6 GMAC0 COL"),
	PINCTRL_PIN(312, "V7 GMAC0 TXC"),
	PINCTRL_PIN(313, "V8 GMAC0 RXD1"),
	PINCTRL_PIN(314, "V9 REF CLK"),
	PINCTRL_PIN(315, "V10 GMAC1 TXD3"),
	PINCTRL_PIN(316, "V11 GMAC1 TXEN"),
	PINCTRL_PIN(317, "V12 GMAC1 RXD2"),
	PINCTRL_PIN(318, "V13 M30 CLK"),
	PINCTRL_PIN(319, "V14 GPIO1 29"),
	PINCTRL_PIN(320, "V15 GPIO0 1"),
	PINCTRL_PIN(321, "V16 GPIO0 6"),
	PINCTRL_PIN(322, "V17 GPIO0 10"),
	PINCTRL_PIN(323, "V18 SYS RESET N"),
};


/* Digital ground */
static const unsigned int gnd_3512_pins[] = {
	76, 85, 95, 102, 114, 119, 133, 134, 135, 136, 151, 152, 153, 154, 169,
	170, 171, 172, 187, 188, 189, 190, 204, 209, 221, 228, 238, 247
};

static const unsigned int dram_3512_pins[] = {
	2, 3, 4, 5, 6, 7, 8, 9, 10, 11, 12, 21, 22, 23, 24, 25, 26, 27, 28, 29,
	30, 40, 41, 42, 43, 44, 45, 46, 47, 58, 59, 60, 61, 62, 63, 64, 65, 77,
	78, 79, 80, 81, 82
};

static const unsigned int rtc_3512_pins[] = { 57, 20, 39 };

static const unsigned int power_3512_pins[] = { 19, 38, 36, 55, 37, 56, 54, 72 };

static const unsigned int system_3512_pins[] = {
	318, 264, 300, 245, 263, 282, 314, 323, 49,
};

static const unsigned int vcontrol_3512_pins[] = { 18, 0, 1 };

static const unsigned int ice_3512_pins[] = { 256, 270, 271, 272, 273, 274, 288 };

static const unsigned int ide_3512_pins[] = {
	162, 163, 165, 166, 148, 180, 181, 182, 183, 184, 198, 199, 200, 201, 202,
	216, 217, 218, 219, 220, 234, 235, 236, 237, 252, 253, 254, 255
};

static const unsigned int sata_3512_pins[] = {
	75, 74, 73, 93, 94, 131, 112, 130, 92, 91, 90, 111, 110, 109, 108, 129,
	128, 127, 126, 147, 146, 145, 144, 164
};

static const unsigned int usb_3512_pins[] = {
	306, 289, 307, 290, 239, 257, 275, 308, 291, 309, 292, 310, 293
};

/* GMII, ethernet pins */
static const unsigned int gmii_gmac0_3512_pins[] = {
	240, 241, 242, 258, 259, 260, 276, 277, 278, 294, 295, 311, 312, 313
};

static const unsigned int gmii_gmac1_3512_pins[] = {
	243, 244, 261, 262, 279, 280, 281, 296, 297, 298, 299, 315, 316, 317
};

static const unsigned int pci_3512_pins[] = {
	13, 14, 15, 16, 17, 31, 32, 33, 34, 35, 48, 50, 51, 52, 53, 66, 67, 68, 69,
	70, 71, 83, 84, 86, 87, 88, 89, 103, 104, 105, 106, 107, 121, 122, 123,
	124, 125, 139, 140, 141, 142, 143, 157, 158, 159, 160, 161, 175, 176, 177,
	178, 179, 195, 196, 197
};

/*
 * Apparently the LPC interface is using the PCICLK for the clocking so
 * PCI needs to be active at the same time.
 */
static const unsigned int lpc_3512_pins[] = {
	285, /* LPC_LAD[0] */
	304, /* LPC_SERIRQ */
	286, /* LPC_LAD[2] */
	305, /* LPC_LFRAME# */
	287, /* LPC_LAD[3] */
	268, /* LPC_LAD[1] */
};

/* Character LCD */
static const unsigned int lcd_3512_pins[] = {
	262, 244, 317, 299, 246, 319, 301, 283, 269, 233, 211
};

static const unsigned int ssp_3512_pins[] = {
	285, /* SSP_97RST# SSP AC97 Reset, active low */
	304, /* SSP_FSC */
	286, /* SSP_ECLK */
	305, /* SSP_TXD */
	287, /* SSP_RXD */
	268, /* SSP_SCLK */
};

static const unsigned int uart_rxtx_3512_pins[] = {
	267, /* UART_SIN serial input, RX */
	322, /* UART_SOUT serial output, TX */
};

static const unsigned int uart_modem_3512_pins[] = {
	285, /* UART_NDCD DCD carrier detect */
	304, /* UART_NDTR DTR data terminal ready */
	286, /* UART_NDSR DSR data set ready */
	305, /* UART_NRTS RTS request to send */
	287, /* UART_NCTS CTS clear to send */
	268, /* UART_NRI RI ring indicator */
};

static const unsigned int tvc_3512_pins[] = {
	246, /* TVC_DATA[0] */
	319, /* TVC_DATA[1] */
	301, /* TVC_DATA[2] */
	283, /* TVC_DATA[3] */
	265, /* TVC_CLK */
	320, /* TVC_DATA[4] */
	302, /* TVC_DATA[5] */
	284, /* TVC_DATA[6] */
	266, /* TVC_DATA[7] */
};

/* NAND flash pins */
static const unsigned int nflash_3512_pins[] = {
	199, 200, 201, 202, 216, 217, 218, 219, 220, 234, 235, 236, 237, 252,
	253, 254, 249, 250, 232, 233, 211, 193, 194
};

/* Parallel (NOR) flash pins, D[0-15], A[16-25], CE0, CE1, RB, WE, OE, ALE */
static const unsigned int pflash_3512_pins[] = {
	162, 163, 165, 166, 148, 199, 200, 201, 202, 216, 217, 218, 219, 220,
	234, 235, 236, 237, 252, 253, 254, 251, 229, 232, 233, 211, 212, 213,
	214, 215, 193, 194
};

/*
 * The parallel flash can be set up in a 26-bit address bus mode exposing
 * A[0-15] (A[15] takes the place of ALE), but it has the
 * side effect of stealing pins from GMAC1 and TVC so these blocks cannot be
 * used at the same time.
 */
static const unsigned int pflash_3512_pins_extended[] = {
	162, 163, 165, 166, 148, 199, 200, 201, 202, 216, 217, 218, 219, 220,
	234, 235, 236, 237, 252, 253, 254, 251, 229, 232, 233, 211, 212, 213,
	214, 215, 193, 194,
	/* The extra pins */
	296, 315, 297, 279, 261, 243, 316, 298, 280, 262, 244, 317, 299, 281,
	265,
};

/* Serial flash pins CE0, CE1, DI, DO, CK */
static const unsigned int sflash_3512_pins[] = { 230, 231, 232, 233, 211 };

/* The GPIO0A (0) pin overlap with TVC and extended parallel flash */
static const unsigned int gpio0a_3512_pins[] = { 265 };

/* The GPIO0B (1-4) pins overlap with TVC and ICE */
static const unsigned int gpio0b_3512_pins[] = { 320, 302, 284, 266 };

/* The GPIO0C (5-7) pins overlap with ICE */
static const unsigned int gpio0c_3512_pins[] = { 248, 321, 303 };

/* The GPIO0D (9,10) pins overlap with UART RX/TX */
static const unsigned int gpio0d_3512_pins[] = { 267, 322 };

/* The GPIO0E (8,11-15) pins overlap with LPC, UART modem pins, SSP */
static const unsigned int gpio0e_3512_pins[] = { 285, 304, 286, 305, 287, 268 };

/* The GPIO0F (16) pins overlap with LCD */
static const unsigned int gpio0f_3512_pins[] = { 269 };

/* The GPIO0G (17,18) pins overlap with NAND flash CE0, CE1 */
static const unsigned int gpio0g_3512_pins[] = { 249, 250 };

/* The GPIO0H (19,20) pins overlap with parallel flash CE0, CE1 */
static const unsigned int gpio0h_3512_pins[] = { 251, 229 };

/* The GPIO0I (21,22) pins overlap with serial flash CE0, CE1 */
static const unsigned int gpio0i_3512_pins[] = { 230, 231 };

/* The GPIO0J (23) pins overlap with all flash */
static const unsigned int gpio0j_3512_pins[] = { 232 };

/* The GPIO0K (24,25) pins overlap with all flash and LCD */
static const unsigned int gpio0k_3512_pins[] = { 233, 211 };

/* The GPIO0L (26-29) pins overlap with parallel flash */
static const unsigned int gpio0l_3512_pins[] = { 212, 213, 214, 215 };

/* The GPIO0M (30,31) pins overlap with parallel flash and NAND flash */
static const unsigned int gpio0m_3512_pins[] = { 193, 194 };

/* The GPIO1A (0-4) pins that overlap with IDE and parallel flash */
static const unsigned int gpio1a_3512_pins[] = { 162, 163, 165, 166, 148 };

/* The GPIO1B (5-10, 27) pins overlap with just IDE */
static const unsigned int gpio1b_3512_pins[] = {
	180, 181, 182, 183, 184, 198, 255
};

/* The GPIO1C (11-26) pins overlap with IDE, parallel flash and NAND flash */
static const unsigned int gpio1c_3512_pins[] = {
	199, 200, 201, 202, 216, 217, 218, 219, 220, 234, 235, 236, 237,
	252, 253, 254
};

/* The GPIO1D (28-31) pins overlap with LCD and TVC */
static const unsigned int gpio1d_3512_pins[] = { 246, 319, 301, 283 };

/* The GPIO2A (0-3) pins overlap with GMII GMAC1 and extended parallel flash */
static const unsigned int gpio2a_3512_pins[] = { 315, 297, 279, 261 };

/* The GPIO2B (4-7) pins overlap with GMII GMAC1, extended parallel flash and LCD */
static const unsigned int gpio2b_3512_pins[] = { 262, 244, 317, 299 };

/* The GPIO2C (8-31) pins overlap with PCI */
static const unsigned int gpio2c_3512_pins[] = {
	17, 34, 35, 51, 52, 53, 68, 69, 71, 86, 87, 88, 89, 103, 104, 105,
	140, 141, 142, 143, 157, 158, 159, 160
};

/* Groups for the 3512 SoC/package */
static const struct gemini_pin_group gemini_3512_pin_groups[] = {
	{
		.name = "gndgrp",
		.pins = gnd_3512_pins,
		.num_pins = ARRAY_SIZE(gnd_3512_pins),
	},
	{
		.name = "dramgrp",
		.pins = dram_3512_pins,
		.num_pins = ARRAY_SIZE(dram_3512_pins),
		.mask = DRAM_PADS_POWERDOWN,
	},
	{
		.name = "rtcgrp",
		.pins = rtc_3512_pins,
		.num_pins = ARRAY_SIZE(rtc_3512_pins),
	},
	{
		.name = "powergrp",
		.pins = power_3512_pins,
		.num_pins = ARRAY_SIZE(power_3512_pins),
	},
	{
		.name = "systemgrp",
		.pins = system_3512_pins,
		.num_pins = ARRAY_SIZE(system_3512_pins),
	},
	{
		.name = "vcontrolgrp",
		.pins = vcontrol_3512_pins,
		.num_pins = ARRAY_SIZE(vcontrol_3512_pins),
	},
	{
		.name = "icegrp",
		.pins = ice_3512_pins,
		.num_pins = ARRAY_SIZE(ice_3512_pins),
		/* Conflict with some GPIO groups */
	},
	{
		.name = "idegrp",
		.pins = ide_3512_pins,
		.num_pins = ARRAY_SIZE(ide_3512_pins),
		/* Conflict with all flash usage */
		.value = IDE_PADS_ENABLE | NAND_PADS_DISABLE |
			PFLASH_PADS_DISABLE | SFLASH_PADS_DISABLE,
	},
	{
		.name = "satagrp",
		.pins = sata_3512_pins,
		.num_pins = ARRAY_SIZE(sata_3512_pins),
	},
	{
		.name = "usbgrp",
		.pins = usb_3512_pins,
		.num_pins = ARRAY_SIZE(usb_3512_pins),
	},
	{
		.name = "gmii_gmac0_grp",
		.pins = gmii_gmac0_3512_pins,
		.num_pins = ARRAY_SIZE(gmii_gmac0_3512_pins),
	},
	{
		.name = "gmii_gmac1_grp",
		.pins = gmii_gmac1_3512_pins,
		.num_pins = ARRAY_SIZE(gmii_gmac1_3512_pins),
		/* Bring out RGMII on the GMAC1 pins */
		.value = GEMINI_GMAC_IOSEL_GMAC0_GMAC1_RGMII,
	},
	{
		.name = "pcigrp",
		.pins = pci_3512_pins,
		.num_pins = ARRAY_SIZE(pci_3512_pins),
		/* Conflict only with GPIO2 */
		.value = PCI_PADS_ENABLE | PCI_CLK_PAD_ENABLE,
	},
	{
		.name = "lpcgrp",
		.pins = lpc_3512_pins,
		.num_pins = ARRAY_SIZE(lpc_3512_pins),
		/* Conflict with SSP and UART modem pins */
		.mask = SSP_PADS_ENABLE,
		.value = LPC_PADS_ENABLE | LPC_CLK_PAD_ENABLE,
	},
	{
		.name = "lcdgrp",
		.pins = lcd_3512_pins,
		.num_pins = ARRAY_SIZE(lcd_3512_pins),
		/* Conflict with TVC and ICE */
		.mask = TVC_PADS_ENABLE,
		.value = LCD_PADS_ENABLE,
	},
	{
		.name = "sspgrp",
		.pins = ssp_3512_pins,
		.num_pins = ARRAY_SIZE(ssp_3512_pins),
		/* Conflict with LPC and UART modem pins */
		.mask = LPC_PADS_ENABLE,
		.value = SSP_PADS_ENABLE,
	},
	{
		.name = "uartrxtxgrp",
		.pins = uart_rxtx_3512_pins,
		.num_pins = ARRAY_SIZE(uart_rxtx_3512_pins),
		/* No conflicts except GPIO */
	},
	{
		.name = "uartmodemgrp",
		.pins = uart_modem_3512_pins,
		.num_pins = ARRAY_SIZE(uart_modem_3512_pins),
		/*
		 * Conflict with LPC and SSP,
		 * so when those are both disabled, modem UART can thrive.
		 */
		.mask = LPC_PADS_ENABLE | SSP_PADS_ENABLE,
	},
	{
		.name = "tvcgrp",
		.pins = tvc_3512_pins,
		.num_pins = ARRAY_SIZE(tvc_3512_pins),
		/* Conflict with character LCD and ICE */
		.mask = LCD_PADS_ENABLE,
		.value = TVC_PADS_ENABLE | TVC_CLK_PAD_ENABLE,
	},
	/*
	 * The construction is done such that it is possible to use a serial
	 * flash together with a NAND or parallel (NOR) flash, but it is not
	 * possible to use NAND and parallel flash together. To use serial
	 * flash with one of the two others, the muxbits need to be flipped
	 * around before any access.
	 */
	{
		.name = "nflashgrp",
		.pins = nflash_3512_pins,
		.num_pins = ARRAY_SIZE(nflash_3512_pins),
		/* Conflict with IDE, parallel and serial flash */
		.mask = NAND_PADS_DISABLE | IDE_PADS_ENABLE,
		.value = PFLASH_PADS_DISABLE | SFLASH_PADS_DISABLE,
	},
	{
		.name = "pflashgrp",
		.pins = pflash_3512_pins,
		.num_pins = ARRAY_SIZE(pflash_3512_pins),
		/* Conflict with IDE, NAND and serial flash */
		.mask = PFLASH_PADS_DISABLE | IDE_PADS_ENABLE,
		.value = NAND_PADS_DISABLE | SFLASH_PADS_DISABLE,
	},
	{
		.name = "sflashgrp",
		.pins = sflash_3512_pins,
		.num_pins = ARRAY_SIZE(sflash_3512_pins),
		/* Conflict with IDE, NAND and parallel flash */
		.mask = SFLASH_PADS_DISABLE | IDE_PADS_ENABLE,
		.value = NAND_PADS_DISABLE | PFLASH_PADS_DISABLE,
	},
	{
		.name = "gpio0agrp",
		.pins = gpio0a_3512_pins,
		.num_pins = ARRAY_SIZE(gpio0a_3512_pins),
		/* Conflict with TVC */
		.mask = TVC_PADS_ENABLE,
	},
	{
		.name = "gpio0bgrp",
		.pins = gpio0b_3512_pins,
		.num_pins = ARRAY_SIZE(gpio0b_3512_pins),
		/* Conflict with TVC and ICE */
		.mask = TVC_PADS_ENABLE,
	},
	{
		.name = "gpio0cgrp",
		.pins = gpio0c_3512_pins,
		.num_pins = ARRAY_SIZE(gpio0c_3512_pins),
		/* Conflict with ICE */
	},
	{
		.name = "gpio0dgrp",
		.pins = gpio0d_3512_pins,
		.num_pins = ARRAY_SIZE(gpio0d_3512_pins),
		/* Conflict with UART RX/TX */
	},
	{
		.name = "gpio0egrp",
		.pins = gpio0e_3512_pins,
		.num_pins = ARRAY_SIZE(gpio0e_3512_pins),
		/* Conflict with LPC, UART modem pins, SSP */
		.mask = LPC_PADS_ENABLE | SSP_PADS_ENABLE,
	},
	{
		.name = "gpio0fgrp",
		.pins = gpio0f_3512_pins,
		.num_pins = ARRAY_SIZE(gpio0f_3512_pins),
		/* Conflict with LCD */
		.mask = LCD_PADS_ENABLE,
	},
	{
		.name = "gpio0ggrp",
		.pins = gpio0g_3512_pins,
		.num_pins = ARRAY_SIZE(gpio0g_3512_pins),
		/* Conflict with NAND flash */
		.value = NAND_PADS_DISABLE,
	},
	{
		.name = "gpio0hgrp",
		.pins = gpio0h_3512_pins,
		.num_pins = ARRAY_SIZE(gpio0h_3512_pins),
		/* Conflict with parallel flash */
		.value = PFLASH_PADS_DISABLE,
	},
	{
		.name = "gpio0igrp",
		.pins = gpio0i_3512_pins,
		.num_pins = ARRAY_SIZE(gpio0i_3512_pins),
		/* Conflict with serial flash */
		.value = SFLASH_PADS_DISABLE,
	},
	{
		.name = "gpio0jgrp",
		.pins = gpio0j_3512_pins,
		.num_pins = ARRAY_SIZE(gpio0j_3512_pins),
		/* Conflict with all flash */
		.value = PFLASH_PADS_DISABLE | NAND_PADS_DISABLE |
			SFLASH_PADS_DISABLE,
	},
	{
		.name = "gpio0kgrp",
		.pins = gpio0k_3512_pins,
		.num_pins = ARRAY_SIZE(gpio0k_3512_pins),
		/* Conflict with all flash and LCD */
		.mask = LCD_PADS_ENABLE,
		.value = PFLASH_PADS_DISABLE | NAND_PADS_DISABLE |
			SFLASH_PADS_DISABLE,
	},
	{
		.name = "gpio0lgrp",
		.pins = gpio0l_3512_pins,
		.num_pins = ARRAY_SIZE(gpio0l_3512_pins),
		/* Conflict with parallel flash */
		.value = PFLASH_PADS_DISABLE,
	},
	{
		.name = "gpio0mgrp",
		.pins = gpio0m_3512_pins,
		.num_pins = ARRAY_SIZE(gpio0m_3512_pins),
		/* Conflict with parallel and NAND flash */
		.value = PFLASH_PADS_DISABLE | NAND_PADS_DISABLE,
	},
	{
		.name = "gpio1agrp",
		.pins = gpio1a_3512_pins,
		.num_pins = ARRAY_SIZE(gpio1a_3512_pins),
		/* Conflict with IDE and parallel flash */
		.mask = IDE_PADS_ENABLE,
		.value = PFLASH_PADS_DISABLE,
	},
	{
		.name = "gpio1bgrp",
		.pins = gpio1b_3512_pins,
		.num_pins = ARRAY_SIZE(gpio1b_3512_pins),
		/* Conflict with IDE only */
		.mask = IDE_PADS_ENABLE,
	},
	{
		.name = "gpio1cgrp",
		.pins = gpio1c_3512_pins,
		.num_pins = ARRAY_SIZE(gpio1c_3512_pins),
		/* Conflict with IDE, parallel and NAND flash */
		.mask = IDE_PADS_ENABLE,
		.value = NAND_PADS_DISABLE | PFLASH_PADS_DISABLE,
	},
	{
		.name = "gpio1dgrp",
		.pins = gpio1d_3512_pins,
		.num_pins = ARRAY_SIZE(gpio1d_3512_pins),
		/* Conflict with LCD and TVC */
		.mask = LCD_PADS_ENABLE | TVC_PADS_ENABLE,
	},
	{
		.name = "gpio2agrp",
		.pins = gpio2a_3512_pins,
		.num_pins = ARRAY_SIZE(gpio2a_3512_pins),
		.mask = GEMINI_GMAC_IOSEL_GMAC0_GMAC1_RGMII,
		/* Conflict with GMII GMAC1 and extended parallel flash */
	},
	{
		.name = "gpio2bgrp",
		.pins = gpio2b_3512_pins,
		.num_pins = ARRAY_SIZE(gpio2b_3512_pins),
		/* Conflict with GMII GMAC1, extended parallel flash and LCD */
		.mask = LCD_PADS_ENABLE | GEMINI_GMAC_IOSEL_GMAC0_GMAC1_RGMII,
	},
	{
		.name = "gpio2cgrp",
		.pins = gpio2c_3512_pins,
		.num_pins = ARRAY_SIZE(gpio2c_3512_pins),
		/* Conflict with PCI */
		.mask = PCI_PADS_ENABLE,
	},
};

/* Pin names for the pinmux subsystem, 3516 variant */
static const struct pinctrl_pin_desc gemini_3516_pins[] = {
	/* Row A */
	PINCTRL_PIN(0, "A1 AVCC3IOHA"),
	PINCTRL_PIN(1, "A2 DRAM CK N"),
	PINCTRL_PIN(2, "A3 DRAM CK"),
	PINCTRL_PIN(3, "A4 DRAM DQM1"),
	PINCTRL_PIN(4, "A5 DRAM DQ9"),
	PINCTRL_PIN(5, "A6 DRAM DQ13"),
	PINCTRL_PIN(6, "A7 DRAM DQ1"),
	PINCTRL_PIN(7, "A8 DRAM DQ2"),
	PINCTRL_PIN(8, "A9 DRAM DQ4"),
	PINCTRL_PIN(9, "A10 DRAM VREF"),
	PINCTRL_PIN(10, "A11 DRAM DQ24"),
	PINCTRL_PIN(11, "A12 DRAM DQ28"),
	PINCTRL_PIN(12, "A13 DRAM DQ30"),
	PINCTRL_PIN(13, "A14 DRAM DQ18"),
	PINCTRL_PIN(14, "A15 DRAM DQ21"),
	PINCTRL_PIN(15, "A16 DRAM CAS_N"),
	PINCTRL_PIN(16, "A17 DRAM BA1"),
	PINCTRL_PIN(17, "A18 PCI INTA N"),
	PINCTRL_PIN(18, "A19 PCI INTB N"),
	PINCTRL_PIN(19, "A20 PCI INTC N"),
	/* Row B */
	PINCTRL_PIN(20, "B1 PWR EN"),
	PINCTRL_PIN(21, "B2 GND"),
	PINCTRL_PIN(22, "B3 RTC CLKO"),
	PINCTRL_PIN(23, "B4 DRAM A5"),
	PINCTRL_PIN(24, "B5 DRAM A6"),
	PINCTRL_PIN(25, "B6 DRAM DQS1"),
	PINCTRL_PIN(26, "B7 DRAM DQ11"),
	PINCTRL_PIN(27, "B8 DRAM DQ0"),
	PINCTRL_PIN(28, "B9 DRAM DQS0"),
	PINCTRL_PIN(29, "B10 DRAM DQ7"),
	PINCTRL_PIN(30, "B11 DRAM DQS3"),
	PINCTRL_PIN(31, "B12 DRAM DQ27"),
	PINCTRL_PIN(32, "B13 DRAM DQ31"),
	PINCTRL_PIN(33, "B14 DRAM DQ20"),
	PINCTRL_PIN(34, "B15 DRAM DQS2"),
	PINCTRL_PIN(35, "B16 DRAM WE N"),
	PINCTRL_PIN(36, "B17 DRAM A10"),
	PINCTRL_PIN(37, "B18 DRAM A2"),
	PINCTRL_PIN(38, "B19 GND"),
	PINCTRL_PIN(39, "B20 PCI GNT0 N"),
	/* Row C */
	PINCTRL_PIN(40, "C1 AGNDIOHA"),
	PINCTRL_PIN(41, "C2 XTALI"),
	PINCTRL_PIN(42, "C3 GND"),
	PINCTRL_PIN(43, "C4 RTC CLKI"),
	PINCTRL_PIN(44, "C5 DRAM A12"),
	PINCTRL_PIN(45, "C6 DRAM A11"),
	PINCTRL_PIN(46, "C7 DRAM DQ8"),
	PINCTRL_PIN(47, "C8 DRAM DQ10"),
	PINCTRL_PIN(48, "C9 DRAM DQ3"),
	PINCTRL_PIN(49, "C10 DRAM DQ6"),
	PINCTRL_PIN(50, "C11 DRAM DQM0"),
	PINCTRL_PIN(51, "C12 DRAM DQ26"),
	PINCTRL_PIN(52, "C13 DRAM DQ16"),
	PINCTRL_PIN(53, "C14 DRAM DQ22"),
	PINCTRL_PIN(54, "C15 DRAM DQM2"),
	PINCTRL_PIN(55, "C16 DRAM BA0"),
	PINCTRL_PIN(56, "C17 DRAM A3"),
	PINCTRL_PIN(57, "C18 GND"),
	PINCTRL_PIN(58, "C19 PCI GNT1 N"),
	PINCTRL_PIN(59, "C20 PCI REQ2 N"),
	/* Row D */
	PINCTRL_PIN(60, "D1 AVCC3IOAHA"),
	PINCTRL_PIN(61, "D2 AVCCKHA"),
	PINCTRL_PIN(62, "D3 XTALO"),
	PINCTRL_PIN(63, "D4 GND"),
	PINCTRL_PIN(64, "D5 CIR RXD"),
	PINCTRL_PIN(65, "D6 DRAM A7"),
	PINCTRL_PIN(66, "D7 DRAM A4"),
	PINCTRL_PIN(67, "D8 DRAM A8"),
	PINCTRL_PIN(68, "D9 DRAM CKE"),
	PINCTRL_PIN(69, "D10 DRAM DQ14"),
	PINCTRL_PIN(70, "D11 DRAM DQ5"),
	PINCTRL_PIN(71, "D12 DRAM DQ25"),
	PINCTRL_PIN(72, "D13 DRAM DQ17"),
	PINCTRL_PIN(73, "D14 DRAM DQ23"),
	PINCTRL_PIN(74, "D15 DRAM RAS N"),
	PINCTRL_PIN(75, "D16 DRAM A1"),
	PINCTRL_PIN(76, "D17 GND"),
	PINCTRL_PIN(77, "D18 EXT RESET N"),
	PINCTRL_PIN(78, "D19 PCI REQ1 N"),
	PINCTRL_PIN(79, "D20 PCI REQ3 N"),
	/* Row E */
	PINCTRL_PIN(80, "E1 VCC2IO CTRL"),
	PINCTRL_PIN(81, "E2 VREF CTRL"),
	PINCTRL_PIN(82, "E3 CIR RST N"),
	PINCTRL_PIN(83, "E4 PWR BTN"),
	PINCTRL_PIN(84, "E5 GND"),
	PINCTRL_PIN(85, "E6 CIR TXD"),
	PINCTRL_PIN(86, "E7 VCCK CTRL"),
	PINCTRL_PIN(87, "E8 DRAM A9"),
	PINCTRL_PIN(88, "E9 DRAM DQ12"),
	PINCTRL_PIN(89, "E10 DRAM DQ15"),
	PINCTRL_PIN(90, "E11 DRAM DQM3"),
	PINCTRL_PIN(91, "E12 DRAM DQ29"),
	PINCTRL_PIN(92, "E13 DRAM DQ19"),
	PINCTRL_PIN(93, "E14 DRAM A13"),
	PINCTRL_PIN(94, "E15 DRAM A0"),
	PINCTRL_PIN(95, "E16 GND"),
	PINCTRL_PIN(96, "E17 PCI INTD N"),
	PINCTRL_PIN(97, "E18 PCI GNT3 N"),
	PINCTRL_PIN(98, "E19 PCI AD29"),
	PINCTRL_PIN(99, "E20 PCI AD28"),
	/* Row F */
	PINCTRL_PIN(100, "F1 AVCCKHB"),
	PINCTRL_PIN(101, "F2 AVCCK P"),
	PINCTRL_PIN(102, "F3 EBG"),
	PINCTRL_PIN(103, "F4 REXT"),
	PINCTRL_PIN(104, "F5 AVCC3IOHB"),
	PINCTRL_PIN(105, "F6 GND"),
	PINCTRL_PIN(106, "F7 VCC2IOHA 2"),
	PINCTRL_PIN(107, "F8 VCC2IOHA 2"),
	PINCTRL_PIN(108, "F9 VCC2IOHA 2"),
	PINCTRL_PIN(109, "F10 V1"),
	PINCTRL_PIN(110, "F11 V1"),
	PINCTRL_PIN(111, "F12 VCC2IOHA 2"),
	PINCTRL_PIN(112, "F13 VCC2IOHA 2"),
	PINCTRL_PIN(113, "F14 VCC2IOHA 2"),
	PINCTRL_PIN(114, "F15 GND"),
	PINCTRL_PIN(115, "F16 PCI CLK"),
	PINCTRL_PIN(116, "F17 PCI GNT2 N"),
	PINCTRL_PIN(117, "F18 PCI AD31"),
	PINCTRL_PIN(118, "F19 PCI AD26"),
	PINCTRL_PIN(119, "F20 PCI CBE3 N"),
	/* Row G */
	PINCTRL_PIN(120, "G1 SATA0 RXDP"),
	PINCTRL_PIN(121, "G2 SATA0 RXDN"),
	PINCTRL_PIN(122, "G3 AGNDK 0"),
	PINCTRL_PIN(123, "G4 AVCCK S"),
	PINCTRL_PIN(124, "G5 AVCC3 S"),
	PINCTRL_PIN(125, "G6 VCC2IOHA 2"),
	PINCTRL_PIN(126, "G7 GND"),
	PINCTRL_PIN(127, "G8 VCC2IOHA 2"),
	PINCTRL_PIN(128, "G9 V1"),
	PINCTRL_PIN(129, "G10 V1"),
	PINCTRL_PIN(130, "G11 V1"),
	PINCTRL_PIN(131, "G12 V1"),
	PINCTRL_PIN(132, "G13 VCC2IOHA 2"),
	PINCTRL_PIN(133, "G14 GND"),
	PINCTRL_PIN(134, "G15 VCC3IOHA"),
	PINCTRL_PIN(135, "G16 PCI REQ0 N"),
	PINCTRL_PIN(136, "G17 PCI AD30"),
	PINCTRL_PIN(137, "G18 PCI AD24"),
	PINCTRL_PIN(138, "G19 PCI AD23"),
	PINCTRL_PIN(139, "G20 PCI AD21"),
	/* Row H */
	PINCTRL_PIN(140, "H1 SATA0 TXDP"),
	PINCTRL_PIN(141, "H2 SATA0 TXDN"),
	PINCTRL_PIN(142, "H3 AGNDK 1"),
	PINCTRL_PIN(143, "H4 AVCCK 0"),
	PINCTRL_PIN(144, "H5 TEST CLKOUT"),
	PINCTRL_PIN(145, "H6 AGND"),
	PINCTRL_PIN(146, "H7 VCC2IOHA 2"),
	PINCTRL_PIN(147, "H8 GND"),
	PINCTRL_PIN(148, "H9 GND"),
	PINCTRL_PIN(149, "H10 GDN"),
	PINCTRL_PIN(150, "H11 GND"),
	PINCTRL_PIN(151, "H12 GND"),
	PINCTRL_PIN(152, "H13 GND"),
	PINCTRL_PIN(153, "H14 VCC3IOHA"),
	PINCTRL_PIN(154, "H15 VCC3IOHA"),
	PINCTRL_PIN(155, "H16 PCI AD27"),
	PINCTRL_PIN(156, "H17 PCI AD25"),
	PINCTRL_PIN(157, "H18 PCI AD22"),
	PINCTRL_PIN(158, "H19 PCI AD18"),
	PINCTRL_PIN(159, "H20 PCI AD17"),
	/* Row J (for some reason I is skipped) */
	PINCTRL_PIN(160, "J1 SATA1 TXDP"),
	PINCTRL_PIN(161, "J2 SATA1 TXDN"),
	PINCTRL_PIN(162, "J3 AGNDK 2"),
	PINCTRL_PIN(163, "J4 AVCCK 1"),
	PINCTRL_PIN(164, "J5 AGND"),
	PINCTRL_PIN(165, "J6 AGND"),
	PINCTRL_PIN(166, "J7 V1"),
	PINCTRL_PIN(167, "J8 GND"),
	PINCTRL_PIN(168, "J9 GND"),
	PINCTRL_PIN(169, "J10 GND"),
	PINCTRL_PIN(170, "J11 GND"),
	PINCTRL_PIN(171, "J12 GND"),
	PINCTRL_PIN(172, "J13 GND"),
	PINCTRL_PIN(173, "J14 V1"),
	PINCTRL_PIN(174, "J15 VCC3IOHA"),
	PINCTRL_PIN(175, "J16 PCI AD19"),
	PINCTRL_PIN(176, "J17 PCI AD20"),
	PINCTRL_PIN(177, "J18 PCI AD16"),
	PINCTRL_PIN(178, "J19 PCI CBE2 N"),
	PINCTRL_PIN(179, "J20 PCI FRAME N"),
	/* Row K */
	PINCTRL_PIN(180, "K1 SATA1 RXDP"),
	PINCTRL_PIN(181, "K2 SATA1 RXDN"),
	PINCTRL_PIN(182, "K3 AGNDK 3"),
	PINCTRL_PIN(183, "K4 AVCCK 2"),
	PINCTRL_PIN(184, "K5 AGND"),
	PINCTRL_PIN(185, "K6 V1"),
	PINCTRL_PIN(186, "K7 V1"),
	PINCTRL_PIN(187, "K8 GND"),
	PINCTRL_PIN(188, "K9 GND"),
	PINCTRL_PIN(189, "K10 GND"),
	PINCTRL_PIN(190, "K11 GND"),
	PINCTRL_PIN(191, "K12 GND"),
	PINCTRL_PIN(192, "K13 GND"),
	PINCTRL_PIN(193, "K14 V1"),
	PINCTRL_PIN(194, "K15 V1"),
	PINCTRL_PIN(195, "K16 PCI TRDY N"),
	PINCTRL_PIN(196, "K17 PCI IRDY N"),
	PINCTRL_PIN(197, "K18 PCI DEVSEL N"),
	PINCTRL_PIN(198, "K19 PCI STOP N"),
	PINCTRL_PIN(199, "K20 PCI PAR"),
	/* Row L */
	PINCTRL_PIN(200, "L1 IDE CS0 N"),
	PINCTRL_PIN(201, "L2 IDE DA0"),
	PINCTRL_PIN(202, "L3 AVCCK 3"),
	PINCTRL_PIN(203, "L4 AGND"),
	PINCTRL_PIN(204, "L5 IDE DIOR N"),
	PINCTRL_PIN(205, "L6 V1"),
	PINCTRL_PIN(206, "L7 V1"),
	PINCTRL_PIN(207, "L8 GND"),
	PINCTRL_PIN(208, "L9 GND"),
	PINCTRL_PIN(209, "L10 GND"),
	PINCTRL_PIN(210, "L11 GND"),
	PINCTRL_PIN(211, "L12 GND"),
	PINCTRL_PIN(212, "L13 GND"),
	PINCTRL_PIN(213, "L14 V1"),
	PINCTRL_PIN(214, "L15 V1"),
	PINCTRL_PIN(215, "L16 PCI AD12"),
	PINCTRL_PIN(216, "L17 PCI AD13"),
	PINCTRL_PIN(217, "L18 PCI AD14"),
	PINCTRL_PIN(218, "L19 PCI AD15"),
	PINCTRL_PIN(219, "L20 PCI CBE1 N"),
	/* Row M */
	PINCTRL_PIN(220, "M1 IDE DA1"),
	PINCTRL_PIN(221, "M2 IDE CS1 N"),
	PINCTRL_PIN(222, "M3 IDE DA2"),
	PINCTRL_PIN(223, "M4 IDE DMACK N"),
	PINCTRL_PIN(224, "M5 IDE DD1"),
	PINCTRL_PIN(225, "M6 VCC3IOHA"),
	PINCTRL_PIN(226, "M7 V1"),
	PINCTRL_PIN(227, "M8 GND"),
	PINCTRL_PIN(228, "M9 GND"),
	PINCTRL_PIN(229, "M10 GND"),
	PINCTRL_PIN(230, "M11 GND"),
	PINCTRL_PIN(231, "M12 GND"),
	PINCTRL_PIN(232, "M13 GND"),
	PINCTRL_PIN(233, "M14 V1"),
	PINCTRL_PIN(234, "M15 VCC3IOHA"),
	PINCTRL_PIN(235, "M16 PCI AD7"),
	PINCTRL_PIN(236, "M17 PCI AD6"),
	PINCTRL_PIN(237, "M18 PCI AD9"),
	PINCTRL_PIN(238, "M19 PCI AD10"),
	PINCTRL_PIN(239, "M20 PCI AD11"),
	/* Row N */
	PINCTRL_PIN(240, "N1 IDE IORDY"),
	PINCTRL_PIN(241, "N2 IDE INTRQ"),
	PINCTRL_PIN(242, "N3 IDE DIOW N"),
	PINCTRL_PIN(243, "N4 IDE DD15"),
	PINCTRL_PIN(244, "N5 IDE DMARQ"),
	PINCTRL_PIN(245, "N6 VCC3IOHA"),
	PINCTRL_PIN(246, "N7 VCC3IOHA"),
	PINCTRL_PIN(247, "N8 GND"),
	PINCTRL_PIN(248, "N9 GND"),
	PINCTRL_PIN(249, "N10 GND"),
	PINCTRL_PIN(250, "N11 GND"),
	PINCTRL_PIN(251, "N12 GND"),
	PINCTRL_PIN(252, "N13 GND"),
	PINCTRL_PIN(253, "N14 VCC3IOHA"),
	PINCTRL_PIN(254, "N15 VCC3IOHA"),
	PINCTRL_PIN(255, "N16 PCI CLKRUN N"),
	PINCTRL_PIN(256, "N17 PCI AD0"),
	PINCTRL_PIN(257, "N18 PCI AD4"),
	PINCTRL_PIN(258, "N19 PCI CBE0 N"),
	PINCTRL_PIN(259, "N20 PCI AD8"),
	/* Row P (for some reason O is skipped) */
	PINCTRL_PIN(260, "P1 IDE DD0"),
	PINCTRL_PIN(261, "P2 IDE DD14"),
	PINCTRL_PIN(262, "P3 IDE DD2"),
	PINCTRL_PIN(263, "P4 IDE DD4"),
	PINCTRL_PIN(264, "P5 IDE DD3"),
	PINCTRL_PIN(265, "P6 VCC3IOHA"),
	PINCTRL_PIN(266, "P7 GND"),
	PINCTRL_PIN(267, "P8 VCC2IOHA 1"),
	PINCTRL_PIN(268, "P9 V1"),
	PINCTRL_PIN(269, "P10 V1"),
	PINCTRL_PIN(270, "P11 V1"),
	PINCTRL_PIN(271, "P12 V1"),
	PINCTRL_PIN(272, "P13 VCC3IOHA"),
	PINCTRL_PIN(273, "P14 GND"),
	PINCTRL_PIN(274, "P15 VCC3IOHA"),
	PINCTRL_PIN(275, "P16 GPIO0 30"),
	PINCTRL_PIN(276, "P17 GPIO0 28"),
	PINCTRL_PIN(277, "P18 PCI AD1"),
	PINCTRL_PIN(278, "P19 PCI AD3"),
	PINCTRL_PIN(279, "P20 PCI AD5"),
	/* Row R (for some reason Q us skipped) */
	PINCTRL_PIN(280, "R1 IDE DD13"),
	PINCTRL_PIN(281, "R2 IDE DD12"),
	PINCTRL_PIN(282, "R3 IDE DD10"),
	PINCTRL_PIN(283, "R4 IDE DD6"),
	PINCTRL_PIN(284, "R5 ICE0 IDI"),
	PINCTRL_PIN(285, "R6 GND"),
	PINCTRL_PIN(286, "R7 VCC2IOHA 1"),
	PINCTRL_PIN(287, "R8 VCC2IOHA 1"),
	PINCTRL_PIN(288, "R9 VCC2IOHA 1"),
	PINCTRL_PIN(289, "R10 V1"),
	PINCTRL_PIN(290, "R11 V1"),
	PINCTRL_PIN(291, "R12 VCC3IOHA"),
	PINCTRL_PIN(292, "R13 VCC3IOHA"),
	PINCTRL_PIN(293, "R14 VCC3IOHA"),
	PINCTRL_PIN(294, "R15 GND"),
	PINCTRL_PIN(295, "R16 GPIO0 23"),
	PINCTRL_PIN(296, "R17 GPIO0 21"),
	PINCTRL_PIN(297, "R18 GPIO0 26"),
	PINCTRL_PIN(298, "R19 GPIO0 31"),
	PINCTRL_PIN(299, "R20 PCI AD2"),
	/* Row T (for some reason S is skipped) */
	PINCTRL_PIN(300, "T1 IDE DD11"),
	PINCTRL_PIN(301, "T2 IDE DD5"),
	PINCTRL_PIN(302, "T3 IDE DD8"),
	PINCTRL_PIN(303, "T4 ICE0 IDO"),
	PINCTRL_PIN(304, "T5 GND"),
	PINCTRL_PIN(305, "T6 USB GNDA U20"),
	PINCTRL_PIN(306, "T7 GMAC0 TXD0"),
	PINCTRL_PIN(307, "T8 GMAC0 TXEN"),
	PINCTRL_PIN(308, "T9 GMAC1 TXD3"),
	PINCTRL_PIN(309, "T10 GMAC1 RXDV"),
	PINCTRL_PIN(310, "T11 GMAC1 RXD2"),
	PINCTRL_PIN(311, "T12 GPIO1 29"),
	PINCTRL_PIN(312, "T13 GPIO0 3"),
	PINCTRL_PIN(313, "T14 GPIO0 9"),
	PINCTRL_PIN(314, "T15 GPIO0 16"),
	PINCTRL_PIN(315, "T16 GND"),
	PINCTRL_PIN(316, "T17 GPIO0 14"),
	PINCTRL_PIN(317, "T18 GPIO0 19"),
	PINCTRL_PIN(318, "T19 GPIO0 27"),
	PINCTRL_PIN(319, "T20 GPIO0 29"),
	/* Row U */
	PINCTRL_PIN(320, "U1 IDE DD9"),
	PINCTRL_PIN(321, "U2 IDE DD7"),
	PINCTRL_PIN(322, "U3 ICE0 ICK"),
	PINCTRL_PIN(323, "U4 GND"),
	PINCTRL_PIN(324, "U5 USB XSCO"),
	PINCTRL_PIN(325, "U6 GMAC0 TXD1"),
	PINCTRL_PIN(326, "U7 GMAC0 TXD3"),
	PINCTRL_PIN(327, "U8 GMAC0 TXC"),
	PINCTRL_PIN(328, "U9 GMAC0 RXD3"),
	PINCTRL_PIN(329, "U10 GMAC1 TXD0"),
	PINCTRL_PIN(330, "U11 GMAC1 CRS"),
	PINCTRL_PIN(331, "U12 EXT CLK"),
	PINCTRL_PIN(332, "U13 DEV DEF"),
	PINCTRL_PIN(333, "U14 GPIO0 0"),
	PINCTRL_PIN(334, "U15 GPIO0 4"),
	PINCTRL_PIN(335, "U16 GPIO0 10"),
	PINCTRL_PIN(336, "U17 GND"),
	PINCTRL_PIN(337, "U18 GPIO0 17"),
	PINCTRL_PIN(338, "U19 GPIO0 22"),
	PINCTRL_PIN(339, "U20 GPIO0 25"),
	/* Row V */
	PINCTRL_PIN(340, "V1 ICE0 DBGACK"),
	PINCTRL_PIN(341, "V2 ICE0 DBGRQ"),
	PINCTRL_PIN(342, "V3 GND"),
	PINCTRL_PIN(343, "V4 ICE0 IRST N"),
	PINCTRL_PIN(344, "V5 USB XSCI"),
	PINCTRL_PIN(345, "V6 GMAC0 COL"),
	PINCTRL_PIN(346, "V7 GMAC0 TXD2"),
	PINCTRL_PIN(347, "V8 GMAC0 RXDV"),
	PINCTRL_PIN(348, "V9 GMAC0 RXD1"),
	PINCTRL_PIN(349, "V10 GMAC1 COL"),
	PINCTRL_PIN(350, "V11 GMAC1 TXC"),
	PINCTRL_PIN(351, "V12 GMAC1 RXD1"),
	PINCTRL_PIN(352, "V13 MODE SEL1"),
	PINCTRL_PIN(353, "V14 GPIO1 28"),
	PINCTRL_PIN(354, "V15 GPIO0 1"),
	PINCTRL_PIN(355, "V16 GPIO0 8"),
	PINCTRL_PIN(356, "V17 GPIO0 11"),
	PINCTRL_PIN(357, "V18 GND"),
	PINCTRL_PIN(358, "V19 GPIO0 18"),
	PINCTRL_PIN(359, "V20 GPIO0 24"),
	/* Row W */
	PINCTRL_PIN(360, "W1 IDE RESET N"),
	PINCTRL_PIN(361, "W2 GND"),
	PINCTRL_PIN(362, "W3 USB0 VCCHSRT"),
	PINCTRL_PIN(363, "W4 USB0 DP"),
	PINCTRL_PIN(364, "W5 USB VCCA U20"),
	PINCTRL_PIN(365, "W6 USB1 DP"),
	PINCTRL_PIN(366, "W7 USB1 GNDHSRT"),
	PINCTRL_PIN(367, "W8 GMAC0 RXD0"),
	PINCTRL_PIN(368, "W9 GMAC0 CRS"),
	PINCTRL_PIN(369, "W10 GMAC1 TXD2"),
	PINCTRL_PIN(370, "W11 GMAC1 TXEN"),
	PINCTRL_PIN(371, "W12 GMAC1 RXD3"),
	PINCTRL_PIN(372, "W13 MODE SEL0"),
	PINCTRL_PIN(373, "W14 MODE SEL3"),
	PINCTRL_PIN(374, "W15 GPIO1 31"),
	PINCTRL_PIN(375, "W16 GPIO0 5"),
	PINCTRL_PIN(376, "W17 GPIO0 7"),
	PINCTRL_PIN(377, "W18 GPIO0 12"),
	PINCTRL_PIN(378, "W19 GND"),
	PINCTRL_PIN(379, "W20 GPIO0 20"),
	/* Row Y */
	PINCTRL_PIN(380, "Y1 ICE0 IMS"),
	PINCTRL_PIN(381, "Y2 USB0 GNDHSRT"),
	PINCTRL_PIN(382, "Y3 USB0 DM"),
	PINCTRL_PIN(383, "Y4 USB RREF"),
	PINCTRL_PIN(384, "Y5 USB1 DM"),
	PINCTRL_PIN(385, "Y6 USB1 VCCHSRT"),
	PINCTRL_PIN(386, "Y7 GMAC0 RXC"),
	PINCTRL_PIN(387, "Y8 GMAC0 RXD2"),
	PINCTRL_PIN(388, "Y9 REF CLK"),
	PINCTRL_PIN(389, "Y10 GMAC1 TXD1"),
	PINCTRL_PIN(390, "Y11 GMAC1 RXC"),
	PINCTRL_PIN(391, "Y12 GMAC1 RXD0"),
	PINCTRL_PIN(392, "Y13 M30 CLK"),
	PINCTRL_PIN(393, "Y14 MODE SEL2"),
	PINCTRL_PIN(394, "Y15 GPIO1 30"),
	PINCTRL_PIN(395, "Y16 GPIO0 2"),
	PINCTRL_PIN(396, "Y17 GPIO0 6"),
	PINCTRL_PIN(397, "Y18 SYS RESET N"),
	PINCTRL_PIN(398, "Y19 GPIO0 13"),
	PINCTRL_PIN(399, "Y20 GPIO0 15"),
};

/* Digital ground */
static const unsigned int gnd_3516_pins[] = {
	21, 38, 42, 57, 63, 76, 84, 95, 105, 114, 126, 133, 147, 148, 149, 150,
	151, 152, 167, 168, 169, 170, 171, 172, 187, 188, 189, 190, 191, 192,
	207, 208, 209, 210, 211, 212, 227, 228, 229, 230, 231, 232, 247, 248,
	249, 250, 251, 252, 266, 273, 285, 294, 304, 315, 323, 336, 342, 357,
	361, 378
};

static const unsigned int dram_3516_pins[] = {
	1, 2, 3, 4, 5, 6, 7, 8, 9, 10, 11, 12, 13, 14, 15, 16, 23, 24, 25, 26,
	27, 28, 29, 30, 31, 32, 33, 34, 35, 36, 37, 44, 45, 46, 47, 48, 49, 50,
	51, 52, 53, 54, 55, 56, 65, 66, 67, 68, 69, 70, 71, 72, 73, 74, 75,
	87, 88, 89, 90, 91, 92, 93, 94
};

static const unsigned int rtc_3516_pins[] = { 0, 43, 22 };

static const unsigned int power_3516_pins[] = { 20, 83, 40, 41, 60, 61, 62 };

static const unsigned int cir_3516_pins[] = { 85, 64, 82 };

static const unsigned int system_3516_pins[] = {
	332, 392, 372, 373, 393, 352, 331, 388, 397, 77
};

static const unsigned int vcontrol_3516_pins[] = { 86, 81, 80 };

static const unsigned int ice_3516_pins[] = { 340, 341, 303, 322, 380, 284, 343 };

static const unsigned int ide_3516_pins[] = {
	200, 201, 204, 220, 221, 222, 223, 224, 240, 241, 242, 243, 244, 260,
	261, 262, 263, 264, 280, 281, 282, 283, 300, 301, 302, 320, 321, 360
};

static const unsigned int sata_3516_pins[] = {
	100, 101, 102, 103, 104, 120, 121, 122, 123, 124, 140, 141, 142, 143,
	144, 160, 161, 162, 163, 180, 181, 182, 183, 202
};

static const unsigned int usb_3516_pins[] = {
	305, 324, 344, 362, 363, 364, 365, 366, 381, 382, 383, 384, 385
};

/* GMII, ethernet pins */
static const unsigned int gmii_gmac0_3516_pins[] = {
	306, 307, 325, 326, 327, 328, 345, 346, 347, 348, 367, 368, 386, 387
};

static const unsigned int gmii_gmac1_3516_pins[] = {
	308, 309, 310, 329, 330, 349, 350, 351, 369, 370, 371, 389, 390, 391
};

static const unsigned int pci_3516_pins[] = {
	17, 18, 19, 39, 58, 59, 78, 79, 96, 97, 98, 99, 115, 116, 117, 118,
	119, 135, 136, 137, 138, 139, 155, 156, 157, 158, 159, 175, 176, 177,
	178, 179, 195, 196, 197, 198, 199, 215, 216, 217, 218, 219, 235, 236,
	237, 238, 239, 255, 256, 257, 258, 259, 277, 278, 279, 299
};

/*
 * Apparently the LPC interface is using the PCICLK for the clocking so
 * PCI needs to be active at the same time.
 */
static const unsigned int lpc_3516_pins[] = {
	355, /* LPC_LAD[0] */
	356, /* LPC_SERIRQ */
	377, /* LPC_LAD[2] */
	398, /* LPC_LFRAME# */
	316, /* LPC_LAD[3] */
	399, /* LPC_LAD[1] */
};

/* Character LCD */
static const unsigned int lcd_3516_pins[] = {
	391, 351, 310, 371, 353, 311, 394, 374, 314, 359, 339
};

static const unsigned int ssp_3516_pins[] = {
	355, /* SSP_97RST# SSP AC97 Reset, active low */
	356, /* SSP_FSC */
	377, /* SSP_ECLK */
	398, /* SSP_TXD */
	316, /* SSP_RXD */
	399, /* SSP_SCLK */
};

static const unsigned int uart_rxtx_3516_pins[] = {
	313, /* UART_SIN serial input, RX */
	335, /* UART_SOUT serial output, TX */
};

static const unsigned int uart_modem_3516_pins[] = {
	355, /* UART_NDCD DCD carrier detect */
	356, /* UART_NDTR DTR data terminal ready */
	377, /* UART_NDSR DSR data set ready */
	398, /* UART_NRTS RTS request to send */
	316, /* UART_NCTS CTS clear to send */
	399, /* UART_NRI RI ring indicator */
};

static const unsigned int tvc_3516_pins[] = {
	353, /* TVC_DATA[0] */
	311, /* TVC_DATA[1] */
	394, /* TVC_DATA[2] */
	374, /* TVC_DATA[3] */
	333, /* TVC_CLK */
	354, /* TVC_DATA[4] */
	395, /* TVC_DATA[5] */
	312, /* TVC_DATA[6] */
	334, /* TVC_DATA[7] */
};

/* NAND flash pins */
static const unsigned int nflash_3516_pins[] = {
	243, 260, 261, 224, 280, 262, 281, 264, 300, 263, 282, 301, 320, 283,
	302, 321, 337, 358, 295, 359, 339, 275, 298
};

/* Parallel (NOR) flash pins, D[0-15], A[16-25], CE0, CE1, RB, WE, OE, ALE */
static const unsigned int pflash_3516_pins[] = {
	221, 200, 222, 201, 220, 243, 260, 261, 224, 280, 262, 281, 264, 300,
	263, 282, 301, 320, 283, 302, 321, 317, 379, 295, 359, 339, 297, 318,
	276, 319, 275, 298
};

/*
 * The parallel flash can be set up in a 26-bit address bus mode exposing
 * A[0-15] (A[15] takes the place of ALE), but it has the
 * side effect of stealing pins from GMAC1 and TVC so these blocks cannot be
 * used at the same time.
 */
static const unsigned int pflash_3516_pins_extended[] = {
	221, 200, 222, 201, 220, 243, 260, 261, 224, 280, 262, 281, 264, 300,
	263, 282, 301, 320, 283, 302, 321, 317, 379, 295, 359, 339, 297, 318,
	276, 319, 275, 298,
	/* The extra pins */
	349, 308, 369, 389, 329, 350, 370, 309, 390, 391, 351, 310, 371, 330,
	333
};

/* Serial flash pins CE0, CE1, DI, DO, CK */
static const unsigned int sflash_3516_pins[] = { 296, 338, 295, 359, 339 };

/* The GPIO0A (0-4) pins overlap with TVC and extended parallel flash */
static const unsigned int gpio0a_3516_pins[] = { 333, 354, 395, 312, 334 };

/* The GPIO0B (5-7) pins overlap with ICE */
static const unsigned int gpio0b_3516_pins[] = { 375, 396, 376 };

/* The GPIO0C (8,11-15) pins overlap with LPC, UART and SSP */
static const unsigned int gpio0c_3516_pins[] = { 355, 356, 377, 398, 316, 399 };

/* The GPIO0D (9,10) pins overlap with UART RX/TX */
static const unsigned int gpio0d_3516_pins[] = { 313, 335 };

/* The GPIO0E (16) pins overlap with LCD */
static const unsigned int gpio0e_3516_pins[] = { 314 };

/* The GPIO0F (17,18) pins overlap with NAND flash CE0, CE1 */
static const unsigned int gpio0f_3516_pins[] = { 337, 358 };

/* The GPIO0G (19,20,26-29) pins overlap with parallel flash */
static const unsigned int gpio0g_3516_pins[] = { 317, 379, 297, 318, 276, 319 };

/* The GPIO0H (21,22) pins overlap with serial flash CE0, CE1 */
static const unsigned int gpio0h_3516_pins[] = { 296, 338 };

/* The GPIO0I (23) pins overlap with all flash */
static const unsigned int gpio0i_3516_pins[] = { 295 };

/* The GPIO0J (24,25) pins overlap with all flash and LCD */
static const unsigned int gpio0j_3516_pins[] = { 359, 339 };

/* The GPIO0K (30,31) pins overlap with NAND flash */
static const unsigned int gpio0k_3516_pins[] = { 275, 298 };

/* The GPIO1A (0-4) pins that overlap with IDE and parallel flash */
static const unsigned int gpio1a_3516_pins[] = { 221, 200, 222, 201, 220 };

/* The GPIO1B (5-10,27) pins overlap with just IDE */
static const unsigned int gpio1b_3516_pins[] = { 241, 223, 240, 204, 242, 244, 360 };

/* The GPIO1C (11-26) pins overlap with IDE, parallel flash and NAND flash */
static const unsigned int gpio1c_3516_pins[] = {
	243, 260, 261, 224, 280, 262, 281, 264, 300, 263, 282, 301, 320, 283,
	302, 321
};

/* The GPIO1D (28-31) pins overlap with TVC */
static const unsigned int gpio1d_3516_pins[] = { 353, 311, 394, 374 };

/* The GPIO2A (0-3) pins overlap with GMII GMAC1 and extended parallel flash */
static const unsigned int gpio2a_3516_pins[] = { 308, 369, 389, 329 };

/* The GPIO2B (4-7) pins overlap with GMII GMAC1, extended parallel flash and LCD */
static const unsigned int gpio2b_3516_pins[] = { 391, 351, 310, 371 };

/* The GPIO2C (8-31) pins overlap with PCI */
static const unsigned int gpio2c_3516_pins[] = {
	259, 237, 238, 239, 215, 216, 217, 218, 177, 159, 158, 175, 176, 139,
	157, 138, 137, 156, 118, 155, 99, 98, 136, 117
};

/* Groups for the 3516 SoC/package */
static const struct gemini_pin_group gemini_3516_pin_groups[] = {
	{
		.name = "gndgrp",
		.pins = gnd_3516_pins,
		.num_pins = ARRAY_SIZE(gnd_3516_pins),
	},
	{
		.name = "dramgrp",
		.pins = dram_3516_pins,
		.num_pins = ARRAY_SIZE(dram_3516_pins),
		.mask = DRAM_PADS_POWERDOWN,
	},
	{
		.name = "rtcgrp",
		.pins = rtc_3516_pins,
		.num_pins = ARRAY_SIZE(rtc_3516_pins),
	},
	{
		.name = "powergrp",
		.pins = power_3516_pins,
		.num_pins = ARRAY_SIZE(power_3516_pins),
	},
	{
		.name = "cirgrp",
		.pins = cir_3516_pins,
		.num_pins = ARRAY_SIZE(cir_3516_pins),
	},
	{
		.name = "systemgrp",
		.pins = system_3516_pins,
		.num_pins = ARRAY_SIZE(system_3516_pins),
	},
	{
		.name = "vcontrolgrp",
		.pins = vcontrol_3516_pins,
		.num_pins = ARRAY_SIZE(vcontrol_3516_pins),
	},
	{
		.name = "icegrp",
		.pins = ice_3516_pins,
		.num_pins = ARRAY_SIZE(ice_3516_pins),
		/* Conflict with some GPIO groups */
	},
	{
		.name = "idegrp",
		.pins = ide_3516_pins,
		.num_pins = ARRAY_SIZE(ide_3516_pins),
		/* Conflict with all flash usage */
		.value = IDE_PADS_ENABLE | NAND_PADS_DISABLE |
			PFLASH_PADS_DISABLE | SFLASH_PADS_DISABLE,
	},
	{
		.name = "satagrp",
		.pins = sata_3516_pins,
		.num_pins = ARRAY_SIZE(sata_3516_pins),
	},
	{
		.name = "usbgrp",
		.pins = usb_3516_pins,
		.num_pins = ARRAY_SIZE(usb_3516_pins),
	},
	{
		.name = "gmii_gmac0_grp",
		.pins = gmii_gmac0_3516_pins,
		.num_pins = ARRAY_SIZE(gmii_gmac0_3516_pins),
	},
	{
		.name = "gmii_gmac1_grp",
		.pins = gmii_gmac1_3516_pins,
		.num_pins = ARRAY_SIZE(gmii_gmac1_3516_pins),
		/* Bring out RGMII on the GMAC1 pins */
		.value = GEMINI_GMAC_IOSEL_GMAC0_GMAC1_RGMII,
	},
	{
		.name = "pcigrp",
		.pins = pci_3516_pins,
		.num_pins = ARRAY_SIZE(pci_3516_pins),
		/* Conflict only with GPIO2 */
		.value = PCI_PADS_ENABLE | PCI_CLK_PAD_ENABLE,
	},
	{
		.name = "lpcgrp",
		.pins = lpc_3516_pins,
		.num_pins = ARRAY_SIZE(lpc_3516_pins),
		/* Conflict with SSP */
		.mask = SSP_PADS_ENABLE,
		.value = LPC_PADS_ENABLE | LPC_CLK_PAD_ENABLE,
	},
	{
		.name = "lcdgrp",
		.pins = lcd_3516_pins,
		.num_pins = ARRAY_SIZE(lcd_3516_pins),
		.mask = TVC_PADS_ENABLE,
		.value = LCD_PADS_ENABLE,
	},
	{
		.name = "sspgrp",
		.pins = ssp_3516_pins,
		.num_pins = ARRAY_SIZE(ssp_3516_pins),
		/* Conflict with LPC */
		.mask = LPC_PADS_ENABLE,
		.value = SSP_PADS_ENABLE,
	},
	{
		.name = "uartrxtxgrp",
		.pins = uart_rxtx_3516_pins,
		.num_pins = ARRAY_SIZE(uart_rxtx_3516_pins),
		/* No conflicts except GPIO */
	},
	{
		.name = "uartmodemgrp",
		.pins = uart_modem_3516_pins,
		.num_pins = ARRAY_SIZE(uart_modem_3516_pins),
		/*
		 * Conflict with LPC and SSP,
		 * so when those are both disabled, modem UART can thrive.
		 */
		.mask = LPC_PADS_ENABLE | SSP_PADS_ENABLE,
	},
	{
		.name = "tvcgrp",
		.pins = tvc_3516_pins,
		.num_pins = ARRAY_SIZE(tvc_3516_pins),
		/* Conflict with character LCD */
		.mask = LCD_PADS_ENABLE,
		.value = TVC_PADS_ENABLE | TVC_CLK_PAD_ENABLE,
	},
	/*
	 * The construction is done such that it is possible to use a serial
	 * flash together with a NAND or parallel (NOR) flash, but it is not
	 * possible to use NAND and parallel flash together. To use serial
	 * flash with one of the two others, the muxbits need to be flipped
	 * around before any access.
	 */
	{
		.name = "nflashgrp",
		.pins = nflash_3516_pins,
		.num_pins = ARRAY_SIZE(nflash_3516_pins),
		/* Conflict with IDE, parallel and serial flash */
		.mask = NAND_PADS_DISABLE | IDE_PADS_ENABLE,
		.value = PFLASH_PADS_DISABLE | SFLASH_PADS_DISABLE,
	},
	{
		.name = "pflashgrp",
		.pins = pflash_3516_pins,
		.num_pins = ARRAY_SIZE(pflash_3516_pins),
		/* Conflict with IDE, NAND and serial flash */
		.mask = PFLASH_PADS_DISABLE | IDE_PADS_ENABLE,
		.value = NAND_PADS_DISABLE | SFLASH_PADS_DISABLE,
	},
	{
		.name = "sflashgrp",
		.pins = sflash_3516_pins,
		.num_pins = ARRAY_SIZE(sflash_3516_pins),
		/* Conflict with IDE, NAND and parallel flash */
		.mask = SFLASH_PADS_DISABLE | IDE_PADS_ENABLE,
		.value = NAND_PADS_DISABLE | PFLASH_PADS_DISABLE,
	},
	{
		.name = "gpio0agrp",
		.pins = gpio0a_3516_pins,
		.num_pins = ARRAY_SIZE(gpio0a_3516_pins),
		/* Conflict with TVC and ICE */
		.mask = TVC_PADS_ENABLE,
	},
	{
		.name = "gpio0bgrp",
		.pins = gpio0b_3516_pins,
		.num_pins = ARRAY_SIZE(gpio0b_3516_pins),
		/* Conflict with ICE */
	},
	{
		.name = "gpio0cgrp",
		.pins = gpio0c_3516_pins,
		.num_pins = ARRAY_SIZE(gpio0c_3516_pins),
		/* Conflict with LPC, UART and SSP */
		.mask = LPC_PADS_ENABLE | SSP_PADS_ENABLE,
	},
	{
		.name = "gpio0dgrp",
		.pins = gpio0d_3516_pins,
		.num_pins = ARRAY_SIZE(gpio0d_3516_pins),
		/* Conflict with UART */
	},
	{
		.name = "gpio0egrp",
		.pins = gpio0e_3516_pins,
		.num_pins = ARRAY_SIZE(gpio0e_3516_pins),
		/* Conflict with LCD */
		.mask = LCD_PADS_ENABLE,
	},
	{
		.name = "gpio0fgrp",
		.pins = gpio0f_3516_pins,
		.num_pins = ARRAY_SIZE(gpio0f_3516_pins),
		/* Conflict with NAND flash */
		.value = NAND_PADS_DISABLE,
	},
	{
		.name = "gpio0ggrp",
		.pins = gpio0g_3516_pins,
		.num_pins = ARRAY_SIZE(gpio0g_3516_pins),
		/* Conflict with parallel flash */
		.value = PFLASH_PADS_DISABLE,
	},
	{
		.name = "gpio0hgrp",
		.pins = gpio0h_3516_pins,
		.num_pins = ARRAY_SIZE(gpio0h_3516_pins),
		/* Conflict with serial flash */
		.value = SFLASH_PADS_DISABLE,
	},
	{
		.name = "gpio0igrp",
		.pins = gpio0i_3516_pins,
		.num_pins = ARRAY_SIZE(gpio0i_3516_pins),
		/* Conflict with all flash */
		.value = PFLASH_PADS_DISABLE | NAND_PADS_DISABLE |
			SFLASH_PADS_DISABLE,
	},
	{
		.name = "gpio0jgrp",
		.pins = gpio0j_3516_pins,
		.num_pins = ARRAY_SIZE(gpio0j_3516_pins),
		/* Conflict with all flash and LCD */
		.mask = LCD_PADS_ENABLE,
		.value = PFLASH_PADS_DISABLE | NAND_PADS_DISABLE |
			SFLASH_PADS_DISABLE,
	},
	{
		.name = "gpio0kgrp",
		.pins = gpio0k_3516_pins,
		.num_pins = ARRAY_SIZE(gpio0k_3516_pins),
		/* Conflict with parallel and NAND flash */
		.value = PFLASH_PADS_DISABLE | NAND_PADS_DISABLE,
	},
	{
		.name = "gpio1agrp",
		.pins = gpio1a_3516_pins,
		.num_pins = ARRAY_SIZE(gpio1a_3516_pins),
		/* Conflict with IDE and parallel flash */
		.mask = IDE_PADS_ENABLE,
		.value = PFLASH_PADS_DISABLE,
	},
	{
		.name = "gpio1bgrp",
		.pins = gpio1b_3516_pins,
		.num_pins = ARRAY_SIZE(gpio1b_3516_pins),
		/* Conflict with IDE only */
		.mask = IDE_PADS_ENABLE,
	},
	{
		.name = "gpio1cgrp",
		.pins = gpio1c_3516_pins,
		.num_pins = ARRAY_SIZE(gpio1c_3516_pins),
		/* Conflict with IDE, parallel and NAND flash */
		.mask = IDE_PADS_ENABLE,
		.value = NAND_PADS_DISABLE | PFLASH_PADS_DISABLE,
	},
	{
		.name = "gpio1dgrp",
		.pins = gpio1d_3516_pins,
		.num_pins = ARRAY_SIZE(gpio1d_3516_pins),
		/* Conflict with TVC */
		.mask = TVC_PADS_ENABLE,
	},
	{
		.name = "gpio2agrp",
		.pins = gpio2a_3516_pins,
		.num_pins = ARRAY_SIZE(gpio2a_3516_pins),
		.mask = GEMINI_GMAC_IOSEL_GMAC0_GMAC1_RGMII,
		/* Conflict with GMII GMAC1 and extended parallel flash */
	},
	{
		.name = "gpio2bgrp",
		.pins = gpio2b_3516_pins,
		.num_pins = ARRAY_SIZE(gpio2b_3516_pins),
		/* Conflict with GMII GMAC1, extended parallel flash and LCD */
		.mask = LCD_PADS_ENABLE | GEMINI_GMAC_IOSEL_GMAC0_GMAC1_RGMII,
	},
	{
		.name = "gpio2cgrp",
		.pins = gpio2c_3516_pins,
		.num_pins = ARRAY_SIZE(gpio2c_3516_pins),
		/* Conflict with PCI */
		.mask = PCI_PADS_ENABLE,
	},
};

static int gemini_get_groups_count(struct pinctrl_dev *pctldev)
{
	struct gemini_pmx *pmx = pinctrl_dev_get_drvdata(pctldev);

	if (pmx->is_3512)
		return ARRAY_SIZE(gemini_3512_pin_groups);
	if (pmx->is_3516)
		return ARRAY_SIZE(gemini_3516_pin_groups);
	return 0;
}

static const char *gemini_get_group_name(struct pinctrl_dev *pctldev,
					 unsigned int selector)
{
	struct gemini_pmx *pmx = pinctrl_dev_get_drvdata(pctldev);

	if (pmx->is_3512)
		return gemini_3512_pin_groups[selector].name;
	if (pmx->is_3516)
		return gemini_3516_pin_groups[selector].name;
	return NULL;
}

static int gemini_get_group_pins(struct pinctrl_dev *pctldev,
				 unsigned int selector,
				 const unsigned int **pins,
				 unsigned int *num_pins)
{
	struct gemini_pmx *pmx = pinctrl_dev_get_drvdata(pctldev);

	/* The special case with the 3516 flash pin */
	if (pmx->flash_pin &&
	    pmx->is_3512 &&
	    !strcmp(gemini_3512_pin_groups[selector].name, "pflashgrp")) {
		*pins = pflash_3512_pins_extended;
		*num_pins = ARRAY_SIZE(pflash_3512_pins_extended);
		return 0;
	}
	if (pmx->flash_pin &&
	    pmx->is_3516 &&
	    !strcmp(gemini_3516_pin_groups[selector].name, "pflashgrp")) {
		*pins = pflash_3516_pins_extended;
		*num_pins = ARRAY_SIZE(pflash_3516_pins_extended);
		return 0;
	}
	if (pmx->is_3512) {
		*pins = gemini_3512_pin_groups[selector].pins;
		*num_pins = gemini_3512_pin_groups[selector].num_pins;
	}
	if (pmx->is_3516) {
		*pins = gemini_3516_pin_groups[selector].pins;
		*num_pins = gemini_3516_pin_groups[selector].num_pins;
	}
	return 0;
}

static void gemini_pin_dbg_show(struct pinctrl_dev *pctldev, struct seq_file *s,
				unsigned int offset)
{
	seq_printf(s, " " DRIVER_NAME);
}

static const struct pinctrl_ops gemini_pctrl_ops = {
	.get_groups_count = gemini_get_groups_count,
	.get_group_name = gemini_get_group_name,
	.get_group_pins = gemini_get_group_pins,
	.pin_dbg_show = gemini_pin_dbg_show,
	.dt_node_to_map = pinconf_generic_dt_node_to_map_all,
	.dt_free_map = pinconf_generic_dt_free_map,
};

/**
 * struct gemini_pmx_func - describes Gemini pinmux functions
 * @name: the name of this specific function
 * @groups: corresponding pin groups
 */
struct gemini_pmx_func {
	const char *name;
	const char * const *groups;
	const unsigned int num_groups;
};

static const char * const dramgrps[] = { "dramgrp" };
static const char * const rtcgrps[] = { "rtcgrp" };
static const char * const powergrps[] = { "powergrp" };
static const char * const cirgrps[] = { "cirgrp" };
static const char * const systemgrps[] = { "systemgrp" };
static const char * const vcontrolgrps[] = { "vcontrolgrp" };
static const char * const icegrps[] = { "icegrp" };
static const char * const idegrps[] = { "idegrp" };
static const char * const satagrps[] = { "satagrp" };
static const char * const usbgrps[] = { "usbgrp" };
static const char * const gmiigrps[] = { "gmii_gmac0_grp", "gmii_gmac1_grp" };
static const char * const pcigrps[] = { "pcigrp" };
static const char * const lpcgrps[] = { "lpcgrp" };
static const char * const lcdgrps[] = { "lcdgrp" };
static const char * const sspgrps[] = { "sspgrp" };
static const char * const uartgrps[] = { "uartrxtxgrp", "uartmodemgrp" };
static const char * const tvcgrps[] = { "tvcgrp" };
static const char * const nflashgrps[] = { "nflashgrp" };
static const char * const pflashgrps[] = { "pflashgrp", "pflashextgrp" };
static const char * const sflashgrps[] = { "sflashgrp" };
static const char * const gpio0grps[] = { "gpio0agrp", "gpio0bgrp", "gpio0cgrp",
					  "gpio0dgrp", "gpio0egrp", "gpio0fgrp",
					  "gpio0ggrp", "gpio0hgrp", "gpio0igrp",
					  "gpio0jgrp", "gpio0kgrp" };
static const char * const gpio1grps[] = { "gpio1agrp", "gpio1bgrp", "gpio1cgrp",
					  "gpio1dgrp" };
static const char * const gpio2grps[] = { "gpio2agrp", "gpio2bgrp", "gpio2cgrp" };

static const struct gemini_pmx_func gemini_pmx_functions[] = {
	{
		.name = "dram",
		.groups = dramgrps,
		.num_groups = ARRAY_SIZE(idegrps),
	},
	{
		.name = "rtc",
		.groups = rtcgrps,
		.num_groups = ARRAY_SIZE(rtcgrps),
	},
	{
		.name = "power",
		.groups = powergrps,
		.num_groups = ARRAY_SIZE(powergrps),
	},
	{
		/* This function is strictly unavailable on 3512 */
		.name = "cir",
		.groups = cirgrps,
		.num_groups = ARRAY_SIZE(cirgrps),
	},
	{
		.name = "system",
		.groups = systemgrps,
		.num_groups = ARRAY_SIZE(systemgrps),
	},
	{
		.name = "vcontrol",
		.groups = vcontrolgrps,
		.num_groups = ARRAY_SIZE(vcontrolgrps),
	},
	{
		.name = "ice",
		.groups = icegrps,
		.num_groups = ARRAY_SIZE(icegrps),
	},
	{
		.name = "ide",
		.groups = idegrps,
		.num_groups = ARRAY_SIZE(idegrps),
	},
	{
		.name = "sata",
		.groups = satagrps,
		.num_groups = ARRAY_SIZE(satagrps),
	},
	{
		.name = "usb",
		.groups = usbgrps,
		.num_groups = ARRAY_SIZE(usbgrps),
	},
	{
		.name = "gmii",
		.groups = gmiigrps,
		.num_groups = ARRAY_SIZE(gmiigrps),
	},
	{
		.name = "pci",
		.groups = pcigrps,
		.num_groups = ARRAY_SIZE(pcigrps),
	},
	{
		.name = "lpc",
		.groups = lpcgrps,
		.num_groups = ARRAY_SIZE(lpcgrps),
	},
	{
		.name = "lcd",
		.groups = lcdgrps,
		.num_groups = ARRAY_SIZE(lcdgrps),
	},
	{
		.name = "ssp",
		.groups = sspgrps,
		.num_groups = ARRAY_SIZE(sspgrps),
	},
	{
		.name = "uart",
		.groups = uartgrps,
		.num_groups = ARRAY_SIZE(uartgrps),
	},
	{
		.name = "tvc",
		.groups = tvcgrps,
		.num_groups = ARRAY_SIZE(tvcgrps),
	},
	{
		.name = "nflash",
		.groups = nflashgrps,
		.num_groups = ARRAY_SIZE(nflashgrps),
	},
	{
		.name = "pflash",
		.groups = pflashgrps,
		.num_groups = ARRAY_SIZE(pflashgrps),
	},
	{
		.name = "sflash",
		.groups = sflashgrps,
		.num_groups = ARRAY_SIZE(sflashgrps),
	},
	{
		.name = "gpio0",
		.groups = gpio0grps,
		.num_groups = ARRAY_SIZE(gpio0grps),
	},
	{
		.name = "gpio1",
		.groups = gpio1grps,
		.num_groups = ARRAY_SIZE(gpio1grps),
	},
	{
		.name = "gpio2",
		.groups = gpio2grps,
		.num_groups = ARRAY_SIZE(gpio2grps),
	},
};


static int gemini_pmx_set_mux(struct pinctrl_dev *pctldev,
			      unsigned int selector,
			      unsigned int group)
{
	struct gemini_pmx *pmx;
	const struct gemini_pmx_func *func;
	const struct gemini_pin_group *grp;
	u32 before, after, expected;
	unsigned long tmp;
	int i;

	pmx = pinctrl_dev_get_drvdata(pctldev);

	func = &gemini_pmx_functions[selector];
	if (pmx->is_3512)
		grp = &gemini_3512_pin_groups[group];
	else if (pmx->is_3516)
		grp = &gemini_3516_pin_groups[group];
	else {
		dev_err(pmx->dev, "invalid SoC type\n");
		return -ENODEV;
	}

	dev_info(pmx->dev,
		 "ACTIVATE function \"%s\" with group \"%s\"\n",
		 func->name, grp->name);

	regmap_read(pmx->map, GLOBAL_MISC_CTRL, &before);
	regmap_update_bits(pmx->map, GLOBAL_MISC_CTRL, grp->mask,
			   grp->value);
	regmap_read(pmx->map, GLOBAL_MISC_CTRL, &after);

	/* Which bits changed */
	before &= PADS_MASK;
	after &= PADS_MASK;
	expected = before &= ~grp->mask;
	expected |= grp->value;
	expected &= PADS_MASK;

	/* Print changed states */
	tmp = grp->mask;
	for_each_set_bit(i, &tmp, PADS_MAXBIT) {
		bool enabled = !(i > 3);

		/* Did not go low though it should */
		if (after & BIT(i)) {
			dev_err(pmx->dev,
				"pin group %s could not be %s: "
				"probably a hardware limitation\n",
				gemini_padgroups[i],
				enabled ? "enabled" : "disabled");
			dev_err(pmx->dev,
				"GLOBAL MISC CTRL before: %08x, after %08x, expected %08x\n",
				before, after, expected);
		} else {
			dev_info(pmx->dev,
				 "padgroup %s %s\n",
				 gemini_padgroups[i],
				 enabled ? "enabled" : "disabled");
		}
	}

	tmp = grp->value;
	for_each_set_bit(i, &tmp, PADS_MAXBIT) {
		bool enabled = (i > 3);

		/* Did not go high though it should */
		if (!(after & BIT(i))) {
			dev_err(pmx->dev,
				"pin group %s could not be %s: "
				"probably a hardware limitation\n",
				gemini_padgroups[i],
				enabled ? "enabled" : "disabled");
			dev_err(pmx->dev,
				"GLOBAL MISC CTRL before: %08x, after %08x, expected %08x\n",
				before, after, expected);
		} else {
			dev_info(pmx->dev,
				 "padgroup %s %s\n",
				 gemini_padgroups[i],
				 enabled ? "enabled" : "disabled");
		}
	}

	return 0;
}

static int gemini_pmx_get_funcs_count(struct pinctrl_dev *pctldev)
{
	return ARRAY_SIZE(gemini_pmx_functions);
}

static const char *gemini_pmx_get_func_name(struct pinctrl_dev *pctldev,
					    unsigned int selector)
{
	return gemini_pmx_functions[selector].name;
}

static int gemini_pmx_get_groups(struct pinctrl_dev *pctldev,
				 unsigned int selector,
				 const char * const **groups,
				 unsigned int * const num_groups)
{
	*groups = gemini_pmx_functions[selector].groups;
	*num_groups = gemini_pmx_functions[selector].num_groups;
	return 0;
}

static const struct pinmux_ops gemini_pmx_ops = {
	.get_functions_count = gemini_pmx_get_funcs_count,
	.get_function_name = gemini_pmx_get_func_name,
	.get_function_groups = gemini_pmx_get_groups,
	.set_mux = gemini_pmx_set_mux,
};

#define GEMINI_CFGPIN(_n, _r, _lb, _hb) {	\
	.pin = _n,				\
	.reg = _r,				\
	.mask = GENMASK(_hb, _lb)		\
}

static const struct gemini_pin_conf gemini_confs_3512[] = {
	GEMINI_CFGPIN(259, GLOBAL_GMAC_CTRL_SKEW, 0, 3), /* GMAC0 RXDV */
	GEMINI_CFGPIN(277, GLOBAL_GMAC_CTRL_SKEW, 4, 7), /* GMAC0 RXC */
	GEMINI_CFGPIN(241, GLOBAL_GMAC_CTRL_SKEW, 8, 11), /* GMAC0 TXEN */
	GEMINI_CFGPIN(312, GLOBAL_GMAC_CTRL_SKEW, 12, 15), /* GMAC0 TXC */
	GEMINI_CFGPIN(298, GLOBAL_GMAC_CTRL_SKEW, 16, 19), /* GMAC1 RXDV */
	GEMINI_CFGPIN(280, GLOBAL_GMAC_CTRL_SKEW, 20, 23), /* GMAC1 RXC */
	GEMINI_CFGPIN(316, GLOBAL_GMAC_CTRL_SKEW, 24, 27), /* GMAC1 TXEN */
	GEMINI_CFGPIN(243, GLOBAL_GMAC_CTRL_SKEW, 28, 31), /* GMAC1 TXC */
	GEMINI_CFGPIN(295, GLOBAL_GMAC0_DATA_SKEW, 0, 3), /* GMAC0 RXD0 */
	GEMINI_CFGPIN(313, GLOBAL_GMAC0_DATA_SKEW, 4, 7), /* GMAC0 RXD1 */
	GEMINI_CFGPIN(242, GLOBAL_GMAC0_DATA_SKEW, 8, 11), /* GMAC0 RXD2 */
	GEMINI_CFGPIN(260, GLOBAL_GMAC0_DATA_SKEW, 12, 15), /* GMAC0 RXD3 */
	GEMINI_CFGPIN(294, GLOBAL_GMAC0_DATA_SKEW, 16, 19), /* GMAC0 TXD0 */
	GEMINI_CFGPIN(276, GLOBAL_GMAC0_DATA_SKEW, 20, 23), /* GMAC0 TXD1 */
	GEMINI_CFGPIN(258, GLOBAL_GMAC0_DATA_SKEW, 24, 27), /* GMAC0 TXD2 */
	GEMINI_CFGPIN(240, GLOBAL_GMAC0_DATA_SKEW, 28, 31), /* GMAC0 TXD3 */
	GEMINI_CFGPIN(262, GLOBAL_GMAC1_DATA_SKEW, 0, 3), /* GMAC1 RXD0 */
	GEMINI_CFGPIN(244, GLOBAL_GMAC1_DATA_SKEW, 4, 7), /* GMAC1 RXD1 */
	GEMINI_CFGPIN(317, GLOBAL_GMAC1_DATA_SKEW, 8, 11), /* GMAC1 RXD2 */
	GEMINI_CFGPIN(299, GLOBAL_GMAC1_DATA_SKEW, 12, 15), /* GMAC1 RXD3 */
	GEMINI_CFGPIN(261, GLOBAL_GMAC1_DATA_SKEW, 16, 19), /* GMAC1 TXD0 */
	GEMINI_CFGPIN(279, GLOBAL_GMAC1_DATA_SKEW, 20, 23), /* GMAC1 TXD1 */
	GEMINI_CFGPIN(297, GLOBAL_GMAC1_DATA_SKEW, 24, 27), /* GMAC1 TXD2 */
	GEMINI_CFGPIN(315, GLOBAL_GMAC1_DATA_SKEW, 28, 31), /* GMAC1 TXD3 */
};

static const struct gemini_pin_conf gemini_confs_3516[] = {
	GEMINI_CFGPIN(347, GLOBAL_GMAC_CTRL_SKEW, 0, 3), /* GMAC0 RXDV */
	GEMINI_CFGPIN(386, GLOBAL_GMAC_CTRL_SKEW, 4, 7), /* GMAC0 RXC */
	GEMINI_CFGPIN(307, GLOBAL_GMAC_CTRL_SKEW, 8, 11), /* GMAC0 TXEN */
	GEMINI_CFGPIN(327, GLOBAL_GMAC_CTRL_SKEW, 12, 15), /* GMAC0 TXC */
	GEMINI_CFGPIN(309, GLOBAL_GMAC_CTRL_SKEW, 16, 19), /* GMAC1 RXDV */
	GEMINI_CFGPIN(390, GLOBAL_GMAC_CTRL_SKEW, 20, 23), /* GMAC1 RXC */
	GEMINI_CFGPIN(370, GLOBAL_GMAC_CTRL_SKEW, 24, 27), /* GMAC1 TXEN */
	GEMINI_CFGPIN(350, GLOBAL_GMAC_CTRL_SKEW, 28, 31), /* GMAC1 TXC */
	GEMINI_CFGPIN(367, GLOBAL_GMAC0_DATA_SKEW, 0, 3), /* GMAC0 RXD0 */
	GEMINI_CFGPIN(348, GLOBAL_GMAC0_DATA_SKEW, 4, 7), /* GMAC0 RXD1 */
	GEMINI_CFGPIN(387, GLOBAL_GMAC0_DATA_SKEW, 8, 11), /* GMAC0 RXD2 */
	GEMINI_CFGPIN(328, GLOBAL_GMAC0_DATA_SKEW, 12, 15), /* GMAC0 RXD3 */
	GEMINI_CFGPIN(306, GLOBAL_GMAC0_DATA_SKEW, 16, 19), /* GMAC0 TXD0 */
	GEMINI_CFGPIN(325, GLOBAL_GMAC0_DATA_SKEW, 20, 23), /* GMAC0 TXD1 */
	GEMINI_CFGPIN(346, GLOBAL_GMAC0_DATA_SKEW, 24, 27), /* GMAC0 TXD2 */
	GEMINI_CFGPIN(326, GLOBAL_GMAC0_DATA_SKEW, 28, 31), /* GMAC0 TXD3 */
	GEMINI_CFGPIN(391, GLOBAL_GMAC1_DATA_SKEW, 0, 3), /* GMAC1 RXD0 */
	GEMINI_CFGPIN(351, GLOBAL_GMAC1_DATA_SKEW, 4, 7), /* GMAC1 RXD1 */
	GEMINI_CFGPIN(310, GLOBAL_GMAC1_DATA_SKEW, 8, 11), /* GMAC1 RXD2 */
	GEMINI_CFGPIN(371, GLOBAL_GMAC1_DATA_SKEW, 12, 15), /* GMAC1 RXD3 */
	GEMINI_CFGPIN(329, GLOBAL_GMAC1_DATA_SKEW, 16, 19), /* GMAC1 TXD0 */
	GEMINI_CFGPIN(389, GLOBAL_GMAC1_DATA_SKEW, 20, 23), /* GMAC1 TXD1 */
	GEMINI_CFGPIN(369, GLOBAL_GMAC1_DATA_SKEW, 24, 27), /* GMAC1 TXD2 */
	GEMINI_CFGPIN(308, GLOBAL_GMAC1_DATA_SKEW, 28, 31), /* GMAC1 TXD3 */
};

static const struct gemini_pin_conf *gemini_get_pin_conf(struct gemini_pmx *pmx,
							 unsigned int pin)
{
	const struct gemini_pin_conf *retconf;
	int i;

	for (i = 0; i < pmx->nconfs; i++) {
<<<<<<< HEAD
		retconf = &gemini_confs_3516[i];
=======
		retconf = &pmx->confs[i];
>>>>>>> 39051dd8
		if (retconf->pin == pin)
			return retconf;
	}
	return NULL;
}

static int gemini_pinconf_get(struct pinctrl_dev *pctldev, unsigned int pin,
			      unsigned long *config)
{
	struct gemini_pmx *pmx = pinctrl_dev_get_drvdata(pctldev);
	enum pin_config_param param = pinconf_to_config_param(*config);
	const struct gemini_pin_conf *conf;
	u32 val;

	switch (param) {
	case PIN_CONFIG_SKEW_DELAY:
		conf = gemini_get_pin_conf(pmx, pin);
		if (!conf)
			return -ENOTSUPP;
		regmap_read(pmx->map, conf->reg, &val);
		val &= conf->mask;
		val >>= (ffs(conf->mask) - 1);
		*config = pinconf_to_config_packed(PIN_CONFIG_SKEW_DELAY, val);
		break;
	default:
		return -ENOTSUPP;
	}

	return 0;
}

static int gemini_pinconf_set(struct pinctrl_dev *pctldev, unsigned int pin,
			      unsigned long *configs, unsigned int num_configs)
{
	struct gemini_pmx *pmx = pinctrl_dev_get_drvdata(pctldev);
	const struct gemini_pin_conf *conf;
	enum pin_config_param param;
	u32 arg;
	int ret = 0;
	int i;

	for (i = 0; i < num_configs; i++) {
		param = pinconf_to_config_param(configs[i]);
		arg = pinconf_to_config_argument(configs[i]);

		switch (param) {
		case PIN_CONFIG_SKEW_DELAY:
			if (arg > 0xf)
				return -EINVAL;
			conf = gemini_get_pin_conf(pmx, pin);
			if (!conf) {
				dev_err(pmx->dev,
					"invalid pin for skew delay %d\n", pin);
				return -ENOTSUPP;
			}
			arg <<= (ffs(conf->mask) - 1);
			dev_dbg(pmx->dev,
				"set pin %d to skew delay mask %08x, val %08x\n",
				pin, conf->mask, arg);
			regmap_update_bits(pmx->map, conf->reg, conf->mask, arg);
			break;
		default:
			dev_err(pmx->dev, "Invalid config param %04x\n", param);
			return -ENOTSUPP;
		}
	}

	return ret;
}

static const struct pinconf_ops gemini_pinconf_ops = {
	.pin_config_get = gemini_pinconf_get,
	.pin_config_set = gemini_pinconf_set,
	.is_generic = true,
};

static struct pinctrl_desc gemini_pmx_desc = {
	.name = DRIVER_NAME,
	.pctlops = &gemini_pctrl_ops,
	.pmxops = &gemini_pmx_ops,
	.confops = &gemini_pinconf_ops,
	.owner = THIS_MODULE,
};

static int gemini_pmx_probe(struct platform_device *pdev)
{
	struct gemini_pmx *pmx;
	struct regmap *map;
	struct device *dev = &pdev->dev;
	struct device *parent;
	unsigned long tmp;
	u32 val;
	int ret;
	int i;

	/* Create state holders etc for this driver */
	pmx = devm_kzalloc(&pdev->dev, sizeof(*pmx), GFP_KERNEL);
	if (!pmx)
		return -ENOMEM;

	pmx->dev = &pdev->dev;
	parent = dev->parent;
	if (!parent) {
		dev_err(dev, "no parent to pin controller\n");
		return -ENODEV;
	}
	map = syscon_node_to_regmap(parent->of_node);
	if (IS_ERR(map)) {
		dev_err(dev, "no syscon regmap\n");
		return PTR_ERR(map);
	}
	pmx->map = map;

	/* Check that regmap works at first call, then no more */
	ret = regmap_read(map, GLOBAL_WORD_ID, &val);
	if (ret) {
		dev_err(dev, "cannot access regmap\n");
		return ret;
	}
	val >>= 8;
	val &= 0xffff;
	if (val == 0x3512) {
		pmx->is_3512 = true;
		pmx->confs = gemini_confs_3512;
		pmx->nconfs = ARRAY_SIZE(gemini_confs_3512);
		gemini_pmx_desc.pins = gemini_3512_pins;
		gemini_pmx_desc.npins = ARRAY_SIZE(gemini_3512_pins);
		dev_info(dev, "detected 3512 chip variant\n");
	} else if (val == 0x3516) {
		pmx->is_3516 = true;
		pmx->confs = gemini_confs_3516;
		pmx->nconfs = ARRAY_SIZE(gemini_confs_3516);
		gemini_pmx_desc.pins = gemini_3516_pins;
		gemini_pmx_desc.npins = ARRAY_SIZE(gemini_3516_pins);
		dev_info(dev, "detected 3516 chip variant\n");
	} else {
		dev_err(dev, "unknown chip ID: %04x\n", val);
		return -ENODEV;
	}

	ret = regmap_read(map, GLOBAL_MISC_CTRL, &val);
	dev_info(dev, "GLOBAL MISC CTRL at boot: 0x%08x\n", val);
	/* Mask off relevant pads */
	val &= PADS_MASK;
	/* Invert the meaning of the DRAM+flash pads */
	val ^= 0x0f;
	/* Print initial state */
	tmp = val;
	for_each_set_bit(i, &tmp, PADS_MAXBIT) {
		dev_info(dev, "pad group %s %s\n", gemini_padgroups[i],
			 (val & BIT(i)) ? "enabled" : "disabled");
	}

	/* Check if flash pin is set */
	regmap_read(map, GLOBAL_STATUS, &val);
	pmx->flash_pin = !!(val & GLOBAL_STATUS_FLPIN);
	dev_info(dev, "flash pin is %s\n", pmx->flash_pin ? "set" : "not set");

	pmx->pctl = devm_pinctrl_register(dev, &gemini_pmx_desc, pmx);
	if (IS_ERR(pmx->pctl)) {
		dev_err(dev, "could not register pinmux driver\n");
		return PTR_ERR(pmx->pctl);
	}

	dev_info(dev, "initialized Gemini pin control driver\n");

	return 0;
}

static const struct of_device_id gemini_pinctrl_match[] = {
	{ .compatible = "cortina,gemini-pinctrl" },
	{},
};

static struct platform_driver gemini_pmx_driver = {
	.driver = {
		.name = DRIVER_NAME,
		.of_match_table = gemini_pinctrl_match,
	},
	.probe = gemini_pmx_probe,
};

static int __init gemini_pmx_init(void)
{
	return platform_driver_register(&gemini_pmx_driver);
}
arch_initcall(gemini_pmx_init);<|MERGE_RESOLUTION|>--- conflicted
+++ resolved
@@ -2322,11 +2322,7 @@
 	int i;
 
 	for (i = 0; i < pmx->nconfs; i++) {
-<<<<<<< HEAD
-		retconf = &gemini_confs_3516[i];
-=======
 		retconf = &pmx->confs[i];
->>>>>>> 39051dd8
 		if (retconf->pin == pin)
 			return retconf;
 	}
