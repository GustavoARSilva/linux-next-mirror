--- conflicted
+++ resolved
@@ -387,38 +387,6 @@
 	    sdhci_readl(host, SDHCI_CAPABILITIES_1) == 0x00000807)
 		host->timeout_clk = 1000; /* 1000 kHz i.e. 1 MHz */
 
-<<<<<<< HEAD
-	return 0;
-}
-
-static int sdhci_acpi_sdio_probe_slot(struct platform_device *pdev,
-				      const char *hid, const char *uid)
-{
-	struct sdhci_acpi_host *c = platform_get_drvdata(pdev);
-
-	if (!c || !c->host)
-		return 0;
-
-	/* Platform specific code during sdio probe slot goes here */
-
-	return 0;
-}
-
-static int sdhci_acpi_sd_probe_slot(struct platform_device *pdev,
-				    const char *hid, const char *uid)
-{
-	struct sdhci_acpi_host *c = platform_get_drvdata(pdev);
-	struct sdhci_host *host;
-
-	if (!c || !c->host || !c->slot)
-		return 0;
-
-	host = c->host;
-
-	/* Platform specific code during sd probe slot goes here */
-
-=======
->>>>>>> 9abd04af
 	if (hid && !strcmp(hid, "80865ACA"))
 		host->mmc_host_ops.get_cd = bxt_get_cd;
 
@@ -540,10 +508,7 @@
 static int sdhci_acpi_probe(struct platform_device *pdev)
 {
 	struct device *dev = &pdev->dev;
-<<<<<<< HEAD
-=======
 	const struct sdhci_acpi_slot *slot;
->>>>>>> 9abd04af
 	struct acpi_device *device, *child;
 	struct sdhci_acpi_host *c;
 	struct sdhci_host *host;
