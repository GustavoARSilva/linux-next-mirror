--- conflicted
+++ resolved
@@ -144,15 +144,7 @@
 			const char *ns;
 			long pos;
 		} iface;
-		int signal;
 		struct {
-<<<<<<< HEAD
-			int rlim;
-			unsigned long max;
-		} rlim;
-		struct {
-=======
->>>>>>> 10e3781d
 			const char *src_name;
 			const char *type;
 			const char *trans;
