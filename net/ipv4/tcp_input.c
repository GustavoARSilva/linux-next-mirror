// SPDX-License-Identifier: GPL-2.0
/*
 * INET		An implementation of the TCP/IP protocol suite for the LINUX
 *		operating system.  INET is implemented using the  BSD Socket
 *		interface as the means of communication with the user level.
 *
 *		Implementation of the Transmission Control Protocol(TCP).
 *
 * Authors:	Ross Biro
 *		Fred N. van Kempen, <waltje@uWalt.NL.Mugnet.ORG>
 *		Mark Evans, <evansmp@uhura.aston.ac.uk>
 *		Corey Minyard <wf-rch!minyard@relay.EU.net>
 *		Florian La Roche, <flla@stud.uni-sb.de>
 *		Charles Hedrick, <hedrick@klinzhai.rutgers.edu>
 *		Linus Torvalds, <torvalds@cs.helsinki.fi>
 *		Alan Cox, <gw4pts@gw4pts.ampr.org>
 *		Matthew Dillon, <dillon@apollo.west.oic.com>
 *		Arnt Gulbrandsen, <agulbra@nvg.unit.no>
 *		Jorge Cwik, <jorge@laser.satlink.net>
 */

/*
 * Changes:
 *		Pedro Roque	:	Fast Retransmit/Recovery.
 *					Two receive queues.
 *					Retransmit queue handled by TCP.
 *					Better retransmit timer handling.
 *					New congestion avoidance.
 *					Header prediction.
 *					Variable renaming.
 *
 *		Eric		:	Fast Retransmit.
 *		Randy Scott	:	MSS option defines.
 *		Eric Schenk	:	Fixes to slow start algorithm.
 *		Eric Schenk	:	Yet another double ACK bug.
 *		Eric Schenk	:	Delayed ACK bug fixes.
 *		Eric Schenk	:	Floyd style fast retrans war avoidance.
 *		David S. Miller	:	Don't allow zero congestion window.
 *		Eric Schenk	:	Fix retransmitter so that it sends
 *					next packet on ack of previous packet.
 *		Andi Kleen	:	Moved open_request checking here
 *					and process RSTs for open_requests.
 *		Andi Kleen	:	Better prune_queue, and other fixes.
 *		Andrey Savochkin:	Fix RTT measurements in the presence of
 *					timestamps.
 *		Andrey Savochkin:	Check sequence numbers correctly when
 *					removing SACKs due to in sequence incoming
 *					data segments.
 *		Andi Kleen:		Make sure we never ack data there is not
 *					enough room for. Also make this condition
 *					a fatal error if it might still happen.
 *		Andi Kleen:		Add tcp_measure_rcv_mss to make
 *					connections with MSS<min(MTU,ann. MSS)
 *					work without delayed acks.
 *		Andi Kleen:		Process packets with PSH set in the
 *					fast path.
 *		J Hadi Salim:		ECN support
 *	 	Andrei Gurtov,
 *		Pasi Sarolahti,
 *		Panu Kuhlberg:		Experimental audit of TCP (re)transmission
 *					engine. Lots of bugs are found.
 *		Pasi Sarolahti:		F-RTO for dealing with spurious RTOs
 */

#define pr_fmt(fmt) "TCP: " fmt

#include <linux/mm.h>
#include <linux/slab.h>
#include <linux/module.h>
#include <linux/sysctl.h>
#include <linux/kernel.h>
#include <linux/prefetch.h>
#include <net/dst.h>
#include <net/tcp.h>
#include <net/inet_common.h>
#include <linux/ipsec.h>
#include <asm/unaligned.h>
#include <linux/errqueue.h>
#include <trace/events/tcp.h>
#include <linux/static_key.h>

int sysctl_tcp_max_orphans __read_mostly = NR_FILE;

#define FLAG_DATA		0x01 /* Incoming frame contained data.		*/
#define FLAG_WIN_UPDATE		0x02 /* Incoming ACK was a window update.	*/
#define FLAG_DATA_ACKED		0x04 /* This ACK acknowledged new data.		*/
#define FLAG_RETRANS_DATA_ACKED	0x08 /* "" "" some of which was retransmitted.	*/
#define FLAG_SYN_ACKED		0x10 /* This ACK acknowledged SYN.		*/
#define FLAG_DATA_SACKED	0x20 /* New SACK.				*/
#define FLAG_ECE		0x40 /* ECE in this ACK				*/
#define FLAG_LOST_RETRANS	0x80 /* This ACK marks some retransmission lost */
#define FLAG_SLOWPATH		0x100 /* Do not skip RFC checks for window update.*/
#define FLAG_ORIG_SACK_ACKED	0x200 /* Never retransmitted data are (s)acked	*/
#define FLAG_SND_UNA_ADVANCED	0x400 /* Snd_una was changed (!= FLAG_DATA_ACKED) */
#define FLAG_DSACKING_ACK	0x800 /* SACK blocks contained D-SACK info */
#define FLAG_SET_XMIT_TIMER	0x1000 /* Set TLP or RTO timer */
#define FLAG_SACK_RENEGING	0x2000 /* snd_una advanced to a sacked seq */
#define FLAG_UPDATE_TS_RECENT	0x4000 /* tcp_replace_ts_recent() */
#define FLAG_NO_CHALLENGE_ACK	0x8000 /* do not call tcp_send_challenge_ack()	*/

#define FLAG_ACKED		(FLAG_DATA_ACKED|FLAG_SYN_ACKED)
#define FLAG_NOT_DUP		(FLAG_DATA|FLAG_WIN_UPDATE|FLAG_ACKED)
#define FLAG_CA_ALERT		(FLAG_DATA_SACKED|FLAG_ECE)
#define FLAG_FORWARD_PROGRESS	(FLAG_ACKED|FLAG_DATA_SACKED)

#define TCP_REMNANT (TCP_FLAG_FIN|TCP_FLAG_URG|TCP_FLAG_SYN|TCP_FLAG_PSH)
#define TCP_HP_BITS (~(TCP_RESERVED_BITS|TCP_FLAG_PSH))

#define REXMIT_NONE	0 /* no loss recovery to do */
#define REXMIT_LOST	1 /* retransmit packets marked lost */
#define REXMIT_NEW	2 /* FRTO-style transmit of unsent/new packets */

static void tcp_gro_dev_warn(struct sock *sk, const struct sk_buff *skb,
			     unsigned int len)
{
	static bool __once __read_mostly;

	if (!__once) {
		struct net_device *dev;

		__once = true;

		rcu_read_lock();
		dev = dev_get_by_index_rcu(sock_net(sk), skb->skb_iif);
		if (!dev || len >= dev->mtu)
			pr_warn("%s: Driver has suspect GRO implementation, TCP performance may be compromised.\n",
				dev ? dev->name : "Unknown driver");
		rcu_read_unlock();
	}
}

/* Adapt the MSS value used to make delayed ack decision to the
 * real world.
 */
static void tcp_measure_rcv_mss(struct sock *sk, const struct sk_buff *skb)
{
	struct inet_connection_sock *icsk = inet_csk(sk);
	const unsigned int lss = icsk->icsk_ack.last_seg_size;
	unsigned int len;

	icsk->icsk_ack.last_seg_size = 0;

	/* skb->len may jitter because of SACKs, even if peer
	 * sends good full-sized frames.
	 */
	len = skb_shinfo(skb)->gso_size ? : skb->len;
	if (len >= icsk->icsk_ack.rcv_mss) {
		icsk->icsk_ack.rcv_mss = min_t(unsigned int, len,
					       tcp_sk(sk)->advmss);
		/* Account for possibly-removed options */
		if (unlikely(len > icsk->icsk_ack.rcv_mss +
				   MAX_TCP_OPTION_SPACE))
			tcp_gro_dev_warn(sk, skb, len);
	} else {
		/* Otherwise, we make more careful check taking into account,
		 * that SACKs block is variable.
		 *
		 * "len" is invariant segment length, including TCP header.
		 */
		len += skb->data - skb_transport_header(skb);
		if (len >= TCP_MSS_DEFAULT + sizeof(struct tcphdr) ||
		    /* If PSH is not set, packet should be
		     * full sized, provided peer TCP is not badly broken.
		     * This observation (if it is correct 8)) allows
		     * to handle super-low mtu links fairly.
		     */
		    (len >= TCP_MIN_MSS + sizeof(struct tcphdr) &&
		     !(tcp_flag_word(tcp_hdr(skb)) & TCP_REMNANT))) {
			/* Subtract also invariant (if peer is RFC compliant),
			 * tcp header plus fixed timestamp option length.
			 * Resulting "len" is MSS free of SACK jitter.
			 */
			len -= tcp_sk(sk)->tcp_header_len;
			icsk->icsk_ack.last_seg_size = len;
			if (len == lss) {
				icsk->icsk_ack.rcv_mss = len;
				return;
			}
		}
		if (icsk->icsk_ack.pending & ICSK_ACK_PUSHED)
			icsk->icsk_ack.pending |= ICSK_ACK_PUSHED2;
		icsk->icsk_ack.pending |= ICSK_ACK_PUSHED;
	}
}

static void tcp_incr_quickack(struct sock *sk)
{
	struct inet_connection_sock *icsk = inet_csk(sk);
	unsigned int quickacks = tcp_sk(sk)->rcv_wnd / (2 * icsk->icsk_ack.rcv_mss);

	if (quickacks == 0)
		quickacks = 2;
	if (quickacks > icsk->icsk_ack.quick)
		icsk->icsk_ack.quick = min(quickacks, TCP_MAX_QUICKACKS);
}

static void tcp_enter_quickack_mode(struct sock *sk)
{
	struct inet_connection_sock *icsk = inet_csk(sk);
	tcp_incr_quickack(sk);
	icsk->icsk_ack.pingpong = 0;
	icsk->icsk_ack.ato = TCP_ATO_MIN;
}

/* Send ACKs quickly, if "quick" count is not exhausted
 * and the session is not interactive.
 */

static bool tcp_in_quickack_mode(struct sock *sk)
{
	const struct inet_connection_sock *icsk = inet_csk(sk);
	const struct dst_entry *dst = __sk_dst_get(sk);

	return (dst && dst_metric(dst, RTAX_QUICKACK)) ||
		(icsk->icsk_ack.quick && !icsk->icsk_ack.pingpong);
}

static void tcp_ecn_queue_cwr(struct tcp_sock *tp)
{
	if (tp->ecn_flags & TCP_ECN_OK)
		tp->ecn_flags |= TCP_ECN_QUEUE_CWR;
}

static void tcp_ecn_accept_cwr(struct tcp_sock *tp, const struct sk_buff *skb)
{
	if (tcp_hdr(skb)->cwr)
		tp->ecn_flags &= ~TCP_ECN_DEMAND_CWR;
}

static void tcp_ecn_withdraw_cwr(struct tcp_sock *tp)
{
	tp->ecn_flags &= ~TCP_ECN_DEMAND_CWR;
}

static void __tcp_ecn_check_ce(struct tcp_sock *tp, const struct sk_buff *skb)
{
	switch (TCP_SKB_CB(skb)->ip_dsfield & INET_ECN_MASK) {
	case INET_ECN_NOT_ECT:
		/* Funny extension: if ECT is not set on a segment,
		 * and we already seen ECT on a previous segment,
		 * it is probably a retransmit.
		 */
		if (tp->ecn_flags & TCP_ECN_SEEN)
			tcp_enter_quickack_mode((struct sock *)tp);
		break;
	case INET_ECN_CE:
		if (tcp_ca_needs_ecn((struct sock *)tp))
			tcp_ca_event((struct sock *)tp, CA_EVENT_ECN_IS_CE);

		if (!(tp->ecn_flags & TCP_ECN_DEMAND_CWR)) {
			/* Better not delay acks, sender can have a very low cwnd */
			tcp_enter_quickack_mode((struct sock *)tp);
			tp->ecn_flags |= TCP_ECN_DEMAND_CWR;
		}
		tp->ecn_flags |= TCP_ECN_SEEN;
		break;
	default:
		if (tcp_ca_needs_ecn((struct sock *)tp))
			tcp_ca_event((struct sock *)tp, CA_EVENT_ECN_NO_CE);
		tp->ecn_flags |= TCP_ECN_SEEN;
		break;
	}
}

static void tcp_ecn_check_ce(struct tcp_sock *tp, const struct sk_buff *skb)
{
	if (tp->ecn_flags & TCP_ECN_OK)
		__tcp_ecn_check_ce(tp, skb);
}

static void tcp_ecn_rcv_synack(struct tcp_sock *tp, const struct tcphdr *th)
{
	if ((tp->ecn_flags & TCP_ECN_OK) && (!th->ece || th->cwr))
		tp->ecn_flags &= ~TCP_ECN_OK;
}

static void tcp_ecn_rcv_syn(struct tcp_sock *tp, const struct tcphdr *th)
{
	if ((tp->ecn_flags & TCP_ECN_OK) && (!th->ece || !th->cwr))
		tp->ecn_flags &= ~TCP_ECN_OK;
}

static bool tcp_ecn_rcv_ecn_echo(const struct tcp_sock *tp, const struct tcphdr *th)
{
	if (th->ece && !th->syn && (tp->ecn_flags & TCP_ECN_OK))
		return true;
	return false;
}

/* Buffer size and advertised window tuning.
 *
 * 1. Tuning sk->sk_sndbuf, when connection enters established state.
 */

static void tcp_sndbuf_expand(struct sock *sk)
{
	const struct tcp_sock *tp = tcp_sk(sk);
	const struct tcp_congestion_ops *ca_ops = inet_csk(sk)->icsk_ca_ops;
	int sndmem, per_mss;
	u32 nr_segs;

	/* Worst case is non GSO/TSO : each frame consumes one skb
	 * and skb->head is kmalloced using power of two area of memory
	 */
	per_mss = max_t(u32, tp->rx_opt.mss_clamp, tp->mss_cache) +
		  MAX_TCP_HEADER +
		  SKB_DATA_ALIGN(sizeof(struct skb_shared_info));

	per_mss = roundup_pow_of_two(per_mss) +
		  SKB_DATA_ALIGN(sizeof(struct sk_buff));

	nr_segs = max_t(u32, TCP_INIT_CWND, tp->snd_cwnd);
	nr_segs = max_t(u32, nr_segs, tp->reordering + 1);

	/* Fast Recovery (RFC 5681 3.2) :
	 * Cubic needs 1.7 factor, rounded to 2 to include
	 * extra cushion (application might react slowly to POLLOUT)
	 */
	sndmem = ca_ops->sndbuf_expand ? ca_ops->sndbuf_expand(sk) : 2;
	sndmem *= nr_segs * per_mss;

	if (sk->sk_sndbuf < sndmem)
		sk->sk_sndbuf = min(sndmem, sysctl_tcp_wmem[2]);
}

/* 2. Tuning advertised window (window_clamp, rcv_ssthresh)
 *
 * All tcp_full_space() is split to two parts: "network" buffer, allocated
 * forward and advertised in receiver window (tp->rcv_wnd) and
 * "application buffer", required to isolate scheduling/application
 * latencies from network.
 * window_clamp is maximal advertised window. It can be less than
 * tcp_full_space(), in this case tcp_full_space() - window_clamp
 * is reserved for "application" buffer. The less window_clamp is
 * the smoother our behaviour from viewpoint of network, but the lower
 * throughput and the higher sensitivity of the connection to losses. 8)
 *
 * rcv_ssthresh is more strict window_clamp used at "slow start"
 * phase to predict further behaviour of this connection.
 * It is used for two goals:
 * - to enforce header prediction at sender, even when application
 *   requires some significant "application buffer". It is check #1.
 * - to prevent pruning of receive queue because of misprediction
 *   of receiver window. Check #2.
 *
 * The scheme does not work when sender sends good segments opening
 * window and then starts to feed us spaghetti. But it should work
 * in common situations. Otherwise, we have to rely on queue collapsing.
 */

/* Slow part of check#2. */
static int __tcp_grow_window(const struct sock *sk, const struct sk_buff *skb)
{
	struct tcp_sock *tp = tcp_sk(sk);
	/* Optimize this! */
	int truesize = tcp_win_from_space(sk, skb->truesize) >> 1;
	int window = tcp_win_from_space(sk, sysctl_tcp_rmem[2]) >> 1;

	while (tp->rcv_ssthresh <= window) {
		if (truesize <= skb->len)
			return 2 * inet_csk(sk)->icsk_ack.rcv_mss;

		truesize >>= 1;
		window >>= 1;
	}
	return 0;
}

static void tcp_grow_window(struct sock *sk, const struct sk_buff *skb)
{
	struct tcp_sock *tp = tcp_sk(sk);

	/* Check #1 */
	if (tp->rcv_ssthresh < tp->window_clamp &&
	    (int)tp->rcv_ssthresh < tcp_space(sk) &&
	    !tcp_under_memory_pressure(sk)) {
		int incr;

		/* Check #2. Increase window, if skb with such overhead
		 * will fit to rcvbuf in future.
		 */
		if (tcp_win_from_space(sk, skb->truesize) <= skb->len)
			incr = 2 * tp->advmss;
		else
			incr = __tcp_grow_window(sk, skb);

		if (incr) {
			incr = max_t(int, incr, 2 * skb->len);
			tp->rcv_ssthresh = min(tp->rcv_ssthresh + incr,
					       tp->window_clamp);
			inet_csk(sk)->icsk_ack.quick |= 1;
		}
	}
}

/* 3. Tuning rcvbuf, when connection enters established state. */
static void tcp_fixup_rcvbuf(struct sock *sk)
{
	u32 mss = tcp_sk(sk)->advmss;
	int rcvmem;

	rcvmem = 2 * SKB_TRUESIZE(mss + MAX_TCP_HEADER) *
		 tcp_default_init_rwnd(mss);

	/* Dynamic Right Sizing (DRS) has 2 to 3 RTT latency
	 * Allow enough cushion so that sender is not limited by our window
	 */
	if (sock_net(sk)->ipv4.sysctl_tcp_moderate_rcvbuf)
		rcvmem <<= 2;

	if (sk->sk_rcvbuf < rcvmem)
		sk->sk_rcvbuf = min(rcvmem, sysctl_tcp_rmem[2]);
}

/* 4. Try to fixup all. It is made immediately after connection enters
 *    established state.
 */
void tcp_init_buffer_space(struct sock *sk)
{
	int tcp_app_win = sock_net(sk)->ipv4.sysctl_tcp_app_win;
	struct tcp_sock *tp = tcp_sk(sk);
	int maxwin;

	if (!(sk->sk_userlocks & SOCK_RCVBUF_LOCK))
		tcp_fixup_rcvbuf(sk);
	if (!(sk->sk_userlocks & SOCK_SNDBUF_LOCK))
		tcp_sndbuf_expand(sk);

	tp->rcvq_space.space = tp->rcv_wnd;
	tcp_mstamp_refresh(tp);
	tp->rcvq_space.time = tp->tcp_mstamp;
	tp->rcvq_space.seq = tp->copied_seq;

	maxwin = tcp_full_space(sk);

	if (tp->window_clamp >= maxwin) {
		tp->window_clamp = maxwin;

		if (tcp_app_win && maxwin > 4 * tp->advmss)
			tp->window_clamp = max(maxwin -
					       (maxwin >> tcp_app_win),
					       4 * tp->advmss);
	}

	/* Force reservation of one segment. */
	if (tcp_app_win &&
	    tp->window_clamp > 2 * tp->advmss &&
	    tp->window_clamp + tp->advmss > maxwin)
		tp->window_clamp = max(2 * tp->advmss, maxwin - tp->advmss);

	tp->rcv_ssthresh = min(tp->rcv_ssthresh, tp->window_clamp);
	tp->snd_cwnd_stamp = tcp_jiffies32;
}

/* 5. Recalculate window clamp after socket hit its memory bounds. */
static void tcp_clamp_window(struct sock *sk)
{
	struct tcp_sock *tp = tcp_sk(sk);
	struct inet_connection_sock *icsk = inet_csk(sk);

	icsk->icsk_ack.quick = 0;

	if (sk->sk_rcvbuf < sysctl_tcp_rmem[2] &&
	    !(sk->sk_userlocks & SOCK_RCVBUF_LOCK) &&
	    !tcp_under_memory_pressure(sk) &&
	    sk_memory_allocated(sk) < sk_prot_mem_limits(sk, 0)) {
		sk->sk_rcvbuf = min(atomic_read(&sk->sk_rmem_alloc),
				    sysctl_tcp_rmem[2]);
	}
	if (atomic_read(&sk->sk_rmem_alloc) > sk->sk_rcvbuf)
		tp->rcv_ssthresh = min(tp->window_clamp, 2U * tp->advmss);
}

/* Initialize RCV_MSS value.
 * RCV_MSS is an our guess about MSS used by the peer.
 * We haven't any direct information about the MSS.
 * It's better to underestimate the RCV_MSS rather than overestimate.
 * Overestimations make us ACKing less frequently than needed.
 * Underestimations are more easy to detect and fix by tcp_measure_rcv_mss().
 */
void tcp_initialize_rcv_mss(struct sock *sk)
{
	const struct tcp_sock *tp = tcp_sk(sk);
	unsigned int hint = min_t(unsigned int, tp->advmss, tp->mss_cache);

	hint = min(hint, tp->rcv_wnd / 2);
	hint = min(hint, TCP_MSS_DEFAULT);
	hint = max(hint, TCP_MIN_MSS);

	inet_csk(sk)->icsk_ack.rcv_mss = hint;
}
EXPORT_SYMBOL(tcp_initialize_rcv_mss);

/* Receiver "autotuning" code.
 *
 * The algorithm for RTT estimation w/o timestamps is based on
 * Dynamic Right-Sizing (DRS) by Wu Feng and Mike Fisk of LANL.
 * <http://public.lanl.gov/radiant/pubs.html#DRS>
 *
 * More detail on this code can be found at
 * <http://staff.psc.edu/jheffner/>,
 * though this reference is out of date.  A new paper
 * is pending.
 */
static void tcp_rcv_rtt_update(struct tcp_sock *tp, u32 sample, int win_dep)
{
	u32 new_sample = tp->rcv_rtt_est.rtt_us;
	long m = sample;

	if (m == 0)
		m = 1;

	if (new_sample != 0) {
		/* If we sample in larger samples in the non-timestamp
		 * case, we could grossly overestimate the RTT especially
		 * with chatty applications or bulk transfer apps which
		 * are stalled on filesystem I/O.
		 *
		 * Also, since we are only going for a minimum in the
		 * non-timestamp case, we do not smooth things out
		 * else with timestamps disabled convergence takes too
		 * long.
		 */
		if (!win_dep) {
			m -= (new_sample >> 3);
			new_sample += m;
		} else {
			m <<= 3;
			if (m < new_sample)
				new_sample = m;
		}
	} else {
		/* No previous measure. */
		new_sample = m << 3;
	}

	tp->rcv_rtt_est.rtt_us = new_sample;
}

static inline void tcp_rcv_rtt_measure(struct tcp_sock *tp)
{
	u32 delta_us;

	if (tp->rcv_rtt_est.time == 0)
		goto new_measure;
	if (before(tp->rcv_nxt, tp->rcv_rtt_est.seq))
		return;
	delta_us = tcp_stamp_us_delta(tp->tcp_mstamp, tp->rcv_rtt_est.time);
	tcp_rcv_rtt_update(tp, delta_us, 1);

new_measure:
	tp->rcv_rtt_est.seq = tp->rcv_nxt + tp->rcv_wnd;
	tp->rcv_rtt_est.time = tp->tcp_mstamp;
}

static inline void tcp_rcv_rtt_measure_ts(struct sock *sk,
					  const struct sk_buff *skb)
{
	struct tcp_sock *tp = tcp_sk(sk);

	if (tp->rx_opt.rcv_tsecr &&
	    (TCP_SKB_CB(skb)->end_seq -
	     TCP_SKB_CB(skb)->seq >= inet_csk(sk)->icsk_ack.rcv_mss)) {
		u32 delta = tcp_time_stamp(tp) - tp->rx_opt.rcv_tsecr;
		u32 delta_us = delta * (USEC_PER_SEC / TCP_TS_HZ);

		tcp_rcv_rtt_update(tp, delta_us, 0);
	}
}

/*
 * This function should be called every time data is copied to user space.
 * It calculates the appropriate TCP receive buffer space.
 */
void tcp_rcv_space_adjust(struct sock *sk)
{
	struct tcp_sock *tp = tcp_sk(sk);
	int time;
	int copied;

	time = tcp_stamp_us_delta(tp->tcp_mstamp, tp->rcvq_space.time);
	if (time < (tp->rcv_rtt_est.rtt_us >> 3) || tp->rcv_rtt_est.rtt_us == 0)
		return;

	/* Number of bytes copied to user in last RTT */
	copied = tp->copied_seq - tp->rcvq_space.seq;
	if (copied <= tp->rcvq_space.space)
		goto new_measure;

	/* A bit of theory :
	 * copied = bytes received in previous RTT, our base window
	 * To cope with packet losses, we need a 2x factor
	 * To cope with slow start, and sender growing its cwin by 100 %
	 * every RTT, we need a 4x factor, because the ACK we are sending
	 * now is for the next RTT, not the current one :
	 * <prev RTT . ><current RTT .. ><next RTT .... >
	 */

	if (sock_net(sk)->ipv4.sysctl_tcp_moderate_rcvbuf &&
	    !(sk->sk_userlocks & SOCK_RCVBUF_LOCK)) {
		int rcvwin, rcvmem, rcvbuf;

		/* minimal window to cope with packet losses, assuming
		 * steady state. Add some cushion because of small variations.
		 */
		rcvwin = (copied << 1) + 16 * tp->advmss;

		/* If rate increased by 25%,
		 *	assume slow start, rcvwin = 3 * copied
		 * If rate increased by 50%,
		 *	assume sender can use 2x growth, rcvwin = 4 * copied
		 */
		if (copied >=
		    tp->rcvq_space.space + (tp->rcvq_space.space >> 2)) {
			if (copied >=
			    tp->rcvq_space.space + (tp->rcvq_space.space >> 1))
				rcvwin <<= 1;
			else
				rcvwin += (rcvwin >> 1);
		}

		rcvmem = SKB_TRUESIZE(tp->advmss + MAX_TCP_HEADER);
		while (tcp_win_from_space(sk, rcvmem) < tp->advmss)
			rcvmem += 128;

		rcvbuf = min(rcvwin / tp->advmss * rcvmem, sysctl_tcp_rmem[2]);
		if (rcvbuf > sk->sk_rcvbuf) {
			sk->sk_rcvbuf = rcvbuf;

			/* Make the window clamp follow along.  */
			tp->window_clamp = rcvwin;
		}
	}
	tp->rcvq_space.space = copied;

new_measure:
	tp->rcvq_space.seq = tp->copied_seq;
	tp->rcvq_space.time = tp->tcp_mstamp;
}

/* There is something which you must keep in mind when you analyze the
 * behavior of the tp->ato delayed ack timeout interval.  When a
 * connection starts up, we want to ack as quickly as possible.  The
 * problem is that "good" TCP's do slow start at the beginning of data
 * transmission.  The means that until we send the first few ACK's the
 * sender will sit on his end and only queue most of his data, because
 * he can only send snd_cwnd unacked packets at any given time.  For
 * each ACK we send, he increments snd_cwnd and transmits more of his
 * queue.  -DaveM
 */
static void tcp_event_data_recv(struct sock *sk, struct sk_buff *skb)
{
	struct tcp_sock *tp = tcp_sk(sk);
	struct inet_connection_sock *icsk = inet_csk(sk);
	u32 now;

	inet_csk_schedule_ack(sk);

	tcp_measure_rcv_mss(sk, skb);

	tcp_rcv_rtt_measure(tp);

	now = tcp_jiffies32;

	if (!icsk->icsk_ack.ato) {
		/* The _first_ data packet received, initialize
		 * delayed ACK engine.
		 */
		tcp_incr_quickack(sk);
		icsk->icsk_ack.ato = TCP_ATO_MIN;
	} else {
		int m = now - icsk->icsk_ack.lrcvtime;

		if (m <= TCP_ATO_MIN / 2) {
			/* The fastest case is the first. */
			icsk->icsk_ack.ato = (icsk->icsk_ack.ato >> 1) + TCP_ATO_MIN / 2;
		} else if (m < icsk->icsk_ack.ato) {
			icsk->icsk_ack.ato = (icsk->icsk_ack.ato >> 1) + m;
			if (icsk->icsk_ack.ato > icsk->icsk_rto)
				icsk->icsk_ack.ato = icsk->icsk_rto;
		} else if (m > icsk->icsk_rto) {
			/* Too long gap. Apparently sender failed to
			 * restart window, so that we send ACKs quickly.
			 */
			tcp_incr_quickack(sk);
			sk_mem_reclaim(sk);
		}
	}
	icsk->icsk_ack.lrcvtime = now;

	tcp_ecn_check_ce(tp, skb);

	if (skb->len >= 128)
		tcp_grow_window(sk, skb);
}

/* Called to compute a smoothed rtt estimate. The data fed to this
 * routine either comes from timestamps, or from segments that were
 * known _not_ to have been retransmitted [see Karn/Partridge
 * Proceedings SIGCOMM 87]. The algorithm is from the SIGCOMM 88
 * piece by Van Jacobson.
 * NOTE: the next three routines used to be one big routine.
 * To save cycles in the RFC 1323 implementation it was better to break
 * it up into three procedures. -- erics
 */
static void tcp_rtt_estimator(struct sock *sk, long mrtt_us)
{
	struct tcp_sock *tp = tcp_sk(sk);
	long m = mrtt_us; /* RTT */
	u32 srtt = tp->srtt_us;

	/*	The following amusing code comes from Jacobson's
	 *	article in SIGCOMM '88.  Note that rtt and mdev
	 *	are scaled versions of rtt and mean deviation.
	 *	This is designed to be as fast as possible
	 *	m stands for "measurement".
	 *
	 *	On a 1990 paper the rto value is changed to:
	 *	RTO = rtt + 4 * mdev
	 *
	 * Funny. This algorithm seems to be very broken.
	 * These formulae increase RTO, when it should be decreased, increase
	 * too slowly, when it should be increased quickly, decrease too quickly
	 * etc. I guess in BSD RTO takes ONE value, so that it is absolutely
	 * does not matter how to _calculate_ it. Seems, it was trap
	 * that VJ failed to avoid. 8)
	 */
	if (srtt != 0) {
		m -= (srtt >> 3);	/* m is now error in rtt est */
		srtt += m;		/* rtt = 7/8 rtt + 1/8 new */
		if (m < 0) {
			m = -m;		/* m is now abs(error) */
			m -= (tp->mdev_us >> 2);   /* similar update on mdev */
			/* This is similar to one of Eifel findings.
			 * Eifel blocks mdev updates when rtt decreases.
			 * This solution is a bit different: we use finer gain
			 * for mdev in this case (alpha*beta).
			 * Like Eifel it also prevents growth of rto,
			 * but also it limits too fast rto decreases,
			 * happening in pure Eifel.
			 */
			if (m > 0)
				m >>= 3;
		} else {
			m -= (tp->mdev_us >> 2);   /* similar update on mdev */
		}
		tp->mdev_us += m;		/* mdev = 3/4 mdev + 1/4 new */
		if (tp->mdev_us > tp->mdev_max_us) {
			tp->mdev_max_us = tp->mdev_us;
			if (tp->mdev_max_us > tp->rttvar_us)
				tp->rttvar_us = tp->mdev_max_us;
		}
		if (after(tp->snd_una, tp->rtt_seq)) {
			if (tp->mdev_max_us < tp->rttvar_us)
				tp->rttvar_us -= (tp->rttvar_us - tp->mdev_max_us) >> 2;
			tp->rtt_seq = tp->snd_nxt;
			tp->mdev_max_us = tcp_rto_min_us(sk);
		}
	} else {
		/* no previous measure. */
		srtt = m << 3;		/* take the measured time to be rtt */
		tp->mdev_us = m << 1;	/* make sure rto = 3*rtt */
		tp->rttvar_us = max(tp->mdev_us, tcp_rto_min_us(sk));
		tp->mdev_max_us = tp->rttvar_us;
		tp->rtt_seq = tp->snd_nxt;
	}
	tp->srtt_us = max(1U, srtt);
}

static void tcp_update_pacing_rate(struct sock *sk)
{
	const struct tcp_sock *tp = tcp_sk(sk);
	u64 rate;

	/* set sk_pacing_rate to 200 % of current rate (mss * cwnd / srtt) */
	rate = (u64)tp->mss_cache * ((USEC_PER_SEC / 100) << 3);

	/* current rate is (cwnd * mss) / srtt
	 * In Slow Start [1], set sk_pacing_rate to 200 % the current rate.
	 * In Congestion Avoidance phase, set it to 120 % the current rate.
	 *
	 * [1] : Normal Slow Start condition is (tp->snd_cwnd < tp->snd_ssthresh)
	 *	 If snd_cwnd >= (tp->snd_ssthresh / 2), we are approaching
	 *	 end of slow start and should slow down.
	 */
	if (tp->snd_cwnd < tp->snd_ssthresh / 2)
		rate *= sock_net(sk)->ipv4.sysctl_tcp_pacing_ss_ratio;
	else
		rate *= sock_net(sk)->ipv4.sysctl_tcp_pacing_ca_ratio;

	rate *= max(tp->snd_cwnd, tp->packets_out);

	if (likely(tp->srtt_us))
		do_div(rate, tp->srtt_us);

	/* WRITE_ONCE() is needed because sch_fq fetches sk_pacing_rate
	 * without any lock. We want to make sure compiler wont store
	 * intermediate values in this location.
	 */
	WRITE_ONCE(sk->sk_pacing_rate, min_t(u64, rate,
					     sk->sk_max_pacing_rate));
}

/* Calculate rto without backoff.  This is the second half of Van Jacobson's
 * routine referred to above.
 */
static void tcp_set_rto(struct sock *sk)
{
	const struct tcp_sock *tp = tcp_sk(sk);
	/* Old crap is replaced with new one. 8)
	 *
	 * More seriously:
	 * 1. If rtt variance happened to be less 50msec, it is hallucination.
	 *    It cannot be less due to utterly erratic ACK generation made
	 *    at least by solaris and freebsd. "Erratic ACKs" has _nothing_
	 *    to do with delayed acks, because at cwnd>2 true delack timeout
	 *    is invisible. Actually, Linux-2.4 also generates erratic
	 *    ACKs in some circumstances.
	 */
	inet_csk(sk)->icsk_rto = __tcp_set_rto(tp);

	/* 2. Fixups made earlier cannot be right.
	 *    If we do not estimate RTO correctly without them,
	 *    all the algo is pure shit and should be replaced
	 *    with correct one. It is exactly, which we pretend to do.
	 */

	/* NOTE: clamping at TCP_RTO_MIN is not required, current algo
	 * guarantees that rto is higher.
	 */
	tcp_bound_rto(sk);
}

__u32 tcp_init_cwnd(const struct tcp_sock *tp, const struct dst_entry *dst)
{
	__u32 cwnd = (dst ? dst_metric(dst, RTAX_INITCWND) : 0);

	if (!cwnd)
		cwnd = TCP_INIT_CWND;
	return min_t(__u32, cwnd, tp->snd_cwnd_clamp);
}

/*
 * Packet counting of FACK is based on in-order assumptions, therefore TCP
 * disables it when reordering is detected
 */
void tcp_disable_fack(struct tcp_sock *tp)
{
	/* RFC3517 uses different metric in lost marker => reset on change */
	if (tcp_is_fack(tp))
		tp->lost_skb_hint = NULL;
	tp->rx_opt.sack_ok &= ~TCP_FACK_ENABLED;
}

/* Take a notice that peer is sending D-SACKs */
static void tcp_dsack_seen(struct tcp_sock *tp)
{
	tp->rx_opt.sack_ok |= TCP_DSACK_SEEN;
}

static void tcp_update_reordering(struct sock *sk, const int metric,
				  const int ts)
{
	struct tcp_sock *tp = tcp_sk(sk);
	int mib_idx;

	if (WARN_ON_ONCE(metric < 0))
		return;

	if (metric > tp->reordering) {
		tp->reordering = min(sock_net(sk)->ipv4.sysctl_tcp_max_reordering, metric);

#if FASTRETRANS_DEBUG > 1
		pr_debug("Disorder%d %d %u f%u s%u rr%d\n",
			 tp->rx_opt.sack_ok, inet_csk(sk)->icsk_ca_state,
			 tp->reordering,
			 tp->fackets_out,
			 tp->sacked_out,
			 tp->undo_marker ? tp->undo_retrans : 0);
#endif
		tcp_disable_fack(tp);
	}

	tp->rack.reord = 1;

	/* This exciting event is worth to be remembered. 8) */
	if (ts)
		mib_idx = LINUX_MIB_TCPTSREORDER;
	else if (tcp_is_reno(tp))
		mib_idx = LINUX_MIB_TCPRENOREORDER;
	else if (tcp_is_fack(tp))
		mib_idx = LINUX_MIB_TCPFACKREORDER;
	else
		mib_idx = LINUX_MIB_TCPSACKREORDER;

	NET_INC_STATS(sock_net(sk), mib_idx);
}

/* This must be called before lost_out is incremented */
static void tcp_verify_retransmit_hint(struct tcp_sock *tp, struct sk_buff *skb)
{
	if (!tp->retransmit_skb_hint ||
	    before(TCP_SKB_CB(skb)->seq,
		   TCP_SKB_CB(tp->retransmit_skb_hint)->seq))
		tp->retransmit_skb_hint = skb;
}

/* Sum the number of packets on the wire we have marked as lost.
 * There are two cases we care about here:
 * a) Packet hasn't been marked lost (nor retransmitted),
 *    and this is the first loss.
 * b) Packet has been marked both lost and retransmitted,
 *    and this means we think it was lost again.
 */
static void tcp_sum_lost(struct tcp_sock *tp, struct sk_buff *skb)
{
	__u8 sacked = TCP_SKB_CB(skb)->sacked;

	if (!(sacked & TCPCB_LOST) ||
	    ((sacked & TCPCB_LOST) && (sacked & TCPCB_SACKED_RETRANS)))
		tp->lost += tcp_skb_pcount(skb);
}

static void tcp_skb_mark_lost(struct tcp_sock *tp, struct sk_buff *skb)
{
	if (!(TCP_SKB_CB(skb)->sacked & (TCPCB_LOST|TCPCB_SACKED_ACKED))) {
		tcp_verify_retransmit_hint(tp, skb);

		tp->lost_out += tcp_skb_pcount(skb);
		tcp_sum_lost(tp, skb);
		TCP_SKB_CB(skb)->sacked |= TCPCB_LOST;
	}
}

void tcp_skb_mark_lost_uncond_verify(struct tcp_sock *tp, struct sk_buff *skb)
{
	tcp_verify_retransmit_hint(tp, skb);

	tcp_sum_lost(tp, skb);
	if (!(TCP_SKB_CB(skb)->sacked & (TCPCB_LOST|TCPCB_SACKED_ACKED))) {
		tp->lost_out += tcp_skb_pcount(skb);
		TCP_SKB_CB(skb)->sacked |= TCPCB_LOST;
	}
}

/* This procedure tags the retransmission queue when SACKs arrive.
 *
 * We have three tag bits: SACKED(S), RETRANS(R) and LOST(L).
 * Packets in queue with these bits set are counted in variables
 * sacked_out, retrans_out and lost_out, correspondingly.
 *
 * Valid combinations are:
 * Tag  InFlight	Description
 * 0	1		- orig segment is in flight.
 * S	0		- nothing flies, orig reached receiver.
 * L	0		- nothing flies, orig lost by net.
 * R	2		- both orig and retransmit are in flight.
 * L|R	1		- orig is lost, retransmit is in flight.
 * S|R  1		- orig reached receiver, retrans is still in flight.
 * (L|S|R is logically valid, it could occur when L|R is sacked,
 *  but it is equivalent to plain S and code short-curcuits it to S.
 *  L|S is logically invalid, it would mean -1 packet in flight 8))
 *
 * These 6 states form finite state machine, controlled by the following events:
 * 1. New ACK (+SACK) arrives. (tcp_sacktag_write_queue())
 * 2. Retransmission. (tcp_retransmit_skb(), tcp_xmit_retransmit_queue())
 * 3. Loss detection event of two flavors:
 *	A. Scoreboard estimator decided the packet is lost.
 *	   A'. Reno "three dupacks" marks head of queue lost.
 *	   A''. Its FACK modification, head until snd.fack is lost.
 *	B. SACK arrives sacking SND.NXT at the moment, when the
 *	   segment was retransmitted.
 * 4. D-SACK added new rule: D-SACK changes any tag to S.
 *
 * It is pleasant to note, that state diagram turns out to be commutative,
 * so that we are allowed not to be bothered by order of our actions,
 * when multiple events arrive simultaneously. (see the function below).
 *
 * Reordering detection.
 * --------------------
 * Reordering metric is maximal distance, which a packet can be displaced
 * in packet stream. With SACKs we can estimate it:
 *
 * 1. SACK fills old hole and the corresponding segment was not
 *    ever retransmitted -> reordering. Alas, we cannot use it
 *    when segment was retransmitted.
 * 2. The last flaw is solved with D-SACK. D-SACK arrives
 *    for retransmitted and already SACKed segment -> reordering..
 * Both of these heuristics are not used in Loss state, when we cannot
 * account for retransmits accurately.
 *
 * SACK block validation.
 * ----------------------
 *
 * SACK block range validation checks that the received SACK block fits to
 * the expected sequence limits, i.e., it is between SND.UNA and SND.NXT.
 * Note that SND.UNA is not included to the range though being valid because
 * it means that the receiver is rather inconsistent with itself reporting
 * SACK reneging when it should advance SND.UNA. Such SACK block this is
 * perfectly valid, however, in light of RFC2018 which explicitly states
 * that "SACK block MUST reflect the newest segment.  Even if the newest
 * segment is going to be discarded ...", not that it looks very clever
 * in case of head skb. Due to potentional receiver driven attacks, we
 * choose to avoid immediate execution of a walk in write queue due to
 * reneging and defer head skb's loss recovery to standard loss recovery
 * procedure that will eventually trigger (nothing forbids us doing this).
 *
 * Implements also blockage to start_seq wrap-around. Problem lies in the
 * fact that though start_seq (s) is before end_seq (i.e., not reversed),
 * there's no guarantee that it will be before snd_nxt (n). The problem
 * happens when start_seq resides between end_seq wrap (e_w) and snd_nxt
 * wrap (s_w):
 *
 *         <- outs wnd ->                          <- wrapzone ->
 *         u     e      n                         u_w   e_w  s n_w
 *         |     |      |                          |     |   |  |
 * |<------------+------+----- TCP seqno space --------------+---------->|
 * ...-- <2^31 ->|                                           |<--------...
 * ...---- >2^31 ------>|                                    |<--------...
 *
 * Current code wouldn't be vulnerable but it's better still to discard such
 * crazy SACK blocks. Doing this check for start_seq alone closes somewhat
 * similar case (end_seq after snd_nxt wrap) as earlier reversed check in
 * snd_nxt wrap -> snd_una region will then become "well defined", i.e.,
 * equal to the ideal case (infinite seqno space without wrap caused issues).
 *
 * With D-SACK the lower bound is extended to cover sequence space below
 * SND.UNA down to undo_marker, which is the last point of interest. Yet
 * again, D-SACK block must not to go across snd_una (for the same reason as
 * for the normal SACK blocks, explained above). But there all simplicity
 * ends, TCP might receive valid D-SACKs below that. As long as they reside
 * fully below undo_marker they do not affect behavior in anyway and can
 * therefore be safely ignored. In rare cases (which are more or less
 * theoretical ones), the D-SACK will nicely cross that boundary due to skb
 * fragmentation and packet reordering past skb's retransmission. To consider
 * them correctly, the acceptable range must be extended even more though
 * the exact amount is rather hard to quantify. However, tp->max_window can
 * be used as an exaggerated estimate.
 */
static bool tcp_is_sackblock_valid(struct tcp_sock *tp, bool is_dsack,
				   u32 start_seq, u32 end_seq)
{
	/* Too far in future, or reversed (interpretation is ambiguous) */
	if (after(end_seq, tp->snd_nxt) || !before(start_seq, end_seq))
		return false;

	/* Nasty start_seq wrap-around check (see comments above) */
	if (!before(start_seq, tp->snd_nxt))
		return false;

	/* In outstanding window? ...This is valid exit for D-SACKs too.
	 * start_seq == snd_una is non-sensical (see comments above)
	 */
	if (after(start_seq, tp->snd_una))
		return true;

	if (!is_dsack || !tp->undo_marker)
		return false;

	/* ...Then it's D-SACK, and must reside below snd_una completely */
	if (after(end_seq, tp->snd_una))
		return false;

	if (!before(start_seq, tp->undo_marker))
		return true;

	/* Too old */
	if (!after(end_seq, tp->undo_marker))
		return false;

	/* Undo_marker boundary crossing (overestimates a lot). Known already:
	 *   start_seq < undo_marker and end_seq >= undo_marker.
	 */
	return !before(start_seq, end_seq - tp->max_window);
}

static bool tcp_check_dsack(struct sock *sk, const struct sk_buff *ack_skb,
			    struct tcp_sack_block_wire *sp, int num_sacks,
			    u32 prior_snd_una)
{
	struct tcp_sock *tp = tcp_sk(sk);
	u32 start_seq_0 = get_unaligned_be32(&sp[0].start_seq);
	u32 end_seq_0 = get_unaligned_be32(&sp[0].end_seq);
	bool dup_sack = false;

	if (before(start_seq_0, TCP_SKB_CB(ack_skb)->ack_seq)) {
		dup_sack = true;
		tcp_dsack_seen(tp);
		NET_INC_STATS(sock_net(sk), LINUX_MIB_TCPDSACKRECV);
	} else if (num_sacks > 1) {
		u32 end_seq_1 = get_unaligned_be32(&sp[1].end_seq);
		u32 start_seq_1 = get_unaligned_be32(&sp[1].start_seq);

		if (!after(end_seq_0, end_seq_1) &&
		    !before(start_seq_0, start_seq_1)) {
			dup_sack = true;
			tcp_dsack_seen(tp);
			NET_INC_STATS(sock_net(sk),
					LINUX_MIB_TCPDSACKOFORECV);
		}
	}

	/* D-SACK for already forgotten data... Do dumb counting. */
	if (dup_sack && tp->undo_marker && tp->undo_retrans > 0 &&
	    !after(end_seq_0, prior_snd_una) &&
	    after(end_seq_0, tp->undo_marker))
		tp->undo_retrans--;

	return dup_sack;
}

struct tcp_sacktag_state {
	int	reord;
	int	fack_count;
	/* Timestamps for earliest and latest never-retransmitted segment
	 * that was SACKed. RTO needs the earliest RTT to stay conservative,
	 * but congestion control should still get an accurate delay signal.
	 */
	u64	first_sackt;
	u64	last_sackt;
	struct rate_sample *rate;
	int	flag;
	unsigned int mss_now;
};

/* Check if skb is fully within the SACK block. In presence of GSO skbs,
 * the incoming SACK may not exactly match but we can find smaller MSS
 * aligned portion of it that matches. Therefore we might need to fragment
 * which may fail and creates some hassle (caller must handle error case
 * returns).
 *
 * FIXME: this could be merged to shift decision code
 */
static int tcp_match_skb_to_sack(struct sock *sk, struct sk_buff *skb,
				  u32 start_seq, u32 end_seq)
{
	int err;
	bool in_sack;
	unsigned int pkt_len;
	unsigned int mss;

	in_sack = !after(start_seq, TCP_SKB_CB(skb)->seq) &&
		  !before(end_seq, TCP_SKB_CB(skb)->end_seq);

	if (tcp_skb_pcount(skb) > 1 && !in_sack &&
	    after(TCP_SKB_CB(skb)->end_seq, start_seq)) {
		mss = tcp_skb_mss(skb);
		in_sack = !after(start_seq, TCP_SKB_CB(skb)->seq);

		if (!in_sack) {
			pkt_len = start_seq - TCP_SKB_CB(skb)->seq;
			if (pkt_len < mss)
				pkt_len = mss;
		} else {
			pkt_len = end_seq - TCP_SKB_CB(skb)->seq;
			if (pkt_len < mss)
				return -EINVAL;
		}

		/* Round if necessary so that SACKs cover only full MSSes
		 * and/or the remaining small portion (if present)
		 */
		if (pkt_len > mss) {
			unsigned int new_len = (pkt_len / mss) * mss;
			if (!in_sack && new_len < pkt_len)
				new_len += mss;
			pkt_len = new_len;
		}

		if (pkt_len >= skb->len && !in_sack)
			return 0;

		err = tcp_fragment(sk, TCP_FRAG_IN_RTX_QUEUE, skb,
				   pkt_len, mss, GFP_ATOMIC);
		if (err < 0)
			return err;
	}

	return in_sack;
}

/* Mark the given newly-SACKed range as such, adjusting counters and hints. */
static u8 tcp_sacktag_one(struct sock *sk,
			  struct tcp_sacktag_state *state, u8 sacked,
			  u32 start_seq, u32 end_seq,
			  int dup_sack, int pcount,
			  u64 xmit_time)
{
	struct tcp_sock *tp = tcp_sk(sk);
	int fack_count = state->fack_count;

	/* Account D-SACK for retransmitted packet. */
	if (dup_sack && (sacked & TCPCB_RETRANS)) {
		if (tp->undo_marker && tp->undo_retrans > 0 &&
		    after(end_seq, tp->undo_marker))
			tp->undo_retrans--;
		if (sacked & TCPCB_SACKED_ACKED)
			state->reord = min(fack_count, state->reord);
	}

	/* Nothing to do; acked frame is about to be dropped (was ACKed). */
	if (!after(end_seq, tp->snd_una))
		return sacked;

	if (!(sacked & TCPCB_SACKED_ACKED)) {
		tcp_rack_advance(tp, sacked, end_seq, xmit_time);

		if (sacked & TCPCB_SACKED_RETRANS) {
			/* If the segment is not tagged as lost,
			 * we do not clear RETRANS, believing
			 * that retransmission is still in flight.
			 */
			if (sacked & TCPCB_LOST) {
				sacked &= ~(TCPCB_LOST|TCPCB_SACKED_RETRANS);
				tp->lost_out -= pcount;
				tp->retrans_out -= pcount;
			}
		} else {
			if (!(sacked & TCPCB_RETRANS)) {
				/* New sack for not retransmitted frame,
				 * which was in hole. It is reordering.
				 */
				if (before(start_seq,
					   tcp_highest_sack_seq(tp)))
					state->reord = min(fack_count,
							   state->reord);
				if (!after(end_seq, tp->high_seq))
					state->flag |= FLAG_ORIG_SACK_ACKED;
				if (state->first_sackt == 0)
					state->first_sackt = xmit_time;
				state->last_sackt = xmit_time;
			}

			if (sacked & TCPCB_LOST) {
				sacked &= ~TCPCB_LOST;
				tp->lost_out -= pcount;
			}
		}

		sacked |= TCPCB_SACKED_ACKED;
		state->flag |= FLAG_DATA_SACKED;
		tp->sacked_out += pcount;
		tp->delivered += pcount;  /* Out-of-order packets delivered */

		fack_count += pcount;

		/* Lost marker hint past SACKed? Tweak RFC3517 cnt */
		if (!tcp_is_fack(tp) && tp->lost_skb_hint &&
		    before(start_seq, TCP_SKB_CB(tp->lost_skb_hint)->seq))
			tp->lost_cnt_hint += pcount;

		if (fack_count > tp->fackets_out)
			tp->fackets_out = fack_count;
	}

	/* D-SACK. We can detect redundant retransmission in S|R and plain R
	 * frames and clear it. undo_retrans is decreased above, L|R frames
	 * are accounted above as well.
	 */
	if (dup_sack && (sacked & TCPCB_SACKED_RETRANS)) {
		sacked &= ~TCPCB_SACKED_RETRANS;
		tp->retrans_out -= pcount;
	}

	return sacked;
}

/* Shift newly-SACKed bytes from this skb to the immediately previous
 * already-SACKed sk_buff. Mark the newly-SACKed bytes as such.
 */
static bool tcp_shifted_skb(struct sock *sk, struct sk_buff *prev,
			    struct sk_buff *skb,
			    struct tcp_sacktag_state *state,
			    unsigned int pcount, int shifted, int mss,
			    bool dup_sack)
{
	struct tcp_sock *tp = tcp_sk(sk);
	u32 start_seq = TCP_SKB_CB(skb)->seq;	/* start of newly-SACKed */
	u32 end_seq = start_seq + shifted;	/* end of newly-SACKed */

	BUG_ON(!pcount);

	/* Adjust counters and hints for the newly sacked sequence
	 * range but discard the return value since prev is already
	 * marked. We must tag the range first because the seq
	 * advancement below implicitly advances
	 * tcp_highest_sack_seq() when skb is highest_sack.
	 */
	tcp_sacktag_one(sk, state, TCP_SKB_CB(skb)->sacked,
			start_seq, end_seq, dup_sack, pcount,
			skb->skb_mstamp);
	tcp_rate_skb_delivered(sk, skb, state->rate);

	if (skb == tp->lost_skb_hint)
		tp->lost_cnt_hint += pcount;

	TCP_SKB_CB(prev)->end_seq += shifted;
	TCP_SKB_CB(skb)->seq += shifted;

	tcp_skb_pcount_add(prev, pcount);
	BUG_ON(tcp_skb_pcount(skb) < pcount);
	tcp_skb_pcount_add(skb, -pcount);

	/* When we're adding to gso_segs == 1, gso_size will be zero,
	 * in theory this shouldn't be necessary but as long as DSACK
	 * code can come after this skb later on it's better to keep
	 * setting gso_size to something.
	 */
	if (!TCP_SKB_CB(prev)->tcp_gso_size)
		TCP_SKB_CB(prev)->tcp_gso_size = mss;

	/* CHECKME: To clear or not to clear? Mimics normal skb currently */
	if (tcp_skb_pcount(skb) <= 1)
		TCP_SKB_CB(skb)->tcp_gso_size = 0;

	/* Difference in this won't matter, both ACKed by the same cumul. ACK */
	TCP_SKB_CB(prev)->sacked |= (TCP_SKB_CB(skb)->sacked & TCPCB_EVER_RETRANS);

	if (skb->len > 0) {
		BUG_ON(!tcp_skb_pcount(skb));
		NET_INC_STATS(sock_net(sk), LINUX_MIB_SACKSHIFTED);
		return false;
	}

	/* Whole SKB was eaten :-) */

	if (skb == tp->retransmit_skb_hint)
		tp->retransmit_skb_hint = prev;
	if (skb == tp->lost_skb_hint) {
		tp->lost_skb_hint = prev;
		tp->lost_cnt_hint -= tcp_skb_pcount(prev);
	}

	TCP_SKB_CB(prev)->tcp_flags |= TCP_SKB_CB(skb)->tcp_flags;
	TCP_SKB_CB(prev)->eor = TCP_SKB_CB(skb)->eor;
	if (TCP_SKB_CB(skb)->tcp_flags & TCPHDR_FIN)
		TCP_SKB_CB(prev)->end_seq++;

	if (skb == tcp_highest_sack(sk))
		tcp_advance_highest_sack(sk, skb);

	tcp_skb_collapse_tstamp(prev, skb);
	if (unlikely(TCP_SKB_CB(prev)->tx.delivered_mstamp))
		TCP_SKB_CB(prev)->tx.delivered_mstamp = 0;

	tcp_rtx_queue_unlink_and_free(skb, sk);

	NET_INC_STATS(sock_net(sk), LINUX_MIB_SACKMERGED);

	return true;
}

/* I wish gso_size would have a bit more sane initialization than
 * something-or-zero which complicates things
 */
static int tcp_skb_seglen(const struct sk_buff *skb)
{
	return tcp_skb_pcount(skb) == 1 ? skb->len : tcp_skb_mss(skb);
}

/* Shifting pages past head area doesn't work */
static int skb_can_shift(const struct sk_buff *skb)
{
	return !skb_headlen(skb) && skb_is_nonlinear(skb);
}

/* Try collapsing SACK blocks spanning across multiple skbs to a single
 * skb.
 */
static struct sk_buff *tcp_shift_skb_data(struct sock *sk, struct sk_buff *skb,
					  struct tcp_sacktag_state *state,
					  u32 start_seq, u32 end_seq,
					  bool dup_sack)
{
	struct tcp_sock *tp = tcp_sk(sk);
	struct sk_buff *prev;
	int mss;
	int pcount = 0;
	int len;
	int in_sack;

	if (!sk_can_gso(sk))
		goto fallback;

	/* Normally R but no L won't result in plain S */
	if (!dup_sack &&
	    (TCP_SKB_CB(skb)->sacked & (TCPCB_LOST|TCPCB_SACKED_RETRANS)) == TCPCB_SACKED_RETRANS)
		goto fallback;
	if (!skb_can_shift(skb))
		goto fallback;
	/* This frame is about to be dropped (was ACKed). */
	if (!after(TCP_SKB_CB(skb)->end_seq, tp->snd_una))
		goto fallback;

	/* Can only happen with delayed DSACK + discard craziness */
	prev = skb_rb_prev(skb);
	if (!prev)
		goto fallback;

	if ((TCP_SKB_CB(prev)->sacked & TCPCB_TAGBITS) != TCPCB_SACKED_ACKED)
		goto fallback;

	if (!tcp_skb_can_collapse_to(prev))
		goto fallback;

	in_sack = !after(start_seq, TCP_SKB_CB(skb)->seq) &&
		  !before(end_seq, TCP_SKB_CB(skb)->end_seq);

	if (in_sack) {
		len = skb->len;
		pcount = tcp_skb_pcount(skb);
		mss = tcp_skb_seglen(skb);

		/* TODO: Fix DSACKs to not fragment already SACKed and we can
		 * drop this restriction as unnecessary
		 */
		if (mss != tcp_skb_seglen(prev))
			goto fallback;
	} else {
		if (!after(TCP_SKB_CB(skb)->end_seq, start_seq))
			goto noop;
		/* CHECKME: This is non-MSS split case only?, this will
		 * cause skipped skbs due to advancing loop btw, original
		 * has that feature too
		 */
		if (tcp_skb_pcount(skb) <= 1)
			goto noop;

		in_sack = !after(start_seq, TCP_SKB_CB(skb)->seq);
		if (!in_sack) {
			/* TODO: head merge to next could be attempted here
			 * if (!after(TCP_SKB_CB(skb)->end_seq, end_seq)),
			 * though it might not be worth of the additional hassle
			 *
			 * ...we can probably just fallback to what was done
			 * previously. We could try merging non-SACKed ones
			 * as well but it probably isn't going to buy off
			 * because later SACKs might again split them, and
			 * it would make skb timestamp tracking considerably
			 * harder problem.
			 */
			goto fallback;
		}

		len = end_seq - TCP_SKB_CB(skb)->seq;
		BUG_ON(len < 0);
		BUG_ON(len > skb->len);

		/* MSS boundaries should be honoured or else pcount will
		 * severely break even though it makes things bit trickier.
		 * Optimize common case to avoid most of the divides
		 */
		mss = tcp_skb_mss(skb);

		/* TODO: Fix DSACKs to not fragment already SACKed and we can
		 * drop this restriction as unnecessary
		 */
		if (mss != tcp_skb_seglen(prev))
			goto fallback;

		if (len == mss) {
			pcount = 1;
		} else if (len < mss) {
			goto noop;
		} else {
			pcount = len / mss;
			len = pcount * mss;
		}
	}

	/* tcp_sacktag_one() won't SACK-tag ranges below snd_una */
	if (!after(TCP_SKB_CB(skb)->seq + len, tp->snd_una))
		goto fallback;

	if (!skb_shift(prev, skb, len))
		goto fallback;
	if (!tcp_shifted_skb(sk, prev, skb, state, pcount, len, mss, dup_sack))
		goto out;

	/* Hole filled allows collapsing with the next as well, this is very
	 * useful when hole on every nth skb pattern happens
	 */
	skb = skb_rb_next(prev);
	if (!skb)
		goto out;

	if (!skb_can_shift(skb) ||
	    ((TCP_SKB_CB(skb)->sacked & TCPCB_TAGBITS) != TCPCB_SACKED_ACKED) ||
	    (mss != tcp_skb_seglen(skb)))
		goto out;

	len = skb->len;
	if (skb_shift(prev, skb, len)) {
		pcount += tcp_skb_pcount(skb);
		tcp_shifted_skb(sk, prev, skb, state, tcp_skb_pcount(skb),
				len, mss, 0);
	}

out:
	state->fack_count += pcount;
	return prev;

noop:
	return skb;

fallback:
	NET_INC_STATS(sock_net(sk), LINUX_MIB_SACKSHIFTFALLBACK);
	return NULL;
}

static struct sk_buff *tcp_sacktag_walk(struct sk_buff *skb, struct sock *sk,
					struct tcp_sack_block *next_dup,
					struct tcp_sacktag_state *state,
					u32 start_seq, u32 end_seq,
					bool dup_sack_in)
{
	struct tcp_sock *tp = tcp_sk(sk);
	struct sk_buff *tmp;

	skb_rbtree_walk_from(skb) {
		int in_sack = 0;
		bool dup_sack = dup_sack_in;

		/* queue is in-order => we can short-circuit the walk early */
		if (!before(TCP_SKB_CB(skb)->seq, end_seq))
			break;

		if (next_dup  &&
		    before(TCP_SKB_CB(skb)->seq, next_dup->end_seq)) {
			in_sack = tcp_match_skb_to_sack(sk, skb,
							next_dup->start_seq,
							next_dup->end_seq);
			if (in_sack > 0)
				dup_sack = true;
		}

		/* skb reference here is a bit tricky to get right, since
		 * shifting can eat and free both this skb and the next,
		 * so not even _safe variant of the loop is enough.
		 */
		if (in_sack <= 0) {
			tmp = tcp_shift_skb_data(sk, skb, state,
						 start_seq, end_seq, dup_sack);
			if (tmp) {
				if (tmp != skb) {
					skb = tmp;
					continue;
				}

				in_sack = 0;
			} else {
				in_sack = tcp_match_skb_to_sack(sk, skb,
								start_seq,
								end_seq);
			}
		}

		if (unlikely(in_sack < 0))
			break;

		if (in_sack) {
			TCP_SKB_CB(skb)->sacked =
				tcp_sacktag_one(sk,
						state,
						TCP_SKB_CB(skb)->sacked,
						TCP_SKB_CB(skb)->seq,
						TCP_SKB_CB(skb)->end_seq,
						dup_sack,
						tcp_skb_pcount(skb),
						skb->skb_mstamp);
			tcp_rate_skb_delivered(sk, skb, state->rate);
			if (TCP_SKB_CB(skb)->sacked & TCPCB_SACKED_ACKED)
				list_del_init(&skb->tcp_tsorted_anchor);

			if (!before(TCP_SKB_CB(skb)->seq,
				    tcp_highest_sack_seq(tp)))
				tcp_advance_highest_sack(sk, skb);
		}

		state->fack_count += tcp_skb_pcount(skb);
	}
	return skb;
}

static struct sk_buff *tcp_sacktag_bsearch(struct sock *sk,
					   struct tcp_sacktag_state *state,
					   u32 seq)
{
	struct rb_node *parent, **p = &sk->tcp_rtx_queue.rb_node;
	struct sk_buff *skb;
	int unack_bytes;

	while (*p) {
		parent = *p;
		skb = rb_to_skb(parent);
		if (before(seq, TCP_SKB_CB(skb)->seq)) {
			p = &parent->rb_left;
			continue;
		}
		if (!before(seq, TCP_SKB_CB(skb)->end_seq)) {
			p = &parent->rb_right;
			continue;
		}

		state->fack_count = 0;
		unack_bytes = TCP_SKB_CB(skb)->seq - tcp_sk(sk)->snd_una;
		if (state->mss_now && unack_bytes > 0)
			state->fack_count = unack_bytes / state->mss_now;

		return skb;
	}
	return NULL;
}

static struct sk_buff *tcp_sacktag_skip(struct sk_buff *skb, struct sock *sk,
					struct tcp_sacktag_state *state,
					u32 skip_to_seq)
{
	if (skb && after(TCP_SKB_CB(skb)->seq, skip_to_seq))
		return skb;

	return tcp_sacktag_bsearch(sk, state, skip_to_seq);
}

static struct sk_buff *tcp_maybe_skipping_dsack(struct sk_buff *skb,
						struct sock *sk,
						struct tcp_sack_block *next_dup,
						struct tcp_sacktag_state *state,
						u32 skip_to_seq)
{
	if (!next_dup)
		return skb;

	if (before(next_dup->start_seq, skip_to_seq)) {
		skb = tcp_sacktag_skip(skb, sk, state, next_dup->start_seq);
		skb = tcp_sacktag_walk(skb, sk, NULL, state,
				       next_dup->start_seq, next_dup->end_seq,
				       1);
	}

	return skb;
}

static int tcp_sack_cache_ok(const struct tcp_sock *tp, const struct tcp_sack_block *cache)
{
	return cache < tp->recv_sack_cache + ARRAY_SIZE(tp->recv_sack_cache);
}

static int
tcp_sacktag_write_queue(struct sock *sk, const struct sk_buff *ack_skb,
			u32 prior_snd_una, struct tcp_sacktag_state *state)
{
	struct tcp_sock *tp = tcp_sk(sk);
	const unsigned char *ptr = (skb_transport_header(ack_skb) +
				    TCP_SKB_CB(ack_skb)->sacked);
	struct tcp_sack_block_wire *sp_wire = (struct tcp_sack_block_wire *)(ptr+2);
	struct tcp_sack_block sp[TCP_NUM_SACKS];
	struct tcp_sack_block *cache;
	struct sk_buff *skb;
	int num_sacks = min(TCP_NUM_SACKS, (ptr[1] - TCPOLEN_SACK_BASE) >> 3);
	int used_sacks;
	bool found_dup_sack = false;
	int i, j;
	int first_sack_index;

	state->flag = 0;
	state->reord = tp->packets_out;

	if (!tp->sacked_out) {
		if (WARN_ON(tp->fackets_out))
			tp->fackets_out = 0;
		tcp_highest_sack_reset(sk);
	}

	found_dup_sack = tcp_check_dsack(sk, ack_skb, sp_wire,
					 num_sacks, prior_snd_una);
	if (found_dup_sack) {
		state->flag |= FLAG_DSACKING_ACK;
		tp->delivered++; /* A spurious retransmission is delivered */
	}

	/* Eliminate too old ACKs, but take into
	 * account more or less fresh ones, they can
	 * contain valid SACK info.
	 */
	if (before(TCP_SKB_CB(ack_skb)->ack_seq, prior_snd_una - tp->max_window))
		return 0;

	if (!tp->packets_out)
		goto out;

	used_sacks = 0;
	first_sack_index = 0;
	for (i = 0; i < num_sacks; i++) {
		bool dup_sack = !i && found_dup_sack;

		sp[used_sacks].start_seq = get_unaligned_be32(&sp_wire[i].start_seq);
		sp[used_sacks].end_seq = get_unaligned_be32(&sp_wire[i].end_seq);

		if (!tcp_is_sackblock_valid(tp, dup_sack,
					    sp[used_sacks].start_seq,
					    sp[used_sacks].end_seq)) {
			int mib_idx;

			if (dup_sack) {
				if (!tp->undo_marker)
					mib_idx = LINUX_MIB_TCPDSACKIGNOREDNOUNDO;
				else
					mib_idx = LINUX_MIB_TCPDSACKIGNOREDOLD;
			} else {
				/* Don't count olds caused by ACK reordering */
				if ((TCP_SKB_CB(ack_skb)->ack_seq != tp->snd_una) &&
				    !after(sp[used_sacks].end_seq, tp->snd_una))
					continue;
				mib_idx = LINUX_MIB_TCPSACKDISCARD;
			}

			NET_INC_STATS(sock_net(sk), mib_idx);
			if (i == 0)
				first_sack_index = -1;
			continue;
		}

		/* Ignore very old stuff early */
		if (!after(sp[used_sacks].end_seq, prior_snd_una))
			continue;

		used_sacks++;
	}

	/* order SACK blocks to allow in order walk of the retrans queue */
	for (i = used_sacks - 1; i > 0; i--) {
		for (j = 0; j < i; j++) {
			if (after(sp[j].start_seq, sp[j + 1].start_seq)) {
				swap(sp[j], sp[j + 1]);

				/* Track where the first SACK block goes to */
				if (j == first_sack_index)
					first_sack_index = j + 1;
			}
		}
	}

	state->mss_now = tcp_current_mss(sk);
	state->fack_count = 0;
	skb = NULL;
	i = 0;

	if (!tp->sacked_out) {
		/* It's already past, so skip checking against it */
		cache = tp->recv_sack_cache + ARRAY_SIZE(tp->recv_sack_cache);
	} else {
		cache = tp->recv_sack_cache;
		/* Skip empty blocks in at head of the cache */
		while (tcp_sack_cache_ok(tp, cache) && !cache->start_seq &&
		       !cache->end_seq)
			cache++;
	}

	while (i < used_sacks) {
		u32 start_seq = sp[i].start_seq;
		u32 end_seq = sp[i].end_seq;
		bool dup_sack = (found_dup_sack && (i == first_sack_index));
		struct tcp_sack_block *next_dup = NULL;

		if (found_dup_sack && ((i + 1) == first_sack_index))
			next_dup = &sp[i + 1];

		/* Skip too early cached blocks */
		while (tcp_sack_cache_ok(tp, cache) &&
		       !before(start_seq, cache->end_seq))
			cache++;

		/* Can skip some work by looking recv_sack_cache? */
		if (tcp_sack_cache_ok(tp, cache) && !dup_sack &&
		    after(end_seq, cache->start_seq)) {

			/* Head todo? */
			if (before(start_seq, cache->start_seq)) {
				skb = tcp_sacktag_skip(skb, sk, state,
						       start_seq);
				skb = tcp_sacktag_walk(skb, sk, next_dup,
						       state,
						       start_seq,
						       cache->start_seq,
						       dup_sack);
			}

			/* Rest of the block already fully processed? */
			if (!after(end_seq, cache->end_seq))
				goto advance_sp;

			skb = tcp_maybe_skipping_dsack(skb, sk, next_dup,
						       state,
						       cache->end_seq);

			/* ...tail remains todo... */
			if (tcp_highest_sack_seq(tp) == cache->end_seq) {
				/* ...but better entrypoint exists! */
				skb = tcp_highest_sack(sk);
				if (!skb)
					break;
				state->fack_count = tp->fackets_out;
				cache++;
				goto walk;
			}

			skb = tcp_sacktag_skip(skb, sk, state, cache->end_seq);
			/* Check overlap against next cached too (past this one already) */
			cache++;
			continue;
		}

		if (!before(start_seq, tcp_highest_sack_seq(tp))) {
			skb = tcp_highest_sack(sk);
			if (!skb)
				break;
			state->fack_count = tp->fackets_out;
		}
		skb = tcp_sacktag_skip(skb, sk, state, start_seq);

walk:
		skb = tcp_sacktag_walk(skb, sk, next_dup, state,
				       start_seq, end_seq, dup_sack);

advance_sp:
		i++;
	}

	/* Clear the head of the cache sack blocks so we can skip it next time */
	for (i = 0; i < ARRAY_SIZE(tp->recv_sack_cache) - used_sacks; i++) {
		tp->recv_sack_cache[i].start_seq = 0;
		tp->recv_sack_cache[i].end_seq = 0;
	}
	for (j = 0; j < used_sacks; j++)
		tp->recv_sack_cache[i++] = sp[j];

	if ((state->reord < tp->fackets_out) &&
	    ((inet_csk(sk)->icsk_ca_state != TCP_CA_Loss) || tp->undo_marker))
		tcp_update_reordering(sk, tp->fackets_out - state->reord, 0);

	tcp_verify_left_out(tp);
out:

#if FASTRETRANS_DEBUG > 0
	WARN_ON((int)tp->sacked_out < 0);
	WARN_ON((int)tp->lost_out < 0);
	WARN_ON((int)tp->retrans_out < 0);
	WARN_ON((int)tcp_packets_in_flight(tp) < 0);
#endif
	return state->flag;
}

/* Limits sacked_out so that sum with lost_out isn't ever larger than
 * packets_out. Returns false if sacked_out adjustement wasn't necessary.
 */
static bool tcp_limit_reno_sacked(struct tcp_sock *tp)
{
	u32 holes;

	holes = max(tp->lost_out, 1U);
	holes = min(holes, tp->packets_out);

	if ((tp->sacked_out + holes) > tp->packets_out) {
		tp->sacked_out = tp->packets_out - holes;
		return true;
	}
	return false;
}

/* If we receive more dupacks than we expected counting segments
 * in assumption of absent reordering, interpret this as reordering.
 * The only another reason could be bug in receiver TCP.
 */
static void tcp_check_reno_reordering(struct sock *sk, const int addend)
{
	struct tcp_sock *tp = tcp_sk(sk);
	if (tcp_limit_reno_sacked(tp))
		tcp_update_reordering(sk, tp->packets_out + addend, 0);
}

/* Emulate SACKs for SACKless connection: account for a new dupack. */

static void tcp_add_reno_sack(struct sock *sk)
{
	struct tcp_sock *tp = tcp_sk(sk);
	u32 prior_sacked = tp->sacked_out;

	tp->sacked_out++;
	tcp_check_reno_reordering(sk, 0);
	if (tp->sacked_out > prior_sacked)
		tp->delivered++; /* Some out-of-order packet is delivered */
	tcp_verify_left_out(tp);
}

/* Account for ACK, ACKing some data in Reno Recovery phase. */

static void tcp_remove_reno_sacks(struct sock *sk, int acked)
{
	struct tcp_sock *tp = tcp_sk(sk);

	if (acked > 0) {
		/* One ACK acked hole. The rest eat duplicate ACKs. */
		tp->delivered += max_t(int, acked - tp->sacked_out, 1);
		if (acked - 1 >= tp->sacked_out)
			tp->sacked_out = 0;
		else
			tp->sacked_out -= acked - 1;
	}
	tcp_check_reno_reordering(sk, acked);
	tcp_verify_left_out(tp);
}

static inline void tcp_reset_reno_sack(struct tcp_sock *tp)
{
	tp->sacked_out = 0;
}

void tcp_clear_retrans(struct tcp_sock *tp)
{
	tp->retrans_out = 0;
	tp->lost_out = 0;
	tp->undo_marker = 0;
	tp->undo_retrans = -1;
	tp->fackets_out = 0;
	tp->sacked_out = 0;
}

static inline void tcp_init_undo(struct tcp_sock *tp)
{
	tp->undo_marker = tp->snd_una;
	/* Retransmission still in flight may cause DSACKs later. */
	tp->undo_retrans = tp->retrans_out ? : -1;
}

/* Enter Loss state. If we detect SACK reneging, forget all SACK information
 * and reset tags completely, otherwise preserve SACKs. If receiver
 * dropped its ofo queue, we will know this due to reneging detection.
 */
void tcp_enter_loss(struct sock *sk)
{
	const struct inet_connection_sock *icsk = inet_csk(sk);
	struct tcp_sock *tp = tcp_sk(sk);
	struct net *net = sock_net(sk);
	struct sk_buff *skb;
	bool new_recovery = icsk->icsk_ca_state < TCP_CA_Recovery;
	bool is_reneg;			/* is receiver reneging on SACKs? */
	bool mark_lost;

	/* Reduce ssthresh if it has not yet been made inside this window. */
	if (icsk->icsk_ca_state <= TCP_CA_Disorder ||
	    !after(tp->high_seq, tp->snd_una) ||
	    (icsk->icsk_ca_state == TCP_CA_Loss && !icsk->icsk_retransmits)) {
		tp->prior_ssthresh = tcp_current_ssthresh(sk);
		tp->prior_cwnd = tp->snd_cwnd;
		tp->snd_ssthresh = icsk->icsk_ca_ops->ssthresh(sk);
		tcp_ca_event(sk, CA_EVENT_LOSS);
		tcp_init_undo(tp);
	}
	tp->snd_cwnd	   = 1;
	tp->snd_cwnd_cnt   = 0;
	tp->snd_cwnd_stamp = tcp_jiffies32;

	tp->retrans_out = 0;
	tp->lost_out = 0;

	if (tcp_is_reno(tp))
		tcp_reset_reno_sack(tp);

	skb = tcp_rtx_queue_head(sk);
	is_reneg = skb && (TCP_SKB_CB(skb)->sacked & TCPCB_SACKED_ACKED);
	if (is_reneg) {
		NET_INC_STATS(sock_net(sk), LINUX_MIB_TCPSACKRENEGING);
		tp->sacked_out = 0;
		tp->fackets_out = 0;
	}
	tcp_clear_all_retrans_hints(tp);

	skb_rbtree_walk_from(skb) {
		mark_lost = (!(TCP_SKB_CB(skb)->sacked & TCPCB_SACKED_ACKED) ||
			     is_reneg);
		if (mark_lost)
			tcp_sum_lost(tp, skb);
		TCP_SKB_CB(skb)->sacked &= (~TCPCB_TAGBITS)|TCPCB_SACKED_ACKED;
		if (mark_lost) {
			TCP_SKB_CB(skb)->sacked &= ~TCPCB_SACKED_ACKED;
			TCP_SKB_CB(skb)->sacked |= TCPCB_LOST;
			tp->lost_out += tcp_skb_pcount(skb);
		}
	}
	tcp_verify_left_out(tp);

	/* Timeout in disordered state after receiving substantial DUPACKs
	 * suggests that the degree of reordering is over-estimated.
	 */
	if (icsk->icsk_ca_state <= TCP_CA_Disorder &&
	    tp->sacked_out >= net->ipv4.sysctl_tcp_reordering)
		tp->reordering = min_t(unsigned int, tp->reordering,
				       net->ipv4.sysctl_tcp_reordering);
	tcp_set_ca_state(sk, TCP_CA_Loss);
	tp->high_seq = tp->snd_nxt;
	tcp_ecn_queue_cwr(tp);

	/* F-RTO RFC5682 sec 3.1 step 1: retransmit SND.UNA if no previous
	 * loss recovery is underway except recurring timeout(s) on
	 * the same SND.UNA (sec 3.2). Disable F-RTO on path MTU probing
	 *
	 * In theory F-RTO can be used repeatedly during loss recovery.
	 * In practice this interacts badly with broken middle-boxes that
	 * falsely raise the receive window, which results in repeated
	 * timeouts and stop-and-go behavior.
	 */
	tp->frto = net->ipv4.sysctl_tcp_frto &&
		   (new_recovery || icsk->icsk_retransmits) &&
		   !inet_csk(sk)->icsk_mtup.probe_size;
}

/* If ACK arrived pointing to a remembered SACK, it means that our
 * remembered SACKs do not reflect real state of receiver i.e.
 * receiver _host_ is heavily congested (or buggy).
 *
 * To avoid big spurious retransmission bursts due to transient SACK
 * scoreboard oddities that look like reneging, we give the receiver a
 * little time (max(RTT/2, 10ms)) to send us some more ACKs that will
 * restore sanity to the SACK scoreboard. If the apparent reneging
 * persists until this RTO then we'll clear the SACK scoreboard.
 */
static bool tcp_check_sack_reneging(struct sock *sk, int flag)
{
	if (flag & FLAG_SACK_RENEGING) {
		struct tcp_sock *tp = tcp_sk(sk);
		unsigned long delay = max(usecs_to_jiffies(tp->srtt_us >> 4),
					  msecs_to_jiffies(10));

		inet_csk_reset_xmit_timer(sk, ICSK_TIME_RETRANS,
					  delay, TCP_RTO_MAX);
		return true;
	}
	return false;
}

static inline int tcp_fackets_out(const struct tcp_sock *tp)
{
	return tcp_is_reno(tp) ? tp->sacked_out + 1 : tp->fackets_out;
}

/* Heurestics to calculate number of duplicate ACKs. There's no dupACKs
 * counter when SACK is enabled (without SACK, sacked_out is used for
 * that purpose).
 *
 * Instead, with FACK TCP uses fackets_out that includes both SACKed
 * segments up to the highest received SACK block so far and holes in
 * between them.
 *
 * With reordering, holes may still be in flight, so RFC3517 recovery
 * uses pure sacked_out (total number of SACKed segments) even though
 * it violates the RFC that uses duplicate ACKs, often these are equal
 * but when e.g. out-of-window ACKs or packet duplication occurs,
 * they differ. Since neither occurs due to loss, TCP should really
 * ignore them.
 */
static inline int tcp_dupack_heuristics(const struct tcp_sock *tp)
{
	return tcp_is_fack(tp) ? tp->fackets_out : tp->sacked_out + 1;
}

/* Linux NewReno/SACK/FACK/ECN state machine.
 * --------------------------------------
 *
 * "Open"	Normal state, no dubious events, fast path.
 * "Disorder"   In all the respects it is "Open",
 *		but requires a bit more attention. It is entered when
 *		we see some SACKs or dupacks. It is split of "Open"
 *		mainly to move some processing from fast path to slow one.
 * "CWR"	CWND was reduced due to some Congestion Notification event.
 *		It can be ECN, ICMP source quench, local device congestion.
 * "Recovery"	CWND was reduced, we are fast-retransmitting.
 * "Loss"	CWND was reduced due to RTO timeout or SACK reneging.
 *
 * tcp_fastretrans_alert() is entered:
 * - each incoming ACK, if state is not "Open"
 * - when arrived ACK is unusual, namely:
 *	* SACK
 *	* Duplicate ACK.
 *	* ECN ECE.
 *
 * Counting packets in flight is pretty simple.
 *
 *	in_flight = packets_out - left_out + retrans_out
 *
 *	packets_out is SND.NXT-SND.UNA counted in packets.
 *
 *	retrans_out is number of retransmitted segments.
 *
 *	left_out is number of segments left network, but not ACKed yet.
 *
 *		left_out = sacked_out + lost_out
 *
 *     sacked_out: Packets, which arrived to receiver out of order
 *		   and hence not ACKed. With SACKs this number is simply
 *		   amount of SACKed data. Even without SACKs
 *		   it is easy to give pretty reliable estimate of this number,
 *		   counting duplicate ACKs.
 *
 *       lost_out: Packets lost by network. TCP has no explicit
 *		   "loss notification" feedback from network (for now).
 *		   It means that this number can be only _guessed_.
 *		   Actually, it is the heuristics to predict lossage that
 *		   distinguishes different algorithms.
 *
 *	F.e. after RTO, when all the queue is considered as lost,
 *	lost_out = packets_out and in_flight = retrans_out.
 *
 *		Essentially, we have now a few algorithms detecting
 *		lost packets.
 *
 *		If the receiver supports SACK:
 *
 *		RFC6675/3517: It is the conventional algorithm. A packet is
 *		considered lost if the number of higher sequence packets
 *		SACKed is greater than or equal the DUPACK thoreshold
 *		(reordering). This is implemented in tcp_mark_head_lost and
 *		tcp_update_scoreboard.
 *
 *		RACK (draft-ietf-tcpm-rack-01): it is a newer algorithm
 *		(2017-) that checks timing instead of counting DUPACKs.
 *		Essentially a packet is considered lost if it's not S/ACKed
 *		after RTT + reordering_window, where both metrics are
 *		dynamically measured and adjusted. This is implemented in
 *		tcp_rack_mark_lost.
 *
 *		FACK (Disabled by default. Subsumbed by RACK):
 *		It is the simplest heuristics. As soon as we decided
 *		that something is lost, we decide that _all_ not SACKed
 *		packets until the most forward SACK are lost. I.e.
 *		lost_out = fackets_out - sacked_out and left_out = fackets_out.
 *		It is absolutely correct estimate, if network does not reorder
 *		packets. And it loses any connection to reality when reordering
 *		takes place. We use FACK by default until reordering
 *		is suspected on the path to this destination.
 *
 *		If the receiver does not support SACK:
 *
 *		NewReno (RFC6582): in Recovery we assume that one segment
 *		is lost (classic Reno). While we are in Recovery and
 *		a partial ACK arrives, we assume that one more packet
 *		is lost (NewReno). This heuristics are the same in NewReno
 *		and SACK.
 *
 * Really tricky (and requiring careful tuning) part of algorithm
 * is hidden in functions tcp_time_to_recover() and tcp_xmit_retransmit_queue().
 * The first determines the moment _when_ we should reduce CWND and,
 * hence, slow down forward transmission. In fact, it determines the moment
 * when we decide that hole is caused by loss, rather than by a reorder.
 *
 * tcp_xmit_retransmit_queue() decides, _what_ we should retransmit to fill
 * holes, caused by lost packets.
 *
 * And the most logically complicated part of algorithm is undo
 * heuristics. We detect false retransmits due to both too early
 * fast retransmit (reordering) and underestimated RTO, analyzing
 * timestamps and D-SACKs. When we detect that some segments were
 * retransmitted by mistake and CWND reduction was wrong, we undo
 * window reduction and abort recovery phase. This logic is hidden
 * inside several functions named tcp_try_undo_<something>.
 */

/* This function decides, when we should leave Disordered state
 * and enter Recovery phase, reducing congestion window.
 *
 * Main question: may we further continue forward transmission
 * with the same cwnd?
 */
static bool tcp_time_to_recover(struct sock *sk, int flag)
{
	struct tcp_sock *tp = tcp_sk(sk);

	/* Trick#1: The loss is proven. */
	if (tp->lost_out)
		return true;

	/* Not-A-Trick#2 : Classic rule... */
	if (tcp_dupack_heuristics(tp) > tp->reordering)
		return true;

	return false;
}

/* Detect loss in event "A" above by marking head of queue up as lost.
 * For FACK or non-SACK(Reno) senders, the first "packets" number of segments
 * are considered lost. For RFC3517 SACK, a segment is considered lost if it
 * has at least tp->reordering SACKed seqments above it; "packets" refers to
 * the maximum SACKed segments to pass before reaching this limit.
 */
static void tcp_mark_head_lost(struct sock *sk, int packets, int mark_head)
{
	struct tcp_sock *tp = tcp_sk(sk);
	struct sk_buff *skb;
	int cnt, oldcnt, lost;
	unsigned int mss;
	/* Use SACK to deduce losses of new sequences sent during recovery */
	const u32 loss_high = tcp_is_sack(tp) ?  tp->snd_nxt : tp->high_seq;

	WARN_ON(packets > tp->packets_out);
	skb = tp->lost_skb_hint;
	if (skb) {
		/* Head already handled? */
		if (mark_head && after(TCP_SKB_CB(skb)->seq, tp->snd_una))
			return;
		cnt = tp->lost_cnt_hint;
	} else {
		skb = tcp_rtx_queue_head(sk);
		cnt = 0;
	}

	skb_rbtree_walk_from(skb) {
		/* TODO: do this better */
		/* this is not the most efficient way to do this... */
		tp->lost_skb_hint = skb;
		tp->lost_cnt_hint = cnt;

		if (after(TCP_SKB_CB(skb)->end_seq, loss_high))
			break;

		oldcnt = cnt;
		if (tcp_is_fack(tp) || tcp_is_reno(tp) ||
		    (TCP_SKB_CB(skb)->sacked & TCPCB_SACKED_ACKED))
			cnt += tcp_skb_pcount(skb);

		if (cnt > packets) {
			if ((tcp_is_sack(tp) && !tcp_is_fack(tp)) ||
			    (TCP_SKB_CB(skb)->sacked & TCPCB_SACKED_ACKED) ||
			    (oldcnt >= packets))
				break;

			mss = tcp_skb_mss(skb);
			/* If needed, chop off the prefix to mark as lost. */
			lost = (packets - oldcnt) * mss;
			if (lost < skb->len &&
			    tcp_fragment(sk, TCP_FRAG_IN_RTX_QUEUE, skb,
					 lost, mss, GFP_ATOMIC) < 0)
				break;
			cnt = packets;
		}

		tcp_skb_mark_lost(tp, skb);

		if (mark_head)
			break;
	}
	tcp_verify_left_out(tp);
}

/* Account newly detected lost packet(s) */

static void tcp_update_scoreboard(struct sock *sk, int fast_rexmit)
{
	struct tcp_sock *tp = tcp_sk(sk);

	if (tcp_is_reno(tp)) {
		tcp_mark_head_lost(sk, 1, 1);
	} else if (tcp_is_fack(tp)) {
		int lost = tp->fackets_out - tp->reordering;
		if (lost <= 0)
			lost = 1;
		tcp_mark_head_lost(sk, lost, 0);
	} else {
		int sacked_upto = tp->sacked_out - tp->reordering;
		if (sacked_upto >= 0)
			tcp_mark_head_lost(sk, sacked_upto, 0);
		else if (fast_rexmit)
			tcp_mark_head_lost(sk, 1, 1);
	}
}

static bool tcp_tsopt_ecr_before(const struct tcp_sock *tp, u32 when)
{
	return tp->rx_opt.saw_tstamp && tp->rx_opt.rcv_tsecr &&
	       before(tp->rx_opt.rcv_tsecr, when);
}

/* skb is spurious retransmitted if the returned timestamp echo
 * reply is prior to the skb transmission time
 */
static bool tcp_skb_spurious_retrans(const struct tcp_sock *tp,
				     const struct sk_buff *skb)
{
	return (TCP_SKB_CB(skb)->sacked & TCPCB_RETRANS) &&
	       tcp_tsopt_ecr_before(tp, tcp_skb_timestamp(skb));
}

/* Nothing was retransmitted or returned timestamp is less
 * than timestamp of the first retransmission.
 */
static inline bool tcp_packet_delayed(const struct tcp_sock *tp)
{
	return !tp->retrans_stamp ||
	       tcp_tsopt_ecr_before(tp, tp->retrans_stamp);
}

/* Undo procedures. */

/* We can clear retrans_stamp when there are no retransmissions in the
 * window. It would seem that it is trivially available for us in
 * tp->retrans_out, however, that kind of assumptions doesn't consider
 * what will happen if errors occur when sending retransmission for the
 * second time. ...It could the that such segment has only
 * TCPCB_EVER_RETRANS set at the present time. It seems that checking
 * the head skb is enough except for some reneging corner cases that
 * are not worth the effort.
 *
 * Main reason for all this complexity is the fact that connection dying
 * time now depends on the validity of the retrans_stamp, in particular,
 * that successive retransmissions of a segment must not advance
 * retrans_stamp under any conditions.
 */
static bool tcp_any_retrans_done(const struct sock *sk)
{
	const struct tcp_sock *tp = tcp_sk(sk);
	struct sk_buff *skb;

	if (tp->retrans_out)
		return true;

	skb = tcp_rtx_queue_head(sk);
	if (unlikely(skb && TCP_SKB_CB(skb)->sacked & TCPCB_EVER_RETRANS))
		return true;

	return false;
}

static void DBGUNDO(struct sock *sk, const char *msg)
{
#if FASTRETRANS_DEBUG > 1
	struct tcp_sock *tp = tcp_sk(sk);
	struct inet_sock *inet = inet_sk(sk);

	if (sk->sk_family == AF_INET) {
		pr_debug("Undo %s %pI4/%u c%u l%u ss%u/%u p%u\n",
			 msg,
			 &inet->inet_daddr, ntohs(inet->inet_dport),
			 tp->snd_cwnd, tcp_left_out(tp),
			 tp->snd_ssthresh, tp->prior_ssthresh,
			 tp->packets_out);
	}
#if IS_ENABLED(CONFIG_IPV6)
	else if (sk->sk_family == AF_INET6) {
		pr_debug("Undo %s %pI6/%u c%u l%u ss%u/%u p%u\n",
			 msg,
			 &sk->sk_v6_daddr, ntohs(inet->inet_dport),
			 tp->snd_cwnd, tcp_left_out(tp),
			 tp->snd_ssthresh, tp->prior_ssthresh,
			 tp->packets_out);
	}
#endif
#endif
}

static void tcp_undo_cwnd_reduction(struct sock *sk, bool unmark_loss)
{
	struct tcp_sock *tp = tcp_sk(sk);

	if (unmark_loss) {
		struct sk_buff *skb;

		skb_rbtree_walk(skb, &sk->tcp_rtx_queue) {
			TCP_SKB_CB(skb)->sacked &= ~TCPCB_LOST;
		}
		tp->lost_out = 0;
		tcp_clear_all_retrans_hints(tp);
	}

	if (tp->prior_ssthresh) {
		const struct inet_connection_sock *icsk = inet_csk(sk);

		tp->snd_cwnd = icsk->icsk_ca_ops->undo_cwnd(sk);

		if (tp->prior_ssthresh > tp->snd_ssthresh) {
			tp->snd_ssthresh = tp->prior_ssthresh;
			tcp_ecn_withdraw_cwr(tp);
		}
	}
	tp->snd_cwnd_stamp = tcp_jiffies32;
	tp->undo_marker = 0;
}

static inline bool tcp_may_undo(const struct tcp_sock *tp)
{
	return tp->undo_marker && (!tp->undo_retrans || tcp_packet_delayed(tp));
}

/* People celebrate: "We love our President!" */
static bool tcp_try_undo_recovery(struct sock *sk)
{
	struct tcp_sock *tp = tcp_sk(sk);

	if (tcp_may_undo(tp)) {
		int mib_idx;

		/* Happy end! We did not retransmit anything
		 * or our original transmission succeeded.
		 */
		DBGUNDO(sk, inet_csk(sk)->icsk_ca_state == TCP_CA_Loss ? "loss" : "retrans");
		tcp_undo_cwnd_reduction(sk, false);
		if (inet_csk(sk)->icsk_ca_state == TCP_CA_Loss)
			mib_idx = LINUX_MIB_TCPLOSSUNDO;
		else
			mib_idx = LINUX_MIB_TCPFULLUNDO;

		NET_INC_STATS(sock_net(sk), mib_idx);
	}
	if (tp->snd_una == tp->high_seq && tcp_is_reno(tp)) {
		/* Hold old state until something *above* high_seq
		 * is ACKed. For Reno it is MUST to prevent false
		 * fast retransmits (RFC2582). SACK TCP is safe. */
		if (!tcp_any_retrans_done(sk))
			tp->retrans_stamp = 0;
		return true;
	}
	tcp_set_ca_state(sk, TCP_CA_Open);
	return false;
}

/* Try to undo cwnd reduction, because D-SACKs acked all retransmitted data */
static bool tcp_try_undo_dsack(struct sock *sk)
{
	struct tcp_sock *tp = tcp_sk(sk);

	if (tp->undo_marker && !tp->undo_retrans) {
		DBGUNDO(sk, "D-SACK");
		tcp_undo_cwnd_reduction(sk, false);
		NET_INC_STATS(sock_net(sk), LINUX_MIB_TCPDSACKUNDO);
		return true;
	}
	return false;
}

/* Undo during loss recovery after partial ACK or using F-RTO. */
static bool tcp_try_undo_loss(struct sock *sk, bool frto_undo)
{
	struct tcp_sock *tp = tcp_sk(sk);

	if (frto_undo || tcp_may_undo(tp)) {
		tcp_undo_cwnd_reduction(sk, true);

		DBGUNDO(sk, "partial loss");
		NET_INC_STATS(sock_net(sk), LINUX_MIB_TCPLOSSUNDO);
		if (frto_undo)
			NET_INC_STATS(sock_net(sk),
					LINUX_MIB_TCPSPURIOUSRTOS);
		inet_csk(sk)->icsk_retransmits = 0;
		if (frto_undo || tcp_is_sack(tp))
			tcp_set_ca_state(sk, TCP_CA_Open);
		return true;
	}
	return false;
}

/* The cwnd reduction in CWR and Recovery uses the PRR algorithm in RFC 6937.
 * It computes the number of packets to send (sndcnt) based on packets newly
 * delivered:
 *   1) If the packets in flight is larger than ssthresh, PRR spreads the
 *	cwnd reductions across a full RTT.
 *   2) Otherwise PRR uses packet conservation to send as much as delivered.
 *      But when the retransmits are acked without further losses, PRR
 *      slow starts cwnd up to ssthresh to speed up the recovery.
 */
static void tcp_init_cwnd_reduction(struct sock *sk)
{
	struct tcp_sock *tp = tcp_sk(sk);

	tp->high_seq = tp->snd_nxt;
	tp->tlp_high_seq = 0;
	tp->snd_cwnd_cnt = 0;
	tp->prior_cwnd = tp->snd_cwnd;
	tp->prr_delivered = 0;
	tp->prr_out = 0;
	tp->snd_ssthresh = inet_csk(sk)->icsk_ca_ops->ssthresh(sk);
	tcp_ecn_queue_cwr(tp);
}

void tcp_cwnd_reduction(struct sock *sk, int newly_acked_sacked, int flag)
{
	struct tcp_sock *tp = tcp_sk(sk);
	int sndcnt = 0;
	int delta = tp->snd_ssthresh - tcp_packets_in_flight(tp);

	if (newly_acked_sacked <= 0 || WARN_ON_ONCE(!tp->prior_cwnd))
		return;

	tp->prr_delivered += newly_acked_sacked;
	if (delta < 0) {
		u64 dividend = (u64)tp->snd_ssthresh * tp->prr_delivered +
			       tp->prior_cwnd - 1;
		sndcnt = div_u64(dividend, tp->prior_cwnd) - tp->prr_out;
	} else if ((flag & FLAG_RETRANS_DATA_ACKED) &&
		   !(flag & FLAG_LOST_RETRANS)) {
		sndcnt = min_t(int, delta,
			       max_t(int, tp->prr_delivered - tp->prr_out,
				     newly_acked_sacked) + 1);
	} else {
		sndcnt = min(delta, newly_acked_sacked);
	}
	/* Force a fast retransmit upon entering fast recovery */
	sndcnt = max(sndcnt, (tp->prr_out ? 0 : 1));
	tp->snd_cwnd = tcp_packets_in_flight(tp) + sndcnt;
}

static inline void tcp_end_cwnd_reduction(struct sock *sk)
{
	struct tcp_sock *tp = tcp_sk(sk);

	if (inet_csk(sk)->icsk_ca_ops->cong_control)
		return;

	/* Reset cwnd to ssthresh in CWR or Recovery (unless it's undone) */
	if (tp->snd_ssthresh < TCP_INFINITE_SSTHRESH &&
	    (inet_csk(sk)->icsk_ca_state == TCP_CA_CWR || tp->undo_marker)) {
		tp->snd_cwnd = tp->snd_ssthresh;
		tp->snd_cwnd_stamp = tcp_jiffies32;
	}
	tcp_ca_event(sk, CA_EVENT_COMPLETE_CWR);
}

/* Enter CWR state. Disable cwnd undo since congestion is proven with ECN */
void tcp_enter_cwr(struct sock *sk)
{
	struct tcp_sock *tp = tcp_sk(sk);

	tp->prior_ssthresh = 0;
	if (inet_csk(sk)->icsk_ca_state < TCP_CA_CWR) {
		tp->undo_marker = 0;
		tcp_init_cwnd_reduction(sk);
		tcp_set_ca_state(sk, TCP_CA_CWR);
	}
}
EXPORT_SYMBOL(tcp_enter_cwr);

static void tcp_try_keep_open(struct sock *sk)
{
	struct tcp_sock *tp = tcp_sk(sk);
	int state = TCP_CA_Open;

	if (tcp_left_out(tp) || tcp_any_retrans_done(sk))
		state = TCP_CA_Disorder;

	if (inet_csk(sk)->icsk_ca_state != state) {
		tcp_set_ca_state(sk, state);
		tp->high_seq = tp->snd_nxt;
	}
}

static void tcp_try_to_open(struct sock *sk, int flag)
{
	struct tcp_sock *tp = tcp_sk(sk);

	tcp_verify_left_out(tp);

	if (!tcp_any_retrans_done(sk))
		tp->retrans_stamp = 0;

	if (flag & FLAG_ECE)
		tcp_enter_cwr(sk);

	if (inet_csk(sk)->icsk_ca_state != TCP_CA_CWR) {
		tcp_try_keep_open(sk);
	}
}

static void tcp_mtup_probe_failed(struct sock *sk)
{
	struct inet_connection_sock *icsk = inet_csk(sk);

	icsk->icsk_mtup.search_high = icsk->icsk_mtup.probe_size - 1;
	icsk->icsk_mtup.probe_size = 0;
	NET_INC_STATS(sock_net(sk), LINUX_MIB_TCPMTUPFAIL);
}

static void tcp_mtup_probe_success(struct sock *sk)
{
	struct tcp_sock *tp = tcp_sk(sk);
	struct inet_connection_sock *icsk = inet_csk(sk);

	/* FIXME: breaks with very large cwnd */
	tp->prior_ssthresh = tcp_current_ssthresh(sk);
	tp->snd_cwnd = tp->snd_cwnd *
		       tcp_mss_to_mtu(sk, tp->mss_cache) /
		       icsk->icsk_mtup.probe_size;
	tp->snd_cwnd_cnt = 0;
	tp->snd_cwnd_stamp = tcp_jiffies32;
	tp->snd_ssthresh = tcp_current_ssthresh(sk);

	icsk->icsk_mtup.search_low = icsk->icsk_mtup.probe_size;
	icsk->icsk_mtup.probe_size = 0;
	tcp_sync_mss(sk, icsk->icsk_pmtu_cookie);
	NET_INC_STATS(sock_net(sk), LINUX_MIB_TCPMTUPSUCCESS);
}

/* Do a simple retransmit without using the backoff mechanisms in
 * tcp_timer. This is used for path mtu discovery.
 * The socket is already locked here.
 */
void tcp_simple_retransmit(struct sock *sk)
{
	const struct inet_connection_sock *icsk = inet_csk(sk);
	struct tcp_sock *tp = tcp_sk(sk);
	struct sk_buff *skb;
	unsigned int mss = tcp_current_mss(sk);
	u32 prior_lost = tp->lost_out;

	skb_rbtree_walk(skb, &sk->tcp_rtx_queue) {
		if (tcp_skb_seglen(skb) > mss &&
		    !(TCP_SKB_CB(skb)->sacked & TCPCB_SACKED_ACKED)) {
			if (TCP_SKB_CB(skb)->sacked & TCPCB_SACKED_RETRANS) {
				TCP_SKB_CB(skb)->sacked &= ~TCPCB_SACKED_RETRANS;
				tp->retrans_out -= tcp_skb_pcount(skb);
			}
			tcp_skb_mark_lost_uncond_verify(tp, skb);
		}
	}

	tcp_clear_retrans_hints_partial(tp);

	if (prior_lost == tp->lost_out)
		return;

	if (tcp_is_reno(tp))
		tcp_limit_reno_sacked(tp);

	tcp_verify_left_out(tp);

	/* Don't muck with the congestion window here.
	 * Reason is that we do not increase amount of _data_
	 * in network, but units changed and effective
	 * cwnd/ssthresh really reduced now.
	 */
	if (icsk->icsk_ca_state != TCP_CA_Loss) {
		tp->high_seq = tp->snd_nxt;
		tp->snd_ssthresh = tcp_current_ssthresh(sk);
		tp->prior_ssthresh = 0;
		tp->undo_marker = 0;
		tcp_set_ca_state(sk, TCP_CA_Loss);
	}
	tcp_xmit_retransmit_queue(sk);
}
EXPORT_SYMBOL(tcp_simple_retransmit);

void tcp_enter_recovery(struct sock *sk, bool ece_ack)
{
	struct tcp_sock *tp = tcp_sk(sk);
	int mib_idx;

	if (tcp_is_reno(tp))
		mib_idx = LINUX_MIB_TCPRENORECOVERY;
	else
		mib_idx = LINUX_MIB_TCPSACKRECOVERY;

	NET_INC_STATS(sock_net(sk), mib_idx);

	tp->prior_ssthresh = 0;
	tcp_init_undo(tp);

	if (!tcp_in_cwnd_reduction(sk)) {
		if (!ece_ack)
			tp->prior_ssthresh = tcp_current_ssthresh(sk);
		tcp_init_cwnd_reduction(sk);
	}
	tcp_set_ca_state(sk, TCP_CA_Recovery);
}

/* Process an ACK in CA_Loss state. Move to CA_Open if lost data are
 * recovered or spurious. Otherwise retransmits more on partial ACKs.
 */
static void tcp_process_loss(struct sock *sk, int flag, bool is_dupack,
			     int *rexmit)
{
	struct tcp_sock *tp = tcp_sk(sk);
	bool recovered = !before(tp->snd_una, tp->high_seq);

	if ((flag & FLAG_SND_UNA_ADVANCED) &&
	    tcp_try_undo_loss(sk, false))
		return;

	/* The ACK (s)acks some never-retransmitted data meaning not all
	 * the data packets before the timeout were lost. Therefore we
	 * undo the congestion window and state. This is essentially
	 * the operation in F-RTO (RFC5682 section 3.1 step 3.b). Since
	 * a retransmitted skb is permantly marked, we can apply such an
	 * operation even if F-RTO was not used.
	 */
	if ((flag & FLAG_ORIG_SACK_ACKED) &&
	    tcp_try_undo_loss(sk, tp->undo_marker))
		return;

	if (tp->frto) { /* F-RTO RFC5682 sec 3.1 (sack enhanced version). */
		if (after(tp->snd_nxt, tp->high_seq)) {
			if (flag & FLAG_DATA_SACKED || is_dupack)
				tp->frto = 0; /* Step 3.a. loss was real */
		} else if (flag & FLAG_SND_UNA_ADVANCED && !recovered) {
			tp->high_seq = tp->snd_nxt;
			/* Step 2.b. Try send new data (but deferred until cwnd
			 * is updated in tcp_ack()). Otherwise fall back to
			 * the conventional recovery.
			 */
			if (!tcp_write_queue_empty(sk) &&
			    after(tcp_wnd_end(tp), tp->snd_nxt)) {
				*rexmit = REXMIT_NEW;
				return;
			}
			tp->frto = 0;
		}
	}

	if (recovered) {
		/* F-RTO RFC5682 sec 3.1 step 2.a and 1st part of step 3.a */
		tcp_try_undo_recovery(sk);
		return;
	}
	if (tcp_is_reno(tp)) {
		/* A Reno DUPACK means new data in F-RTO step 2.b above are
		 * delivered. Lower inflight to clock out (re)tranmissions.
		 */
		if (after(tp->snd_nxt, tp->high_seq) && is_dupack)
			tcp_add_reno_sack(sk);
		else if (flag & FLAG_SND_UNA_ADVANCED)
			tcp_reset_reno_sack(tp);
	}
	*rexmit = REXMIT_LOST;
}

/* Undo during fast recovery after partial ACK. */
static bool tcp_try_undo_partial(struct sock *sk, const int acked)
{
	struct tcp_sock *tp = tcp_sk(sk);

	if (tp->undo_marker && tcp_packet_delayed(tp)) {
		/* Plain luck! Hole if filled with delayed
		 * packet, rather than with a retransmit.
		 */
		tcp_update_reordering(sk, tcp_fackets_out(tp) + acked, 1);

		/* We are getting evidence that the reordering degree is higher
		 * than we realized. If there are no retransmits out then we
		 * can undo. Otherwise we clock out new packets but do not
		 * mark more packets lost or retransmit more.
		 */
		if (tp->retrans_out)
			return true;

		if (!tcp_any_retrans_done(sk))
			tp->retrans_stamp = 0;

		DBGUNDO(sk, "partial recovery");
		tcp_undo_cwnd_reduction(sk, true);
		NET_INC_STATS(sock_net(sk), LINUX_MIB_TCPPARTIALUNDO);
		tcp_try_keep_open(sk);
		return true;
	}
	return false;
}

static void tcp_rack_identify_loss(struct sock *sk, int *ack_flag)
{
	struct tcp_sock *tp = tcp_sk(sk);

	/* Use RACK to detect loss */
	if (sock_net(sk)->ipv4.sysctl_tcp_recovery & TCP_RACK_LOSS_DETECTION) {
		u32 prior_retrans = tp->retrans_out;

		tcp_rack_mark_lost(sk);
		if (prior_retrans > tp->retrans_out)
			*ack_flag |= FLAG_LOST_RETRANS;
	}
}

/* Process an event, which can update packets-in-flight not trivially.
 * Main goal of this function is to calculate new estimate for left_out,
 * taking into account both packets sitting in receiver's buffer and
 * packets lost by network.
 *
 * Besides that it updates the congestion state when packet loss or ECN
 * is detected. But it does not reduce the cwnd, it is done by the
 * congestion control later.
 *
 * It does _not_ decide what to send, it is made in function
 * tcp_xmit_retransmit_queue().
 */
static void tcp_fastretrans_alert(struct sock *sk, const int acked,
				  bool is_dupack, int *ack_flag, int *rexmit)
{
	struct inet_connection_sock *icsk = inet_csk(sk);
	struct tcp_sock *tp = tcp_sk(sk);
	int fast_rexmit = 0, flag = *ack_flag;
	bool do_lost = is_dupack || ((flag & FLAG_DATA_SACKED) &&
				    (tcp_fackets_out(tp) > tp->reordering));

	if (!tp->packets_out && tp->sacked_out)
		tp->sacked_out = 0;
	if (!tp->sacked_out && tp->fackets_out)
		tp->fackets_out = 0;

	/* Now state machine starts.
	 * A. ECE, hence prohibit cwnd undoing, the reduction is required. */
	if (flag & FLAG_ECE)
		tp->prior_ssthresh = 0;

	/* B. In all the states check for reneging SACKs. */
	if (tcp_check_sack_reneging(sk, flag))
		return;

	/* C. Check consistency of the current state. */
	tcp_verify_left_out(tp);

	/* D. Check state exit conditions. State can be terminated
	 *    when high_seq is ACKed. */
	if (icsk->icsk_ca_state == TCP_CA_Open) {
		WARN_ON(tp->retrans_out != 0);
		tp->retrans_stamp = 0;
	} else if (!before(tp->snd_una, tp->high_seq)) {
		switch (icsk->icsk_ca_state) {
		case TCP_CA_CWR:
			/* CWR is to be held something *above* high_seq
			 * is ACKed for CWR bit to reach receiver. */
			if (tp->snd_una != tp->high_seq) {
				tcp_end_cwnd_reduction(sk);
				tcp_set_ca_state(sk, TCP_CA_Open);
			}
			break;

		case TCP_CA_Recovery:
			if (tcp_is_reno(tp))
				tcp_reset_reno_sack(tp);
			if (tcp_try_undo_recovery(sk))
				return;
			tcp_end_cwnd_reduction(sk);
			break;
		}
	}

	/* E. Process state. */
	switch (icsk->icsk_ca_state) {
	case TCP_CA_Recovery:
		if (!(flag & FLAG_SND_UNA_ADVANCED)) {
			if (tcp_is_reno(tp) && is_dupack)
				tcp_add_reno_sack(sk);
		} else {
			if (tcp_try_undo_partial(sk, acked))
				return;
			/* Partial ACK arrived. Force fast retransmit. */
			do_lost = tcp_is_reno(tp) ||
				  tcp_fackets_out(tp) > tp->reordering;
		}
		if (tcp_try_undo_dsack(sk)) {
			tcp_try_keep_open(sk);
			return;
		}
		tcp_rack_identify_loss(sk, ack_flag);
		break;
	case TCP_CA_Loss:
		tcp_process_loss(sk, flag, is_dupack, rexmit);
		tcp_rack_identify_loss(sk, ack_flag);
		if (!(icsk->icsk_ca_state == TCP_CA_Open ||
		      (*ack_flag & FLAG_LOST_RETRANS)))
			return;
		/* Change state if cwnd is undone or retransmits are lost */
		/* fall through */
	default:
		if (tcp_is_reno(tp)) {
			if (flag & FLAG_SND_UNA_ADVANCED)
				tcp_reset_reno_sack(tp);
			if (is_dupack)
				tcp_add_reno_sack(sk);
		}

		if (icsk->icsk_ca_state <= TCP_CA_Disorder)
			tcp_try_undo_dsack(sk);

		tcp_rack_identify_loss(sk, ack_flag);
		if (!tcp_time_to_recover(sk, flag)) {
			tcp_try_to_open(sk, flag);
			return;
		}

		/* MTU probe failure: don't reduce cwnd */
		if (icsk->icsk_ca_state < TCP_CA_CWR &&
		    icsk->icsk_mtup.probe_size &&
		    tp->snd_una == tp->mtu_probe.probe_seq_start) {
			tcp_mtup_probe_failed(sk);
			/* Restores the reduction we did in tcp_mtup_probe() */
			tp->snd_cwnd++;
			tcp_simple_retransmit(sk);
			return;
		}

		/* Otherwise enter Recovery state */
		tcp_enter_recovery(sk, (flag & FLAG_ECE));
		fast_rexmit = 1;
	}

	if (do_lost)
		tcp_update_scoreboard(sk, fast_rexmit);
	*rexmit = REXMIT_LOST;
}

static void tcp_update_rtt_min(struct sock *sk, u32 rtt_us)
{
	u32 wlen = sock_net(sk)->ipv4.sysctl_tcp_min_rtt_wlen * HZ;
	struct tcp_sock *tp = tcp_sk(sk);

	minmax_running_min(&tp->rtt_min, wlen, tcp_jiffies32,
			   rtt_us ? : jiffies_to_usecs(1));
}

static bool tcp_ack_update_rtt(struct sock *sk, const int flag,
			       long seq_rtt_us, long sack_rtt_us,
			       long ca_rtt_us, struct rate_sample *rs)
{
	const struct tcp_sock *tp = tcp_sk(sk);

	/* Prefer RTT measured from ACK's timing to TS-ECR. This is because
	 * broken middle-boxes or peers may corrupt TS-ECR fields. But
	 * Karn's algorithm forbids taking RTT if some retransmitted data
	 * is acked (RFC6298).
	 */
	if (seq_rtt_us < 0)
		seq_rtt_us = sack_rtt_us;

	/* RTTM Rule: A TSecr value received in a segment is used to
	 * update the averaged RTT measurement only if the segment
	 * acknowledges some new data, i.e., only if it advances the
	 * left edge of the send window.
	 * See draft-ietf-tcplw-high-performance-00, section 3.3.
	 */
	if (seq_rtt_us < 0 && tp->rx_opt.saw_tstamp && tp->rx_opt.rcv_tsecr &&
	    flag & FLAG_ACKED) {
		u32 delta = tcp_time_stamp(tp) - tp->rx_opt.rcv_tsecr;
		u32 delta_us = delta * (USEC_PER_SEC / TCP_TS_HZ);

		seq_rtt_us = ca_rtt_us = delta_us;
	}
	rs->rtt_us = ca_rtt_us; /* RTT of last (S)ACKed packet (or -1) */
	if (seq_rtt_us < 0)
		return false;

	/* ca_rtt_us >= 0 is counting on the invariant that ca_rtt_us is
	 * always taken together with ACK, SACK, or TS-opts. Any negative
	 * values will be skipped with the seq_rtt_us < 0 check above.
	 */
	tcp_update_rtt_min(sk, ca_rtt_us);
	tcp_rtt_estimator(sk, seq_rtt_us);
	tcp_set_rto(sk);

	/* RFC6298: only reset backoff on valid RTT measurement. */
	inet_csk(sk)->icsk_backoff = 0;
	return true;
}

/* Compute time elapsed between (last) SYNACK and the ACK completing 3WHS. */
void tcp_synack_rtt_meas(struct sock *sk, struct request_sock *req)
{
	struct rate_sample rs;
	long rtt_us = -1L;

	if (req && !req->num_retrans && tcp_rsk(req)->snt_synack)
		rtt_us = tcp_stamp_us_delta(tcp_clock_us(), tcp_rsk(req)->snt_synack);

	tcp_ack_update_rtt(sk, FLAG_SYN_ACKED, rtt_us, -1L, rtt_us, &rs);
}


static void tcp_cong_avoid(struct sock *sk, u32 ack, u32 acked)
{
	const struct inet_connection_sock *icsk = inet_csk(sk);

	icsk->icsk_ca_ops->cong_avoid(sk, ack, acked);
	tcp_sk(sk)->snd_cwnd_stamp = tcp_jiffies32;
}

/* Restart timer after forward progress on connection.
 * RFC2988 recommends to restart timer to now+rto.
 */
void tcp_rearm_rto(struct sock *sk)
{
	const struct inet_connection_sock *icsk = inet_csk(sk);
	struct tcp_sock *tp = tcp_sk(sk);

	/* If the retrans timer is currently being used by Fast Open
	 * for SYN-ACK retrans purpose, stay put.
	 */
	if (tp->fastopen_rsk)
		return;

	if (!tp->packets_out) {
		inet_csk_clear_xmit_timer(sk, ICSK_TIME_RETRANS);
	} else {
		u32 rto = inet_csk(sk)->icsk_rto;
		/* Offset the time elapsed after installing regular RTO */
		if (icsk->icsk_pending == ICSK_TIME_REO_TIMEOUT ||
		    icsk->icsk_pending == ICSK_TIME_LOSS_PROBE) {
			s64 delta_us = tcp_rto_delta_us(sk);
			/* delta_us may not be positive if the socket is locked
			 * when the retrans timer fires and is rescheduled.
			 */
			rto = usecs_to_jiffies(max_t(int, delta_us, 1));
		}
		inet_csk_reset_xmit_timer(sk, ICSK_TIME_RETRANS, rto,
					  TCP_RTO_MAX);
	}
}

/* Try to schedule a loss probe; if that doesn't work, then schedule an RTO. */
static void tcp_set_xmit_timer(struct sock *sk)
{
	if (!tcp_schedule_loss_probe(sk))
		tcp_rearm_rto(sk);
}

/* If we get here, the whole TSO packet has not been acked. */
static u32 tcp_tso_acked(struct sock *sk, struct sk_buff *skb)
{
	struct tcp_sock *tp = tcp_sk(sk);
	u32 packets_acked;

	BUG_ON(!after(TCP_SKB_CB(skb)->end_seq, tp->snd_una));

	packets_acked = tcp_skb_pcount(skb);
	if (tcp_trim_head(sk, skb, tp->snd_una - TCP_SKB_CB(skb)->seq))
		return 0;
	packets_acked -= tcp_skb_pcount(skb);

	if (packets_acked) {
		BUG_ON(tcp_skb_pcount(skb) == 0);
		BUG_ON(!before(TCP_SKB_CB(skb)->seq, TCP_SKB_CB(skb)->end_seq));
	}

	return packets_acked;
}

static void tcp_ack_tstamp(struct sock *sk, struct sk_buff *skb,
			   u32 prior_snd_una)
{
	const struct skb_shared_info *shinfo;

	/* Avoid cache line misses to get skb_shinfo() and shinfo->tx_flags */
	if (likely(!TCP_SKB_CB(skb)->txstamp_ack))
		return;

	shinfo = skb_shinfo(skb);
	if (!before(shinfo->tskey, prior_snd_una) &&
	    before(shinfo->tskey, tcp_sk(sk)->snd_una)) {
		tcp_skb_tsorted_save(skb) {
			__skb_tstamp_tx(skb, NULL, sk, SCM_TSTAMP_ACK);
		} tcp_skb_tsorted_restore(skb);
	}
}

/* Remove acknowledged frames from the retransmission queue. If our packet
 * is before the ack sequence we can discard it as it's confirmed to have
 * arrived at the other end.
 */
static int tcp_clean_rtx_queue(struct sock *sk, int prior_fackets,
			       u32 prior_snd_una, int *acked,
			       struct tcp_sacktag_state *sack)
{
	const struct inet_connection_sock *icsk = inet_csk(sk);
	u64 first_ackt, last_ackt;
	struct tcp_sock *tp = tcp_sk(sk);
	u32 prior_sacked = tp->sacked_out;
	u32 reord = tp->packets_out;
	struct sk_buff *skb, *next;
	bool fully_acked = true;
	long sack_rtt_us = -1L;
	long seq_rtt_us = -1L;
	long ca_rtt_us = -1L;
	u32 pkts_acked = 0;
	u32 last_in_flight = 0;
	bool rtt_update;
	int flag = 0;

	first_ackt = 0;

	for (skb = skb_rb_first(&sk->tcp_rtx_queue); skb; skb = next) {
		struct tcp_skb_cb *scb = TCP_SKB_CB(skb);
		u8 sacked = scb->sacked;
		u32 acked_pcount;

		tcp_ack_tstamp(sk, skb, prior_snd_una);

		/* Determine how many packets and what bytes were acked, tso and else */
		if (after(scb->end_seq, tp->snd_una)) {
			if (tcp_skb_pcount(skb) == 1 ||
			    !after(tp->snd_una, scb->seq))
				break;

			acked_pcount = tcp_tso_acked(sk, skb);
			if (!acked_pcount)
				break;
			fully_acked = false;
		} else {
			acked_pcount = tcp_skb_pcount(skb);
		}

		if (unlikely(sacked & TCPCB_RETRANS)) {
			if (sacked & TCPCB_SACKED_RETRANS)
				tp->retrans_out -= acked_pcount;
			flag |= FLAG_RETRANS_DATA_ACKED;
		} else if (!(sacked & TCPCB_SACKED_ACKED)) {
			last_ackt = skb->skb_mstamp;
			WARN_ON_ONCE(last_ackt == 0);
			if (!first_ackt)
				first_ackt = last_ackt;

			last_in_flight = TCP_SKB_CB(skb)->tx.in_flight;
			reord = min(pkts_acked, reord);
			if (!after(scb->end_seq, tp->high_seq))
				flag |= FLAG_ORIG_SACK_ACKED;
		}

		if (sacked & TCPCB_SACKED_ACKED) {
			tp->sacked_out -= acked_pcount;
		} else if (tcp_is_sack(tp)) {
			tp->delivered += acked_pcount;
			if (!tcp_skb_spurious_retrans(tp, skb))
				tcp_rack_advance(tp, sacked, scb->end_seq,
						 skb->skb_mstamp);
		}
		if (sacked & TCPCB_LOST)
			tp->lost_out -= acked_pcount;

		tp->packets_out -= acked_pcount;
		pkts_acked += acked_pcount;
		tcp_rate_skb_delivered(sk, skb, sack->rate);

		/* Initial outgoing SYN's get put onto the write_queue
		 * just like anything else we transmit.  It is not
		 * true data, and if we misinform our callers that
		 * this ACK acks real data, we will erroneously exit
		 * connection startup slow start one packet too
		 * quickly.  This is severely frowned upon behavior.
		 */
		if (likely(!(scb->tcp_flags & TCPHDR_SYN))) {
			flag |= FLAG_DATA_ACKED;
		} else {
			flag |= FLAG_SYN_ACKED;
			tp->retrans_stamp = 0;
		}

		if (!fully_acked)
			break;

		next = skb_rb_next(skb);
		if (unlikely(skb == tp->retransmit_skb_hint))
			tp->retransmit_skb_hint = NULL;
		if (unlikely(skb == tp->lost_skb_hint))
			tp->lost_skb_hint = NULL;
		tcp_rtx_queue_unlink_and_free(skb, sk);
	}

	if (!skb)
		tcp_chrono_stop(sk, TCP_CHRONO_BUSY);

	if (likely(between(tp->snd_up, prior_snd_una, tp->snd_una)))
		tp->snd_up = tp->snd_una;

	if (skb && (TCP_SKB_CB(skb)->sacked & TCPCB_SACKED_ACKED))
		flag |= FLAG_SACK_RENEGING;

	if (likely(first_ackt) && !(flag & FLAG_RETRANS_DATA_ACKED)) {
		seq_rtt_us = tcp_stamp_us_delta(tp->tcp_mstamp, first_ackt);
		ca_rtt_us = tcp_stamp_us_delta(tp->tcp_mstamp, last_ackt);
	}
	if (sack->first_sackt) {
		sack_rtt_us = tcp_stamp_us_delta(tp->tcp_mstamp, sack->first_sackt);
		ca_rtt_us = tcp_stamp_us_delta(tp->tcp_mstamp, sack->last_sackt);
	}
	rtt_update = tcp_ack_update_rtt(sk, flag, seq_rtt_us, sack_rtt_us,
					ca_rtt_us, sack->rate);

	if (flag & FLAG_ACKED) {
		flag |= FLAG_SET_XMIT_TIMER;  /* set TLP or RTO timer */
		if (unlikely(icsk->icsk_mtup.probe_size &&
			     !after(tp->mtu_probe.probe_seq_end, tp->snd_una))) {
			tcp_mtup_probe_success(sk);
		}

		if (tcp_is_reno(tp)) {
			tcp_remove_reno_sacks(sk, pkts_acked);
		} else {
			int delta;

			/* Non-retransmitted hole got filled? That's reordering */
			if (reord < prior_fackets && reord <= tp->fackets_out)
				tcp_update_reordering(sk, tp->fackets_out - reord, 0);

			delta = tcp_is_fack(tp) ? pkts_acked :
						  prior_sacked - tp->sacked_out;
			tp->lost_cnt_hint -= min(tp->lost_cnt_hint, delta);
		}

		tp->fackets_out -= min(pkts_acked, tp->fackets_out);

	} else if (skb && rtt_update && sack_rtt_us >= 0 &&
		   sack_rtt_us > tcp_stamp_us_delta(tp->tcp_mstamp, skb->skb_mstamp)) {
		/* Do not re-arm RTO if the sack RTT is measured from data sent
		 * after when the head was last (re)transmitted. Otherwise the
		 * timeout may continue to extend in loss recovery.
		 */
		flag |= FLAG_SET_XMIT_TIMER;  /* set TLP or RTO timer */
	}

	if (icsk->icsk_ca_ops->pkts_acked) {
		struct ack_sample sample = { .pkts_acked = pkts_acked,
					     .rtt_us = sack->rate->rtt_us,
					     .in_flight = last_in_flight };

		icsk->icsk_ca_ops->pkts_acked(sk, &sample);
	}

#if FASTRETRANS_DEBUG > 0
	WARN_ON((int)tp->sacked_out < 0);
	WARN_ON((int)tp->lost_out < 0);
	WARN_ON((int)tp->retrans_out < 0);
	if (!tp->packets_out && tcp_is_sack(tp)) {
		icsk = inet_csk(sk);
		if (tp->lost_out) {
			pr_debug("Leak l=%u %d\n",
				 tp->lost_out, icsk->icsk_ca_state);
			tp->lost_out = 0;
		}
		if (tp->sacked_out) {
			pr_debug("Leak s=%u %d\n",
				 tp->sacked_out, icsk->icsk_ca_state);
			tp->sacked_out = 0;
		}
		if (tp->retrans_out) {
			pr_debug("Leak r=%u %d\n",
				 tp->retrans_out, icsk->icsk_ca_state);
			tp->retrans_out = 0;
		}
	}
#endif
	*acked = pkts_acked;
	return flag;
}

static void tcp_ack_probe(struct sock *sk)
{
	struct inet_connection_sock *icsk = inet_csk(sk);
	struct sk_buff *head = tcp_send_head(sk);
	const struct tcp_sock *tp = tcp_sk(sk);

	/* Was it a usable window open? */
	if (!head)
		return;
	if (!after(TCP_SKB_CB(head)->end_seq, tcp_wnd_end(tp))) {
		icsk->icsk_backoff = 0;
		inet_csk_clear_xmit_timer(sk, ICSK_TIME_PROBE0);
		/* Socket must be waked up by subsequent tcp_data_snd_check().
		 * This function is not for random using!
		 */
	} else {
		unsigned long when = tcp_probe0_when(sk, TCP_RTO_MAX);

		inet_csk_reset_xmit_timer(sk, ICSK_TIME_PROBE0,
					  when, TCP_RTO_MAX);
	}
}

static inline bool tcp_ack_is_dubious(const struct sock *sk, const int flag)
{
	return !(flag & FLAG_NOT_DUP) || (flag & FLAG_CA_ALERT) ||
		inet_csk(sk)->icsk_ca_state != TCP_CA_Open;
}

/* Decide wheather to run the increase function of congestion control. */
static inline bool tcp_may_raise_cwnd(const struct sock *sk, const int flag)
{
	/* If reordering is high then always grow cwnd whenever data is
	 * delivered regardless of its ordering. Otherwise stay conservative
	 * and only grow cwnd on in-order delivery (RFC5681). A stretched ACK w/
	 * new SACK or ECE mark may first advance cwnd here and later reduce
	 * cwnd in tcp_fastretrans_alert() based on more states.
	 */
	if (tcp_sk(sk)->reordering > sock_net(sk)->ipv4.sysctl_tcp_reordering)
		return flag & FLAG_FORWARD_PROGRESS;

	return flag & FLAG_DATA_ACKED;
}

/* The "ultimate" congestion control function that aims to replace the rigid
 * cwnd increase and decrease control (tcp_cong_avoid,tcp_*cwnd_reduction).
 * It's called toward the end of processing an ACK with precise rate
 * information. All transmission or retransmission are delayed afterwards.
 */
static void tcp_cong_control(struct sock *sk, u32 ack, u32 acked_sacked,
			     int flag, const struct rate_sample *rs)
{
	const struct inet_connection_sock *icsk = inet_csk(sk);

	if (icsk->icsk_ca_ops->cong_control) {
		icsk->icsk_ca_ops->cong_control(sk, rs);
		return;
	}

	if (tcp_in_cwnd_reduction(sk)) {
		/* Reduce cwnd if state mandates */
		tcp_cwnd_reduction(sk, acked_sacked, flag);
	} else if (tcp_may_raise_cwnd(sk, flag)) {
		/* Advance cwnd if state allows */
		tcp_cong_avoid(sk, ack, acked_sacked);
	}
	tcp_update_pacing_rate(sk);
}

/* Check that window update is acceptable.
 * The function assumes that snd_una<=ack<=snd_next.
 */
static inline bool tcp_may_update_window(const struct tcp_sock *tp,
					const u32 ack, const u32 ack_seq,
					const u32 nwin)
{
	return	after(ack, tp->snd_una) ||
		after(ack_seq, tp->snd_wl1) ||
		(ack_seq == tp->snd_wl1 && nwin > tp->snd_wnd);
}

/* If we update tp->snd_una, also update tp->bytes_acked */
static void tcp_snd_una_update(struct tcp_sock *tp, u32 ack)
{
	u32 delta = ack - tp->snd_una;

	sock_owned_by_me((struct sock *)tp);
	tp->bytes_acked += delta;
	tp->snd_una = ack;
}

/* If we update tp->rcv_nxt, also update tp->bytes_received */
static void tcp_rcv_nxt_update(struct tcp_sock *tp, u32 seq)
{
	u32 delta = seq - tp->rcv_nxt;

	sock_owned_by_me((struct sock *)tp);
	tp->bytes_received += delta;
	tp->rcv_nxt = seq;
}

/* Update our send window.
 *
 * Window update algorithm, described in RFC793/RFC1122 (used in linux-2.2
 * and in FreeBSD. NetBSD's one is even worse.) is wrong.
 */
static int tcp_ack_update_window(struct sock *sk, const struct sk_buff *skb, u32 ack,
				 u32 ack_seq)
{
	struct tcp_sock *tp = tcp_sk(sk);
	int flag = 0;
	u32 nwin = ntohs(tcp_hdr(skb)->window);

	if (likely(!tcp_hdr(skb)->syn))
		nwin <<= tp->rx_opt.snd_wscale;

	if (tcp_may_update_window(tp, ack, ack_seq, nwin)) {
		flag |= FLAG_WIN_UPDATE;
		tcp_update_wl(tp, ack_seq);

		if (tp->snd_wnd != nwin) {
			tp->snd_wnd = nwin;

			/* Note, it is the only place, where
			 * fast path is recovered for sending TCP.
			 */
			tp->pred_flags = 0;
			tcp_fast_path_check(sk);

			if (!tcp_write_queue_empty(sk))
				tcp_slow_start_after_idle_check(sk);

			if (nwin > tp->max_window) {
				tp->max_window = nwin;
				tcp_sync_mss(sk, inet_csk(sk)->icsk_pmtu_cookie);
			}
		}
	}

	tcp_snd_una_update(tp, ack);

	return flag;
}

static bool __tcp_oow_rate_limited(struct net *net, int mib_idx,
				   u32 *last_oow_ack_time)
{
	if (*last_oow_ack_time) {
		s32 elapsed = (s32)(tcp_jiffies32 - *last_oow_ack_time);

		if (0 <= elapsed && elapsed < net->ipv4.sysctl_tcp_invalid_ratelimit) {
			NET_INC_STATS(net, mib_idx);
			return true;	/* rate-limited: don't send yet! */
		}
	}

	*last_oow_ack_time = tcp_jiffies32;

	return false;	/* not rate-limited: go ahead, send dupack now! */
}

/* Return true if we're currently rate-limiting out-of-window ACKs and
 * thus shouldn't send a dupack right now. We rate-limit dupacks in
 * response to out-of-window SYNs or ACKs to mitigate ACK loops or DoS
 * attacks that send repeated SYNs or ACKs for the same connection. To
 * do this, we do not send a duplicate SYNACK or ACK if the remote
 * endpoint is sending out-of-window SYNs or pure ACKs at a high rate.
 */
bool tcp_oow_rate_limited(struct net *net, const struct sk_buff *skb,
			  int mib_idx, u32 *last_oow_ack_time)
{
	/* Data packets without SYNs are not likely part of an ACK loop. */
	if ((TCP_SKB_CB(skb)->seq != TCP_SKB_CB(skb)->end_seq) &&
	    !tcp_hdr(skb)->syn)
		return false;

	return __tcp_oow_rate_limited(net, mib_idx, last_oow_ack_time);
}

/* RFC 5961 7 [ACK Throttling] */
static void tcp_send_challenge_ack(struct sock *sk, const struct sk_buff *skb)
{
	/* unprotected vars, we dont care of overwrites */
	static u32 challenge_timestamp;
	static unsigned int challenge_count;
	struct tcp_sock *tp = tcp_sk(sk);
	struct net *net = sock_net(sk);
	u32 count, now;

	/* First check our per-socket dupack rate limit. */
	if (__tcp_oow_rate_limited(net,
				   LINUX_MIB_TCPACKSKIPPEDCHALLENGE,
				   &tp->last_oow_ack_time))
		return;

	/* Then check host-wide RFC 5961 rate limit. */
	now = jiffies / HZ;
	if (now != challenge_timestamp) {
		u32 ack_limit = net->ipv4.sysctl_tcp_challenge_ack_limit;
		u32 half = (ack_limit + 1) >> 1;

		challenge_timestamp = now;
		WRITE_ONCE(challenge_count, half + prandom_u32_max(ack_limit));
	}
	count = READ_ONCE(challenge_count);
	if (count > 0) {
		WRITE_ONCE(challenge_count, count - 1);
		NET_INC_STATS(net, LINUX_MIB_TCPCHALLENGEACK);
		tcp_send_ack(sk);
	}
}

static void tcp_store_ts_recent(struct tcp_sock *tp)
{
	tp->rx_opt.ts_recent = tp->rx_opt.rcv_tsval;
	tp->rx_opt.ts_recent_stamp = get_seconds();
}

static void tcp_replace_ts_recent(struct tcp_sock *tp, u32 seq)
{
	if (tp->rx_opt.saw_tstamp && !after(seq, tp->rcv_wup)) {
		/* PAWS bug workaround wrt. ACK frames, the PAWS discard
		 * extra check below makes sure this can only happen
		 * for pure ACK frames.  -DaveM
		 *
		 * Not only, also it occurs for expired timestamps.
		 */

		if (tcp_paws_check(&tp->rx_opt, 0))
			tcp_store_ts_recent(tp);
	}
}

/* This routine deals with acks during a TLP episode.
 * We mark the end of a TLP episode on receiving TLP dupack or when
 * ack is after tlp_high_seq.
 * Ref: loss detection algorithm in draft-dukkipati-tcpm-tcp-loss-probe.
 */
static void tcp_process_tlp_ack(struct sock *sk, u32 ack, int flag)
{
	struct tcp_sock *tp = tcp_sk(sk);

	if (before(ack, tp->tlp_high_seq))
		return;

	if (flag & FLAG_DSACKING_ACK) {
		/* This DSACK means original and TLP probe arrived; no loss */
		tp->tlp_high_seq = 0;
	} else if (after(ack, tp->tlp_high_seq)) {
		/* ACK advances: there was a loss, so reduce cwnd. Reset
		 * tlp_high_seq in tcp_init_cwnd_reduction()
		 */
		tcp_init_cwnd_reduction(sk);
		tcp_set_ca_state(sk, TCP_CA_CWR);
		tcp_end_cwnd_reduction(sk);
		tcp_try_keep_open(sk);
		NET_INC_STATS(sock_net(sk),
				LINUX_MIB_TCPLOSSPROBERECOVERY);
	} else if (!(flag & (FLAG_SND_UNA_ADVANCED |
			     FLAG_NOT_DUP | FLAG_DATA_SACKED))) {
		/* Pure dupack: original and TLP probe arrived; no loss */
		tp->tlp_high_seq = 0;
	}
}

static inline void tcp_in_ack_event(struct sock *sk, u32 flags)
{
	const struct inet_connection_sock *icsk = inet_csk(sk);

	if (icsk->icsk_ca_ops->in_ack_event)
		icsk->icsk_ca_ops->in_ack_event(sk, flags);
}

/* Congestion control has updated the cwnd already. So if we're in
 * loss recovery then now we do any new sends (for FRTO) or
 * retransmits (for CA_Loss or CA_recovery) that make sense.
 */
static void tcp_xmit_recovery(struct sock *sk, int rexmit)
{
	struct tcp_sock *tp = tcp_sk(sk);

	if (rexmit == REXMIT_NONE)
		return;

	if (unlikely(rexmit == 2)) {
		__tcp_push_pending_frames(sk, tcp_current_mss(sk),
					  TCP_NAGLE_OFF);
		if (after(tp->snd_nxt, tp->high_seq))
			return;
		tp->frto = 0;
	}
	tcp_xmit_retransmit_queue(sk);
}

/* This routine deals with incoming acks, but not outgoing ones. */
static int tcp_ack(struct sock *sk, const struct sk_buff *skb, int flag)
{
	struct inet_connection_sock *icsk = inet_csk(sk);
	struct tcp_sock *tp = tcp_sk(sk);
	struct tcp_sacktag_state sack_state;
	struct rate_sample rs = { .prior_delivered = 0 };
	u32 prior_snd_una = tp->snd_una;
	u32 ack_seq = TCP_SKB_CB(skb)->seq;
	u32 ack = TCP_SKB_CB(skb)->ack_seq;
	bool is_dupack = false;
	u32 prior_fackets;
	int prior_packets = tp->packets_out;
	u32 delivered = tp->delivered;
	u32 lost = tp->lost;
	int acked = 0; /* Number of packets newly acked */
	int rexmit = REXMIT_NONE; /* Flag to (re)transmit to recover losses */

	sack_state.first_sackt = 0;
	sack_state.rate = &rs;

	/* We very likely will need to access rtx queue. */
	prefetch(sk->tcp_rtx_queue.rb_node);

	/* If the ack is older than previous acks
	 * then we can probably ignore it.
	 */
	if (before(ack, prior_snd_una)) {
		/* RFC 5961 5.2 [Blind Data Injection Attack].[Mitigation] */
		if (before(ack, prior_snd_una - tp->max_window)) {
			if (!(flag & FLAG_NO_CHALLENGE_ACK))
				tcp_send_challenge_ack(sk, skb);
			return -1;
		}
		goto old_ack;
	}

	/* If the ack includes data we haven't sent yet, discard
	 * this segment (RFC793 Section 3.9).
	 */
	if (after(ack, tp->snd_nxt))
		goto invalid_ack;

	if (after(ack, prior_snd_una)) {
		flag |= FLAG_SND_UNA_ADVANCED;
		icsk->icsk_retransmits = 0;
	}

	prior_fackets = tp->fackets_out;
	rs.prior_in_flight = tcp_packets_in_flight(tp);

	/* ts_recent update must be made after we are sure that the packet
	 * is in window.
	 */
	if (flag & FLAG_UPDATE_TS_RECENT)
		tcp_replace_ts_recent(tp, TCP_SKB_CB(skb)->seq);

	if (!(flag & FLAG_SLOWPATH) && after(ack, prior_snd_una)) {
		/* Window is constant, pure forward advance.
		 * No more checks are required.
		 * Note, we use the fact that SND.UNA>=SND.WL2.
		 */
		tcp_update_wl(tp, ack_seq);
		tcp_snd_una_update(tp, ack);
		flag |= FLAG_WIN_UPDATE;

		tcp_in_ack_event(sk, CA_ACK_WIN_UPDATE);

		NET_INC_STATS(sock_net(sk), LINUX_MIB_TCPHPACKS);
	} else {
		u32 ack_ev_flags = CA_ACK_SLOWPATH;

		if (ack_seq != TCP_SKB_CB(skb)->end_seq)
			flag |= FLAG_DATA;
		else
			NET_INC_STATS(sock_net(sk), LINUX_MIB_TCPPUREACKS);

		flag |= tcp_ack_update_window(sk, skb, ack, ack_seq);

		if (TCP_SKB_CB(skb)->sacked)
			flag |= tcp_sacktag_write_queue(sk, skb, prior_snd_una,
							&sack_state);

		if (tcp_ecn_rcv_ecn_echo(tp, tcp_hdr(skb))) {
			flag |= FLAG_ECE;
			ack_ev_flags |= CA_ACK_ECE;
		}

		if (flag & FLAG_WIN_UPDATE)
			ack_ev_flags |= CA_ACK_WIN_UPDATE;

		tcp_in_ack_event(sk, ack_ev_flags);
	}

	/* We passed data and got it acked, remove any soft error
	 * log. Something worked...
	 */
	sk->sk_err_soft = 0;
	icsk->icsk_probes_out = 0;
	tp->rcv_tstamp = tcp_jiffies32;
	if (!prior_packets)
		goto no_queue;

	/* See if we can take anything off of the retransmit queue. */
	flag |= tcp_clean_rtx_queue(sk, prior_fackets, prior_snd_una, &acked,
				    &sack_state);

	if (tp->tlp_high_seq)
		tcp_process_tlp_ack(sk, ack, flag);
	/* If needed, reset TLP/RTO timer; RACK may later override this. */
	if (flag & FLAG_SET_XMIT_TIMER)
		tcp_set_xmit_timer(sk);

	if (tcp_ack_is_dubious(sk, flag)) {
		is_dupack = !(flag & (FLAG_SND_UNA_ADVANCED | FLAG_NOT_DUP));
		tcp_fastretrans_alert(sk, acked, is_dupack, &flag, &rexmit);
	}

	if ((flag & FLAG_FORWARD_PROGRESS) || !(flag & FLAG_NOT_DUP))
		sk_dst_confirm(sk);

	delivered = tp->delivered - delivered;	/* freshly ACKed or SACKed */
	lost = tp->lost - lost;			/* freshly marked lost */
	tcp_rate_gen(sk, delivered, lost, sack_state.rate);
	tcp_cong_control(sk, ack, delivered, flag, sack_state.rate);
	tcp_xmit_recovery(sk, rexmit);
	return 1;

no_queue:
	/* If data was DSACKed, see if we can undo a cwnd reduction. */
	if (flag & FLAG_DSACKING_ACK)
		tcp_fastretrans_alert(sk, acked, is_dupack, &flag, &rexmit);
	/* If this ack opens up a zero window, clear backoff.  It was
	 * being used to time the probes, and is probably far higher than
	 * it needs to be for normal retransmission.
	 */
	tcp_ack_probe(sk);

	if (tp->tlp_high_seq)
		tcp_process_tlp_ack(sk, ack, flag);
	return 1;

invalid_ack:
	SOCK_DEBUG(sk, "Ack %u after %u:%u\n", ack, tp->snd_una, tp->snd_nxt);
	return -1;

old_ack:
	/* If data was SACKed, tag it and see if we should send more data.
	 * If data was DSACKed, see if we can undo a cwnd reduction.
	 */
	if (TCP_SKB_CB(skb)->sacked) {
		flag |= tcp_sacktag_write_queue(sk, skb, prior_snd_una,
						&sack_state);
		tcp_fastretrans_alert(sk, acked, is_dupack, &flag, &rexmit);
		tcp_xmit_recovery(sk, rexmit);
	}

	SOCK_DEBUG(sk, "Ack %u before %u:%u\n", ack, tp->snd_una, tp->snd_nxt);
	return 0;
}

static void tcp_parse_fastopen_option(int len, const unsigned char *cookie,
				      bool syn, struct tcp_fastopen_cookie *foc,
				      bool exp_opt)
{
	/* Valid only in SYN or SYN-ACK with an even length.  */
	if (!foc || !syn || len < 0 || (len & 1))
		return;

	if (len >= TCP_FASTOPEN_COOKIE_MIN &&
	    len <= TCP_FASTOPEN_COOKIE_MAX)
		memcpy(foc->val, cookie, len);
	else if (len != 0)
		len = -1;
	foc->len = len;
	foc->exp = exp_opt;
}

static void smc_parse_options(const struct tcphdr *th,
			      struct tcp_options_received *opt_rx,
			      const unsigned char *ptr,
			      int opsize)
{
#if IS_ENABLED(CONFIG_SMC)
	if (static_branch_unlikely(&tcp_have_smc)) {
		if (th->syn && !(opsize & 1) &&
		    opsize >= TCPOLEN_EXP_SMC_BASE &&
		    get_unaligned_be32(ptr) == TCPOPT_SMC_MAGIC)
			opt_rx->smc_ok = 1;
	}
#endif
}

/* Look for tcp options. Normally only called on SYN and SYNACK packets.
 * But, this can also be called on packets in the established flow when
 * the fast version below fails.
 */
void tcp_parse_options(const struct net *net,
		       const struct sk_buff *skb,
		       struct tcp_options_received *opt_rx, int estab,
		       struct tcp_fastopen_cookie *foc)
{
	const unsigned char *ptr;
	const struct tcphdr *th = tcp_hdr(skb);
	int length = (th->doff * 4) - sizeof(struct tcphdr);

	ptr = (const unsigned char *)(th + 1);
	opt_rx->saw_tstamp = 0;

	while (length > 0) {
		int opcode = *ptr++;
		int opsize;

		switch (opcode) {
		case TCPOPT_EOL:
			return;
		case TCPOPT_NOP:	/* Ref: RFC 793 section 3.1 */
			length--;
			continue;
		default:
			opsize = *ptr++;
			if (opsize < 2) /* "silly options" */
				return;
			if (opsize > length)
				return;	/* don't parse partial options */
			switch (opcode) {
			case TCPOPT_MSS:
				if (opsize == TCPOLEN_MSS && th->syn && !estab) {
					u16 in_mss = get_unaligned_be16(ptr);
					if (in_mss) {
						if (opt_rx->user_mss &&
						    opt_rx->user_mss < in_mss)
							in_mss = opt_rx->user_mss;
						opt_rx->mss_clamp = in_mss;
					}
				}
				break;
			case TCPOPT_WINDOW:
				if (opsize == TCPOLEN_WINDOW && th->syn &&
				    !estab && net->ipv4.sysctl_tcp_window_scaling) {
					__u8 snd_wscale = *(__u8 *)ptr;
					opt_rx->wscale_ok = 1;
					if (snd_wscale > TCP_MAX_WSCALE) {
						net_info_ratelimited("%s: Illegal window scaling value %d > %u received\n",
								     __func__,
								     snd_wscale,
								     TCP_MAX_WSCALE);
						snd_wscale = TCP_MAX_WSCALE;
					}
					opt_rx->snd_wscale = snd_wscale;
				}
				break;
			case TCPOPT_TIMESTAMP:
				if ((opsize == TCPOLEN_TIMESTAMP) &&
				    ((estab && opt_rx->tstamp_ok) ||
				     (!estab && net->ipv4.sysctl_tcp_timestamps))) {
					opt_rx->saw_tstamp = 1;
					opt_rx->rcv_tsval = get_unaligned_be32(ptr);
					opt_rx->rcv_tsecr = get_unaligned_be32(ptr + 4);
				}
				break;
			case TCPOPT_SACK_PERM:
				if (opsize == TCPOLEN_SACK_PERM && th->syn &&
				    !estab && net->ipv4.sysctl_tcp_sack) {
					opt_rx->sack_ok = TCP_SACK_SEEN;
					tcp_sack_reset(opt_rx);
				}
				break;

			case TCPOPT_SACK:
				if ((opsize >= (TCPOLEN_SACK_BASE + TCPOLEN_SACK_PERBLOCK)) &&
				   !((opsize - TCPOLEN_SACK_BASE) % TCPOLEN_SACK_PERBLOCK) &&
				   opt_rx->sack_ok) {
					TCP_SKB_CB(skb)->sacked = (ptr - 2) - (unsigned char *)th;
				}
				break;
#ifdef CONFIG_TCP_MD5SIG
			case TCPOPT_MD5SIG:
				/*
				 * The MD5 Hash has already been
				 * checked (see tcp_v{4,6}_do_rcv()).
				 */
				break;
#endif
			case TCPOPT_FASTOPEN:
				tcp_parse_fastopen_option(
					opsize - TCPOLEN_FASTOPEN_BASE,
					ptr, th->syn, foc, false);
				break;

			case TCPOPT_EXP:
				/* Fast Open option shares code 254 using a
				 * 16 bits magic number.
				 */
				if (opsize >= TCPOLEN_EXP_FASTOPEN_BASE &&
				    get_unaligned_be16(ptr) ==
				    TCPOPT_FASTOPEN_MAGIC)
					tcp_parse_fastopen_option(opsize -
						TCPOLEN_EXP_FASTOPEN_BASE,
						ptr + 2, th->syn, foc, true);
				else
					smc_parse_options(th, opt_rx, ptr,
							  opsize);
				break;

			}
			ptr += opsize-2;
			length -= opsize;
		}
	}
}
EXPORT_SYMBOL(tcp_parse_options);

static bool tcp_parse_aligned_timestamp(struct tcp_sock *tp, const struct tcphdr *th)
{
	const __be32 *ptr = (const __be32 *)(th + 1);

	if (*ptr == htonl((TCPOPT_NOP << 24) | (TCPOPT_NOP << 16)
			  | (TCPOPT_TIMESTAMP << 8) | TCPOLEN_TIMESTAMP)) {
		tp->rx_opt.saw_tstamp = 1;
		++ptr;
		tp->rx_opt.rcv_tsval = ntohl(*ptr);
		++ptr;
		if (*ptr)
			tp->rx_opt.rcv_tsecr = ntohl(*ptr) - tp->tsoffset;
		else
			tp->rx_opt.rcv_tsecr = 0;
		return true;
	}
	return false;
}

/* Fast parse options. This hopes to only see timestamps.
 * If it is wrong it falls back on tcp_parse_options().
 */
static bool tcp_fast_parse_options(const struct net *net,
				   const struct sk_buff *skb,
				   const struct tcphdr *th, struct tcp_sock *tp)
{
	/* In the spirit of fast parsing, compare doff directly to constant
	 * values.  Because equality is used, short doff can be ignored here.
	 */
	if (th->doff == (sizeof(*th) / 4)) {
		tp->rx_opt.saw_tstamp = 0;
		return false;
	} else if (tp->rx_opt.tstamp_ok &&
		   th->doff == ((sizeof(*th) + TCPOLEN_TSTAMP_ALIGNED) / 4)) {
		if (tcp_parse_aligned_timestamp(tp, th))
			return true;
	}

	tcp_parse_options(net, skb, &tp->rx_opt, 1, NULL);
	if (tp->rx_opt.saw_tstamp && tp->rx_opt.rcv_tsecr)
		tp->rx_opt.rcv_tsecr -= tp->tsoffset;

	return true;
}

#ifdef CONFIG_TCP_MD5SIG
/*
 * Parse MD5 Signature option
 */
const u8 *tcp_parse_md5sig_option(const struct tcphdr *th)
{
	int length = (th->doff << 2) - sizeof(*th);
	const u8 *ptr = (const u8 *)(th + 1);

	/* If the TCP option is too short, we can short cut */
	if (length < TCPOLEN_MD5SIG)
		return NULL;

	while (length > 0) {
		int opcode = *ptr++;
		int opsize;

		switch (opcode) {
		case TCPOPT_EOL:
			return NULL;
		case TCPOPT_NOP:
			length--;
			continue;
		default:
			opsize = *ptr++;
			if (opsize < 2 || opsize > length)
				return NULL;
			if (opcode == TCPOPT_MD5SIG)
				return opsize == TCPOLEN_MD5SIG ? ptr : NULL;
		}
		ptr += opsize - 2;
		length -= opsize;
	}
	return NULL;
}
EXPORT_SYMBOL(tcp_parse_md5sig_option);
#endif

/* Sorry, PAWS as specified is broken wrt. pure-ACKs -DaveM
 *
 * It is not fatal. If this ACK does _not_ change critical state (seqs, window)
 * it can pass through stack. So, the following predicate verifies that
 * this segment is not used for anything but congestion avoidance or
 * fast retransmit. Moreover, we even are able to eliminate most of such
 * second order effects, if we apply some small "replay" window (~RTO)
 * to timestamp space.
 *
 * All these measures still do not guarantee that we reject wrapped ACKs
 * on networks with high bandwidth, when sequence space is recycled fastly,
 * but it guarantees that such events will be very rare and do not affect
 * connection seriously. This doesn't look nice, but alas, PAWS is really
 * buggy extension.
 *
 * [ Later note. Even worse! It is buggy for segments _with_ data. RFC
 * states that events when retransmit arrives after original data are rare.
 * It is a blatant lie. VJ forgot about fast retransmit! 8)8) It is
 * the biggest problem on large power networks even with minor reordering.
 * OK, let's give it small replay window. If peer clock is even 1hz, it is safe
 * up to bandwidth of 18Gigabit/sec. 8) ]
 */

static int tcp_disordered_ack(const struct sock *sk, const struct sk_buff *skb)
{
	const struct tcp_sock *tp = tcp_sk(sk);
	const struct tcphdr *th = tcp_hdr(skb);
	u32 seq = TCP_SKB_CB(skb)->seq;
	u32 ack = TCP_SKB_CB(skb)->ack_seq;

	return (/* 1. Pure ACK with correct sequence number. */
		(th->ack && seq == TCP_SKB_CB(skb)->end_seq && seq == tp->rcv_nxt) &&

		/* 2. ... and duplicate ACK. */
		ack == tp->snd_una &&

		/* 3. ... and does not update window. */
		!tcp_may_update_window(tp, ack, seq, ntohs(th->window) << tp->rx_opt.snd_wscale) &&

		/* 4. ... and sits in replay window. */
		(s32)(tp->rx_opt.ts_recent - tp->rx_opt.rcv_tsval) <= (inet_csk(sk)->icsk_rto * 1024) / HZ);
}

static inline bool tcp_paws_discard(const struct sock *sk,
				   const struct sk_buff *skb)
{
	const struct tcp_sock *tp = tcp_sk(sk);

	return !tcp_paws_check(&tp->rx_opt, TCP_PAWS_WINDOW) &&
	       !tcp_disordered_ack(sk, skb);
}

/* Check segment sequence number for validity.
 *
 * Segment controls are considered valid, if the segment
 * fits to the window after truncation to the window. Acceptability
 * of data (and SYN, FIN, of course) is checked separately.
 * See tcp_data_queue(), for example.
 *
 * Also, controls (RST is main one) are accepted using RCV.WUP instead
 * of RCV.NXT. Peer still did not advance his SND.UNA when we
 * delayed ACK, so that hisSND.UNA<=ourRCV.WUP.
 * (borrowed from freebsd)
 */

static inline bool tcp_sequence(const struct tcp_sock *tp, u32 seq, u32 end_seq)
{
	return	!before(end_seq, tp->rcv_wup) &&
		!after(seq, tp->rcv_nxt + tcp_receive_window(tp));
}

/* When we get a reset we do this. */
void tcp_reset(struct sock *sk)
{
	trace_tcp_receive_reset(sk);

	/* We want the right error as BSD sees it (and indeed as we do). */
	switch (sk->sk_state) {
	case TCP_SYN_SENT:
		sk->sk_err = ECONNREFUSED;
		break;
	case TCP_CLOSE_WAIT:
		sk->sk_err = EPIPE;
		break;
	case TCP_CLOSE:
		return;
	default:
		sk->sk_err = ECONNRESET;
	}
	/* This barrier is coupled with smp_rmb() in tcp_poll() */
	smp_wmb();

	tcp_done(sk);

	if (!sock_flag(sk, SOCK_DEAD))
		sk->sk_error_report(sk);
}

/*
 * 	Process the FIN bit. This now behaves as it is supposed to work
 *	and the FIN takes effect when it is validly part of sequence
 *	space. Not before when we get holes.
 *
 *	If we are ESTABLISHED, a received fin moves us to CLOSE-WAIT
 *	(and thence onto LAST-ACK and finally, CLOSE, we never enter
 *	TIME-WAIT)
 *
 *	If we are in FINWAIT-1, a received FIN indicates simultaneous
 *	close and we go into CLOSING (and later onto TIME-WAIT)
 *
 *	If we are in FINWAIT-2, a received FIN moves us to TIME-WAIT.
 */
void tcp_fin(struct sock *sk)
{
	struct tcp_sock *tp = tcp_sk(sk);

	inet_csk_schedule_ack(sk);

	sk->sk_shutdown |= RCV_SHUTDOWN;
	sock_set_flag(sk, SOCK_DONE);

	switch (sk->sk_state) {
	case TCP_SYN_RECV:
	case TCP_ESTABLISHED:
		/* Move to CLOSE_WAIT */
		tcp_set_state(sk, TCP_CLOSE_WAIT);
		inet_csk(sk)->icsk_ack.pingpong = 1;
		break;

	case TCP_CLOSE_WAIT:
	case TCP_CLOSING:
		/* Received a retransmission of the FIN, do
		 * nothing.
		 */
		break;
	case TCP_LAST_ACK:
		/* RFC793: Remain in the LAST-ACK state. */
		break;

	case TCP_FIN_WAIT1:
		/* This case occurs when a simultaneous close
		 * happens, we must ack the received FIN and
		 * enter the CLOSING state.
		 */
		tcp_send_ack(sk);
		tcp_set_state(sk, TCP_CLOSING);
		break;
	case TCP_FIN_WAIT2:
		/* Received a FIN -- send ACK and enter TIME_WAIT. */
		tcp_send_ack(sk);
		tcp_time_wait(sk, TCP_TIME_WAIT, 0);
		break;
	default:
		/* Only TCP_LISTEN and TCP_CLOSE are left, in these
		 * cases we should never reach this piece of code.
		 */
		pr_err("%s: Impossible, sk->sk_state=%d\n",
		       __func__, sk->sk_state);
		break;
	}

	/* It _is_ possible, that we have something out-of-order _after_ FIN.
	 * Probably, we should reset in this case. For now drop them.
	 */
	skb_rbtree_purge(&tp->out_of_order_queue);
	if (tcp_is_sack(tp))
		tcp_sack_reset(&tp->rx_opt);
	sk_mem_reclaim(sk);

	if (!sock_flag(sk, SOCK_DEAD)) {
		sk->sk_state_change(sk);

		/* Do not send POLL_HUP for half duplex close. */
		if (sk->sk_shutdown == SHUTDOWN_MASK ||
		    sk->sk_state == TCP_CLOSE)
			sk_wake_async(sk, SOCK_WAKE_WAITD, POLL_HUP);
		else
			sk_wake_async(sk, SOCK_WAKE_WAITD, POLL_IN);
	}
}

static inline bool tcp_sack_extend(struct tcp_sack_block *sp, u32 seq,
				  u32 end_seq)
{
	if (!after(seq, sp->end_seq) && !after(sp->start_seq, end_seq)) {
		if (before(seq, sp->start_seq))
			sp->start_seq = seq;
		if (after(end_seq, sp->end_seq))
			sp->end_seq = end_seq;
		return true;
	}
	return false;
}

static void tcp_dsack_set(struct sock *sk, u32 seq, u32 end_seq)
{
	struct tcp_sock *tp = tcp_sk(sk);

	if (tcp_is_sack(tp) && sock_net(sk)->ipv4.sysctl_tcp_dsack) {
		int mib_idx;

		if (before(seq, tp->rcv_nxt))
			mib_idx = LINUX_MIB_TCPDSACKOLDSENT;
		else
			mib_idx = LINUX_MIB_TCPDSACKOFOSENT;

		NET_INC_STATS(sock_net(sk), mib_idx);

		tp->rx_opt.dsack = 1;
		tp->duplicate_sack[0].start_seq = seq;
		tp->duplicate_sack[0].end_seq = end_seq;
	}
}

static void tcp_dsack_extend(struct sock *sk, u32 seq, u32 end_seq)
{
	struct tcp_sock *tp = tcp_sk(sk);

	if (!tp->rx_opt.dsack)
		tcp_dsack_set(sk, seq, end_seq);
	else
		tcp_sack_extend(tp->duplicate_sack, seq, end_seq);
}

static void tcp_send_dupack(struct sock *sk, const struct sk_buff *skb)
{
	struct tcp_sock *tp = tcp_sk(sk);

	if (TCP_SKB_CB(skb)->end_seq != TCP_SKB_CB(skb)->seq &&
	    before(TCP_SKB_CB(skb)->seq, tp->rcv_nxt)) {
		NET_INC_STATS(sock_net(sk), LINUX_MIB_DELAYEDACKLOST);
		tcp_enter_quickack_mode(sk);

		if (tcp_is_sack(tp) && sock_net(sk)->ipv4.sysctl_tcp_dsack) {
			u32 end_seq = TCP_SKB_CB(skb)->end_seq;

			if (after(TCP_SKB_CB(skb)->end_seq, tp->rcv_nxt))
				end_seq = tp->rcv_nxt;
			tcp_dsack_set(sk, TCP_SKB_CB(skb)->seq, end_seq);
		}
	}

	tcp_send_ack(sk);
}

/* These routines update the SACK block as out-of-order packets arrive or
 * in-order packets close up the sequence space.
 */
static void tcp_sack_maybe_coalesce(struct tcp_sock *tp)
{
	int this_sack;
	struct tcp_sack_block *sp = &tp->selective_acks[0];
	struct tcp_sack_block *swalk = sp + 1;

	/* See if the recent change to the first SACK eats into
	 * or hits the sequence space of other SACK blocks, if so coalesce.
	 */
	for (this_sack = 1; this_sack < tp->rx_opt.num_sacks;) {
		if (tcp_sack_extend(sp, swalk->start_seq, swalk->end_seq)) {
			int i;

			/* Zap SWALK, by moving every further SACK up by one slot.
			 * Decrease num_sacks.
			 */
			tp->rx_opt.num_sacks--;
			for (i = this_sack; i < tp->rx_opt.num_sacks; i++)
				sp[i] = sp[i + 1];
			continue;
		}
		this_sack++, swalk++;
	}
}

static void tcp_sack_new_ofo_skb(struct sock *sk, u32 seq, u32 end_seq)
{
	struct tcp_sock *tp = tcp_sk(sk);
	struct tcp_sack_block *sp = &tp->selective_acks[0];
	int cur_sacks = tp->rx_opt.num_sacks;
	int this_sack;

	if (!cur_sacks)
		goto new_sack;

	for (this_sack = 0; this_sack < cur_sacks; this_sack++, sp++) {
		if (tcp_sack_extend(sp, seq, end_seq)) {
			/* Rotate this_sack to the first one. */
			for (; this_sack > 0; this_sack--, sp--)
				swap(*sp, *(sp - 1));
			if (cur_sacks > 1)
				tcp_sack_maybe_coalesce(tp);
			return;
		}
	}

	/* Could not find an adjacent existing SACK, build a new one,
	 * put it at the front, and shift everyone else down.  We
	 * always know there is at least one SACK present already here.
	 *
	 * If the sack array is full, forget about the last one.
	 */
	if (this_sack >= TCP_NUM_SACKS) {
		this_sack--;
		tp->rx_opt.num_sacks--;
		sp--;
	}
	for (; this_sack > 0; this_sack--, sp--)
		*sp = *(sp - 1);

new_sack:
	/* Build the new head SACK, and we're done. */
	sp->start_seq = seq;
	sp->end_seq = end_seq;
	tp->rx_opt.num_sacks++;
}

/* RCV.NXT advances, some SACKs should be eaten. */

static void tcp_sack_remove(struct tcp_sock *tp)
{
	struct tcp_sack_block *sp = &tp->selective_acks[0];
	int num_sacks = tp->rx_opt.num_sacks;
	int this_sack;

	/* Empty ofo queue, hence, all the SACKs are eaten. Clear. */
	if (RB_EMPTY_ROOT(&tp->out_of_order_queue)) {
		tp->rx_opt.num_sacks = 0;
		return;
	}

	for (this_sack = 0; this_sack < num_sacks;) {
		/* Check if the start of the sack is covered by RCV.NXT. */
		if (!before(tp->rcv_nxt, sp->start_seq)) {
			int i;

			/* RCV.NXT must cover all the block! */
			WARN_ON(before(tp->rcv_nxt, sp->end_seq));

			/* Zap this SACK, by moving forward any other SACKS. */
			for (i = this_sack+1; i < num_sacks; i++)
				tp->selective_acks[i-1] = tp->selective_acks[i];
			num_sacks--;
			continue;
		}
		this_sack++;
		sp++;
	}
	tp->rx_opt.num_sacks = num_sacks;
}

/**
 * tcp_try_coalesce - try to merge skb to prior one
 * @sk: socket
 * @dest: destination queue
 * @to: prior buffer
 * @from: buffer to add in queue
 * @fragstolen: pointer to boolean
 *
 * Before queueing skb @from after @to, try to merge them
 * to reduce overall memory use and queue lengths, if cost is small.
 * Packets in ofo or receive queues can stay a long time.
 * Better try to coalesce them right now to avoid future collapses.
 * Returns true if caller should free @from instead of queueing it
 */
static bool tcp_try_coalesce(struct sock *sk,
			     struct sk_buff *to,
			     struct sk_buff *from,
			     bool *fragstolen)
{
	int delta;

	*fragstolen = false;

	/* Its possible this segment overlaps with prior segment in queue */
	if (TCP_SKB_CB(from)->seq != TCP_SKB_CB(to)->end_seq)
		return false;

	if (!skb_try_coalesce(to, from, fragstolen, &delta))
		return false;

	atomic_add(delta, &sk->sk_rmem_alloc);
	sk_mem_charge(sk, delta);
	NET_INC_STATS(sock_net(sk), LINUX_MIB_TCPRCVCOALESCE);
	TCP_SKB_CB(to)->end_seq = TCP_SKB_CB(from)->end_seq;
	TCP_SKB_CB(to)->ack_seq = TCP_SKB_CB(from)->ack_seq;
	TCP_SKB_CB(to)->tcp_flags |= TCP_SKB_CB(from)->tcp_flags;

	if (TCP_SKB_CB(from)->has_rxtstamp) {
		TCP_SKB_CB(to)->has_rxtstamp = true;
		to->tstamp = from->tstamp;
	}

	return true;
}

static void tcp_drop(struct sock *sk, struct sk_buff *skb)
{
	sk_drops_add(sk, skb);
	__kfree_skb(skb);
}

/* This one checks to see if we can put data from the
 * out_of_order queue into the receive_queue.
 */
static void tcp_ofo_queue(struct sock *sk)
{
	struct tcp_sock *tp = tcp_sk(sk);
	__u32 dsack_high = tp->rcv_nxt;
	bool fin, fragstolen, eaten;
	struct sk_buff *skb, *tail;
	struct rb_node *p;

	p = rb_first(&tp->out_of_order_queue);
	while (p) {
		skb = rb_to_skb(p);
		if (after(TCP_SKB_CB(skb)->seq, tp->rcv_nxt))
			break;

		if (before(TCP_SKB_CB(skb)->seq, dsack_high)) {
			__u32 dsack = dsack_high;
			if (before(TCP_SKB_CB(skb)->end_seq, dsack_high))
				dsack_high = TCP_SKB_CB(skb)->end_seq;
			tcp_dsack_extend(sk, TCP_SKB_CB(skb)->seq, dsack);
		}
		p = rb_next(p);
		rb_erase(&skb->rbnode, &tp->out_of_order_queue);

		if (unlikely(!after(TCP_SKB_CB(skb)->end_seq, tp->rcv_nxt))) {
			SOCK_DEBUG(sk, "ofo packet was already received\n");
			tcp_drop(sk, skb);
			continue;
		}
		SOCK_DEBUG(sk, "ofo requeuing : rcv_next %X seq %X - %X\n",
			   tp->rcv_nxt, TCP_SKB_CB(skb)->seq,
			   TCP_SKB_CB(skb)->end_seq);

		tail = skb_peek_tail(&sk->sk_receive_queue);
		eaten = tail && tcp_try_coalesce(sk, tail, skb, &fragstolen);
		tcp_rcv_nxt_update(tp, TCP_SKB_CB(skb)->end_seq);
		fin = TCP_SKB_CB(skb)->tcp_flags & TCPHDR_FIN;
		if (!eaten)
			__skb_queue_tail(&sk->sk_receive_queue, skb);
		else
			kfree_skb_partial(skb, fragstolen);

		if (unlikely(fin)) {
			tcp_fin(sk);
			/* tcp_fin() purges tp->out_of_order_queue,
			 * so we must end this loop right now.
			 */
			break;
		}
	}
}

static bool tcp_prune_ofo_queue(struct sock *sk);
static int tcp_prune_queue(struct sock *sk);

static int tcp_try_rmem_schedule(struct sock *sk, struct sk_buff *skb,
				 unsigned int size)
{
	if (atomic_read(&sk->sk_rmem_alloc) > sk->sk_rcvbuf ||
	    !sk_rmem_schedule(sk, skb, size)) {

		if (tcp_prune_queue(sk) < 0)
			return -1;

		while (!sk_rmem_schedule(sk, skb, size)) {
			if (!tcp_prune_ofo_queue(sk))
				return -1;
		}
	}
	return 0;
}

static void tcp_data_queue_ofo(struct sock *sk, struct sk_buff *skb)
{
	struct tcp_sock *tp = tcp_sk(sk);
	struct rb_node **p, *parent;
	struct sk_buff *skb1;
	u32 seq, end_seq;
	bool fragstolen;

	tcp_ecn_check_ce(tp, skb);

	if (unlikely(tcp_try_rmem_schedule(sk, skb, skb->truesize))) {
		NET_INC_STATS(sock_net(sk), LINUX_MIB_TCPOFODROP);
		tcp_drop(sk, skb);
		return;
	}

	/* Disable header prediction. */
	tp->pred_flags = 0;
	inet_csk_schedule_ack(sk);

	NET_INC_STATS(sock_net(sk), LINUX_MIB_TCPOFOQUEUE);
	seq = TCP_SKB_CB(skb)->seq;
	end_seq = TCP_SKB_CB(skb)->end_seq;
	SOCK_DEBUG(sk, "out of order segment: rcv_next %X seq %X - %X\n",
		   tp->rcv_nxt, seq, end_seq);

	p = &tp->out_of_order_queue.rb_node;
	if (RB_EMPTY_ROOT(&tp->out_of_order_queue)) {
		/* Initial out of order segment, build 1 SACK. */
		if (tcp_is_sack(tp)) {
			tp->rx_opt.num_sacks = 1;
			tp->selective_acks[0].start_seq = seq;
			tp->selective_acks[0].end_seq = end_seq;
		}
		rb_link_node(&skb->rbnode, NULL, p);
		rb_insert_color(&skb->rbnode, &tp->out_of_order_queue);
		tp->ooo_last_skb = skb;
		goto end;
	}

	/* In the typical case, we are adding an skb to the end of the list.
	 * Use of ooo_last_skb avoids the O(Log(N)) rbtree lookup.
	 */
	if (tcp_try_coalesce(sk, tp->ooo_last_skb,
			     skb, &fragstolen)) {
coalesce_done:
		tcp_grow_window(sk, skb);
		kfree_skb_partial(skb, fragstolen);
		skb = NULL;
		goto add_sack;
	}
	/* Can avoid an rbtree lookup if we are adding skb after ooo_last_skb */
	if (!before(seq, TCP_SKB_CB(tp->ooo_last_skb)->end_seq)) {
		parent = &tp->ooo_last_skb->rbnode;
		p = &parent->rb_right;
		goto insert;
	}

	/* Find place to insert this segment. Handle overlaps on the way. */
	parent = NULL;
	while (*p) {
		parent = *p;
		skb1 = rb_to_skb(parent);
		if (before(seq, TCP_SKB_CB(skb1)->seq)) {
			p = &parent->rb_left;
			continue;
		}
		if (before(seq, TCP_SKB_CB(skb1)->end_seq)) {
			if (!after(end_seq, TCP_SKB_CB(skb1)->end_seq)) {
				/* All the bits are present. Drop. */
				NET_INC_STATS(sock_net(sk),
					      LINUX_MIB_TCPOFOMERGE);
				__kfree_skb(skb);
				skb = NULL;
				tcp_dsack_set(sk, seq, end_seq);
				goto add_sack;
			}
			if (after(seq, TCP_SKB_CB(skb1)->seq)) {
				/* Partial overlap. */
				tcp_dsack_set(sk, seq, TCP_SKB_CB(skb1)->end_seq);
			} else {
				/* skb's seq == skb1's seq and skb covers skb1.
				 * Replace skb1 with skb.
				 */
				rb_replace_node(&skb1->rbnode, &skb->rbnode,
						&tp->out_of_order_queue);
				tcp_dsack_extend(sk,
						 TCP_SKB_CB(skb1)->seq,
						 TCP_SKB_CB(skb1)->end_seq);
				NET_INC_STATS(sock_net(sk),
					      LINUX_MIB_TCPOFOMERGE);
				__kfree_skb(skb1);
				goto merge_right;
			}
		} else if (tcp_try_coalesce(sk, skb1,
					    skb, &fragstolen)) {
			goto coalesce_done;
		}
		p = &parent->rb_right;
	}
insert:
	/* Insert segment into RB tree. */
	rb_link_node(&skb->rbnode, parent, p);
	rb_insert_color(&skb->rbnode, &tp->out_of_order_queue);

merge_right:
	/* Remove other segments covered by skb. */
	while ((skb1 = skb_rb_next(skb)) != NULL) {
		if (!after(end_seq, TCP_SKB_CB(skb1)->seq))
			break;
		if (before(end_seq, TCP_SKB_CB(skb1)->end_seq)) {
			tcp_dsack_extend(sk, TCP_SKB_CB(skb1)->seq,
					 end_seq);
			break;
		}
		rb_erase(&skb1->rbnode, &tp->out_of_order_queue);
		tcp_dsack_extend(sk, TCP_SKB_CB(skb1)->seq,
				 TCP_SKB_CB(skb1)->end_seq);
		NET_INC_STATS(sock_net(sk), LINUX_MIB_TCPOFOMERGE);
		tcp_drop(sk, skb1);
	}
	/* If there is no skb after us, we are the last_skb ! */
	if (!skb1)
		tp->ooo_last_skb = skb;

add_sack:
	if (tcp_is_sack(tp))
		tcp_sack_new_ofo_skb(sk, seq, end_seq);
end:
	if (skb) {
		tcp_grow_window(sk, skb);
		skb_condense(skb);
		skb_set_owner_r(skb, sk);
	}
}

static int __must_check tcp_queue_rcv(struct sock *sk, struct sk_buff *skb, int hdrlen,
		  bool *fragstolen)
{
	int eaten;
	struct sk_buff *tail = skb_peek_tail(&sk->sk_receive_queue);

	__skb_pull(skb, hdrlen);
	eaten = (tail &&
		 tcp_try_coalesce(sk, tail,
				  skb, fragstolen)) ? 1 : 0;
	tcp_rcv_nxt_update(tcp_sk(sk), TCP_SKB_CB(skb)->end_seq);
	if (!eaten) {
		__skb_queue_tail(&sk->sk_receive_queue, skb);
		skb_set_owner_r(skb, sk);
	}
	return eaten;
}

int tcp_send_rcvq(struct sock *sk, struct msghdr *msg, size_t size)
{
	struct sk_buff *skb;
	int err = -ENOMEM;
	int data_len = 0;
	bool fragstolen;

	if (size == 0)
		return 0;

	if (size > PAGE_SIZE) {
		int npages = min_t(size_t, size >> PAGE_SHIFT, MAX_SKB_FRAGS);

		data_len = npages << PAGE_SHIFT;
		size = data_len + (size & ~PAGE_MASK);
	}
	skb = alloc_skb_with_frags(size - data_len, data_len,
				   PAGE_ALLOC_COSTLY_ORDER,
				   &err, sk->sk_allocation);
	if (!skb)
		goto err;

	skb_put(skb, size - data_len);
	skb->data_len = data_len;
	skb->len = size;

	if (tcp_try_rmem_schedule(sk, skb, skb->truesize))
		goto err_free;

	err = skb_copy_datagram_from_iter(skb, 0, &msg->msg_iter, size);
	if (err)
		goto err_free;

	TCP_SKB_CB(skb)->seq = tcp_sk(sk)->rcv_nxt;
	TCP_SKB_CB(skb)->end_seq = TCP_SKB_CB(skb)->seq + size;
	TCP_SKB_CB(skb)->ack_seq = tcp_sk(sk)->snd_una - 1;

	if (tcp_queue_rcv(sk, skb, 0, &fragstolen)) {
		WARN_ON_ONCE(fragstolen); /* should not happen */
		__kfree_skb(skb);
	}
	return size;

err_free:
	kfree_skb(skb);
err:
	return err;

}

static void tcp_data_queue(struct sock *sk, struct sk_buff *skb)
{
	struct tcp_sock *tp = tcp_sk(sk);
	bool fragstolen;
	int eaten;

	if (TCP_SKB_CB(skb)->seq == TCP_SKB_CB(skb)->end_seq) {
		__kfree_skb(skb);
		return;
	}
	skb_dst_drop(skb);
	__skb_pull(skb, tcp_hdr(skb)->doff * 4);

	tcp_ecn_accept_cwr(tp, skb);

	tp->rx_opt.dsack = 0;

	/*  Queue data for delivery to the user.
	 *  Packets in sequence go to the receive queue.
	 *  Out of sequence packets to the out_of_order_queue.
	 */
	if (TCP_SKB_CB(skb)->seq == tp->rcv_nxt) {
		if (tcp_receive_window(tp) == 0)
			goto out_of_window;

		/* Ok. In sequence. In window. */
queue_and_out:
		if (skb_queue_len(&sk->sk_receive_queue) == 0)
			sk_forced_mem_schedule(sk, skb->truesize);
		else if (tcp_try_rmem_schedule(sk, skb, skb->truesize))
			goto drop;

		eaten = tcp_queue_rcv(sk, skb, 0, &fragstolen);
		tcp_rcv_nxt_update(tp, TCP_SKB_CB(skb)->end_seq);
		if (skb->len)
			tcp_event_data_recv(sk, skb);
		if (TCP_SKB_CB(skb)->tcp_flags & TCPHDR_FIN)
			tcp_fin(sk);

		if (!RB_EMPTY_ROOT(&tp->out_of_order_queue)) {
			tcp_ofo_queue(sk);

			/* RFC2581. 4.2. SHOULD send immediate ACK, when
			 * gap in queue is filled.
			 */
			if (RB_EMPTY_ROOT(&tp->out_of_order_queue))
				inet_csk(sk)->icsk_ack.pingpong = 0;
		}

		if (tp->rx_opt.num_sacks)
			tcp_sack_remove(tp);

		tcp_fast_path_check(sk);

		if (eaten > 0)
			kfree_skb_partial(skb, fragstolen);
		if (!sock_flag(sk, SOCK_DEAD))
			sk->sk_data_ready(sk);
		return;
	}

	if (!after(TCP_SKB_CB(skb)->end_seq, tp->rcv_nxt)) {
		/* A retransmit, 2nd most common case.  Force an immediate ack. */
		NET_INC_STATS(sock_net(sk), LINUX_MIB_DELAYEDACKLOST);
		tcp_dsack_set(sk, TCP_SKB_CB(skb)->seq, TCP_SKB_CB(skb)->end_seq);

out_of_window:
		tcp_enter_quickack_mode(sk);
		inet_csk_schedule_ack(sk);
drop:
		tcp_drop(sk, skb);
		return;
	}

	/* Out of window. F.e. zero window probe. */
	if (!before(TCP_SKB_CB(skb)->seq, tp->rcv_nxt + tcp_receive_window(tp)))
		goto out_of_window;

	tcp_enter_quickack_mode(sk);

	if (before(TCP_SKB_CB(skb)->seq, tp->rcv_nxt)) {
		/* Partial packet, seq < rcv_next < end_seq */
		SOCK_DEBUG(sk, "partial packet: rcv_next %X seq %X - %X\n",
			   tp->rcv_nxt, TCP_SKB_CB(skb)->seq,
			   TCP_SKB_CB(skb)->end_seq);

		tcp_dsack_set(sk, TCP_SKB_CB(skb)->seq, tp->rcv_nxt);

		/* If window is closed, drop tail of packet. But after
		 * remembering D-SACK for its head made in previous line.
		 */
		if (!tcp_receive_window(tp))
			goto out_of_window;
		goto queue_and_out;
	}

	tcp_data_queue_ofo(sk, skb);
}

static struct sk_buff *tcp_skb_next(struct sk_buff *skb, struct sk_buff_head *list)
{
	if (list)
		return !skb_queue_is_last(list, skb) ? skb->next : NULL;

	return skb_rb_next(skb);
}

static struct sk_buff *tcp_collapse_one(struct sock *sk, struct sk_buff *skb,
					struct sk_buff_head *list,
					struct rb_root *root)
{
	struct sk_buff *next = tcp_skb_next(skb, list);

	if (list)
		__skb_unlink(skb, list);
	else
		rb_erase(&skb->rbnode, root);

	__kfree_skb(skb);
	NET_INC_STATS(sock_net(sk), LINUX_MIB_TCPRCVCOLLAPSED);

	return next;
}

/* Insert skb into rb tree, ordered by TCP_SKB_CB(skb)->seq */
void tcp_rbtree_insert(struct rb_root *root, struct sk_buff *skb)
{
	struct rb_node **p = &root->rb_node;
	struct rb_node *parent = NULL;
	struct sk_buff *skb1;

	while (*p) {
		parent = *p;
		skb1 = rb_to_skb(parent);
		if (before(TCP_SKB_CB(skb)->seq, TCP_SKB_CB(skb1)->seq))
			p = &parent->rb_left;
		else
			p = &parent->rb_right;
	}
	rb_link_node(&skb->rbnode, parent, p);
	rb_insert_color(&skb->rbnode, root);
}

/* Collapse contiguous sequence of skbs head..tail with
 * sequence numbers start..end.
 *
 * If tail is NULL, this means until the end of the queue.
 *
 * Segments with FIN/SYN are not collapsed (only because this
 * simplifies code)
 */
static void
tcp_collapse(struct sock *sk, struct sk_buff_head *list, struct rb_root *root,
	     struct sk_buff *head, struct sk_buff *tail, u32 start, u32 end)
{
	struct sk_buff *skb = head, *n;
	struct sk_buff_head tmp;
	bool end_of_skbs;

	/* First, check that queue is collapsible and find
	 * the point where collapsing can be useful.
	 */
restart:
	for (end_of_skbs = true; skb != NULL && skb != tail; skb = n) {
		n = tcp_skb_next(skb, list);

		/* No new bits? It is possible on ofo queue. */
		if (!before(start, TCP_SKB_CB(skb)->end_seq)) {
			skb = tcp_collapse_one(sk, skb, list, root);
			if (!skb)
				break;
			goto restart;
		}

		/* The first skb to collapse is:
		 * - not SYN/FIN and
		 * - bloated or contains data before "start" or
		 *   overlaps to the next one.
		 */
		if (!(TCP_SKB_CB(skb)->tcp_flags & (TCPHDR_SYN | TCPHDR_FIN)) &&
		    (tcp_win_from_space(sk, skb->truesize) > skb->len ||
		     before(TCP_SKB_CB(skb)->seq, start))) {
			end_of_skbs = false;
			break;
		}

		if (n && n != tail &&
		    TCP_SKB_CB(skb)->end_seq != TCP_SKB_CB(n)->seq) {
			end_of_skbs = false;
			break;
		}

		/* Decided to skip this, advance start seq. */
		start = TCP_SKB_CB(skb)->end_seq;
	}
	if (end_of_skbs ||
	    (TCP_SKB_CB(skb)->tcp_flags & (TCPHDR_SYN | TCPHDR_FIN)))
		return;

	__skb_queue_head_init(&tmp);

	while (before(start, end)) {
		int copy = min_t(int, SKB_MAX_ORDER(0, 0), end - start);
		struct sk_buff *nskb;

		nskb = alloc_skb(copy, GFP_ATOMIC);
		if (!nskb)
			break;

		memcpy(nskb->cb, skb->cb, sizeof(skb->cb));
		TCP_SKB_CB(nskb)->seq = TCP_SKB_CB(nskb)->end_seq = start;
		if (list)
			__skb_queue_before(list, skb, nskb);
		else
			__skb_queue_tail(&tmp, nskb); /* defer rbtree insertion */
		skb_set_owner_r(nskb, sk);

		/* Copy data, releasing collapsed skbs. */
		while (copy > 0) {
			int offset = start - TCP_SKB_CB(skb)->seq;
			int size = TCP_SKB_CB(skb)->end_seq - start;

			BUG_ON(offset < 0);
			if (size > 0) {
				size = min(copy, size);
				if (skb_copy_bits(skb, offset, skb_put(nskb, size), size))
					BUG();
				TCP_SKB_CB(nskb)->end_seq += size;
				copy -= size;
				start += size;
			}
			if (!before(start, TCP_SKB_CB(skb)->end_seq)) {
				skb = tcp_collapse_one(sk, skb, list, root);
				if (!skb ||
				    skb == tail ||
				    (TCP_SKB_CB(skb)->tcp_flags & (TCPHDR_SYN | TCPHDR_FIN)))
					goto end;
			}
		}
	}
end:
	skb_queue_walk_safe(&tmp, skb, n)
		tcp_rbtree_insert(root, skb);
}

/* Collapse ofo queue. Algorithm: select contiguous sequence of skbs
 * and tcp_collapse() them until all the queue is collapsed.
 */
static void tcp_collapse_ofo_queue(struct sock *sk)
{
	struct tcp_sock *tp = tcp_sk(sk);
	struct sk_buff *skb, *head;
	u32 start, end;

	skb = skb_rb_first(&tp->out_of_order_queue);
new_range:
	if (!skb) {
		tp->ooo_last_skb = skb_rb_last(&tp->out_of_order_queue);
		return;
	}
	start = TCP_SKB_CB(skb)->seq;
	end = TCP_SKB_CB(skb)->end_seq;

	for (head = skb;;) {
		skb = skb_rb_next(skb);

		/* Range is terminated when we see a gap or when
		 * we are at the queue end.
		 */
		if (!skb ||
		    after(TCP_SKB_CB(skb)->seq, end) ||
		    before(TCP_SKB_CB(skb)->end_seq, start)) {
			tcp_collapse(sk, NULL, &tp->out_of_order_queue,
				     head, skb, start, end);
			goto new_range;
		}

		if (unlikely(before(TCP_SKB_CB(skb)->seq, start)))
			start = TCP_SKB_CB(skb)->seq;
		if (after(TCP_SKB_CB(skb)->end_seq, end))
			end = TCP_SKB_CB(skb)->end_seq;
	}
}

/*
 * Clean the out-of-order queue to make room.
 * We drop high sequences packets to :
 * 1) Let a chance for holes to be filled.
 * 2) not add too big latencies if thousands of packets sit there.
 *    (But if application shrinks SO_RCVBUF, we could still end up
 *     freeing whole queue here)
 *
 * Return true if queue has shrunk.
 */
static bool tcp_prune_ofo_queue(struct sock *sk)
{
	struct tcp_sock *tp = tcp_sk(sk);
	struct rb_node *node, *prev;

	if (RB_EMPTY_ROOT(&tp->out_of_order_queue))
		return false;

	NET_INC_STATS(sock_net(sk), LINUX_MIB_OFOPRUNED);
	node = &tp->ooo_last_skb->rbnode;
	do {
		prev = rb_prev(node);
		rb_erase(node, &tp->out_of_order_queue);
		tcp_drop(sk, rb_to_skb(node));
		sk_mem_reclaim(sk);
		if (atomic_read(&sk->sk_rmem_alloc) <= sk->sk_rcvbuf &&
		    !tcp_under_memory_pressure(sk))
			break;
		node = prev;
	} while (node);
	tp->ooo_last_skb = rb_to_skb(prev);

	/* Reset SACK state.  A conforming SACK implementation will
	 * do the same at a timeout based retransmit.  When a connection
	 * is in a sad state like this, we care only about integrity
	 * of the connection not performance.
	 */
	if (tp->rx_opt.sack_ok)
		tcp_sack_reset(&tp->rx_opt);
	return true;
}

/* Reduce allocated memory if we can, trying to get
 * the socket within its memory limits again.
 *
 * Return less than zero if we should start dropping frames
 * until the socket owning process reads some of the data
 * to stabilize the situation.
 */
static int tcp_prune_queue(struct sock *sk)
{
	struct tcp_sock *tp = tcp_sk(sk);

	SOCK_DEBUG(sk, "prune_queue: c=%x\n", tp->copied_seq);

	NET_INC_STATS(sock_net(sk), LINUX_MIB_PRUNECALLED);

	if (atomic_read(&sk->sk_rmem_alloc) >= sk->sk_rcvbuf)
		tcp_clamp_window(sk);
	else if (tcp_under_memory_pressure(sk))
		tp->rcv_ssthresh = min(tp->rcv_ssthresh, 4U * tp->advmss);

	tcp_collapse_ofo_queue(sk);
	if (!skb_queue_empty(&sk->sk_receive_queue))
		tcp_collapse(sk, &sk->sk_receive_queue, NULL,
			     skb_peek(&sk->sk_receive_queue),
			     NULL,
			     tp->copied_seq, tp->rcv_nxt);
	sk_mem_reclaim(sk);

	if (atomic_read(&sk->sk_rmem_alloc) <= sk->sk_rcvbuf)
		return 0;

	/* Collapsing did not help, destructive actions follow.
	 * This must not ever occur. */

	tcp_prune_ofo_queue(sk);

	if (atomic_read(&sk->sk_rmem_alloc) <= sk->sk_rcvbuf)
		return 0;

	/* If we are really being abused, tell the caller to silently
	 * drop receive data on the floor.  It will get retransmitted
	 * and hopefully then we'll have sufficient space.
	 */
	NET_INC_STATS(sock_net(sk), LINUX_MIB_RCVPRUNED);

	/* Massive buffer overcommit. */
	tp->pred_flags = 0;
	return -1;
}

static bool tcp_should_expand_sndbuf(const struct sock *sk)
{
	const struct tcp_sock *tp = tcp_sk(sk);

	/* If the user specified a specific send buffer setting, do
	 * not modify it.
	 */
	if (sk->sk_userlocks & SOCK_SNDBUF_LOCK)
		return false;

	/* If we are under global TCP memory pressure, do not expand.  */
	if (tcp_under_memory_pressure(sk))
		return false;

	/* If we are under soft global TCP memory pressure, do not expand.  */
	if (sk_memory_allocated(sk) >= sk_prot_mem_limits(sk, 0))
		return false;

	/* If we filled the congestion window, do not expand.  */
	if (tcp_packets_in_flight(tp) >= tp->snd_cwnd)
		return false;

	return true;
}

/* When incoming ACK allowed to free some skb from write_queue,
 * we remember this event in flag SOCK_QUEUE_SHRUNK and wake up socket
 * on the exit from tcp input handler.
 *
 * PROBLEM: sndbuf expansion does not work well with largesend.
 */
static void tcp_new_space(struct sock *sk)
{
	struct tcp_sock *tp = tcp_sk(sk);

	if (tcp_should_expand_sndbuf(sk)) {
		tcp_sndbuf_expand(sk);
		tp->snd_cwnd_stamp = tcp_jiffies32;
	}

	sk->sk_write_space(sk);
}

static void tcp_check_space(struct sock *sk)
{
	if (sock_flag(sk, SOCK_QUEUE_SHRUNK)) {
		sock_reset_flag(sk, SOCK_QUEUE_SHRUNK);
		/* pairs with tcp_poll() */
		smp_mb();
		if (sk->sk_socket &&
		    test_bit(SOCK_NOSPACE, &sk->sk_socket->flags)) {
			tcp_new_space(sk);
			if (!test_bit(SOCK_NOSPACE, &sk->sk_socket->flags))
				tcp_chrono_stop(sk, TCP_CHRONO_SNDBUF_LIMITED);
		}
	}
}

static inline void tcp_data_snd_check(struct sock *sk)
{
	tcp_push_pending_frames(sk);
	tcp_check_space(sk);
}

/*
 * Check if sending an ack is needed.
 */
static void __tcp_ack_snd_check(struct sock *sk, int ofo_possible)
{
	struct tcp_sock *tp = tcp_sk(sk);

	    /* More than one full frame received... */
	if (((tp->rcv_nxt - tp->rcv_wup) > inet_csk(sk)->icsk_ack.rcv_mss &&
	     /* ... and right edge of window advances far enough.
	      * (tcp_recvmsg() will send ACK otherwise). Or...
	      */
	     __tcp_select_window(sk) >= tp->rcv_wnd) ||
	    /* We ACK each frame or... */
	    tcp_in_quickack_mode(sk) ||
	    /* We have out of order data. */
	    (ofo_possible && !RB_EMPTY_ROOT(&tp->out_of_order_queue))) {
		/* Then ack it now */
		tcp_send_ack(sk);
	} else {
		/* Else, send delayed ack. */
		tcp_send_delayed_ack(sk);
	}
}

static inline void tcp_ack_snd_check(struct sock *sk)
{
	if (!inet_csk_ack_scheduled(sk)) {
		/* We sent a data segment already. */
		return;
	}
	__tcp_ack_snd_check(sk, 1);
}

/*
 *	This routine is only called when we have urgent data
 *	signaled. Its the 'slow' part of tcp_urg. It could be
 *	moved inline now as tcp_urg is only called from one
 *	place. We handle URGent data wrong. We have to - as
 *	BSD still doesn't use the correction from RFC961.
 *	For 1003.1g we should support a new option TCP_STDURG to permit
 *	either form (or just set the sysctl tcp_stdurg).
 */

static void tcp_check_urg(struct sock *sk, const struct tcphdr *th)
{
	struct tcp_sock *tp = tcp_sk(sk);
	u32 ptr = ntohs(th->urg_ptr);

	if (ptr && !sock_net(sk)->ipv4.sysctl_tcp_stdurg)
		ptr--;
	ptr += ntohl(th->seq);

	/* Ignore urgent data that we've already seen and read. */
	if (after(tp->copied_seq, ptr))
		return;

	/* Do not replay urg ptr.
	 *
	 * NOTE: interesting situation not covered by specs.
	 * Misbehaving sender may send urg ptr, pointing to segment,
	 * which we already have in ofo queue. We are not able to fetch
	 * such data and will stay in TCP_URG_NOTYET until will be eaten
	 * by recvmsg(). Seems, we are not obliged to handle such wicked
	 * situations. But it is worth to think about possibility of some
	 * DoSes using some hypothetical application level deadlock.
	 */
	if (before(ptr, tp->rcv_nxt))
		return;

	/* Do we already have a newer (or duplicate) urgent pointer? */
	if (tp->urg_data && !after(ptr, tp->urg_seq))
		return;

	/* Tell the world about our new urgent pointer. */
	sk_send_sigurg(sk);

	/* We may be adding urgent data when the last byte read was
	 * urgent. To do this requires some care. We cannot just ignore
	 * tp->copied_seq since we would read the last urgent byte again
	 * as data, nor can we alter copied_seq until this data arrives
	 * or we break the semantics of SIOCATMARK (and thus sockatmark())
	 *
	 * NOTE. Double Dutch. Rendering to plain English: author of comment
	 * above did something sort of 	send("A", MSG_OOB); send("B", MSG_OOB);
	 * and expect that both A and B disappear from stream. This is _wrong_.
	 * Though this happens in BSD with high probability, this is occasional.
	 * Any application relying on this is buggy. Note also, that fix "works"
	 * only in this artificial test. Insert some normal data between A and B and we will
	 * decline of BSD again. Verdict: it is better to remove to trap
	 * buggy users.
	 */
	if (tp->urg_seq == tp->copied_seq && tp->urg_data &&
	    !sock_flag(sk, SOCK_URGINLINE) && tp->copied_seq != tp->rcv_nxt) {
		struct sk_buff *skb = skb_peek(&sk->sk_receive_queue);
		tp->copied_seq++;
		if (skb && !before(tp->copied_seq, TCP_SKB_CB(skb)->end_seq)) {
			__skb_unlink(skb, &sk->sk_receive_queue);
			__kfree_skb(skb);
		}
	}

	tp->urg_data = TCP_URG_NOTYET;
	tp->urg_seq = ptr;

	/* Disable header prediction. */
	tp->pred_flags = 0;
}

/* This is the 'fast' part of urgent handling. */
static void tcp_urg(struct sock *sk, struct sk_buff *skb, const struct tcphdr *th)
{
	struct tcp_sock *tp = tcp_sk(sk);

	/* Check if we get a new urgent pointer - normally not. */
	if (th->urg)
		tcp_check_urg(sk, th);

	/* Do we wait for any urgent data? - normally not... */
	if (tp->urg_data == TCP_URG_NOTYET) {
		u32 ptr = tp->urg_seq - ntohl(th->seq) + (th->doff * 4) -
			  th->syn;

		/* Is the urgent pointer pointing into this packet? */
		if (ptr < skb->len) {
			u8 tmp;
			if (skb_copy_bits(skb, ptr, &tmp, 1))
				BUG();
			tp->urg_data = TCP_URG_VALID | tmp;
			if (!sock_flag(sk, SOCK_DEAD))
				sk->sk_data_ready(sk);
		}
	}
}

/* Accept RST for rcv_nxt - 1 after a FIN.
 * When tcp connections are abruptly terminated from Mac OSX (via ^C), a
 * FIN is sent followed by a RST packet. The RST is sent with the same
 * sequence number as the FIN, and thus according to RFC 5961 a challenge
 * ACK should be sent. However, Mac OSX rate limits replies to challenge
 * ACKs on the closed socket. In addition middleboxes can drop either the
 * challenge ACK or a subsequent RST.
 */
static bool tcp_reset_check(const struct sock *sk, const struct sk_buff *skb)
{
	struct tcp_sock *tp = tcp_sk(sk);

	return unlikely(TCP_SKB_CB(skb)->seq == (tp->rcv_nxt - 1) &&
			(1 << sk->sk_state) & (TCPF_CLOSE_WAIT | TCPF_LAST_ACK |
					       TCPF_CLOSING));
}

/* Does PAWS and seqno based validation of an incoming segment, flags will
 * play significant role here.
 */
static bool tcp_validate_incoming(struct sock *sk, struct sk_buff *skb,
				  const struct tcphdr *th, int syn_inerr)
{
	struct tcp_sock *tp = tcp_sk(sk);
	bool rst_seq_match = false;

	/* RFC1323: H1. Apply PAWS check first. */
	if (tcp_fast_parse_options(sock_net(sk), skb, th, tp) &&
	    tp->rx_opt.saw_tstamp &&
	    tcp_paws_discard(sk, skb)) {
		if (!th->rst) {
			NET_INC_STATS(sock_net(sk), LINUX_MIB_PAWSESTABREJECTED);
			if (!tcp_oow_rate_limited(sock_net(sk), skb,
						  LINUX_MIB_TCPACKSKIPPEDPAWS,
						  &tp->last_oow_ack_time))
				tcp_send_dupack(sk, skb);
			goto discard;
		}
		/* Reset is accepted even if it did not pass PAWS. */
	}

	/* Step 1: check sequence number */
	if (!tcp_sequence(tp, TCP_SKB_CB(skb)->seq, TCP_SKB_CB(skb)->end_seq)) {
		/* RFC793, page 37: "In all states except SYN-SENT, all reset
		 * (RST) segments are validated by checking their SEQ-fields."
		 * And page 69: "If an incoming segment is not acceptable,
		 * an acknowledgment should be sent in reply (unless the RST
		 * bit is set, if so drop the segment and return)".
		 */
		if (!th->rst) {
			if (th->syn)
				goto syn_challenge;
			if (!tcp_oow_rate_limited(sock_net(sk), skb,
						  LINUX_MIB_TCPACKSKIPPEDSEQ,
						  &tp->last_oow_ack_time))
				tcp_send_dupack(sk, skb);
		} else if (tcp_reset_check(sk, skb)) {
			tcp_reset(sk);
		}
		goto discard;
	}

	/* Step 2: check RST bit */
	if (th->rst) {
		/* RFC 5961 3.2 (extend to match against (RCV.NXT - 1) after a
		 * FIN and SACK too if available):
		 * If seq num matches RCV.NXT or (RCV.NXT - 1) after a FIN, or
		 * the right-most SACK block,
		 * then
		 *     RESET the connection
		 * else
		 *     Send a challenge ACK
		 */
		if (TCP_SKB_CB(skb)->seq == tp->rcv_nxt ||
		    tcp_reset_check(sk, skb)) {
			rst_seq_match = true;
		} else if (tcp_is_sack(tp) && tp->rx_opt.num_sacks > 0) {
			struct tcp_sack_block *sp = &tp->selective_acks[0];
			int max_sack = sp[0].end_seq;
			int this_sack;

			for (this_sack = 1; this_sack < tp->rx_opt.num_sacks;
			     ++this_sack) {
				max_sack = after(sp[this_sack].end_seq,
						 max_sack) ?
					sp[this_sack].end_seq : max_sack;
			}

			if (TCP_SKB_CB(skb)->seq == max_sack)
				rst_seq_match = true;
		}

		if (rst_seq_match)
			tcp_reset(sk);
		else {
			/* Disable TFO if RST is out-of-order
			 * and no data has been received
			 * for current active TFO socket
			 */
			if (tp->syn_fastopen && !tp->data_segs_in &&
			    sk->sk_state == TCP_ESTABLISHED)
				tcp_fastopen_active_disable(sk);
			tcp_send_challenge_ack(sk, skb);
		}
		goto discard;
	}

	/* step 3: check security and precedence [ignored] */

	/* step 4: Check for a SYN
	 * RFC 5961 4.2 : Send a challenge ack
	 */
	if (th->syn) {
syn_challenge:
		if (syn_inerr)
			TCP_INC_STATS(sock_net(sk), TCP_MIB_INERRS);
		NET_INC_STATS(sock_net(sk), LINUX_MIB_TCPSYNCHALLENGE);
		tcp_send_challenge_ack(sk, skb);
		goto discard;
	}

	return true;

discard:
	tcp_drop(sk, skb);
	return false;
}

/*
 *	TCP receive function for the ESTABLISHED state.
 *
 *	It is split into a fast path and a slow path. The fast path is
 * 	disabled when:
 *	- A zero window was announced from us - zero window probing
 *        is only handled properly in the slow path.
 *	- Out of order segments arrived.
 *	- Urgent data is expected.
 *	- There is no buffer space left
 *	- Unexpected TCP flags/window values/header lengths are received
 *	  (detected by checking the TCP header against pred_flags)
 *	- Data is sent in both directions. Fast path only supports pure senders
 *	  or pure receivers (this means either the sequence number or the ack
 *	  value must stay constant)
 *	- Unexpected TCP option.
 *
 *	When these conditions are not satisfied it drops into a standard
 *	receive procedure patterned after RFC793 to handle all cases.
 *	The first three cases are guaranteed by proper pred_flags setting,
 *	the rest is checked inline. Fast processing is turned on in
 *	tcp_data_queue when everything is OK.
 */
void tcp_rcv_established(struct sock *sk, struct sk_buff *skb,
			 const struct tcphdr *th)
{
	unsigned int len = skb->len;
	struct tcp_sock *tp = tcp_sk(sk);

	tcp_mstamp_refresh(tp);
	if (unlikely(!sk->sk_rx_dst))
		inet_csk(sk)->icsk_af_ops->sk_rx_dst_set(sk, skb);
	/*
	 *	Header prediction.
	 *	The code loosely follows the one in the famous
	 *	"30 instruction TCP receive" Van Jacobson mail.
	 *
	 *	Van's trick is to deposit buffers into socket queue
	 *	on a device interrupt, to call tcp_recv function
	 *	on the receive process context and checksum and copy
	 *	the buffer to user space. smart...
	 *
	 *	Our current scheme is not silly either but we take the
	 *	extra cost of the net_bh soft interrupt processing...
	 *	We do checksum and copy also but from device to kernel.
	 */

	tp->rx_opt.saw_tstamp = 0;

	/*	pred_flags is 0xS?10 << 16 + snd_wnd
	 *	if header_prediction is to be made
	 *	'S' will always be tp->tcp_header_len >> 2
	 *	'?' will be 0 for the fast path, otherwise pred_flags is 0 to
	 *  turn it off	(when there are holes in the receive
	 *	 space for instance)
	 *	PSH flag is ignored.
	 */

	if ((tcp_flag_word(th) & TCP_HP_BITS) == tp->pred_flags &&
	    TCP_SKB_CB(skb)->seq == tp->rcv_nxt &&
	    !after(TCP_SKB_CB(skb)->ack_seq, tp->snd_nxt)) {
		int tcp_header_len = tp->tcp_header_len;

		/* Timestamp header prediction: tcp_header_len
		 * is automatically equal to th->doff*4 due to pred_flags
		 * match.
		 */

		/* Check timestamp */
		if (tcp_header_len == sizeof(struct tcphdr) + TCPOLEN_TSTAMP_ALIGNED) {
			/* No? Slow path! */
			if (!tcp_parse_aligned_timestamp(tp, th))
				goto slow_path;

			/* If PAWS failed, check it more carefully in slow path */
			if ((s32)(tp->rx_opt.rcv_tsval - tp->rx_opt.ts_recent) < 0)
				goto slow_path;

			/* DO NOT update ts_recent here, if checksum fails
			 * and timestamp was corrupted part, it will result
			 * in a hung connection since we will drop all
			 * future packets due to the PAWS test.
			 */
		}

		if (len <= tcp_header_len) {
			/* Bulk data transfer: sender */
			if (len == tcp_header_len) {
				/* Predicted packet is in window by definition.
				 * seq == rcv_nxt and rcv_wup <= rcv_nxt.
				 * Hence, check seq<=rcv_wup reduces to:
				 */
				if (tcp_header_len ==
				    (sizeof(struct tcphdr) + TCPOLEN_TSTAMP_ALIGNED) &&
				    tp->rcv_nxt == tp->rcv_wup)
					tcp_store_ts_recent(tp);

				/* We know that such packets are checksummed
				 * on entry.
				 */
				tcp_ack(sk, skb, 0);
				__kfree_skb(skb);
				tcp_data_snd_check(sk);
				return;
			} else { /* Header too small */
				TCP_INC_STATS(sock_net(sk), TCP_MIB_INERRS);
				goto discard;
			}
		} else {
			int eaten = 0;
			bool fragstolen = false;

			if (tcp_checksum_complete(skb))
				goto csum_error;

			if ((int)skb->truesize > sk->sk_forward_alloc)
				goto step5;

			/* Predicted packet is in window by definition.
			 * seq == rcv_nxt and rcv_wup <= rcv_nxt.
			 * Hence, check seq<=rcv_wup reduces to:
			 */
			if (tcp_header_len ==
			    (sizeof(struct tcphdr) + TCPOLEN_TSTAMP_ALIGNED) &&
			    tp->rcv_nxt == tp->rcv_wup)
				tcp_store_ts_recent(tp);

			tcp_rcv_rtt_measure_ts(sk, skb);

			NET_INC_STATS(sock_net(sk), LINUX_MIB_TCPHPHITS);

			/* Bulk data transfer: receiver */
			eaten = tcp_queue_rcv(sk, skb, tcp_header_len,
					      &fragstolen);

			tcp_event_data_recv(sk, skb);

			if (TCP_SKB_CB(skb)->ack_seq != tp->snd_una) {
				/* Well, only one small jumplet in fast path... */
				tcp_ack(sk, skb, FLAG_DATA);
				tcp_data_snd_check(sk);
				if (!inet_csk_ack_scheduled(sk))
					goto no_ack;
			}

			__tcp_ack_snd_check(sk, 0);
no_ack:
			if (eaten)
				kfree_skb_partial(skb, fragstolen);
			sk->sk_data_ready(sk);
			return;
		}
	}

slow_path:
	if (len < (th->doff << 2) || tcp_checksum_complete(skb))
		goto csum_error;

	if (!th->ack && !th->rst && !th->syn)
		goto discard;

	/*
	 *	Standard slow path.
	 */

	if (!tcp_validate_incoming(sk, skb, th, 1))
		return;

step5:
	if (tcp_ack(sk, skb, FLAG_SLOWPATH | FLAG_UPDATE_TS_RECENT) < 0)
		goto discard;

	tcp_rcv_rtt_measure_ts(sk, skb);

	/* Process urgent data. */
	tcp_urg(sk, skb, th);

	/* step 7: process the segment text */
	tcp_data_queue(sk, skb);

	tcp_data_snd_check(sk);
	tcp_ack_snd_check(sk);
	return;

csum_error:
	TCP_INC_STATS(sock_net(sk), TCP_MIB_CSUMERRORS);
	TCP_INC_STATS(sock_net(sk), TCP_MIB_INERRS);

discard:
	tcp_drop(sk, skb);
}
EXPORT_SYMBOL(tcp_rcv_established);

void tcp_finish_connect(struct sock *sk, struct sk_buff *skb)
{
	struct tcp_sock *tp = tcp_sk(sk);
	struct inet_connection_sock *icsk = inet_csk(sk);

	tcp_set_state(sk, TCP_ESTABLISHED);
	icsk->icsk_ack.lrcvtime = tcp_jiffies32;

	if (skb) {
		icsk->icsk_af_ops->sk_rx_dst_set(sk, skb);
		security_inet_conn_established(sk, skb);
	}

	tcp_init_transfer(sk, BPF_SOCK_OPS_ACTIVE_ESTABLISHED_CB);

	/* Prevent spurious tcp_cwnd_restart() on first data
	 * packet.
	 */
	tp->lsndtime = tcp_jiffies32;

	if (sock_flag(sk, SOCK_KEEPOPEN))
		inet_csk_reset_keepalive_timer(sk, keepalive_time_when(tp));

	if (!tp->rx_opt.snd_wscale)
		__tcp_fast_path_on(tp, tp->snd_wnd);
	else
		tp->pred_flags = 0;
}

static bool tcp_rcv_fastopen_synack(struct sock *sk, struct sk_buff *synack,
				    struct tcp_fastopen_cookie *cookie)
{
	struct tcp_sock *tp = tcp_sk(sk);
	struct sk_buff *data = tp->syn_data ? tcp_rtx_queue_head(sk) : NULL;
	u16 mss = tp->rx_opt.mss_clamp, try_exp = 0;
	bool syn_drop = false;

	if (mss == tp->rx_opt.user_mss) {
		struct tcp_options_received opt;

		/* Get original SYNACK MSS value if user MSS sets mss_clamp */
		tcp_clear_options(&opt);
		opt.user_mss = opt.mss_clamp = 0;
		tcp_parse_options(sock_net(sk), synack, &opt, 0, NULL);
		mss = opt.mss_clamp;
	}

	if (!tp->syn_fastopen) {
		/* Ignore an unsolicited cookie */
		cookie->len = -1;
	} else if (tp->total_retrans) {
		/* SYN timed out and the SYN-ACK neither has a cookie nor
		 * acknowledges data. Presumably the remote received only
		 * the retransmitted (regular) SYNs: either the original
		 * SYN-data or the corresponding SYN-ACK was dropped.
		 */
		syn_drop = (cookie->len < 0 && data);
	} else if (cookie->len < 0 && !tp->syn_data) {
		/* We requested a cookie but didn't get it. If we did not use
		 * the (old) exp opt format then try so next time (try_exp=1).
		 * Otherwise we go back to use the RFC7413 opt (try_exp=2).
		 */
		try_exp = tp->syn_fastopen_exp ? 2 : 1;
	}

	tcp_fastopen_cache_set(sk, mss, cookie, syn_drop, try_exp);

	if (data) { /* Retransmit unacked data in SYN */
		skb_rbtree_walk_from(data) {
			if (__tcp_retransmit_skb(sk, data, 1))
				break;
		}
		tcp_rearm_rto(sk);
		NET_INC_STATS(sock_net(sk),
				LINUX_MIB_TCPFASTOPENACTIVEFAIL);
		return true;
	}
	tp->syn_data_acked = tp->syn_data;
	if (tp->syn_data_acked)
		NET_INC_STATS(sock_net(sk),
				LINUX_MIB_TCPFASTOPENACTIVE);

	tcp_fastopen_add_skb(sk, synack);

	return false;
}

static void smc_check_reset_syn(struct tcp_sock *tp)
{
#if IS_ENABLED(CONFIG_SMC)
	if (static_branch_unlikely(&tcp_have_smc)) {
		if (tp->syn_smc && !tp->rx_opt.smc_ok)
			tp->syn_smc = 0;
	}
#endif
}

static int tcp_rcv_synsent_state_process(struct sock *sk, struct sk_buff *skb,
					 const struct tcphdr *th)
{
	struct inet_connection_sock *icsk = inet_csk(sk);
	struct tcp_sock *tp = tcp_sk(sk);
	struct tcp_fastopen_cookie foc = { .len = -1 };
	int saved_clamp = tp->rx_opt.mss_clamp;
	bool fastopen_fail;

	tcp_parse_options(sock_net(sk), skb, &tp->rx_opt, 0, &foc);
	if (tp->rx_opt.saw_tstamp && tp->rx_opt.rcv_tsecr)
		tp->rx_opt.rcv_tsecr -= tp->tsoffset;

	if (th->ack) {
		/* rfc793:
		 * "If the state is SYN-SENT then
		 *    first check the ACK bit
		 *      If the ACK bit is set
		 *	  If SEG.ACK =< ISS, or SEG.ACK > SND.NXT, send
		 *        a reset (unless the RST bit is set, if so drop
		 *        the segment and return)"
		 */
		if (!after(TCP_SKB_CB(skb)->ack_seq, tp->snd_una) ||
		    after(TCP_SKB_CB(skb)->ack_seq, tp->snd_nxt))
			goto reset_and_undo;

		if (tp->rx_opt.saw_tstamp && tp->rx_opt.rcv_tsecr &&
		    !between(tp->rx_opt.rcv_tsecr, tp->retrans_stamp,
			     tcp_time_stamp(tp))) {
			NET_INC_STATS(sock_net(sk),
					LINUX_MIB_PAWSACTIVEREJECTED);
			goto reset_and_undo;
		}

		/* Now ACK is acceptable.
		 *
		 * "If the RST bit is set
		 *    If the ACK was acceptable then signal the user "error:
		 *    connection reset", drop the segment, enter CLOSED state,
		 *    delete TCB, and return."
		 */

		if (th->rst) {
			tcp_reset(sk);
			goto discard;
		}

		/* rfc793:
		 *   "fifth, if neither of the SYN or RST bits is set then
		 *    drop the segment and return."
		 *
		 *    See note below!
		 *                                        --ANK(990513)
		 */
		if (!th->syn)
			goto discard_and_undo;

		/* rfc793:
		 *   "If the SYN bit is on ...
		 *    are acceptable then ...
		 *    (our SYN has been ACKed), change the connection
		 *    state to ESTABLISHED..."
		 */

		tcp_ecn_rcv_synack(tp, th);

		tcp_init_wl(tp, TCP_SKB_CB(skb)->seq);
		tcp_ack(sk, skb, FLAG_SLOWPATH);

		/* Ok.. it's good. Set up sequence numbers and
		 * move to established.
		 */
		tp->rcv_nxt = TCP_SKB_CB(skb)->seq + 1;
		tp->rcv_wup = TCP_SKB_CB(skb)->seq + 1;

		/* RFC1323: The window in SYN & SYN/ACK segments is
		 * never scaled.
		 */
		tp->snd_wnd = ntohs(th->window);

		if (!tp->rx_opt.wscale_ok) {
			tp->rx_opt.snd_wscale = tp->rx_opt.rcv_wscale = 0;
			tp->window_clamp = min(tp->window_clamp, 65535U);
		}

		if (tp->rx_opt.saw_tstamp) {
			tp->rx_opt.tstamp_ok	   = 1;
			tp->tcp_header_len =
				sizeof(struct tcphdr) + TCPOLEN_TSTAMP_ALIGNED;
			tp->advmss	    -= TCPOLEN_TSTAMP_ALIGNED;
			tcp_store_ts_recent(tp);
		} else {
			tp->tcp_header_len = sizeof(struct tcphdr);
		}

		if (tcp_is_sack(tp) && sock_net(sk)->ipv4.sysctl_tcp_fack)
			tcp_enable_fack(tp);

		tcp_sync_mss(sk, icsk->icsk_pmtu_cookie);
		tcp_initialize_rcv_mss(sk);

		/* Remember, tcp_poll() does not lock socket!
		 * Change state from SYN-SENT only after copied_seq
		 * is initialized. */
		tp->copied_seq = tp->rcv_nxt;

		smc_check_reset_syn(tp);

		smp_mb();

		tcp_finish_connect(sk, skb);

		fastopen_fail = (tp->syn_fastopen || tp->syn_data) &&
				tcp_rcv_fastopen_synack(sk, skb, &foc);

		if (!sock_flag(sk, SOCK_DEAD)) {
			sk->sk_state_change(sk);
			sk_wake_async(sk, SOCK_WAKE_IO, POLL_OUT);
		}
		if (fastopen_fail)
			return -1;
		if (sk->sk_write_pending ||
		    icsk->icsk_accept_queue.rskq_defer_accept ||
		    icsk->icsk_ack.pingpong) {
			/* Save one ACK. Data will be ready after
			 * several ticks, if write_pending is set.
			 *
			 * It may be deleted, but with this feature tcpdumps
			 * look so _wonderfully_ clever, that I was not able
			 * to stand against the temptation 8)     --ANK
			 */
			inet_csk_schedule_ack(sk);
			tcp_enter_quickack_mode(sk);
			inet_csk_reset_xmit_timer(sk, ICSK_TIME_DACK,
						  TCP_DELACK_MAX, TCP_RTO_MAX);

discard:
			tcp_drop(sk, skb);
			return 0;
		} else {
			tcp_send_ack(sk);
		}
		return -1;
	}

	/* No ACK in the segment */

	if (th->rst) {
		/* rfc793:
		 * "If the RST bit is set
		 *
		 *      Otherwise (no ACK) drop the segment and return."
		 */

		goto discard_and_undo;
	}

	/* PAWS check. */
	if (tp->rx_opt.ts_recent_stamp && tp->rx_opt.saw_tstamp &&
	    tcp_paws_reject(&tp->rx_opt, 0))
		goto discard_and_undo;

	if (th->syn) {
		/* We see SYN without ACK. It is attempt of
		 * simultaneous connect with crossed SYNs.
		 * Particularly, it can be connect to self.
		 */
		tcp_set_state(sk, TCP_SYN_RECV);

		if (tp->rx_opt.saw_tstamp) {
			tp->rx_opt.tstamp_ok = 1;
			tcp_store_ts_recent(tp);
			tp->tcp_header_len =
				sizeof(struct tcphdr) + TCPOLEN_TSTAMP_ALIGNED;
		} else {
			tp->tcp_header_len = sizeof(struct tcphdr);
		}

		tp->rcv_nxt = TCP_SKB_CB(skb)->seq + 1;
		tp->copied_seq = tp->rcv_nxt;
		tp->rcv_wup = TCP_SKB_CB(skb)->seq + 1;

		/* RFC1323: The window in SYN & SYN/ACK segments is
		 * never scaled.
		 */
		tp->snd_wnd    = ntohs(th->window);
		tp->snd_wl1    = TCP_SKB_CB(skb)->seq;
		tp->max_window = tp->snd_wnd;

		tcp_ecn_rcv_syn(tp, th);

		tcp_mtup_init(sk);
		tcp_sync_mss(sk, icsk->icsk_pmtu_cookie);
		tcp_initialize_rcv_mss(sk);

		tcp_send_synack(sk);
#if 0
		/* Note, we could accept data and URG from this segment.
		 * There are no obstacles to make this (except that we must
		 * either change tcp_recvmsg() to prevent it from returning data
		 * before 3WHS completes per RFC793, or employ TCP Fast Open).
		 *
		 * However, if we ignore data in ACKless segments sometimes,
		 * we have no reasons to accept it sometimes.
		 * Also, seems the code doing it in step6 of tcp_rcv_state_process
		 * is not flawless. So, discard packet for sanity.
		 * Uncomment this return to process the data.
		 */
		return -1;
#else
		goto discard;
#endif
	}
	/* "fifth, if neither of the SYN or RST bits is set then
	 * drop the segment and return."
	 */

discard_and_undo:
	tcp_clear_options(&tp->rx_opt);
	tp->rx_opt.mss_clamp = saved_clamp;
	goto discard;

reset_and_undo:
	tcp_clear_options(&tp->rx_opt);
	tp->rx_opt.mss_clamp = saved_clamp;
	return 1;
}

/*
 *	This function implements the receiving procedure of RFC 793 for
 *	all states except ESTABLISHED and TIME_WAIT.
 *	It's called from both tcp_v4_rcv and tcp_v6_rcv and should be
 *	address independent.
 */

int tcp_rcv_state_process(struct sock *sk, struct sk_buff *skb)
{
	struct tcp_sock *tp = tcp_sk(sk);
	struct inet_connection_sock *icsk = inet_csk(sk);
	const struct tcphdr *th = tcp_hdr(skb);
	struct request_sock *req;
	int queued = 0;
	bool acceptable;

	switch (sk->sk_state) {
	case TCP_CLOSE:
		goto discard;

	case TCP_LISTEN:
		if (th->ack)
			return 1;

		if (th->rst)
			goto discard;

		if (th->syn) {
			if (th->fin)
				goto discard;
			/* It is possible that we process SYN packets from backlog,
			 * so we need to make sure to disable BH right there.
			 */
			local_bh_disable();
			acceptable = icsk->icsk_af_ops->conn_request(sk, skb) >= 0;
			local_bh_enable();

			if (!acceptable)
				return 1;
			consume_skb(skb);
			return 0;
		}
		goto discard;

	case TCP_SYN_SENT:
		tp->rx_opt.saw_tstamp = 0;
		tcp_mstamp_refresh(tp);
		queued = tcp_rcv_synsent_state_process(sk, skb, th);
		if (queued >= 0)
			return queued;

		/* Do step6 onward by hand. */
		tcp_urg(sk, skb, th);
		__kfree_skb(skb);
		tcp_data_snd_check(sk);
		return 0;
	}

	tcp_mstamp_refresh(tp);
	tp->rx_opt.saw_tstamp = 0;
	req = tp->fastopen_rsk;
	if (req) {
		WARN_ON_ONCE(sk->sk_state != TCP_SYN_RECV &&
		    sk->sk_state != TCP_FIN_WAIT1);

		if (!tcp_check_req(sk, skb, req, true))
			goto discard;
	}

	if (!th->ack && !th->rst && !th->syn)
		goto discard;

	if (!tcp_validate_incoming(sk, skb, th, 0))
		return 0;

	/* step 5: check the ACK field */
	acceptable = tcp_ack(sk, skb, FLAG_SLOWPATH |
				      FLAG_UPDATE_TS_RECENT |
				      FLAG_NO_CHALLENGE_ACK) > 0;

	if (!acceptable) {
		if (sk->sk_state == TCP_SYN_RECV)
			return 1;	/* send one RST */
		tcp_send_challenge_ack(sk, skb);
		goto discard;
	}
	switch (sk->sk_state) {
	case TCP_SYN_RECV:
		if (!tp->srtt_us)
			tcp_synack_rtt_meas(sk, req);

		/* Once we leave TCP_SYN_RECV, we no longer need req
		 * so release it.
		 */
		if (req) {
			inet_csk(sk)->icsk_retransmits = 0;
			reqsk_fastopen_remove(sk, req, false);
			/* Re-arm the timer because data may have been sent out.
			 * This is similar to the regular data transmission case
			 * when new data has just been ack'ed.
			 *
			 * (TFO) - we could try to be more aggressive and
			 * retransmitting any data sooner based on when they
			 * are sent out.
			 */
			tcp_rearm_rto(sk);
		} else {
			tcp_init_transfer(sk, BPF_SOCK_OPS_PASSIVE_ESTABLISHED_CB);
			tp->copied_seq = tp->rcv_nxt;
		}
		smp_mb();
		tcp_set_state(sk, TCP_ESTABLISHED);
		sk->sk_state_change(sk);

		/* Note, that this wakeup is only for marginal crossed SYN case.
		 * Passively open sockets are not waked up, because
		 * sk->sk_sleep == NULL and sk->sk_socket == NULL.
		 */
		if (sk->sk_socket)
			sk_wake_async(sk, SOCK_WAKE_IO, POLL_OUT);

		tp->snd_una = TCP_SKB_CB(skb)->ack_seq;
		tp->snd_wnd = ntohs(th->window) << tp->rx_opt.snd_wscale;
		tcp_init_wl(tp, TCP_SKB_CB(skb)->seq);

		if (tp->rx_opt.tstamp_ok)
			tp->advmss -= TCPOLEN_TSTAMP_ALIGNED;

		if (!inet_csk(sk)->icsk_ca_ops->cong_control)
			tcp_update_pacing_rate(sk);

		/* Prevent spurious tcp_cwnd_restart() on first data packet */
		tp->lsndtime = tcp_jiffies32;

		tcp_initialize_rcv_mss(sk);
		tcp_fast_path_on(tp);
		break;

	case TCP_FIN_WAIT1: {
		int tmo;

		/* If we enter the TCP_FIN_WAIT1 state and we are a
		 * Fast Open socket and this is the first acceptable
		 * ACK we have received, this would have acknowledged
		 * our SYNACK so stop the SYNACK timer.
		 */
		if (req) {
			/* We no longer need the request sock. */
			reqsk_fastopen_remove(sk, req, false);
			tcp_rearm_rto(sk);
		}
		if (tp->snd_una != tp->write_seq)
			break;

		tcp_set_state(sk, TCP_FIN_WAIT2);
		sk->sk_shutdown |= SEND_SHUTDOWN;

		sk_dst_confirm(sk);

		if (!sock_flag(sk, SOCK_DEAD)) {
			/* Wake up lingering close() */
			sk->sk_state_change(sk);
			break;
		}

		if (tp->linger2 < 0) {
			tcp_done(sk);
			NET_INC_STATS(sock_net(sk), LINUX_MIB_TCPABORTONDATA);
			return 1;
		}
		if (TCP_SKB_CB(skb)->end_seq != TCP_SKB_CB(skb)->seq &&
		    after(TCP_SKB_CB(skb)->end_seq - th->fin, tp->rcv_nxt)) {
			/* Receive out of order FIN after close() */
			if (tp->syn_fastopen && th->fin)
				tcp_fastopen_active_disable(sk);
			tcp_done(sk);
			NET_INC_STATS(sock_net(sk), LINUX_MIB_TCPABORTONDATA);
			return 1;
		}

		tmo = tcp_fin_time(sk);
		if (tmo > TCP_TIMEWAIT_LEN) {
			inet_csk_reset_keepalive_timer(sk, tmo - TCP_TIMEWAIT_LEN);
		} else if (th->fin || sock_owned_by_user(sk)) {
			/* Bad case. We could lose such FIN otherwise.
			 * It is not a big problem, but it looks confusing
			 * and not so rare event. We still can lose it now,
			 * if it spins in bh_lock_sock(), but it is really
			 * marginal case.
			 */
			inet_csk_reset_keepalive_timer(sk, tmo);
		} else {
			tcp_time_wait(sk, TCP_FIN_WAIT2, tmo);
			goto discard;
		}
		break;
	}

	case TCP_CLOSING:
		if (tp->snd_una == tp->write_seq) {
			tcp_time_wait(sk, TCP_TIME_WAIT, 0);
			goto discard;
		}
		break;

	case TCP_LAST_ACK:
		if (tp->snd_una == tp->write_seq) {
			tcp_update_metrics(sk);
			tcp_done(sk);
			goto discard;
		}
		break;
	}

	/* step 6: check the URG bit */
	tcp_urg(sk, skb, th);

	/* step 7: process the segment text */
	switch (sk->sk_state) {
	case TCP_CLOSE_WAIT:
	case TCP_CLOSING:
	case TCP_LAST_ACK:
		if (!before(TCP_SKB_CB(skb)->seq, tp->rcv_nxt))
			break;
		/* fall through */
	case TCP_FIN_WAIT1:
	case TCP_FIN_WAIT2:
		/* RFC 793 says to queue data in these states,
		 * RFC 1122 says we MUST send a reset.
		 * BSD 4.4 also does reset.
		 */
		if (sk->sk_shutdown & RCV_SHUTDOWN) {
			if (TCP_SKB_CB(skb)->end_seq != TCP_SKB_CB(skb)->seq &&
			    after(TCP_SKB_CB(skb)->end_seq - th->fin, tp->rcv_nxt)) {
				NET_INC_STATS(sock_net(sk), LINUX_MIB_TCPABORTONDATA);
				tcp_reset(sk);
				return 1;
			}
		}
		/* Fall through */
	case TCP_ESTABLISHED:
		tcp_data_queue(sk, skb);
		queued = 1;
		break;
	}

	/* tcp_data could move socket to TIME-WAIT */
	if (sk->sk_state != TCP_CLOSE) {
		tcp_data_snd_check(sk);
		tcp_ack_snd_check(sk);
	}

	if (!queued) {
discard:
		tcp_drop(sk, skb);
	}
	return 0;
}
EXPORT_SYMBOL(tcp_rcv_state_process);

static inline void pr_drop_req(struct request_sock *req, __u16 port, int family)
{
	struct inet_request_sock *ireq = inet_rsk(req);

	if (family == AF_INET)
		net_dbg_ratelimited("drop open request from %pI4/%u\n",
				    &ireq->ir_rmt_addr, port);
#if IS_ENABLED(CONFIG_IPV6)
	else if (family == AF_INET6)
		net_dbg_ratelimited("drop open request from %pI6/%u\n",
				    &ireq->ir_v6_rmt_addr, port);
#endif
}

/* RFC3168 : 6.1.1 SYN packets must not have ECT/ECN bits set
 *
 * If we receive a SYN packet with these bits set, it means a
 * network is playing bad games with TOS bits. In order to
 * avoid possible false congestion notifications, we disable
 * TCP ECN negotiation.
 *
 * Exception: tcp_ca wants ECN. This is required for DCTCP
 * congestion control: Linux DCTCP asserts ECT on all packets,
 * including SYN, which is most optimal solution; however,
 * others, such as FreeBSD do not.
 */
static void tcp_ecn_create_request(struct request_sock *req,
				   const struct sk_buff *skb,
				   const struct sock *listen_sk,
				   const struct dst_entry *dst)
{
	const struct tcphdr *th = tcp_hdr(skb);
	const struct net *net = sock_net(listen_sk);
	bool th_ecn = th->ece && th->cwr;
	bool ect, ecn_ok;
	u32 ecn_ok_dst;

	if (!th_ecn)
		return;

	ect = !INET_ECN_is_not_ect(TCP_SKB_CB(skb)->ip_dsfield);
	ecn_ok_dst = dst_feature(dst, DST_FEATURE_ECN_MASK);
	ecn_ok = net->ipv4.sysctl_tcp_ecn || ecn_ok_dst;

	if ((!ect && ecn_ok) || tcp_ca_needs_ecn(listen_sk) ||
	    (ecn_ok_dst & DST_FEATURE_ECN_CA) ||
	    tcp_bpf_ca_needs_ecn((struct sock *)req))
		inet_rsk(req)->ecn_ok = 1;
}

static void tcp_openreq_init(struct request_sock *req,
			     const struct tcp_options_received *rx_opt,
			     struct sk_buff *skb, const struct sock *sk)
{
	struct inet_request_sock *ireq = inet_rsk(req);

	req->rsk_rcv_wnd = 0;		/* So that tcp_send_synack() knows! */
	req->cookie_ts = 0;
	tcp_rsk(req)->rcv_isn = TCP_SKB_CB(skb)->seq;
	tcp_rsk(req)->rcv_nxt = TCP_SKB_CB(skb)->seq + 1;
	tcp_rsk(req)->snt_synack = tcp_clock_us();
	tcp_rsk(req)->last_oow_ack_time = 0;
	req->mss = rx_opt->mss_clamp;
	req->ts_recent = rx_opt->saw_tstamp ? rx_opt->rcv_tsval : 0;
	ireq->tstamp_ok = rx_opt->tstamp_ok;
	ireq->sack_ok = rx_opt->sack_ok;
	ireq->snd_wscale = rx_opt->snd_wscale;
	ireq->wscale_ok = rx_opt->wscale_ok;
	ireq->acked = 0;
	ireq->ecn_ok = 0;
	ireq->ir_rmt_port = tcp_hdr(skb)->source;
	ireq->ir_num = ntohs(tcp_hdr(skb)->dest);
	ireq->ir_mark = inet_request_mark(sk, skb);
#if IS_ENABLED(CONFIG_SMC)
	ireq->smc_ok = rx_opt->smc_ok;
#endif
}

struct request_sock *inet_reqsk_alloc(const struct request_sock_ops *ops,
				      struct sock *sk_listener,
				      bool attach_listener)
{
	struct request_sock *req = reqsk_alloc(ops, sk_listener,
					       attach_listener);

	if (req) {
		struct inet_request_sock *ireq = inet_rsk(req);

<<<<<<< HEAD
		kmemcheck_annotate_bitfield(ireq, flags);
		ireq->ireq_opt = NULL;
=======
		ireq->opt = NULL;
>>>>>>> 010f9339
#if IS_ENABLED(CONFIG_IPV6)
		ireq->pktopts = NULL;
#endif
		atomic64_set(&ireq->ir_cookie, 0);
		ireq->ireq_state = TCP_NEW_SYN_RECV;
		write_pnet(&ireq->ireq_net, sock_net(sk_listener));
		ireq->ireq_family = sk_listener->sk_family;
	}

	return req;
}
EXPORT_SYMBOL(inet_reqsk_alloc);

/*
 * Return true if a syncookie should be sent
 */
static bool tcp_syn_flood_action(const struct sock *sk,
				 const struct sk_buff *skb,
				 const char *proto)
{
	struct request_sock_queue *queue = &inet_csk(sk)->icsk_accept_queue;
	const char *msg = "Dropping request";
	bool want_cookie = false;
	struct net *net = sock_net(sk);

#ifdef CONFIG_SYN_COOKIES
	if (net->ipv4.sysctl_tcp_syncookies) {
		msg = "Sending cookies";
		want_cookie = true;
		__NET_INC_STATS(sock_net(sk), LINUX_MIB_TCPREQQFULLDOCOOKIES);
	} else
#endif
		__NET_INC_STATS(sock_net(sk), LINUX_MIB_TCPREQQFULLDROP);

	if (!queue->synflood_warned &&
	    net->ipv4.sysctl_tcp_syncookies != 2 &&
	    xchg(&queue->synflood_warned, 1) == 0)
		pr_info("%s: Possible SYN flooding on port %d. %s.  Check SNMP counters.\n",
			proto, ntohs(tcp_hdr(skb)->dest), msg);

	return want_cookie;
}

static void tcp_reqsk_record_syn(const struct sock *sk,
				 struct request_sock *req,
				 const struct sk_buff *skb)
{
	if (tcp_sk(sk)->save_syn) {
		u32 len = skb_network_header_len(skb) + tcp_hdrlen(skb);
		u32 *copy;

		copy = kmalloc(len + sizeof(u32), GFP_ATOMIC);
		if (copy) {
			copy[0] = len;
			memcpy(&copy[1], skb_network_header(skb), len);
			req->saved_syn = copy;
		}
	}
}

int tcp_conn_request(struct request_sock_ops *rsk_ops,
		     const struct tcp_request_sock_ops *af_ops,
		     struct sock *sk, struct sk_buff *skb)
{
	struct tcp_fastopen_cookie foc = { .len = -1 };
	__u32 isn = TCP_SKB_CB(skb)->tcp_tw_isn;
	struct tcp_options_received tmp_opt;
	struct tcp_sock *tp = tcp_sk(sk);
	struct net *net = sock_net(sk);
	struct sock *fastopen_sk = NULL;
	struct request_sock *req;
	bool want_cookie = false;
	struct dst_entry *dst;
	struct flowi fl;

	/* TW buckets are converted to open requests without
	 * limitations, they conserve resources and peer is
	 * evidently real one.
	 */
	if ((net->ipv4.sysctl_tcp_syncookies == 2 ||
	     inet_csk_reqsk_queue_is_full(sk)) && !isn) {
		want_cookie = tcp_syn_flood_action(sk, skb, rsk_ops->slab_name);
		if (!want_cookie)
			goto drop;
	}

	if (sk_acceptq_is_full(sk)) {
		NET_INC_STATS(sock_net(sk), LINUX_MIB_LISTENOVERFLOWS);
		goto drop;
	}

	req = inet_reqsk_alloc(rsk_ops, sk, !want_cookie);
	if (!req)
		goto drop;

	tcp_rsk(req)->af_specific = af_ops;
	tcp_rsk(req)->ts_off = 0;

	tcp_clear_options(&tmp_opt);
	tmp_opt.mss_clamp = af_ops->mss_clamp;
	tmp_opt.user_mss  = tp->rx_opt.user_mss;
	tcp_parse_options(sock_net(sk), skb, &tmp_opt, 0,
			  want_cookie ? NULL : &foc);

	if (want_cookie && !tmp_opt.saw_tstamp)
		tcp_clear_options(&tmp_opt);

	tmp_opt.tstamp_ok = tmp_opt.saw_tstamp;
	tcp_openreq_init(req, &tmp_opt, skb, sk);
	inet_rsk(req)->no_srccheck = inet_sk(sk)->transparent;

	/* Note: tcp_v6_init_req() might override ir_iif for link locals */
	inet_rsk(req)->ir_iif = inet_request_bound_dev_if(sk, skb);

	af_ops->init_req(req, sk, skb);

	if (security_inet_conn_request(sk, skb, req))
		goto drop_and_free;

	if (tmp_opt.tstamp_ok)
		tcp_rsk(req)->ts_off = af_ops->init_ts_off(net, skb);

	dst = af_ops->route_req(sk, &fl, req);
	if (!dst)
		goto drop_and_free;

	if (!want_cookie && !isn) {
		/* Kill the following clause, if you dislike this way. */
		if (!net->ipv4.sysctl_tcp_syncookies &&
		    (net->ipv4.sysctl_max_syn_backlog - inet_csk_reqsk_queue_len(sk) <
		     (net->ipv4.sysctl_max_syn_backlog >> 2)) &&
		    !tcp_peer_is_proven(req, dst)) {
			/* Without syncookies last quarter of
			 * backlog is filled with destinations,
			 * proven to be alive.
			 * It means that we continue to communicate
			 * to destinations, already remembered
			 * to the moment of synflood.
			 */
			pr_drop_req(req, ntohs(tcp_hdr(skb)->source),
				    rsk_ops->family);
			goto drop_and_release;
		}

		isn = af_ops->init_seq(skb);
	}

	tcp_ecn_create_request(req, skb, sk, dst);

	if (want_cookie) {
		isn = cookie_init_sequence(af_ops, sk, skb, &req->mss);
		req->cookie_ts = tmp_opt.tstamp_ok;
		if (!tmp_opt.tstamp_ok)
			inet_rsk(req)->ecn_ok = 0;
	}

	tcp_rsk(req)->snt_isn = isn;
	tcp_rsk(req)->txhash = net_tx_rndhash();
	tcp_openreq_init_rwin(req, sk, dst);
	if (!want_cookie) {
		tcp_reqsk_record_syn(sk, req, skb);
		fastopen_sk = tcp_try_fastopen(sk, skb, req, &foc, dst);
	}
	if (fastopen_sk) {
		af_ops->send_synack(fastopen_sk, dst, &fl, req,
				    &foc, TCP_SYNACK_FASTOPEN);
		/* Add the child socket directly into the accept queue */
		inet_csk_reqsk_queue_add(sk, req, fastopen_sk);
		sk->sk_data_ready(sk);
		bh_unlock_sock(fastopen_sk);
		sock_put(fastopen_sk);
	} else {
		tcp_rsk(req)->tfo_listener = false;
		if (!want_cookie)
			inet_csk_reqsk_queue_hash_add(sk, req,
				tcp_timeout_init((struct sock *)req));
		af_ops->send_synack(sk, dst, &fl, req, &foc,
				    !want_cookie ? TCP_SYNACK_NORMAL :
						   TCP_SYNACK_COOKIE);
		if (want_cookie) {
			reqsk_free(req);
			return 0;
		}
	}
	reqsk_put(req);
	return 0;

drop_and_release:
	dst_release(dst);
drop_and_free:
	reqsk_free(req);
drop:
	tcp_listendrop(sk);
	return 0;
}
EXPORT_SYMBOL(tcp_conn_request);<|MERGE_RESOLUTION|>--- conflicted
+++ resolved
@@ -6180,12 +6180,7 @@
 	if (req) {
 		struct inet_request_sock *ireq = inet_rsk(req);
 
-<<<<<<< HEAD
-		kmemcheck_annotate_bitfield(ireq, flags);
 		ireq->ireq_opt = NULL;
-=======
-		ireq->opt = NULL;
->>>>>>> 010f9339
 #if IS_ENABLED(CONFIG_IPV6)
 		ireq->pktopts = NULL;
 #endif
