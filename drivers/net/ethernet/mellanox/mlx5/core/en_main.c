/*
 * Copyright (c) 2015-2016, Mellanox Technologies. All rights reserved.
 *
 * This software is available to you under a choice of one of two
 * licenses.  You may choose to be licensed under the terms of the GNU
 * General Public License (GPL) Version 2, available from the file
 * COPYING in the main directory of this source tree, or the
 * OpenIB.org BSD license below:
 *
 *     Redistribution and use in source and binary forms, with or
 *     without modification, are permitted provided that the following
 *     conditions are met:
 *
 *      - Redistributions of source code must retain the above
 *        copyright notice, this list of conditions and the following
 *        disclaimer.
 *
 *      - Redistributions in binary form must reproduce the above
 *        copyright notice, this list of conditions and the following
 *        disclaimer in the documentation and/or other materials
 *        provided with the distribution.
 *
 * THE SOFTWARE IS PROVIDED "AS IS", WITHOUT WARRANTY OF ANY KIND,
 * EXPRESS OR IMPLIED, INCLUDING BUT NOT LIMITED TO THE WARRANTIES OF
 * MERCHANTABILITY, FITNESS FOR A PARTICULAR PURPOSE AND
 * NONINFRINGEMENT. IN NO EVENT SHALL THE AUTHORS OR COPYRIGHT HOLDERS
 * BE LIABLE FOR ANY CLAIM, DAMAGES OR OTHER LIABILITY, WHETHER IN AN
 * ACTION OF CONTRACT, TORT OR OTHERWISE, ARISING FROM, OUT OF OR IN
 * CONNECTION WITH THE SOFTWARE OR THE USE OR OTHER DEALINGS IN THE
 * SOFTWARE.
 */

#include <net/tc_act/tc_gact.h>
#include <net/pkt_cls.h>
#include <linux/mlx5/fs.h>
#include <net/vxlan.h>
#include <linux/bpf.h>
#include "eswitch.h"
#include "en.h"
#include "en_tc.h"
#include "en_rep.h"
#include "en_accel/ipsec.h"
#include "en_accel/ipsec_rxtx.h"
#include "accel/ipsec.h"
#include "vxlan.h"

struct mlx5e_rq_param {
	u32			rqc[MLX5_ST_SZ_DW(rqc)];
	struct mlx5_wq_param	wq;
};

struct mlx5e_sq_param {
	u32                        sqc[MLX5_ST_SZ_DW(sqc)];
	struct mlx5_wq_param       wq;
};

struct mlx5e_cq_param {
	u32                        cqc[MLX5_ST_SZ_DW(cqc)];
	struct mlx5_wq_param       wq;
	u16                        eq_ix;
	u8                         cq_period_mode;
};

struct mlx5e_channel_param {
	struct mlx5e_rq_param      rq;
	struct mlx5e_sq_param      sq;
	struct mlx5e_sq_param      xdp_sq;
	struct mlx5e_sq_param      icosq;
	struct mlx5e_cq_param      rx_cq;
	struct mlx5e_cq_param      tx_cq;
	struct mlx5e_cq_param      icosq_cq;
};

static int mlx5e_get_node(struct mlx5e_priv *priv, int ix)
{
	return pci_irq_get_node(priv->mdev->pdev, MLX5_EQ_VEC_COMP_BASE + ix);
}

static bool mlx5e_check_fragmented_striding_rq_cap(struct mlx5_core_dev *mdev)
{
	return MLX5_CAP_GEN(mdev, striding_rq) &&
		MLX5_CAP_GEN(mdev, umr_ptr_rlky) &&
		MLX5_CAP_ETH(mdev, reg_umr_sq);
}

void mlx5e_set_rq_type_params(struct mlx5_core_dev *mdev,
			      struct mlx5e_params *params, u8 rq_type)
{
	params->rq_wq_type = rq_type;
	params->lro_wqe_sz = MLX5E_PARAMS_DEFAULT_LRO_WQE_SZ;
	switch (params->rq_wq_type) {
	case MLX5_WQ_TYPE_LINKED_LIST_STRIDING_RQ:
		params->log_rq_size = is_kdump_kernel() ?
			MLX5E_PARAMS_MINIMUM_LOG_RQ_SIZE_MPW :
			MLX5E_PARAMS_DEFAULT_LOG_RQ_SIZE_MPW;
		params->mpwqe_log_stride_sz =
			MLX5E_GET_PFLAG(params, MLX5E_PFLAG_RX_CQE_COMPRESS) ?
			MLX5_MPWRQ_CQE_CMPRS_LOG_STRIDE_SZ(mdev) :
			MLX5_MPWRQ_DEF_LOG_STRIDE_SZ(mdev);
		params->mpwqe_log_num_strides = MLX5_MPWRQ_LOG_WQE_SZ -
			params->mpwqe_log_stride_sz;
		break;
	default: /* MLX5_WQ_TYPE_LINKED_LIST */
		params->log_rq_size = is_kdump_kernel() ?
			MLX5E_PARAMS_MINIMUM_LOG_RQ_SIZE :
			MLX5E_PARAMS_DEFAULT_LOG_RQ_SIZE;
		params->rq_headroom = params->xdp_prog ?
			XDP_PACKET_HEADROOM : MLX5_RX_HEADROOM;
		params->rq_headroom += NET_IP_ALIGN;

		/* Extra room needed for build_skb */
		params->lro_wqe_sz -= params->rq_headroom +
			SKB_DATA_ALIGN(sizeof(struct skb_shared_info));
	}

	mlx5_core_info(mdev, "MLX5E: StrdRq(%d) RqSz(%ld) StrdSz(%ld) RxCqeCmprss(%d)\n",
		       params->rq_wq_type == MLX5_WQ_TYPE_LINKED_LIST_STRIDING_RQ,
		       BIT(params->log_rq_size),
		       BIT(params->mpwqe_log_stride_sz),
		       MLX5E_GET_PFLAG(params, MLX5E_PFLAG_RX_CQE_COMPRESS));
}

static void mlx5e_set_rq_params(struct mlx5_core_dev *mdev, struct mlx5e_params *params)
{
	u8 rq_type = mlx5e_check_fragmented_striding_rq_cap(mdev) &&
		    !params->xdp_prog && !MLX5_IPSEC_DEV(mdev) ?
		    MLX5_WQ_TYPE_LINKED_LIST_STRIDING_RQ :
		    MLX5_WQ_TYPE_LINKED_LIST;
	mlx5e_set_rq_type_params(mdev, params, rq_type);
}

static void mlx5e_update_carrier(struct mlx5e_priv *priv)
{
	struct mlx5_core_dev *mdev = priv->mdev;
	u8 port_state;

	port_state = mlx5_query_vport_state(mdev,
					    MLX5_QUERY_VPORT_STATE_IN_OP_MOD_VNIC_VPORT,
					    0);

	if (port_state == VPORT_STATE_UP) {
		netdev_info(priv->netdev, "Link up\n");
		netif_carrier_on(priv->netdev);
	} else {
		netdev_info(priv->netdev, "Link down\n");
		netif_carrier_off(priv->netdev);
	}
}

static void mlx5e_update_carrier_work(struct work_struct *work)
{
	struct mlx5e_priv *priv = container_of(work, struct mlx5e_priv,
					       update_carrier_work);

	mutex_lock(&priv->state_lock);
	if (test_bit(MLX5E_STATE_OPENED, &priv->state))
		if (priv->profile->update_carrier)
			priv->profile->update_carrier(priv);
	mutex_unlock(&priv->state_lock);
}

static void mlx5e_tx_timeout_work(struct work_struct *work)
{
	struct mlx5e_priv *priv = container_of(work, struct mlx5e_priv,
					       tx_timeout_work);
	int err;

	rtnl_lock();
	mutex_lock(&priv->state_lock);
	if (!test_bit(MLX5E_STATE_OPENED, &priv->state))
		goto unlock;
	mlx5e_close_locked(priv->netdev);
	err = mlx5e_open_locked(priv->netdev);
	if (err)
		netdev_err(priv->netdev, "mlx5e_open_locked failed recovering from a tx_timeout, err(%d).\n",
			   err);
unlock:
	mutex_unlock(&priv->state_lock);
	rtnl_unlock();
}

static void mlx5e_update_sw_counters(struct mlx5e_priv *priv)
{
	struct mlx5e_sw_stats temp, *s = &temp;
	struct mlx5e_rq_stats *rq_stats;
	struct mlx5e_sq_stats *sq_stats;
	int i, j;

	memset(s, 0, sizeof(*s));
	for (i = 0; i < priv->channels.num; i++) {
		struct mlx5e_channel *c = priv->channels.c[i];

		rq_stats = &c->rq.stats;

		s->rx_packets	+= rq_stats->packets;
		s->rx_bytes	+= rq_stats->bytes;
		s->rx_lro_packets += rq_stats->lro_packets;
		s->rx_lro_bytes	+= rq_stats->lro_bytes;
		s->rx_csum_none	+= rq_stats->csum_none;
		s->rx_csum_complete += rq_stats->csum_complete;
		s->rx_csum_unnecessary += rq_stats->csum_unnecessary;
		s->rx_csum_unnecessary_inner += rq_stats->csum_unnecessary_inner;
		s->rx_xdp_drop += rq_stats->xdp_drop;
		s->rx_xdp_tx += rq_stats->xdp_tx;
		s->rx_xdp_tx_full += rq_stats->xdp_tx_full;
		s->rx_wqe_err   += rq_stats->wqe_err;
		s->rx_mpwqe_filler += rq_stats->mpwqe_filler;
		s->rx_buff_alloc_err += rq_stats->buff_alloc_err;
		s->rx_cqe_compress_blks += rq_stats->cqe_compress_blks;
		s->rx_cqe_compress_pkts += rq_stats->cqe_compress_pkts;
		s->rx_page_reuse  += rq_stats->page_reuse;
		s->rx_cache_reuse += rq_stats->cache_reuse;
		s->rx_cache_full  += rq_stats->cache_full;
		s->rx_cache_empty += rq_stats->cache_empty;
		s->rx_cache_busy  += rq_stats->cache_busy;
		s->rx_cache_waive += rq_stats->cache_waive;

		for (j = 0; j < priv->channels.params.num_tc; j++) {
			sq_stats = &c->sq[j].stats;

			s->tx_packets		+= sq_stats->packets;
			s->tx_bytes		+= sq_stats->bytes;
			s->tx_tso_packets	+= sq_stats->tso_packets;
			s->tx_tso_bytes		+= sq_stats->tso_bytes;
			s->tx_tso_inner_packets	+= sq_stats->tso_inner_packets;
			s->tx_tso_inner_bytes	+= sq_stats->tso_inner_bytes;
			s->tx_queue_stopped	+= sq_stats->stopped;
			s->tx_queue_wake	+= sq_stats->wake;
			s->tx_queue_dropped	+= sq_stats->dropped;
			s->tx_xmit_more		+= sq_stats->xmit_more;
			s->tx_csum_partial_inner += sq_stats->csum_partial_inner;
			s->tx_csum_none		+= sq_stats->csum_none;
			s->tx_csum_partial	+= sq_stats->csum_partial;
		}
	}

	s->link_down_events_phy = MLX5_GET(ppcnt_reg,
				priv->stats.pport.phy_counters,
				counter_set.phys_layer_cntrs.link_down_events);
	memcpy(&priv->stats.sw, s, sizeof(*s));
}

static void mlx5e_update_vport_counters(struct mlx5e_priv *priv)
{
	int outlen = MLX5_ST_SZ_BYTES(query_vport_counter_out);
	u32 *out = (u32 *)priv->stats.vport.query_vport_out;
	u32 in[MLX5_ST_SZ_DW(query_vport_counter_in)] = {0};
	struct mlx5_core_dev *mdev = priv->mdev;

	MLX5_SET(query_vport_counter_in, in, opcode,
		 MLX5_CMD_OP_QUERY_VPORT_COUNTER);
	MLX5_SET(query_vport_counter_in, in, op_mod, 0);
	MLX5_SET(query_vport_counter_in, in, other_vport, 0);

	mlx5_cmd_exec(mdev, in, sizeof(in), out, outlen);
}

static void mlx5e_update_pport_counters(struct mlx5e_priv *priv, bool full)
{
	struct mlx5e_pport_stats *pstats = &priv->stats.pport;
	struct mlx5_core_dev *mdev = priv->mdev;
	u32 in[MLX5_ST_SZ_DW(ppcnt_reg)] = {0};
	int sz = MLX5_ST_SZ_BYTES(ppcnt_reg);
	int prio;
	void *out;

	MLX5_SET(ppcnt_reg, in, local_port, 1);

	out = pstats->IEEE_802_3_counters;
	MLX5_SET(ppcnt_reg, in, grp, MLX5_IEEE_802_3_COUNTERS_GROUP);
	mlx5_core_access_reg(mdev, in, sz, out, sz, MLX5_REG_PPCNT, 0, 0);

	if (!full)
		return;

	out = pstats->RFC_2863_counters;
	MLX5_SET(ppcnt_reg, in, grp, MLX5_RFC_2863_COUNTERS_GROUP);
	mlx5_core_access_reg(mdev, in, sz, out, sz, MLX5_REG_PPCNT, 0, 0);

	out = pstats->RFC_2819_counters;
	MLX5_SET(ppcnt_reg, in, grp, MLX5_RFC_2819_COUNTERS_GROUP);
	mlx5_core_access_reg(mdev, in, sz, out, sz, MLX5_REG_PPCNT, 0, 0);

	out = pstats->phy_counters;
	MLX5_SET(ppcnt_reg, in, grp, MLX5_PHYSICAL_LAYER_COUNTERS_GROUP);
	mlx5_core_access_reg(mdev, in, sz, out, sz, MLX5_REG_PPCNT, 0, 0);

	if (MLX5_CAP_PCAM_FEATURE(mdev, ppcnt_statistical_group)) {
		out = pstats->phy_statistical_counters;
		MLX5_SET(ppcnt_reg, in, grp, MLX5_PHYSICAL_LAYER_STATISTICAL_GROUP);
		mlx5_core_access_reg(mdev, in, sz, out, sz, MLX5_REG_PPCNT, 0, 0);
	}

	if (MLX5_CAP_PCAM_FEATURE(mdev, rx_buffer_fullness_counters)) {
		out = pstats->eth_ext_counters;
		MLX5_SET(ppcnt_reg, in, grp, MLX5_ETHERNET_EXTENDED_COUNTERS_GROUP);
		mlx5_core_access_reg(mdev, in, sz, out, sz, MLX5_REG_PPCNT, 0, 0);
	}

	MLX5_SET(ppcnt_reg, in, grp, MLX5_PER_PRIORITY_COUNTERS_GROUP);
	for (prio = 0; prio < NUM_PPORT_PRIO; prio++) {
		out = pstats->per_prio_counters[prio];
		MLX5_SET(ppcnt_reg, in, prio_tc, prio);
		mlx5_core_access_reg(mdev, in, sz, out, sz,
				     MLX5_REG_PPCNT, 0, 0);
	}
}

static void mlx5e_update_q_counter(struct mlx5e_priv *priv)
{
	struct mlx5e_qcounter_stats *qcnt = &priv->stats.qcnt;
	u32 out[MLX5_ST_SZ_DW(query_q_counter_out)];
	int err;

	if (!priv->q_counter)
		return;

	err = mlx5_core_query_q_counter(priv->mdev, priv->q_counter, 0, out, sizeof(out));
	if (err)
		return;

	qcnt->rx_out_of_buffer = MLX5_GET(query_q_counter_out, out, out_of_buffer);
}

static void mlx5e_update_pcie_counters(struct mlx5e_priv *priv)
{
	struct mlx5e_pcie_stats *pcie_stats = &priv->stats.pcie;
	struct mlx5_core_dev *mdev = priv->mdev;
	u32 in[MLX5_ST_SZ_DW(mpcnt_reg)] = {0};
	int sz = MLX5_ST_SZ_BYTES(mpcnt_reg);
	void *out;

	if (!MLX5_CAP_MCAM_FEATURE(mdev, pcie_performance_group))
		return;

	out = pcie_stats->pcie_perf_counters;
	MLX5_SET(mpcnt_reg, in, grp, MLX5_PCIE_PERFORMANCE_COUNTERS_GROUP);
	mlx5_core_access_reg(mdev, in, sz, out, sz, MLX5_REG_MPCNT, 0, 0);
}

void mlx5e_update_stats(struct mlx5e_priv *priv, bool full)
{
	if (full) {
		mlx5e_update_pcie_counters(priv);
		mlx5e_ipsec_update_stats(priv);
	}
	mlx5e_update_pport_counters(priv, full);
	mlx5e_update_vport_counters(priv);
	mlx5e_update_q_counter(priv);
	mlx5e_update_sw_counters(priv);
}

static void mlx5e_update_ndo_stats(struct mlx5e_priv *priv)
{
	mlx5e_update_stats(priv, false);
}

void mlx5e_update_stats_work(struct work_struct *work)
{
	struct delayed_work *dwork = to_delayed_work(work);
	struct mlx5e_priv *priv = container_of(dwork, struct mlx5e_priv,
					       update_stats_work);
	mutex_lock(&priv->state_lock);
	if (test_bit(MLX5E_STATE_OPENED, &priv->state)) {
		priv->profile->update_stats(priv);
		queue_delayed_work(priv->wq, dwork,
				   msecs_to_jiffies(MLX5E_UPDATE_STATS_INTERVAL));
	}
	mutex_unlock(&priv->state_lock);
}

static void mlx5e_async_event(struct mlx5_core_dev *mdev, void *vpriv,
			      enum mlx5_dev_event event, unsigned long param)
{
	struct mlx5e_priv *priv = vpriv;
	struct ptp_clock_event ptp_event;
	struct mlx5_eqe *eqe = NULL;

	if (!test_bit(MLX5E_STATE_ASYNC_EVENTS_ENABLED, &priv->state))
		return;

	switch (event) {
	case MLX5_DEV_EVENT_PORT_UP:
	case MLX5_DEV_EVENT_PORT_DOWN:
		queue_work(priv->wq, &priv->update_carrier_work);
		break;
	case MLX5_DEV_EVENT_PPS:
		eqe = (struct mlx5_eqe *)param;
		ptp_event.index = eqe->data.pps.pin;
		ptp_event.timestamp =
			timecounter_cyc2time(&priv->tstamp.clock,
					     be64_to_cpu(eqe->data.pps.time_stamp));
		mlx5e_pps_event_handler(vpriv, &ptp_event);
		break;
	default:
		break;
	}
}

static void mlx5e_enable_async_events(struct mlx5e_priv *priv)
{
	set_bit(MLX5E_STATE_ASYNC_EVENTS_ENABLED, &priv->state);
}

static void mlx5e_disable_async_events(struct mlx5e_priv *priv)
{
	clear_bit(MLX5E_STATE_ASYNC_EVENTS_ENABLED, &priv->state);
	synchronize_irq(pci_irq_vector(priv->mdev->pdev, MLX5_EQ_VEC_ASYNC));
}

static inline int mlx5e_get_wqe_mtt_sz(void)
{
	/* UMR copies MTTs in units of MLX5_UMR_MTT_ALIGNMENT bytes.
	 * To avoid copying garbage after the mtt array, we allocate
	 * a little more.
	 */
	return ALIGN(MLX5_MPWRQ_PAGES_PER_WQE * sizeof(__be64),
		     MLX5_UMR_MTT_ALIGNMENT);
}

static inline void mlx5e_build_umr_wqe(struct mlx5e_rq *rq,
				       struct mlx5e_icosq *sq,
				       struct mlx5e_umr_wqe *wqe,
				       u16 ix)
{
	struct mlx5_wqe_ctrl_seg      *cseg = &wqe->ctrl;
	struct mlx5_wqe_umr_ctrl_seg *ucseg = &wqe->uctrl;
	struct mlx5_wqe_data_seg      *dseg = &wqe->data;
	struct mlx5e_mpw_info *wi = &rq->mpwqe.info[ix];
	u8 ds_cnt = DIV_ROUND_UP(sizeof(*wqe), MLX5_SEND_WQE_DS);
	u32 umr_wqe_mtt_offset = mlx5e_get_wqe_mtt_offset(rq, ix);

	cseg->qpn_ds    = cpu_to_be32((sq->sqn << MLX5_WQE_CTRL_QPN_SHIFT) |
				      ds_cnt);
	cseg->fm_ce_se  = MLX5_WQE_CTRL_CQ_UPDATE;
	cseg->imm       = rq->mkey_be;

	ucseg->flags = MLX5_UMR_TRANSLATION_OFFSET_EN;
	ucseg->xlt_octowords =
		cpu_to_be16(MLX5_MTT_OCTW(MLX5_MPWRQ_PAGES_PER_WQE));
	ucseg->bsf_octowords =
		cpu_to_be16(MLX5_MTT_OCTW(umr_wqe_mtt_offset));
	ucseg->mkey_mask     = cpu_to_be64(MLX5_MKEY_MASK_FREE);

	dseg->lkey = sq->mkey_be;
	dseg->addr = cpu_to_be64(wi->umr.mtt_addr);
}

static int mlx5e_rq_alloc_mpwqe_info(struct mlx5e_rq *rq,
				     struct mlx5e_channel *c)
{
	int wq_sz = mlx5_wq_ll_get_size(&rq->wq);
	int mtt_sz = mlx5e_get_wqe_mtt_sz();
	int mtt_alloc = mtt_sz + MLX5_UMR_ALIGN - 1;
	int node = mlx5e_get_node(c->priv, c->ix);
	int i;

	rq->mpwqe.info = kzalloc_node(wq_sz * sizeof(*rq->mpwqe.info),
					GFP_KERNEL, node);
	if (!rq->mpwqe.info)
		goto err_out;

	/* We allocate more than mtt_sz as we will align the pointer */
	rq->mpwqe.mtt_no_align = kzalloc_node(mtt_alloc * wq_sz,
					GFP_KERNEL, node);
	if (unlikely(!rq->mpwqe.mtt_no_align))
		goto err_free_wqe_info;

	for (i = 0; i < wq_sz; i++) {
		struct mlx5e_mpw_info *wi = &rq->mpwqe.info[i];

		wi->umr.mtt = PTR_ALIGN(rq->mpwqe.mtt_no_align + i * mtt_alloc,
					MLX5_UMR_ALIGN);
		wi->umr.mtt_addr = dma_map_single(c->pdev, wi->umr.mtt, mtt_sz,
						  PCI_DMA_TODEVICE);
		if (unlikely(dma_mapping_error(c->pdev, wi->umr.mtt_addr)))
			goto err_unmap_mtts;

		mlx5e_build_umr_wqe(rq, &c->icosq, &wi->umr.wqe, i);
	}

	return 0;

err_unmap_mtts:
	while (--i >= 0) {
		struct mlx5e_mpw_info *wi = &rq->mpwqe.info[i];

		dma_unmap_single(c->pdev, wi->umr.mtt_addr, mtt_sz,
				 PCI_DMA_TODEVICE);
	}
	kfree(rq->mpwqe.mtt_no_align);
err_free_wqe_info:
	kfree(rq->mpwqe.info);

err_out:
	return -ENOMEM;
}

static void mlx5e_rq_free_mpwqe_info(struct mlx5e_rq *rq)
{
	int wq_sz = mlx5_wq_ll_get_size(&rq->wq);
	int mtt_sz = mlx5e_get_wqe_mtt_sz();
	int i;

	for (i = 0; i < wq_sz; i++) {
		struct mlx5e_mpw_info *wi = &rq->mpwqe.info[i];

		dma_unmap_single(rq->pdev, wi->umr.mtt_addr, mtt_sz,
				 PCI_DMA_TODEVICE);
	}
	kfree(rq->mpwqe.mtt_no_align);
	kfree(rq->mpwqe.info);
}

static int mlx5e_create_umr_mkey(struct mlx5_core_dev *mdev,
				 u64 npages, u8 page_shift,
				 struct mlx5_core_mkey *umr_mkey)
{
	int inlen = MLX5_ST_SZ_BYTES(create_mkey_in);
	void *mkc;
	u32 *in;
	int err;

	if (!MLX5E_VALID_NUM_MTTS(npages))
		return -EINVAL;

	in = kvzalloc(inlen, GFP_KERNEL);
	if (!in)
		return -ENOMEM;

	mkc = MLX5_ADDR_OF(create_mkey_in, in, memory_key_mkey_entry);

	MLX5_SET(mkc, mkc, free, 1);
	MLX5_SET(mkc, mkc, umr_en, 1);
	MLX5_SET(mkc, mkc, lw, 1);
	MLX5_SET(mkc, mkc, lr, 1);
	MLX5_SET(mkc, mkc, access_mode, MLX5_MKC_ACCESS_MODE_MTT);

	MLX5_SET(mkc, mkc, qpn, 0xffffff);
	MLX5_SET(mkc, mkc, pd, mdev->mlx5e_res.pdn);
	MLX5_SET64(mkc, mkc, len, npages << page_shift);
	MLX5_SET(mkc, mkc, translations_octword_size,
		 MLX5_MTT_OCTW(npages));
	MLX5_SET(mkc, mkc, log_page_size, page_shift);

	err = mlx5_core_create_mkey(mdev, umr_mkey, in, inlen);

	kvfree(in);
	return err;
}

static int mlx5e_create_rq_umr_mkey(struct mlx5_core_dev *mdev, struct mlx5e_rq *rq)
{
	u64 num_mtts = MLX5E_REQUIRED_MTTS(mlx5_wq_ll_get_size(&rq->wq));

	return mlx5e_create_umr_mkey(mdev, num_mtts, PAGE_SHIFT, &rq->umr_mkey);
}

static int mlx5e_alloc_rq(struct mlx5e_channel *c,
			  struct mlx5e_params *params,
			  struct mlx5e_rq_param *rqp,
			  struct mlx5e_rq *rq)
{
	struct mlx5_core_dev *mdev = c->mdev;
	void *rqc = rqp->rqc;
	void *rqc_wq = MLX5_ADDR_OF(rqc, rqc, wq);
	u32 byte_count;
	int npages;
	int wq_sz;
	int err;
	int i;

	rqp->wq.db_numa_node = mlx5e_get_node(c->priv, c->ix);

	err = mlx5_wq_ll_create(mdev, &rqp->wq, rqc_wq, &rq->wq,
				&rq->wq_ctrl);
	if (err)
		return err;

	rq->wq.db = &rq->wq.db[MLX5_RCV_DBR];

	wq_sz = mlx5_wq_ll_get_size(&rq->wq);

	rq->wq_type = params->rq_wq_type;
	rq->pdev    = c->pdev;
	rq->netdev  = c->netdev;
	rq->tstamp  = c->tstamp;
	rq->channel = c;
	rq->ix      = c->ix;
	rq->mdev    = mdev;

	rq->xdp_prog = params->xdp_prog ? bpf_prog_inc(params->xdp_prog) : NULL;
	if (IS_ERR(rq->xdp_prog)) {
		err = PTR_ERR(rq->xdp_prog);
		rq->xdp_prog = NULL;
		goto err_rq_wq_destroy;
	}

	rq->buff.map_dir = rq->xdp_prog ? DMA_BIDIRECTIONAL : DMA_FROM_DEVICE;
	rq->buff.headroom = params->rq_headroom;

	switch (rq->wq_type) {
	case MLX5_WQ_TYPE_LINKED_LIST_STRIDING_RQ:

		rq->post_wqes = mlx5e_post_rx_mpwqes;
		rq->dealloc_wqe = mlx5e_dealloc_rx_mpwqe;

		rq->handle_rx_cqe = c->priv->profile->rx_handlers.handle_rx_cqe_mpwqe;
#ifdef CONFIG_MLX5_EN_IPSEC
		if (MLX5_IPSEC_DEV(mdev)) {
			err = -EINVAL;
			netdev_err(c->netdev, "MPWQE RQ with IPSec offload not supported\n");
			goto err_rq_wq_destroy;
		}
#endif
		if (!rq->handle_rx_cqe) {
			err = -EINVAL;
			netdev_err(c->netdev, "RX handler of MPWQE RQ is not set, err %d\n", err);
			goto err_rq_wq_destroy;
		}

		rq->mpwqe.log_stride_sz = params->mpwqe_log_stride_sz;
		rq->mpwqe.num_strides = BIT(params->mpwqe_log_num_strides);

		byte_count = rq->mpwqe.num_strides << rq->mpwqe.log_stride_sz;

		err = mlx5e_create_rq_umr_mkey(mdev, rq);
		if (err)
			goto err_rq_wq_destroy;
		rq->mkey_be = cpu_to_be32(rq->umr_mkey.key);

		err = mlx5e_rq_alloc_mpwqe_info(rq, c);
		if (err)
			goto err_destroy_umr_mkey;
		break;
	default: /* MLX5_WQ_TYPE_LINKED_LIST */
		rq->wqe.frag_info =
			kzalloc_node(wq_sz * sizeof(*rq->wqe.frag_info),
				     GFP_KERNEL,
				     mlx5e_get_node(c->priv, c->ix));
		if (!rq->wqe.frag_info) {
			err = -ENOMEM;
			goto err_rq_wq_destroy;
		}
		rq->post_wqes = mlx5e_post_rx_wqes;
		rq->dealloc_wqe = mlx5e_dealloc_rx_wqe;

#ifdef CONFIG_MLX5_EN_IPSEC
		if (c->priv->ipsec)
			rq->handle_rx_cqe = mlx5e_ipsec_handle_rx_cqe;
		else
#endif
			rq->handle_rx_cqe = c->priv->profile->rx_handlers.handle_rx_cqe;
		if (!rq->handle_rx_cqe) {
			kfree(rq->wqe.frag_info);
			err = -EINVAL;
			netdev_err(c->netdev, "RX handler of RQ is not set, err %d\n", err);
			goto err_rq_wq_destroy;
		}

		byte_count = params->lro_en  ?
				params->lro_wqe_sz :
				MLX5E_SW2HW_MTU(c->priv, c->netdev->mtu);
#ifdef CONFIG_MLX5_EN_IPSEC
		if (MLX5_IPSEC_DEV(mdev))
			byte_count += MLX5E_METADATA_ETHER_LEN;
#endif
		rq->wqe.page_reuse = !params->xdp_prog && !params->lro_en;

		/* calc the required page order */
		rq->wqe.frag_sz = MLX5_SKB_FRAG_SZ(rq->buff.headroom + byte_count);
		npages = DIV_ROUND_UP(rq->wqe.frag_sz, PAGE_SIZE);
		rq->buff.page_order = order_base_2(npages);

		byte_count |= MLX5_HW_START_PADDING;
		rq->mkey_be = c->mkey_be;
	}

	for (i = 0; i < wq_sz; i++) {
		struct mlx5e_rx_wqe *wqe = mlx5_wq_ll_get_wqe(&rq->wq, i);

		if (rq->wq_type == MLX5_WQ_TYPE_LINKED_LIST_STRIDING_RQ) {
			u64 dma_offset = (u64)mlx5e_get_wqe_mtt_offset(rq, i) << PAGE_SHIFT;

			wqe->data.addr = cpu_to_be64(dma_offset);
		}

		wqe->data.byte_count = cpu_to_be32(byte_count);
		wqe->data.lkey = rq->mkey_be;
	}

	INIT_WORK(&rq->am.work, mlx5e_rx_am_work);
	rq->am.mode = params->rx_cq_period_mode;
	rq->page_cache.head = 0;
	rq->page_cache.tail = 0;

	return 0;

err_destroy_umr_mkey:
	mlx5_core_destroy_mkey(mdev, &rq->umr_mkey);

err_rq_wq_destroy:
	if (rq->xdp_prog)
		bpf_prog_put(rq->xdp_prog);
	mlx5_wq_destroy(&rq->wq_ctrl);

	return err;
}

static void mlx5e_free_rq(struct mlx5e_rq *rq)
{
	int i;

	if (rq->xdp_prog)
		bpf_prog_put(rq->xdp_prog);

	switch (rq->wq_type) {
	case MLX5_WQ_TYPE_LINKED_LIST_STRIDING_RQ:
		mlx5e_rq_free_mpwqe_info(rq);
		mlx5_core_destroy_mkey(rq->mdev, &rq->umr_mkey);
		break;
	default: /* MLX5_WQ_TYPE_LINKED_LIST */
		kfree(rq->wqe.frag_info);
	}

	for (i = rq->page_cache.head; i != rq->page_cache.tail;
	     i = (i + 1) & (MLX5E_CACHE_SIZE - 1)) {
		struct mlx5e_dma_info *dma_info = &rq->page_cache.page_cache[i];

		mlx5e_page_release(rq, dma_info, false);
	}
	mlx5_wq_destroy(&rq->wq_ctrl);
}

static int mlx5e_create_rq(struct mlx5e_rq *rq,
			   struct mlx5e_rq_param *param)
{
	struct mlx5_core_dev *mdev = rq->mdev;

	void *in;
	void *rqc;
	void *wq;
	int inlen;
	int err;

	inlen = MLX5_ST_SZ_BYTES(create_rq_in) +
		sizeof(u64) * rq->wq_ctrl.buf.npages;
	in = kvzalloc(inlen, GFP_KERNEL);
	if (!in)
		return -ENOMEM;

	rqc = MLX5_ADDR_OF(create_rq_in, in, ctx);
	wq  = MLX5_ADDR_OF(rqc, rqc, wq);

	memcpy(rqc, param->rqc, sizeof(param->rqc));

	MLX5_SET(rqc,  rqc, cqn,		rq->cq.mcq.cqn);
	MLX5_SET(rqc,  rqc, state,		MLX5_RQC_STATE_RST);
	MLX5_SET(wq,   wq,  log_wq_pg_sz,	rq->wq_ctrl.buf.page_shift -
						MLX5_ADAPTER_PAGE_SHIFT);
	MLX5_SET64(wq, wq,  dbr_addr,		rq->wq_ctrl.db.dma);

	mlx5_fill_page_array(&rq->wq_ctrl.buf,
			     (__be64 *)MLX5_ADDR_OF(wq, wq, pas));

	err = mlx5_core_create_rq(mdev, in, inlen, &rq->rqn);

	kvfree(in);

	return err;
}

static int mlx5e_modify_rq_state(struct mlx5e_rq *rq, int curr_state,
				 int next_state)
{
	struct mlx5e_channel *c = rq->channel;
	struct mlx5_core_dev *mdev = c->mdev;

	void *in;
	void *rqc;
	int inlen;
	int err;

	inlen = MLX5_ST_SZ_BYTES(modify_rq_in);
	in = kvzalloc(inlen, GFP_KERNEL);
	if (!in)
		return -ENOMEM;

	rqc = MLX5_ADDR_OF(modify_rq_in, in, ctx);

	MLX5_SET(modify_rq_in, in, rq_state, curr_state);
	MLX5_SET(rqc, rqc, state, next_state);

	err = mlx5_core_modify_rq(mdev, rq->rqn, in, inlen);

	kvfree(in);

	return err;
}

static int mlx5e_modify_rq_scatter_fcs(struct mlx5e_rq *rq, bool enable)
{
	struct mlx5e_channel *c = rq->channel;
	struct mlx5e_priv *priv = c->priv;
	struct mlx5_core_dev *mdev = priv->mdev;

	void *in;
	void *rqc;
	int inlen;
	int err;

	inlen = MLX5_ST_SZ_BYTES(modify_rq_in);
	in = kvzalloc(inlen, GFP_KERNEL);
	if (!in)
		return -ENOMEM;

	rqc = MLX5_ADDR_OF(modify_rq_in, in, ctx);

	MLX5_SET(modify_rq_in, in, rq_state, MLX5_RQC_STATE_RDY);
	MLX5_SET64(modify_rq_in, in, modify_bitmask,
		   MLX5_MODIFY_RQ_IN_MODIFY_BITMASK_SCATTER_FCS);
	MLX5_SET(rqc, rqc, scatter_fcs, enable);
	MLX5_SET(rqc, rqc, state, MLX5_RQC_STATE_RDY);

	err = mlx5_core_modify_rq(mdev, rq->rqn, in, inlen);

	kvfree(in);

	return err;
}

static int mlx5e_modify_rq_vsd(struct mlx5e_rq *rq, bool vsd)
{
	struct mlx5e_channel *c = rq->channel;
	struct mlx5_core_dev *mdev = c->mdev;
	void *in;
	void *rqc;
	int inlen;
	int err;

	inlen = MLX5_ST_SZ_BYTES(modify_rq_in);
	in = kvzalloc(inlen, GFP_KERNEL);
	if (!in)
		return -ENOMEM;

	rqc = MLX5_ADDR_OF(modify_rq_in, in, ctx);

	MLX5_SET(modify_rq_in, in, rq_state, MLX5_RQC_STATE_RDY);
	MLX5_SET64(modify_rq_in, in, modify_bitmask,
		   MLX5_MODIFY_RQ_IN_MODIFY_BITMASK_VSD);
	MLX5_SET(rqc, rqc, vsd, vsd);
	MLX5_SET(rqc, rqc, state, MLX5_RQC_STATE_RDY);

	err = mlx5_core_modify_rq(mdev, rq->rqn, in, inlen);

	kvfree(in);

	return err;
}

static void mlx5e_destroy_rq(struct mlx5e_rq *rq)
{
	mlx5_core_destroy_rq(rq->mdev, rq->rqn);
}

static int mlx5e_wait_for_min_rx_wqes(struct mlx5e_rq *rq)
{
	unsigned long exp_time = jiffies + msecs_to_jiffies(20000);
	struct mlx5e_channel *c = rq->channel;

	struct mlx5_wq_ll *wq = &rq->wq;
	u16 min_wqes = mlx5_min_rx_wqes(rq->wq_type, mlx5_wq_ll_get_size(wq));

	while (time_before(jiffies, exp_time)) {
		if (wq->cur_sz >= min_wqes)
			return 0;

		msleep(20);
	}

	netdev_warn(c->netdev, "Failed to get min RX wqes on RQN[0x%x] wq cur_sz(%d) min_rx_wqes(%d)\n",
		    rq->rqn, wq->cur_sz, min_wqes);
	return -ETIMEDOUT;
}

static void mlx5e_free_rx_descs(struct mlx5e_rq *rq)
{
	struct mlx5_wq_ll *wq = &rq->wq;
	struct mlx5e_rx_wqe *wqe;
	__be16 wqe_ix_be;
	u16 wqe_ix;

	/* UMR WQE (if in progress) is always at wq->head */
	if (rq->wq_type == MLX5_WQ_TYPE_LINKED_LIST_STRIDING_RQ &&
	    rq->mpwqe.umr_in_progress)
		mlx5e_free_rx_mpwqe(rq, &rq->mpwqe.info[wq->head]);

	while (!mlx5_wq_ll_is_empty(wq)) {
		wqe_ix_be = *wq->tail_next;
		wqe_ix    = be16_to_cpu(wqe_ix_be);
		wqe       = mlx5_wq_ll_get_wqe(&rq->wq, wqe_ix);
		rq->dealloc_wqe(rq, wqe_ix);
		mlx5_wq_ll_pop(&rq->wq, wqe_ix_be,
			       &wqe->next.next_wqe_index);
	}

	if (rq->wq_type == MLX5_WQ_TYPE_LINKED_LIST && rq->wqe.page_reuse) {
		/* Clean outstanding pages on handled WQEs that decided to do page-reuse,
		 * but yet to be re-posted.
		 */
		int wq_sz = mlx5_wq_ll_get_size(&rq->wq);

		for (wqe_ix = 0; wqe_ix < wq_sz; wqe_ix++)
			rq->dealloc_wqe(rq, wqe_ix);
	}
}

static int mlx5e_open_rq(struct mlx5e_channel *c,
			 struct mlx5e_params *params,
			 struct mlx5e_rq_param *param,
			 struct mlx5e_rq *rq)
{
	int err;

	err = mlx5e_alloc_rq(c, params, param, rq);
	if (err)
		return err;

	err = mlx5e_create_rq(rq, param);
	if (err)
		goto err_free_rq;

	err = mlx5e_modify_rq_state(rq, MLX5_RQC_STATE_RST, MLX5_RQC_STATE_RDY);
	if (err)
		goto err_destroy_rq;

	if (params->rx_am_enabled)
		c->rq.state |= BIT(MLX5E_RQ_STATE_AM);

	return 0;

err_destroy_rq:
	mlx5e_destroy_rq(rq);
err_free_rq:
	mlx5e_free_rq(rq);

	return err;
}

static void mlx5e_activate_rq(struct mlx5e_rq *rq)
{
	struct mlx5e_icosq *sq = &rq->channel->icosq;
	u16 pi = sq->pc & sq->wq.sz_m1;
	struct mlx5e_tx_wqe *nopwqe;

	set_bit(MLX5E_RQ_STATE_ENABLED, &rq->state);
	sq->db.ico_wqe[pi].opcode     = MLX5_OPCODE_NOP;
	nopwqe = mlx5e_post_nop(&sq->wq, sq->sqn, &sq->pc);
	mlx5e_notify_hw(&sq->wq, sq->pc, sq->uar_map, &nopwqe->ctrl);
}

static void mlx5e_deactivate_rq(struct mlx5e_rq *rq)
{
	clear_bit(MLX5E_RQ_STATE_ENABLED, &rq->state);
	napi_synchronize(&rq->channel->napi); /* prevent mlx5e_post_rx_wqes */
}

static void mlx5e_close_rq(struct mlx5e_rq *rq)
{
	cancel_work_sync(&rq->am.work);
	mlx5e_destroy_rq(rq);
	mlx5e_free_rx_descs(rq);
	mlx5e_free_rq(rq);
}

static void mlx5e_free_xdpsq_db(struct mlx5e_xdpsq *sq)
{
	kfree(sq->db.di);
}

static int mlx5e_alloc_xdpsq_db(struct mlx5e_xdpsq *sq, int numa)
{
	int wq_sz = mlx5_wq_cyc_get_size(&sq->wq);

	sq->db.di = kzalloc_node(sizeof(*sq->db.di) * wq_sz,
				     GFP_KERNEL, numa);
	if (!sq->db.di) {
		mlx5e_free_xdpsq_db(sq);
		return -ENOMEM;
	}

	return 0;
}

static int mlx5e_alloc_xdpsq(struct mlx5e_channel *c,
			     struct mlx5e_params *params,
			     struct mlx5e_sq_param *param,
			     struct mlx5e_xdpsq *sq)
{
	void *sqc_wq               = MLX5_ADDR_OF(sqc, param->sqc, wq);
	struct mlx5_core_dev *mdev = c->mdev;
	int err;

	sq->pdev      = c->pdev;
	sq->mkey_be   = c->mkey_be;
	sq->channel   = c;
	sq->uar_map   = mdev->mlx5e_res.bfreg.map;
	sq->min_inline_mode = params->tx_min_inline_mode;

	param->wq.db_numa_node = mlx5e_get_node(c->priv, c->ix);
	err = mlx5_wq_cyc_create(mdev, &param->wq, sqc_wq, &sq->wq, &sq->wq_ctrl);
	if (err)
		return err;
	sq->wq.db = &sq->wq.db[MLX5_SND_DBR];

	err = mlx5e_alloc_xdpsq_db(sq, mlx5e_get_node(c->priv, c->ix));
	if (err)
		goto err_sq_wq_destroy;

	return 0;

err_sq_wq_destroy:
	mlx5_wq_destroy(&sq->wq_ctrl);

	return err;
}

static void mlx5e_free_xdpsq(struct mlx5e_xdpsq *sq)
{
	mlx5e_free_xdpsq_db(sq);
	mlx5_wq_destroy(&sq->wq_ctrl);
}

static void mlx5e_free_icosq_db(struct mlx5e_icosq *sq)
{
	kfree(sq->db.ico_wqe);
}

static int mlx5e_alloc_icosq_db(struct mlx5e_icosq *sq, int numa)
{
	u8 wq_sz = mlx5_wq_cyc_get_size(&sq->wq);

	sq->db.ico_wqe = kzalloc_node(sizeof(*sq->db.ico_wqe) * wq_sz,
				      GFP_KERNEL, numa);
	if (!sq->db.ico_wqe)
		return -ENOMEM;

	return 0;
}

static int mlx5e_alloc_icosq(struct mlx5e_channel *c,
			     struct mlx5e_sq_param *param,
			     struct mlx5e_icosq *sq)
{
	void *sqc_wq               = MLX5_ADDR_OF(sqc, param->sqc, wq);
	struct mlx5_core_dev *mdev = c->mdev;
	int err;

	sq->mkey_be   = c->mkey_be;
	sq->channel   = c;
	sq->uar_map   = mdev->mlx5e_res.bfreg.map;

	param->wq.db_numa_node = mlx5e_get_node(c->priv, c->ix);
	err = mlx5_wq_cyc_create(mdev, &param->wq, sqc_wq, &sq->wq, &sq->wq_ctrl);
	if (err)
		return err;
	sq->wq.db = &sq->wq.db[MLX5_SND_DBR];

	err = mlx5e_alloc_icosq_db(sq, mlx5e_get_node(c->priv, c->ix));
	if (err)
		goto err_sq_wq_destroy;

	sq->edge = (sq->wq.sz_m1 + 1) - MLX5E_ICOSQ_MAX_WQEBBS;

	return 0;

err_sq_wq_destroy:
	mlx5_wq_destroy(&sq->wq_ctrl);

	return err;
}

static void mlx5e_free_icosq(struct mlx5e_icosq *sq)
{
	mlx5e_free_icosq_db(sq);
	mlx5_wq_destroy(&sq->wq_ctrl);
}

static void mlx5e_free_txqsq_db(struct mlx5e_txqsq *sq)
{
	kfree(sq->db.wqe_info);
	kfree(sq->db.dma_fifo);
}

static int mlx5e_alloc_txqsq_db(struct mlx5e_txqsq *sq, int numa)
{
	int wq_sz = mlx5_wq_cyc_get_size(&sq->wq);
	int df_sz = wq_sz * MLX5_SEND_WQEBB_NUM_DS;

	sq->db.dma_fifo = kzalloc_node(df_sz * sizeof(*sq->db.dma_fifo),
					   GFP_KERNEL, numa);
	sq->db.wqe_info = kzalloc_node(wq_sz * sizeof(*sq->db.wqe_info),
					   GFP_KERNEL, numa);
	if (!sq->db.dma_fifo || !sq->db.wqe_info) {
		mlx5e_free_txqsq_db(sq);
		return -ENOMEM;
	}

	sq->dma_fifo_mask = df_sz - 1;

	return 0;
}

static int mlx5e_alloc_txqsq(struct mlx5e_channel *c,
			     int txq_ix,
			     struct mlx5e_params *params,
			     struct mlx5e_sq_param *param,
			     struct mlx5e_txqsq *sq)
{
	void *sqc_wq               = MLX5_ADDR_OF(sqc, param->sqc, wq);
	struct mlx5_core_dev *mdev = c->mdev;
	int err;

	sq->pdev      = c->pdev;
	sq->tstamp    = c->tstamp;
	sq->mkey_be   = c->mkey_be;
	sq->channel   = c;
	sq->txq_ix    = txq_ix;
	sq->uar_map   = mdev->mlx5e_res.bfreg.map;
	sq->max_inline      = params->tx_max_inline;
	sq->min_inline_mode = params->tx_min_inline_mode;
	if (MLX5_IPSEC_DEV(c->priv->mdev))
		set_bit(MLX5E_SQ_STATE_IPSEC, &sq->state);

	param->wq.db_numa_node = mlx5e_get_node(c->priv, c->ix);
	err = mlx5_wq_cyc_create(mdev, &param->wq, sqc_wq, &sq->wq, &sq->wq_ctrl);
	if (err)
		return err;
	sq->wq.db    = &sq->wq.db[MLX5_SND_DBR];

	err = mlx5e_alloc_txqsq_db(sq, mlx5e_get_node(c->priv, c->ix));
	if (err)
		goto err_sq_wq_destroy;

	sq->edge = (sq->wq.sz_m1 + 1) - MLX5_SEND_WQE_MAX_WQEBBS;

	return 0;

err_sq_wq_destroy:
	mlx5_wq_destroy(&sq->wq_ctrl);

	return err;
}

static void mlx5e_free_txqsq(struct mlx5e_txqsq *sq)
{
	mlx5e_free_txqsq_db(sq);
	mlx5_wq_destroy(&sq->wq_ctrl);
}

struct mlx5e_create_sq_param {
	struct mlx5_wq_ctrl        *wq_ctrl;
	u32                         cqn;
	u32                         tisn;
	u8                          tis_lst_sz;
	u8                          min_inline_mode;
};

static int mlx5e_create_sq(struct mlx5_core_dev *mdev,
			   struct mlx5e_sq_param *param,
			   struct mlx5e_create_sq_param *csp,
			   u32 *sqn)
{
	void *in;
	void *sqc;
	void *wq;
	int inlen;
	int err;

	inlen = MLX5_ST_SZ_BYTES(create_sq_in) +
		sizeof(u64) * csp->wq_ctrl->buf.npages;
	in = kvzalloc(inlen, GFP_KERNEL);
	if (!in)
		return -ENOMEM;

	sqc = MLX5_ADDR_OF(create_sq_in, in, ctx);
	wq = MLX5_ADDR_OF(sqc, sqc, wq);

	memcpy(sqc, param->sqc, sizeof(param->sqc));
	MLX5_SET(sqc,  sqc, tis_lst_sz, csp->tis_lst_sz);
	MLX5_SET(sqc,  sqc, tis_num_0, csp->tisn);
	MLX5_SET(sqc,  sqc, cqn, csp->cqn);

	if (MLX5_CAP_ETH(mdev, wqe_inline_mode) == MLX5_CAP_INLINE_MODE_VPORT_CONTEXT)
		MLX5_SET(sqc,  sqc, min_wqe_inline_mode, csp->min_inline_mode);

	MLX5_SET(sqc,  sqc, state, MLX5_SQC_STATE_RST);

	MLX5_SET(wq,   wq, wq_type,       MLX5_WQ_TYPE_CYCLIC);
	MLX5_SET(wq,   wq, uar_page,      mdev->mlx5e_res.bfreg.index);
	MLX5_SET(wq,   wq, log_wq_pg_sz,  csp->wq_ctrl->buf.page_shift -
					  MLX5_ADAPTER_PAGE_SHIFT);
	MLX5_SET64(wq, wq, dbr_addr,      csp->wq_ctrl->db.dma);

	mlx5_fill_page_array(&csp->wq_ctrl->buf, (__be64 *)MLX5_ADDR_OF(wq, wq, pas));

	err = mlx5_core_create_sq(mdev, in, inlen, sqn);

	kvfree(in);

	return err;
}

struct mlx5e_modify_sq_param {
	int curr_state;
	int next_state;
	bool rl_update;
	int rl_index;
};

static int mlx5e_modify_sq(struct mlx5_core_dev *mdev, u32 sqn,
			   struct mlx5e_modify_sq_param *p)
{
	void *in;
	void *sqc;
	int inlen;
	int err;

	inlen = MLX5_ST_SZ_BYTES(modify_sq_in);
	in = kvzalloc(inlen, GFP_KERNEL);
	if (!in)
		return -ENOMEM;

	sqc = MLX5_ADDR_OF(modify_sq_in, in, ctx);

	MLX5_SET(modify_sq_in, in, sq_state, p->curr_state);
	MLX5_SET(sqc, sqc, state, p->next_state);
	if (p->rl_update && p->next_state == MLX5_SQC_STATE_RDY) {
		MLX5_SET64(modify_sq_in, in, modify_bitmask, 1);
		MLX5_SET(sqc,  sqc, packet_pacing_rate_limit_index, p->rl_index);
	}

	err = mlx5_core_modify_sq(mdev, sqn, in, inlen);

	kvfree(in);

	return err;
}

static void mlx5e_destroy_sq(struct mlx5_core_dev *mdev, u32 sqn)
{
	mlx5_core_destroy_sq(mdev, sqn);
}

static int mlx5e_create_sq_rdy(struct mlx5_core_dev *mdev,
			       struct mlx5e_sq_param *param,
			       struct mlx5e_create_sq_param *csp,
			       u32 *sqn)
{
	struct mlx5e_modify_sq_param msp = {0};
	int err;

	err = mlx5e_create_sq(mdev, param, csp, sqn);
	if (err)
		return err;

	msp.curr_state = MLX5_SQC_STATE_RST;
	msp.next_state = MLX5_SQC_STATE_RDY;
	err = mlx5e_modify_sq(mdev, *sqn, &msp);
	if (err)
		mlx5e_destroy_sq(mdev, *sqn);

	return err;
}

static int mlx5e_set_sq_maxrate(struct net_device *dev,
				struct mlx5e_txqsq *sq, u32 rate);

static int mlx5e_open_txqsq(struct mlx5e_channel *c,
			    u32 tisn,
			    int txq_ix,
			    struct mlx5e_params *params,
			    struct mlx5e_sq_param *param,
			    struct mlx5e_txqsq *sq)
{
	struct mlx5e_create_sq_param csp = {};
	u32 tx_rate;
	int err;

	err = mlx5e_alloc_txqsq(c, txq_ix, params, param, sq);
	if (err)
		return err;

	csp.tisn            = tisn;
	csp.tis_lst_sz      = 1;
	csp.cqn             = sq->cq.mcq.cqn;
	csp.wq_ctrl         = &sq->wq_ctrl;
	csp.min_inline_mode = sq->min_inline_mode;
	err = mlx5e_create_sq_rdy(c->mdev, param, &csp, &sq->sqn);
	if (err)
		goto err_free_txqsq;

	tx_rate = c->priv->tx_rates[sq->txq_ix];
	if (tx_rate)
		mlx5e_set_sq_maxrate(c->netdev, sq, tx_rate);

	return 0;

err_free_txqsq:
	clear_bit(MLX5E_SQ_STATE_ENABLED, &sq->state);
	mlx5e_free_txqsq(sq);

	return err;
}

static void mlx5e_activate_txqsq(struct mlx5e_txqsq *sq)
{
	sq->txq = netdev_get_tx_queue(sq->channel->netdev, sq->txq_ix);
	set_bit(MLX5E_SQ_STATE_ENABLED, &sq->state);
	netdev_tx_reset_queue(sq->txq);
	netif_tx_start_queue(sq->txq);
}

static inline void netif_tx_disable_queue(struct netdev_queue *txq)
{
	__netif_tx_lock_bh(txq);
	netif_tx_stop_queue(txq);
	__netif_tx_unlock_bh(txq);
}

static void mlx5e_deactivate_txqsq(struct mlx5e_txqsq *sq)
{
	struct mlx5e_channel *c = sq->channel;

	clear_bit(MLX5E_SQ_STATE_ENABLED, &sq->state);
	/* prevent netif_tx_wake_queue */
	napi_synchronize(&c->napi);

	netif_tx_disable_queue(sq->txq);

	/* last doorbell out, godspeed .. */
	if (mlx5e_wqc_has_room_for(&sq->wq, sq->cc, sq->pc, 1)) {
		struct mlx5e_tx_wqe *nop;

		sq->db.wqe_info[(sq->pc & sq->wq.sz_m1)].skb = NULL;
		nop = mlx5e_post_nop(&sq->wq, sq->sqn, &sq->pc);
		mlx5e_notify_hw(&sq->wq, sq->pc, sq->uar_map, &nop->ctrl);
	}
}

static void mlx5e_close_txqsq(struct mlx5e_txqsq *sq)
{
	struct mlx5e_channel *c = sq->channel;
	struct mlx5_core_dev *mdev = c->mdev;

	mlx5e_destroy_sq(mdev, sq->sqn);
	if (sq->rate_limit)
		mlx5_rl_remove_rate(mdev, sq->rate_limit);
	mlx5e_free_txqsq_descs(sq);
	mlx5e_free_txqsq(sq);
}

static int mlx5e_open_icosq(struct mlx5e_channel *c,
			    struct mlx5e_params *params,
			    struct mlx5e_sq_param *param,
			    struct mlx5e_icosq *sq)
{
	struct mlx5e_create_sq_param csp = {};
	int err;

	err = mlx5e_alloc_icosq(c, param, sq);
	if (err)
		return err;

	csp.cqn             = sq->cq.mcq.cqn;
	csp.wq_ctrl         = &sq->wq_ctrl;
	csp.min_inline_mode = params->tx_min_inline_mode;
	set_bit(MLX5E_SQ_STATE_ENABLED, &sq->state);
	err = mlx5e_create_sq_rdy(c->mdev, param, &csp, &sq->sqn);
	if (err)
		goto err_free_icosq;

	return 0;

err_free_icosq:
	clear_bit(MLX5E_SQ_STATE_ENABLED, &sq->state);
	mlx5e_free_icosq(sq);

	return err;
}

static void mlx5e_close_icosq(struct mlx5e_icosq *sq)
{
	struct mlx5e_channel *c = sq->channel;

	clear_bit(MLX5E_SQ_STATE_ENABLED, &sq->state);
	napi_synchronize(&c->napi);

	mlx5e_destroy_sq(c->mdev, sq->sqn);
	mlx5e_free_icosq(sq);
}

static int mlx5e_open_xdpsq(struct mlx5e_channel *c,
			    struct mlx5e_params *params,
			    struct mlx5e_sq_param *param,
			    struct mlx5e_xdpsq *sq)
{
	unsigned int ds_cnt = MLX5E_XDP_TX_DS_COUNT;
	struct mlx5e_create_sq_param csp = {};
	unsigned int inline_hdr_sz = 0;
	int err;
	int i;

	err = mlx5e_alloc_xdpsq(c, params, param, sq);
	if (err)
		return err;

	csp.tis_lst_sz      = 1;
	csp.tisn            = c->priv->tisn[0]; /* tc = 0 */
	csp.cqn             = sq->cq.mcq.cqn;
	csp.wq_ctrl         = &sq->wq_ctrl;
	csp.min_inline_mode = sq->min_inline_mode;
	set_bit(MLX5E_SQ_STATE_ENABLED, &sq->state);
	err = mlx5e_create_sq_rdy(c->mdev, param, &csp, &sq->sqn);
	if (err)
		goto err_free_xdpsq;

	if (sq->min_inline_mode != MLX5_INLINE_MODE_NONE) {
		inline_hdr_sz = MLX5E_XDP_MIN_INLINE;
		ds_cnt++;
	}

	/* Pre initialize fixed WQE fields */
	for (i = 0; i < mlx5_wq_cyc_get_size(&sq->wq); i++) {
		struct mlx5e_tx_wqe      *wqe  = mlx5_wq_cyc_get_wqe(&sq->wq, i);
		struct mlx5_wqe_ctrl_seg *cseg = &wqe->ctrl;
		struct mlx5_wqe_eth_seg  *eseg = &wqe->eth;
		struct mlx5_wqe_data_seg *dseg;

		cseg->qpn_ds = cpu_to_be32((sq->sqn << 8) | ds_cnt);
		eseg->inline_hdr.sz = cpu_to_be16(inline_hdr_sz);

		dseg = (struct mlx5_wqe_data_seg *)cseg + (ds_cnt - 1);
		dseg->lkey = sq->mkey_be;
	}

	return 0;

err_free_xdpsq:
	clear_bit(MLX5E_SQ_STATE_ENABLED, &sq->state);
	mlx5e_free_xdpsq(sq);

	return err;
}

static void mlx5e_close_xdpsq(struct mlx5e_xdpsq *sq)
{
	struct mlx5e_channel *c = sq->channel;

	clear_bit(MLX5E_SQ_STATE_ENABLED, &sq->state);
	napi_synchronize(&c->napi);

	mlx5e_destroy_sq(c->mdev, sq->sqn);
	mlx5e_free_xdpsq_descs(sq);
	mlx5e_free_xdpsq(sq);
}

static int mlx5e_alloc_cq_common(struct mlx5_core_dev *mdev,
				 struct mlx5e_cq_param *param,
				 struct mlx5e_cq *cq)
{
	struct mlx5_core_cq *mcq = &cq->mcq;
	int eqn_not_used;
	unsigned int irqn;
	int err;
	u32 i;

	err = mlx5_cqwq_create(mdev, &param->wq, param->cqc, &cq->wq,
			       &cq->wq_ctrl);
	if (err)
		return err;

	mlx5_vector2eqn(mdev, param->eq_ix, &eqn_not_used, &irqn);

	mcq->cqe_sz     = 64;
	mcq->set_ci_db  = cq->wq_ctrl.db.db;
	mcq->arm_db     = cq->wq_ctrl.db.db + 1;
	*mcq->set_ci_db = 0;
	*mcq->arm_db    = 0;
	mcq->vector     = param->eq_ix;
	mcq->comp       = mlx5e_completion_event;
	mcq->event      = mlx5e_cq_error_event;
	mcq->irqn       = irqn;

	for (i = 0; i < mlx5_cqwq_get_size(&cq->wq); i++) {
		struct mlx5_cqe64 *cqe = mlx5_cqwq_get_wqe(&cq->wq, i);

		cqe->op_own = 0xf1;
	}

	cq->mdev = mdev;

	return 0;
}

static int mlx5e_alloc_cq(struct mlx5e_channel *c,
			  struct mlx5e_cq_param *param,
			  struct mlx5e_cq *cq)
{
	struct mlx5_core_dev *mdev = c->priv->mdev;
	int err;

	param->wq.buf_numa_node = mlx5e_get_node(c->priv, c->ix);
	param->wq.db_numa_node  = mlx5e_get_node(c->priv, c->ix);
	param->eq_ix   = c->ix;

	err = mlx5e_alloc_cq_common(mdev, param, cq);

	cq->napi    = &c->napi;
	cq->channel = c;

	return err;
}

static void mlx5e_free_cq(struct mlx5e_cq *cq)
{
	mlx5_cqwq_destroy(&cq->wq_ctrl);
}

static int mlx5e_create_cq(struct mlx5e_cq *cq, struct mlx5e_cq_param *param)
{
	struct mlx5_core_dev *mdev = cq->mdev;
	struct mlx5_core_cq *mcq = &cq->mcq;

	void *in;
	void *cqc;
	int inlen;
	unsigned int irqn_not_used;
	int eqn;
	int err;

	inlen = MLX5_ST_SZ_BYTES(create_cq_in) +
		sizeof(u64) * cq->wq_ctrl.frag_buf.npages;
	in = kvzalloc(inlen, GFP_KERNEL);
	if (!in)
		return -ENOMEM;

	cqc = MLX5_ADDR_OF(create_cq_in, in, cq_context);

	memcpy(cqc, param->cqc, sizeof(param->cqc));

	mlx5_fill_page_frag_array(&cq->wq_ctrl.frag_buf,
				  (__be64 *)MLX5_ADDR_OF(create_cq_in, in, pas));

	mlx5_vector2eqn(mdev, param->eq_ix, &eqn, &irqn_not_used);

	MLX5_SET(cqc,   cqc, cq_period_mode, param->cq_period_mode);
	MLX5_SET(cqc,   cqc, c_eqn,         eqn);
	MLX5_SET(cqc,   cqc, uar_page,      mdev->priv.uar->index);
	MLX5_SET(cqc,   cqc, log_page_size, cq->wq_ctrl.frag_buf.page_shift -
					    MLX5_ADAPTER_PAGE_SHIFT);
	MLX5_SET64(cqc, cqc, dbr_addr,      cq->wq_ctrl.db.dma);

	err = mlx5_core_create_cq(mdev, mcq, in, inlen);

	kvfree(in);

	if (err)
		return err;

	mlx5e_cq_arm(cq);

	return 0;
}

static void mlx5e_destroy_cq(struct mlx5e_cq *cq)
{
	mlx5_core_destroy_cq(cq->mdev, &cq->mcq);
}

static int mlx5e_open_cq(struct mlx5e_channel *c,
			 struct mlx5e_cq_moder moder,
			 struct mlx5e_cq_param *param,
			 struct mlx5e_cq *cq)
{
	struct mlx5_core_dev *mdev = c->mdev;
	int err;

	err = mlx5e_alloc_cq(c, param, cq);
	if (err)
		return err;

	err = mlx5e_create_cq(cq, param);
	if (err)
		goto err_free_cq;

	if (MLX5_CAP_GEN(mdev, cq_moderation))
		mlx5_core_modify_cq_moderation(mdev, &cq->mcq, moder.usec, moder.pkts);
	return 0;

err_free_cq:
	mlx5e_free_cq(cq);

	return err;
}

static void mlx5e_close_cq(struct mlx5e_cq *cq)
{
	mlx5e_destroy_cq(cq);
	mlx5e_free_cq(cq);
}

static int mlx5e_open_tx_cqs(struct mlx5e_channel *c,
			     struct mlx5e_params *params,
			     struct mlx5e_channel_param *cparam)
{
	int err;
	int tc;

	for (tc = 0; tc < c->num_tc; tc++) {
		err = mlx5e_open_cq(c, params->tx_cq_moderation,
				    &cparam->tx_cq, &c->sq[tc].cq);
		if (err)
			goto err_close_tx_cqs;
	}

	return 0;

err_close_tx_cqs:
	for (tc--; tc >= 0; tc--)
		mlx5e_close_cq(&c->sq[tc].cq);

	return err;
}

static void mlx5e_close_tx_cqs(struct mlx5e_channel *c)
{
	int tc;

	for (tc = 0; tc < c->num_tc; tc++)
		mlx5e_close_cq(&c->sq[tc].cq);
}

static int mlx5e_open_sqs(struct mlx5e_channel *c,
			  struct mlx5e_params *params,
			  struct mlx5e_channel_param *cparam)
{
	int err;
	int tc;

	for (tc = 0; tc < params->num_tc; tc++) {
		int txq_ix = c->ix + tc * params->num_channels;

		err = mlx5e_open_txqsq(c, c->priv->tisn[tc], txq_ix,
				       params, &cparam->sq, &c->sq[tc]);
		if (err)
			goto err_close_sqs;
	}

	return 0;

err_close_sqs:
	for (tc--; tc >= 0; tc--)
		mlx5e_close_txqsq(&c->sq[tc]);

	return err;
}

static void mlx5e_close_sqs(struct mlx5e_channel *c)
{
	int tc;

	for (tc = 0; tc < c->num_tc; tc++)
		mlx5e_close_txqsq(&c->sq[tc]);
}

static int mlx5e_set_sq_maxrate(struct net_device *dev,
				struct mlx5e_txqsq *sq, u32 rate)
{
	struct mlx5e_priv *priv = netdev_priv(dev);
	struct mlx5_core_dev *mdev = priv->mdev;
	struct mlx5e_modify_sq_param msp = {0};
	u16 rl_index = 0;
	int err;

	if (rate == sq->rate_limit)
		/* nothing to do */
		return 0;

	if (sq->rate_limit)
		/* remove current rl index to free space to next ones */
		mlx5_rl_remove_rate(mdev, sq->rate_limit);

	sq->rate_limit = 0;

	if (rate) {
		err = mlx5_rl_add_rate(mdev, rate, &rl_index);
		if (err) {
			netdev_err(dev, "Failed configuring rate %u: %d\n",
				   rate, err);
			return err;
		}
	}

	msp.curr_state = MLX5_SQC_STATE_RDY;
	msp.next_state = MLX5_SQC_STATE_RDY;
	msp.rl_index   = rl_index;
	msp.rl_update  = true;
	err = mlx5e_modify_sq(mdev, sq->sqn, &msp);
	if (err) {
		netdev_err(dev, "Failed configuring rate %u: %d\n",
			   rate, err);
		/* remove the rate from the table */
		if (rate)
			mlx5_rl_remove_rate(mdev, rate);
		return err;
	}

	sq->rate_limit = rate;
	return 0;
}

static int mlx5e_set_tx_maxrate(struct net_device *dev, int index, u32 rate)
{
	struct mlx5e_priv *priv = netdev_priv(dev);
	struct mlx5_core_dev *mdev = priv->mdev;
	struct mlx5e_txqsq *sq = priv->txq2sq[index];
	int err = 0;

	if (!mlx5_rl_is_supported(mdev)) {
		netdev_err(dev, "Rate limiting is not supported on this device\n");
		return -EINVAL;
	}

	/* rate is given in Mb/sec, HW config is in Kb/sec */
	rate = rate << 10;

	/* Check whether rate in valid range, 0 is always valid */
	if (rate && !mlx5_rl_is_in_range(mdev, rate)) {
		netdev_err(dev, "TX rate %u, is not in range\n", rate);
		return -ERANGE;
	}

	mutex_lock(&priv->state_lock);
	if (test_bit(MLX5E_STATE_OPENED, &priv->state))
		err = mlx5e_set_sq_maxrate(dev, sq, rate);
	if (!err)
		priv->tx_rates[index] = rate;
	mutex_unlock(&priv->state_lock);

	return err;
}

static int mlx5e_open_channel(struct mlx5e_priv *priv, int ix,
			      struct mlx5e_params *params,
			      struct mlx5e_channel_param *cparam,
			      struct mlx5e_channel **cp)
{
	struct mlx5e_cq_moder icocq_moder = {0, 0};
	struct net_device *netdev = priv->netdev;
	struct mlx5e_channel *c;
	unsigned int irq;
	int err;
	int eqn;

	c = kzalloc_node(sizeof(*c), GFP_KERNEL, mlx5e_get_node(priv, ix));
	if (!c)
		return -ENOMEM;

	c->priv     = priv;
	c->mdev     = priv->mdev;
	c->tstamp   = &priv->tstamp;
	c->ix       = ix;
	c->pdev     = &priv->mdev->pdev->dev;
	c->netdev   = priv->netdev;
	c->mkey_be  = cpu_to_be32(priv->mdev->mlx5e_res.mkey.key);
	c->num_tc   = params->num_tc;
	c->xdp      = !!params->xdp_prog;

	mlx5_vector2eqn(priv->mdev, ix, &eqn, &irq);
	c->irq_desc = irq_to_desc(irq);

	netif_napi_add(netdev, &c->napi, mlx5e_napi_poll, 64);

	err = mlx5e_open_cq(c, icocq_moder, &cparam->icosq_cq, &c->icosq.cq);
	if (err)
		goto err_napi_del;

	err = mlx5e_open_tx_cqs(c, params, cparam);
	if (err)
		goto err_close_icosq_cq;

	err = mlx5e_open_cq(c, params->rx_cq_moderation, &cparam->rx_cq, &c->rq.cq);
	if (err)
		goto err_close_tx_cqs;

	/* XDP SQ CQ params are same as normal TXQ sq CQ params */
	err = c->xdp ? mlx5e_open_cq(c, params->tx_cq_moderation,
				     &cparam->tx_cq, &c->rq.xdpsq.cq) : 0;
	if (err)
		goto err_close_rx_cq;

	napi_enable(&c->napi);

	err = mlx5e_open_icosq(c, params, &cparam->icosq, &c->icosq);
	if (err)
		goto err_disable_napi;

	err = mlx5e_open_sqs(c, params, cparam);
	if (err)
		goto err_close_icosq;

	err = c->xdp ? mlx5e_open_xdpsq(c, params, &cparam->xdp_sq, &c->rq.xdpsq) : 0;
	if (err)
		goto err_close_sqs;

	err = mlx5e_open_rq(c, params, &cparam->rq, &c->rq);
	if (err)
		goto err_close_xdp_sq;

	*cp = c;

	return 0;
err_close_xdp_sq:
	if (c->xdp)
		mlx5e_close_xdpsq(&c->rq.xdpsq);

err_close_sqs:
	mlx5e_close_sqs(c);

err_close_icosq:
	mlx5e_close_icosq(&c->icosq);

err_disable_napi:
	napi_disable(&c->napi);
	if (c->xdp)
		mlx5e_close_cq(&c->rq.xdpsq.cq);

err_close_rx_cq:
	mlx5e_close_cq(&c->rq.cq);

err_close_tx_cqs:
	mlx5e_close_tx_cqs(c);

err_close_icosq_cq:
	mlx5e_close_cq(&c->icosq.cq);

err_napi_del:
	netif_napi_del(&c->napi);
	kfree(c);

	return err;
}

static void mlx5e_activate_channel(struct mlx5e_channel *c)
{
	int tc;

	for (tc = 0; tc < c->num_tc; tc++)
		mlx5e_activate_txqsq(&c->sq[tc]);
	mlx5e_activate_rq(&c->rq);
	netif_set_xps_queue(c->netdev,
		mlx5_get_vector_affinity(c->priv->mdev, c->ix), c->ix);
}

static void mlx5e_deactivate_channel(struct mlx5e_channel *c)
{
	int tc;

	mlx5e_deactivate_rq(&c->rq);
	for (tc = 0; tc < c->num_tc; tc++)
		mlx5e_deactivate_txqsq(&c->sq[tc]);
}

static void mlx5e_close_channel(struct mlx5e_channel *c)
{
	mlx5e_close_rq(&c->rq);
	if (c->xdp)
		mlx5e_close_xdpsq(&c->rq.xdpsq);
	mlx5e_close_sqs(c);
	mlx5e_close_icosq(&c->icosq);
	napi_disable(&c->napi);
	if (c->xdp)
		mlx5e_close_cq(&c->rq.xdpsq.cq);
	mlx5e_close_cq(&c->rq.cq);
	mlx5e_close_tx_cqs(c);
	mlx5e_close_cq(&c->icosq.cq);
	netif_napi_del(&c->napi);

	kfree(c);
}

static void mlx5e_build_rq_param(struct mlx5e_priv *priv,
				 struct mlx5e_params *params,
				 struct mlx5e_rq_param *param)
{
	void *rqc = param->rqc;
	void *wq = MLX5_ADDR_OF(rqc, rqc, wq);

	switch (params->rq_wq_type) {
	case MLX5_WQ_TYPE_LINKED_LIST_STRIDING_RQ:
		MLX5_SET(wq, wq, log_wqe_num_of_strides, params->mpwqe_log_num_strides - 9);
		MLX5_SET(wq, wq, log_wqe_stride_size, params->mpwqe_log_stride_sz - 6);
		MLX5_SET(wq, wq, wq_type, MLX5_WQ_TYPE_LINKED_LIST_STRIDING_RQ);
		break;
	default: /* MLX5_WQ_TYPE_LINKED_LIST */
		MLX5_SET(wq, wq, wq_type, MLX5_WQ_TYPE_LINKED_LIST);
	}

	MLX5_SET(wq, wq, end_padding_mode, MLX5_WQ_END_PAD_MODE_ALIGN);
	MLX5_SET(wq, wq, log_wq_stride,    ilog2(sizeof(struct mlx5e_rx_wqe)));
	MLX5_SET(wq, wq, log_wq_sz,        params->log_rq_size);
	MLX5_SET(wq, wq, pd,               priv->mdev->mlx5e_res.pdn);
	MLX5_SET(rqc, rqc, counter_set_id, priv->q_counter);
	MLX5_SET(rqc, rqc, vsd,            params->vlan_strip_disable);
	MLX5_SET(rqc, rqc, scatter_fcs,    params->scatter_fcs_en);

	param->wq.buf_numa_node = dev_to_node(&priv->mdev->pdev->dev);
	param->wq.linear = 1;
}

static void mlx5e_build_drop_rq_param(struct mlx5e_rq_param *param)
{
	void *rqc = param->rqc;
	void *wq = MLX5_ADDR_OF(rqc, rqc, wq);

	MLX5_SET(wq, wq, wq_type, MLX5_WQ_TYPE_LINKED_LIST);
	MLX5_SET(wq, wq, log_wq_stride,    ilog2(sizeof(struct mlx5e_rx_wqe)));
}

static void mlx5e_build_sq_param_common(struct mlx5e_priv *priv,
					struct mlx5e_sq_param *param)
{
	void *sqc = param->sqc;
	void *wq = MLX5_ADDR_OF(sqc, sqc, wq);

	MLX5_SET(wq, wq, log_wq_stride, ilog2(MLX5_SEND_WQE_BB));
	MLX5_SET(wq, wq, pd,            priv->mdev->mlx5e_res.pdn);

	param->wq.buf_numa_node = dev_to_node(&priv->mdev->pdev->dev);
}

static void mlx5e_build_sq_param(struct mlx5e_priv *priv,
				 struct mlx5e_params *params,
				 struct mlx5e_sq_param *param)
{
	void *sqc = param->sqc;
	void *wq = MLX5_ADDR_OF(sqc, sqc, wq);

	mlx5e_build_sq_param_common(priv, param);
	MLX5_SET(wq, wq, log_wq_sz, params->log_sq_size);
	MLX5_SET(sqc, sqc, allow_swp, !!MLX5_IPSEC_DEV(priv->mdev));
}

static void mlx5e_build_common_cq_param(struct mlx5e_priv *priv,
					struct mlx5e_cq_param *param)
{
	void *cqc = param->cqc;

	MLX5_SET(cqc, cqc, uar_page, priv->mdev->priv.uar->index);
}

static void mlx5e_build_rx_cq_param(struct mlx5e_priv *priv,
				    struct mlx5e_params *params,
				    struct mlx5e_cq_param *param)
{
	void *cqc = param->cqc;
	u8 log_cq_size;

	switch (params->rq_wq_type) {
	case MLX5_WQ_TYPE_LINKED_LIST_STRIDING_RQ:
		log_cq_size = params->log_rq_size + params->mpwqe_log_num_strides;
		break;
	default: /* MLX5_WQ_TYPE_LINKED_LIST */
		log_cq_size = params->log_rq_size;
	}

	MLX5_SET(cqc, cqc, log_cq_size, log_cq_size);
	if (MLX5E_GET_PFLAG(params, MLX5E_PFLAG_RX_CQE_COMPRESS)) {
		MLX5_SET(cqc, cqc, mini_cqe_res_format, MLX5_CQE_FORMAT_CSUM);
		MLX5_SET(cqc, cqc, cqe_comp_en, 1);
	}

	mlx5e_build_common_cq_param(priv, param);
	param->cq_period_mode = params->rx_cq_period_mode;
}

static void mlx5e_build_tx_cq_param(struct mlx5e_priv *priv,
				    struct mlx5e_params *params,
				    struct mlx5e_cq_param *param)
{
	void *cqc = param->cqc;

	MLX5_SET(cqc, cqc, log_cq_size, params->log_sq_size);

	mlx5e_build_common_cq_param(priv, param);

	param->cq_period_mode = MLX5_CQ_PERIOD_MODE_START_FROM_EQE;
}

static void mlx5e_build_ico_cq_param(struct mlx5e_priv *priv,
				     u8 log_wq_size,
				     struct mlx5e_cq_param *param)
{
	void *cqc = param->cqc;

	MLX5_SET(cqc, cqc, log_cq_size, log_wq_size);

	mlx5e_build_common_cq_param(priv, param);

	param->cq_period_mode = MLX5_CQ_PERIOD_MODE_START_FROM_EQE;
}

static void mlx5e_build_icosq_param(struct mlx5e_priv *priv,
				    u8 log_wq_size,
				    struct mlx5e_sq_param *param)
{
	void *sqc = param->sqc;
	void *wq = MLX5_ADDR_OF(sqc, sqc, wq);

	mlx5e_build_sq_param_common(priv, param);

	MLX5_SET(wq, wq, log_wq_sz, log_wq_size);
	MLX5_SET(sqc, sqc, reg_umr, MLX5_CAP_ETH(priv->mdev, reg_umr_sq));
}

static void mlx5e_build_xdpsq_param(struct mlx5e_priv *priv,
				    struct mlx5e_params *params,
				    struct mlx5e_sq_param *param)
{
	void *sqc = param->sqc;
	void *wq = MLX5_ADDR_OF(sqc, sqc, wq);

	mlx5e_build_sq_param_common(priv, param);
	MLX5_SET(wq, wq, log_wq_sz, params->log_sq_size);
}

static void mlx5e_build_channel_param(struct mlx5e_priv *priv,
				      struct mlx5e_params *params,
				      struct mlx5e_channel_param *cparam)
{
	u8 icosq_log_wq_sz = MLX5E_PARAMS_MINIMUM_LOG_SQ_SIZE;

	mlx5e_build_rq_param(priv, params, &cparam->rq);
	mlx5e_build_sq_param(priv, params, &cparam->sq);
	mlx5e_build_xdpsq_param(priv, params, &cparam->xdp_sq);
	mlx5e_build_icosq_param(priv, icosq_log_wq_sz, &cparam->icosq);
	mlx5e_build_rx_cq_param(priv, params, &cparam->rx_cq);
	mlx5e_build_tx_cq_param(priv, params, &cparam->tx_cq);
	mlx5e_build_ico_cq_param(priv, icosq_log_wq_sz, &cparam->icosq_cq);
}

int mlx5e_open_channels(struct mlx5e_priv *priv,
			struct mlx5e_channels *chs)
{
	struct mlx5e_channel_param *cparam;
	int err = -ENOMEM;
	int i;

	chs->num = chs->params.num_channels;

	chs->c = kcalloc(chs->num, sizeof(struct mlx5e_channel *), GFP_KERNEL);
	cparam = kzalloc(sizeof(struct mlx5e_channel_param), GFP_KERNEL);
	if (!chs->c || !cparam)
		goto err_free;

	mlx5e_build_channel_param(priv, &chs->params, cparam);
	for (i = 0; i < chs->num; i++) {
		err = mlx5e_open_channel(priv, i, &chs->params, cparam, &chs->c[i]);
		if (err)
			goto err_close_channels;
	}

	kfree(cparam);
	return 0;

err_close_channels:
	for (i--; i >= 0; i--)
		mlx5e_close_channel(chs->c[i]);

err_free:
	kfree(chs->c);
	kfree(cparam);
	chs->num = 0;
	return err;
}

static void mlx5e_activate_channels(struct mlx5e_channels *chs)
{
	int i;

	for (i = 0; i < chs->num; i++)
		mlx5e_activate_channel(chs->c[i]);
}

static int mlx5e_wait_channels_min_rx_wqes(struct mlx5e_channels *chs)
{
	int err = 0;
	int i;

	for (i = 0; i < chs->num; i++) {
		err = mlx5e_wait_for_min_rx_wqes(&chs->c[i]->rq);
		if (err)
			break;
	}

	return err;
}

static void mlx5e_deactivate_channels(struct mlx5e_channels *chs)
{
	int i;

	for (i = 0; i < chs->num; i++)
		mlx5e_deactivate_channel(chs->c[i]);
}

void mlx5e_close_channels(struct mlx5e_channels *chs)
{
	int i;

	for (i = 0; i < chs->num; i++)
		mlx5e_close_channel(chs->c[i]);

	kfree(chs->c);
	chs->num = 0;
}

static int
mlx5e_create_rqt(struct mlx5e_priv *priv, int sz, struct mlx5e_rqt *rqt)
{
	struct mlx5_core_dev *mdev = priv->mdev;
	void *rqtc;
	int inlen;
	int err;
	u32 *in;
	int i;

	inlen = MLX5_ST_SZ_BYTES(create_rqt_in) + sizeof(u32) * sz;
	in = kvzalloc(inlen, GFP_KERNEL);
	if (!in)
		return -ENOMEM;

	rqtc = MLX5_ADDR_OF(create_rqt_in, in, rqt_context);

	MLX5_SET(rqtc, rqtc, rqt_actual_size, sz);
	MLX5_SET(rqtc, rqtc, rqt_max_size, sz);

	for (i = 0; i < sz; i++)
		MLX5_SET(rqtc, rqtc, rq_num[i], priv->drop_rq.rqn);

	err = mlx5_core_create_rqt(mdev, in, inlen, &rqt->rqtn);
	if (!err)
		rqt->enabled = true;

	kvfree(in);
	return err;
}

void mlx5e_destroy_rqt(struct mlx5e_priv *priv, struct mlx5e_rqt *rqt)
{
	rqt->enabled = false;
	mlx5_core_destroy_rqt(priv->mdev, rqt->rqtn);
}

int mlx5e_create_indirect_rqt(struct mlx5e_priv *priv)
{
	struct mlx5e_rqt *rqt = &priv->indir_rqt;
	int err;

	err = mlx5e_create_rqt(priv, MLX5E_INDIR_RQT_SIZE, rqt);
	if (err)
		mlx5_core_warn(priv->mdev, "create indirect rqts failed, %d\n", err);
	return err;
}

int mlx5e_create_direct_rqts(struct mlx5e_priv *priv)
{
	struct mlx5e_rqt *rqt;
	int err;
	int ix;

	for (ix = 0; ix < priv->profile->max_nch(priv->mdev); ix++) {
		rqt = &priv->direct_tir[ix].rqt;
		err = mlx5e_create_rqt(priv, 1 /*size */, rqt);
		if (err)
			goto err_destroy_rqts;
	}

	return 0;

err_destroy_rqts:
	mlx5_core_warn(priv->mdev, "create direct rqts failed, %d\n", err);
	for (ix--; ix >= 0; ix--)
		mlx5e_destroy_rqt(priv, &priv->direct_tir[ix].rqt);

	return err;
}

void mlx5e_destroy_direct_rqts(struct mlx5e_priv *priv)
{
	int i;

	for (i = 0; i < priv->profile->max_nch(priv->mdev); i++)
		mlx5e_destroy_rqt(priv, &priv->direct_tir[i].rqt);
}

static int mlx5e_rx_hash_fn(int hfunc)
{
	return (hfunc == ETH_RSS_HASH_TOP) ?
	       MLX5_RX_HASH_FN_TOEPLITZ :
	       MLX5_RX_HASH_FN_INVERTED_XOR8;
}

static int mlx5e_bits_invert(unsigned long a, int size)
{
	int inv = 0;
	int i;

	for (i = 0; i < size; i++)
		inv |= (test_bit(size - i - 1, &a) ? 1 : 0) << i;

	return inv;
}

static void mlx5e_fill_rqt_rqns(struct mlx5e_priv *priv, int sz,
				struct mlx5e_redirect_rqt_param rrp, void *rqtc)
{
	int i;

	for (i = 0; i < sz; i++) {
		u32 rqn;

		if (rrp.is_rss) {
			int ix = i;

			if (rrp.rss.hfunc == ETH_RSS_HASH_XOR)
				ix = mlx5e_bits_invert(i, ilog2(sz));

			ix = priv->channels.params.indirection_rqt[ix];
			rqn = rrp.rss.channels->c[ix]->rq.rqn;
		} else {
			rqn = rrp.rqn;
		}
		MLX5_SET(rqtc, rqtc, rq_num[i], rqn);
	}
}

int mlx5e_redirect_rqt(struct mlx5e_priv *priv, u32 rqtn, int sz,
		       struct mlx5e_redirect_rqt_param rrp)
{
	struct mlx5_core_dev *mdev = priv->mdev;
	void *rqtc;
	int inlen;
	u32 *in;
	int err;

	inlen = MLX5_ST_SZ_BYTES(modify_rqt_in) + sizeof(u32) * sz;
	in = kvzalloc(inlen, GFP_KERNEL);
	if (!in)
		return -ENOMEM;

	rqtc = MLX5_ADDR_OF(modify_rqt_in, in, ctx);

	MLX5_SET(rqtc, rqtc, rqt_actual_size, sz);
	MLX5_SET(modify_rqt_in, in, bitmask.rqn_list, 1);
	mlx5e_fill_rqt_rqns(priv, sz, rrp, rqtc);
	err = mlx5_core_modify_rqt(mdev, rqtn, in, inlen);

	kvfree(in);
	return err;
}

static u32 mlx5e_get_direct_rqn(struct mlx5e_priv *priv, int ix,
				struct mlx5e_redirect_rqt_param rrp)
{
	if (!rrp.is_rss)
		return rrp.rqn;

	if (ix >= rrp.rss.channels->num)
		return priv->drop_rq.rqn;

	return rrp.rss.channels->c[ix]->rq.rqn;
}

static void mlx5e_redirect_rqts(struct mlx5e_priv *priv,
				struct mlx5e_redirect_rqt_param rrp)
{
	u32 rqtn;
	int ix;

	if (priv->indir_rqt.enabled) {
		/* RSS RQ table */
		rqtn = priv->indir_rqt.rqtn;
		mlx5e_redirect_rqt(priv, rqtn, MLX5E_INDIR_RQT_SIZE, rrp);
	}

	for (ix = 0; ix < priv->profile->max_nch(priv->mdev); ix++) {
		struct mlx5e_redirect_rqt_param direct_rrp = {
			.is_rss = false,
			{
				.rqn    = mlx5e_get_direct_rqn(priv, ix, rrp)
			},
		};

		/* Direct RQ Tables */
		if (!priv->direct_tir[ix].rqt.enabled)
			continue;

		rqtn = priv->direct_tir[ix].rqt.rqtn;
		mlx5e_redirect_rqt(priv, rqtn, 1, direct_rrp);
	}
}

static void mlx5e_redirect_rqts_to_channels(struct mlx5e_priv *priv,
					    struct mlx5e_channels *chs)
{
	struct mlx5e_redirect_rqt_param rrp = {
		.is_rss        = true,
		{
			.rss = {
				.channels  = chs,
				.hfunc     = chs->params.rss_hfunc,
			}
		},
	};

	mlx5e_redirect_rqts(priv, rrp);
}

static void mlx5e_redirect_rqts_to_drop(struct mlx5e_priv *priv)
{
	struct mlx5e_redirect_rqt_param drop_rrp = {
		.is_rss = false,
		{
			.rqn = priv->drop_rq.rqn,
		},
	};

	mlx5e_redirect_rqts(priv, drop_rrp);
}

static void mlx5e_build_tir_ctx_lro(struct mlx5e_params *params, void *tirc)
{
	if (!params->lro_en)
		return;

#define ROUGH_MAX_L2_L3_HDR_SZ 256

	MLX5_SET(tirc, tirc, lro_enable_mask,
		 MLX5_TIRC_LRO_ENABLE_MASK_IPV4_LRO |
		 MLX5_TIRC_LRO_ENABLE_MASK_IPV6_LRO);
	MLX5_SET(tirc, tirc, lro_max_ip_payload_size,
		 (params->lro_wqe_sz - ROUGH_MAX_L2_L3_HDR_SZ) >> 8);
	MLX5_SET(tirc, tirc, lro_timeout_period_usecs, params->lro_timeout);
}

void mlx5e_build_indir_tir_ctx_hash(struct mlx5e_params *params,
				    enum mlx5e_traffic_types tt,
				    void *tirc, bool inner)
{
	void *hfso = inner ? MLX5_ADDR_OF(tirc, tirc, rx_hash_field_selector_inner) :
			     MLX5_ADDR_OF(tirc, tirc, rx_hash_field_selector_outer);

#define MLX5_HASH_IP            (MLX5_HASH_FIELD_SEL_SRC_IP   |\
				 MLX5_HASH_FIELD_SEL_DST_IP)

#define MLX5_HASH_IP_L4PORTS    (MLX5_HASH_FIELD_SEL_SRC_IP   |\
				 MLX5_HASH_FIELD_SEL_DST_IP   |\
				 MLX5_HASH_FIELD_SEL_L4_SPORT |\
				 MLX5_HASH_FIELD_SEL_L4_DPORT)

#define MLX5_HASH_IP_IPSEC_SPI  (MLX5_HASH_FIELD_SEL_SRC_IP   |\
				 MLX5_HASH_FIELD_SEL_DST_IP   |\
				 MLX5_HASH_FIELD_SEL_IPSEC_SPI)

	MLX5_SET(tirc, tirc, rx_hash_fn, mlx5e_rx_hash_fn(params->rss_hfunc));
	if (params->rss_hfunc == ETH_RSS_HASH_TOP) {
		void *rss_key = MLX5_ADDR_OF(tirc, tirc,
					     rx_hash_toeplitz_key);
		size_t len = MLX5_FLD_SZ_BYTES(tirc,
					       rx_hash_toeplitz_key);

		MLX5_SET(tirc, tirc, rx_hash_symmetric, 1);
		memcpy(rss_key, params->toeplitz_hash_key, len);
	}

	switch (tt) {
	case MLX5E_TT_IPV4_TCP:
		MLX5_SET(rx_hash_field_select, hfso, l3_prot_type,
			 MLX5_L3_PROT_TYPE_IPV4);
		MLX5_SET(rx_hash_field_select, hfso, l4_prot_type,
			 MLX5_L4_PROT_TYPE_TCP);
		MLX5_SET(rx_hash_field_select, hfso, selected_fields,
			 MLX5_HASH_IP_L4PORTS);
		break;

	case MLX5E_TT_IPV6_TCP:
		MLX5_SET(rx_hash_field_select, hfso, l3_prot_type,
			 MLX5_L3_PROT_TYPE_IPV6);
		MLX5_SET(rx_hash_field_select, hfso, l4_prot_type,
			 MLX5_L4_PROT_TYPE_TCP);
		MLX5_SET(rx_hash_field_select, hfso, selected_fields,
			 MLX5_HASH_IP_L4PORTS);
		break;

	case MLX5E_TT_IPV4_UDP:
		MLX5_SET(rx_hash_field_select, hfso, l3_prot_type,
			 MLX5_L3_PROT_TYPE_IPV4);
		MLX5_SET(rx_hash_field_select, hfso, l4_prot_type,
			 MLX5_L4_PROT_TYPE_UDP);
		MLX5_SET(rx_hash_field_select, hfso, selected_fields,
			 MLX5_HASH_IP_L4PORTS);
		break;

	case MLX5E_TT_IPV6_UDP:
		MLX5_SET(rx_hash_field_select, hfso, l3_prot_type,
			 MLX5_L3_PROT_TYPE_IPV6);
		MLX5_SET(rx_hash_field_select, hfso, l4_prot_type,
			 MLX5_L4_PROT_TYPE_UDP);
		MLX5_SET(rx_hash_field_select, hfso, selected_fields,
			 MLX5_HASH_IP_L4PORTS);
		break;

	case MLX5E_TT_IPV4_IPSEC_AH:
		MLX5_SET(rx_hash_field_select, hfso, l3_prot_type,
			 MLX5_L3_PROT_TYPE_IPV4);
		MLX5_SET(rx_hash_field_select, hfso, selected_fields,
			 MLX5_HASH_IP_IPSEC_SPI);
		break;

	case MLX5E_TT_IPV6_IPSEC_AH:
		MLX5_SET(rx_hash_field_select, hfso, l3_prot_type,
			 MLX5_L3_PROT_TYPE_IPV6);
		MLX5_SET(rx_hash_field_select, hfso, selected_fields,
			 MLX5_HASH_IP_IPSEC_SPI);
		break;

	case MLX5E_TT_IPV4_IPSEC_ESP:
		MLX5_SET(rx_hash_field_select, hfso, l3_prot_type,
			 MLX5_L3_PROT_TYPE_IPV4);
		MLX5_SET(rx_hash_field_select, hfso, selected_fields,
			 MLX5_HASH_IP_IPSEC_SPI);
		break;

	case MLX5E_TT_IPV6_IPSEC_ESP:
		MLX5_SET(rx_hash_field_select, hfso, l3_prot_type,
			 MLX5_L3_PROT_TYPE_IPV6);
		MLX5_SET(rx_hash_field_select, hfso, selected_fields,
			 MLX5_HASH_IP_IPSEC_SPI);
		break;

	case MLX5E_TT_IPV4:
		MLX5_SET(rx_hash_field_select, hfso, l3_prot_type,
			 MLX5_L3_PROT_TYPE_IPV4);
		MLX5_SET(rx_hash_field_select, hfso, selected_fields,
			 MLX5_HASH_IP);
		break;

	case MLX5E_TT_IPV6:
		MLX5_SET(rx_hash_field_select, hfso, l3_prot_type,
			 MLX5_L3_PROT_TYPE_IPV6);
		MLX5_SET(rx_hash_field_select, hfso, selected_fields,
			 MLX5_HASH_IP);
		break;
	default:
		WARN_ONCE(true, "%s: bad traffic type!\n", __func__);
	}
}

static int mlx5e_modify_tirs_lro(struct mlx5e_priv *priv)
{
	struct mlx5_core_dev *mdev = priv->mdev;

	void *in;
	void *tirc;
	int inlen;
	int err;
	int tt;
	int ix;

	inlen = MLX5_ST_SZ_BYTES(modify_tir_in);
	in = kvzalloc(inlen, GFP_KERNEL);
	if (!in)
		return -ENOMEM;

	MLX5_SET(modify_tir_in, in, bitmask.lro, 1);
	tirc = MLX5_ADDR_OF(modify_tir_in, in, ctx);

	mlx5e_build_tir_ctx_lro(&priv->channels.params, tirc);

	for (tt = 0; tt < MLX5E_NUM_INDIR_TIRS; tt++) {
		err = mlx5_core_modify_tir(mdev, priv->indir_tir[tt].tirn, in,
					   inlen);
		if (err)
			goto free_in;
	}

	for (ix = 0; ix < priv->profile->max_nch(priv->mdev); ix++) {
		err = mlx5_core_modify_tir(mdev, priv->direct_tir[ix].tirn,
					   in, inlen);
		if (err)
			goto free_in;
	}

free_in:
	kvfree(in);

	return err;
}

static void mlx5e_build_inner_indir_tir_ctx(struct mlx5e_priv *priv,
					    enum mlx5e_traffic_types tt,
					    u32 *tirc)
{
	MLX5_SET(tirc, tirc, transport_domain, priv->mdev->mlx5e_res.td.tdn);

	mlx5e_build_tir_ctx_lro(&priv->channels.params, tirc);

	MLX5_SET(tirc, tirc, disp_type, MLX5_TIRC_DISP_TYPE_INDIRECT);
	MLX5_SET(tirc, tirc, indirect_table, priv->indir_rqt.rqtn);
	MLX5_SET(tirc, tirc, tunneled_offload_en, 0x1);

	mlx5e_build_indir_tir_ctx_hash(&priv->channels.params, tt, tirc, true);
}

static int mlx5e_set_mtu(struct mlx5e_priv *priv, u16 mtu)
{
	struct mlx5_core_dev *mdev = priv->mdev;
	u16 hw_mtu = MLX5E_SW2HW_MTU(priv, mtu);
	int err;

	err = mlx5_set_port_mtu(mdev, hw_mtu, 1);
	if (err)
		return err;

	/* Update vport context MTU */
	mlx5_modify_nic_vport_mtu(mdev, hw_mtu);
	return 0;
}

static void mlx5e_query_mtu(struct mlx5e_priv *priv, u16 *mtu)
{
	struct mlx5_core_dev *mdev = priv->mdev;
	u16 hw_mtu = 0;
	int err;

	err = mlx5_query_nic_vport_mtu(mdev, &hw_mtu);
	if (err || !hw_mtu) /* fallback to port oper mtu */
		mlx5_query_port_oper_mtu(mdev, &hw_mtu, 1);

	*mtu = MLX5E_HW2SW_MTU(priv, hw_mtu);
}

static int mlx5e_set_dev_port_mtu(struct mlx5e_priv *priv)
{
	struct net_device *netdev = priv->netdev;
	u16 mtu;
	int err;

	err = mlx5e_set_mtu(priv, netdev->mtu);
	if (err)
		return err;

	mlx5e_query_mtu(priv, &mtu);
	if (mtu != netdev->mtu)
		netdev_warn(netdev, "%s: VPort MTU %d is different than netdev mtu %d\n",
			    __func__, mtu, netdev->mtu);

	netdev->mtu = mtu;
	return 0;
}

static void mlx5e_netdev_set_tcs(struct net_device *netdev)
{
	struct mlx5e_priv *priv = netdev_priv(netdev);
	int nch = priv->channels.params.num_channels;
	int ntc = priv->channels.params.num_tc;
	int tc;

	netdev_reset_tc(netdev);

	if (ntc == 1)
		return;

	netdev_set_num_tc(netdev, ntc);

	/* Map netdev TCs to offset 0
	 * We have our own UP to TXQ mapping for QoS
	 */
	for (tc = 0; tc < ntc; tc++)
		netdev_set_tc_queue(netdev, tc, nch, 0);
}

static void mlx5e_build_channels_tx_maps(struct mlx5e_priv *priv)
{
	struct mlx5e_channel *c;
	struct mlx5e_txqsq *sq;
	int i, tc;

	for (i = 0; i < priv->channels.num; i++)
		for (tc = 0; tc < priv->profile->max_tc; tc++)
			priv->channel_tc2txq[i][tc] = i + tc * priv->channels.num;

	for (i = 0; i < priv->channels.num; i++) {
		c = priv->channels.c[i];
		for (tc = 0; tc < c->num_tc; tc++) {
			sq = &c->sq[tc];
			priv->txq2sq[sq->txq_ix] = sq;
		}
	}
}

void mlx5e_activate_priv_channels(struct mlx5e_priv *priv)
{
	int num_txqs = priv->channels.num * priv->channels.params.num_tc;
	struct net_device *netdev = priv->netdev;

	mlx5e_netdev_set_tcs(netdev);
	netif_set_real_num_tx_queues(netdev, num_txqs);
	netif_set_real_num_rx_queues(netdev, priv->channels.num);

	mlx5e_build_channels_tx_maps(priv);
	mlx5e_activate_channels(&priv->channels);
	netif_tx_start_all_queues(priv->netdev);

	if (MLX5_VPORT_MANAGER(priv->mdev))
		mlx5e_add_sqs_fwd_rules(priv);

	mlx5e_wait_channels_min_rx_wqes(&priv->channels);
	mlx5e_redirect_rqts_to_channels(priv, &priv->channels);
}

void mlx5e_deactivate_priv_channels(struct mlx5e_priv *priv)
{
	mlx5e_redirect_rqts_to_drop(priv);

	if (MLX5_VPORT_MANAGER(priv->mdev))
		mlx5e_remove_sqs_fwd_rules(priv);

	/* FIXME: This is a W/A only for tx timeout watch dog false alarm when
	 * polling for inactive tx queues.
	 */
	netif_tx_stop_all_queues(priv->netdev);
	netif_tx_disable(priv->netdev);
	mlx5e_deactivate_channels(&priv->channels);
}

void mlx5e_switch_priv_channels(struct mlx5e_priv *priv,
				struct mlx5e_channels *new_chs,
				mlx5e_fp_hw_modify hw_modify)
{
	struct net_device *netdev = priv->netdev;
	int new_num_txqs;
	int carrier_ok;
	new_num_txqs = new_chs->num * new_chs->params.num_tc;

	carrier_ok = netif_carrier_ok(netdev);
	netif_carrier_off(netdev);

	if (new_num_txqs < netdev->real_num_tx_queues)
		netif_set_real_num_tx_queues(netdev, new_num_txqs);

	mlx5e_deactivate_priv_channels(priv);
	mlx5e_close_channels(&priv->channels);

	priv->channels = *new_chs;

	/* New channels are ready to roll, modify HW settings if needed */
	if (hw_modify)
		hw_modify(priv);

	mlx5e_refresh_tirs(priv, false);
	mlx5e_activate_priv_channels(priv);

	/* return carrier back if needed */
	if (carrier_ok)
		netif_carrier_on(netdev);
}

int mlx5e_open_locked(struct net_device *netdev)
{
	struct mlx5e_priv *priv = netdev_priv(netdev);
	int err;

	set_bit(MLX5E_STATE_OPENED, &priv->state);

	err = mlx5e_open_channels(priv, &priv->channels);
	if (err)
		goto err_clear_state_opened_flag;

	mlx5e_refresh_tirs(priv, false);
	mlx5e_activate_priv_channels(priv);
	if (priv->profile->update_carrier)
		priv->profile->update_carrier(priv);
	mlx5e_timestamp_init(priv);

	if (priv->profile->update_stats)
		queue_delayed_work(priv->wq, &priv->update_stats_work, 0);

	return 0;

err_clear_state_opened_flag:
	clear_bit(MLX5E_STATE_OPENED, &priv->state);
	return err;
}

int mlx5e_open(struct net_device *netdev)
{
	struct mlx5e_priv *priv = netdev_priv(netdev);
	int err;

	mutex_lock(&priv->state_lock);
	err = mlx5e_open_locked(netdev);
	if (!err)
		mlx5_set_port_admin_status(priv->mdev, MLX5_PORT_UP);
	mutex_unlock(&priv->state_lock);

	return err;
}

int mlx5e_close_locked(struct net_device *netdev)
{
	struct mlx5e_priv *priv = netdev_priv(netdev);

	/* May already be CLOSED in case a previous configuration operation
	 * (e.g RX/TX queue size change) that involves close&open failed.
	 */
	if (!test_bit(MLX5E_STATE_OPENED, &priv->state))
		return 0;

	clear_bit(MLX5E_STATE_OPENED, &priv->state);

	mlx5e_timestamp_cleanup(priv);
	netif_carrier_off(priv->netdev);
	mlx5e_deactivate_priv_channels(priv);
	mlx5e_close_channels(&priv->channels);

	return 0;
}

int mlx5e_close(struct net_device *netdev)
{
	struct mlx5e_priv *priv = netdev_priv(netdev);
	int err;

	if (!netif_device_present(netdev))
		return -ENODEV;

	mutex_lock(&priv->state_lock);
	mlx5_set_port_admin_status(priv->mdev, MLX5_PORT_DOWN);
	err = mlx5e_close_locked(netdev);
	mutex_unlock(&priv->state_lock);

	return err;
}

static int mlx5e_alloc_drop_rq(struct mlx5_core_dev *mdev,
			       struct mlx5e_rq *rq,
			       struct mlx5e_rq_param *param)
{
	void *rqc = param->rqc;
	void *rqc_wq = MLX5_ADDR_OF(rqc, rqc, wq);
	int err;

	param->wq.db_numa_node = param->wq.buf_numa_node;

	err = mlx5_wq_ll_create(mdev, &param->wq, rqc_wq, &rq->wq,
				&rq->wq_ctrl);
	if (err)
		return err;

	rq->mdev = mdev;

	return 0;
}

static int mlx5e_alloc_drop_cq(struct mlx5_core_dev *mdev,
			       struct mlx5e_cq *cq,
			       struct mlx5e_cq_param *param)
{
	return mlx5e_alloc_cq_common(mdev, param, cq);
}

static int mlx5e_open_drop_rq(struct mlx5_core_dev *mdev,
			      struct mlx5e_rq *drop_rq)
{
	struct mlx5e_cq_param cq_param = {};
	struct mlx5e_rq_param rq_param = {};
	struct mlx5e_cq *cq = &drop_rq->cq;
	int err;

	mlx5e_build_drop_rq_param(&rq_param);

	err = mlx5e_alloc_drop_cq(mdev, cq, &cq_param);
	if (err)
		return err;

	err = mlx5e_create_cq(cq, &cq_param);
	if (err)
		goto err_free_cq;

	err = mlx5e_alloc_drop_rq(mdev, drop_rq, &rq_param);
	if (err)
		goto err_destroy_cq;

	err = mlx5e_create_rq(drop_rq, &rq_param);
	if (err)
		goto err_free_rq;

	return 0;

err_free_rq:
	mlx5e_free_rq(drop_rq);

err_destroy_cq:
	mlx5e_destroy_cq(cq);

err_free_cq:
	mlx5e_free_cq(cq);

	return err;
}

static void mlx5e_close_drop_rq(struct mlx5e_rq *drop_rq)
{
	mlx5e_destroy_rq(drop_rq);
	mlx5e_free_rq(drop_rq);
	mlx5e_destroy_cq(&drop_rq->cq);
	mlx5e_free_cq(&drop_rq->cq);
}

int mlx5e_create_tis(struct mlx5_core_dev *mdev, int tc,
		     u32 underlay_qpn, u32 *tisn)
{
	u32 in[MLX5_ST_SZ_DW(create_tis_in)] = {0};
	void *tisc = MLX5_ADDR_OF(create_tis_in, in, ctx);

	MLX5_SET(tisc, tisc, prio, tc << 1);
	MLX5_SET(tisc, tisc, underlay_qpn, underlay_qpn);
	MLX5_SET(tisc, tisc, transport_domain, mdev->mlx5e_res.td.tdn);

	if (mlx5_lag_is_lacp_owner(mdev))
		MLX5_SET(tisc, tisc, strict_lag_tx_port_affinity, 1);

	return mlx5_core_create_tis(mdev, in, sizeof(in), tisn);
}

void mlx5e_destroy_tis(struct mlx5_core_dev *mdev, u32 tisn)
{
	mlx5_core_destroy_tis(mdev, tisn);
}

int mlx5e_create_tises(struct mlx5e_priv *priv)
{
	int err;
	int tc;

	for (tc = 0; tc < priv->profile->max_tc; tc++) {
		err = mlx5e_create_tis(priv->mdev, tc, 0, &priv->tisn[tc]);
		if (err)
			goto err_close_tises;
	}

	return 0;

err_close_tises:
	for (tc--; tc >= 0; tc--)
		mlx5e_destroy_tis(priv->mdev, priv->tisn[tc]);

	return err;
}

void mlx5e_cleanup_nic_tx(struct mlx5e_priv *priv)
{
	int tc;

	for (tc = 0; tc < priv->profile->max_tc; tc++)
		mlx5e_destroy_tis(priv->mdev, priv->tisn[tc]);
}

static void mlx5e_build_indir_tir_ctx(struct mlx5e_priv *priv,
				      enum mlx5e_traffic_types tt,
				      u32 *tirc)
{
	MLX5_SET(tirc, tirc, transport_domain, priv->mdev->mlx5e_res.td.tdn);

	mlx5e_build_tir_ctx_lro(&priv->channels.params, tirc);

	MLX5_SET(tirc, tirc, disp_type, MLX5_TIRC_DISP_TYPE_INDIRECT);
	MLX5_SET(tirc, tirc, indirect_table, priv->indir_rqt.rqtn);
	mlx5e_build_indir_tir_ctx_hash(&priv->channels.params, tt, tirc, false);
}

static void mlx5e_build_direct_tir_ctx(struct mlx5e_priv *priv, u32 rqtn, u32 *tirc)
{
	MLX5_SET(tirc, tirc, transport_domain, priv->mdev->mlx5e_res.td.tdn);

	mlx5e_build_tir_ctx_lro(&priv->channels.params, tirc);

	MLX5_SET(tirc, tirc, disp_type, MLX5_TIRC_DISP_TYPE_INDIRECT);
	MLX5_SET(tirc, tirc, indirect_table, rqtn);
	MLX5_SET(tirc, tirc, rx_hash_fn, MLX5_RX_HASH_FN_INVERTED_XOR8);
}

int mlx5e_create_indirect_tirs(struct mlx5e_priv *priv)
{
	struct mlx5e_tir *tir;
	void *tirc;
	int inlen;
	int i = 0;
	int err;
	u32 *in;
	int tt;

	inlen = MLX5_ST_SZ_BYTES(create_tir_in);
	in = kvzalloc(inlen, GFP_KERNEL);
	if (!in)
		return -ENOMEM;

	for (tt = 0; tt < MLX5E_NUM_INDIR_TIRS; tt++) {
		memset(in, 0, inlen);
		tir = &priv->indir_tir[tt];
		tirc = MLX5_ADDR_OF(create_tir_in, in, ctx);
		mlx5e_build_indir_tir_ctx(priv, tt, tirc);
		err = mlx5e_create_tir(priv->mdev, tir, in, inlen);
		if (err) {
			mlx5_core_warn(priv->mdev, "create indirect tirs failed, %d\n", err);
			goto err_destroy_inner_tirs;
		}
<<<<<<< HEAD
	}

	if (!mlx5e_tunnel_inner_ft_supported(priv->mdev))
		goto out;

	for (i = 0; i < MLX5E_NUM_INDIR_TIRS; i++) {
		memset(in, 0, inlen);
		tir = &priv->inner_indir_tir[i];
		tirc = MLX5_ADDR_OF(create_tir_in, in, ctx);
		mlx5e_build_inner_indir_tir_ctx(priv, i, tirc);
		err = mlx5e_create_tir(priv->mdev, tir, in, inlen);
		if (err) {
			mlx5_core_warn(priv->mdev, "create inner indirect tirs failed, %d\n", err);
			goto err_destroy_inner_tirs;
		}
	}

=======
	}

	if (!mlx5e_tunnel_inner_ft_supported(priv->mdev))
		goto out;

	for (i = 0; i < MLX5E_NUM_INDIR_TIRS; i++) {
		memset(in, 0, inlen);
		tir = &priv->inner_indir_tir[i];
		tirc = MLX5_ADDR_OF(create_tir_in, in, ctx);
		mlx5e_build_inner_indir_tir_ctx(priv, i, tirc);
		err = mlx5e_create_tir(priv->mdev, tir, in, inlen);
		if (err) {
			mlx5_core_warn(priv->mdev, "create inner indirect tirs failed, %d\n", err);
			goto err_destroy_inner_tirs;
		}
	}

>>>>>>> 6c3cc51a
out:
	kvfree(in);

	return 0;

err_destroy_inner_tirs:
	for (i--; i >= 0; i--)
		mlx5e_destroy_tir(priv->mdev, &priv->inner_indir_tir[i]);

	for (tt--; tt >= 0; tt--)
		mlx5e_destroy_tir(priv->mdev, &priv->indir_tir[tt]);

	kvfree(in);

	return err;
}

int mlx5e_create_direct_tirs(struct mlx5e_priv *priv)
{
	int nch = priv->profile->max_nch(priv->mdev);
	struct mlx5e_tir *tir;
	void *tirc;
	int inlen;
	int err;
	u32 *in;
	int ix;

	inlen = MLX5_ST_SZ_BYTES(create_tir_in);
	in = kvzalloc(inlen, GFP_KERNEL);
	if (!in)
		return -ENOMEM;

	for (ix = 0; ix < nch; ix++) {
		memset(in, 0, inlen);
		tir = &priv->direct_tir[ix];
		tirc = MLX5_ADDR_OF(create_tir_in, in, ctx);
		mlx5e_build_direct_tir_ctx(priv, priv->direct_tir[ix].rqt.rqtn, tirc);
		err = mlx5e_create_tir(priv->mdev, tir, in, inlen);
		if (err)
			goto err_destroy_ch_tirs;
	}

	kvfree(in);

	return 0;

err_destroy_ch_tirs:
	mlx5_core_warn(priv->mdev, "create direct tirs failed, %d\n", err);
	for (ix--; ix >= 0; ix--)
		mlx5e_destroy_tir(priv->mdev, &priv->direct_tir[ix]);

	kvfree(in);

	return err;
}

void mlx5e_destroy_indirect_tirs(struct mlx5e_priv *priv)
{
	int i;

	for (i = 0; i < MLX5E_NUM_INDIR_TIRS; i++)
		mlx5e_destroy_tir(priv->mdev, &priv->indir_tir[i]);

	if (!mlx5e_tunnel_inner_ft_supported(priv->mdev))
		return;

	for (i = 0; i < MLX5E_NUM_INDIR_TIRS; i++)
		mlx5e_destroy_tir(priv->mdev, &priv->inner_indir_tir[i]);
}

void mlx5e_destroy_direct_tirs(struct mlx5e_priv *priv)
{
	int nch = priv->profile->max_nch(priv->mdev);
	int i;

	for (i = 0; i < nch; i++)
		mlx5e_destroy_tir(priv->mdev, &priv->direct_tir[i]);
}

static int mlx5e_modify_channels_scatter_fcs(struct mlx5e_channels *chs, bool enable)
{
	int err = 0;
	int i;

	for (i = 0; i < chs->num; i++) {
		err = mlx5e_modify_rq_scatter_fcs(&chs->c[i]->rq, enable);
		if (err)
			return err;
	}

	return 0;
}

static int mlx5e_modify_channels_vsd(struct mlx5e_channels *chs, bool vsd)
{
	int err = 0;
	int i;

	for (i = 0; i < chs->num; i++) {
		err = mlx5e_modify_rq_vsd(&chs->c[i]->rq, vsd);
		if (err)
			return err;
	}

	return 0;
}

static int mlx5e_setup_tc_mqprio(struct net_device *netdev,
				 struct tc_mqprio_qopt *mqprio)
{
	struct mlx5e_priv *priv = netdev_priv(netdev);
	struct mlx5e_channels new_channels = {};
	u8 tc = mqprio->num_tc;
	int err = 0;

	mqprio->hw = TC_MQPRIO_HW_OFFLOAD_TCS;

	if (tc && tc != MLX5E_MAX_NUM_TC)
		return -EINVAL;

	mutex_lock(&priv->state_lock);

	new_channels.params = priv->channels.params;
	new_channels.params.num_tc = tc ? tc : 1;

	if (!test_bit(MLX5E_STATE_OPENED, &priv->state)) {
		priv->channels.params = new_channels.params;
		goto out;
	}

	err = mlx5e_open_channels(priv, &new_channels);
	if (err)
		goto out;

	mlx5e_switch_priv_channels(priv, &new_channels, NULL);
out:
	mutex_unlock(&priv->state_lock);
	return err;
}

#ifdef CONFIG_MLX5_ESWITCH
static int mlx5e_setup_tc_cls_flower(struct net_device *dev,
				     struct tc_cls_flower_offload *cls_flower)
{
	struct mlx5e_priv *priv = netdev_priv(dev);

	if (!is_classid_clsact_ingress(cls_flower->common.classid) ||
	    cls_flower->common.chain_index)
		return -EOPNOTSUPP;

	switch (cls_flower->command) {
	case TC_CLSFLOWER_REPLACE:
		return mlx5e_configure_flower(priv, cls_flower);
	case TC_CLSFLOWER_DESTROY:
		return mlx5e_delete_flower(priv, cls_flower);
	case TC_CLSFLOWER_STATS:
		return mlx5e_stats_flower(priv, cls_flower);
	default:
		return -EOPNOTSUPP;
	}
}
#endif

static int mlx5e_setup_tc(struct net_device *dev, enum tc_setup_type type,
			  void *type_data)
{
	switch (type) {
#ifdef CONFIG_MLX5_ESWITCH
	case TC_SETUP_CLSFLOWER:
		return mlx5e_setup_tc_cls_flower(dev, type_data);
#endif
	case TC_SETUP_MQPRIO:
		return mlx5e_setup_tc_mqprio(dev, type_data);
	default:
		return -EOPNOTSUPP;
	}
}

static void
mlx5e_get_stats(struct net_device *dev, struct rtnl_link_stats64 *stats)
{
	struct mlx5e_priv *priv = netdev_priv(dev);
	struct mlx5e_sw_stats *sstats = &priv->stats.sw;
	struct mlx5e_vport_stats *vstats = &priv->stats.vport;
	struct mlx5e_pport_stats *pstats = &priv->stats.pport;

	if (mlx5e_is_uplink_rep(priv)) {
		stats->rx_packets = PPORT_802_3_GET(pstats, a_frames_received_ok);
		stats->rx_bytes   = PPORT_802_3_GET(pstats, a_octets_received_ok);
		stats->tx_packets = PPORT_802_3_GET(pstats, a_frames_transmitted_ok);
		stats->tx_bytes   = PPORT_802_3_GET(pstats, a_octets_transmitted_ok);
	} else {
		stats->rx_packets = sstats->rx_packets;
		stats->rx_bytes   = sstats->rx_bytes;
		stats->tx_packets = sstats->tx_packets;
		stats->tx_bytes   = sstats->tx_bytes;
		stats->tx_dropped = sstats->tx_queue_dropped;
	}

	stats->rx_dropped = priv->stats.qcnt.rx_out_of_buffer;

	stats->rx_length_errors =
		PPORT_802_3_GET(pstats, a_in_range_length_errors) +
		PPORT_802_3_GET(pstats, a_out_of_range_length_field) +
		PPORT_802_3_GET(pstats, a_frame_too_long_errors);
	stats->rx_crc_errors =
		PPORT_802_3_GET(pstats, a_frame_check_sequence_errors);
	stats->rx_frame_errors = PPORT_802_3_GET(pstats, a_alignment_errors);
	stats->tx_aborted_errors = PPORT_2863_GET(pstats, if_out_discards);
	stats->rx_errors = stats->rx_length_errors + stats->rx_crc_errors +
			   stats->rx_frame_errors;
	stats->tx_errors = stats->tx_aborted_errors + stats->tx_carrier_errors;

	/* vport multicast also counts packets that are dropped due to steering
	 * or rx out of buffer
	 */
	stats->multicast =
		VPORT_COUNTER_GET(vstats, received_eth_multicast.packets);
}

static void mlx5e_set_rx_mode(struct net_device *dev)
{
	struct mlx5e_priv *priv = netdev_priv(dev);

	queue_work(priv->wq, &priv->set_rx_mode_work);
}

static int mlx5e_set_mac(struct net_device *netdev, void *addr)
{
	struct mlx5e_priv *priv = netdev_priv(netdev);
	struct sockaddr *saddr = addr;

	if (!is_valid_ether_addr(saddr->sa_data))
		return -EADDRNOTAVAIL;

	netif_addr_lock_bh(netdev);
	ether_addr_copy(netdev->dev_addr, saddr->sa_data);
	netif_addr_unlock_bh(netdev);

	queue_work(priv->wq, &priv->set_rx_mode_work);

	return 0;
}

#define MLX5E_SET_FEATURE(netdev, feature, enable)	\
	do {						\
		if (enable)				\
			netdev->features |= feature;	\
		else					\
			netdev->features &= ~feature;	\
	} while (0)

typedef int (*mlx5e_feature_handler)(struct net_device *netdev, bool enable);

static int set_feature_lro(struct net_device *netdev, bool enable)
{
	struct mlx5e_priv *priv = netdev_priv(netdev);
	struct mlx5e_channels new_channels = {};
	int err = 0;
	bool reset;

	mutex_lock(&priv->state_lock);

	reset = (priv->channels.params.rq_wq_type == MLX5_WQ_TYPE_LINKED_LIST);
	reset = reset && test_bit(MLX5E_STATE_OPENED, &priv->state);

	new_channels.params = priv->channels.params;
	new_channels.params.lro_en = enable;

	if (!reset) {
		priv->channels.params = new_channels.params;
		err = mlx5e_modify_tirs_lro(priv);
		goto out;
	}

	err = mlx5e_open_channels(priv, &new_channels);
	if (err)
		goto out;

	mlx5e_switch_priv_channels(priv, &new_channels, mlx5e_modify_tirs_lro);
out:
	mutex_unlock(&priv->state_lock);
	return err;
}

static int set_feature_vlan_filter(struct net_device *netdev, bool enable)
{
	struct mlx5e_priv *priv = netdev_priv(netdev);

	if (enable)
		mlx5e_enable_vlan_filter(priv);
	else
		mlx5e_disable_vlan_filter(priv);

	return 0;
}

static int set_feature_tc_num_filters(struct net_device *netdev, bool enable)
{
	struct mlx5e_priv *priv = netdev_priv(netdev);

	if (!enable && mlx5e_tc_num_filters(priv)) {
		netdev_err(netdev,
			   "Active offloaded tc filters, can't turn hw_tc_offload off\n");
		return -EINVAL;
	}

	return 0;
}

static int set_feature_rx_all(struct net_device *netdev, bool enable)
{
	struct mlx5e_priv *priv = netdev_priv(netdev);
	struct mlx5_core_dev *mdev = priv->mdev;

	return mlx5_set_port_fcs(mdev, !enable);
}

static int set_feature_rx_fcs(struct net_device *netdev, bool enable)
{
	struct mlx5e_priv *priv = netdev_priv(netdev);
	int err;

	mutex_lock(&priv->state_lock);

	priv->channels.params.scatter_fcs_en = enable;
	err = mlx5e_modify_channels_scatter_fcs(&priv->channels, enable);
	if (err)
		priv->channels.params.scatter_fcs_en = !enable;

	mutex_unlock(&priv->state_lock);

	return err;
}

static int set_feature_rx_vlan(struct net_device *netdev, bool enable)
{
	struct mlx5e_priv *priv = netdev_priv(netdev);
	int err = 0;

	mutex_lock(&priv->state_lock);

	priv->channels.params.vlan_strip_disable = !enable;
	if (!test_bit(MLX5E_STATE_OPENED, &priv->state))
		goto unlock;

	err = mlx5e_modify_channels_vsd(&priv->channels, !enable);
	if (err)
		priv->channels.params.vlan_strip_disable = enable;

unlock:
	mutex_unlock(&priv->state_lock);

	return err;
}

#ifdef CONFIG_RFS_ACCEL
static int set_feature_arfs(struct net_device *netdev, bool enable)
{
	struct mlx5e_priv *priv = netdev_priv(netdev);
	int err;

	if (enable)
		err = mlx5e_arfs_enable(priv);
	else
		err = mlx5e_arfs_disable(priv);

	return err;
}
#endif

static int mlx5e_handle_feature(struct net_device *netdev,
				netdev_features_t wanted_features,
				netdev_features_t feature,
				mlx5e_feature_handler feature_handler)
{
	netdev_features_t changes = wanted_features ^ netdev->features;
	bool enable = !!(wanted_features & feature);
	int err;

	if (!(changes & feature))
		return 0;

	err = feature_handler(netdev, enable);
	if (err) {
		netdev_err(netdev, "%s feature %pNF failed, err %d\n",
			   enable ? "Enable" : "Disable", &feature, err);
		return err;
	}

	MLX5E_SET_FEATURE(netdev, feature, enable);
	return 0;
}

static int mlx5e_set_features(struct net_device *netdev,
			      netdev_features_t features)
{
	int err;

	err  = mlx5e_handle_feature(netdev, features, NETIF_F_LRO,
				    set_feature_lro);
	err |= mlx5e_handle_feature(netdev, features,
				    NETIF_F_HW_VLAN_CTAG_FILTER,
				    set_feature_vlan_filter);
	err |= mlx5e_handle_feature(netdev, features, NETIF_F_HW_TC,
				    set_feature_tc_num_filters);
	err |= mlx5e_handle_feature(netdev, features, NETIF_F_RXALL,
				    set_feature_rx_all);
	err |= mlx5e_handle_feature(netdev, features, NETIF_F_RXFCS,
				    set_feature_rx_fcs);
	err |= mlx5e_handle_feature(netdev, features, NETIF_F_HW_VLAN_CTAG_RX,
				    set_feature_rx_vlan);
#ifdef CONFIG_RFS_ACCEL
	err |= mlx5e_handle_feature(netdev, features, NETIF_F_NTUPLE,
				    set_feature_arfs);
#endif

	return err ? -EINVAL : 0;
}

static int mlx5e_change_mtu(struct net_device *netdev, int new_mtu)
{
	struct mlx5e_priv *priv = netdev_priv(netdev);
	struct mlx5e_channels new_channels = {};
	int curr_mtu;
	int err = 0;
	bool reset;

	mutex_lock(&priv->state_lock);

	reset = !priv->channels.params.lro_en &&
		(priv->channels.params.rq_wq_type !=
		 MLX5_WQ_TYPE_LINKED_LIST_STRIDING_RQ);

	reset = reset && test_bit(MLX5E_STATE_OPENED, &priv->state);

	curr_mtu    = netdev->mtu;
	netdev->mtu = new_mtu;

	if (!reset) {
		mlx5e_set_dev_port_mtu(priv);
		goto out;
	}

	new_channels.params = priv->channels.params;
	err = mlx5e_open_channels(priv, &new_channels);
	if (err) {
		netdev->mtu = curr_mtu;
		goto out;
	}

	mlx5e_switch_priv_channels(priv, &new_channels, mlx5e_set_dev_port_mtu);

out:
	mutex_unlock(&priv->state_lock);
	return err;
}

static int mlx5e_ioctl(struct net_device *dev, struct ifreq *ifr, int cmd)
{
	struct mlx5e_priv *priv = netdev_priv(dev);

	switch (cmd) {
	case SIOCSHWTSTAMP:
		return mlx5e_hwstamp_set(priv, ifr);
	case SIOCGHWTSTAMP:
		return mlx5e_hwstamp_get(priv, ifr);
	default:
		return -EOPNOTSUPP;
	}
}

#ifdef CONFIG_MLX5_ESWITCH
static int mlx5e_set_vf_mac(struct net_device *dev, int vf, u8 *mac)
{
	struct mlx5e_priv *priv = netdev_priv(dev);
	struct mlx5_core_dev *mdev = priv->mdev;

	return mlx5_eswitch_set_vport_mac(mdev->priv.eswitch, vf + 1, mac);
}

static int mlx5e_set_vf_vlan(struct net_device *dev, int vf, u16 vlan, u8 qos,
			     __be16 vlan_proto)
{
	struct mlx5e_priv *priv = netdev_priv(dev);
	struct mlx5_core_dev *mdev = priv->mdev;

	if (vlan_proto != htons(ETH_P_8021Q))
		return -EPROTONOSUPPORT;

	return mlx5_eswitch_set_vport_vlan(mdev->priv.eswitch, vf + 1,
					   vlan, qos);
}

static int mlx5e_set_vf_spoofchk(struct net_device *dev, int vf, bool setting)
{
	struct mlx5e_priv *priv = netdev_priv(dev);
	struct mlx5_core_dev *mdev = priv->mdev;

	return mlx5_eswitch_set_vport_spoofchk(mdev->priv.eswitch, vf + 1, setting);
}

static int mlx5e_set_vf_trust(struct net_device *dev, int vf, bool setting)
{
	struct mlx5e_priv *priv = netdev_priv(dev);
	struct mlx5_core_dev *mdev = priv->mdev;

	return mlx5_eswitch_set_vport_trust(mdev->priv.eswitch, vf + 1, setting);
}

static int mlx5e_set_vf_rate(struct net_device *dev, int vf, int min_tx_rate,
			     int max_tx_rate)
{
	struct mlx5e_priv *priv = netdev_priv(dev);
	struct mlx5_core_dev *mdev = priv->mdev;

	return mlx5_eswitch_set_vport_rate(mdev->priv.eswitch, vf + 1,
					   max_tx_rate, min_tx_rate);
}

static int mlx5_vport_link2ifla(u8 esw_link)
{
	switch (esw_link) {
	case MLX5_ESW_VPORT_ADMIN_STATE_DOWN:
		return IFLA_VF_LINK_STATE_DISABLE;
	case MLX5_ESW_VPORT_ADMIN_STATE_UP:
		return IFLA_VF_LINK_STATE_ENABLE;
	}
	return IFLA_VF_LINK_STATE_AUTO;
}

static int mlx5_ifla_link2vport(u8 ifla_link)
{
	switch (ifla_link) {
	case IFLA_VF_LINK_STATE_DISABLE:
		return MLX5_ESW_VPORT_ADMIN_STATE_DOWN;
	case IFLA_VF_LINK_STATE_ENABLE:
		return MLX5_ESW_VPORT_ADMIN_STATE_UP;
	}
	return MLX5_ESW_VPORT_ADMIN_STATE_AUTO;
}

static int mlx5e_set_vf_link_state(struct net_device *dev, int vf,
				   int link_state)
{
	struct mlx5e_priv *priv = netdev_priv(dev);
	struct mlx5_core_dev *mdev = priv->mdev;

	return mlx5_eswitch_set_vport_state(mdev->priv.eswitch, vf + 1,
					    mlx5_ifla_link2vport(link_state));
}

static int mlx5e_get_vf_config(struct net_device *dev,
			       int vf, struct ifla_vf_info *ivi)
{
	struct mlx5e_priv *priv = netdev_priv(dev);
	struct mlx5_core_dev *mdev = priv->mdev;
	int err;

	err = mlx5_eswitch_get_vport_config(mdev->priv.eswitch, vf + 1, ivi);
	if (err)
		return err;
	ivi->linkstate = mlx5_vport_link2ifla(ivi->linkstate);
	return 0;
}

static int mlx5e_get_vf_stats(struct net_device *dev,
			      int vf, struct ifla_vf_stats *vf_stats)
{
	struct mlx5e_priv *priv = netdev_priv(dev);
	struct mlx5_core_dev *mdev = priv->mdev;

	return mlx5_eswitch_get_vport_stats(mdev->priv.eswitch, vf + 1,
					    vf_stats);
}
#endif

static void mlx5e_add_vxlan_port(struct net_device *netdev,
				 struct udp_tunnel_info *ti)
{
	struct mlx5e_priv *priv = netdev_priv(netdev);

	if (ti->type != UDP_TUNNEL_TYPE_VXLAN)
		return;

	if (!mlx5e_vxlan_allowed(priv->mdev))
		return;

	mlx5e_vxlan_queue_work(priv, ti->sa_family, be16_to_cpu(ti->port), 1);
}

static void mlx5e_del_vxlan_port(struct net_device *netdev,
				 struct udp_tunnel_info *ti)
{
	struct mlx5e_priv *priv = netdev_priv(netdev);

	if (ti->type != UDP_TUNNEL_TYPE_VXLAN)
		return;

	if (!mlx5e_vxlan_allowed(priv->mdev))
		return;

	mlx5e_vxlan_queue_work(priv, ti->sa_family, be16_to_cpu(ti->port), 0);
}

static netdev_features_t mlx5e_tunnel_features_check(struct mlx5e_priv *priv,
						     struct sk_buff *skb,
						     netdev_features_t features)
{
	struct udphdr *udph;
	u8 proto;
	u16 port;

	switch (vlan_get_protocol(skb)) {
	case htons(ETH_P_IP):
		proto = ip_hdr(skb)->protocol;
		break;
	case htons(ETH_P_IPV6):
		proto = ipv6_hdr(skb)->nexthdr;
		break;
	default:
		goto out;
	}

	switch (proto) {
	case IPPROTO_GRE:
		return features;
	case IPPROTO_UDP:
		udph = udp_hdr(skb);
		port = be16_to_cpu(udph->dest);

		/* Verify if UDP port is being offloaded by HW */
		if (mlx5e_vxlan_lookup_port(priv, port))
			return features;
	}

out:
	/* Disable CSUM and GSO if the udp dport is not offloaded by HW */
	return features & ~(NETIF_F_CSUM_MASK | NETIF_F_GSO_MASK);
}

static netdev_features_t mlx5e_features_check(struct sk_buff *skb,
					      struct net_device *netdev,
					      netdev_features_t features)
{
	struct mlx5e_priv *priv = netdev_priv(netdev);

	features = vlan_features_check(skb, features);
	features = vxlan_features_check(skb, features);

#ifdef CONFIG_MLX5_EN_IPSEC
	if (mlx5e_ipsec_feature_check(skb, netdev, features))
		return features;
#endif

	/* Validate if the tunneled packet is being offloaded by HW */
	if (skb->encapsulation &&
	    (features & NETIF_F_CSUM_MASK || features & NETIF_F_GSO_MASK))
		return mlx5e_tunnel_features_check(priv, skb, features);

	return features;
}

static void mlx5e_tx_timeout(struct net_device *dev)
{
	struct mlx5e_priv *priv = netdev_priv(dev);
	bool sched_work = false;
	int i;

	netdev_err(dev, "TX timeout detected\n");

	for (i = 0; i < priv->channels.num * priv->channels.params.num_tc; i++) {
		struct mlx5e_txqsq *sq = priv->txq2sq[i];

		if (!netif_xmit_stopped(netdev_get_tx_queue(dev, i)))
			continue;
		sched_work = true;
		clear_bit(MLX5E_SQ_STATE_ENABLED, &sq->state);
		netdev_err(dev, "TX timeout on queue: %d, SQ: 0x%x, CQ: 0x%x, SQ Cons: 0x%x SQ Prod: 0x%x\n",
			   i, sq->sqn, sq->cq.mcq.cqn, sq->cc, sq->pc);
	}

	if (sched_work && test_bit(MLX5E_STATE_OPENED, &priv->state))
		schedule_work(&priv->tx_timeout_work);
}

static int mlx5e_xdp_set(struct net_device *netdev, struct bpf_prog *prog)
{
	struct mlx5e_priv *priv = netdev_priv(netdev);
	struct bpf_prog *old_prog;
	int err = 0;
	bool reset, was_opened;
	int i;

	mutex_lock(&priv->state_lock);

	if ((netdev->features & NETIF_F_LRO) && prog) {
		netdev_warn(netdev, "can't set XDP while LRO is on, disable LRO first\n");
		err = -EINVAL;
		goto unlock;
	}

	if ((netdev->features & NETIF_F_HW_ESP) && prog) {
		netdev_warn(netdev, "can't set XDP with IPSec offload\n");
		err = -EINVAL;
		goto unlock;
	}

	was_opened = test_bit(MLX5E_STATE_OPENED, &priv->state);
	/* no need for full reset when exchanging programs */
	reset = (!priv->channels.params.xdp_prog || !prog);

	if (was_opened && reset)
		mlx5e_close_locked(netdev);
	if (was_opened && !reset) {
		/* num_channels is invariant here, so we can take the
		 * batched reference right upfront.
		 */
		prog = bpf_prog_add(prog, priv->channels.num);
		if (IS_ERR(prog)) {
			err = PTR_ERR(prog);
			goto unlock;
		}
	}

	/* exchange programs, extra prog reference we got from caller
	 * as long as we don't fail from this point onwards.
	 */
	old_prog = xchg(&priv->channels.params.xdp_prog, prog);
	if (old_prog)
		bpf_prog_put(old_prog);

	if (reset) /* change RQ type according to priv->xdp_prog */
		mlx5e_set_rq_params(priv->mdev, &priv->channels.params);

	if (was_opened && reset)
		mlx5e_open_locked(netdev);

	if (!test_bit(MLX5E_STATE_OPENED, &priv->state) || reset)
		goto unlock;

	/* exchanging programs w/o reset, we update ref counts on behalf
	 * of the channels RQs here.
	 */
	for (i = 0; i < priv->channels.num; i++) {
		struct mlx5e_channel *c = priv->channels.c[i];

		clear_bit(MLX5E_RQ_STATE_ENABLED, &c->rq.state);
		napi_synchronize(&c->napi);
		/* prevent mlx5e_poll_rx_cq from accessing rq->xdp_prog */

		old_prog = xchg(&c->rq.xdp_prog, prog);

		set_bit(MLX5E_RQ_STATE_ENABLED, &c->rq.state);
		/* napi_schedule in case we have missed anything */
		napi_schedule(&c->napi);

		if (old_prog)
			bpf_prog_put(old_prog);
	}

unlock:
	mutex_unlock(&priv->state_lock);
	return err;
}

static u32 mlx5e_xdp_query(struct net_device *dev)
{
	struct mlx5e_priv *priv = netdev_priv(dev);
	const struct bpf_prog *xdp_prog;
	u32 prog_id = 0;

	mutex_lock(&priv->state_lock);
	xdp_prog = priv->channels.params.xdp_prog;
	if (xdp_prog)
		prog_id = xdp_prog->aux->id;
	mutex_unlock(&priv->state_lock);

	return prog_id;
}

static int mlx5e_xdp(struct net_device *dev, struct netdev_xdp *xdp)
{
	switch (xdp->command) {
	case XDP_SETUP_PROG:
		return mlx5e_xdp_set(dev, xdp->prog);
	case XDP_QUERY_PROG:
		xdp->prog_id = mlx5e_xdp_query(dev);
		xdp->prog_attached = !!xdp->prog_id;
		return 0;
	default:
		return -EINVAL;
	}
}

#ifdef CONFIG_NET_POLL_CONTROLLER
/* Fake "interrupt" called by netpoll (eg netconsole) to send skbs without
 * reenabling interrupts.
 */
static void mlx5e_netpoll(struct net_device *dev)
{
	struct mlx5e_priv *priv = netdev_priv(dev);
	struct mlx5e_channels *chs = &priv->channels;

	int i;

	for (i = 0; i < chs->num; i++)
		napi_schedule(&chs->c[i]->napi);
}
#endif

static const struct net_device_ops mlx5e_netdev_ops = {
	.ndo_open                = mlx5e_open,
	.ndo_stop                = mlx5e_close,
	.ndo_start_xmit          = mlx5e_xmit,
	.ndo_setup_tc            = mlx5e_setup_tc,
	.ndo_select_queue        = mlx5e_select_queue,
	.ndo_get_stats64         = mlx5e_get_stats,
	.ndo_set_rx_mode         = mlx5e_set_rx_mode,
	.ndo_set_mac_address     = mlx5e_set_mac,
	.ndo_vlan_rx_add_vid     = mlx5e_vlan_rx_add_vid,
	.ndo_vlan_rx_kill_vid    = mlx5e_vlan_rx_kill_vid,
	.ndo_set_features        = mlx5e_set_features,
	.ndo_change_mtu          = mlx5e_change_mtu,
	.ndo_do_ioctl            = mlx5e_ioctl,
	.ndo_set_tx_maxrate      = mlx5e_set_tx_maxrate,
	.ndo_udp_tunnel_add      = mlx5e_add_vxlan_port,
	.ndo_udp_tunnel_del      = mlx5e_del_vxlan_port,
	.ndo_features_check      = mlx5e_features_check,
#ifdef CONFIG_RFS_ACCEL
	.ndo_rx_flow_steer	 = mlx5e_rx_flow_steer,
#endif
	.ndo_tx_timeout          = mlx5e_tx_timeout,
	.ndo_xdp		 = mlx5e_xdp,
#ifdef CONFIG_NET_POLL_CONTROLLER
	.ndo_poll_controller     = mlx5e_netpoll,
#endif
#ifdef CONFIG_MLX5_ESWITCH
	/* SRIOV E-Switch NDOs */
	.ndo_set_vf_mac          = mlx5e_set_vf_mac,
	.ndo_set_vf_vlan         = mlx5e_set_vf_vlan,
	.ndo_set_vf_spoofchk     = mlx5e_set_vf_spoofchk,
	.ndo_set_vf_trust        = mlx5e_set_vf_trust,
	.ndo_set_vf_rate         = mlx5e_set_vf_rate,
	.ndo_get_vf_config       = mlx5e_get_vf_config,
	.ndo_set_vf_link_state   = mlx5e_set_vf_link_state,
	.ndo_get_vf_stats        = mlx5e_get_vf_stats,
	.ndo_has_offload_stats	 = mlx5e_has_offload_stats,
	.ndo_get_offload_stats	 = mlx5e_get_offload_stats,
#endif
};

static int mlx5e_check_required_hca_cap(struct mlx5_core_dev *mdev)
{
	if (MLX5_CAP_GEN(mdev, port_type) != MLX5_CAP_PORT_TYPE_ETH)
		return -EOPNOTSUPP;
	if (!MLX5_CAP_GEN(mdev, eth_net_offloads) ||
	    !MLX5_CAP_GEN(mdev, nic_flow_table) ||
	    !MLX5_CAP_ETH(mdev, csum_cap) ||
	    !MLX5_CAP_ETH(mdev, max_lso_cap) ||
	    !MLX5_CAP_ETH(mdev, vlan_cap) ||
	    !MLX5_CAP_ETH(mdev, rss_ind_tbl_cap) ||
	    MLX5_CAP_FLOWTABLE(mdev,
			       flow_table_properties_nic_receive.max_ft_level)
			       < 3) {
		mlx5_core_warn(mdev,
			       "Not creating net device, some required device capabilities are missing\n");
		return -EOPNOTSUPP;
	}
	if (!MLX5_CAP_ETH(mdev, self_lb_en_modifiable))
		mlx5_core_warn(mdev, "Self loop back prevention is not supported\n");
	if (!MLX5_CAP_GEN(mdev, cq_moderation))
		mlx5_core_warn(mdev, "CQ moderation is not supported\n");

	return 0;
}

u16 mlx5e_get_max_inline_cap(struct mlx5_core_dev *mdev)
{
	int bf_buf_size = (1 << MLX5_CAP_GEN(mdev, log_bf_reg_size)) / 2;

	return bf_buf_size -
	       sizeof(struct mlx5e_tx_wqe) +
	       2 /*sizeof(mlx5e_tx_wqe.inline_hdr_start)*/;
}

void mlx5e_build_default_indir_rqt(u32 *indirection_rqt, int len,
				   int num_channels)
{
	int i;

	for (i = 0; i < len; i++)
		indirection_rqt[i] = i % num_channels;
}

static int mlx5e_get_pci_bw(struct mlx5_core_dev *mdev, u32 *pci_bw)
{
	enum pcie_link_width width;
	enum pci_bus_speed speed;
	int err = 0;

	err = pcie_get_minimum_link(mdev->pdev, &speed, &width);
	if (err)
		return err;

	if (speed == PCI_SPEED_UNKNOWN || width == PCIE_LNK_WIDTH_UNKNOWN)
		return -EINVAL;

	switch (speed) {
	case PCIE_SPEED_2_5GT:
		*pci_bw = 2500 * width;
		break;
	case PCIE_SPEED_5_0GT:
		*pci_bw = 5000 * width;
		break;
	case PCIE_SPEED_8_0GT:
		*pci_bw = 8000 * width;
		break;
	default:
		return -EINVAL;
	}

	return 0;
}

static bool cqe_compress_heuristic(u32 link_speed, u32 pci_bw)
{
	return (link_speed && pci_bw &&
		(pci_bw < 40000) && (pci_bw < link_speed));
}

static bool hw_lro_heuristic(u32 link_speed, u32 pci_bw)
{
	return !(link_speed && pci_bw &&
		 (pci_bw <= 16000) && (pci_bw < link_speed));
}

void mlx5e_set_rx_cq_mode_params(struct mlx5e_params *params, u8 cq_period_mode)
{
	params->rx_cq_period_mode = cq_period_mode;

	params->rx_cq_moderation.pkts =
		MLX5E_PARAMS_DEFAULT_RX_CQ_MODERATION_PKTS;
	params->rx_cq_moderation.usec =
			MLX5E_PARAMS_DEFAULT_RX_CQ_MODERATION_USEC;

	if (cq_period_mode == MLX5_CQ_PERIOD_MODE_START_FROM_CQE)
		params->rx_cq_moderation.usec =
			MLX5E_PARAMS_DEFAULT_RX_CQ_MODERATION_USEC_FROM_CQE;

	if (params->rx_am_enabled)
		params->rx_cq_moderation =
			mlx5e_am_get_def_profile(params->rx_cq_period_mode);

	MLX5E_SET_PFLAG(params, MLX5E_PFLAG_RX_CQE_BASED_MODER,
			params->rx_cq_period_mode == MLX5_CQ_PERIOD_MODE_START_FROM_CQE);
}

u32 mlx5e_choose_lro_timeout(struct mlx5_core_dev *mdev, u32 wanted_timeout)
{
	int i;

	/* The supported periods are organized in ascending order */
	for (i = 0; i < MLX5E_LRO_TIMEOUT_ARR_SIZE - 1; i++)
		if (MLX5_CAP_ETH(mdev, lro_timer_supported_periods[i]) >= wanted_timeout)
			break;

	return MLX5_CAP_ETH(mdev, lro_timer_supported_periods[i]);
}

void mlx5e_build_nic_params(struct mlx5_core_dev *mdev,
			    struct mlx5e_params *params,
			    u16 max_channels)
{
	u8 cq_period_mode = 0;
	u32 link_speed = 0;
	u32 pci_bw = 0;

	params->num_channels = max_channels;
	params->num_tc       = 1;

	mlx5e_get_max_linkspeed(mdev, &link_speed);
	mlx5e_get_pci_bw(mdev, &pci_bw);
	mlx5_core_dbg(mdev, "Max link speed = %d, PCI BW = %d\n",
		      link_speed, pci_bw);

	/* SQ */
	params->log_sq_size = is_kdump_kernel() ?
		MLX5E_PARAMS_MINIMUM_LOG_SQ_SIZE :
		MLX5E_PARAMS_DEFAULT_LOG_SQ_SIZE;

	/* set CQE compression */
	params->rx_cqe_compress_def = false;
	if (MLX5_CAP_GEN(mdev, cqe_compression) &&
	    MLX5_CAP_GEN(mdev, vport_group_manager))
		params->rx_cqe_compress_def = cqe_compress_heuristic(link_speed, pci_bw);

	MLX5E_SET_PFLAG(params, MLX5E_PFLAG_RX_CQE_COMPRESS, params->rx_cqe_compress_def);

	/* RQ */
	mlx5e_set_rq_params(mdev, params);

	/* HW LRO */

	/* TODO: && MLX5_CAP_ETH(mdev, lro_cap) */
	if (params->rq_wq_type == MLX5_WQ_TYPE_LINKED_LIST_STRIDING_RQ)
		params->lro_en = hw_lro_heuristic(link_speed, pci_bw);
	params->lro_timeout = mlx5e_choose_lro_timeout(mdev, MLX5E_DEFAULT_LRO_TIMEOUT);

	/* CQ moderation params */
	cq_period_mode = MLX5_CAP_GEN(mdev, cq_period_start_from_cqe) ?
			MLX5_CQ_PERIOD_MODE_START_FROM_CQE :
			MLX5_CQ_PERIOD_MODE_START_FROM_EQE;
	params->rx_am_enabled = MLX5_CAP_GEN(mdev, cq_moderation);
	mlx5e_set_rx_cq_mode_params(params, cq_period_mode);

	params->tx_cq_moderation.usec = MLX5E_PARAMS_DEFAULT_TX_CQ_MODERATION_USEC;
	params->tx_cq_moderation.pkts = MLX5E_PARAMS_DEFAULT_TX_CQ_MODERATION_PKTS;

	/* TX inline */
	params->tx_max_inline = mlx5e_get_max_inline_cap(mdev);
	mlx5_query_min_inline(mdev, &params->tx_min_inline_mode);
	if (params->tx_min_inline_mode == MLX5_INLINE_MODE_NONE &&
	    !MLX5_CAP_ETH(mdev, wqe_vlan_insert))
		params->tx_min_inline_mode = MLX5_INLINE_MODE_L2;

	/* RSS */
	params->rss_hfunc = ETH_RSS_HASH_XOR;
	netdev_rss_key_fill(params->toeplitz_hash_key, sizeof(params->toeplitz_hash_key));
	mlx5e_build_default_indir_rqt(params->indirection_rqt,
				      MLX5E_INDIR_RQT_SIZE, max_channels);
}

static void mlx5e_build_nic_netdev_priv(struct mlx5_core_dev *mdev,
					struct net_device *netdev,
					const struct mlx5e_profile *profile,
					void *ppriv)
{
	struct mlx5e_priv *priv = netdev_priv(netdev);

	priv->mdev        = mdev;
	priv->netdev      = netdev;
	priv->profile     = profile;
	priv->ppriv       = ppriv;
	priv->hard_mtu = MLX5E_ETH_HARD_MTU;

	mlx5e_build_nic_params(mdev, &priv->channels.params, profile->max_nch(mdev));

	mutex_init(&priv->state_lock);

	INIT_WORK(&priv->update_carrier_work, mlx5e_update_carrier_work);
	INIT_WORK(&priv->set_rx_mode_work, mlx5e_set_rx_mode_work);
	INIT_WORK(&priv->tx_timeout_work, mlx5e_tx_timeout_work);
	INIT_DELAYED_WORK(&priv->update_stats_work, mlx5e_update_stats_work);
}

static void mlx5e_set_netdev_dev_addr(struct net_device *netdev)
{
	struct mlx5e_priv *priv = netdev_priv(netdev);

	mlx5_query_nic_vport_mac_address(priv->mdev, 0, netdev->dev_addr);
	if (is_zero_ether_addr(netdev->dev_addr) &&
	    !MLX5_CAP_GEN(priv->mdev, vport_group_manager)) {
		eth_hw_addr_random(netdev);
		mlx5_core_info(priv->mdev, "Assigned random MAC address %pM\n", netdev->dev_addr);
	}
}

#if IS_ENABLED(CONFIG_NET_SWITCHDEV) && IS_ENABLED(CONFIG_MLX5_ESWITCH)
static const struct switchdev_ops mlx5e_switchdev_ops = {
	.switchdev_port_attr_get	= mlx5e_attr_get,
};
#endif

static void mlx5e_build_nic_netdev(struct net_device *netdev)
{
	struct mlx5e_priv *priv = netdev_priv(netdev);
	struct mlx5_core_dev *mdev = priv->mdev;
	bool fcs_supported;
	bool fcs_enabled;

	SET_NETDEV_DEV(netdev, &mdev->pdev->dev);

	netdev->netdev_ops = &mlx5e_netdev_ops;

#ifdef CONFIG_MLX5_CORE_EN_DCB
	if (MLX5_CAP_GEN(mdev, vport_group_manager) && MLX5_CAP_GEN(mdev, qos))
		netdev->dcbnl_ops = &mlx5e_dcbnl_ops;
#endif

	netdev->watchdog_timeo    = 15 * HZ;

	netdev->ethtool_ops	  = &mlx5e_ethtool_ops;

	netdev->vlan_features    |= NETIF_F_SG;
	netdev->vlan_features    |= NETIF_F_IP_CSUM;
	netdev->vlan_features    |= NETIF_F_IPV6_CSUM;
	netdev->vlan_features    |= NETIF_F_GRO;
	netdev->vlan_features    |= NETIF_F_TSO;
	netdev->vlan_features    |= NETIF_F_TSO6;
	netdev->vlan_features    |= NETIF_F_RXCSUM;
	netdev->vlan_features    |= NETIF_F_RXHASH;

	if (!!MLX5_CAP_ETH(mdev, lro_cap))
		netdev->vlan_features    |= NETIF_F_LRO;

	netdev->hw_features       = netdev->vlan_features;
	netdev->hw_features      |= NETIF_F_HW_VLAN_CTAG_TX;
	netdev->hw_features      |= NETIF_F_HW_VLAN_CTAG_RX;
	netdev->hw_features      |= NETIF_F_HW_VLAN_CTAG_FILTER;

	if (mlx5e_vxlan_allowed(mdev) || MLX5_CAP_ETH(mdev, tunnel_stateless_gre)) {
		netdev->hw_features     |= NETIF_F_GSO_PARTIAL;
		netdev->hw_enc_features |= NETIF_F_IP_CSUM;
		netdev->hw_enc_features |= NETIF_F_IPV6_CSUM;
		netdev->hw_enc_features |= NETIF_F_TSO;
		netdev->hw_enc_features |= NETIF_F_TSO6;
		netdev->hw_enc_features |= NETIF_F_GSO_PARTIAL;
	}

	if (mlx5e_vxlan_allowed(mdev)) {
		netdev->hw_features     |= NETIF_F_GSO_UDP_TUNNEL |
					   NETIF_F_GSO_UDP_TUNNEL_CSUM;
		netdev->hw_enc_features |= NETIF_F_GSO_UDP_TUNNEL |
					   NETIF_F_GSO_UDP_TUNNEL_CSUM;
		netdev->gso_partial_features = NETIF_F_GSO_UDP_TUNNEL_CSUM;
	}

	if (MLX5_CAP_ETH(mdev, tunnel_stateless_gre)) {
		netdev->hw_features     |= NETIF_F_GSO_GRE |
					   NETIF_F_GSO_GRE_CSUM;
		netdev->hw_enc_features |= NETIF_F_GSO_GRE |
					   NETIF_F_GSO_GRE_CSUM;
		netdev->gso_partial_features |= NETIF_F_GSO_GRE |
						NETIF_F_GSO_GRE_CSUM;
	}

	mlx5_query_port_fcs(mdev, &fcs_supported, &fcs_enabled);

	if (fcs_supported)
		netdev->hw_features |= NETIF_F_RXALL;

	if (MLX5_CAP_ETH(mdev, scatter_fcs))
		netdev->hw_features |= NETIF_F_RXFCS;

	netdev->features          = netdev->hw_features;
	if (!priv->channels.params.lro_en)
		netdev->features  &= ~NETIF_F_LRO;

	if (fcs_enabled)
		netdev->features  &= ~NETIF_F_RXALL;

	if (!priv->channels.params.scatter_fcs_en)
		netdev->features  &= ~NETIF_F_RXFCS;

#define FT_CAP(f) MLX5_CAP_FLOWTABLE(mdev, flow_table_properties_nic_receive.f)
	if (FT_CAP(flow_modify_en) &&
	    FT_CAP(modify_root) &&
	    FT_CAP(identified_miss_table_mode) &&
	    FT_CAP(flow_table_modify)) {
		netdev->hw_features      |= NETIF_F_HW_TC;
#ifdef CONFIG_RFS_ACCEL
		netdev->hw_features	 |= NETIF_F_NTUPLE;
#endif
	}

	netdev->features         |= NETIF_F_HIGHDMA;

	netdev->priv_flags       |= IFF_UNICAST_FLT;

	mlx5e_set_netdev_dev_addr(netdev);

#if IS_ENABLED(CONFIG_NET_SWITCHDEV) && IS_ENABLED(CONFIG_MLX5_ESWITCH)
	if (MLX5_VPORT_MANAGER(mdev))
		netdev->switchdev_ops = &mlx5e_switchdev_ops;
#endif

	mlx5e_ipsec_build_netdev(priv);
}

static void mlx5e_create_q_counter(struct mlx5e_priv *priv)
{
	struct mlx5_core_dev *mdev = priv->mdev;
	int err;

	err = mlx5_core_alloc_q_counter(mdev, &priv->q_counter);
	if (err) {
		mlx5_core_warn(mdev, "alloc queue counter failed, %d\n", err);
		priv->q_counter = 0;
	}
}

static void mlx5e_destroy_q_counter(struct mlx5e_priv *priv)
{
	if (!priv->q_counter)
		return;

	mlx5_core_dealloc_q_counter(priv->mdev, priv->q_counter);
}

static void mlx5e_nic_init(struct mlx5_core_dev *mdev,
			   struct net_device *netdev,
			   const struct mlx5e_profile *profile,
			   void *ppriv)
{
	struct mlx5e_priv *priv = netdev_priv(netdev);
	int err;

	mlx5e_build_nic_netdev_priv(mdev, netdev, profile, ppriv);
	err = mlx5e_ipsec_init(priv);
	if (err)
		mlx5_core_err(mdev, "IPSec initialization failed, %d\n", err);
	mlx5e_build_nic_netdev(netdev);
	mlx5e_vxlan_init(priv);
}

static void mlx5e_nic_cleanup(struct mlx5e_priv *priv)
{
	mlx5e_ipsec_cleanup(priv);
	mlx5e_vxlan_cleanup(priv);

	if (priv->channels.params.xdp_prog)
		bpf_prog_put(priv->channels.params.xdp_prog);
}

static int mlx5e_init_nic_rx(struct mlx5e_priv *priv)
{
	struct mlx5_core_dev *mdev = priv->mdev;
	int err;

	err = mlx5e_create_indirect_rqt(priv);
	if (err)
		return err;

	err = mlx5e_create_direct_rqts(priv);
	if (err)
		goto err_destroy_indirect_rqts;

	err = mlx5e_create_indirect_tirs(priv);
	if (err)
		goto err_destroy_direct_rqts;

	err = mlx5e_create_direct_tirs(priv);
	if (err)
		goto err_destroy_indirect_tirs;

	err = mlx5e_create_flow_steering(priv);
	if (err) {
		mlx5_core_warn(mdev, "create flow steering failed, %d\n", err);
		goto err_destroy_direct_tirs;
	}

	err = mlx5e_tc_init(priv);
	if (err)
		goto err_destroy_flow_steering;

	return 0;

err_destroy_flow_steering:
	mlx5e_destroy_flow_steering(priv);
err_destroy_direct_tirs:
	mlx5e_destroy_direct_tirs(priv);
err_destroy_indirect_tirs:
	mlx5e_destroy_indirect_tirs(priv);
err_destroy_direct_rqts:
	mlx5e_destroy_direct_rqts(priv);
err_destroy_indirect_rqts:
	mlx5e_destroy_rqt(priv, &priv->indir_rqt);
	return err;
}

static void mlx5e_cleanup_nic_rx(struct mlx5e_priv *priv)
{
	mlx5e_tc_cleanup(priv);
	mlx5e_destroy_flow_steering(priv);
	mlx5e_destroy_direct_tirs(priv);
	mlx5e_destroy_indirect_tirs(priv);
	mlx5e_destroy_direct_rqts(priv);
	mlx5e_destroy_rqt(priv, &priv->indir_rqt);
}

static int mlx5e_init_nic_tx(struct mlx5e_priv *priv)
{
	int err;

	err = mlx5e_create_tises(priv);
	if (err) {
		mlx5_core_warn(priv->mdev, "create tises failed, %d\n", err);
		return err;
	}

#ifdef CONFIG_MLX5_CORE_EN_DCB
	mlx5e_dcbnl_initialize(priv);
#endif
	return 0;
}

static void mlx5e_nic_enable(struct mlx5e_priv *priv)
{
	struct net_device *netdev = priv->netdev;
	struct mlx5_core_dev *mdev = priv->mdev;
	u16 max_mtu;

	mlx5e_init_l2_addr(priv);

	/* Marking the link as currently not needed by the Driver */
	if (!netif_running(netdev))
		mlx5_set_port_admin_status(mdev, MLX5_PORT_DOWN);

	/* MTU range: 68 - hw-specific max */
	netdev->min_mtu = ETH_MIN_MTU;
	mlx5_query_port_max_mtu(priv->mdev, &max_mtu, 1);
	netdev->max_mtu = MLX5E_HW2SW_MTU(priv, max_mtu);
	mlx5e_set_dev_port_mtu(priv);

	mlx5_lag_add(mdev, netdev);

	mlx5e_enable_async_events(priv);

	if (MLX5_VPORT_MANAGER(priv->mdev))
		mlx5e_register_vport_reps(priv);

	if (netdev->reg_state != NETREG_REGISTERED)
		return;

	/* Device already registered: sync netdev system state */
	if (mlx5e_vxlan_allowed(mdev)) {
		rtnl_lock();
		udp_tunnel_get_rx_info(netdev);
		rtnl_unlock();
	}

	queue_work(priv->wq, &priv->set_rx_mode_work);

	rtnl_lock();
	if (netif_running(netdev))
		mlx5e_open(netdev);
	netif_device_attach(netdev);
	rtnl_unlock();
}

static void mlx5e_nic_disable(struct mlx5e_priv *priv)
{
	struct mlx5_core_dev *mdev = priv->mdev;

	rtnl_lock();
	if (netif_running(priv->netdev))
		mlx5e_close(priv->netdev);
	netif_device_detach(priv->netdev);
	rtnl_unlock();

	queue_work(priv->wq, &priv->set_rx_mode_work);

	if (MLX5_VPORT_MANAGER(priv->mdev))
		mlx5e_unregister_vport_reps(priv);

	mlx5e_disable_async_events(priv);
	mlx5_lag_remove(mdev);
}

static const struct mlx5e_profile mlx5e_nic_profile = {
	.init		   = mlx5e_nic_init,
	.cleanup	   = mlx5e_nic_cleanup,
	.init_rx	   = mlx5e_init_nic_rx,
	.cleanup_rx	   = mlx5e_cleanup_nic_rx,
	.init_tx	   = mlx5e_init_nic_tx,
	.cleanup_tx	   = mlx5e_cleanup_nic_tx,
	.enable		   = mlx5e_nic_enable,
	.disable	   = mlx5e_nic_disable,
	.update_stats	   = mlx5e_update_ndo_stats,
	.max_nch	   = mlx5e_get_max_num_channels,
	.update_carrier	   = mlx5e_update_carrier,
	.rx_handlers.handle_rx_cqe       = mlx5e_handle_rx_cqe,
	.rx_handlers.handle_rx_cqe_mpwqe = mlx5e_handle_rx_cqe_mpwrq,
	.max_tc		   = MLX5E_MAX_NUM_TC,
};

/* mlx5e generic netdev management API (move to en_common.c) */

struct net_device *mlx5e_create_netdev(struct mlx5_core_dev *mdev,
				       const struct mlx5e_profile *profile,
				       void *ppriv)
{
	int nch = profile->max_nch(mdev);
	struct net_device *netdev;
	struct mlx5e_priv *priv;

	netdev = alloc_etherdev_mqs(sizeof(struct mlx5e_priv),
				    nch * profile->max_tc,
				    nch);
	if (!netdev) {
		mlx5_core_err(mdev, "alloc_etherdev_mqs() failed\n");
		return NULL;
	}

#ifdef CONFIG_RFS_ACCEL
	netdev->rx_cpu_rmap = mdev->rmap;
#endif

	profile->init(mdev, netdev, profile, ppriv);

	netif_carrier_off(netdev);

	priv = netdev_priv(netdev);

	priv->wq = create_singlethread_workqueue("mlx5e");
	if (!priv->wq)
		goto err_cleanup_nic;

	return netdev;

err_cleanup_nic:
	if (profile->cleanup)
		profile->cleanup(priv);
	free_netdev(netdev);

	return NULL;
}

int mlx5e_attach_netdev(struct mlx5e_priv *priv)
{
	struct mlx5_core_dev *mdev = priv->mdev;
	const struct mlx5e_profile *profile;
	int err;

	profile = priv->profile;
	clear_bit(MLX5E_STATE_DESTROYING, &priv->state);

	err = profile->init_tx(priv);
	if (err)
		goto out;

	err = mlx5e_open_drop_rq(mdev, &priv->drop_rq);
	if (err) {
		mlx5_core_err(mdev, "open drop rq failed, %d\n", err);
		goto err_cleanup_tx;
	}

	err = profile->init_rx(priv);
	if (err)
		goto err_close_drop_rq;

	mlx5e_create_q_counter(priv);

	if (profile->enable)
		profile->enable(priv);

	return 0;

err_close_drop_rq:
	mlx5e_close_drop_rq(&priv->drop_rq);

err_cleanup_tx:
	profile->cleanup_tx(priv);

out:
	return err;
}

void mlx5e_detach_netdev(struct mlx5e_priv *priv)
{
	const struct mlx5e_profile *profile = priv->profile;

	set_bit(MLX5E_STATE_DESTROYING, &priv->state);

	if (profile->disable)
		profile->disable(priv);
	flush_workqueue(priv->wq);

	mlx5e_destroy_q_counter(priv);
	profile->cleanup_rx(priv);
	mlx5e_close_drop_rq(&priv->drop_rq);
	profile->cleanup_tx(priv);
	cancel_delayed_work_sync(&priv->update_stats_work);
}

void mlx5e_destroy_netdev(struct mlx5e_priv *priv)
{
	const struct mlx5e_profile *profile = priv->profile;
	struct net_device *netdev = priv->netdev;

	destroy_workqueue(priv->wq);
	if (profile->cleanup)
		profile->cleanup(priv);
	free_netdev(netdev);
}

/* mlx5e_attach and mlx5e_detach scope should be only creating/destroying
 * hardware contexts and to connect it to the current netdev.
 */
static int mlx5e_attach(struct mlx5_core_dev *mdev, void *vpriv)
{
	struct mlx5e_priv *priv = vpriv;
	struct net_device *netdev = priv->netdev;
	int err;

	if (netif_device_present(netdev))
		return 0;

	err = mlx5e_create_mdev_resources(mdev);
	if (err)
		return err;

	err = mlx5e_attach_netdev(priv);
	if (err) {
		mlx5e_destroy_mdev_resources(mdev);
		return err;
	}

	return 0;
}

static void mlx5e_detach(struct mlx5_core_dev *mdev, void *vpriv)
{
	struct mlx5e_priv *priv = vpriv;
	struct net_device *netdev = priv->netdev;

	if (!netif_device_present(netdev))
		return;

	mlx5e_detach_netdev(priv);
	mlx5e_destroy_mdev_resources(mdev);
}

static void *mlx5e_add(struct mlx5_core_dev *mdev)
{
	struct net_device *netdev;
	void *rpriv = NULL;
	void *priv;
	int err;

	err = mlx5e_check_required_hca_cap(mdev);
	if (err)
		return NULL;

#ifdef CONFIG_MLX5_ESWITCH
	if (MLX5_VPORT_MANAGER(mdev)) {
		rpriv = mlx5e_alloc_nic_rep_priv(mdev);
		if (!rpriv) {
			mlx5_core_warn(mdev, "Failed to alloc NIC rep priv data\n");
			return NULL;
		}
	}
#endif

	netdev = mlx5e_create_netdev(mdev, &mlx5e_nic_profile, rpriv);
	if (!netdev) {
		mlx5_core_err(mdev, "mlx5e_create_netdev failed\n");
		goto err_free_rpriv;
	}

	priv = netdev_priv(netdev);

	err = mlx5e_attach(mdev, priv);
	if (err) {
		mlx5_core_err(mdev, "mlx5e_attach failed, %d\n", err);
		goto err_destroy_netdev;
	}

	err = register_netdev(netdev);
	if (err) {
		mlx5_core_err(mdev, "register_netdev failed, %d\n", err);
		goto err_detach;
	}

	return priv;

err_detach:
	mlx5e_detach(mdev, priv);
err_destroy_netdev:
	mlx5e_destroy_netdev(priv);
err_free_rpriv:
	kfree(rpriv);
	return NULL;
}

static void mlx5e_remove(struct mlx5_core_dev *mdev, void *vpriv)
{
	struct mlx5e_priv *priv = vpriv;
	void *ppriv = priv->ppriv;

	unregister_netdev(priv->netdev);
	mlx5e_detach(mdev, vpriv);
	mlx5e_destroy_netdev(priv);
	kfree(ppriv);
}

static void *mlx5e_get_netdev(void *vpriv)
{
	struct mlx5e_priv *priv = vpriv;

	return priv->netdev;
}

static struct mlx5_interface mlx5e_interface = {
	.add       = mlx5e_add,
	.remove    = mlx5e_remove,
	.attach    = mlx5e_attach,
	.detach    = mlx5e_detach,
	.event     = mlx5e_async_event,
	.protocol  = MLX5_INTERFACE_PROTOCOL_ETH,
	.get_dev   = mlx5e_get_netdev,
};

void mlx5e_init(void)
{
	mlx5e_ipsec_build_inverse_table();
	mlx5e_build_ptys2ethtool_map();
	mlx5_register_interface(&mlx5e_interface);
}

void mlx5e_cleanup(void)
{
	mlx5_unregister_interface(&mlx5e_interface);
}<|MERGE_RESOLUTION|>--- conflicted
+++ resolved
@@ -2928,7 +2928,6 @@
 			mlx5_core_warn(priv->mdev, "create indirect tirs failed, %d\n", err);
 			goto err_destroy_inner_tirs;
 		}
-<<<<<<< HEAD
 	}
 
 	if (!mlx5e_tunnel_inner_ft_supported(priv->mdev))
@@ -2946,25 +2945,6 @@
 		}
 	}
 
-=======
-	}
-
-	if (!mlx5e_tunnel_inner_ft_supported(priv->mdev))
-		goto out;
-
-	for (i = 0; i < MLX5E_NUM_INDIR_TIRS; i++) {
-		memset(in, 0, inlen);
-		tir = &priv->inner_indir_tir[i];
-		tirc = MLX5_ADDR_OF(create_tir_in, in, ctx);
-		mlx5e_build_inner_indir_tir_ctx(priv, i, tirc);
-		err = mlx5e_create_tir(priv->mdev, tir, in, inlen);
-		if (err) {
-			mlx5_core_warn(priv->mdev, "create inner indirect tirs failed, %d\n", err);
-			goto err_destroy_inner_tirs;
-		}
-	}
-
->>>>>>> 6c3cc51a
 out:
 	kvfree(in);
 
