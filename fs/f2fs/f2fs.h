/*
 * fs/f2fs/f2fs.h
 *
 * Copyright (c) 2012 Samsung Electronics Co., Ltd.
 *             http://www.samsung.com/
 *
 * This program is free software; you can redistribute it and/or modify
 * it under the terms of the GNU General Public License version 2 as
 * published by the Free Software Foundation.
 */
#ifndef _LINUX_F2FS_H
#define _LINUX_F2FS_H

#include <linux/types.h>
#include <linux/page-flags.h>
#include <linux/buffer_head.h>
#include <linux/slab.h>
#include <linux/crc32.h>
#include <linux/magic.h>
#include <linux/kobject.h>
#include <linux/sched.h>
#include <linux/vmalloc.h>
#include <linux/bio.h>
#include <linux/blkdev.h>
#include <linux/quotaops.h>
#ifdef CONFIG_F2FS_FS_ENCRYPTION
#include <linux/fscrypt_supp.h>
#else
#include <linux/fscrypt_notsupp.h>
#endif
#include <crypto/hash.h>

#ifdef CONFIG_F2FS_CHECK_FS
#define f2fs_bug_on(sbi, condition)	BUG_ON(condition)
#else
#define f2fs_bug_on(sbi, condition)					\
	do {								\
		if (unlikely(condition)) {				\
			WARN_ON(1);					\
			set_sbi_flag(sbi, SBI_NEED_FSCK);		\
		}							\
	} while (0)
#endif

#ifdef CONFIG_F2FS_FAULT_INJECTION
enum {
	FAULT_KMALLOC,
	FAULT_PAGE_ALLOC,
	FAULT_ALLOC_NID,
	FAULT_ORPHAN,
	FAULT_BLOCK,
	FAULT_DIR_DEPTH,
	FAULT_EVICT_INODE,
	FAULT_TRUNCATE,
	FAULT_IO,
	FAULT_CHECKPOINT,
	FAULT_MAX,
};

struct f2fs_fault_info {
	atomic_t inject_ops;
	unsigned int inject_rate;
	unsigned int inject_type;
};

extern char *fault_name[FAULT_MAX];
#define IS_FAULT_SET(fi, type) ((fi)->inject_type & (1 << (type)))
#endif

/*
 * For mount options
 */
#define F2FS_MOUNT_BG_GC		0x00000001
#define F2FS_MOUNT_DISABLE_ROLL_FORWARD	0x00000002
#define F2FS_MOUNT_DISCARD		0x00000004
#define F2FS_MOUNT_NOHEAP		0x00000008
#define F2FS_MOUNT_XATTR_USER		0x00000010
#define F2FS_MOUNT_POSIX_ACL		0x00000020
#define F2FS_MOUNT_DISABLE_EXT_IDENTIFY	0x00000040
#define F2FS_MOUNT_INLINE_XATTR		0x00000080
#define F2FS_MOUNT_INLINE_DATA		0x00000100
#define F2FS_MOUNT_INLINE_DENTRY	0x00000200
#define F2FS_MOUNT_FLUSH_MERGE		0x00000400
#define F2FS_MOUNT_NOBARRIER		0x00000800
#define F2FS_MOUNT_FASTBOOT		0x00001000
#define F2FS_MOUNT_EXTENT_CACHE		0x00002000
#define F2FS_MOUNT_FORCE_FG_GC		0x00004000
#define F2FS_MOUNT_DATA_FLUSH		0x00008000
#define F2FS_MOUNT_FAULT_INJECTION	0x00010000
#define F2FS_MOUNT_ADAPTIVE		0x00020000
#define F2FS_MOUNT_LFS			0x00040000
#define F2FS_MOUNT_USRQUOTA		0x00080000
#define F2FS_MOUNT_GRPQUOTA		0x00100000

#define clear_opt(sbi, option)	((sbi)->mount_opt.opt &= ~F2FS_MOUNT_##option)
#define set_opt(sbi, option)	((sbi)->mount_opt.opt |= F2FS_MOUNT_##option)
#define test_opt(sbi, option)	((sbi)->mount_opt.opt & F2FS_MOUNT_##option)

#define ver_after(a, b)	(typecheck(unsigned long long, a) &&		\
		typecheck(unsigned long long, b) &&			\
		((long long)((a) - (b)) > 0))

typedef u32 block_t;	/*
			 * should not change u32, since it is the on-disk block
			 * address format, __le32.
			 */
typedef u32 nid_t;

struct f2fs_mount_info {
	unsigned int	opt;
};

#define F2FS_FEATURE_ENCRYPT	0x0001
#define F2FS_FEATURE_BLKZONED	0x0002

#define F2FS_HAS_FEATURE(sb, mask)					\
	((F2FS_SB(sb)->raw_super->feature & cpu_to_le32(mask)) != 0)
#define F2FS_SET_FEATURE(sb, mask)					\
	(F2FS_SB(sb)->raw_super->feature |= cpu_to_le32(mask))
#define F2FS_CLEAR_FEATURE(sb, mask)					\
	(F2FS_SB(sb)->raw_super->feature &= ~cpu_to_le32(mask))

/*
 * For checkpoint manager
 */
enum {
	NAT_BITMAP,
	SIT_BITMAP
};

#define	CP_UMOUNT	0x00000001
#define	CP_FASTBOOT	0x00000002
#define	CP_SYNC		0x00000004
#define	CP_RECOVERY	0x00000008
#define	CP_DISCARD	0x00000010
#define CP_TRIMMED	0x00000020

#define DEF_BATCHED_TRIM_SECTIONS	2048
#define BATCHED_TRIM_SEGMENTS(sbi)	\
		(GET_SEG_FROM_SEC(sbi, SM_I(sbi)->trim_sections))
#define BATCHED_TRIM_BLOCKS(sbi)	\
		(BATCHED_TRIM_SEGMENTS(sbi) << (sbi)->log_blocks_per_seg)
#define MAX_DISCARD_BLOCKS(sbi)		BLKS_PER_SEC(sbi)
#define DISCARD_ISSUE_RATE		8
#define DEF_CP_INTERVAL			60	/* 60 secs */
#define DEF_IDLE_INTERVAL		5	/* 5 secs */

struct cp_control {
	int reason;
	__u64 trim_start;
	__u64 trim_end;
	__u64 trim_minlen;
	__u64 trimmed;
};

/*
 * For CP/NAT/SIT/SSA readahead
 */
enum {
	META_CP,
	META_NAT,
	META_SIT,
	META_SSA,
	META_POR,
};

/* for the list of ino */
enum {
	ORPHAN_INO,		/* for orphan ino list */
	APPEND_INO,		/* for append ino list */
	UPDATE_INO,		/* for update ino list */
	MAX_INO_ENTRY,		/* max. list */
};

struct ino_entry {
	struct list_head list;	/* list head */
	nid_t ino;		/* inode number */
};

/* for the list of inodes to be GCed */
struct inode_entry {
	struct list_head list;	/* list head */
	struct inode *inode;	/* vfs inode pointer */
};

/* for the bitmap indicate blocks to be discarded */
struct discard_entry {
	struct list_head list;	/* list head */
	block_t start_blkaddr;	/* start blockaddr of current segment */
	unsigned char discard_map[SIT_VBLOCK_MAP_SIZE];	/* segment discard bitmap */
};

/* max discard pend list number */
#define MAX_PLIST_NUM		512
#define plist_idx(blk_num)	((blk_num) >= MAX_PLIST_NUM ?		\
					(MAX_PLIST_NUM - 1) : (blk_num - 1))

enum {
	D_PREP,
	D_SUBMIT,
	D_DONE,
};

struct discard_info {
	block_t lstart;			/* logical start address */
	block_t len;			/* length */
	block_t start;			/* actual start address in dev */
};

struct discard_cmd {
	struct rb_node rb_node;		/* rb node located in rb-tree */
	union {
		struct {
			block_t lstart;	/* logical start address */
			block_t len;	/* length */
			block_t start;	/* actual start address in dev */
		};
		struct discard_info di;	/* discard info */

	};
	struct list_head list;		/* command list */
	struct completion wait;		/* compleation */
	struct block_device *bdev;	/* bdev */
	unsigned short ref;		/* reference count */
	unsigned char state;		/* state */
	int error;			/* bio error */
};

struct discard_cmd_control {
	struct task_struct *f2fs_issue_discard;	/* discard thread */
	struct list_head entry_list;		/* 4KB discard entry list */
	struct list_head pend_list[MAX_PLIST_NUM];/* store pending entries */
	struct list_head wait_list;		/* store on-flushing entries */
	wait_queue_head_t discard_wait_queue;	/* waiting queue for wake-up */
	struct mutex cmd_lock;
	unsigned int nr_discards;		/* # of discards in the list */
	unsigned int max_discards;		/* max. discards to be issued */
	unsigned int undiscard_blks;		/* # of undiscard blocks */
	atomic_t issued_discard;		/* # of issued discard */
	atomic_t issing_discard;		/* # of issing discard */
	atomic_t discard_cmd_cnt;		/* # of cached cmd count */
	struct rb_root root;			/* root of discard rb-tree */
};

/* for the list of fsync inodes, used only during recovery */
struct fsync_inode_entry {
	struct list_head list;	/* list head */
	struct inode *inode;	/* vfs inode pointer */
	block_t blkaddr;	/* block address locating the last fsync */
	block_t last_dentry;	/* block address locating the last dentry */
};

#define nats_in_cursum(jnl)		(le16_to_cpu((jnl)->n_nats))
#define sits_in_cursum(jnl)		(le16_to_cpu((jnl)->n_sits))

#define nat_in_journal(jnl, i)		((jnl)->nat_j.entries[i].ne)
#define nid_in_journal(jnl, i)		((jnl)->nat_j.entries[i].nid)
#define sit_in_journal(jnl, i)		((jnl)->sit_j.entries[i].se)
#define segno_in_journal(jnl, i)	((jnl)->sit_j.entries[i].segno)

#define MAX_NAT_JENTRIES(jnl)	(NAT_JOURNAL_ENTRIES - nats_in_cursum(jnl))
#define MAX_SIT_JENTRIES(jnl)	(SIT_JOURNAL_ENTRIES - sits_in_cursum(jnl))

static inline int update_nats_in_cursum(struct f2fs_journal *journal, int i)
{
	int before = nats_in_cursum(journal);

	journal->n_nats = cpu_to_le16(before + i);
	return before;
}

static inline int update_sits_in_cursum(struct f2fs_journal *journal, int i)
{
	int before = sits_in_cursum(journal);

	journal->n_sits = cpu_to_le16(before + i);
	return before;
}

static inline bool __has_cursum_space(struct f2fs_journal *journal,
							int size, int type)
{
	if (type == NAT_JOURNAL)
		return size <= MAX_NAT_JENTRIES(journal);
	return size <= MAX_SIT_JENTRIES(journal);
}

/*
 * ioctl commands
 */
#define F2FS_IOC_GETFLAGS		FS_IOC_GETFLAGS
#define F2FS_IOC_SETFLAGS		FS_IOC_SETFLAGS
#define F2FS_IOC_GETVERSION		FS_IOC_GETVERSION

#define F2FS_IOCTL_MAGIC		0xf5
#define F2FS_IOC_START_ATOMIC_WRITE	_IO(F2FS_IOCTL_MAGIC, 1)
#define F2FS_IOC_COMMIT_ATOMIC_WRITE	_IO(F2FS_IOCTL_MAGIC, 2)
#define F2FS_IOC_START_VOLATILE_WRITE	_IO(F2FS_IOCTL_MAGIC, 3)
#define F2FS_IOC_RELEASE_VOLATILE_WRITE	_IO(F2FS_IOCTL_MAGIC, 4)
#define F2FS_IOC_ABORT_VOLATILE_WRITE	_IO(F2FS_IOCTL_MAGIC, 5)
#define F2FS_IOC_GARBAGE_COLLECT	_IOW(F2FS_IOCTL_MAGIC, 6, __u32)
#define F2FS_IOC_WRITE_CHECKPOINT	_IO(F2FS_IOCTL_MAGIC, 7)
#define F2FS_IOC_DEFRAGMENT		_IOWR(F2FS_IOCTL_MAGIC, 8,	\
						struct f2fs_defragment)
#define F2FS_IOC_MOVE_RANGE		_IOWR(F2FS_IOCTL_MAGIC, 9,	\
						struct f2fs_move_range)
#define F2FS_IOC_FLUSH_DEVICE		_IOW(F2FS_IOCTL_MAGIC, 10,	\
						struct f2fs_flush_device)
#define F2FS_IOC_GARBAGE_COLLECT_RANGE	_IOW(F2FS_IOCTL_MAGIC, 11,	\
						struct f2fs_gc_range)

#define F2FS_IOC_SET_ENCRYPTION_POLICY	FS_IOC_SET_ENCRYPTION_POLICY
#define F2FS_IOC_GET_ENCRYPTION_POLICY	FS_IOC_GET_ENCRYPTION_POLICY
#define F2FS_IOC_GET_ENCRYPTION_PWSALT	FS_IOC_GET_ENCRYPTION_PWSALT

/*
 * should be same as XFS_IOC_GOINGDOWN.
 * Flags for going down operation used by FS_IOC_GOINGDOWN
 */
#define F2FS_IOC_SHUTDOWN	_IOR('X', 125, __u32)	/* Shutdown */
#define F2FS_GOING_DOWN_FULLSYNC	0x0	/* going down with full sync */
#define F2FS_GOING_DOWN_METASYNC	0x1	/* going down with metadata */
#define F2FS_GOING_DOWN_NOSYNC		0x2	/* going down */
#define F2FS_GOING_DOWN_METAFLUSH	0x3	/* going down with meta flush */

#if defined(__KERNEL__) && defined(CONFIG_COMPAT)
/*
 * ioctl commands in 32 bit emulation
 */
#define F2FS_IOC32_GETFLAGS		FS_IOC32_GETFLAGS
#define F2FS_IOC32_SETFLAGS		FS_IOC32_SETFLAGS
#define F2FS_IOC32_GETVERSION		FS_IOC32_GETVERSION
#endif

struct f2fs_gc_range {
	u32 sync;
	u64 start;
	u64 len;
};

struct f2fs_defragment {
	u64 start;
	u64 len;
};

struct f2fs_move_range {
	u32 dst_fd;		/* destination fd */
	u64 pos_in;		/* start position in src_fd */
	u64 pos_out;		/* start position in dst_fd */
	u64 len;		/* size to move */
};

struct f2fs_flush_device {
	u32 dev_num;		/* device number to flush */
	u32 segments;		/* # of segments to flush */
};

/*
 * For INODE and NODE manager
 */
/* for directory operations */
struct f2fs_dentry_ptr {
	struct inode *inode;
	const void *bitmap;
	struct f2fs_dir_entry *dentry;
	__u8 (*filename)[F2FS_SLOT_LEN];
	int max;
};

static inline void make_dentry_ptr_block(struct inode *inode,
		struct f2fs_dentry_ptr *d, struct f2fs_dentry_block *t)
{
	d->inode = inode;
	d->max = NR_DENTRY_IN_BLOCK;
	d->bitmap = &t->dentry_bitmap;
	d->dentry = t->dentry;
	d->filename = t->filename;
}

static inline void make_dentry_ptr_inline(struct inode *inode,
		struct f2fs_dentry_ptr *d, struct f2fs_inline_dentry *t)
{
	d->inode = inode;
	d->max = NR_INLINE_DENTRY;
	d->bitmap = &t->dentry_bitmap;
	d->dentry = t->dentry;
	d->filename = t->filename;
}

/*
 * XATTR_NODE_OFFSET stores xattrs to one node block per file keeping -1
 * as its node offset to distinguish from index node blocks.
 * But some bits are used to mark the node block.
 */
#define XATTR_NODE_OFFSET	((((unsigned int)-1) << OFFSET_BIT_SHIFT) \
				>> OFFSET_BIT_SHIFT)
enum {
	ALLOC_NODE,			/* allocate a new node page if needed */
	LOOKUP_NODE,			/* look up a node without readahead */
	LOOKUP_NODE_RA,			/*
					 * look up a node with readahead called
					 * by get_data_block.
					 */
};

#define F2FS_LINK_MAX	0xffffffff	/* maximum link count per file */

#define MAX_DIR_RA_PAGES	4	/* maximum ra pages of dir */

/* vector size for gang look-up from extent cache that consists of radix tree */
#define EXT_TREE_VEC_SIZE	64

/* for in-memory extent cache entry */
#define F2FS_MIN_EXTENT_LEN	64	/* minimum extent length */

/* number of extent info in extent cache we try to shrink */
#define EXTENT_CACHE_SHRINK_NUMBER	128

struct rb_entry {
	struct rb_node rb_node;		/* rb node located in rb-tree */
	unsigned int ofs;		/* start offset of the entry */
	unsigned int len;		/* length of the entry */
};

struct extent_info {
	unsigned int fofs;		/* start offset in a file */
	unsigned int len;		/* length of the extent */
	u32 blk;			/* start block address of the extent */
};

struct extent_node {
	struct rb_node rb_node;
	union {
		struct {
			unsigned int fofs;
			unsigned int len;
			u32 blk;
		};
		struct extent_info ei;	/* extent info */

	};
	struct list_head list;		/* node in global extent list of sbi */
	struct extent_tree *et;		/* extent tree pointer */
};

struct extent_tree {
	nid_t ino;			/* inode number */
	struct rb_root root;		/* root of extent info rb-tree */
	struct extent_node *cached_en;	/* recently accessed extent node */
	struct extent_info largest;	/* largested extent info */
	struct list_head list;		/* to be used by sbi->zombie_list */
	rwlock_t lock;			/* protect extent info rb-tree */
	atomic_t node_cnt;		/* # of extent node in rb-tree*/
};

/*
 * This structure is taken from ext4_map_blocks.
 *
 * Note that, however, f2fs uses NEW and MAPPED flags for f2fs_map_blocks().
 */
#define F2FS_MAP_NEW		(1 << BH_New)
#define F2FS_MAP_MAPPED		(1 << BH_Mapped)
#define F2FS_MAP_UNWRITTEN	(1 << BH_Unwritten)
#define F2FS_MAP_FLAGS		(F2FS_MAP_NEW | F2FS_MAP_MAPPED |\
				F2FS_MAP_UNWRITTEN)

struct f2fs_map_blocks {
	block_t m_pblk;
	block_t m_lblk;
	unsigned int m_len;
	unsigned int m_flags;
	pgoff_t *m_next_pgofs;		/* point next possible non-hole pgofs */
};

/* for flag in get_data_block */
#define F2FS_GET_BLOCK_READ		0
#define F2FS_GET_BLOCK_DIO		1
#define F2FS_GET_BLOCK_FIEMAP		2
#define F2FS_GET_BLOCK_BMAP		3
#define F2FS_GET_BLOCK_PRE_DIO		4
#define F2FS_GET_BLOCK_PRE_AIO		5

/*
 * i_advise uses FADVISE_XXX_BIT. We can add additional hints later.
 */
#define FADVISE_COLD_BIT	0x01
#define FADVISE_LOST_PINO_BIT	0x02
#define FADVISE_ENCRYPT_BIT	0x04
#define FADVISE_ENC_NAME_BIT	0x08
#define FADVISE_KEEP_SIZE_BIT	0x10

#define file_is_cold(inode)	is_file(inode, FADVISE_COLD_BIT)
#define file_wrong_pino(inode)	is_file(inode, FADVISE_LOST_PINO_BIT)
#define file_set_cold(inode)	set_file(inode, FADVISE_COLD_BIT)
#define file_lost_pino(inode)	set_file(inode, FADVISE_LOST_PINO_BIT)
#define file_clear_cold(inode)	clear_file(inode, FADVISE_COLD_BIT)
#define file_got_pino(inode)	clear_file(inode, FADVISE_LOST_PINO_BIT)
#define file_is_encrypt(inode)	is_file(inode, FADVISE_ENCRYPT_BIT)
#define file_set_encrypt(inode)	set_file(inode, FADVISE_ENCRYPT_BIT)
#define file_clear_encrypt(inode) clear_file(inode, FADVISE_ENCRYPT_BIT)
#define file_enc_name(inode)	is_file(inode, FADVISE_ENC_NAME_BIT)
#define file_set_enc_name(inode) set_file(inode, FADVISE_ENC_NAME_BIT)
#define file_keep_isize(inode)	is_file(inode, FADVISE_KEEP_SIZE_BIT)
#define file_set_keep_isize(inode) set_file(inode, FADVISE_KEEP_SIZE_BIT)

#define DEF_DIR_LEVEL		0

struct f2fs_inode_info {
	struct inode vfs_inode;		/* serve a vfs inode */
	unsigned long i_flags;		/* keep an inode flags for ioctl */
	unsigned char i_advise;		/* use to give file attribute hints */
	unsigned char i_dir_level;	/* use for dentry level for large dir */
	unsigned int i_current_depth;	/* use only in directory structure */
	unsigned int i_pino;		/* parent inode number */
	umode_t i_acl_mode;		/* keep file acl mode temporarily */

	/* Use below internally in f2fs*/
	unsigned long flags;		/* use to pass per-file flags */
	struct rw_semaphore i_sem;	/* protect fi info */
	atomic_t dirty_pages;		/* # of dirty pages */
	f2fs_hash_t chash;		/* hash value of given file name */
	unsigned int clevel;		/* maximum level of given file name */
	struct task_struct *task;	/* lookup and create consistency */
	nid_t i_xattr_nid;		/* node id that contains xattrs */
	loff_t	last_disk_size;		/* lastly written file size */

#ifdef CONFIG_QUOTA
	struct dquot *i_dquot[MAXQUOTAS];

	/* quota space reservation, managed internally by quota code */
	qsize_t i_reserved_quota;
#endif
	struct list_head dirty_list;	/* dirty list for dirs and files */
	struct list_head gdirty_list;	/* linked in global dirty list */
	struct list_head inmem_pages;	/* inmemory pages managed by f2fs */
	struct mutex inmem_lock;	/* lock for inmemory pages */
	struct extent_tree *extent_tree;	/* cached extent_tree entry */
	struct rw_semaphore dio_rwsem[2];/* avoid racing between dio and gc */
	struct rw_semaphore i_mmap_sem;
};

static inline void get_extent_info(struct extent_info *ext,
					struct f2fs_extent *i_ext)
{
	ext->fofs = le32_to_cpu(i_ext->fofs);
	ext->blk = le32_to_cpu(i_ext->blk);
	ext->len = le32_to_cpu(i_ext->len);
}

static inline void set_raw_extent(struct extent_info *ext,
					struct f2fs_extent *i_ext)
{
	i_ext->fofs = cpu_to_le32(ext->fofs);
	i_ext->blk = cpu_to_le32(ext->blk);
	i_ext->len = cpu_to_le32(ext->len);
}

static inline void set_extent_info(struct extent_info *ei, unsigned int fofs,
						u32 blk, unsigned int len)
{
	ei->fofs = fofs;
	ei->blk = blk;
	ei->len = len;
}

static inline bool __is_discard_mergeable(struct discard_info *back,
						struct discard_info *front)
{
	return back->lstart + back->len == front->lstart;
}

static inline bool __is_discard_back_mergeable(struct discard_info *cur,
						struct discard_info *back)
{
	return __is_discard_mergeable(back, cur);
}

static inline bool __is_discard_front_mergeable(struct discard_info *cur,
						struct discard_info *front)
{
	return __is_discard_mergeable(cur, front);
}

static inline bool __is_extent_mergeable(struct extent_info *back,
						struct extent_info *front)
{
	return (back->fofs + back->len == front->fofs &&
			back->blk + back->len == front->blk);
}

static inline bool __is_back_mergeable(struct extent_info *cur,
						struct extent_info *back)
{
	return __is_extent_mergeable(back, cur);
}

static inline bool __is_front_mergeable(struct extent_info *cur,
						struct extent_info *front)
{
	return __is_extent_mergeable(cur, front);
}

extern void f2fs_mark_inode_dirty_sync(struct inode *inode, bool sync);
static inline void __try_update_largest_extent(struct inode *inode,
			struct extent_tree *et, struct extent_node *en)
{
	if (en->ei.len > et->largest.len) {
		et->largest = en->ei;
		f2fs_mark_inode_dirty_sync(inode, true);
	}
}

enum nid_list {
	FREE_NID_LIST,
	ALLOC_NID_LIST,
	MAX_NID_LIST,
};

struct f2fs_nm_info {
	block_t nat_blkaddr;		/* base disk address of NAT */
	nid_t max_nid;			/* maximum possible node ids */
	nid_t available_nids;		/* # of available node ids */
	nid_t next_scan_nid;		/* the next nid to be scanned */
	unsigned int ram_thresh;	/* control the memory footprint */
	unsigned int ra_nid_pages;	/* # of nid pages to be readaheaded */
	unsigned int dirty_nats_ratio;	/* control dirty nats ratio threshold */

	/* NAT cache management */
	struct radix_tree_root nat_root;/* root of the nat entry cache */
	struct radix_tree_root nat_set_root;/* root of the nat set cache */
	struct rw_semaphore nat_tree_lock;	/* protect nat_tree_lock */
	struct list_head nat_entries;	/* cached nat entry list (clean) */
	unsigned int nat_cnt;		/* the # of cached nat entries */
	unsigned int dirty_nat_cnt;	/* total num of nat entries in set */
	unsigned int nat_blocks;	/* # of nat blocks */

	/* free node ids management */
	struct radix_tree_root free_nid_root;/* root of the free_nid cache */
	struct list_head nid_list[MAX_NID_LIST];/* lists for free nids */
	unsigned int nid_cnt[MAX_NID_LIST];	/* the number of free node id */
	spinlock_t nid_list_lock;	/* protect nid lists ops */
	struct mutex build_lock;	/* lock for build free nids */
	unsigned char (*free_nid_bitmap)[NAT_ENTRY_BITMAP_SIZE];
	unsigned char *nat_block_bitmap;
	unsigned short *free_nid_count;	/* free nid count of NAT block */

	/* for checkpoint */
	char *nat_bitmap;		/* NAT bitmap pointer */

	unsigned int nat_bits_blocks;	/* # of nat bits blocks */
	unsigned char *nat_bits;	/* NAT bits blocks */
	unsigned char *full_nat_bits;	/* full NAT pages */
	unsigned char *empty_nat_bits;	/* empty NAT pages */
#ifdef CONFIG_F2FS_CHECK_FS
	char *nat_bitmap_mir;		/* NAT bitmap mirror */
#endif
	int bitmap_size;		/* bitmap size */
};

/*
 * this structure is used as one of function parameters.
 * all the information are dedicated to a given direct node block determined
 * by the data offset in a file.
 */
struct dnode_of_data {
	struct inode *inode;		/* vfs inode pointer */
	struct page *inode_page;	/* its inode page, NULL is possible */
	struct page *node_page;		/* cached direct node page */
	nid_t nid;			/* node id of the direct node block */
	unsigned int ofs_in_node;	/* data offset in the node page */
	bool inode_page_locked;		/* inode page is locked or not */
	bool node_changed;		/* is node block changed */
	char cur_level;			/* level of hole node page */
	char max_level;			/* level of current page located */
	block_t	data_blkaddr;		/* block address of the node block */
};

static inline void set_new_dnode(struct dnode_of_data *dn, struct inode *inode,
		struct page *ipage, struct page *npage, nid_t nid)
{
	memset(dn, 0, sizeof(*dn));
	dn->inode = inode;
	dn->inode_page = ipage;
	dn->node_page = npage;
	dn->nid = nid;
}

/*
 * For SIT manager
 *
 * By default, there are 6 active log areas across the whole main area.
 * When considering hot and cold data separation to reduce cleaning overhead,
 * we split 3 for data logs and 3 for node logs as hot, warm, and cold types,
 * respectively.
 * In the current design, you should not change the numbers intentionally.
 * Instead, as a mount option such as active_logs=x, you can use 2, 4, and 6
 * logs individually according to the underlying devices. (default: 6)
 * Just in case, on-disk layout covers maximum 16 logs that consist of 8 for
 * data and 8 for node logs.
 */
#define	NR_CURSEG_DATA_TYPE	(3)
#define NR_CURSEG_NODE_TYPE	(3)
#define NR_CURSEG_TYPE	(NR_CURSEG_DATA_TYPE + NR_CURSEG_NODE_TYPE)

enum {
	CURSEG_HOT_DATA	= 0,	/* directory entry blocks */
	CURSEG_WARM_DATA,	/* data blocks */
	CURSEG_COLD_DATA,	/* multimedia or GCed data blocks */
	CURSEG_HOT_NODE,	/* direct node blocks of directory files */
	CURSEG_WARM_NODE,	/* direct node blocks of normal files */
	CURSEG_COLD_NODE,	/* indirect node blocks */
	NO_CHECK_TYPE,
};

struct flush_cmd {
	struct completion wait;
	struct llist_node llnode;
	int ret;
};

struct flush_cmd_control {
	struct task_struct *f2fs_issue_flush;	/* flush thread */
	wait_queue_head_t flush_wait_queue;	/* waiting queue for wake-up */
	atomic_t issued_flush;			/* # of issued flushes */
	atomic_t issing_flush;			/* # of issing flushes */
	struct llist_head issue_list;		/* list for command issue */
	struct llist_node *dispatch_list;	/* list for command dispatch */
};

struct f2fs_sm_info {
	struct sit_info *sit_info;		/* whole segment information */
	struct free_segmap_info *free_info;	/* free segment information */
	struct dirty_seglist_info *dirty_info;	/* dirty segment information */
	struct curseg_info *curseg_array;	/* active segment information */

	block_t seg0_blkaddr;		/* block address of 0'th segment */
	block_t main_blkaddr;		/* start block address of main area */
	block_t ssa_blkaddr;		/* start block address of SSA area */

	unsigned int segment_count;	/* total # of segments */
	unsigned int main_segments;	/* # of segments in main area */
	unsigned int reserved_segments;	/* # of reserved segments */
	unsigned int ovp_segments;	/* # of overprovision segments */

	/* a threshold to reclaim prefree segments */
	unsigned int rec_prefree_segments;

	/* for batched trimming */
	unsigned int trim_sections;		/* # of sections to trim */

	struct list_head sit_entry_set;	/* sit entry set list */

	unsigned int ipu_policy;	/* in-place-update policy */
	unsigned int min_ipu_util;	/* in-place-update threshold */
	unsigned int min_fsync_blocks;	/* threshold for fsync */
	unsigned int min_hot_blocks;	/* threshold for hot block allocation */

	/* for flush command control */
	struct flush_cmd_control *fcc_info;

	/* for discard command control */
	struct discard_cmd_control *dcc_info;
};

/*
 * For superblock
 */
/*
 * COUNT_TYPE for monitoring
 *
 * f2fs monitors the number of several block types such as on-writeback,
 * dirty dentry blocks, dirty node blocks, and dirty meta blocks.
 */
#define WB_DATA_TYPE(p)	(__is_cp_guaranteed(p) ? F2FS_WB_CP_DATA : F2FS_WB_DATA)
enum count_type {
	F2FS_DIRTY_DENTS,
	F2FS_DIRTY_DATA,
	F2FS_DIRTY_NODES,
	F2FS_DIRTY_META,
	F2FS_INMEM_PAGES,
	F2FS_DIRTY_IMETA,
	F2FS_WB_CP_DATA,
	F2FS_WB_DATA,
	NR_COUNT_TYPE,
};

/*
 * The below are the page types of bios used in submit_bio().
 * The available types are:
 * DATA			User data pages. It operates as async mode.
 * NODE			Node pages. It operates as async mode.
 * META			FS metadata pages such as SIT, NAT, CP.
 * NR_PAGE_TYPE		The number of page types.
 * META_FLUSH		Make sure the previous pages are written
 *			with waiting the bio's completion
 * ...			Only can be used with META.
 */
#define PAGE_TYPE_OF_BIO(type)	((type) > META ? META : (type))
enum page_type {
	DATA,
	NODE,
	META,
	NR_PAGE_TYPE,
	META_FLUSH,
	INMEM,		/* the below types are used by tracepoints only. */
	INMEM_DROP,
	INMEM_INVALIDATE,
	INMEM_REVOKE,
	IPU,
	OPU,
};

enum temp_type {
	HOT = 0,	/* must be zero for meta bio */
	WARM,
	COLD,
	NR_TEMP_TYPE,
};

enum need_lock_type {
	LOCK_REQ = 0,
	LOCK_DONE,
	LOCK_RETRY,
};

struct f2fs_io_info {
	struct f2fs_sb_info *sbi;	/* f2fs_sb_info pointer */
	enum page_type type;	/* contains DATA/NODE/META/META_FLUSH */
	enum temp_type temp;	/* contains HOT/WARM/COLD */
	int op;			/* contains REQ_OP_ */
	int op_flags;		/* req_flag_bits */
	block_t new_blkaddr;	/* new block address to be written */
	block_t old_blkaddr;	/* old block address before Cow */
	struct page *page;	/* page to be written */
	struct page *encrypted_page;	/* encrypted page */
	struct list_head list;		/* serialize IOs */
	bool submitted;		/* indicate IO submission */
	int need_lock;		/* indicate we need to lock cp_rwsem */
	bool in_list;		/* indicate fio is in io_list */
};

#define is_read_io(rw) ((rw) == READ)
struct f2fs_bio_info {
	struct f2fs_sb_info *sbi;	/* f2fs superblock */
	struct bio *bio;		/* bios to merge */
	sector_t last_block_in_bio;	/* last block number */
	struct f2fs_io_info fio;	/* store buffered io info. */
	struct rw_semaphore io_rwsem;	/* blocking op for bio */
	spinlock_t io_lock;		/* serialize DATA/NODE IOs */
	struct list_head io_list;	/* track fios */
};

#define FDEV(i)				(sbi->devs[i])
#define RDEV(i)				(raw_super->devs[i])
struct f2fs_dev_info {
	struct block_device *bdev;
	char path[MAX_PATH_LEN];
	unsigned int total_segments;
	block_t start_blk;
	block_t end_blk;
#ifdef CONFIG_BLK_DEV_ZONED
	unsigned int nr_blkz;			/* Total number of zones */
	u8 *blkz_type;				/* Array of zones type */
#endif
};

enum inode_type {
	DIR_INODE,			/* for dirty dir inode */
	FILE_INODE,			/* for dirty regular/symlink inode */
	DIRTY_META,			/* for all dirtied inode metadata */
	NR_INODE_TYPE,
};

/* for inner inode cache management */
struct inode_management {
	struct radix_tree_root ino_root;	/* ino entry array */
	spinlock_t ino_lock;			/* for ino entry lock */
	struct list_head ino_list;		/* inode list head */
	unsigned long ino_num;			/* number of entries */
};

/* For s_flag in struct f2fs_sb_info */
enum {
	SBI_IS_DIRTY,				/* dirty flag for checkpoint */
	SBI_IS_CLOSE,				/* specify unmounting */
	SBI_NEED_FSCK,				/* need fsck.f2fs to fix */
	SBI_POR_DOING,				/* recovery is doing or not */
	SBI_NEED_SB_WRITE,			/* need to recover superblock */
	SBI_NEED_CP,				/* need to checkpoint */
};

enum {
	CP_TIME,
	REQ_TIME,
	MAX_TIME,
};

struct f2fs_sb_info {
	struct super_block *sb;			/* pointer to VFS super block */
	struct proc_dir_entry *s_proc;		/* proc entry */
	struct f2fs_super_block *raw_super;	/* raw super block pointer */
	int valid_super_block;			/* valid super block no */
	unsigned long s_flag;				/* flags for sbi */

#ifdef CONFIG_BLK_DEV_ZONED
	unsigned int blocks_per_blkz;		/* F2FS blocks per zone */
	unsigned int log_blocks_per_blkz;	/* log2 F2FS blocks per zone */
#endif

	/* for node-related operations */
	struct f2fs_nm_info *nm_info;		/* node manager */
	struct inode *node_inode;		/* cache node blocks */

	/* for segment-related operations */
	struct f2fs_sm_info *sm_info;		/* segment manager */

	/* for bio operations */
	struct f2fs_bio_info *write_io[NR_PAGE_TYPE];	/* for write bios */
	struct mutex wio_mutex[NR_PAGE_TYPE - 1][NR_TEMP_TYPE];
						/* bio ordering for NODE/DATA */
	int write_io_size_bits;			/* Write IO size bits */
	mempool_t *write_io_dummy;		/* Dummy pages */

	/* for checkpoint */
	struct f2fs_checkpoint *ckpt;		/* raw checkpoint pointer */
	int cur_cp_pack;			/* remain current cp pack */
	spinlock_t cp_lock;			/* for flag in ckpt */
	struct inode *meta_inode;		/* cache meta blocks */
	struct mutex cp_mutex;			/* checkpoint procedure lock */
	struct rw_semaphore cp_rwsem;		/* blocking FS operations */
	struct rw_semaphore node_write;		/* locking node writes */
	struct rw_semaphore node_change;	/* locking node change */
	wait_queue_head_t cp_wait;
	unsigned long last_time[MAX_TIME];	/* to store time in jiffies */
	long interval_time[MAX_TIME];		/* to store thresholds */

	struct inode_management im[MAX_INO_ENTRY];      /* manage inode cache */

	/* for orphan inode, use 0'th array */
	unsigned int max_orphans;		/* max orphan inodes */

	/* for inode management */
	struct list_head inode_list[NR_INODE_TYPE];	/* dirty inode list */
	spinlock_t inode_lock[NR_INODE_TYPE];	/* for dirty inode list lock */

	/* for extent tree cache */
	struct radix_tree_root extent_tree_root;/* cache extent cache entries */
	struct mutex extent_tree_lock;	/* locking extent radix tree */
	struct list_head extent_list;		/* lru list for shrinker */
	spinlock_t extent_lock;			/* locking extent lru list */
	atomic_t total_ext_tree;		/* extent tree count */
	struct list_head zombie_list;		/* extent zombie tree list */
	atomic_t total_zombie_tree;		/* extent zombie tree count */
	atomic_t total_ext_node;		/* extent info count */

	/* basic filesystem units */
	unsigned int log_sectors_per_block;	/* log2 sectors per block */
	unsigned int log_blocksize;		/* log2 block size */
	unsigned int blocksize;			/* block size */
	unsigned int root_ino_num;		/* root inode number*/
	unsigned int node_ino_num;		/* node inode number*/
	unsigned int meta_ino_num;		/* meta inode number*/
	unsigned int log_blocks_per_seg;	/* log2 blocks per segment */
	unsigned int blocks_per_seg;		/* blocks per segment */
	unsigned int segs_per_sec;		/* segments per section */
	unsigned int secs_per_zone;		/* sections per zone */
	unsigned int total_sections;		/* total section count */
	unsigned int total_node_count;		/* total node block count */
	unsigned int total_valid_node_count;	/* valid node block count */
	loff_t max_file_blocks;			/* max block index of file */
	int active_logs;			/* # of active logs */
	int dir_level;				/* directory level */

	block_t user_block_count;		/* # of user blocks */
	block_t total_valid_block_count;	/* # of valid blocks */
	block_t discard_blks;			/* discard command candidats */
	block_t last_valid_block_count;		/* for recovery */
	block_t reserved_blocks;		/* configurable reserved blocks */

	u32 s_next_generation;			/* for NFS support */

	/* # of pages, see count_type */
	atomic_t nr_pages[NR_COUNT_TYPE];
	/* # of allocated blocks */
	struct percpu_counter alloc_valid_block_count;

	/* writeback control */
	atomic_t wb_sync_req;			/* count # of WB_SYNC threads */

	/* valid inode count */
	struct percpu_counter total_valid_inode_count;

	struct f2fs_mount_info mount_opt;	/* mount options */

	/* for cleaning operations */
	struct mutex gc_mutex;			/* mutex for GC */
	struct f2fs_gc_kthread	*gc_thread;	/* GC thread */
	unsigned int cur_victim_sec;		/* current victim section num */

	/* threshold for converting bg victims for fg */
	u64 fggc_threshold;

	/* maximum # of trials to find a victim segment for SSR and GC */
	unsigned int max_victim_search;

	/*
	 * for stat information.
	 * one is for the LFS mode, and the other is for the SSR mode.
	 */
#ifdef CONFIG_F2FS_STAT_FS
	struct f2fs_stat_info *stat_info;	/* FS status information */
	unsigned int segment_count[2];		/* # of allocated segments */
	unsigned int block_count[2];		/* # of allocated blocks */
	atomic_t inplace_count;		/* # of inplace update */
	atomic64_t total_hit_ext;		/* # of lookup extent cache */
	atomic64_t read_hit_rbtree;		/* # of hit rbtree extent node */
	atomic64_t read_hit_largest;		/* # of hit largest extent node */
	atomic64_t read_hit_cached;		/* # of hit cached extent node */
	atomic_t inline_xattr;			/* # of inline_xattr inodes */
	atomic_t inline_inode;			/* # of inline_data inodes */
	atomic_t inline_dir;			/* # of inline_dentry inodes */
	atomic_t aw_cnt;			/* # of atomic writes */
	atomic_t vw_cnt;			/* # of volatile writes */
	atomic_t max_aw_cnt;			/* max # of atomic writes */
	atomic_t max_vw_cnt;			/* max # of volatile writes */
	int bg_gc;				/* background gc calls */
	unsigned int ndirty_inode[NR_INODE_TYPE];	/* # of dirty inodes */
#endif
	spinlock_t stat_lock;			/* lock for stat operations */

	/* For sysfs suppport */
	struct kobject s_kobj;
	struct completion s_kobj_unregister;

	/* For shrinker support */
	struct list_head s_list;
	int s_ndevs;				/* number of devices */
	struct f2fs_dev_info *devs;		/* for device list */
	struct mutex umount_mutex;
	unsigned int shrinker_run_no;

	/* For write statistics */
	u64 sectors_written_start;
	u64 kbytes_written;

	/* Reference to checksum algorithm driver via cryptoapi */
	struct crypto_shash *s_chksum_driver;

	/* For fault injection */
#ifdef CONFIG_F2FS_FAULT_INJECTION
	struct f2fs_fault_info fault_info;
#endif
};

#ifdef CONFIG_F2FS_FAULT_INJECTION
#define f2fs_show_injection_info(type)				\
	printk("%sF2FS-fs : inject %s in %s of %pF\n",		\
		KERN_INFO, fault_name[type],			\
		__func__, __builtin_return_address(0))
static inline bool time_to_inject(struct f2fs_sb_info *sbi, int type)
{
	struct f2fs_fault_info *ffi = &sbi->fault_info;

	if (!ffi->inject_rate)
		return false;

	if (!IS_FAULT_SET(ffi, type))
		return false;

	atomic_inc(&ffi->inject_ops);
	if (atomic_read(&ffi->inject_ops) >= ffi->inject_rate) {
		atomic_set(&ffi->inject_ops, 0);
		return true;
	}
	return false;
}
#endif

/* For write statistics. Suppose sector size is 512 bytes,
 * and the return value is in kbytes. s is of struct f2fs_sb_info.
 */
#define BD_PART_WRITTEN(s)						 \
(((u64)part_stat_read((s)->sb->s_bdev->bd_part, sectors[1]) -		 \
		(s)->sectors_written_start) >> 1)

static inline void f2fs_update_time(struct f2fs_sb_info *sbi, int type)
{
	sbi->last_time[type] = jiffies;
}

static inline bool f2fs_time_over(struct f2fs_sb_info *sbi, int type)
{
	struct timespec ts = {sbi->interval_time[type], 0};
	unsigned long interval = timespec_to_jiffies(&ts);

	return time_after(jiffies, sbi->last_time[type] + interval);
}

static inline bool is_idle(struct f2fs_sb_info *sbi)
{
	struct block_device *bdev = sbi->sb->s_bdev;
	struct request_queue *q = bdev_get_queue(bdev);
	struct request_list *rl = &q->root_rl;

	if (rl->count[BLK_RW_SYNC] || rl->count[BLK_RW_ASYNC])
		return 0;

	return f2fs_time_over(sbi, REQ_TIME);
}

/*
 * Inline functions
 */
static inline u32 f2fs_crc32(struct f2fs_sb_info *sbi, const void *address,
			   unsigned int length)
{
	SHASH_DESC_ON_STACK(shash, sbi->s_chksum_driver);
	u32 *ctx = (u32 *)shash_desc_ctx(shash);
	u32 retval;
	int err;

	shash->tfm = sbi->s_chksum_driver;
	shash->flags = 0;
	*ctx = F2FS_SUPER_MAGIC;

	err = crypto_shash_update(shash, address, length);
	BUG_ON(err);

	retval = *ctx;
	barrier_data(ctx);
	return retval;
}

static inline bool f2fs_crc_valid(struct f2fs_sb_info *sbi, __u32 blk_crc,
				  void *buf, size_t buf_size)
{
	return f2fs_crc32(sbi, buf, buf_size) == blk_crc;
}

static inline struct f2fs_inode_info *F2FS_I(struct inode *inode)
{
	return container_of(inode, struct f2fs_inode_info, vfs_inode);
}

static inline struct f2fs_sb_info *F2FS_SB(struct super_block *sb)
{
	return sb->s_fs_info;
}

static inline struct f2fs_sb_info *F2FS_I_SB(struct inode *inode)
{
	return F2FS_SB(inode->i_sb);
}

static inline struct f2fs_sb_info *F2FS_M_SB(struct address_space *mapping)
{
	return F2FS_I_SB(mapping->host);
}

static inline struct f2fs_sb_info *F2FS_P_SB(struct page *page)
{
	return F2FS_M_SB(page->mapping);
}

static inline struct f2fs_super_block *F2FS_RAW_SUPER(struct f2fs_sb_info *sbi)
{
	return (struct f2fs_super_block *)(sbi->raw_super);
}

static inline struct f2fs_checkpoint *F2FS_CKPT(struct f2fs_sb_info *sbi)
{
	return (struct f2fs_checkpoint *)(sbi->ckpt);
}

static inline struct f2fs_node *F2FS_NODE(struct page *page)
{
	return (struct f2fs_node *)page_address(page);
}

static inline struct f2fs_inode *F2FS_INODE(struct page *page)
{
	return &((struct f2fs_node *)page_address(page))->i;
}

static inline struct f2fs_nm_info *NM_I(struct f2fs_sb_info *sbi)
{
	return (struct f2fs_nm_info *)(sbi->nm_info);
}

static inline struct f2fs_sm_info *SM_I(struct f2fs_sb_info *sbi)
{
	return (struct f2fs_sm_info *)(sbi->sm_info);
}

static inline struct sit_info *SIT_I(struct f2fs_sb_info *sbi)
{
	return (struct sit_info *)(SM_I(sbi)->sit_info);
}

static inline struct free_segmap_info *FREE_I(struct f2fs_sb_info *sbi)
{
	return (struct free_segmap_info *)(SM_I(sbi)->free_info);
}

static inline struct dirty_seglist_info *DIRTY_I(struct f2fs_sb_info *sbi)
{
	return (struct dirty_seglist_info *)(SM_I(sbi)->dirty_info);
}

static inline struct address_space *META_MAPPING(struct f2fs_sb_info *sbi)
{
	return sbi->meta_inode->i_mapping;
}

static inline struct address_space *NODE_MAPPING(struct f2fs_sb_info *sbi)
{
	return sbi->node_inode->i_mapping;
}

static inline bool is_sbi_flag_set(struct f2fs_sb_info *sbi, unsigned int type)
{
	return test_bit(type, &sbi->s_flag);
}

static inline void set_sbi_flag(struct f2fs_sb_info *sbi, unsigned int type)
{
	set_bit(type, &sbi->s_flag);
}

static inline void clear_sbi_flag(struct f2fs_sb_info *sbi, unsigned int type)
{
	clear_bit(type, &sbi->s_flag);
}

static inline unsigned long long cur_cp_version(struct f2fs_checkpoint *cp)
{
	return le64_to_cpu(cp->checkpoint_ver);
}

static inline __u64 cur_cp_crc(struct f2fs_checkpoint *cp)
{
	size_t crc_offset = le32_to_cpu(cp->checksum_offset);
	return le32_to_cpu(*((__le32 *)((unsigned char *)cp + crc_offset)));
}

static inline bool __is_set_ckpt_flags(struct f2fs_checkpoint *cp, unsigned int f)
{
	unsigned int ckpt_flags = le32_to_cpu(cp->ckpt_flags);

	return ckpt_flags & f;
}

static inline bool is_set_ckpt_flags(struct f2fs_sb_info *sbi, unsigned int f)
{
	return __is_set_ckpt_flags(F2FS_CKPT(sbi), f);
}

static inline void __set_ckpt_flags(struct f2fs_checkpoint *cp, unsigned int f)
{
	unsigned int ckpt_flags;

	ckpt_flags = le32_to_cpu(cp->ckpt_flags);
	ckpt_flags |= f;
	cp->ckpt_flags = cpu_to_le32(ckpt_flags);
}

static inline void set_ckpt_flags(struct f2fs_sb_info *sbi, unsigned int f)
{
	spin_lock(&sbi->cp_lock);
	__set_ckpt_flags(F2FS_CKPT(sbi), f);
	spin_unlock(&sbi->cp_lock);
}

static inline void __clear_ckpt_flags(struct f2fs_checkpoint *cp, unsigned int f)
{
	unsigned int ckpt_flags;

	ckpt_flags = le32_to_cpu(cp->ckpt_flags);
	ckpt_flags &= (~f);
	cp->ckpt_flags = cpu_to_le32(ckpt_flags);
}

static inline void clear_ckpt_flags(struct f2fs_sb_info *sbi, unsigned int f)
{
	spin_lock(&sbi->cp_lock);
	__clear_ckpt_flags(F2FS_CKPT(sbi), f);
	spin_unlock(&sbi->cp_lock);
}

static inline void disable_nat_bits(struct f2fs_sb_info *sbi, bool lock)
{
	set_sbi_flag(sbi, SBI_NEED_FSCK);

	if (lock)
		spin_lock(&sbi->cp_lock);
	__clear_ckpt_flags(F2FS_CKPT(sbi), CP_NAT_BITS_FLAG);
	kfree(NM_I(sbi)->nat_bits);
	NM_I(sbi)->nat_bits = NULL;
	if (lock)
		spin_unlock(&sbi->cp_lock);
}

static inline bool enabled_nat_bits(struct f2fs_sb_info *sbi,
					struct cp_control *cpc)
{
	bool set = is_set_ckpt_flags(sbi, CP_NAT_BITS_FLAG);

	return (cpc) ? (cpc->reason & CP_UMOUNT) && set : set;
}

static inline void f2fs_lock_op(struct f2fs_sb_info *sbi)
{
	down_read(&sbi->cp_rwsem);
}

static inline int f2fs_trylock_op(struct f2fs_sb_info *sbi)
{
	return down_read_trylock(&sbi->cp_rwsem);
}

static inline void f2fs_unlock_op(struct f2fs_sb_info *sbi)
{
	up_read(&sbi->cp_rwsem);
}

static inline void f2fs_lock_all(struct f2fs_sb_info *sbi)
{
	down_write(&sbi->cp_rwsem);
}

static inline void f2fs_unlock_all(struct f2fs_sb_info *sbi)
{
	up_write(&sbi->cp_rwsem);
}

static inline int __get_cp_reason(struct f2fs_sb_info *sbi)
{
	int reason = CP_SYNC;

	if (test_opt(sbi, FASTBOOT))
		reason = CP_FASTBOOT;
	if (is_sbi_flag_set(sbi, SBI_IS_CLOSE))
		reason = CP_UMOUNT;
	return reason;
}

static inline bool __remain_node_summaries(int reason)
{
	return (reason & (CP_UMOUNT | CP_FASTBOOT));
}

static inline bool __exist_node_summaries(struct f2fs_sb_info *sbi)
{
	return (is_set_ckpt_flags(sbi, CP_UMOUNT_FLAG) ||
			is_set_ckpt_flags(sbi, CP_FASTBOOT_FLAG));
}

/*
 * Check whether the given nid is within node id range.
 */
static inline int check_nid_range(struct f2fs_sb_info *sbi, nid_t nid)
{
	if (unlikely(nid < F2FS_ROOT_INO(sbi)))
		return -EINVAL;
	if (unlikely(nid >= NM_I(sbi)->max_nid))
		return -EINVAL;
	return 0;
}

/*
 * Check whether the inode has blocks or not
 */
static inline int F2FS_HAS_BLOCKS(struct inode *inode)
{
	block_t xattr_block = F2FS_I(inode)->i_xattr_nid ? 1 : 0;

	return (inode->i_blocks >> F2FS_LOG_SECTORS_PER_BLOCK) > xattr_block;
}

static inline bool f2fs_has_xattr_block(unsigned int ofs)
{
	return ofs == XATTR_NODE_OFFSET;
}

static inline void f2fs_i_blocks_write(struct inode *, block_t, bool, bool);
static inline int inc_valid_block_count(struct f2fs_sb_info *sbi,
				 struct inode *inode, blkcnt_t *count)
{
	blkcnt_t diff = 0, release = 0;
	block_t avail_user_block_count;
	int ret;

	ret = dquot_reserve_block(inode, *count);
	if (ret)
		return ret;

#ifdef CONFIG_F2FS_FAULT_INJECTION
	if (time_to_inject(sbi, FAULT_BLOCK)) {
		f2fs_show_injection_info(FAULT_BLOCK);
		release = *count;
		goto enospc;
	}
#endif
	/*
	 * let's increase this in prior to actual block count change in order
	 * for f2fs_sync_file to avoid data races when deciding checkpoint.
	 */
	percpu_counter_add(&sbi->alloc_valid_block_count, (*count));

	spin_lock(&sbi->stat_lock);
	sbi->total_valid_block_count += (block_t)(*count);
	avail_user_block_count = sbi->user_block_count - sbi->reserved_blocks;
	if (unlikely(sbi->total_valid_block_count > avail_user_block_count)) {
		diff = sbi->total_valid_block_count - avail_user_block_count;
		*count -= diff;
		release = diff;
		sbi->total_valid_block_count = avail_user_block_count;
		if (!*count) {
			spin_unlock(&sbi->stat_lock);
			percpu_counter_sub(&sbi->alloc_valid_block_count, diff);
			goto enospc;
		}
	}
	spin_unlock(&sbi->stat_lock);

	if (release)
		dquot_release_reservation_block(inode, release);
	f2fs_i_blocks_write(inode, *count, true, true);
	return 0;

enospc:
	dquot_release_reservation_block(inode, release);
	return -ENOSPC;
}

static inline void dec_valid_block_count(struct f2fs_sb_info *sbi,
						struct inode *inode,
						block_t count)
{
	blkcnt_t sectors = count << F2FS_LOG_SECTORS_PER_BLOCK;

	spin_lock(&sbi->stat_lock);
	f2fs_bug_on(sbi, sbi->total_valid_block_count < (block_t) count);
	f2fs_bug_on(sbi, inode->i_blocks < sectors);
	sbi->total_valid_block_count -= (block_t)count;
	spin_unlock(&sbi->stat_lock);
	f2fs_i_blocks_write(inode, count, false, true);
}

static inline void inc_page_count(struct f2fs_sb_info *sbi, int count_type)
{
	atomic_inc(&sbi->nr_pages[count_type]);

	if (count_type == F2FS_DIRTY_DATA || count_type == F2FS_INMEM_PAGES ||
		count_type == F2FS_WB_CP_DATA || count_type == F2FS_WB_DATA)
		return;

	set_sbi_flag(sbi, SBI_IS_DIRTY);
}

static inline void inode_inc_dirty_pages(struct inode *inode)
{
	atomic_inc(&F2FS_I(inode)->dirty_pages);
	inc_page_count(F2FS_I_SB(inode), S_ISDIR(inode->i_mode) ?
				F2FS_DIRTY_DENTS : F2FS_DIRTY_DATA);
}

static inline void dec_page_count(struct f2fs_sb_info *sbi, int count_type)
{
	atomic_dec(&sbi->nr_pages[count_type]);
}

static inline void inode_dec_dirty_pages(struct inode *inode)
{
	if (!S_ISDIR(inode->i_mode) && !S_ISREG(inode->i_mode) &&
			!S_ISLNK(inode->i_mode))
		return;

	atomic_dec(&F2FS_I(inode)->dirty_pages);
	dec_page_count(F2FS_I_SB(inode), S_ISDIR(inode->i_mode) ?
				F2FS_DIRTY_DENTS : F2FS_DIRTY_DATA);
}

static inline s64 get_pages(struct f2fs_sb_info *sbi, int count_type)
{
	return atomic_read(&sbi->nr_pages[count_type]);
}

static inline int get_dirty_pages(struct inode *inode)
{
	return atomic_read(&F2FS_I(inode)->dirty_pages);
}

static inline int get_blocktype_secs(struct f2fs_sb_info *sbi, int block_type)
{
	unsigned int pages_per_sec = sbi->segs_per_sec * sbi->blocks_per_seg;
	unsigned int segs = (get_pages(sbi, block_type) + pages_per_sec - 1) >>
						sbi->log_blocks_per_seg;

	return segs / sbi->segs_per_sec;
}

static inline block_t valid_user_blocks(struct f2fs_sb_info *sbi)
{
	return sbi->total_valid_block_count;
}

static inline block_t discard_blocks(struct f2fs_sb_info *sbi)
{
	return sbi->discard_blks;
}

static inline unsigned long __bitmap_size(struct f2fs_sb_info *sbi, int flag)
{
	struct f2fs_checkpoint *ckpt = F2FS_CKPT(sbi);

	/* return NAT or SIT bitmap */
	if (flag == NAT_BITMAP)
		return le32_to_cpu(ckpt->nat_ver_bitmap_bytesize);
	else if (flag == SIT_BITMAP)
		return le32_to_cpu(ckpt->sit_ver_bitmap_bytesize);

	return 0;
}

static inline block_t __cp_payload(struct f2fs_sb_info *sbi)
{
	return le32_to_cpu(F2FS_RAW_SUPER(sbi)->cp_payload);
}

static inline void *__bitmap_ptr(struct f2fs_sb_info *sbi, int flag)
{
	struct f2fs_checkpoint *ckpt = F2FS_CKPT(sbi);
	int offset;

	if (__cp_payload(sbi) > 0) {
		if (flag == NAT_BITMAP)
			return &ckpt->sit_nat_version_bitmap;
		else
			return (unsigned char *)ckpt + F2FS_BLKSIZE;
	} else {
		offset = (flag == NAT_BITMAP) ?
			le32_to_cpu(ckpt->sit_ver_bitmap_bytesize) : 0;
		return &ckpt->sit_nat_version_bitmap + offset;
	}
}

static inline block_t __start_cp_addr(struct f2fs_sb_info *sbi)
{
	block_t start_addr = le32_to_cpu(F2FS_RAW_SUPER(sbi)->cp_blkaddr);

	if (sbi->cur_cp_pack == 2)
		start_addr += sbi->blocks_per_seg;
	return start_addr;
}

static inline block_t __start_cp_next_addr(struct f2fs_sb_info *sbi)
{
	block_t start_addr = le32_to_cpu(F2FS_RAW_SUPER(sbi)->cp_blkaddr);

	if (sbi->cur_cp_pack == 1)
		start_addr += sbi->blocks_per_seg;
	return start_addr;
}

static inline void __set_cp_next_pack(struct f2fs_sb_info *sbi)
{
	sbi->cur_cp_pack = (sbi->cur_cp_pack == 1) ? 2 : 1;
}

static inline block_t __start_sum_addr(struct f2fs_sb_info *sbi)
{
	return le32_to_cpu(F2FS_CKPT(sbi)->cp_pack_start_sum);
}

static inline int inc_valid_node_count(struct f2fs_sb_info *sbi,
					struct inode *inode, bool is_inode)
{
	block_t	valid_block_count;
	unsigned int valid_node_count;
	bool quota = inode && !is_inode;

	if (quota) {
		int ret = dquot_reserve_block(inode, 1);
		if (ret)
			return ret;
	}

	spin_lock(&sbi->stat_lock);

	valid_block_count = sbi->total_valid_block_count + 1;
	if (unlikely(valid_block_count + sbi->reserved_blocks >
						sbi->user_block_count)) {
		spin_unlock(&sbi->stat_lock);
		goto enospc;
	}

	valid_node_count = sbi->total_valid_node_count + 1;
	if (unlikely(valid_node_count > sbi->total_node_count)) {
		spin_unlock(&sbi->stat_lock);
		goto enospc;
	}

	sbi->total_valid_node_count++;
	sbi->total_valid_block_count++;
	spin_unlock(&sbi->stat_lock);

	if (inode) {
		if (is_inode)
			f2fs_mark_inode_dirty_sync(inode, true);
		else
			f2fs_i_blocks_write(inode, 1, true, true);
	}

	percpu_counter_inc(&sbi->alloc_valid_block_count);
	return 0;

enospc:
	if (quota)
		dquot_release_reservation_block(inode, 1);
	return -ENOSPC;
}

static inline void dec_valid_node_count(struct f2fs_sb_info *sbi,
					struct inode *inode, bool is_inode)
{
	spin_lock(&sbi->stat_lock);

	f2fs_bug_on(sbi, !sbi->total_valid_block_count);
	f2fs_bug_on(sbi, !sbi->total_valid_node_count);
	f2fs_bug_on(sbi, !is_inode && !inode->i_blocks);

	sbi->total_valid_node_count--;
	sbi->total_valid_block_count--;

	spin_unlock(&sbi->stat_lock);

	if (!is_inode)
		f2fs_i_blocks_write(inode, 1, false, true);
}

static inline unsigned int valid_node_count(struct f2fs_sb_info *sbi)
{
	return sbi->total_valid_node_count;
}

static inline void inc_valid_inode_count(struct f2fs_sb_info *sbi)
{
	percpu_counter_inc(&sbi->total_valid_inode_count);
}

static inline void dec_valid_inode_count(struct f2fs_sb_info *sbi)
{
	percpu_counter_dec(&sbi->total_valid_inode_count);
}

static inline s64 valid_inode_count(struct f2fs_sb_info *sbi)
{
	return percpu_counter_sum_positive(&sbi->total_valid_inode_count);
}

static inline struct page *f2fs_grab_cache_page(struct address_space *mapping,
						pgoff_t index, bool for_write)
{
#ifdef CONFIG_F2FS_FAULT_INJECTION
	struct page *page = find_lock_page(mapping, index);

	if (page)
		return page;

	if (time_to_inject(F2FS_M_SB(mapping), FAULT_PAGE_ALLOC)) {
		f2fs_show_injection_info(FAULT_PAGE_ALLOC);
		return NULL;
	}
#endif
	if (!for_write)
		return grab_cache_page(mapping, index);
	return grab_cache_page_write_begin(mapping, index, AOP_FLAG_NOFS);
}

static inline void f2fs_copy_page(struct page *src, struct page *dst)
{
	char *src_kaddr = kmap(src);
	char *dst_kaddr = kmap(dst);

	memcpy(dst_kaddr, src_kaddr, PAGE_SIZE);
	kunmap(dst);
	kunmap(src);
}

static inline void f2fs_put_page(struct page *page, int unlock)
{
	if (!page)
		return;

	if (unlock) {
		f2fs_bug_on(F2FS_P_SB(page), !PageLocked(page));
		unlock_page(page);
	}
	put_page(page);
}

static inline void f2fs_put_dnode(struct dnode_of_data *dn)
{
	if (dn->node_page)
		f2fs_put_page(dn->node_page, 1);
	if (dn->inode_page && dn->node_page != dn->inode_page)
		f2fs_put_page(dn->inode_page, 0);
	dn->node_page = NULL;
	dn->inode_page = NULL;
}

static inline struct kmem_cache *f2fs_kmem_cache_create(const char *name,
					size_t size)
{
	return kmem_cache_create(name, size, 0, SLAB_RECLAIM_ACCOUNT, NULL);
}

static inline void *f2fs_kmem_cache_alloc(struct kmem_cache *cachep,
						gfp_t flags)
{
	void *entry;

	entry = kmem_cache_alloc(cachep, flags);
	if (!entry)
		entry = kmem_cache_alloc(cachep, flags | __GFP_NOFAIL);
	return entry;
}

static inline struct bio *f2fs_bio_alloc(int npages)
{
	struct bio *bio;

	/* No failure on bio allocation */
	bio = bio_alloc(GFP_NOIO, npages);
	if (!bio)
		bio = bio_alloc(GFP_NOIO | __GFP_NOFAIL, npages);
	return bio;
}

static inline void f2fs_radix_tree_insert(struct radix_tree_root *root,
				unsigned long index, void *item)
{
	while (radix_tree_insert(root, index, item))
		cond_resched();
}

#define RAW_IS_INODE(p)	((p)->footer.nid == (p)->footer.ino)

static inline bool IS_INODE(struct page *page)
{
	struct f2fs_node *p = F2FS_NODE(page);

	return RAW_IS_INODE(p);
}

static inline __le32 *blkaddr_in_node(struct f2fs_node *node)
{
	return RAW_IS_INODE(node) ? node->i.i_addr : node->dn.addr;
}

static inline block_t datablock_addr(struct page *node_page,
		unsigned int offset)
{
	struct f2fs_node *raw_node;
	__le32 *addr_array;

	raw_node = F2FS_NODE(node_page);
	addr_array = blkaddr_in_node(raw_node);
	return le32_to_cpu(addr_array[offset]);
}

static inline int f2fs_test_bit(unsigned int nr, char *addr)
{
	int mask;

	addr += (nr >> 3);
	mask = 1 << (7 - (nr & 0x07));
	return mask & *addr;
}

static inline void f2fs_set_bit(unsigned int nr, char *addr)
{
	int mask;

	addr += (nr >> 3);
	mask = 1 << (7 - (nr & 0x07));
	*addr |= mask;
}

static inline void f2fs_clear_bit(unsigned int nr, char *addr)
{
	int mask;

	addr += (nr >> 3);
	mask = 1 << (7 - (nr & 0x07));
	*addr &= ~mask;
}

static inline int f2fs_test_and_set_bit(unsigned int nr, char *addr)
{
	int mask;
	int ret;

	addr += (nr >> 3);
	mask = 1 << (7 - (nr & 0x07));
	ret = mask & *addr;
	*addr |= mask;
	return ret;
}

static inline int f2fs_test_and_clear_bit(unsigned int nr, char *addr)
{
	int mask;
	int ret;

	addr += (nr >> 3);
	mask = 1 << (7 - (nr & 0x07));
	ret = mask & *addr;
	*addr &= ~mask;
	return ret;
}

static inline void f2fs_change_bit(unsigned int nr, char *addr)
{
	int mask;

	addr += (nr >> 3);
	mask = 1 << (7 - (nr & 0x07));
	*addr ^= mask;
}

/* used for f2fs_inode_info->flags */
enum {
	FI_NEW_INODE,		/* indicate newly allocated inode */
	FI_DIRTY_INODE,		/* indicate inode is dirty or not */
	FI_AUTO_RECOVER,	/* indicate inode is recoverable */
	FI_DIRTY_DIR,		/* indicate directory has dirty pages */
	FI_INC_LINK,		/* need to increment i_nlink */
	FI_ACL_MODE,		/* indicate acl mode */
	FI_NO_ALLOC,		/* should not allocate any blocks */
	FI_FREE_NID,		/* free allocated nide */
	FI_NO_EXTENT,		/* not to use the extent cache */
	FI_INLINE_XATTR,	/* used for inline xattr */
	FI_INLINE_DATA,		/* used for inline data*/
	FI_INLINE_DENTRY,	/* used for inline dentry */
	FI_APPEND_WRITE,	/* inode has appended data */
	FI_UPDATE_WRITE,	/* inode has in-place-update data */
	FI_NEED_IPU,		/* used for ipu per file */
	FI_ATOMIC_FILE,		/* indicate atomic file */
	FI_ATOMIC_COMMIT,	/* indicate the state of atomical committing */
	FI_VOLATILE_FILE,	/* indicate volatile file */
	FI_FIRST_BLOCK_WRITTEN,	/* indicate #0 data block was written */
	FI_DROP_CACHE,		/* drop dirty page cache */
	FI_DATA_EXIST,		/* indicate data exists */
	FI_INLINE_DOTS,		/* indicate inline dot dentries */
	FI_DO_DEFRAG,		/* indicate defragment is running */
	FI_DIRTY_FILE,		/* indicate regular/symlink has dirty pages */
	FI_NO_PREALLOC,		/* indicate skipped preallocated blocks */
	FI_HOT_DATA,		/* indicate file is hot */
};

static inline void __mark_inode_dirty_flag(struct inode *inode,
						int flag, bool set)
{
	switch (flag) {
	case FI_INLINE_XATTR:
	case FI_INLINE_DATA:
	case FI_INLINE_DENTRY:
		if (set)
			return;
	case FI_DATA_EXIST:
	case FI_INLINE_DOTS:
		f2fs_mark_inode_dirty_sync(inode, true);
	}
}

static inline void set_inode_flag(struct inode *inode, int flag)
{
	if (!test_bit(flag, &F2FS_I(inode)->flags))
		set_bit(flag, &F2FS_I(inode)->flags);
	__mark_inode_dirty_flag(inode, flag, true);
}

static inline int is_inode_flag_set(struct inode *inode, int flag)
{
	return test_bit(flag, &F2FS_I(inode)->flags);
}

static inline void clear_inode_flag(struct inode *inode, int flag)
{
	if (test_bit(flag, &F2FS_I(inode)->flags))
		clear_bit(flag, &F2FS_I(inode)->flags);
	__mark_inode_dirty_flag(inode, flag, false);
}

static inline void set_acl_inode(struct inode *inode, umode_t mode)
{
	F2FS_I(inode)->i_acl_mode = mode;
	set_inode_flag(inode, FI_ACL_MODE);
	f2fs_mark_inode_dirty_sync(inode, false);
}

static inline void f2fs_i_links_write(struct inode *inode, bool inc)
{
	if (inc)
		inc_nlink(inode);
	else
		drop_nlink(inode);
	f2fs_mark_inode_dirty_sync(inode, true);
}

static inline void f2fs_i_blocks_write(struct inode *inode,
					block_t diff, bool add, bool claim)
{
	bool clean = !is_inode_flag_set(inode, FI_DIRTY_INODE);
	bool recover = is_inode_flag_set(inode, FI_AUTO_RECOVER);

	/* add = 1, claim = 1 should be dquot_reserve_block in pair */
	if (add) {
		if (claim)
			dquot_claim_block(inode, diff);
		else
			dquot_alloc_block_nofail(inode, diff);
	} else {
		dquot_free_block(inode, diff);
	}

	f2fs_mark_inode_dirty_sync(inode, true);
	if (clean || recover)
		set_inode_flag(inode, FI_AUTO_RECOVER);
}

static inline void f2fs_i_size_write(struct inode *inode, loff_t i_size)
{
	bool clean = !is_inode_flag_set(inode, FI_DIRTY_INODE);
	bool recover = is_inode_flag_set(inode, FI_AUTO_RECOVER);

	if (i_size_read(inode) == i_size)
		return;

	i_size_write(inode, i_size);
	f2fs_mark_inode_dirty_sync(inode, true);
	if (clean || recover)
		set_inode_flag(inode, FI_AUTO_RECOVER);
}

static inline void f2fs_i_depth_write(struct inode *inode, unsigned int depth)
{
	F2FS_I(inode)->i_current_depth = depth;
	f2fs_mark_inode_dirty_sync(inode, true);
}

static inline void f2fs_i_xnid_write(struct inode *inode, nid_t xnid)
{
	F2FS_I(inode)->i_xattr_nid = xnid;
	f2fs_mark_inode_dirty_sync(inode, true);
}

static inline void f2fs_i_pino_write(struct inode *inode, nid_t pino)
{
	F2FS_I(inode)->i_pino = pino;
	f2fs_mark_inode_dirty_sync(inode, true);
}

static inline void get_inline_info(struct inode *inode, struct f2fs_inode *ri)
{
	struct f2fs_inode_info *fi = F2FS_I(inode);

	if (ri->i_inline & F2FS_INLINE_XATTR)
		set_bit(FI_INLINE_XATTR, &fi->flags);
	if (ri->i_inline & F2FS_INLINE_DATA)
		set_bit(FI_INLINE_DATA, &fi->flags);
	if (ri->i_inline & F2FS_INLINE_DENTRY)
		set_bit(FI_INLINE_DENTRY, &fi->flags);
	if (ri->i_inline & F2FS_DATA_EXIST)
		set_bit(FI_DATA_EXIST, &fi->flags);
	if (ri->i_inline & F2FS_INLINE_DOTS)
		set_bit(FI_INLINE_DOTS, &fi->flags);
}

static inline void set_raw_inline(struct inode *inode, struct f2fs_inode *ri)
{
	ri->i_inline = 0;

	if (is_inode_flag_set(inode, FI_INLINE_XATTR))
		ri->i_inline |= F2FS_INLINE_XATTR;
	if (is_inode_flag_set(inode, FI_INLINE_DATA))
		ri->i_inline |= F2FS_INLINE_DATA;
	if (is_inode_flag_set(inode, FI_INLINE_DENTRY))
		ri->i_inline |= F2FS_INLINE_DENTRY;
	if (is_inode_flag_set(inode, FI_DATA_EXIST))
		ri->i_inline |= F2FS_DATA_EXIST;
	if (is_inode_flag_set(inode, FI_INLINE_DOTS))
		ri->i_inline |= F2FS_INLINE_DOTS;
}

static inline int f2fs_has_inline_xattr(struct inode *inode)
{
	return is_inode_flag_set(inode, FI_INLINE_XATTR);
}

static inline unsigned int addrs_per_inode(struct inode *inode)
{
	if (f2fs_has_inline_xattr(inode))
		return DEF_ADDRS_PER_INODE - F2FS_INLINE_XATTR_ADDRS;
	return DEF_ADDRS_PER_INODE;
}

static inline void *inline_xattr_addr(struct page *page)
{
	struct f2fs_inode *ri = F2FS_INODE(page);

	return (void *)&(ri->i_addr[DEF_ADDRS_PER_INODE -
					F2FS_INLINE_XATTR_ADDRS]);
}

static inline int inline_xattr_size(struct inode *inode)
{
	if (f2fs_has_inline_xattr(inode))
		return F2FS_INLINE_XATTR_ADDRS << 2;
	else
		return 0;
}

static inline int f2fs_has_inline_data(struct inode *inode)
{
	return is_inode_flag_set(inode, FI_INLINE_DATA);
}

static inline int f2fs_exist_data(struct inode *inode)
{
	return is_inode_flag_set(inode, FI_DATA_EXIST);
}

static inline int f2fs_has_inline_dots(struct inode *inode)
{
	return is_inode_flag_set(inode, FI_INLINE_DOTS);
}

static inline bool f2fs_is_atomic_file(struct inode *inode)
{
	return is_inode_flag_set(inode, FI_ATOMIC_FILE);
}

static inline bool f2fs_is_commit_atomic_write(struct inode *inode)
{
	return is_inode_flag_set(inode, FI_ATOMIC_COMMIT);
}

static inline bool f2fs_is_volatile_file(struct inode *inode)
{
	return is_inode_flag_set(inode, FI_VOLATILE_FILE);
}

static inline bool f2fs_is_first_block_written(struct inode *inode)
{
	return is_inode_flag_set(inode, FI_FIRST_BLOCK_WRITTEN);
}

static inline bool f2fs_is_drop_cache(struct inode *inode)
{
	return is_inode_flag_set(inode, FI_DROP_CACHE);
}

static inline void *inline_data_addr(struct page *page)
{
	struct f2fs_inode *ri = F2FS_INODE(page);

	return (void *)&(ri->i_addr[1]);
}

static inline int f2fs_has_inline_dentry(struct inode *inode)
{
	return is_inode_flag_set(inode, FI_INLINE_DENTRY);
}

static inline void f2fs_dentry_kunmap(struct inode *dir, struct page *page)
{
	if (!f2fs_has_inline_dentry(dir))
		kunmap(page);
}

static inline int is_file(struct inode *inode, int type)
{
	return F2FS_I(inode)->i_advise & type;
}

static inline void set_file(struct inode *inode, int type)
{
	F2FS_I(inode)->i_advise |= type;
	f2fs_mark_inode_dirty_sync(inode, true);
}

static inline void clear_file(struct inode *inode, int type)
{
	F2FS_I(inode)->i_advise &= ~type;
	f2fs_mark_inode_dirty_sync(inode, true);
}

static inline bool f2fs_skip_inode_update(struct inode *inode, int dsync)
{
	if (dsync) {
		struct f2fs_sb_info *sbi = F2FS_I_SB(inode);
		bool ret;

		spin_lock(&sbi->inode_lock[DIRTY_META]);
		ret = list_empty(&F2FS_I(inode)->gdirty_list);
		spin_unlock(&sbi->inode_lock[DIRTY_META]);
		return ret;
	}
	if (!is_inode_flag_set(inode, FI_AUTO_RECOVER) ||
			file_keep_isize(inode) ||
			i_size_read(inode) & PAGE_MASK)
		return false;
	return F2FS_I(inode)->last_disk_size == i_size_read(inode);
}

static inline int f2fs_readonly(struct super_block *sb)
{
	return sb->s_flags & MS_RDONLY;
}

static inline bool f2fs_cp_error(struct f2fs_sb_info *sbi)
{
	return is_set_ckpt_flags(sbi, CP_ERROR_FLAG);
}

static inline bool is_dot_dotdot(const struct qstr *str)
{
	if (str->len == 1 && str->name[0] == '.')
		return true;

	if (str->len == 2 && str->name[0] == '.' && str->name[1] == '.')
		return true;

	return false;
}

static inline bool f2fs_may_extent_tree(struct inode *inode)
{
	if (!test_opt(F2FS_I_SB(inode), EXTENT_CACHE) ||
			is_inode_flag_set(inode, FI_NO_EXTENT))
		return false;

	return S_ISREG(inode->i_mode);
}

static inline void *f2fs_kmalloc(struct f2fs_sb_info *sbi,
					size_t size, gfp_t flags)
{
#ifdef CONFIG_F2FS_FAULT_INJECTION
	if (time_to_inject(sbi, FAULT_KMALLOC)) {
		f2fs_show_injection_info(FAULT_KMALLOC);
		return NULL;
	}
#endif
	return kmalloc(size, flags);
}

<<<<<<< HEAD
=======
static inline void *f2fs_kvmalloc(size_t size, gfp_t flags)
{
	void *ret;

	ret = kmalloc(size, flags | __GFP_NOWARN);
	if (!ret)
		ret = __vmalloc(size, flags, PAGE_KERNEL);
	return ret;
}

static inline void *f2fs_kvzalloc(size_t size, gfp_t flags)
{
	void *ret;

	ret = kzalloc(size, flags | __GFP_NOWARN);
	if (!ret)
		ret = __vmalloc(size, flags | __GFP_ZERO, PAGE_KERNEL);
	return ret;
}

static inline int f2fs_filemap_write_and_wait(struct inode *inode)
{
	int err;
retry:
	err = filemap_write_and_wait(inode->i_mapping);
	if (err && err == -EAGAIN)
		goto retry;
	return err;
}

>>>>>>> 34abcd6c
#define get_inode_mode(i) \
	((is_inode_flag_set(i, FI_ACL_MODE)) ? \
	 (F2FS_I(i)->i_acl_mode) : ((i)->i_mode))

/*
 * file.c
 */
int f2fs_sync_file(struct file *file, loff_t start, loff_t end, int datasync);
void truncate_data_blocks(struct dnode_of_data *dn);
int truncate_blocks(struct inode *inode, u64 from, bool lock);
int f2fs_truncate(struct inode *inode);
int f2fs_getattr(const struct path *path, struct kstat *stat,
			u32 request_mask, unsigned int flags);
int f2fs_setattr(struct dentry *dentry, struct iattr *attr);
int truncate_hole(struct inode *inode, pgoff_t pg_start, pgoff_t pg_end);
int truncate_data_blocks_range(struct dnode_of_data *dn, int count);
long f2fs_ioctl(struct file *filp, unsigned int cmd, unsigned long arg);
long f2fs_compat_ioctl(struct file *file, unsigned int cmd, unsigned long arg);

/*
 * inode.c
 */
void f2fs_set_inode_flags(struct inode *inode);
struct inode *f2fs_iget(struct super_block *sb, unsigned long ino);
struct inode *f2fs_iget_retry(struct super_block *sb, unsigned long ino);
int try_to_free_nats(struct f2fs_sb_info *sbi, int nr_shrink);
int update_inode(struct inode *inode, struct page *node_page);
int update_inode_page(struct inode *inode);
int f2fs_write_inode(struct inode *inode, struct writeback_control *wbc);
void f2fs_evict_inode(struct inode *inode);
void handle_failed_inode(struct inode *inode);

/*
 * namei.c
 */
struct dentry *f2fs_get_parent(struct dentry *child);

/*
 * dir.c
 */
void set_de_type(struct f2fs_dir_entry *de, umode_t mode);
unsigned char get_de_type(struct f2fs_dir_entry *de);
struct f2fs_dir_entry *find_target_dentry(struct fscrypt_name *fname,
			f2fs_hash_t namehash, int *max_slots,
			struct f2fs_dentry_ptr *d);
int f2fs_fill_dentries(struct dir_context *ctx, struct f2fs_dentry_ptr *d,
			unsigned int start_pos, struct fscrypt_str *fstr);
void do_make_empty_dir(struct inode *inode, struct inode *parent,
			struct f2fs_dentry_ptr *d);
struct page *init_inode_metadata(struct inode *inode, struct inode *dir,
			const struct qstr *new_name,
			const struct qstr *orig_name, struct page *dpage);
void update_parent_metadata(struct inode *dir, struct inode *inode,
			unsigned int current_depth);
int room_for_filename(const void *bitmap, int slots, int max_slots);
void f2fs_drop_nlink(struct inode *dir, struct inode *inode);
struct f2fs_dir_entry *__f2fs_find_entry(struct inode *dir,
			struct fscrypt_name *fname, struct page **res_page);
struct f2fs_dir_entry *f2fs_find_entry(struct inode *dir,
			const struct qstr *child, struct page **res_page);
struct f2fs_dir_entry *f2fs_parent_dir(struct inode *dir, struct page **p);
ino_t f2fs_inode_by_name(struct inode *dir, const struct qstr *qstr,
			struct page **page);
void f2fs_set_link(struct inode *dir, struct f2fs_dir_entry *de,
			struct page *page, struct inode *inode);
void f2fs_update_dentry(nid_t ino, umode_t mode, struct f2fs_dentry_ptr *d,
			const struct qstr *name, f2fs_hash_t name_hash,
			unsigned int bit_pos);
int f2fs_add_regular_entry(struct inode *dir, const struct qstr *new_name,
			const struct qstr *orig_name,
			struct inode *inode, nid_t ino, umode_t mode);
int __f2fs_do_add_link(struct inode *dir, struct fscrypt_name *fname,
			struct inode *inode, nid_t ino, umode_t mode);
int __f2fs_add_link(struct inode *dir, const struct qstr *name,
			struct inode *inode, nid_t ino, umode_t mode);
void f2fs_delete_entry(struct f2fs_dir_entry *dentry, struct page *page,
			struct inode *dir, struct inode *inode);
int f2fs_do_tmpfile(struct inode *inode, struct inode *dir);
bool f2fs_empty_dir(struct inode *dir);

static inline int f2fs_add_link(struct dentry *dentry, struct inode *inode)
{
	return __f2fs_add_link(d_inode(dentry->d_parent), &dentry->d_name,
				inode, inode->i_ino, inode->i_mode);
}

/*
 * super.c
 */
int f2fs_inode_dirtied(struct inode *inode, bool sync);
void f2fs_inode_synced(struct inode *inode);
int f2fs_commit_super(struct f2fs_sb_info *sbi, bool recover);
int f2fs_sync_fs(struct super_block *sb, int sync);
extern __printf(3, 4)
void f2fs_msg(struct super_block *sb, const char *level, const char *fmt, ...);
int sanity_check_ckpt(struct f2fs_sb_info *sbi);

/*
 * hash.c
 */
f2fs_hash_t f2fs_dentry_hash(const struct qstr *name_info,
				struct fscrypt_name *fname);

/*
 * node.c
 */
struct dnode_of_data;
struct node_info;

bool available_free_memory(struct f2fs_sb_info *sbi, int type);
int need_dentry_mark(struct f2fs_sb_info *sbi, nid_t nid);
bool is_checkpointed_node(struct f2fs_sb_info *sbi, nid_t nid);
bool need_inode_block_update(struct f2fs_sb_info *sbi, nid_t ino);
void get_node_info(struct f2fs_sb_info *sbi, nid_t nid, struct node_info *ni);
pgoff_t get_next_page_offset(struct dnode_of_data *dn, pgoff_t pgofs);
int get_dnode_of_data(struct dnode_of_data *dn, pgoff_t index, int mode);
int truncate_inode_blocks(struct inode *inode, pgoff_t from);
int truncate_xattr_node(struct inode *inode, struct page *page);
int wait_on_node_pages_writeback(struct f2fs_sb_info *sbi, nid_t ino);
int remove_inode_page(struct inode *inode);
struct page *new_inode_page(struct inode *inode);
struct page *new_node_page(struct dnode_of_data *dn,
			unsigned int ofs, struct page *ipage);
void ra_node_page(struct f2fs_sb_info *sbi, nid_t nid);
struct page *get_node_page(struct f2fs_sb_info *sbi, pgoff_t nid);
struct page *get_node_page_ra(struct page *parent, int start);
void move_node_page(struct page *node_page, int gc_type);
int fsync_node_pages(struct f2fs_sb_info *sbi, struct inode *inode,
			struct writeback_control *wbc, bool atomic);
int sync_node_pages(struct f2fs_sb_info *sbi, struct writeback_control *wbc);
void build_free_nids(struct f2fs_sb_info *sbi, bool sync, bool mount);
bool alloc_nid(struct f2fs_sb_info *sbi, nid_t *nid);
void alloc_nid_done(struct f2fs_sb_info *sbi, nid_t nid);
void alloc_nid_failed(struct f2fs_sb_info *sbi, nid_t nid);
int try_to_free_nids(struct f2fs_sb_info *sbi, int nr_shrink);
void recover_inline_xattr(struct inode *inode, struct page *page);
int recover_xattr_data(struct inode *inode, struct page *page,
			block_t blkaddr);
int recover_inode_page(struct f2fs_sb_info *sbi, struct page *page);
int restore_node_summary(struct f2fs_sb_info *sbi,
			unsigned int segno, struct f2fs_summary_block *sum);
void flush_nat_entries(struct f2fs_sb_info *sbi, struct cp_control *cpc);
int build_node_manager(struct f2fs_sb_info *sbi);
void destroy_node_manager(struct f2fs_sb_info *sbi);
int __init create_node_manager_caches(void);
void destroy_node_manager_caches(void);

/*
 * segment.c
 */
void register_inmem_page(struct inode *inode, struct page *page);
void drop_inmem_pages(struct inode *inode);
void drop_inmem_page(struct inode *inode, struct page *page);
int commit_inmem_pages(struct inode *inode);
void f2fs_balance_fs(struct f2fs_sb_info *sbi, bool need);
void f2fs_balance_fs_bg(struct f2fs_sb_info *sbi);
int f2fs_issue_flush(struct f2fs_sb_info *sbi);
int create_flush_cmd_control(struct f2fs_sb_info *sbi);
void destroy_flush_cmd_control(struct f2fs_sb_info *sbi, bool free);
void invalidate_blocks(struct f2fs_sb_info *sbi, block_t addr);
bool is_checkpointed_data(struct f2fs_sb_info *sbi, block_t blkaddr);
void refresh_sit_entry(struct f2fs_sb_info *sbi, block_t old, block_t new);
void stop_discard_thread(struct f2fs_sb_info *sbi);
void f2fs_wait_discard_bios(struct f2fs_sb_info *sbi);
void clear_prefree_segments(struct f2fs_sb_info *sbi, struct cp_control *cpc);
void release_discard_addrs(struct f2fs_sb_info *sbi);
int npages_for_summary_flush(struct f2fs_sb_info *sbi, bool for_ra);
void allocate_new_segments(struct f2fs_sb_info *sbi);
int f2fs_trim_fs(struct f2fs_sb_info *sbi, struct fstrim_range *range);
bool exist_trim_candidates(struct f2fs_sb_info *sbi, struct cp_control *cpc);
struct page *get_sum_page(struct f2fs_sb_info *sbi, unsigned int segno);
void update_meta_page(struct f2fs_sb_info *sbi, void *src, block_t blk_addr);
void write_meta_page(struct f2fs_sb_info *sbi, struct page *page);
void write_node_page(unsigned int nid, struct f2fs_io_info *fio);
void write_data_page(struct dnode_of_data *dn, struct f2fs_io_info *fio);
int rewrite_data_page(struct f2fs_io_info *fio);
void __f2fs_replace_block(struct f2fs_sb_info *sbi, struct f2fs_summary *sum,
			block_t old_blkaddr, block_t new_blkaddr,
			bool recover_curseg, bool recover_newaddr);
void f2fs_replace_block(struct f2fs_sb_info *sbi, struct dnode_of_data *dn,
			block_t old_addr, block_t new_addr,
			unsigned char version, bool recover_curseg,
			bool recover_newaddr);
void allocate_data_block(struct f2fs_sb_info *sbi, struct page *page,
			block_t old_blkaddr, block_t *new_blkaddr,
			struct f2fs_summary *sum, int type,
			struct f2fs_io_info *fio, bool add_list);
void f2fs_wait_on_page_writeback(struct page *page,
			enum page_type type, bool ordered);
void f2fs_wait_on_encrypted_page_writeback(struct f2fs_sb_info *sbi,
			block_t blkaddr);
void write_data_summaries(struct f2fs_sb_info *sbi, block_t start_blk);
void write_node_summaries(struct f2fs_sb_info *sbi, block_t start_blk);
int lookup_journal_in_cursum(struct f2fs_journal *journal, int type,
			unsigned int val, int alloc);
void flush_sit_entries(struct f2fs_sb_info *sbi, struct cp_control *cpc);
int build_segment_manager(struct f2fs_sb_info *sbi);
void destroy_segment_manager(struct f2fs_sb_info *sbi);
int __init create_segment_manager_caches(void);
void destroy_segment_manager_caches(void);

/*
 * checkpoint.c
 */
void f2fs_stop_checkpoint(struct f2fs_sb_info *sbi, bool end_io);
struct page *grab_meta_page(struct f2fs_sb_info *sbi, pgoff_t index);
struct page *get_meta_page(struct f2fs_sb_info *sbi, pgoff_t index);
struct page *get_tmp_page(struct f2fs_sb_info *sbi, pgoff_t index);
bool is_valid_blkaddr(struct f2fs_sb_info *sbi, block_t blkaddr, int type);
int ra_meta_pages(struct f2fs_sb_info *sbi, block_t start, int nrpages,
			int type, bool sync);
void ra_meta_pages_cond(struct f2fs_sb_info *sbi, pgoff_t index);
long sync_meta_pages(struct f2fs_sb_info *sbi, enum page_type type,
			long nr_to_write);
void add_ino_entry(struct f2fs_sb_info *sbi, nid_t ino, int type);
void remove_ino_entry(struct f2fs_sb_info *sbi, nid_t ino, int type);
void release_ino_entry(struct f2fs_sb_info *sbi, bool all);
bool exist_written_data(struct f2fs_sb_info *sbi, nid_t ino, int mode);
int f2fs_sync_inode_meta(struct f2fs_sb_info *sbi);
int acquire_orphan_inode(struct f2fs_sb_info *sbi);
void release_orphan_inode(struct f2fs_sb_info *sbi);
void add_orphan_inode(struct inode *inode);
void remove_orphan_inode(struct f2fs_sb_info *sbi, nid_t ino);
int recover_orphan_inodes(struct f2fs_sb_info *sbi);
int get_valid_checkpoint(struct f2fs_sb_info *sbi);
void update_dirty_page(struct inode *inode, struct page *page);
void remove_dirty_inode(struct inode *inode);
int sync_dirty_inodes(struct f2fs_sb_info *sbi, enum inode_type type);
int write_checkpoint(struct f2fs_sb_info *sbi, struct cp_control *cpc);
void init_ino_entry_info(struct f2fs_sb_info *sbi);
int __init create_checkpoint_caches(void);
void destroy_checkpoint_caches(void);

/*
 * data.c
 */
void f2fs_submit_merged_write(struct f2fs_sb_info *sbi, enum page_type type);
void f2fs_submit_merged_write_cond(struct f2fs_sb_info *sbi,
				struct inode *inode, nid_t ino, pgoff_t idx,
				enum page_type type);
void f2fs_flush_merged_writes(struct f2fs_sb_info *sbi);
int f2fs_submit_page_bio(struct f2fs_io_info *fio);
int f2fs_submit_page_write(struct f2fs_io_info *fio);
struct block_device *f2fs_target_device(struct f2fs_sb_info *sbi,
			block_t blk_addr, struct bio *bio);
int f2fs_target_device_index(struct f2fs_sb_info *sbi, block_t blkaddr);
void set_data_blkaddr(struct dnode_of_data *dn);
void f2fs_update_data_blkaddr(struct dnode_of_data *dn, block_t blkaddr);
int reserve_new_blocks(struct dnode_of_data *dn, blkcnt_t count);
int reserve_new_block(struct dnode_of_data *dn);
int f2fs_get_block(struct dnode_of_data *dn, pgoff_t index);
int f2fs_preallocate_blocks(struct kiocb *iocb, struct iov_iter *from);
int f2fs_reserve_block(struct dnode_of_data *dn, pgoff_t index);
struct page *get_read_data_page(struct inode *inode, pgoff_t index,
			int op_flags, bool for_write);
struct page *find_data_page(struct inode *inode, pgoff_t index);
struct page *get_lock_data_page(struct inode *inode, pgoff_t index,
			bool for_write);
struct page *get_new_data_page(struct inode *inode,
			struct page *ipage, pgoff_t index, bool new_i_size);
int do_write_data_page(struct f2fs_io_info *fio);
int f2fs_map_blocks(struct inode *inode, struct f2fs_map_blocks *map,
			int create, int flag);
int f2fs_fiemap(struct inode *inode, struct fiemap_extent_info *fieinfo,
			u64 start, u64 len);
void f2fs_set_page_dirty_nobuffers(struct page *page);
void f2fs_invalidate_page(struct page *page, unsigned int offset,
			unsigned int length);
int f2fs_release_page(struct page *page, gfp_t wait);
#ifdef CONFIG_MIGRATION
int f2fs_migrate_page(struct address_space *mapping, struct page *newpage,
			struct page *page, enum migrate_mode mode);
#endif

/*
 * gc.c
 */
int start_gc_thread(struct f2fs_sb_info *sbi);
void stop_gc_thread(struct f2fs_sb_info *sbi);
block_t start_bidx_of_node(unsigned int node_ofs, struct inode *inode);
int f2fs_gc(struct f2fs_sb_info *sbi, bool sync, bool background,
			unsigned int segno);
void build_gc_manager(struct f2fs_sb_info *sbi);

/*
 * recovery.c
 */
int recover_fsync_data(struct f2fs_sb_info *sbi, bool check_only);
bool space_for_roll_forward(struct f2fs_sb_info *sbi);

/*
 * debug.c
 */
#ifdef CONFIG_F2FS_STAT_FS
struct f2fs_stat_info {
	struct list_head stat_list;
	struct f2fs_sb_info *sbi;
	int all_area_segs, sit_area_segs, nat_area_segs, ssa_area_segs;
	int main_area_segs, main_area_sections, main_area_zones;
	unsigned long long hit_largest, hit_cached, hit_rbtree;
	unsigned long long hit_total, total_ext;
	int ext_tree, zombie_tree, ext_node;
	int ndirty_node, ndirty_dent, ndirty_meta, ndirty_data, ndirty_imeta;
	int inmem_pages;
	unsigned int ndirty_dirs, ndirty_files, ndirty_all;
	int nats, dirty_nats, sits, dirty_sits;
	int free_nids, avail_nids, alloc_nids;
	int total_count, utilization;
	int bg_gc, nr_wb_cp_data, nr_wb_data;
	int nr_flushing, nr_flushed, nr_discarding, nr_discarded;
	int nr_discard_cmd;
	unsigned int undiscard_blks;
	int inline_xattr, inline_inode, inline_dir, append, update, orphans;
	int aw_cnt, max_aw_cnt, vw_cnt, max_vw_cnt;
	unsigned int valid_count, valid_node_count, valid_inode_count, discard_blks;
	unsigned int bimodal, avg_vblocks;
	int util_free, util_valid, util_invalid;
	int rsvd_segs, overp_segs;
	int dirty_count, node_pages, meta_pages;
	int prefree_count, call_count, cp_count, bg_cp_count;
	int tot_segs, node_segs, data_segs, free_segs, free_secs;
	int bg_node_segs, bg_data_segs;
	int tot_blks, data_blks, node_blks;
	int bg_data_blks, bg_node_blks;
	int curseg[NR_CURSEG_TYPE];
	int cursec[NR_CURSEG_TYPE];
	int curzone[NR_CURSEG_TYPE];

	unsigned int segment_count[2];
	unsigned int block_count[2];
	unsigned int inplace_count;
	unsigned long long base_mem, cache_mem, page_mem;
};

static inline struct f2fs_stat_info *F2FS_STAT(struct f2fs_sb_info *sbi)
{
	return (struct f2fs_stat_info *)sbi->stat_info;
}

#define stat_inc_cp_count(si)		((si)->cp_count++)
#define stat_inc_bg_cp_count(si)	((si)->bg_cp_count++)
#define stat_inc_call_count(si)		((si)->call_count++)
#define stat_inc_bggc_count(sbi)	((sbi)->bg_gc++)
#define stat_inc_dirty_inode(sbi, type)	((sbi)->ndirty_inode[type]++)
#define stat_dec_dirty_inode(sbi, type)	((sbi)->ndirty_inode[type]--)
#define stat_inc_total_hit(sbi)		(atomic64_inc(&(sbi)->total_hit_ext))
#define stat_inc_rbtree_node_hit(sbi)	(atomic64_inc(&(sbi)->read_hit_rbtree))
#define stat_inc_largest_node_hit(sbi)	(atomic64_inc(&(sbi)->read_hit_largest))
#define stat_inc_cached_node_hit(sbi)	(atomic64_inc(&(sbi)->read_hit_cached))
#define stat_inc_inline_xattr(inode)					\
	do {								\
		if (f2fs_has_inline_xattr(inode))			\
			(atomic_inc(&F2FS_I_SB(inode)->inline_xattr));	\
	} while (0)
#define stat_dec_inline_xattr(inode)					\
	do {								\
		if (f2fs_has_inline_xattr(inode))			\
			(atomic_dec(&F2FS_I_SB(inode)->inline_xattr));	\
	} while (0)
#define stat_inc_inline_inode(inode)					\
	do {								\
		if (f2fs_has_inline_data(inode))			\
			(atomic_inc(&F2FS_I_SB(inode)->inline_inode));	\
	} while (0)
#define stat_dec_inline_inode(inode)					\
	do {								\
		if (f2fs_has_inline_data(inode))			\
			(atomic_dec(&F2FS_I_SB(inode)->inline_inode));	\
	} while (0)
#define stat_inc_inline_dir(inode)					\
	do {								\
		if (f2fs_has_inline_dentry(inode))			\
			(atomic_inc(&F2FS_I_SB(inode)->inline_dir));	\
	} while (0)
#define stat_dec_inline_dir(inode)					\
	do {								\
		if (f2fs_has_inline_dentry(inode))			\
			(atomic_dec(&F2FS_I_SB(inode)->inline_dir));	\
	} while (0)
#define stat_inc_seg_type(sbi, curseg)					\
		((sbi)->segment_count[(curseg)->alloc_type]++)
#define stat_inc_block_count(sbi, curseg)				\
		((sbi)->block_count[(curseg)->alloc_type]++)
#define stat_inc_inplace_blocks(sbi)					\
		(atomic_inc(&(sbi)->inplace_count))
#define stat_inc_atomic_write(inode)					\
		(atomic_inc(&F2FS_I_SB(inode)->aw_cnt))
#define stat_dec_atomic_write(inode)					\
		(atomic_dec(&F2FS_I_SB(inode)->aw_cnt))
#define stat_update_max_atomic_write(inode)				\
	do {								\
		int cur = atomic_read(&F2FS_I_SB(inode)->aw_cnt);	\
		int max = atomic_read(&F2FS_I_SB(inode)->max_aw_cnt);	\
		if (cur > max)						\
			atomic_set(&F2FS_I_SB(inode)->max_aw_cnt, cur);	\
	} while (0)
#define stat_inc_volatile_write(inode)					\
		(atomic_inc(&F2FS_I_SB(inode)->vw_cnt))
#define stat_dec_volatile_write(inode)					\
		(atomic_dec(&F2FS_I_SB(inode)->vw_cnt))
#define stat_update_max_volatile_write(inode)				\
	do {								\
		int cur = atomic_read(&F2FS_I_SB(inode)->vw_cnt);	\
		int max = atomic_read(&F2FS_I_SB(inode)->max_vw_cnt);	\
		if (cur > max)						\
			atomic_set(&F2FS_I_SB(inode)->max_vw_cnt, cur);	\
	} while (0)
#define stat_inc_seg_count(sbi, type, gc_type)				\
	do {								\
		struct f2fs_stat_info *si = F2FS_STAT(sbi);		\
		si->tot_segs++;						\
		if ((type) == SUM_TYPE_DATA) {				\
			si->data_segs++;				\
			si->bg_data_segs += (gc_type == BG_GC) ? 1 : 0;	\
		} else {						\
			si->node_segs++;				\
			si->bg_node_segs += (gc_type == BG_GC) ? 1 : 0;	\
		}							\
	} while (0)

#define stat_inc_tot_blk_count(si, blks)				\
	((si)->tot_blks += (blks))

#define stat_inc_data_blk_count(sbi, blks, gc_type)			\
	do {								\
		struct f2fs_stat_info *si = F2FS_STAT(sbi);		\
		stat_inc_tot_blk_count(si, blks);			\
		si->data_blks += (blks);				\
		si->bg_data_blks += ((gc_type) == BG_GC) ? (blks) : 0;	\
	} while (0)

#define stat_inc_node_blk_count(sbi, blks, gc_type)			\
	do {								\
		struct f2fs_stat_info *si = F2FS_STAT(sbi);		\
		stat_inc_tot_blk_count(si, blks);			\
		si->node_blks += (blks);				\
		si->bg_node_blks += ((gc_type) == BG_GC) ? (blks) : 0;	\
	} while (0)

int f2fs_build_stats(struct f2fs_sb_info *sbi);
void f2fs_destroy_stats(struct f2fs_sb_info *sbi);
int __init f2fs_create_root_stats(void);
void f2fs_destroy_root_stats(void);
#else
#define stat_inc_cp_count(si)				do { } while (0)
#define stat_inc_bg_cp_count(si)			do { } while (0)
#define stat_inc_call_count(si)				do { } while (0)
#define stat_inc_bggc_count(si)				do { } while (0)
#define stat_inc_dirty_inode(sbi, type)			do { } while (0)
#define stat_dec_dirty_inode(sbi, type)			do { } while (0)
#define stat_inc_total_hit(sb)				do { } while (0)
#define stat_inc_rbtree_node_hit(sb)			do { } while (0)
#define stat_inc_largest_node_hit(sbi)			do { } while (0)
#define stat_inc_cached_node_hit(sbi)			do { } while (0)
#define stat_inc_inline_xattr(inode)			do { } while (0)
#define stat_dec_inline_xattr(inode)			do { } while (0)
#define stat_inc_inline_inode(inode)			do { } while (0)
#define stat_dec_inline_inode(inode)			do { } while (0)
#define stat_inc_inline_dir(inode)			do { } while (0)
#define stat_dec_inline_dir(inode)			do { } while (0)
#define stat_inc_atomic_write(inode)			do { } while (0)
#define stat_dec_atomic_write(inode)			do { } while (0)
#define stat_update_max_atomic_write(inode)		do { } while (0)
#define stat_inc_volatile_write(inode)			do { } while (0)
#define stat_dec_volatile_write(inode)			do { } while (0)
#define stat_update_max_volatile_write(inode)		do { } while (0)
#define stat_inc_seg_type(sbi, curseg)			do { } while (0)
#define stat_inc_block_count(sbi, curseg)		do { } while (0)
#define stat_inc_inplace_blocks(sbi)			do { } while (0)
#define stat_inc_seg_count(sbi, type, gc_type)		do { } while (0)
#define stat_inc_tot_blk_count(si, blks)		do { } while (0)
#define stat_inc_data_blk_count(sbi, blks, gc_type)	do { } while (0)
#define stat_inc_node_blk_count(sbi, blks, gc_type)	do { } while (0)

static inline int f2fs_build_stats(struct f2fs_sb_info *sbi) { return 0; }
static inline void f2fs_destroy_stats(struct f2fs_sb_info *sbi) { }
static inline int __init f2fs_create_root_stats(void) { return 0; }
static inline void f2fs_destroy_root_stats(void) { }
#endif

extern const struct file_operations f2fs_dir_operations;
extern const struct file_operations f2fs_file_operations;
extern const struct inode_operations f2fs_file_inode_operations;
extern const struct address_space_operations f2fs_dblock_aops;
extern const struct address_space_operations f2fs_node_aops;
extern const struct address_space_operations f2fs_meta_aops;
extern const struct inode_operations f2fs_dir_inode_operations;
extern const struct inode_operations f2fs_symlink_inode_operations;
extern const struct inode_operations f2fs_encrypted_symlink_inode_operations;
extern const struct inode_operations f2fs_special_inode_operations;
extern struct kmem_cache *inode_entry_slab;

/*
 * inline.c
 */
bool f2fs_may_inline_data(struct inode *inode);
bool f2fs_may_inline_dentry(struct inode *inode);
void read_inline_data(struct page *page, struct page *ipage);
void truncate_inline_inode(struct inode *inode, struct page *ipage, u64 from);
int f2fs_read_inline_data(struct inode *inode, struct page *page);
int f2fs_convert_inline_page(struct dnode_of_data *dn, struct page *page);
int f2fs_convert_inline_inode(struct inode *inode);
int f2fs_write_inline_data(struct inode *inode, struct page *page);
bool recover_inline_data(struct inode *inode, struct page *npage);
struct f2fs_dir_entry *find_in_inline_dir(struct inode *dir,
			struct fscrypt_name *fname, struct page **res_page);
int make_empty_inline_dir(struct inode *inode, struct inode *parent,
			struct page *ipage);
int f2fs_add_inline_entry(struct inode *dir, const struct qstr *new_name,
			const struct qstr *orig_name,
			struct inode *inode, nid_t ino, umode_t mode);
void f2fs_delete_inline_entry(struct f2fs_dir_entry *dentry, struct page *page,
			struct inode *dir, struct inode *inode);
bool f2fs_empty_inline_dir(struct inode *dir);
int f2fs_read_inline_dir(struct file *file, struct dir_context *ctx,
			struct fscrypt_str *fstr);
int f2fs_inline_data_fiemap(struct inode *inode,
			struct fiemap_extent_info *fieinfo,
			__u64 start, __u64 len);

/*
 * shrinker.c
 */
unsigned long f2fs_shrink_count(struct shrinker *shrink,
			struct shrink_control *sc);
unsigned long f2fs_shrink_scan(struct shrinker *shrink,
			struct shrink_control *sc);
void f2fs_join_shrinker(struct f2fs_sb_info *sbi);
void f2fs_leave_shrinker(struct f2fs_sb_info *sbi);

/*
 * extent_cache.c
 */
struct rb_entry *__lookup_rb_tree(struct rb_root *root,
				struct rb_entry *cached_re, unsigned int ofs);
struct rb_node **__lookup_rb_tree_for_insert(struct f2fs_sb_info *sbi,
				struct rb_root *root, struct rb_node **parent,
				unsigned int ofs);
struct rb_entry *__lookup_rb_tree_ret(struct rb_root *root,
		struct rb_entry *cached_re, unsigned int ofs,
		struct rb_entry **prev_entry, struct rb_entry **next_entry,
		struct rb_node ***insert_p, struct rb_node **insert_parent,
		bool force);
bool __check_rb_tree_consistence(struct f2fs_sb_info *sbi,
						struct rb_root *root);
unsigned int f2fs_shrink_extent_tree(struct f2fs_sb_info *sbi, int nr_shrink);
bool f2fs_init_extent_tree(struct inode *inode, struct f2fs_extent *i_ext);
void f2fs_drop_extent_tree(struct inode *inode);
unsigned int f2fs_destroy_extent_node(struct inode *inode);
void f2fs_destroy_extent_tree(struct inode *inode);
bool f2fs_lookup_extent_cache(struct inode *inode, pgoff_t pgofs,
			struct extent_info *ei);
void f2fs_update_extent_cache(struct dnode_of_data *dn);
void f2fs_update_extent_cache_range(struct dnode_of_data *dn,
			pgoff_t fofs, block_t blkaddr, unsigned int len);
void init_extent_cache_info(struct f2fs_sb_info *sbi);
int __init create_extent_cache(void);
void destroy_extent_cache(void);

/*
 * sysfs.c
 */
int __init f2fs_register_sysfs(void);
void f2fs_unregister_sysfs(void);
int f2fs_init_sysfs(struct f2fs_sb_info *sbi);
void f2fs_exit_sysfs(struct f2fs_sb_info *sbi);

/*
 * crypto support
 */
static inline bool f2fs_encrypted_inode(struct inode *inode)
{
	return file_is_encrypt(inode);
}

static inline void f2fs_set_encrypted_inode(struct inode *inode)
{
#ifdef CONFIG_F2FS_FS_ENCRYPTION
	file_set_encrypt(inode);
#endif
}

static inline bool f2fs_bio_encrypted(struct bio *bio)
{
	return bio->bi_private != NULL;
}

static inline int f2fs_sb_has_crypto(struct super_block *sb)
{
	return F2FS_HAS_FEATURE(sb, F2FS_FEATURE_ENCRYPT);
}

static inline int f2fs_sb_mounted_blkzoned(struct super_block *sb)
{
	return F2FS_HAS_FEATURE(sb, F2FS_FEATURE_BLKZONED);
}

#ifdef CONFIG_BLK_DEV_ZONED
static inline int get_blkz_type(struct f2fs_sb_info *sbi,
			struct block_device *bdev, block_t blkaddr)
{
	unsigned int zno = blkaddr >> sbi->log_blocks_per_blkz;
	int i;

	for (i = 0; i < sbi->s_ndevs; i++)
		if (FDEV(i).bdev == bdev)
			return FDEV(i).blkz_type[zno];
	return -EINVAL;
}
#endif

static inline bool f2fs_discard_en(struct f2fs_sb_info *sbi)
{
	struct request_queue *q = bdev_get_queue(sbi->sb->s_bdev);

	return blk_queue_discard(q) || f2fs_sb_mounted_blkzoned(sbi->sb);
}

static inline void set_opt_mode(struct f2fs_sb_info *sbi, unsigned int mt)
{
	clear_opt(sbi, ADAPTIVE);
	clear_opt(sbi, LFS);

	switch (mt) {
	case F2FS_MOUNT_ADAPTIVE:
		set_opt(sbi, ADAPTIVE);
		break;
	case F2FS_MOUNT_LFS:
		set_opt(sbi, LFS);
		break;
	}
}

static inline bool f2fs_may_encrypt(struct inode *inode)
{
#ifdef CONFIG_F2FS_FS_ENCRYPTION
	umode_t mode = inode->i_mode;

	return (S_ISREG(mode) || S_ISDIR(mode) || S_ISLNK(mode));
#else
	return 0;
#endif
}

#endif<|MERGE_RESOLUTION|>--- conflicted
+++ resolved
@@ -2158,28 +2158,6 @@
 	return kmalloc(size, flags);
 }
 
-<<<<<<< HEAD
-=======
-static inline void *f2fs_kvmalloc(size_t size, gfp_t flags)
-{
-	void *ret;
-
-	ret = kmalloc(size, flags | __GFP_NOWARN);
-	if (!ret)
-		ret = __vmalloc(size, flags, PAGE_KERNEL);
-	return ret;
-}
-
-static inline void *f2fs_kvzalloc(size_t size, gfp_t flags)
-{
-	void *ret;
-
-	ret = kzalloc(size, flags | __GFP_NOWARN);
-	if (!ret)
-		ret = __vmalloc(size, flags | __GFP_ZERO, PAGE_KERNEL);
-	return ret;
-}
-
 static inline int f2fs_filemap_write_and_wait(struct inode *inode)
 {
 	int err;
@@ -2190,7 +2168,6 @@
 	return err;
 }
 
->>>>>>> 34abcd6c
 #define get_inode_mode(i) \
 	((is_inode_flag_set(i, FI_ACL_MODE)) ? \
 	 (F2FS_I(i)->i_acl_mode) : ((i)->i_mode))
