--- conflicted
+++ resolved
@@ -1005,7 +1005,6 @@
 	rc = tipc_msg_build(hdr, m, 0, dlen, mtu, &pkts);
 	if (unlikely(rc != dlen))
 		return rc;
-<<<<<<< HEAD
 
 	rc = tipc_node_xmit(net, &pkts, dnode, tsk->portid);
 	if (unlikely(rc == -ELINKCONG)) {
@@ -1017,19 +1016,6 @@
 	if (unlikely(syn && !rc))
 		tipc_set_sk_state(sk, TIPC_CONNECTING);
 
-=======
-
-	rc = tipc_node_xmit(net, &pkts, dnode, tsk->portid);
-	if (unlikely(rc == -ELINKCONG)) {
-		u32_push(clinks, dnode);
-		tsk->cong_link_cnt++;
-		rc = 0;
-	}
-
-	if (unlikely(syn && !rc))
-		tipc_set_sk_state(sk, TIPC_CONNECTING);
-
->>>>>>> 2ac97f0f
 	return rc ? rc : dlen;
 }
 
@@ -1089,21 +1075,12 @@
 					 tipc_sk_connected(sk)));
 		if (unlikely(rc))
 			break;
-<<<<<<< HEAD
 
 		send = min_t(size_t, dlen - sent, TIPC_MAX_USER_MSG_SIZE);
 		rc = tipc_msg_build(hdr, m, sent, send, tsk->max_pkt, &pkts);
 		if (unlikely(rc != send))
 			break;
 
-=======
-
-		send = min_t(size_t, dlen - sent, TIPC_MAX_USER_MSG_SIZE);
-		rc = tipc_msg_build(hdr, m, sent, send, tsk->max_pkt, &pkts);
-		if (unlikely(rc != send))
-			break;
-
->>>>>>> 2ac97f0f
 		rc = tipc_node_xmit(net, &pkts, dnode, tsk->portid);
 		if (unlikely(rc == -ELINKCONG)) {
 			tsk->cong_link_cnt = 1;
@@ -1115,11 +1092,7 @@
 		}
 	} while (sent < dlen && !rc);
 
-<<<<<<< HEAD
-	return rc ? rc : sent;
-=======
 	return sent ? sent : rc;
->>>>>>> 2ac97f0f
 }
 
 /**
@@ -2624,11 +2597,7 @@
 	.setsockopt	= tipc_setsockopt,
 	.getsockopt	= tipc_getsockopt,
 	.sendmsg	= tipc_sendstream,
-<<<<<<< HEAD
-	.recvmsg	= tipc_recv_stream,
-=======
 	.recvmsg	= tipc_recvstream,
->>>>>>> 2ac97f0f
 	.mmap		= sock_no_mmap,
 	.sendpage	= sock_no_sendpage
 };
