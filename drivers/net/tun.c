--- conflicted
+++ resolved
@@ -679,14 +679,6 @@
 	skb_queue_purge(&tfile->sk.sk_error_queue);
 }
 
-static void tun_cleanup_tx_array(struct tun_file *tfile)
-{
-	if (tfile->tx_array.ring.queue) {
-		skb_array_cleanup(&tfile->tx_array);
-		memset(&tfile->tx_array, 0, sizeof(tfile->tx_array));
-	}
-}
-
 static void __tun_detach(struct tun_file *tfile, bool clean)
 {
 	struct tun_file *ntfile;
@@ -733,14 +725,10 @@
 			    tun->dev->reg_state == NETREG_REGISTERED)
 				unregister_netdevice(tun->dev);
 		}
-<<<<<<< HEAD
-		tun_cleanup_tx_array(tfile);
-=======
 		if (tun) {
 			ptr_ring_cleanup(&tfile->tx_ring, tun_ptr_free);
 			xdp_rxq_info_unreg(&tfile->xdp_rxq);
 		}
->>>>>>> 4f7d5851
 		sock_put(&tfile->sk);
 	}
 }
@@ -782,14 +770,12 @@
 		tun_queue_purge(tfile);
 		xdp_rxq_info_unreg(&tfile->xdp_rxq);
 		sock_put(&tfile->sk);
-		tun_cleanup_tx_array(tfile);
 	}
 	list_for_each_entry_safe(tfile, tmp, &tun->disabled, next) {
 		tun_enable_queue(tfile);
 		tun_queue_purge(tfile);
 		xdp_rxq_info_unreg(&tfile->xdp_rxq);
 		sock_put(&tfile->sk);
-		tun_cleanup_tx_array(tfile);
 	}
 	BUG_ON(tun->numdisabled != 0);
 
@@ -3159,8 +3145,6 @@
 
 	sock_set_flag(&tfile->sk, SOCK_ZEROCOPY);
 
-	memset(&tfile->tx_array, 0, sizeof(tfile->tx_array));
-
 	return 0;
 }
 
