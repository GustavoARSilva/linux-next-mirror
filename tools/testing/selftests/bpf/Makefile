# SPDX-License-Identifier: GPL-2.0
<<<<<<< HEAD
=======

>>>>>>> a829a26d
LIBDIR := ../../../lib
BPFDIR := $(LIBDIR)/bpf
APIDIR := ../../../include/uapi
GENDIR := ../../../../include/generated
GENHDR := $(GENDIR)/autoconf.h

ifneq ($(wildcard $(GENHDR)),)
  GENFLAGS := -DHAVE_GENHDR
endif

CFLAGS += -Wall -O2 -I$(APIDIR) -I$(LIBDIR) -I$(GENDIR) $(GENFLAGS) -I../../../include
LDLIBS += -lcap -lelf

TEST_GEN_PROGS = test_verifier test_tag test_maps test_lru_map test_lpm_map test_progs \
	test_align test_verifier_log test_dev_cgroup

TEST_GEN_FILES = test_pkt_access.o test_xdp.o test_l4lb.o test_tcp_estats.o test_obj_id.o \
	test_pkt_md_access.o test_xdp_redirect.o test_xdp_meta.o sockmap_parse_prog.o     \
	sockmap_verdict_prog.o dev_cgroup.o

TEST_PROGS := test_kmod.sh test_xdp_redirect.sh test_xdp_meta.sh

include ../lib.mk

BPFOBJ := $(OUTPUT)/libbpf.a $(OUTPUT)/cgroup_helpers.c

$(TEST_GEN_PROGS): $(BPFOBJ)

.PHONY: force

# force a rebuild of BPFOBJ when its dependencies are updated
force:

$(BPFOBJ): force
	$(MAKE) -C $(BPFDIR) OUTPUT=$(OUTPUT)/

CLANG ?= clang
LLC   ?= llc

PROBE := $(shell llc -march=bpf -mcpu=probe -filetype=null /dev/null 2>&1)

# Let newer LLVM versions transparently probe the kernel for availability
# of full BPF instruction set.
ifeq ($(PROBE),)
  CPU ?= probe
else
  CPU ?= generic
endif

%.o: %.c
	$(CLANG) -I. -I./include/uapi -I../../../include/uapi \
		 -Wno-compare-distinct-pointer-types          \
		 -O2 -target bpf -emit-llvm -c $< -o - |      \
	$(LLC) -march=bpf -mcpu=$(CPU) -filetype=obj -o $@<|MERGE_RESOLUTION|>--- conflicted
+++ resolved
@@ -1,8 +1,5 @@
 # SPDX-License-Identifier: GPL-2.0
-<<<<<<< HEAD
-=======
 
->>>>>>> a829a26d
 LIBDIR := ../../../lib
 BPFDIR := $(LIBDIR)/bpf
 APIDIR := ../../../include/uapi
