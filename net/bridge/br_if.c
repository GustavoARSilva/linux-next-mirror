/*
 *	Userspace interface
 *	Linux ethernet bridge
 *
 *	Authors:
 *	Lennert Buytenhek		<buytenh@gnu.org>
 *
 *	This program is free software; you can redistribute it and/or
 *	modify it under the terms of the GNU General Public License
 *	as published by the Free Software Foundation; either version
 *	2 of the License, or (at your option) any later version.
 */

#include <linux/kernel.h>
#include <linux/netdevice.h>
#include <linux/etherdevice.h>
#include <linux/netpoll.h>
#include <linux/ethtool.h>
#include <linux/if_arp.h>
#include <linux/module.h>
#include <linux/init.h>
#include <linux/rtnetlink.h>
#include <linux/if_ether.h>
#include <linux/slab.h>
#include <net/dsa.h>
#include <net/sock.h>
#include <linux/if_vlan.h>
#include <net/switchdev.h>

#include "br_private.h"

/*
 * Determine initial path cost based on speed.
 * using recommendations from 802.1d standard
 *
 * Since driver might sleep need to not be holding any locks.
 */
static int port_cost(struct net_device *dev)
{
	struct ethtool_link_ksettings ecmd;

	if (!__ethtool_get_link_ksettings(dev, &ecmd)) {
		switch (ecmd.base.speed) {
		case SPEED_10000:
			return 2;
		case SPEED_1000:
			return 4;
		case SPEED_100:
			return 19;
		case SPEED_10:
			return 100;
		}
	}

	/* Old silly heuristics based on name */
	if (!strncmp(dev->name, "lec", 3))
		return 7;

	if (!strncmp(dev->name, "plip", 4))
		return 2500;

	return 100;	/* assume old 10Mbps */
}


/* Check for port carrier transitions. */
void br_port_carrier_check(struct net_bridge_port *p)
{
	struct net_device *dev = p->dev;
	struct net_bridge *br = p->br;

	if (!(p->flags & BR_ADMIN_COST) &&
	    netif_running(dev) && netif_oper_up(dev))
		p->path_cost = port_cost(dev);

	if (!netif_running(br->dev))
		return;

	spin_lock_bh(&br->lock);
	if (netif_running(dev) && netif_oper_up(dev)) {
		if (p->state == BR_STATE_DISABLED)
			br_stp_enable_port(p);
	} else {
		if (p->state != BR_STATE_DISABLED)
			br_stp_disable_port(p);
	}
	spin_unlock_bh(&br->lock);
}

static void br_port_set_promisc(struct net_bridge_port *p)
{
	int err = 0;

	if (br_promisc_port(p))
		return;

	err = dev_set_promiscuity(p->dev, 1);
	if (err)
		return;

	br_fdb_unsync_static(p->br, p);
	p->flags |= BR_PROMISC;
}

static void br_port_clear_promisc(struct net_bridge_port *p)
{
	int err;

	/* Check if the port is already non-promisc or if it doesn't
	 * support UNICAST filtering.  Without unicast filtering support
	 * we'll end up re-enabling promisc mode anyway, so just check for
	 * it here.
	 */
	if (!br_promisc_port(p) || !(p->dev->priv_flags & IFF_UNICAST_FLT))
		return;

	/* Since we'll be clearing the promisc mode, program the port
	 * first so that we don't have interruption in traffic.
	 */
	err = br_fdb_sync_static(p->br, p);
	if (err)
		return;

	dev_set_promiscuity(p->dev, -1);
	p->flags &= ~BR_PROMISC;
}

/* When a port is added or removed or when certain port flags
 * change, this function is called to automatically manage
 * promiscuity setting of all the bridge ports.  We are always called
 * under RTNL so can skip using rcu primitives.
 */
void br_manage_promisc(struct net_bridge *br)
{
	struct net_bridge_port *p;
	bool set_all = false;

	/* If vlan filtering is disabled or bridge interface is placed
	 * into promiscuous mode, place all ports in promiscuous mode.
	 */
	if ((br->dev->flags & IFF_PROMISC) || !br_vlan_enabled(br))
		set_all = true;

	list_for_each_entry(p, &br->port_list, list) {
		if (set_all) {
			br_port_set_promisc(p);
		} else {
			/* If the number of auto-ports is <= 1, then all other
			 * ports will have their output configuration
			 * statically specified through fdbs.  Since ingress
			 * on the auto-port becomes forwarding/egress to other
			 * ports and egress configuration is statically known,
			 * we can say that ingress configuration of the
			 * auto-port is also statically known.
			 * This lets us disable promiscuous mode and write
			 * this config to hw.
			 */
			if (br->auto_cnt == 0 ||
			    (br->auto_cnt == 1 && br_auto_port(p)))
				br_port_clear_promisc(p);
			else
				br_port_set_promisc(p);
		}
	}
}

static void nbp_update_port_count(struct net_bridge *br)
{
	struct net_bridge_port *p;
	u32 cnt = 0;

	list_for_each_entry(p, &br->port_list, list) {
		if (br_auto_port(p))
			cnt++;
	}
	if (br->auto_cnt != cnt) {
		br->auto_cnt = cnt;
		br_manage_promisc(br);
	}
}

static void nbp_delete_promisc(struct net_bridge_port *p)
{
	/* If port is currently promiscuous, unset promiscuity.
	 * Otherwise, it is a static port so remove all addresses
	 * from it.
	 */
	dev_set_allmulti(p->dev, -1);
	if (br_promisc_port(p))
		dev_set_promiscuity(p->dev, -1);
	else
		br_fdb_unsync_static(p->br, p);
}

static void release_nbp(struct kobject *kobj)
{
	struct net_bridge_port *p
		= container_of(kobj, struct net_bridge_port, kobj);
	kfree(p);
}

static struct kobj_type brport_ktype = {
#ifdef CONFIG_SYSFS
	.sysfs_ops = &brport_sysfs_ops,
#endif
	.release = release_nbp,
};

static void destroy_nbp(struct net_bridge_port *p)
{
	struct net_device *dev = p->dev;

	p->br = NULL;
	p->dev = NULL;
	dev_put(dev);

	kobject_put(&p->kobj);
}

static void destroy_nbp_rcu(struct rcu_head *head)
{
	struct net_bridge_port *p =
			container_of(head, struct net_bridge_port, rcu);
	destroy_nbp(p);
}

static unsigned get_max_headroom(struct net_bridge *br)
{
	unsigned max_headroom = 0;
	struct net_bridge_port *p;

	list_for_each_entry(p, &br->port_list, list) {
		unsigned dev_headroom = netdev_get_fwd_headroom(p->dev);

		if (dev_headroom > max_headroom)
			max_headroom = dev_headroom;
	}

	return max_headroom;
}

static void update_headroom(struct net_bridge *br, int new_hr)
{
	struct net_bridge_port *p;

	list_for_each_entry(p, &br->port_list, list)
		netdev_set_rx_headroom(p->dev, new_hr);

	br->dev->needed_headroom = new_hr;
}

/* Delete port(interface) from bridge is done in two steps.
 * via RCU. First step, marks device as down. That deletes
 * all the timers and stops new packets from flowing through.
 *
 * Final cleanup doesn't occur until after all CPU's finished
 * processing packets.
 *
 * Protected from multiple admin operations by RTNL mutex
 */
static void del_nbp(struct net_bridge_port *p)
{
	struct net_bridge *br = p->br;
	struct net_device *dev = p->dev;

	sysfs_remove_link(br->ifobj, p->dev->name);

	nbp_delete_promisc(p);

	spin_lock_bh(&br->lock);
	br_stp_disable_port(p);
	spin_unlock_bh(&br->lock);

	br_ifinfo_notify(RTM_DELLINK, p);

	list_del_rcu(&p->list);
	if (netdev_get_fwd_headroom(dev) == br->dev->needed_headroom)
		update_headroom(br, get_max_headroom(br));
	netdev_reset_rx_headroom(dev);

	nbp_vlan_flush(p);
	br_fdb_delete_by_port(br, p, 0, 1);
	switchdev_deferred_process();

	nbp_update_port_count(br);

	netdev_upper_dev_unlink(dev, br->dev);

	dev->priv_flags &= ~IFF_BRIDGE_PORT;

	netdev_rx_handler_unregister(dev);

	br_multicast_del_port(p);

	kobject_uevent(&p->kobj, KOBJ_REMOVE);
	kobject_del(&p->kobj);

	br_netpoll_disable(p);

	call_rcu(&p->rcu, destroy_nbp_rcu);
}

/* Delete bridge device */
void br_dev_delete(struct net_device *dev, struct list_head *head)
{
	struct net_bridge *br = netdev_priv(dev);
	struct net_bridge_port *p, *n;

	list_for_each_entry_safe(p, n, &br->port_list, list) {
		del_nbp(p);
	}

	br_fdb_delete_by_port(br, NULL, 0, 1);

<<<<<<< HEAD
	br_vlan_flush(br);
	br_multicast_dev_del(br);
=======
>>>>>>> 2ac97f0f
	cancel_delayed_work_sync(&br->gc_work);

	br_sysfs_delbr(br->dev);
	unregister_netdevice_queue(br->dev, head);
}

/* find an available port number */
static int find_portno(struct net_bridge *br)
{
	int index;
	struct net_bridge_port *p;
	unsigned long *inuse;

	inuse = kcalloc(BITS_TO_LONGS(BR_MAX_PORTS), sizeof(unsigned long),
			GFP_KERNEL);
	if (!inuse)
		return -ENOMEM;

	set_bit(0, inuse);	/* zero is reserved */
	list_for_each_entry(p, &br->port_list, list) {
		set_bit(p->port_no, inuse);
	}
	index = find_first_zero_bit(inuse, BR_MAX_PORTS);
	kfree(inuse);

	return (index >= BR_MAX_PORTS) ? -EXFULL : index;
}

/* called with RTNL but without bridge lock */
static struct net_bridge_port *new_nbp(struct net_bridge *br,
				       struct net_device *dev)
{
	struct net_bridge_port *p;
	int index, err;

	index = find_portno(br);
	if (index < 0)
		return ERR_PTR(index);

	p = kzalloc(sizeof(*p), GFP_KERNEL);
	if (p == NULL)
		return ERR_PTR(-ENOMEM);

	p->br = br;
	dev_hold(dev);
	p->dev = dev;
	p->path_cost = port_cost(dev);
	p->priority = 0x8000 >> BR_PORT_BITS;
	p->port_no = index;
	p->flags = BR_LEARNING | BR_FLOOD | BR_MCAST_FLOOD | BR_BCAST_FLOOD;
	br_init_port(p);
	br_set_state(p, BR_STATE_DISABLED);
	br_stp_port_timer_init(p);
	err = br_multicast_add_port(p);
	if (err) {
		dev_put(dev);
		kfree(p);
		p = ERR_PTR(err);
	}

	return p;
}

int br_add_bridge(struct net *net, const char *name)
{
	struct net_device *dev;
	int res;

	dev = alloc_netdev(sizeof(struct net_bridge), name, NET_NAME_UNKNOWN,
			   br_dev_setup);

	if (!dev)
		return -ENOMEM;

	dev_net_set(dev, net);
	dev->rtnl_link_ops = &br_link_ops;

	res = register_netdev(dev);
	if (res)
		free_netdev(dev);
	return res;
}

int br_del_bridge(struct net *net, const char *name)
{
	struct net_device *dev;
	int ret = 0;

	rtnl_lock();
	dev = __dev_get_by_name(net, name);
	if (dev == NULL)
		ret =  -ENXIO; 	/* Could not find device */

	else if (!(dev->priv_flags & IFF_EBRIDGE)) {
		/* Attempt to delete non bridge device! */
		ret = -EPERM;
	}

	else if (dev->flags & IFF_UP) {
		/* Not shutdown yet. */
		ret = -EBUSY;
	}

	else
		br_dev_delete(dev, NULL);

	rtnl_unlock();
	return ret;
}

/* MTU of the bridge pseudo-device: ETH_DATA_LEN or the minimum of the ports */
int br_min_mtu(const struct net_bridge *br)
{
	const struct net_bridge_port *p;
	int mtu = 0;

	ASSERT_RTNL();

	if (list_empty(&br->port_list))
		mtu = ETH_DATA_LEN;
	else {
		list_for_each_entry(p, &br->port_list, list) {
			if (!mtu  || p->dev->mtu < mtu)
				mtu = p->dev->mtu;
		}
	}
	return mtu;
}

static void br_set_gso_limits(struct net_bridge *br)
{
	unsigned int gso_max_size = GSO_MAX_SIZE;
	u16 gso_max_segs = GSO_MAX_SEGS;
	const struct net_bridge_port *p;

	list_for_each_entry(p, &br->port_list, list) {
		gso_max_size = min(gso_max_size, p->dev->gso_max_size);
		gso_max_segs = min(gso_max_segs, p->dev->gso_max_segs);
	}
	br->dev->gso_max_size = gso_max_size;
	br->dev->gso_max_segs = gso_max_segs;
}

/*
 * Recomputes features using slave's features
 */
netdev_features_t br_features_recompute(struct net_bridge *br,
	netdev_features_t features)
{
	struct net_bridge_port *p;
	netdev_features_t mask;

	if (list_empty(&br->port_list))
		return features;

	mask = features;
	features &= ~NETIF_F_ONE_FOR_ALL;

	list_for_each_entry(p, &br->port_list, list) {
		features = netdev_increment_features(features,
						     p->dev->features, mask);
	}
	features = netdev_add_tso_features(features, mask);

	return features;
}

/* called with RTNL */
int br_add_if(struct net_bridge *br, struct net_device *dev)
{
	struct net_bridge_port *p;
	int err = 0;
	unsigned br_hr, dev_hr;
	bool changed_addr;

	/* Don't allow bridging non-ethernet like devices, or DSA-enabled
	 * master network devices since the bridge layer rx_handler prevents
	 * the DSA fake ethertype handler to be invoked, so we do not strip off
	 * the DSA switch tag protocol header and the bridge layer just return
	 * RX_HANDLER_CONSUMED, stopping RX processing for these frames.
	 */
	if ((dev->flags & IFF_LOOPBACK) ||
	    dev->type != ARPHRD_ETHER || dev->addr_len != ETH_ALEN ||
	    !is_valid_ether_addr(dev->dev_addr) ||
	    netdev_uses_dsa(dev))
		return -EINVAL;

	/* No bridging of bridges */
	if (dev->netdev_ops->ndo_start_xmit == br_dev_xmit)
		return -ELOOP;

	/* Device is already being bridged */
	if (br_port_exists(dev))
		return -EBUSY;

	/* No bridging devices that dislike that (e.g. wireless) */
	if (dev->priv_flags & IFF_DONT_BRIDGE)
		return -EOPNOTSUPP;

	p = new_nbp(br, dev);
	if (IS_ERR(p))
		return PTR_ERR(p);

	call_netdevice_notifiers(NETDEV_JOIN, dev);

	err = dev_set_allmulti(dev, 1);
	if (err)
		goto put_back;

	err = kobject_init_and_add(&p->kobj, &brport_ktype, &(dev->dev.kobj),
				   SYSFS_BRIDGE_PORT_ATTR);
	if (err)
		goto err1;

	err = br_sysfs_addif(p);
	if (err)
		goto err2;

	err = br_netpoll_enable(p);
	if (err)
		goto err3;

	err = netdev_rx_handler_register(dev, br_handle_frame, p);
	if (err)
		goto err4;

	dev->priv_flags |= IFF_BRIDGE_PORT;

	err = netdev_master_upper_dev_link(dev, br->dev, NULL, NULL);
	if (err)
		goto err5;

	err = nbp_switchdev_mark_set(p);
	if (err)
		goto err6;

	dev_disable_lro(dev);

	list_add_rcu(&p->list, &br->port_list);

	nbp_update_port_count(br);

	netdev_update_features(br->dev);

	br_hr = br->dev->needed_headroom;
	dev_hr = netdev_get_fwd_headroom(dev);
	if (br_hr < dev_hr)
		update_headroom(br, dev_hr);
	else
		netdev_set_rx_headroom(dev, br_hr);

	if (br_fdb_insert(br, p, dev->dev_addr, 0))
		netdev_err(dev, "failed insert local address bridge forwarding table\n");

	err = nbp_vlan_init(p);
	if (err) {
		netdev_err(dev, "failed to initialize vlan filtering on this port\n");
		goto err7;
	}

	spin_lock_bh(&br->lock);
	changed_addr = br_stp_recalculate_bridge_id(br);

	if (netif_running(dev) && netif_oper_up(dev) &&
	    (br->dev->flags & IFF_UP))
		br_stp_enable_port(p);
	spin_unlock_bh(&br->lock);

	br_ifinfo_notify(RTM_NEWLINK, p);

	if (changed_addr)
		call_netdevice_notifiers(NETDEV_CHANGEADDR, br->dev);

	dev_set_mtu(br->dev, br_min_mtu(br));
	br_set_gso_limits(br);

	kobject_uevent(&p->kobj, KOBJ_ADD);

	return 0;

err7:
	list_del_rcu(&p->list);
	br_fdb_delete_by_port(br, p, 0, 1);
	nbp_update_port_count(br);
err6:
	netdev_upper_dev_unlink(dev, br->dev);
err5:
	dev->priv_flags &= ~IFF_BRIDGE_PORT;
	netdev_rx_handler_unregister(dev);
err4:
	br_netpoll_disable(p);
err3:
	sysfs_remove_link(br->ifobj, p->dev->name);
err2:
	kobject_put(&p->kobj);
	p = NULL; /* kobject_put frees */
err1:
	dev_set_allmulti(dev, -1);
put_back:
	dev_put(dev);
	kfree(p);
	return err;
}

/* called with RTNL */
int br_del_if(struct net_bridge *br, struct net_device *dev)
{
	struct net_bridge_port *p;
	bool changed_addr;

	p = br_port_get_rtnl(dev);
	if (!p || p->br != br)
		return -EINVAL;

	/* Since more than one interface can be attached to a bridge,
	 * there still maybe an alternate path for netconsole to use;
	 * therefore there is no reason for a NETDEV_RELEASE event.
	 */
	del_nbp(p);

	dev_set_mtu(br->dev, br_min_mtu(br));
	br_set_gso_limits(br);

	spin_lock_bh(&br->lock);
	changed_addr = br_stp_recalculate_bridge_id(br);
	spin_unlock_bh(&br->lock);

	if (changed_addr)
		call_netdevice_notifiers(NETDEV_CHANGEADDR, br->dev);

	netdev_update_features(br->dev);

	return 0;
}

void br_port_flags_change(struct net_bridge_port *p, unsigned long mask)
{
	struct net_bridge *br = p->br;

	if (mask & BR_AUTO_MASK)
		nbp_update_port_count(br);
}<|MERGE_RESOLUTION|>--- conflicted
+++ resolved
@@ -312,11 +312,6 @@
 
 	br_fdb_delete_by_port(br, NULL, 0, 1);
 
-<<<<<<< HEAD
-	br_vlan_flush(br);
-	br_multicast_dev_del(br);
-=======
->>>>>>> 2ac97f0f
 	cancel_delayed_work_sync(&br->gc_work);
 
 	br_sysfs_delbr(br->dev);
