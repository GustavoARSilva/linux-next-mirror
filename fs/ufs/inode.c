--- conflicted
+++ resolved
@@ -401,18 +401,9 @@
 	u64 phys64 = 0;
 	unsigned frag = fragment & uspi->s_fpbmask;
 
-<<<<<<< HEAD
-	if (!create) {
-		phys64 = ufs_frag_map(inode, offsets, depth);
-		if (phys64)
-			map_bh(bh_result, sb, phys64 + frag);
-		return 0;
-	}
-=======
 	phys64 = ufs_frag_map(inode, offsets, depth);
 	if (!create)
 		goto done;
->>>>>>> 13b2e1ba
 
 	if (phys64) {
 		if (fragment >= UFS_NDIR_FRAGMENT)
