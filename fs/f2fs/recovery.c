--- conflicted
+++ resolved
@@ -595,24 +595,14 @@
 	unsigned long s_flags = sbi->sb->s_flags;
 	bool need_writecp = false;
 
-<<<<<<< HEAD
-	if (s_flags & MS_RDONLY) {
-		f2fs_msg(sbi->sb, KERN_INFO, "orphan cleanup on readonly fs");
-		sbi->sb->s_flags &= ~MS_RDONLY;
-=======
 	if (s_flags & SB_RDONLY) {
 		f2fs_msg(sbi->sb, KERN_INFO, "orphan cleanup on readonly fs");
 		sbi->sb->s_flags &= ~SB_RDONLY;
->>>>>>> 976a5f29
 	}
 
 #ifdef CONFIG_QUOTA
 	/* Needed for iput() to work correctly and not trash data */
-<<<<<<< HEAD
-	sbi->sb->s_flags |= MS_ACTIVE;
-=======
 	sbi->sb->s_flags |= SB_ACTIVE;
->>>>>>> 976a5f29
 	/* Turn on quotas so that they are updated correctly */
 	f2fs_enable_quota_files(sbi);
 #endif
