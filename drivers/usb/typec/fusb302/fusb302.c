// SPDX-License-Identifier: GPL-2.0+
/*
 * Copyright 2016-2017 Google, Inc
 *
 * Fairchild FUSB302 Type-C Chip Driver
 */

#include <linux/debugfs.h>
#include <linux/delay.h>
#include <linux/errno.h>
#include <linux/extcon.h>
#include <linux/gpio.h>
#include <linux/i2c.h>
#include <linux/interrupt.h>
#include <linux/kernel.h>
#include <linux/module.h>
#include <linux/mutex.h>
#include <linux/of_device.h>
#include <linux/of_gpio.h>
#include <linux/pinctrl/consumer.h>
#include <linux/proc_fs.h>
#include <linux/regulator/consumer.h>
#include <linux/sched/clock.h>
#include <linux/seq_file.h>
#include <linux/slab.h>
#include <linux/string.h>
#include <linux/types.h>
#include <linux/usb/typec.h>
#include <linux/usb/tcpm.h>
#include <linux/usb/pd.h>
#include <linux/workqueue.h>

#include "fusb302_reg.h"

/*
 * When the device is SNK, BC_LVL interrupt is used to monitor cc pins
 * for the current capability offered by the SRC. As FUSB302 chip fires
 * the BC_LVL interrupt on PD signalings, cc lvl should be handled after
 * a delay to avoid measuring on PD activities. The delay is slightly
 * longer than PD_T_PD_DEBPUNCE (10-20ms).
 */
#define T_BC_LVL_DEBOUNCE_DELAY_MS 30

enum toggling_mode {
	TOGGLINE_MODE_OFF,
	TOGGLING_MODE_DRP,
	TOGGLING_MODE_SNK,
	TOGGLING_MODE_SRC,
};

static const char * const toggling_mode_name[] = {
	[TOGGLINE_MODE_OFF]	= "toggling_OFF",
	[TOGGLING_MODE_DRP]	= "toggling_DRP",
	[TOGGLING_MODE_SNK]	= "toggling_SNK",
	[TOGGLING_MODE_SRC]	= "toggling_SRC",
};

enum src_current_status {
	SRC_CURRENT_DEFAULT,
	SRC_CURRENT_MEDIUM,
	SRC_CURRENT_HIGH,
};

static const u8 ra_mda_value[] = {
	[SRC_CURRENT_DEFAULT] = 4,	/* 210mV */
	[SRC_CURRENT_MEDIUM] = 9,	/* 420mV */
	[SRC_CURRENT_HIGH] = 18,	/* 798mV */
};

static const u8 rd_mda_value[] = {
	[SRC_CURRENT_DEFAULT] = 38,	/* 1638mV */
	[SRC_CURRENT_MEDIUM] = 38,	/* 1638mV */
	[SRC_CURRENT_HIGH] = 61,	/* 2604mV */
};

#define LOG_BUFFER_ENTRIES	1024
#define LOG_BUFFER_ENTRY_SIZE	128

struct fusb302_chip {
	struct device *dev;
	struct i2c_client *i2c_client;
	struct tcpm_port *tcpm_port;
	struct tcpc_dev tcpc_dev;
	struct tcpc_config tcpc_config;

	struct regulator *vbus;

	int gpio_int_n;
	int gpio_int_n_irq;
	struct extcon_dev *extcon;

	struct workqueue_struct *wq;
	struct delayed_work bc_lvl_handler;

	atomic_t pm_suspend;
	atomic_t i2c_busy;

	/* lock for sharing chip states */
	struct mutex lock;

	/* chip status */
	enum toggling_mode toggling_mode;
	enum src_current_status src_current_status;
	bool intr_togdone;
	bool intr_bc_lvl;
	bool intr_comp_chng;

	/* port status */
	bool pull_up;
	bool vconn_on;
	bool vbus_on;
	bool charge_on;
	bool vbus_present;
	enum typec_cc_polarity cc_polarity;
	enum typec_cc_status cc1;
	enum typec_cc_status cc2;
	u32 snk_pdo[PDO_MAX_OBJECTS];

#ifdef CONFIG_DEBUG_FS
	struct dentry *dentry;
	/* lock for log buffer access */
	struct mutex logbuffer_lock;
	int logbuffer_head;
	int logbuffer_tail;
	u8 *logbuffer[LOG_BUFFER_ENTRIES];
#endif
};

/*
 * Logging
 */

#ifdef CONFIG_DEBUG_FS

static bool fusb302_log_full(struct fusb302_chip *chip)
{
	return chip->logbuffer_tail ==
		(chip->logbuffer_head + 1) % LOG_BUFFER_ENTRIES;
}

static void _fusb302_log(struct fusb302_chip *chip, const char *fmt,
			 va_list args)
{
	char tmpbuffer[LOG_BUFFER_ENTRY_SIZE];
	u64 ts_nsec = local_clock();
	unsigned long rem_nsec;

	if (!chip->logbuffer[chip->logbuffer_head]) {
		chip->logbuffer[chip->logbuffer_head] =
				kzalloc(LOG_BUFFER_ENTRY_SIZE, GFP_KERNEL);
		if (!chip->logbuffer[chip->logbuffer_head])
			return;
	}

	vsnprintf(tmpbuffer, sizeof(tmpbuffer), fmt, args);

	mutex_lock(&chip->logbuffer_lock);

	if (fusb302_log_full(chip)) {
		chip->logbuffer_head = max(chip->logbuffer_head - 1, 0);
		strlcpy(tmpbuffer, "overflow", sizeof(tmpbuffer));
	}

	if (chip->logbuffer_head < 0 ||
	    chip->logbuffer_head >= LOG_BUFFER_ENTRIES) {
		dev_warn(chip->dev,
			 "Bad log buffer index %d\n", chip->logbuffer_head);
		goto abort;
	}

	if (!chip->logbuffer[chip->logbuffer_head]) {
		dev_warn(chip->dev,
			 "Log buffer index %d is NULL\n", chip->logbuffer_head);
		goto abort;
	}

	rem_nsec = do_div(ts_nsec, 1000000000);
	scnprintf(chip->logbuffer[chip->logbuffer_head],
		  LOG_BUFFER_ENTRY_SIZE, "[%5lu.%06lu] %s",
		  (unsigned long)ts_nsec, rem_nsec / 1000,
		  tmpbuffer);
	chip->logbuffer_head = (chip->logbuffer_head + 1) % LOG_BUFFER_ENTRIES;

abort:
	mutex_unlock(&chip->logbuffer_lock);
}

static void fusb302_log(struct fusb302_chip *chip, const char *fmt, ...)
{
	va_list args;

	va_start(args, fmt);
	_fusb302_log(chip, fmt, args);
	va_end(args);
}

static int fusb302_debug_show(struct seq_file *s, void *v)
{
	struct fusb302_chip *chip = (struct fusb302_chip *)s->private;
	int tail;

	mutex_lock(&chip->logbuffer_lock);
	tail = chip->logbuffer_tail;
	while (tail != chip->logbuffer_head) {
		seq_printf(s, "%s\n", chip->logbuffer[tail]);
		tail = (tail + 1) % LOG_BUFFER_ENTRIES;
	}
	if (!seq_has_overflowed(s))
		chip->logbuffer_tail = tail;
	mutex_unlock(&chip->logbuffer_lock);

	return 0;
}
DEFINE_SHOW_ATTRIBUTE(fusb302_debug);

static struct dentry *rootdir;

static void fusb302_debugfs_init(struct fusb302_chip *chip)
{
	mutex_init(&chip->logbuffer_lock);
	if (!rootdir)
		rootdir = debugfs_create_dir("fusb302", NULL);

	chip->dentry = debugfs_create_file(dev_name(chip->dev),
					   S_IFREG | 0444, rootdir,
					   chip, &fusb302_debug_fops);
}

static void fusb302_debugfs_exit(struct fusb302_chip *chip)
{
	debugfs_remove(chip->dentry);
	debugfs_remove(rootdir);
}

#else

static void fusb302_log(const struct fusb302_chip *chip,
			const char *fmt, ...) { }
static void fusb302_debugfs_init(const struct fusb302_chip *chip) { }
static void fusb302_debugfs_exit(const struct fusb302_chip *chip) { }

#endif

#define FUSB302_RESUME_RETRY 10
#define FUSB302_RESUME_RETRY_SLEEP 50

static bool fusb302_is_suspended(struct fusb302_chip *chip)
{
	int retry_cnt;

	for (retry_cnt = 0; retry_cnt < FUSB302_RESUME_RETRY; retry_cnt++) {
		if (atomic_read(&chip->pm_suspend)) {
			dev_err(chip->dev, "i2c: pm suspend, retry %d/%d\n",
				retry_cnt + 1, FUSB302_RESUME_RETRY);
			msleep(FUSB302_RESUME_RETRY_SLEEP);
		} else {
			return false;
		}
	}

	return true;
}

static int fusb302_i2c_write(struct fusb302_chip *chip,
			     u8 address, u8 data)
{
	int ret = 0;

	atomic_set(&chip->i2c_busy, 1);

	if (fusb302_is_suspended(chip)) {
		atomic_set(&chip->i2c_busy, 0);
		return -ETIMEDOUT;
	}

	ret = i2c_smbus_write_byte_data(chip->i2c_client, address, data);
	if (ret < 0)
		fusb302_log(chip, "cannot write 0x%02x to 0x%02x, ret=%d",
			    data, address, ret);
	atomic_set(&chip->i2c_busy, 0);

	return ret;
}

static int fusb302_i2c_block_write(struct fusb302_chip *chip, u8 address,
				   u8 length, const u8 *data)
{
	int ret = 0;

	if (length <= 0)
		return ret;
	atomic_set(&chip->i2c_busy, 1);

	if (fusb302_is_suspended(chip)) {
		atomic_set(&chip->i2c_busy, 0);
		return -ETIMEDOUT;
	}

	ret = i2c_smbus_write_i2c_block_data(chip->i2c_client, address,
					     length, data);
	if (ret < 0)
		fusb302_log(chip, "cannot block write 0x%02x, len=%d, ret=%d",
			    address, length, ret);
	atomic_set(&chip->i2c_busy, 0);

	return ret;
}

static int fusb302_i2c_read(struct fusb302_chip *chip,
			    u8 address, u8 *data)
{
	int ret = 0;

	atomic_set(&chip->i2c_busy, 1);

	if (fusb302_is_suspended(chip)) {
		atomic_set(&chip->i2c_busy, 0);
		return -ETIMEDOUT;
	}

	ret = i2c_smbus_read_byte_data(chip->i2c_client, address);
	*data = (u8)ret;
	if (ret < 0)
		fusb302_log(chip, "cannot read %02x, ret=%d", address, ret);
	atomic_set(&chip->i2c_busy, 0);

	return ret;
}

static int fusb302_i2c_block_read(struct fusb302_chip *chip, u8 address,
				  u8 length, u8 *data)
{
	int ret = 0;

	if (length <= 0)
		return ret;
	atomic_set(&chip->i2c_busy, 1);

	if (fusb302_is_suspended(chip)) {
		atomic_set(&chip->i2c_busy, 0);
		return -ETIMEDOUT;
	}

	ret = i2c_smbus_read_i2c_block_data(chip->i2c_client, address,
					    length, data);
	if (ret < 0) {
		fusb302_log(chip, "cannot block read 0x%02x, len=%d, ret=%d",
			    address, length, ret);
		goto done;
	}
	if (ret != length) {
		fusb302_log(chip, "only read %d/%d bytes from 0x%02x",
			    ret, length, address);
		ret = -EIO;
	}

done:
	atomic_set(&chip->i2c_busy, 0);

	return ret;
}

static int fusb302_i2c_mask_write(struct fusb302_chip *chip, u8 address,
				  u8 mask, u8 value)
{
	int ret = 0;
	u8 data;

	ret = fusb302_i2c_read(chip, address, &data);
	if (ret < 0)
		return ret;
	data &= ~mask;
	data |= value;
	ret = fusb302_i2c_write(chip, address, data);
	if (ret < 0)
		return ret;

	return ret;
}

static int fusb302_i2c_set_bits(struct fusb302_chip *chip, u8 address,
				u8 set_bits)
{
	return fusb302_i2c_mask_write(chip, address, 0x00, set_bits);
}

static int fusb302_i2c_clear_bits(struct fusb302_chip *chip, u8 address,
				  u8 clear_bits)
{
	return fusb302_i2c_mask_write(chip, address, clear_bits, 0x00);
}

static int fusb302_sw_reset(struct fusb302_chip *chip)
{
	int ret = 0;

	ret = fusb302_i2c_write(chip, FUSB_REG_RESET,
				FUSB_REG_RESET_SW_RESET);
	if (ret < 0)
		fusb302_log(chip, "cannot sw reset the chip, ret=%d", ret);
	else
		fusb302_log(chip, "sw reset");

	return ret;
}

static int fusb302_enable_tx_auto_retries(struct fusb302_chip *chip)
{
	int ret = 0;

	ret = fusb302_i2c_set_bits(chip, FUSB_REG_CONTROL3,
				   FUSB_REG_CONTROL3_N_RETRIES_3 |
				   FUSB_REG_CONTROL3_AUTO_RETRY);

	return ret;
}

/*
 * initialize interrupt on the chip
 * - unmasked interrupt: VBUS_OK
 */
static int fusb302_init_interrupt(struct fusb302_chip *chip)
{
	int ret = 0;

	ret = fusb302_i2c_write(chip, FUSB_REG_MASK,
				0xFF & ~FUSB_REG_MASK_VBUSOK);
	if (ret < 0)
		return ret;
	ret = fusb302_i2c_write(chip, FUSB_REG_MASKA, 0xFF);
	if (ret < 0)
		return ret;
	ret = fusb302_i2c_write(chip, FUSB_REG_MASKB, 0xFF);
	if (ret < 0)
		return ret;
	ret = fusb302_i2c_clear_bits(chip, FUSB_REG_CONTROL0,
				     FUSB_REG_CONTROL0_INT_MASK);
	if (ret < 0)
		return ret;

	return ret;
}

static int fusb302_set_power_mode(struct fusb302_chip *chip, u8 power_mode)
{
	int ret = 0;

	ret = fusb302_i2c_write(chip, FUSB_REG_POWER, power_mode);

	return ret;
}

static int tcpm_init(struct tcpc_dev *dev)
{
	struct fusb302_chip *chip = container_of(dev, struct fusb302_chip,
						 tcpc_dev);
	int ret = 0;
	u8 data;

	ret = fusb302_sw_reset(chip);
	if (ret < 0)
		return ret;
	ret = fusb302_enable_tx_auto_retries(chip);
	if (ret < 0)
		return ret;
	ret = fusb302_init_interrupt(chip);
	if (ret < 0)
		return ret;
	ret = fusb302_set_power_mode(chip, FUSB_REG_POWER_PWR_ALL);
	if (ret < 0)
		return ret;
	ret = fusb302_i2c_read(chip, FUSB_REG_STATUS0, &data);
	if (ret < 0)
		return ret;
	chip->vbus_present = !!(data & FUSB_REG_STATUS0_VBUSOK);
	ret = fusb302_i2c_read(chip, FUSB_REG_DEVICE_ID, &data);
	if (ret < 0)
		return ret;
	fusb302_log(chip, "fusb302 device ID: 0x%02x", data);

	return ret;
}

static int tcpm_get_vbus(struct tcpc_dev *dev)
{
	struct fusb302_chip *chip = container_of(dev, struct fusb302_chip,
						 tcpc_dev);
	int ret = 0;

	mutex_lock(&chip->lock);
	ret = chip->vbus_present ? 1 : 0;
	mutex_unlock(&chip->lock);

	return ret;
}

static int tcpm_get_current_limit(struct tcpc_dev *dev)
{
	struct fusb302_chip *chip = container_of(dev, struct fusb302_chip,
						 tcpc_dev);
	int current_limit = 0;
	unsigned long timeout;

	if (!chip->extcon)
		return 0;

	/*
	 * USB2 Charger detection may still be in progress when we get here,
	 * this can take upto 600ms, wait 800ms max.
	 */
	timeout = jiffies + msecs_to_jiffies(800);
	do {
		if (extcon_get_state(chip->extcon, EXTCON_CHG_USB_SDP) == 1)
			current_limit = 500;

		if (extcon_get_state(chip->extcon, EXTCON_CHG_USB_CDP) == 1 ||
		    extcon_get_state(chip->extcon, EXTCON_CHG_USB_ACA) == 1)
			current_limit = 1500;

		if (extcon_get_state(chip->extcon, EXTCON_CHG_USB_DCP) == 1)
			current_limit = 2000;

		msleep(50);
	} while (current_limit == 0 && time_before(jiffies, timeout));

	return current_limit;
}

static int fusb302_set_cc_pull(struct fusb302_chip *chip,
			       bool pull_up, bool pull_down)
{
	int ret = 0;
	u8 data = 0x00;
	u8 mask = FUSB_REG_SWITCHES0_CC1_PU_EN |
		  FUSB_REG_SWITCHES0_CC2_PU_EN |
		  FUSB_REG_SWITCHES0_CC1_PD_EN |
		  FUSB_REG_SWITCHES0_CC2_PD_EN;

	if (pull_up)
		data |= (chip->cc_polarity == TYPEC_POLARITY_CC1) ?
			FUSB_REG_SWITCHES0_CC1_PU_EN :
			FUSB_REG_SWITCHES0_CC2_PU_EN;
	if (pull_down)
		data |= FUSB_REG_SWITCHES0_CC1_PD_EN |
			FUSB_REG_SWITCHES0_CC2_PD_EN;
	ret = fusb302_i2c_mask_write(chip, FUSB_REG_SWITCHES0,
				     mask, data);
	if (ret < 0)
		return ret;
	chip->pull_up = pull_up;

	return ret;
}

static int fusb302_set_src_current(struct fusb302_chip *chip,
				   enum src_current_status status)
{
	int ret = 0;

	chip->src_current_status = status;
	switch (status) {
	case SRC_CURRENT_DEFAULT:
		ret = fusb302_i2c_mask_write(chip, FUSB_REG_CONTROL0,
					     FUSB_REG_CONTROL0_HOST_CUR_MASK,
					     FUSB_REG_CONTROL0_HOST_CUR_DEF);
		break;
	case SRC_CURRENT_MEDIUM:
		ret = fusb302_i2c_mask_write(chip, FUSB_REG_CONTROL0,
					     FUSB_REG_CONTROL0_HOST_CUR_MASK,
					     FUSB_REG_CONTROL0_HOST_CUR_MED);
		break;
	case SRC_CURRENT_HIGH:
		ret = fusb302_i2c_mask_write(chip, FUSB_REG_CONTROL0,
					     FUSB_REG_CONTROL0_HOST_CUR_MASK,
					     FUSB_REG_CONTROL0_HOST_CUR_HIGH);
		break;
	default:
		break;
	}

	return ret;
}

static int fusb302_set_toggling(struct fusb302_chip *chip,
				enum toggling_mode mode)
{
	int ret = 0;

	/* first disable toggling */
	ret = fusb302_i2c_clear_bits(chip, FUSB_REG_CONTROL2,
				     FUSB_REG_CONTROL2_TOGGLE);
	if (ret < 0)
		return ret;
	/* mask interrupts for SRC or SNK */
	ret = fusb302_i2c_set_bits(chip, FUSB_REG_MASK,
				   FUSB_REG_MASK_BC_LVL |
				   FUSB_REG_MASK_COMP_CHNG);
	if (ret < 0)
		return ret;
	chip->intr_bc_lvl = false;
	chip->intr_comp_chng = false;
	/* configure toggling mode: none/snk/src/drp */
	switch (mode) {
	case TOGGLINE_MODE_OFF:
		ret = fusb302_i2c_mask_write(chip, FUSB_REG_CONTROL2,
					     FUSB_REG_CONTROL2_MODE_MASK,
					     FUSB_REG_CONTROL2_MODE_NONE);
		if (ret < 0)
			return ret;
		break;
	case TOGGLING_MODE_SNK:
		ret = fusb302_i2c_mask_write(chip, FUSB_REG_CONTROL2,
					     FUSB_REG_CONTROL2_MODE_MASK,
					     FUSB_REG_CONTROL2_MODE_UFP);
		if (ret < 0)
			return ret;
		break;
	case TOGGLING_MODE_SRC:
		ret = fusb302_i2c_mask_write(chip, FUSB_REG_CONTROL2,
					     FUSB_REG_CONTROL2_MODE_MASK,
					     FUSB_REG_CONTROL2_MODE_DFP);
		if (ret < 0)
			return ret;
		break;
	case TOGGLING_MODE_DRP:
		ret = fusb302_i2c_mask_write(chip, FUSB_REG_CONTROL2,
					     FUSB_REG_CONTROL2_MODE_MASK,
					     FUSB_REG_CONTROL2_MODE_DRP);
		if (ret < 0)
			return ret;
		break;
	default:
		break;
	}

	if (mode == TOGGLINE_MODE_OFF) {
		/* mask TOGDONE interrupt */
		ret = fusb302_i2c_set_bits(chip, FUSB_REG_MASKA,
					   FUSB_REG_MASKA_TOGDONE);
		if (ret < 0)
			return ret;
		chip->intr_togdone = false;
	} else {
		/* unmask TOGDONE interrupt */
		ret = fusb302_i2c_clear_bits(chip, FUSB_REG_MASKA,
					     FUSB_REG_MASKA_TOGDONE);
		if (ret < 0)
			return ret;
		chip->intr_togdone = true;
		/* start toggling */
		ret = fusb302_i2c_set_bits(chip, FUSB_REG_CONTROL2,
					   FUSB_REG_CONTROL2_TOGGLE);
		if (ret < 0)
			return ret;
		/* during toggling, consider cc as Open */
		chip->cc1 = TYPEC_CC_OPEN;
		chip->cc2 = TYPEC_CC_OPEN;
	}
	chip->toggling_mode = mode;

	return ret;
}

static const char * const typec_cc_status_name[] = {
	[TYPEC_CC_OPEN]		= "Open",
	[TYPEC_CC_RA]		= "Ra",
	[TYPEC_CC_RD]		= "Rd",
	[TYPEC_CC_RP_DEF]	= "Rp-def",
	[TYPEC_CC_RP_1_5]	= "Rp-1.5",
	[TYPEC_CC_RP_3_0]	= "Rp-3.0",
};

static const enum src_current_status cc_src_current[] = {
	[TYPEC_CC_OPEN]		= SRC_CURRENT_DEFAULT,
	[TYPEC_CC_RA]		= SRC_CURRENT_DEFAULT,
	[TYPEC_CC_RD]		= SRC_CURRENT_DEFAULT,
	[TYPEC_CC_RP_DEF]	= SRC_CURRENT_DEFAULT,
	[TYPEC_CC_RP_1_5]	= SRC_CURRENT_MEDIUM,
	[TYPEC_CC_RP_3_0]	= SRC_CURRENT_HIGH,
};

static int tcpm_set_cc(struct tcpc_dev *dev, enum typec_cc_status cc)
{
	struct fusb302_chip *chip = container_of(dev, struct fusb302_chip,
						 tcpc_dev);
	int ret = 0;
	bool pull_up, pull_down;
	u8 rd_mda;

	mutex_lock(&chip->lock);
	switch (cc) {
	case TYPEC_CC_OPEN:
		pull_up = false;
		pull_down = false;
		break;
	case TYPEC_CC_RD:
		pull_up = false;
		pull_down = true;
		break;
	case TYPEC_CC_RP_DEF:
	case TYPEC_CC_RP_1_5:
	case TYPEC_CC_RP_3_0:
		pull_up = true;
		pull_down = false;
		break;
	default:
		fusb302_log(chip, "unsupported cc value %s",
			    typec_cc_status_name[cc]);
		ret = -EINVAL;
		goto done;
	}
	ret = fusb302_set_toggling(chip, TOGGLINE_MODE_OFF);
	if (ret < 0) {
		fusb302_log(chip, "cannot stop toggling, ret=%d", ret);
		goto done;
	}
	ret = fusb302_set_cc_pull(chip, pull_up, pull_down);
	if (ret < 0) {
		fusb302_log(chip,
			    "cannot set cc pulling up %s, down %s, ret = %d",
			    pull_up ? "True" : "False",
			    pull_down ? "True" : "False",
			    ret);
		goto done;
	}
	/* reset the cc status */
	chip->cc1 = TYPEC_CC_OPEN;
	chip->cc2 = TYPEC_CC_OPEN;
	/* adjust current for SRC */
	if (pull_up) {
		ret = fusb302_set_src_current(chip, cc_src_current[cc]);
		if (ret < 0) {
			fusb302_log(chip, "cannot set src current %s, ret=%d",
				    typec_cc_status_name[cc], ret);
			goto done;
		}
	}
	/* enable/disable interrupts, BC_LVL for SNK and COMP_CHNG for SRC */
	if (pull_up) {
		rd_mda = rd_mda_value[cc_src_current[cc]];
		ret = fusb302_i2c_write(chip, FUSB_REG_MEASURE, rd_mda);
		if (ret < 0) {
			fusb302_log(chip,
				    "cannot set SRC measure value, ret=%d",
				    ret);
			goto done;
		}
		ret = fusb302_i2c_mask_write(chip, FUSB_REG_MASK,
					     FUSB_REG_MASK_BC_LVL |
					     FUSB_REG_MASK_COMP_CHNG,
					     FUSB_REG_MASK_COMP_CHNG);
		if (ret < 0) {
			fusb302_log(chip, "cannot set SRC interrupt, ret=%d",
				    ret);
			goto done;
		}
		chip->intr_bc_lvl = false;
		chip->intr_comp_chng = true;
	}
	if (pull_down) {
		ret = fusb302_i2c_mask_write(chip, FUSB_REG_MASK,
					     FUSB_REG_MASK_BC_LVL |
					     FUSB_REG_MASK_COMP_CHNG,
					     FUSB_REG_MASK_BC_LVL);
		if (ret < 0) {
			fusb302_log(chip, "cannot set SRC interrupt, ret=%d",
				    ret);
			goto done;
		}
		chip->intr_bc_lvl = true;
		chip->intr_comp_chng = false;
	}
	fusb302_log(chip, "cc := %s", typec_cc_status_name[cc]);
done:
	mutex_unlock(&chip->lock);

	return ret;
}

static int tcpm_get_cc(struct tcpc_dev *dev, enum typec_cc_status *cc1,
		       enum typec_cc_status *cc2)
{
	struct fusb302_chip *chip = container_of(dev, struct fusb302_chip,
						 tcpc_dev);

	mutex_lock(&chip->lock);
	*cc1 = chip->cc1;
	*cc2 = chip->cc2;
	fusb302_log(chip, "cc1=%s, cc2=%s", typec_cc_status_name[*cc1],
		    typec_cc_status_name[*cc2]);
	mutex_unlock(&chip->lock);

	return 0;
}

static int tcpm_set_polarity(struct tcpc_dev *dev,
			     enum typec_cc_polarity polarity)
{
	return 0;
}

static int tcpm_set_vconn(struct tcpc_dev *dev, bool on)
{
	struct fusb302_chip *chip = container_of(dev, struct fusb302_chip,
						 tcpc_dev);
	int ret = 0;
	u8 switches0_data = 0x00;
	u8 switches0_mask = FUSB_REG_SWITCHES0_VCONN_CC1 |
			    FUSB_REG_SWITCHES0_VCONN_CC2;

	mutex_lock(&chip->lock);
	if (chip->vconn_on == on) {
		fusb302_log(chip, "vconn is already %s", on ? "On" : "Off");
		goto done;
	}
	if (on) {
		switches0_data = (chip->cc_polarity == TYPEC_POLARITY_CC1) ?
				 FUSB_REG_SWITCHES0_VCONN_CC2 :
				 FUSB_REG_SWITCHES0_VCONN_CC1;
	}
	ret = fusb302_i2c_mask_write(chip, FUSB_REG_SWITCHES0,
				     switches0_mask, switches0_data);
	if (ret < 0)
		goto done;
	chip->vconn_on = on;
	fusb302_log(chip, "vconn := %s", on ? "On" : "Off");
done:
	mutex_unlock(&chip->lock);

	return ret;
}

static int tcpm_set_vbus(struct tcpc_dev *dev, bool on, bool charge)
{
	struct fusb302_chip *chip = container_of(dev, struct fusb302_chip,
						 tcpc_dev);
	int ret = 0;

	mutex_lock(&chip->lock);
	if (chip->vbus_on == on) {
		fusb302_log(chip, "vbus is already %s", on ? "On" : "Off");
	} else {
		if (on)
			ret = regulator_enable(chip->vbus);
		else
			ret = regulator_disable(chip->vbus);
		if (ret < 0) {
			fusb302_log(chip, "cannot %s vbus regulator, ret=%d",
				    on ? "enable" : "disable", ret);
			goto done;
		}
		chip->vbus_on = on;
		fusb302_log(chip, "vbus := %s", on ? "On" : "Off");
	}
	if (chip->charge_on == charge)
		fusb302_log(chip, "charge is already %s",
			    charge ? "On" : "Off");
	else
		chip->charge_on = charge;

done:
	mutex_unlock(&chip->lock);

	return ret;
}

static int tcpm_set_current_limit(struct tcpc_dev *dev, u32 max_ma, u32 mv)
{
	struct fusb302_chip *chip = container_of(dev, struct fusb302_chip,
						 tcpc_dev);

	fusb302_log(chip, "current limit: %d ma, %d mv (not implemented)",
		    max_ma, mv);

	return 0;
}

static int fusb302_pd_tx_flush(struct fusb302_chip *chip)
{
	return fusb302_i2c_set_bits(chip, FUSB_REG_CONTROL0,
				    FUSB_REG_CONTROL0_TX_FLUSH);
}

static int fusb302_pd_rx_flush(struct fusb302_chip *chip)
{
	return fusb302_i2c_set_bits(chip, FUSB_REG_CONTROL1,
				    FUSB_REG_CONTROL1_RX_FLUSH);
}

static int fusb302_pd_set_auto_goodcrc(struct fusb302_chip *chip, bool on)
{
	if (on)
		return fusb302_i2c_set_bits(chip, FUSB_REG_SWITCHES1,
					    FUSB_REG_SWITCHES1_AUTO_GCRC);
	return fusb302_i2c_clear_bits(chip, FUSB_REG_SWITCHES1,
					    FUSB_REG_SWITCHES1_AUTO_GCRC);
}

static int fusb302_pd_set_interrupts(struct fusb302_chip *chip, bool on)
{
	int ret = 0;
	u8 mask_interrupts = FUSB_REG_MASK_COLLISION;
	u8 maska_interrupts = FUSB_REG_MASKA_RETRYFAIL |
			      FUSB_REG_MASKA_HARDSENT |
			      FUSB_REG_MASKA_TX_SUCCESS |
			      FUSB_REG_MASKA_HARDRESET;
	u8 maskb_interrupts = FUSB_REG_MASKB_GCRCSENT;

	ret = on ?
		fusb302_i2c_clear_bits(chip, FUSB_REG_MASK, mask_interrupts) :
		fusb302_i2c_set_bits(chip, FUSB_REG_MASK, mask_interrupts);
	if (ret < 0)
		return ret;
	ret = on ?
		fusb302_i2c_clear_bits(chip, FUSB_REG_MASKA, maska_interrupts) :
		fusb302_i2c_set_bits(chip, FUSB_REG_MASKA, maska_interrupts);
	if (ret < 0)
		return ret;
	ret = on ?
		fusb302_i2c_clear_bits(chip, FUSB_REG_MASKB, maskb_interrupts) :
		fusb302_i2c_set_bits(chip, FUSB_REG_MASKB, maskb_interrupts);
	return ret;
}

static int tcpm_set_pd_rx(struct tcpc_dev *dev, bool on)
{
	struct fusb302_chip *chip = container_of(dev, struct fusb302_chip,
						 tcpc_dev);
	int ret = 0;

	mutex_lock(&chip->lock);
	ret = fusb302_pd_rx_flush(chip);
	if (ret < 0) {
		fusb302_log(chip, "cannot flush pd rx buffer, ret=%d", ret);
		goto done;
	}
	ret = fusb302_pd_tx_flush(chip);
	if (ret < 0) {
		fusb302_log(chip, "cannot flush pd tx buffer, ret=%d", ret);
		goto done;
	}
	ret = fusb302_pd_set_auto_goodcrc(chip, on);
	if (ret < 0) {
		fusb302_log(chip, "cannot turn %s auto GCRC, ret=%d",
			    on ? "on" : "off", ret);
		goto done;
	}
	ret = fusb302_pd_set_interrupts(chip, on);
	if (ret < 0) {
		fusb302_log(chip, "cannot turn %s pd interrupts, ret=%d",
			    on ? "on" : "off", ret);
		goto done;
	}
	fusb302_log(chip, "pd := %s", on ? "on" : "off");
done:
	mutex_unlock(&chip->lock);

	return ret;
}

static const char * const typec_role_name[] = {
	[TYPEC_SINK]		= "Sink",
	[TYPEC_SOURCE]		= "Source",
};

static const char * const typec_data_role_name[] = {
	[TYPEC_DEVICE]		= "Device",
	[TYPEC_HOST]		= "Host",
};

static int tcpm_set_roles(struct tcpc_dev *dev, bool attached,
			  enum typec_role pwr, enum typec_data_role data)
{
	struct fusb302_chip *chip = container_of(dev, struct fusb302_chip,
						 tcpc_dev);
	int ret = 0;
	u8 switches1_mask = FUSB_REG_SWITCHES1_POWERROLE |
			    FUSB_REG_SWITCHES1_DATAROLE;
	u8 switches1_data = 0x00;

	mutex_lock(&chip->lock);
	if (pwr == TYPEC_SOURCE)
		switches1_data |= FUSB_REG_SWITCHES1_POWERROLE;
	if (data == TYPEC_HOST)
		switches1_data |= FUSB_REG_SWITCHES1_DATAROLE;
	ret = fusb302_i2c_mask_write(chip, FUSB_REG_SWITCHES1,
				     switches1_mask, switches1_data);
	if (ret < 0) {
		fusb302_log(chip, "unable to set pd header %s, %s, ret=%d",
			    typec_role_name[pwr], typec_data_role_name[data],
			    ret);
		goto done;
	}
	fusb302_log(chip, "pd header := %s, %s", typec_role_name[pwr],
		    typec_data_role_name[data]);
done:
	mutex_unlock(&chip->lock);

	return ret;
}

static int tcpm_start_drp_toggling(struct tcpc_dev *dev,
				   enum typec_cc_status cc)
{
	struct fusb302_chip *chip = container_of(dev, struct fusb302_chip,
						 tcpc_dev);
	int ret = 0;

	mutex_lock(&chip->lock);
	ret = fusb302_set_src_current(chip, cc_src_current[cc]);
	if (ret < 0) {
		fusb302_log(chip, "unable to set src current %s, ret=%d",
			    typec_cc_status_name[cc], ret);
		goto done;
	}
	ret = fusb302_set_toggling(chip, TOGGLING_MODE_DRP);
	if (ret < 0) {
		fusb302_log(chip,
			    "unable to start drp toggling, ret=%d", ret);
		goto done;
	}
	fusb302_log(chip, "start drp toggling");
done:
	mutex_unlock(&chip->lock);

	return ret;
}

static int fusb302_pd_send_message(struct fusb302_chip *chip,
				   const struct pd_message *msg)
{
	int ret = 0;
	u8 buf[40];
	u8 pos = 0;
	int len;

	/* SOP tokens */
	buf[pos++] = FUSB302_TKN_SYNC1;
	buf[pos++] = FUSB302_TKN_SYNC1;
	buf[pos++] = FUSB302_TKN_SYNC1;
	buf[pos++] = FUSB302_TKN_SYNC2;

	len = pd_header_cnt_le(msg->header) * 4;
	/* plug 2 for header */
	len += 2;
	if (len > 0x1F) {
		fusb302_log(chip,
			    "PD message too long %d (incl. header)", len);
		return -EINVAL;
	}
	/* packsym tells the FUSB302 chip that the next X bytes are payload */
	buf[pos++] = FUSB302_TKN_PACKSYM | (len & 0x1F);
	memcpy(&buf[pos], &msg->header, sizeof(msg->header));
	pos += sizeof(msg->header);

	len -= 2;
	memcpy(&buf[pos], msg->payload, len);
	pos += len;

	/* CRC */
	buf[pos++] = FUSB302_TKN_JAMCRC;
	/* EOP */
	buf[pos++] = FUSB302_TKN_EOP;
	/* turn tx off after sending message */
	buf[pos++] = FUSB302_TKN_TXOFF;
	/* start transmission */
	buf[pos++] = FUSB302_TKN_TXON;

	ret = fusb302_i2c_block_write(chip, FUSB_REG_FIFOS, pos, buf);
	if (ret < 0)
		return ret;
	fusb302_log(chip, "sending PD message header: %x", msg->header);
	fusb302_log(chip, "sending PD message len: %d", len);

	return ret;
}

static int fusb302_pd_send_hardreset(struct fusb302_chip *chip)
{
	return fusb302_i2c_set_bits(chip, FUSB_REG_CONTROL3,
				    FUSB_REG_CONTROL3_SEND_HARDRESET);
}

static const char * const transmit_type_name[] = {
	[TCPC_TX_SOP]			= "SOP",
	[TCPC_TX_SOP_PRIME]		= "SOP'",
	[TCPC_TX_SOP_PRIME_PRIME]	= "SOP''",
	[TCPC_TX_SOP_DEBUG_PRIME]	= "DEBUG'",
	[TCPC_TX_SOP_DEBUG_PRIME_PRIME]	= "DEBUG''",
	[TCPC_TX_HARD_RESET]		= "HARD_RESET",
	[TCPC_TX_CABLE_RESET]		= "CABLE_RESET",
	[TCPC_TX_BIST_MODE_2]		= "BIST_MODE_2",
};

static int tcpm_pd_transmit(struct tcpc_dev *dev, enum tcpm_transmit_type type,
			    const struct pd_message *msg)
{
	struct fusb302_chip *chip = container_of(dev, struct fusb302_chip,
						 tcpc_dev);
	int ret = 0;

	mutex_lock(&chip->lock);
	switch (type) {
	case TCPC_TX_SOP:
		ret = fusb302_pd_send_message(chip, msg);
		if (ret < 0)
			fusb302_log(chip,
				    "cannot send PD message, ret=%d", ret);
		break;
	case TCPC_TX_HARD_RESET:
		ret = fusb302_pd_send_hardreset(chip);
		if (ret < 0)
			fusb302_log(chip,
				    "cannot send hardreset, ret=%d", ret);
		break;
	default:
		fusb302_log(chip, "type %s not supported",
			    transmit_type_name[type]);
		ret = -EINVAL;
	}
	mutex_unlock(&chip->lock);

	return ret;
}

static enum typec_cc_status fusb302_bc_lvl_to_cc(u8 bc_lvl)
{
	if (bc_lvl == FUSB_REG_STATUS0_BC_LVL_1230_MAX)
		return TYPEC_CC_RP_3_0;
	if (bc_lvl == FUSB_REG_STATUS0_BC_LVL_600_1230)
		return TYPEC_CC_RP_1_5;
	if (bc_lvl == FUSB_REG_STATUS0_BC_LVL_200_600)
		return TYPEC_CC_RP_DEF;
	return TYPEC_CC_OPEN;
}

static void fusb302_bc_lvl_handler_work(struct work_struct *work)
{
	struct fusb302_chip *chip = container_of(work, struct fusb302_chip,
						 bc_lvl_handler.work);
	int ret = 0;
	u8 status0;
	u8 bc_lvl;
	enum typec_cc_status cc_status;

	mutex_lock(&chip->lock);
	if (!chip->intr_bc_lvl) {
		fusb302_log(chip, "BC_LVL interrupt is turned off, abort");
		goto done;
	}
	ret = fusb302_i2c_read(chip, FUSB_REG_STATUS0, &status0);
	if (ret < 0)
		goto done;
	fusb302_log(chip, "BC_LVL handler, status0=0x%02x", status0);
	if (status0 & FUSB_REG_STATUS0_ACTIVITY) {
		fusb302_log(chip, "CC activities detected, delay handling");
		mod_delayed_work(chip->wq, &chip->bc_lvl_handler,
				 msecs_to_jiffies(T_BC_LVL_DEBOUNCE_DELAY_MS));
		goto done;
	}
	bc_lvl = status0 & FUSB_REG_STATUS0_BC_LVL_MASK;
	cc_status = fusb302_bc_lvl_to_cc(bc_lvl);
	if (chip->cc_polarity == TYPEC_POLARITY_CC1) {
		if (chip->cc1 != cc_status) {
			fusb302_log(chip, "cc1: %s -> %s",
				    typec_cc_status_name[chip->cc1],
				    typec_cc_status_name[cc_status]);
			chip->cc1 = cc_status;
			tcpm_cc_change(chip->tcpm_port);
		}
	} else {
		if (chip->cc2 != cc_status) {
			fusb302_log(chip, "cc2: %s -> %s",
				    typec_cc_status_name[chip->cc2],
				    typec_cc_status_name[cc_status]);
			chip->cc2 = cc_status;
			tcpm_cc_change(chip->tcpm_port);
		}
	}

done:
	mutex_unlock(&chip->lock);
}

#define PDO_FIXED_FLAGS \
	(PDO_FIXED_DUAL_ROLE | PDO_FIXED_DATA_SWAP | PDO_FIXED_USB_COMM)

static const u32 src_pdo[] = {
	PDO_FIXED(5000, 400, PDO_FIXED_FLAGS),
};

static const u32 snk_pdo[] = {
	PDO_FIXED(5000, 400, PDO_FIXED_FLAGS),
};

static const struct tcpc_config fusb302_tcpc_config = {
	.src_pdo = src_pdo,
	.nr_src_pdo = ARRAY_SIZE(src_pdo),
	.operating_snk_mw = 2500,
	.type = TYPEC_PORT_DRP,
	.data = TYPEC_PORT_DRD,
	.default_role = TYPEC_SINK,
	.alt_modes = NULL,
};

static void init_tcpc_dev(struct tcpc_dev *fusb302_tcpc_dev)
{
	fusb302_tcpc_dev->init = tcpm_init;
	fusb302_tcpc_dev->get_vbus = tcpm_get_vbus;
	fusb302_tcpc_dev->get_current_limit = tcpm_get_current_limit;
	fusb302_tcpc_dev->set_cc = tcpm_set_cc;
	fusb302_tcpc_dev->get_cc = tcpm_get_cc;
	fusb302_tcpc_dev->set_polarity = tcpm_set_polarity;
	fusb302_tcpc_dev->set_vconn = tcpm_set_vconn;
	fusb302_tcpc_dev->set_vbus = tcpm_set_vbus;
	fusb302_tcpc_dev->set_current_limit = tcpm_set_current_limit;
	fusb302_tcpc_dev->set_pd_rx = tcpm_set_pd_rx;
	fusb302_tcpc_dev->set_roles = tcpm_set_roles;
	fusb302_tcpc_dev->start_drp_toggling = tcpm_start_drp_toggling;
	fusb302_tcpc_dev->pd_transmit = tcpm_pd_transmit;
}

static const char * const cc_polarity_name[] = {
	[TYPEC_POLARITY_CC1]	= "Polarity_CC1",
	[TYPEC_POLARITY_CC2]	= "Polarity_CC2",
};

static int fusb302_set_cc_polarity(struct fusb302_chip *chip,
				   enum typec_cc_polarity cc_polarity)
{
	int ret = 0;
	u8 switches0_mask = FUSB_REG_SWITCHES0_CC1_PU_EN |
			    FUSB_REG_SWITCHES0_CC2_PU_EN |
			    FUSB_REG_SWITCHES0_VCONN_CC1 |
			    FUSB_REG_SWITCHES0_VCONN_CC2 |
			    FUSB_REG_SWITCHES0_MEAS_CC1 |
			    FUSB_REG_SWITCHES0_MEAS_CC2;
	u8 switches0_data = 0x00;
	u8 switches1_mask = FUSB_REG_SWITCHES1_TXCC1_EN |
			    FUSB_REG_SWITCHES1_TXCC2_EN;
	u8 switches1_data = 0x00;

	if (cc_polarity == TYPEC_POLARITY_CC1) {
		switches0_data = FUSB_REG_SWITCHES0_MEAS_CC1;
		if (chip->vconn_on)
			switches0_data |= FUSB_REG_SWITCHES0_VCONN_CC2;
		if (chip->pull_up)
			switches0_data |= FUSB_REG_SWITCHES0_CC1_PU_EN;
		switches1_data = FUSB_REG_SWITCHES1_TXCC1_EN;
	} else {
		switches0_data = FUSB_REG_SWITCHES0_MEAS_CC2;
		if (chip->vconn_on)
			switches0_data |= FUSB_REG_SWITCHES0_VCONN_CC1;
		if (chip->pull_up)
			switches0_data |= FUSB_REG_SWITCHES0_CC2_PU_EN;
		switches1_data = FUSB_REG_SWITCHES1_TXCC2_EN;
	}
	ret = fusb302_i2c_mask_write(chip, FUSB_REG_SWITCHES0,
				     switches0_mask, switches0_data);
	if (ret < 0)
		return ret;
	ret = fusb302_i2c_mask_write(chip, FUSB_REG_SWITCHES1,
				     switches1_mask, switches1_data);
	if (ret < 0)
		return ret;
	chip->cc_polarity = cc_polarity;

	return ret;
}

static int fusb302_handle_togdone_snk(struct fusb302_chip *chip,
				      u8 togdone_result)
{
	int ret = 0;
	u8 status0;
	u8 bc_lvl;
	enum typec_cc_polarity cc_polarity;
	enum typec_cc_status cc_status_active, cc1, cc2;

	/* set pull_up, pull_down */
	ret = fusb302_set_cc_pull(chip, false, true);
	if (ret < 0) {
		fusb302_log(chip, "cannot set cc to pull down, ret=%d", ret);
		return ret;
	}
	/* set polarity */
	cc_polarity = (togdone_result == FUSB_REG_STATUS1A_TOGSS_SNK1) ?
		      TYPEC_POLARITY_CC1 : TYPEC_POLARITY_CC2;
	ret = fusb302_set_cc_polarity(chip, cc_polarity);
	if (ret < 0) {
		fusb302_log(chip, "cannot set cc polarity %s, ret=%d",
			    cc_polarity_name[cc_polarity], ret);
		return ret;
	}
	/* fusb302_set_cc_polarity() has set the correct measure block */
	ret = fusb302_i2c_read(chip, FUSB_REG_STATUS0, &status0);
	if (ret < 0)
		return ret;
	bc_lvl = status0 & FUSB_REG_STATUS0_BC_LVL_MASK;
	cc_status_active = fusb302_bc_lvl_to_cc(bc_lvl);
	/* restart toggling if the cc status on the active line is OPEN */
	if (cc_status_active == TYPEC_CC_OPEN) {
		fusb302_log(chip, "restart toggling as CC_OPEN detected");
		ret = fusb302_set_toggling(chip, chip->toggling_mode);
		return ret;
	}
	/* update tcpm with the new cc value */
	cc1 = (cc_polarity == TYPEC_POLARITY_CC1) ?
	      cc_status_active : TYPEC_CC_OPEN;
	cc2 = (cc_polarity == TYPEC_POLARITY_CC2) ?
	      cc_status_active : TYPEC_CC_OPEN;
	if ((chip->cc1 != cc1) || (chip->cc2 != cc2)) {
		chip->cc1 = cc1;
		chip->cc2 = cc2;
		tcpm_cc_change(chip->tcpm_port);
	}
	/* turn off toggling */
	ret = fusb302_set_toggling(chip, TOGGLINE_MODE_OFF);
	if (ret < 0) {
		fusb302_log(chip,
			    "cannot set toggling mode off, ret=%d", ret);
		return ret;
	}
	/* unmask bc_lvl interrupt */
	ret = fusb302_i2c_clear_bits(chip, FUSB_REG_MASK, FUSB_REG_MASK_BC_LVL);
	if (ret < 0) {
		fusb302_log(chip,
			    "cannot unmask bc_lcl interrupt, ret=%d", ret);
		return ret;
	}
	chip->intr_bc_lvl = true;
	fusb302_log(chip, "detected cc1=%s, cc2=%s",
		    typec_cc_status_name[cc1],
		    typec_cc_status_name[cc2]);

	return ret;
}

static int fusb302_handle_togdone_src(struct fusb302_chip *chip,
				      u8 togdone_result)
{
	/*
	 * - set polarity (measure cc, vconn, tx)
	 * - set pull_up, pull_down
	 * - set cc1, cc2, and update to tcpm_port
	 * - set I_COMP interrupt on
	 */
	int ret = 0;
	u8 status0;
	u8 ra_mda = ra_mda_value[chip->src_current_status];
	u8 rd_mda = rd_mda_value[chip->src_current_status];
	bool ra_comp, rd_comp;
	enum typec_cc_polarity cc_polarity;
	enum typec_cc_status cc_status_active, cc1, cc2;

	/* set pull_up, pull_down */
	ret = fusb302_set_cc_pull(chip, true, false);
	if (ret < 0) {
		fusb302_log(chip, "cannot set cc to pull up, ret=%d", ret);
		return ret;
	}
	/* set polarity */
	cc_polarity = (togdone_result == FUSB_REG_STATUS1A_TOGSS_SRC1) ?
		      TYPEC_POLARITY_CC1 : TYPEC_POLARITY_CC2;
	ret = fusb302_set_cc_polarity(chip, cc_polarity);
	if (ret < 0) {
		fusb302_log(chip, "cannot set cc polarity %s, ret=%d",
			    cc_polarity_name[cc_polarity], ret);
		return ret;
	}
	/* fusb302_set_cc_polarity() has set the correct measure block */
	ret = fusb302_i2c_write(chip, FUSB_REG_MEASURE, rd_mda);
	if (ret < 0)
		return ret;
	usleep_range(50, 100);
	ret = fusb302_i2c_read(chip, FUSB_REG_STATUS0, &status0);
	if (ret < 0)
		return ret;
	rd_comp = !!(status0 & FUSB_REG_STATUS0_COMP);
	if (!rd_comp) {
		ret = fusb302_i2c_write(chip, FUSB_REG_MEASURE, ra_mda);
		if (ret < 0)
			return ret;
		usleep_range(50, 100);
		ret = fusb302_i2c_read(chip, FUSB_REG_STATUS0, &status0);
		if (ret < 0)
			return ret;
		ra_comp = !!(status0 & FUSB_REG_STATUS0_COMP);
	}
	if (rd_comp)
		cc_status_active = TYPEC_CC_OPEN;
	else if (ra_comp)
		cc_status_active = TYPEC_CC_RD;
	else
		/* Ra is not supported, report as Open */
		cc_status_active = TYPEC_CC_OPEN;
	/* restart toggling if the cc status on the active line is OPEN */
	if (cc_status_active == TYPEC_CC_OPEN) {
		fusb302_log(chip, "restart toggling as CC_OPEN detected");
		ret = fusb302_set_toggling(chip, chip->toggling_mode);
		return ret;
	}
	/* update tcpm with the new cc value */
	cc1 = (cc_polarity == TYPEC_POLARITY_CC1) ?
	      cc_status_active : TYPEC_CC_OPEN;
	cc2 = (cc_polarity == TYPEC_POLARITY_CC2) ?
	      cc_status_active : TYPEC_CC_OPEN;
	if ((chip->cc1 != cc1) || (chip->cc2 != cc2)) {
		chip->cc1 = cc1;
		chip->cc2 = cc2;
		tcpm_cc_change(chip->tcpm_port);
	}
	/* turn off toggling */
	ret = fusb302_set_toggling(chip, TOGGLINE_MODE_OFF);
	if (ret < 0) {
		fusb302_log(chip,
			    "cannot set toggling mode off, ret=%d", ret);
		return ret;
	}
	/* set MDAC to Rd threshold, and unmask I_COMP for unplug detection */
	ret = fusb302_i2c_write(chip, FUSB_REG_MEASURE, rd_mda);
	if (ret < 0)
		return ret;
	/* unmask comp_chng interrupt */
	ret = fusb302_i2c_clear_bits(chip, FUSB_REG_MASK,
				     FUSB_REG_MASK_COMP_CHNG);
	if (ret < 0) {
		fusb302_log(chip,
			    "cannot unmask bc_lcl interrupt, ret=%d", ret);
		return ret;
	}
	chip->intr_comp_chng = true;
	fusb302_log(chip, "detected cc1=%s, cc2=%s",
		    typec_cc_status_name[cc1],
		    typec_cc_status_name[cc2]);

	return ret;
}

static int fusb302_handle_togdone(struct fusb302_chip *chip)
{
	int ret = 0;
	u8 status1a;
	u8 togdone_result;

	ret = fusb302_i2c_read(chip, FUSB_REG_STATUS1A, &status1a);
	if (ret < 0)
		return ret;
	togdone_result = (status1a >> FUSB_REG_STATUS1A_TOGSS_POS) &
			 FUSB_REG_STATUS1A_TOGSS_MASK;
	switch (togdone_result) {
	case FUSB_REG_STATUS1A_TOGSS_SNK1:
	case FUSB_REG_STATUS1A_TOGSS_SNK2:
		return fusb302_handle_togdone_snk(chip, togdone_result);
	case FUSB_REG_STATUS1A_TOGSS_SRC1:
	case FUSB_REG_STATUS1A_TOGSS_SRC2:
		return fusb302_handle_togdone_src(chip, togdone_result);
	case FUSB_REG_STATUS1A_TOGSS_AA:
		/* doesn't support */
		fusb302_log(chip, "AudioAccessory not supported");
		fusb302_set_toggling(chip, chip->toggling_mode);
		break;
	default:
		fusb302_log(chip, "TOGDONE with an invalid state: %d",
			    togdone_result);
		fusb302_set_toggling(chip, chip->toggling_mode);
		break;
	}
	return ret;
}

static int fusb302_pd_reset(struct fusb302_chip *chip)
{
	return fusb302_i2c_set_bits(chip, FUSB_REG_RESET,
				    FUSB_REG_RESET_PD_RESET);
}

static int fusb302_pd_read_message(struct fusb302_chip *chip,
				   struct pd_message *msg)
{
	int ret = 0;
	u8 token;
	u8 crc[4];
	int len;

	/* first SOP token */
	ret = fusb302_i2c_read(chip, FUSB_REG_FIFOS, &token);
	if (ret < 0)
		return ret;
	ret = fusb302_i2c_block_read(chip, FUSB_REG_FIFOS, 2,
				     (u8 *)&msg->header);
	if (ret < 0)
		return ret;
	len = pd_header_cnt_le(msg->header) * 4;
	/* add 4 to length to include the CRC */
	if (len > PD_MAX_PAYLOAD * 4) {
		fusb302_log(chip, "PD message too long %d", len);
		return -EINVAL;
	}
	if (len > 0) {
		ret = fusb302_i2c_block_read(chip, FUSB_REG_FIFOS, len,
					     (u8 *)msg->payload);
		if (ret < 0)
			return ret;
	}
	/* another 4 bytes to read CRC out */
	ret = fusb302_i2c_block_read(chip, FUSB_REG_FIFOS, 4, crc);
	if (ret < 0)
		return ret;
	fusb302_log(chip, "PD message header: %x", msg->header);
	fusb302_log(chip, "PD message len: %d", len);

	/*
	 * Check if we've read off a GoodCRC message. If so then indicate to
	 * TCPM that the previous transmission has completed. Otherwise we pass
	 * the received message over to TCPM for processing.
	 *
	 * We make this check here instead of basing the reporting decision on
	 * the IRQ event type, as it's possible for the chip to report the
	 * TX_SUCCESS and GCRCSENT events out of order on occasion, so we need
	 * to check the message type to ensure correct reporting to TCPM.
	 */
	if ((!len) && (pd_header_type_le(msg->header) == PD_CTRL_GOOD_CRC))
		tcpm_pd_transmit_complete(chip->tcpm_port, TCPC_TX_SUCCESS);
	else
		tcpm_pd_receive(chip->tcpm_port, msg);

	return ret;
}

static irqreturn_t fusb302_irq_intn(int irq, void *dev_id)
{
	struct fusb302_chip *chip = dev_id;
	int ret = 0;
	u8 interrupt;
	u8 interrupta;
	u8 interruptb;
	u8 status0;
	bool vbus_present;
	bool comp_result;
	bool intr_togdone;
	bool intr_bc_lvl;
	bool intr_comp_chng;
	struct pd_message pd_msg;

	mutex_lock(&chip->lock);
	/* grab a snapshot of intr flags */
	intr_togdone = chip->intr_togdone;
	intr_bc_lvl = chip->intr_bc_lvl;
	intr_comp_chng = chip->intr_comp_chng;

	ret = fusb302_i2c_read(chip, FUSB_REG_INTERRUPT, &interrupt);
	if (ret < 0)
		goto done;
	ret = fusb302_i2c_read(chip, FUSB_REG_INTERRUPTA, &interrupta);
	if (ret < 0)
		goto done;
	ret = fusb302_i2c_read(chip, FUSB_REG_INTERRUPTB, &interruptb);
	if (ret < 0)
		goto done;
	ret = fusb302_i2c_read(chip, FUSB_REG_STATUS0, &status0);
	if (ret < 0)
		goto done;
	fusb302_log(chip,
		    "IRQ: 0x%02x, a: 0x%02x, b: 0x%02x, status0: 0x%02x",
		    interrupt, interrupta, interruptb, status0);

	if (interrupt & FUSB_REG_INTERRUPT_VBUSOK) {
		vbus_present = !!(status0 & FUSB_REG_STATUS0_VBUSOK);
		fusb302_log(chip, "IRQ: VBUS_OK, vbus=%s",
			    vbus_present ? "On" : "Off");
		if (vbus_present != chip->vbus_present) {
			chip->vbus_present = vbus_present;
			tcpm_vbus_change(chip->tcpm_port);
		}
	}

	if ((interrupta & FUSB_REG_INTERRUPTA_TOGDONE) && intr_togdone) {
		fusb302_log(chip, "IRQ: TOGDONE");
		ret = fusb302_handle_togdone(chip);
		if (ret < 0) {
			fusb302_log(chip,
				    "handle togdone error, ret=%d", ret);
			goto done;
		}
	}

	if ((interrupt & FUSB_REG_INTERRUPT_BC_LVL) && intr_bc_lvl) {
		fusb302_log(chip, "IRQ: BC_LVL, handler pending");
		/*
		 * as BC_LVL interrupt can be affected by PD activity,
		 * apply delay to for the handler to wait for the PD
		 * signaling to finish.
		 */
		mod_delayed_work(chip->wq, &chip->bc_lvl_handler,
				 msecs_to_jiffies(T_BC_LVL_DEBOUNCE_DELAY_MS));
	}

	if ((interrupt & FUSB_REG_INTERRUPT_COMP_CHNG) && intr_comp_chng) {
		comp_result = !!(status0 & FUSB_REG_STATUS0_COMP);
		fusb302_log(chip, "IRQ: COMP_CHNG, comp=%s",
			    comp_result ? "true" : "false");
		if (comp_result) {
			/* cc level > Rd_threashold, detach */
			if (chip->cc_polarity == TYPEC_POLARITY_CC1)
				chip->cc1 = TYPEC_CC_OPEN;
			else
				chip->cc2 = TYPEC_CC_OPEN;
			tcpm_cc_change(chip->tcpm_port);
		}
	}

	if (interrupt & FUSB_REG_INTERRUPT_COLLISION) {
		fusb302_log(chip, "IRQ: PD collision");
		tcpm_pd_transmit_complete(chip->tcpm_port, TCPC_TX_FAILED);
	}

	if (interrupta & FUSB_REG_INTERRUPTA_RETRYFAIL) {
		fusb302_log(chip, "IRQ: PD retry failed");
		tcpm_pd_transmit_complete(chip->tcpm_port, TCPC_TX_FAILED);
	}

	if (interrupta & FUSB_REG_INTERRUPTA_HARDSENT) {
		fusb302_log(chip, "IRQ: PD hardreset sent");
		ret = fusb302_pd_reset(chip);
		if (ret < 0) {
			fusb302_log(chip, "cannot PD reset, ret=%d", ret);
			goto done;
		}
		tcpm_pd_transmit_complete(chip->tcpm_port, TCPC_TX_SUCCESS);
	}

	if (interrupta & FUSB_REG_INTERRUPTA_TX_SUCCESS) {
		fusb302_log(chip, "IRQ: PD tx success");
		ret = fusb302_pd_read_message(chip, &pd_msg);
		if (ret < 0) {
			fusb302_log(chip,
				    "cannot read in PD message, ret=%d", ret);
			goto done;
		}
	}

	if (interrupta & FUSB_REG_INTERRUPTA_HARDRESET) {
		fusb302_log(chip, "IRQ: PD received hardreset");
		ret = fusb302_pd_reset(chip);
		if (ret < 0) {
			fusb302_log(chip, "cannot PD reset, ret=%d", ret);
			goto done;
		}
		tcpm_pd_hard_reset(chip->tcpm_port);
	}

	if (interruptb & FUSB_REG_INTERRUPTB_GCRCSENT) {
		fusb302_log(chip, "IRQ: PD sent good CRC");
		ret = fusb302_pd_read_message(chip, &pd_msg);
		if (ret < 0) {
			fusb302_log(chip,
				    "cannot read in PD message, ret=%d", ret);
			goto done;
		}
	}
done:
	mutex_unlock(&chip->lock);

	return IRQ_HANDLED;
}

static int init_gpio(struct fusb302_chip *chip)
{
	struct device_node *node;
	int ret = 0;

	node = chip->dev->of_node;
	chip->gpio_int_n = of_get_named_gpio(node, "fcs,int_n", 0);
	if (!gpio_is_valid(chip->gpio_int_n)) {
		ret = chip->gpio_int_n;
		dev_err(chip->dev, "cannot get named GPIO Int_N, ret=%d", ret);
		return ret;
	}
	ret = devm_gpio_request(chip->dev, chip->gpio_int_n, "fcs,int_n");
	if (ret < 0) {
		dev_err(chip->dev, "cannot request GPIO Int_N, ret=%d", ret);
		return ret;
	}
	ret = gpio_direction_input(chip->gpio_int_n);
	if (ret < 0) {
		dev_err(chip->dev,
			"cannot set GPIO Int_N to input, ret=%d", ret);
		return ret;
	}
	ret = gpio_to_irq(chip->gpio_int_n);
	if (ret < 0) {
		dev_err(chip->dev,
			"cannot request IRQ for GPIO Int_N, ret=%d", ret);
		return ret;
	}
	chip->gpio_int_n_irq = ret;
	return 0;
}

static int fusb302_composite_snk_pdo_array(struct fusb302_chip *chip)
{
	struct device *dev = chip->dev;
	u32 max_uv, max_ua;

	chip->snk_pdo[0] = PDO_FIXED(5000, 400, PDO_FIXED_FLAGS);

	/*
	 * As max_snk_ma/mv/mw is not needed for tcpc_config,
	 * those settings should be passed in via sink PDO, so
	 * "fcs, max-sink-*" properties will be deprecated, to
	 * perserve compatibility with existing users of them,
	 * we read those properties to convert them to be a var
	 * PDO.
	 */
	if (device_property_read_u32(dev, "fcs,max-sink-microvolt", &max_uv) ||
		device_property_read_u32(dev, "fcs,max-sink-microamp", &max_ua))
		return 1;

	chip->snk_pdo[1] = PDO_VAR(5000, max_uv / 1000, max_ua / 1000);
	return 2;
}

static int fusb302_probe(struct i2c_client *client,
			 const struct i2c_device_id *id)
{
	struct fusb302_chip *chip;
	struct i2c_adapter *adapter;
	struct device *dev = &client->dev;
	const char *name;
	int ret = 0;
	u32 v;

	adapter = to_i2c_adapter(client->dev.parent);
	if (!i2c_check_functionality(adapter, I2C_FUNC_SMBUS_I2C_BLOCK)) {
		dev_err(&client->dev,
			"I2C/SMBus block functionality not supported!\n");
		return -ENODEV;
	}
	chip = devm_kzalloc(&client->dev, sizeof(*chip), GFP_KERNEL);
	if (!chip)
		return -ENOMEM;

	chip->i2c_client = client;
	i2c_set_clientdata(client, chip);
	chip->dev = &client->dev;
	chip->tcpc_config = fusb302_tcpc_config;
	chip->tcpc_dev.config = &chip->tcpc_config;
	mutex_init(&chip->lock);

	if (!device_property_read_u32(dev, "fcs,operating-sink-microwatt", &v))
		chip->tcpc_config.operating_snk_mw = v / 1000;

	/* Composite sink PDO */
	chip->tcpc_config.nr_snk_pdo = fusb302_composite_snk_pdo_array(chip);
	chip->tcpc_config.snk_pdo = chip->snk_pdo;

	/*
	 * Devicetree platforms should get extcon via phandle (not yet
	 * supported). On ACPI platforms, we get the name from a device prop.
	 * This device prop is for kernel internal use only and is expected
	 * to be set by the platform code which also registers the i2c client
	 * for the fusb302.
	 */
	if (device_property_read_string(dev, "fcs,extcon-name", &name) == 0) {
		chip->extcon = extcon_get_extcon_dev(name);
		if (!chip->extcon)
			return -EPROBE_DEFER;
	}

<<<<<<< HEAD
	ret = fusb302_debugfs_init(chip);
	if (ret < 0)
		return ret;
=======
	fusb302_debugfs_init(chip);
>>>>>>> c2ef60fe

	chip->wq = create_singlethread_workqueue(dev_name(chip->dev));
	if (!chip->wq) {
		ret = -ENOMEM;
		goto clear_client_data;
	}
	INIT_DELAYED_WORK(&chip->bc_lvl_handler, fusb302_bc_lvl_handler_work);
	init_tcpc_dev(&chip->tcpc_dev);

	chip->vbus = devm_regulator_get(chip->dev, "vbus");
	if (IS_ERR(chip->vbus)) {
		ret = PTR_ERR(chip->vbus);
		goto destroy_workqueue;
	}

	if (client->irq) {
		chip->gpio_int_n_irq = client->irq;
	} else {
		ret = init_gpio(chip);
		if (ret < 0)
			goto destroy_workqueue;
	}

	chip->tcpm_port = tcpm_register_port(&client->dev, &chip->tcpc_dev);
	if (IS_ERR(chip->tcpm_port)) {
		ret = PTR_ERR(chip->tcpm_port);
		if (ret != -EPROBE_DEFER)
			dev_err(dev, "cannot register tcpm port, ret=%d", ret);
		goto destroy_workqueue;
	}

	ret = devm_request_threaded_irq(chip->dev, chip->gpio_int_n_irq,
					NULL, fusb302_irq_intn,
					IRQF_ONESHOT | IRQF_TRIGGER_LOW,
					"fsc_interrupt_int_n", chip);
	if (ret < 0) {
		dev_err(dev, "cannot request IRQ for GPIO Int_N, ret=%d", ret);
		goto tcpm_unregister_port;
	}
	enable_irq_wake(chip->gpio_int_n_irq);
	return ret;

tcpm_unregister_port:
	tcpm_unregister_port(chip->tcpm_port);
destroy_workqueue:
	destroy_workqueue(chip->wq);
clear_client_data:
	i2c_set_clientdata(client, NULL);
	fusb302_debugfs_exit(chip);

	return ret;
}

static int fusb302_remove(struct i2c_client *client)
{
	struct fusb302_chip *chip = i2c_get_clientdata(client);

	tcpm_unregister_port(chip->tcpm_port);
	destroy_workqueue(chip->wq);
	i2c_set_clientdata(client, NULL);
	fusb302_debugfs_exit(chip);

	return 0;
}

static int fusb302_pm_suspend(struct device *dev)
{
	struct fusb302_chip *chip = dev->driver_data;

	if (atomic_read(&chip->i2c_busy))
		return -EBUSY;
	atomic_set(&chip->pm_suspend, 1);

	return 0;
}

static int fusb302_pm_resume(struct device *dev)
{
	struct fusb302_chip *chip = dev->driver_data;

	atomic_set(&chip->pm_suspend, 0);

	return 0;
}

static const struct of_device_id fusb302_dt_match[] = {
	{.compatible = "fcs,fusb302"},
	{},
};
MODULE_DEVICE_TABLE(of, fusb302_dt_match);

static const struct i2c_device_id fusb302_i2c_device_id[] = {
	{"typec_fusb302", 0},
	{},
};
MODULE_DEVICE_TABLE(i2c, fusb302_i2c_device_id);

static const struct dev_pm_ops fusb302_pm_ops = {
	.suspend = fusb302_pm_suspend,
	.resume = fusb302_pm_resume,
};

static struct i2c_driver fusb302_driver = {
	.driver = {
		   .name = "typec_fusb302",
		   .pm = &fusb302_pm_ops,
		   .of_match_table = of_match_ptr(fusb302_dt_match),
		   },
	.probe = fusb302_probe,
	.remove = fusb302_remove,
	.id_table = fusb302_i2c_device_id,
};
module_i2c_driver(fusb302_driver);

MODULE_AUTHOR("Yueyao Zhu <yueyao.zhu@gmail.com>");
MODULE_DESCRIPTION("Fairchild FUSB302 Type-C Chip Driver");
MODULE_LICENSE("GPL");<|MERGE_RESOLUTION|>--- conflicted
+++ resolved
@@ -1768,13 +1768,7 @@
 			return -EPROBE_DEFER;
 	}
 
-<<<<<<< HEAD
-	ret = fusb302_debugfs_init(chip);
-	if (ret < 0)
-		return ret;
-=======
 	fusb302_debugfs_init(chip);
->>>>>>> c2ef60fe
 
 	chip->wq = create_singlethread_workqueue(dev_name(chip->dev));
 	if (!chip->wq) {
