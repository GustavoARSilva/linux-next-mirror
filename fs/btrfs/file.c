--- conflicted
+++ resolved
@@ -1756,11 +1756,7 @@
 
 		if (copied > 0)
 			ret = btrfs_dirty_pages(inode, pages, dirty_pages,
-<<<<<<< HEAD
-						pos, copied, NULL);
-=======
 						pos, copied, &cached_state);
->>>>>>> f7f0e1a4
 		if (extents_locked)
 			unlock_extent_cached(&BTRFS_I(inode)->io_tree,
 					     lockstart, lockend, &cached_state,
