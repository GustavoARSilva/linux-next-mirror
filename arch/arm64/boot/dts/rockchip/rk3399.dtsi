--- conflicted
+++ resolved
@@ -463,13 +463,8 @@
 		compatible = "rockchip,rk3399-cdn-dp";
 		reg = <0x0 0xfec00000 0x0 0x100000>;
 		interrupts = <GIC_SPI 9 IRQ_TYPE_LEVEL_HIGH 0>;
-<<<<<<< HEAD
-		assigned-clocks = <&cru SCLK_DP_CORE>;
-		assigned-clock-rates = <100000000>;
-=======
 		assigned-clocks = <&cru SCLK_DP_CORE>, <&cru SCLK_SPDIF_REC_DPTX>;
 		assigned-clock-rates = <100000000>, <200000000>;
->>>>>>> f5a45eb9
 		clocks = <&cru SCLK_DP_CORE>, <&cru PCLK_DP_CTRL>,
 			 <&cru SCLK_SPDIF_REC_DPTX>, <&cru PCLK_VIO_GRF>;
 		clock-names = "core-clk", "pclk", "spdif", "grf";
@@ -1330,13 +1325,9 @@
 			<&cru ACLK_PERILP0>, <&cru HCLK_PERILP0>,
 			<&cru PCLK_PERILP0>, <&cru ACLK_CCI>,
 			<&cru HCLK_PERILP1>, <&cru PCLK_PERILP1>,
-<<<<<<< HEAD
-			<&cru ACLK_VIO>;
-=======
 			<&cru ACLK_VIO>, <&cru ACLK_HDCP>,
 			<&cru ACLK_GIC_PRE>,
 			<&cru PCLK_DDR>;
->>>>>>> f5a45eb9
 		assigned-clock-rates =
 			 <594000000>,  <800000000>,
 			<1000000000>,
@@ -1345,13 +1336,9 @@
 			 <100000000>,  <100000000>,
 			  <50000000>, <600000000>,
 			 <100000000>,   <50000000>,
-<<<<<<< HEAD
-			 <400000000>;
-=======
 			 <400000000>, <400000000>,
 			 <200000000>,
 			 <200000000>;
->>>>>>> f5a45eb9
 	};
 
 	grf: syscon@ff770000 {
