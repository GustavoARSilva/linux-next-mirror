--- conflicted
+++ resolved
@@ -105,8 +105,6 @@
 	NULL
 };
 
-<<<<<<< HEAD
-=======
 static void ocfs2_filecheck_release(struct kobject *kobj)
 {
 	struct ocfs2_filecheck_sysfs_entry *entry = container_of(kobj,
@@ -155,19 +153,11 @@
 	.release = ocfs2_filecheck_release,
 };
 
->>>>>>> e5410482
 static void
 ocfs2_filecheck_sysfs_free(struct ocfs2_filecheck_sysfs_entry *entry)
 {
 	struct ocfs2_filecheck_entry *p;
 
-<<<<<<< HEAD
-	if (!atomic_dec_and_test(&entry->fs_count))
-		wait_on_atomic_t(&entry->fs_count, atomic_t_wait,
-				 TASK_UNINTERRUPTIBLE);
-
-=======
->>>>>>> e5410482
 	spin_lock(&entry->fs_fcheck->fc_lock);
 	while (!list_empty(&entry->fs_fcheck->fc_head)) {
 		p = list_first_entry(&entry->fs_fcheck->fc_head,
