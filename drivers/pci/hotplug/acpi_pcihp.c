--- conflicted
+++ resolved
@@ -86,10 +86,6 @@
 		return 0;
 
 	/* If _OSC exists, we should not evaluate OSHP */
-<<<<<<< HEAD
-	host = pci_find_host_bridge(pdev->bus);
-	root = acpi_pci_find_root(ACPI_HANDLE(&host->dev));
-=======
 
 	/*
 	 * If there's no ACPI host bridge (i.e., ACPI support is compiled
@@ -101,7 +97,6 @@
 	if (!root)
 		return 0;
 
->>>>>>> e5eb92e4
 	if (root->osc_support_set)
 		goto no_control;
 
