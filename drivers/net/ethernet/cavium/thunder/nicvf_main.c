--- conflicted
+++ resolved
@@ -17,12 +17,9 @@
 #include <linux/prefetch.h>
 #include <linux/irq.h>
 #include <linux/iommu.h>
-<<<<<<< HEAD
-=======
 #include <linux/bpf.h>
 #include <linux/bpf_trace.h>
 #include <linux/filter.h>
->>>>>>> 2ac97f0f
 
 #include "nic_reg.h"
 #include "nic.h"
@@ -637,11 +634,7 @@
 			 (struct sq_hdr_subdesc *)GET_SQ_DESC(sq, hdr->rsvd2);
 			nicvf_unmap_sndq_buffers(nic, sq, hdr->rsvd2,
 						 tso_sqe->subdesc_cnt);
-<<<<<<< HEAD
-			nicvf_put_sq_desc(sq, tso_sqe->subdesc_cnt + 1);
-=======
 			*subdesc_cnt += tso_sqe->subdesc_cnt + 1;
->>>>>>> 2ac97f0f
 		} else {
 			nicvf_unmap_sndq_buffers(nic, sq, cqe_tx->sqe_ptr,
 						 hdr->subdesc_cnt);
@@ -714,12 +707,6 @@
 			return;
 	}
 
-<<<<<<< HEAD
-	skb = nicvf_get_rcv_skb(snic, cqe_rx);
-	if (!skb) {
-		netdev_dbg(nic->netdev, "Packet not received\n");
-		return;
-=======
 	/* For XDP, ignore pkts spanning multiple pages */
 	if (nic->xdp_prog && (cqe_rx->rb_cnt == 1)) {
 		/* Packet consumed by XDP */
@@ -728,7 +715,6 @@
 	} else {
 		skb = nicvf_get_rcv_skb(snic, cqe_rx,
 					nic->xdp_prog ? true : false);
->>>>>>> 2ac97f0f
 	}
 
 	if (!skb)
