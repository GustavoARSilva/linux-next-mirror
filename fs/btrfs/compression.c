--- conflicted
+++ resolved
@@ -1522,16 +1522,6 @@
 
 unsigned int btrfs_compress_str2level(const char *str)
 {
-<<<<<<< HEAD
-	if (strncmp(str, "zlib", 4) != 0)
-		return 0;
-
-	/* Accepted form: zlib:1 up to zlib:9 and nothing left after the number */
-	if (str[4] == ':' && '1' <= str[5] && str[5] <= '9' && str[6] == 0)
-		return str[5] - '0';
-
-	return 0;
-=======
 	long level;
 	int max;
 
@@ -1551,5 +1541,4 @@
 		return BTRFS_ZLIB_DEFAULT_LEVEL;
 
 	return (level > max) ? BTRFS_ZLIB_DEFAULT_LEVEL : level;
->>>>>>> 9d327c98
 }