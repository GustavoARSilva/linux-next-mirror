--- conflicted
+++ resolved
@@ -1849,12 +1849,7 @@
 	dev->power.no_pm_callbacks =
 		(!dev->bus || (pm_ops_is_empty(dev->bus->pm) &&
 		 !dev->bus->suspend && !dev->bus->resume)) &&
-<<<<<<< HEAD
-		(!dev->class || (pm_ops_is_empty(dev->class->pm) &&
-		 !dev->class->suspend && !dev->class->resume)) &&
-=======
 		(!dev->class || pm_ops_is_empty(dev->class->pm)) &&
->>>>>>> 273a1f88
 		(!dev->type || pm_ops_is_empty(dev->type->pm)) &&
 		(!dev->pm_domain || pm_ops_is_empty(&dev->pm_domain->ops)) &&
 		(!dev->driver || (pm_ops_is_empty(dev->driver->pm) &&
