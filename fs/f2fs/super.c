/*
 * fs/f2fs/super.c
 *
 * Copyright (c) 2012 Samsung Electronics Co., Ltd.
 *             http://www.samsung.com/
 *
 * This program is free software; you can redistribute it and/or modify
 * it under the terms of the GNU General Public License version 2 as
 * published by the Free Software Foundation.
 */
#include <linux/module.h>
#include <linux/init.h>
#include <linux/fs.h>
#include <linux/statfs.h>
#include <linux/buffer_head.h>
#include <linux/backing-dev.h>
#include <linux/kthread.h>
#include <linux/parser.h>
#include <linux/mount.h>
#include <linux/seq_file.h>
#include <linux/proc_fs.h>
#include <linux/random.h>
#include <linux/exportfs.h>
#include <linux/blkdev.h>
#include <linux/quotaops.h>
#include <linux/f2fs_fs.h>
#include <linux/sysfs.h>
#include <linux/quota.h>

#include "f2fs.h"
#include "node.h"
#include "segment.h"
#include "xattr.h"
#include "gc.h"
#include "trace.h"

#define CREATE_TRACE_POINTS
#include <trace/events/f2fs.h>

static struct kmem_cache *f2fs_inode_cachep;

#ifdef CONFIG_F2FS_FAULT_INJECTION

char *fault_name[FAULT_MAX] = {
	[FAULT_KMALLOC]		= "kmalloc",
	[FAULT_PAGE_ALLOC]	= "page alloc",
	[FAULT_PAGE_GET]	= "page get",
	[FAULT_ALLOC_BIO]	= "alloc bio",
	[FAULT_ALLOC_NID]	= "alloc nid",
	[FAULT_ORPHAN]		= "orphan",
	[FAULT_BLOCK]		= "no more block",
	[FAULT_DIR_DEPTH]	= "too big dir depth",
	[FAULT_EVICT_INODE]	= "evict_inode fail",
	[FAULT_TRUNCATE]	= "truncate fail",
	[FAULT_IO]		= "IO error",
	[FAULT_CHECKPOINT]	= "checkpoint error",
};

static void f2fs_build_fault_attr(struct f2fs_sb_info *sbi,
						unsigned int rate)
{
	struct f2fs_fault_info *ffi = &sbi->fault_info;

	if (rate) {
		atomic_set(&ffi->inject_ops, 0);
		ffi->inject_rate = rate;
		ffi->inject_type = (1 << FAULT_MAX) - 1;
	} else {
		memset(ffi, 0, sizeof(struct f2fs_fault_info));
	}
}
#endif

/* f2fs-wide shrinker description */
static struct shrinker f2fs_shrinker_info = {
	.scan_objects = f2fs_shrink_scan,
	.count_objects = f2fs_shrink_count,
	.seeks = DEFAULT_SEEKS,
};

enum {
	Opt_gc_background,
	Opt_disable_roll_forward,
	Opt_norecovery,
	Opt_discard,
	Opt_nodiscard,
	Opt_noheap,
	Opt_heap,
	Opt_user_xattr,
	Opt_nouser_xattr,
	Opt_acl,
	Opt_noacl,
	Opt_active_logs,
	Opt_disable_ext_identify,
	Opt_inline_xattr,
	Opt_noinline_xattr,
	Opt_inline_xattr_size,
	Opt_inline_data,
	Opt_inline_dentry,
	Opt_noinline_dentry,
	Opt_flush_merge,
	Opt_noflush_merge,
	Opt_nobarrier,
	Opt_fastboot,
	Opt_extent_cache,
	Opt_noextent_cache,
	Opt_noinline_data,
	Opt_data_flush,
	Opt_mode,
	Opt_io_size_bits,
	Opt_fault_injection,
	Opt_lazytime,
	Opt_nolazytime,
	Opt_quota,
	Opt_noquota,
	Opt_usrquota,
	Opt_grpquota,
	Opt_prjquota,
	Opt_usrjquota,
	Opt_grpjquota,
	Opt_prjjquota,
	Opt_offusrjquota,
	Opt_offgrpjquota,
	Opt_offprjjquota,
	Opt_jqfmt_vfsold,
	Opt_jqfmt_vfsv0,
	Opt_jqfmt_vfsv1,
	Opt_err,
};

static match_table_t f2fs_tokens = {
	{Opt_gc_background, "background_gc=%s"},
	{Opt_disable_roll_forward, "disable_roll_forward"},
	{Opt_norecovery, "norecovery"},
	{Opt_discard, "discard"},
	{Opt_nodiscard, "nodiscard"},
	{Opt_noheap, "no_heap"},
	{Opt_heap, "heap"},
	{Opt_user_xattr, "user_xattr"},
	{Opt_nouser_xattr, "nouser_xattr"},
	{Opt_acl, "acl"},
	{Opt_noacl, "noacl"},
	{Opt_active_logs, "active_logs=%u"},
	{Opt_disable_ext_identify, "disable_ext_identify"},
	{Opt_inline_xattr, "inline_xattr"},
	{Opt_noinline_xattr, "noinline_xattr"},
	{Opt_inline_xattr_size, "inline_xattr_size=%u"},
	{Opt_inline_data, "inline_data"},
	{Opt_inline_dentry, "inline_dentry"},
	{Opt_noinline_dentry, "noinline_dentry"},
	{Opt_flush_merge, "flush_merge"},
	{Opt_noflush_merge, "noflush_merge"},
	{Opt_nobarrier, "nobarrier"},
	{Opt_fastboot, "fastboot"},
	{Opt_extent_cache, "extent_cache"},
	{Opt_noextent_cache, "noextent_cache"},
	{Opt_noinline_data, "noinline_data"},
	{Opt_data_flush, "data_flush"},
	{Opt_mode, "mode=%s"},
	{Opt_io_size_bits, "io_bits=%u"},
	{Opt_fault_injection, "fault_injection=%u"},
	{Opt_lazytime, "lazytime"},
	{Opt_nolazytime, "nolazytime"},
	{Opt_quota, "quota"},
	{Opt_noquota, "noquota"},
	{Opt_usrquota, "usrquota"},
	{Opt_grpquota, "grpquota"},
	{Opt_prjquota, "prjquota"},
	{Opt_usrjquota, "usrjquota=%s"},
	{Opt_grpjquota, "grpjquota=%s"},
	{Opt_prjjquota, "prjjquota=%s"},
	{Opt_offusrjquota, "usrjquota="},
	{Opt_offgrpjquota, "grpjquota="},
	{Opt_offprjjquota, "prjjquota="},
	{Opt_jqfmt_vfsold, "jqfmt=vfsold"},
	{Opt_jqfmt_vfsv0, "jqfmt=vfsv0"},
	{Opt_jqfmt_vfsv1, "jqfmt=vfsv1"},
	{Opt_err, NULL},
};

void f2fs_msg(struct super_block *sb, const char *level, const char *fmt, ...)
{
	struct va_format vaf;
	va_list args;

	va_start(args, fmt);
	vaf.fmt = fmt;
	vaf.va = &args;
	printk_ratelimited("%sF2FS-fs (%s): %pV\n", level, sb->s_id, &vaf);
	va_end(args);
}

static void init_once(void *foo)
{
	struct f2fs_inode_info *fi = (struct f2fs_inode_info *) foo;

	inode_init_once(&fi->vfs_inode);
}

#ifdef CONFIG_QUOTA
static const char * const quotatypes[] = INITQFNAMES;
#define QTYPE2NAME(t) (quotatypes[t])
static int f2fs_set_qf_name(struct super_block *sb, int qtype,
							substring_t *args)
{
	struct f2fs_sb_info *sbi = F2FS_SB(sb);
	char *qname;
	int ret = -EINVAL;

	if (sb_any_quota_loaded(sb) && !sbi->s_qf_names[qtype]) {
		f2fs_msg(sb, KERN_ERR,
			"Cannot change journaled "
			"quota options when quota turned on");
		return -EINVAL;
	}
	if (f2fs_sb_has_quota_ino(sb)) {
		f2fs_msg(sb, KERN_INFO,
			"QUOTA feature is enabled, so ignore qf_name");
		return 0;
	}

	qname = match_strdup(args);
	if (!qname) {
		f2fs_msg(sb, KERN_ERR,
			"Not enough memory for storing quotafile name");
		return -EINVAL;
	}
	if (sbi->s_qf_names[qtype]) {
		if (strcmp(sbi->s_qf_names[qtype], qname) == 0)
			ret = 0;
		else
			f2fs_msg(sb, KERN_ERR,
				 "%s quota file already specified",
				 QTYPE2NAME(qtype));
		goto errout;
	}
	if (strchr(qname, '/')) {
		f2fs_msg(sb, KERN_ERR,
			"quotafile must be on filesystem root");
		goto errout;
	}
	sbi->s_qf_names[qtype] = qname;
	set_opt(sbi, QUOTA);
	return 0;
errout:
	kfree(qname);
	return ret;
}

static int f2fs_clear_qf_name(struct super_block *sb, int qtype)
{
	struct f2fs_sb_info *sbi = F2FS_SB(sb);

	if (sb_any_quota_loaded(sb) && sbi->s_qf_names[qtype]) {
		f2fs_msg(sb, KERN_ERR, "Cannot change journaled quota options"
			" when quota turned on");
		return -EINVAL;
	}
	kfree(sbi->s_qf_names[qtype]);
	sbi->s_qf_names[qtype] = NULL;
	return 0;
}

static int f2fs_check_quota_options(struct f2fs_sb_info *sbi)
{
	/*
	 * We do the test below only for project quotas. 'usrquota' and
	 * 'grpquota' mount options are allowed even without quota feature
	 * to support legacy quotas in quota files.
	 */
	if (test_opt(sbi, PRJQUOTA) && !f2fs_sb_has_project_quota(sbi->sb)) {
		f2fs_msg(sbi->sb, KERN_ERR, "Project quota feature not enabled. "
			 "Cannot enable project quota enforcement.");
		return -1;
	}
	if (sbi->s_qf_names[USRQUOTA] || sbi->s_qf_names[GRPQUOTA] ||
			sbi->s_qf_names[PRJQUOTA]) {
		if (test_opt(sbi, USRQUOTA) && sbi->s_qf_names[USRQUOTA])
			clear_opt(sbi, USRQUOTA);

		if (test_opt(sbi, GRPQUOTA) && sbi->s_qf_names[GRPQUOTA])
			clear_opt(sbi, GRPQUOTA);

		if (test_opt(sbi, PRJQUOTA) && sbi->s_qf_names[PRJQUOTA])
			clear_opt(sbi, PRJQUOTA);

		if (test_opt(sbi, GRPQUOTA) || test_opt(sbi, USRQUOTA) ||
				test_opt(sbi, PRJQUOTA)) {
			f2fs_msg(sbi->sb, KERN_ERR, "old and new quota "
					"format mixing");
			return -1;
		}

		if (!sbi->s_jquota_fmt) {
			f2fs_msg(sbi->sb, KERN_ERR, "journaled quota format "
					"not specified");
			return -1;
		}
	}

	if (f2fs_sb_has_quota_ino(sbi->sb) && sbi->s_jquota_fmt) {
		f2fs_msg(sbi->sb, KERN_INFO,
			"QUOTA feature is enabled, so ignore jquota_fmt");
		sbi->s_jquota_fmt = 0;
	}
	if (f2fs_sb_has_quota_ino(sbi->sb) && sb_rdonly(sbi->sb)) {
		f2fs_msg(sbi->sb, KERN_INFO,
			 "Filesystem with quota feature cannot be mounted RDWR "
			 "without CONFIG_QUOTA");
		return -1;
	}
	return 0;
}
#endif

static int parse_options(struct super_block *sb, char *options)
{
	struct f2fs_sb_info *sbi = F2FS_SB(sb);
	struct request_queue *q;
	substring_t args[MAX_OPT_ARGS];
	char *p, *name;
	int arg = 0;
#ifdef CONFIG_QUOTA
	int ret;
#endif

	if (!options)
		return 0;

	while ((p = strsep(&options, ",")) != NULL) {
		int token;
		if (!*p)
			continue;
		/*
		 * Initialize args struct so we know whether arg was
		 * found; some options take optional arguments.
		 */
		args[0].to = args[0].from = NULL;
		token = match_token(p, f2fs_tokens, args);

		switch (token) {
		case Opt_gc_background:
			name = match_strdup(&args[0]);

			if (!name)
				return -ENOMEM;
			if (strlen(name) == 2 && !strncmp(name, "on", 2)) {
				set_opt(sbi, BG_GC);
				clear_opt(sbi, FORCE_FG_GC);
			} else if (strlen(name) == 3 && !strncmp(name, "off", 3)) {
				clear_opt(sbi, BG_GC);
				clear_opt(sbi, FORCE_FG_GC);
			} else if (strlen(name) == 4 && !strncmp(name, "sync", 4)) {
				set_opt(sbi, BG_GC);
				set_opt(sbi, FORCE_FG_GC);
			} else {
				kfree(name);
				return -EINVAL;
			}
			kfree(name);
			break;
		case Opt_disable_roll_forward:
			set_opt(sbi, DISABLE_ROLL_FORWARD);
			break;
		case Opt_norecovery:
			/* this option mounts f2fs with ro */
			set_opt(sbi, DISABLE_ROLL_FORWARD);
			if (!f2fs_readonly(sb))
				return -EINVAL;
			break;
		case Opt_discard:
			q = bdev_get_queue(sb->s_bdev);
			if (blk_queue_discard(q)) {
				set_opt(sbi, DISCARD);
			} else if (!f2fs_sb_mounted_blkzoned(sb)) {
				f2fs_msg(sb, KERN_WARNING,
					"mounting with \"discard\" option, but "
					"the device does not support discard");
			}
			break;
		case Opt_nodiscard:
			if (f2fs_sb_mounted_blkzoned(sb)) {
				f2fs_msg(sb, KERN_WARNING,
					"discard is required for zoned block devices");
				return -EINVAL;
			}
			clear_opt(sbi, DISCARD);
			break;
		case Opt_noheap:
			set_opt(sbi, NOHEAP);
			break;
		case Opt_heap:
			clear_opt(sbi, NOHEAP);
			break;
#ifdef CONFIG_F2FS_FS_XATTR
		case Opt_user_xattr:
			set_opt(sbi, XATTR_USER);
			break;
		case Opt_nouser_xattr:
			clear_opt(sbi, XATTR_USER);
			break;
		case Opt_inline_xattr:
			set_opt(sbi, INLINE_XATTR);
			break;
		case Opt_noinline_xattr:
			clear_opt(sbi, INLINE_XATTR);
			break;
		case Opt_inline_xattr_size:
			if (args->from && match_int(args, &arg))
				return -EINVAL;
			set_opt(sbi, INLINE_XATTR_SIZE);
			sbi->inline_xattr_size = arg;
			break;
#else
		case Opt_user_xattr:
			f2fs_msg(sb, KERN_INFO,
				"user_xattr options not supported");
			break;
		case Opt_nouser_xattr:
			f2fs_msg(sb, KERN_INFO,
				"nouser_xattr options not supported");
			break;
		case Opt_inline_xattr:
			f2fs_msg(sb, KERN_INFO,
				"inline_xattr options not supported");
			break;
		case Opt_noinline_xattr:
			f2fs_msg(sb, KERN_INFO,
				"noinline_xattr options not supported");
			break;
#endif
#ifdef CONFIG_F2FS_FS_POSIX_ACL
		case Opt_acl:
			set_opt(sbi, POSIX_ACL);
			break;
		case Opt_noacl:
			clear_opt(sbi, POSIX_ACL);
			break;
#else
		case Opt_acl:
			f2fs_msg(sb, KERN_INFO, "acl options not supported");
			break;
		case Opt_noacl:
			f2fs_msg(sb, KERN_INFO, "noacl options not supported");
			break;
#endif
		case Opt_active_logs:
			if (args->from && match_int(args, &arg))
				return -EINVAL;
			if (arg != 2 && arg != 4 && arg != NR_CURSEG_TYPE)
				return -EINVAL;
			sbi->active_logs = arg;
			break;
		case Opt_disable_ext_identify:
			set_opt(sbi, DISABLE_EXT_IDENTIFY);
			break;
		case Opt_inline_data:
			set_opt(sbi, INLINE_DATA);
			break;
		case Opt_inline_dentry:
			set_opt(sbi, INLINE_DENTRY);
			break;
		case Opt_noinline_dentry:
			clear_opt(sbi, INLINE_DENTRY);
			break;
		case Opt_flush_merge:
			set_opt(sbi, FLUSH_MERGE);
			break;
		case Opt_noflush_merge:
			clear_opt(sbi, FLUSH_MERGE);
			break;
		case Opt_nobarrier:
			set_opt(sbi, NOBARRIER);
			break;
		case Opt_fastboot:
			set_opt(sbi, FASTBOOT);
			break;
		case Opt_extent_cache:
			set_opt(sbi, EXTENT_CACHE);
			break;
		case Opt_noextent_cache:
			clear_opt(sbi, EXTENT_CACHE);
			break;
		case Opt_noinline_data:
			clear_opt(sbi, INLINE_DATA);
			break;
		case Opt_data_flush:
			set_opt(sbi, DATA_FLUSH);
			break;
		case Opt_mode:
			name = match_strdup(&args[0]);

			if (!name)
				return -ENOMEM;
			if (strlen(name) == 8 &&
					!strncmp(name, "adaptive", 8)) {
				if (f2fs_sb_mounted_blkzoned(sb)) {
					f2fs_msg(sb, KERN_WARNING,
						 "adaptive mode is not allowed with "
						 "zoned block device feature");
					kfree(name);
					return -EINVAL;
				}
				set_opt_mode(sbi, F2FS_MOUNT_ADAPTIVE);
			} else if (strlen(name) == 3 &&
					!strncmp(name, "lfs", 3)) {
				set_opt_mode(sbi, F2FS_MOUNT_LFS);
			} else {
				kfree(name);
				return -EINVAL;
			}
			kfree(name);
			break;
		case Opt_io_size_bits:
			if (args->from && match_int(args, &arg))
				return -EINVAL;
			if (arg > __ilog2_u32(BIO_MAX_PAGES)) {
				f2fs_msg(sb, KERN_WARNING,
					"Not support %d, larger than %d",
					1 << arg, BIO_MAX_PAGES);
				return -EINVAL;
			}
			sbi->write_io_size_bits = arg;
			break;
		case Opt_fault_injection:
			if (args->from && match_int(args, &arg))
				return -EINVAL;
#ifdef CONFIG_F2FS_FAULT_INJECTION
			f2fs_build_fault_attr(sbi, arg);
			set_opt(sbi, FAULT_INJECTION);
#else
			f2fs_msg(sb, KERN_INFO,
				"FAULT_INJECTION was not selected");
#endif
			break;
		case Opt_lazytime:
			sb->s_flags |= SB_LAZYTIME;
			break;
		case Opt_nolazytime:
			sb->s_flags &= ~SB_LAZYTIME;
			break;
#ifdef CONFIG_QUOTA
		case Opt_quota:
		case Opt_usrquota:
			set_opt(sbi, USRQUOTA);
			break;
		case Opt_grpquota:
			set_opt(sbi, GRPQUOTA);
			break;
		case Opt_prjquota:
			set_opt(sbi, PRJQUOTA);
			break;
		case Opt_usrjquota:
			ret = f2fs_set_qf_name(sb, USRQUOTA, &args[0]);
			if (ret)
				return ret;
			break;
		case Opt_grpjquota:
			ret = f2fs_set_qf_name(sb, GRPQUOTA, &args[0]);
			if (ret)
				return ret;
			break;
		case Opt_prjjquota:
			ret = f2fs_set_qf_name(sb, PRJQUOTA, &args[0]);
			if (ret)
				return ret;
			break;
		case Opt_offusrjquota:
			ret = f2fs_clear_qf_name(sb, USRQUOTA);
			if (ret)
				return ret;
			break;
		case Opt_offgrpjquota:
			ret = f2fs_clear_qf_name(sb, GRPQUOTA);
			if (ret)
				return ret;
			break;
		case Opt_offprjjquota:
			ret = f2fs_clear_qf_name(sb, PRJQUOTA);
			if (ret)
				return ret;
			break;
		case Opt_jqfmt_vfsold:
			sbi->s_jquota_fmt = QFMT_VFS_OLD;
			break;
		case Opt_jqfmt_vfsv0:
			sbi->s_jquota_fmt = QFMT_VFS_V0;
			break;
		case Opt_jqfmt_vfsv1:
			sbi->s_jquota_fmt = QFMT_VFS_V1;
			break;
		case Opt_noquota:
			clear_opt(sbi, QUOTA);
			clear_opt(sbi, USRQUOTA);
			clear_opt(sbi, GRPQUOTA);
			clear_opt(sbi, PRJQUOTA);
			break;
#else
		case Opt_quota:
		case Opt_usrquota:
		case Opt_grpquota:
		case Opt_prjquota:
		case Opt_usrjquota:
		case Opt_grpjquota:
		case Opt_prjjquota:
		case Opt_offusrjquota:
		case Opt_offgrpjquota:
		case Opt_offprjjquota:
		case Opt_jqfmt_vfsold:
		case Opt_jqfmt_vfsv0:
		case Opt_jqfmt_vfsv1:
		case Opt_noquota:
			f2fs_msg(sb, KERN_INFO,
					"quota operations not supported");
			break;
#endif
		default:
			f2fs_msg(sb, KERN_ERR,
				"Unrecognized mount option \"%s\" or missing value",
				p);
			return -EINVAL;
		}
	}
#ifdef CONFIG_QUOTA
	if (f2fs_check_quota_options(sbi))
		return -EINVAL;
#endif

	if (F2FS_IO_SIZE_BITS(sbi) && !test_opt(sbi, LFS)) {
		f2fs_msg(sb, KERN_ERR,
				"Should set mode=lfs with %uKB-sized IO",
				F2FS_IO_SIZE_KB(sbi));
		return -EINVAL;
	}

	if (test_opt(sbi, INLINE_XATTR_SIZE)) {
		if (!test_opt(sbi, INLINE_XATTR)) {
			f2fs_msg(sb, KERN_ERR,
					"inline_xattr_size option should be "
					"set with inline_xattr option");
			return -EINVAL;
		}
		if (!sbi->inline_xattr_size ||
			sbi->inline_xattr_size >= DEF_ADDRS_PER_INODE -
					F2FS_TOTAL_EXTRA_ATTR_SIZE -
					DEF_INLINE_RESERVED_SIZE -
					DEF_MIN_INLINE_SIZE) {
			f2fs_msg(sb, KERN_ERR,
					"inline xattr size is out of range");
			return -EINVAL;
		}
	}
	return 0;
}

static struct inode *f2fs_alloc_inode(struct super_block *sb)
{
	struct f2fs_inode_info *fi;

	fi = kmem_cache_alloc(f2fs_inode_cachep, GFP_F2FS_ZERO);
	if (!fi)
		return NULL;

	init_once((void *) fi);

	/* Initialize f2fs-specific inode info */
	atomic_set(&fi->dirty_pages, 0);
	fi->i_current_depth = 1;
	fi->i_advise = 0;
	init_rwsem(&fi->i_sem);
	INIT_LIST_HEAD(&fi->dirty_list);
	INIT_LIST_HEAD(&fi->gdirty_list);
	INIT_LIST_HEAD(&fi->inmem_ilist);
	INIT_LIST_HEAD(&fi->inmem_pages);
	mutex_init(&fi->inmem_lock);
	init_rwsem(&fi->dio_rwsem[READ]);
	init_rwsem(&fi->dio_rwsem[WRITE]);
	init_rwsem(&fi->i_mmap_sem);
	init_rwsem(&fi->i_xattr_sem);

#ifdef CONFIG_QUOTA
	memset(&fi->i_dquot, 0, sizeof(fi->i_dquot));
	fi->i_reserved_quota = 0;
#endif
	/* Will be used by directory only */
	fi->i_dir_level = F2FS_SB(sb)->dir_level;

	return &fi->vfs_inode;
}

static int f2fs_drop_inode(struct inode *inode)
{
	int ret;
	/*
	 * This is to avoid a deadlock condition like below.
	 * writeback_single_inode(inode)
	 *  - f2fs_write_data_page
	 *    - f2fs_gc -> iput -> evict
	 *       - inode_wait_for_writeback(inode)
	 */
	if ((!inode_unhashed(inode) && inode->i_state & I_SYNC)) {
		if (!inode->i_nlink && !is_bad_inode(inode)) {
			/* to avoid evict_inode call simultaneously */
			atomic_inc(&inode->i_count);
			spin_unlock(&inode->i_lock);

			/* some remained atomic pages should discarded */
			if (f2fs_is_atomic_file(inode))
				drop_inmem_pages(inode);

			/* should remain fi->extent_tree for writepage */
			f2fs_destroy_extent_node(inode);

			sb_start_intwrite(inode->i_sb);
			f2fs_i_size_write(inode, 0);

			if (F2FS_HAS_BLOCKS(inode))
				f2fs_truncate(inode);

			sb_end_intwrite(inode->i_sb);

			spin_lock(&inode->i_lock);
			atomic_dec(&inode->i_count);
		}
		trace_f2fs_drop_inode(inode, 0);
		return 0;
	}
	ret = generic_drop_inode(inode);
	trace_f2fs_drop_inode(inode, ret);
	return ret;
}

int f2fs_inode_dirtied(struct inode *inode, bool sync)
{
	struct f2fs_sb_info *sbi = F2FS_I_SB(inode);
	int ret = 0;

	spin_lock(&sbi->inode_lock[DIRTY_META]);
	if (is_inode_flag_set(inode, FI_DIRTY_INODE)) {
		ret = 1;
	} else {
		set_inode_flag(inode, FI_DIRTY_INODE);
		stat_inc_dirty_inode(sbi, DIRTY_META);
	}
	if (sync && list_empty(&F2FS_I(inode)->gdirty_list)) {
		list_add_tail(&F2FS_I(inode)->gdirty_list,
				&sbi->inode_list[DIRTY_META]);
		inc_page_count(sbi, F2FS_DIRTY_IMETA);
	}
	spin_unlock(&sbi->inode_lock[DIRTY_META]);
	return ret;
}

void f2fs_inode_synced(struct inode *inode)
{
	struct f2fs_sb_info *sbi = F2FS_I_SB(inode);

	spin_lock(&sbi->inode_lock[DIRTY_META]);
	if (!is_inode_flag_set(inode, FI_DIRTY_INODE)) {
		spin_unlock(&sbi->inode_lock[DIRTY_META]);
		return;
	}
	if (!list_empty(&F2FS_I(inode)->gdirty_list)) {
		list_del_init(&F2FS_I(inode)->gdirty_list);
		dec_page_count(sbi, F2FS_DIRTY_IMETA);
	}
	clear_inode_flag(inode, FI_DIRTY_INODE);
	clear_inode_flag(inode, FI_AUTO_RECOVER);
	stat_dec_dirty_inode(F2FS_I_SB(inode), DIRTY_META);
	spin_unlock(&sbi->inode_lock[DIRTY_META]);
}

/*
 * f2fs_dirty_inode() is called from __mark_inode_dirty()
 *
 * We should call set_dirty_inode to write the dirty inode through write_inode.
 */
static void f2fs_dirty_inode(struct inode *inode, int flags)
{
	struct f2fs_sb_info *sbi = F2FS_I_SB(inode);

	if (inode->i_ino == F2FS_NODE_INO(sbi) ||
			inode->i_ino == F2FS_META_INO(sbi))
		return;

	if (flags == I_DIRTY_TIME)
		return;

	if (is_inode_flag_set(inode, FI_AUTO_RECOVER))
		clear_inode_flag(inode, FI_AUTO_RECOVER);

	f2fs_inode_dirtied(inode, false);
}

static void f2fs_i_callback(struct rcu_head *head)
{
	struct inode *inode = container_of(head, struct inode, i_rcu);
	kmem_cache_free(f2fs_inode_cachep, F2FS_I(inode));
}

static void f2fs_destroy_inode(struct inode *inode)
{
	call_rcu(&inode->i_rcu, f2fs_i_callback);
}

static void destroy_percpu_info(struct f2fs_sb_info *sbi)
{
	percpu_counter_destroy(&sbi->alloc_valid_block_count);
	percpu_counter_destroy(&sbi->total_valid_inode_count);
}

static void destroy_device_list(struct f2fs_sb_info *sbi)
{
	int i;

	for (i = 0; i < sbi->s_ndevs; i++) {
		blkdev_put(FDEV(i).bdev, FMODE_EXCL);
#ifdef CONFIG_BLK_DEV_ZONED
		kfree(FDEV(i).blkz_type);
#endif
	}
	kfree(sbi->devs);
}

static void f2fs_put_super(struct super_block *sb)
{
	struct f2fs_sb_info *sbi = F2FS_SB(sb);
	int i;
	bool dropped;

	f2fs_quota_off_umount(sb);

	/* prevent remaining shrinker jobs */
	mutex_lock(&sbi->umount_mutex);

	/*
	 * We don't need to do checkpoint when superblock is clean.
	 * But, the previous checkpoint was not done by umount, it needs to do
	 * clean checkpoint again.
	 */
	if (is_sbi_flag_set(sbi, SBI_IS_DIRTY) ||
			!is_set_ckpt_flags(sbi, CP_UMOUNT_FLAG)) {
		struct cp_control cpc = {
			.reason = CP_UMOUNT,
		};
		write_checkpoint(sbi, &cpc);
	}

	/* be sure to wait for any on-going discard commands */
	dropped = f2fs_wait_discard_bios(sbi);

	if (f2fs_discard_en(sbi) && !sbi->discard_blks && !dropped) {
		struct cp_control cpc = {
			.reason = CP_UMOUNT | CP_TRIMMED,
		};
		write_checkpoint(sbi, &cpc);
	}

	/* write_checkpoint can update stat informaion */
	f2fs_destroy_stats(sbi);

	/*
	 * normally superblock is clean, so we need to release this.
	 * In addition, EIO will skip do checkpoint, we need this as well.
	 */
	release_ino_entry(sbi, true);

	f2fs_leave_shrinker(sbi);
	mutex_unlock(&sbi->umount_mutex);

	/* our cp_error case, we can wait for any writeback page */
	f2fs_flush_merged_writes(sbi);

	iput(sbi->node_inode);
	iput(sbi->meta_inode);

	/* destroy f2fs internal modules */
	destroy_node_manager(sbi);
	destroy_segment_manager(sbi);

	kfree(sbi->ckpt);

	f2fs_unregister_sysfs(sbi);

	sb->s_fs_info = NULL;
	if (sbi->s_chksum_driver)
		crypto_free_shash(sbi->s_chksum_driver);
	kfree(sbi->raw_super);

	destroy_device_list(sbi);
	mempool_destroy(sbi->write_io_dummy);
#ifdef CONFIG_QUOTA
	for (i = 0; i < MAXQUOTAS; i++)
		kfree(sbi->s_qf_names[i]);
#endif
	destroy_percpu_info(sbi);
	for (i = 0; i < NR_PAGE_TYPE; i++)
		kfree(sbi->write_io[i]);
	kfree(sbi);
}

int f2fs_sync_fs(struct super_block *sb, int sync)
{
	struct f2fs_sb_info *sbi = F2FS_SB(sb);
	int err = 0;

	if (unlikely(f2fs_cp_error(sbi)))
		return 0;

	trace_f2fs_sync_fs(sb, sync);

	if (unlikely(is_sbi_flag_set(sbi, SBI_POR_DOING)))
		return -EAGAIN;

	if (sync) {
		struct cp_control cpc;

		cpc.reason = __get_cp_reason(sbi);

		mutex_lock(&sbi->gc_mutex);
		err = write_checkpoint(sbi, &cpc);
		mutex_unlock(&sbi->gc_mutex);
	}
	f2fs_trace_ios(NULL, 1);

	return err;
}

static int f2fs_freeze(struct super_block *sb)
{
	if (f2fs_readonly(sb))
		return 0;

	/* IO error happened before */
	if (unlikely(f2fs_cp_error(F2FS_SB(sb))))
		return -EIO;

	/* must be clean, since sync_filesystem() was already called */
	if (is_sbi_flag_set(F2FS_SB(sb), SBI_IS_DIRTY))
		return -EINVAL;
	return 0;
}

static int f2fs_unfreeze(struct super_block *sb)
{
	return 0;
}

#ifdef CONFIG_QUOTA
static int f2fs_statfs_project(struct super_block *sb,
				kprojid_t projid, struct kstatfs *buf)
{
	struct kqid qid;
	struct dquot *dquot;
	u64 limit;
	u64 curblock;

	qid = make_kqid_projid(projid);
	dquot = dqget(sb, qid);
	if (IS_ERR(dquot))
		return PTR_ERR(dquot);
	spin_lock(&dq_data_lock);

	limit = (dquot->dq_dqb.dqb_bsoftlimit ?
		 dquot->dq_dqb.dqb_bsoftlimit :
		 dquot->dq_dqb.dqb_bhardlimit) >> sb->s_blocksize_bits;
	if (limit && buf->f_blocks > limit) {
		curblock = dquot->dq_dqb.dqb_curspace >> sb->s_blocksize_bits;
		buf->f_blocks = limit;
		buf->f_bfree = buf->f_bavail =
			(buf->f_blocks > curblock) ?
			 (buf->f_blocks - curblock) : 0;
	}

	limit = dquot->dq_dqb.dqb_isoftlimit ?
		dquot->dq_dqb.dqb_isoftlimit :
		dquot->dq_dqb.dqb_ihardlimit;
	if (limit && buf->f_files > limit) {
		buf->f_files = limit;
		buf->f_ffree =
			(buf->f_files > dquot->dq_dqb.dqb_curinodes) ?
			 (buf->f_files - dquot->dq_dqb.dqb_curinodes) : 0;
	}

	spin_unlock(&dq_data_lock);
	dqput(dquot);
	return 0;
}
#endif

static int f2fs_statfs(struct dentry *dentry, struct kstatfs *buf)
{
	struct super_block *sb = dentry->d_sb;
	struct f2fs_sb_info *sbi = F2FS_SB(sb);
	u64 id = huge_encode_dev(sb->s_bdev->bd_dev);
	block_t total_count, user_block_count, start_count, ovp_count;
	u64 avail_node_count;

	total_count = le64_to_cpu(sbi->raw_super->block_count);
	user_block_count = sbi->user_block_count;
	start_count = le32_to_cpu(sbi->raw_super->segment0_blkaddr);
	ovp_count = SM_I(sbi)->ovp_segments << sbi->log_blocks_per_seg;
	buf->f_type = F2FS_SUPER_MAGIC;
	buf->f_bsize = sbi->blocksize;

	buf->f_blocks = total_count - start_count;
	buf->f_bfree = user_block_count - valid_user_blocks(sbi) + ovp_count;
	buf->f_bavail = user_block_count - valid_user_blocks(sbi) -
						sbi->current_reserved_blocks;

	avail_node_count = sbi->total_node_count - F2FS_RESERVED_NODE_NUM;

	if (avail_node_count > user_block_count) {
		buf->f_files = user_block_count;
		buf->f_ffree = buf->f_bavail;
	} else {
		buf->f_files = avail_node_count;
		buf->f_ffree = min(avail_node_count - valid_node_count(sbi),
					buf->f_bavail);
	}

	buf->f_namelen = F2FS_NAME_LEN;
	buf->f_fsid.val[0] = (u32)id;
	buf->f_fsid.val[1] = (u32)(id >> 32);

#ifdef CONFIG_QUOTA
	if (is_inode_flag_set(dentry->d_inode, FI_PROJ_INHERIT) &&
			sb_has_quota_limits_enabled(sb, PRJQUOTA)) {
		f2fs_statfs_project(sb, F2FS_I(dentry->d_inode)->i_projid, buf);
	}
#endif
	return 0;
}

static inline void f2fs_show_quota_options(struct seq_file *seq,
					   struct super_block *sb)
{
#ifdef CONFIG_QUOTA
	struct f2fs_sb_info *sbi = F2FS_SB(sb);

	if (sbi->s_jquota_fmt) {
		char *fmtname = "";

		switch (sbi->s_jquota_fmt) {
		case QFMT_VFS_OLD:
			fmtname = "vfsold";
			break;
		case QFMT_VFS_V0:
			fmtname = "vfsv0";
			break;
		case QFMT_VFS_V1:
			fmtname = "vfsv1";
			break;
		}
		seq_printf(seq, ",jqfmt=%s", fmtname);
	}

	if (sbi->s_qf_names[USRQUOTA])
		seq_show_option(seq, "usrjquota", sbi->s_qf_names[USRQUOTA]);

	if (sbi->s_qf_names[GRPQUOTA])
		seq_show_option(seq, "grpjquota", sbi->s_qf_names[GRPQUOTA]);

	if (sbi->s_qf_names[PRJQUOTA])
		seq_show_option(seq, "prjjquota", sbi->s_qf_names[PRJQUOTA]);
#endif
}

static int f2fs_show_options(struct seq_file *seq, struct dentry *root)
{
	struct f2fs_sb_info *sbi = F2FS_SB(root->d_sb);

	if (!f2fs_readonly(sbi->sb) && test_opt(sbi, BG_GC)) {
		if (test_opt(sbi, FORCE_FG_GC))
			seq_printf(seq, ",background_gc=%s", "sync");
		else
			seq_printf(seq, ",background_gc=%s", "on");
	} else {
		seq_printf(seq, ",background_gc=%s", "off");
	}
	if (test_opt(sbi, DISABLE_ROLL_FORWARD))
		seq_puts(seq, ",disable_roll_forward");
	if (test_opt(sbi, DISCARD))
		seq_puts(seq, ",discard");
	if (test_opt(sbi, NOHEAP))
		seq_puts(seq, ",no_heap");
	else
		seq_puts(seq, ",heap");
#ifdef CONFIG_F2FS_FS_XATTR
	if (test_opt(sbi, XATTR_USER))
		seq_puts(seq, ",user_xattr");
	else
		seq_puts(seq, ",nouser_xattr");
	if (test_opt(sbi, INLINE_XATTR))
		seq_puts(seq, ",inline_xattr");
	else
		seq_puts(seq, ",noinline_xattr");
	if (test_opt(sbi, INLINE_XATTR_SIZE))
		seq_printf(seq, ",inline_xattr_size=%u",
					sbi->inline_xattr_size);
#endif
#ifdef CONFIG_F2FS_FS_POSIX_ACL
	if (test_opt(sbi, POSIX_ACL))
		seq_puts(seq, ",acl");
	else
		seq_puts(seq, ",noacl");
#endif
	if (test_opt(sbi, DISABLE_EXT_IDENTIFY))
		seq_puts(seq, ",disable_ext_identify");
	if (test_opt(sbi, INLINE_DATA))
		seq_puts(seq, ",inline_data");
	else
		seq_puts(seq, ",noinline_data");
	if (test_opt(sbi, INLINE_DENTRY))
		seq_puts(seq, ",inline_dentry");
	else
		seq_puts(seq, ",noinline_dentry");
	if (!f2fs_readonly(sbi->sb) && test_opt(sbi, FLUSH_MERGE))
		seq_puts(seq, ",flush_merge");
	if (test_opt(sbi, NOBARRIER))
		seq_puts(seq, ",nobarrier");
	if (test_opt(sbi, FASTBOOT))
		seq_puts(seq, ",fastboot");
	if (test_opt(sbi, EXTENT_CACHE))
		seq_puts(seq, ",extent_cache");
	else
		seq_puts(seq, ",noextent_cache");
	if (test_opt(sbi, DATA_FLUSH))
		seq_puts(seq, ",data_flush");

	seq_puts(seq, ",mode=");
	if (test_opt(sbi, ADAPTIVE))
		seq_puts(seq, "adaptive");
	else if (test_opt(sbi, LFS))
		seq_puts(seq, "lfs");
	seq_printf(seq, ",active_logs=%u", sbi->active_logs);
	if (F2FS_IO_SIZE_BITS(sbi))
		seq_printf(seq, ",io_size=%uKB", F2FS_IO_SIZE_KB(sbi));
#ifdef CONFIG_F2FS_FAULT_INJECTION
	if (test_opt(sbi, FAULT_INJECTION))
		seq_printf(seq, ",fault_injection=%u",
				sbi->fault_info.inject_rate);
#endif
#ifdef CONFIG_QUOTA
	if (test_opt(sbi, QUOTA))
		seq_puts(seq, ",quota");
	if (test_opt(sbi, USRQUOTA))
		seq_puts(seq, ",usrquota");
	if (test_opt(sbi, GRPQUOTA))
		seq_puts(seq, ",grpquota");
	if (test_opt(sbi, PRJQUOTA))
		seq_puts(seq, ",prjquota");
#endif
	f2fs_show_quota_options(seq, sbi->sb);

	return 0;
}

static void default_options(struct f2fs_sb_info *sbi)
{
	/* init some FS parameters */
	sbi->active_logs = NR_CURSEG_TYPE;
	sbi->inline_xattr_size = DEFAULT_INLINE_XATTR_ADDRS;

	set_opt(sbi, BG_GC);
	set_opt(sbi, INLINE_XATTR);
	set_opt(sbi, INLINE_DATA);
	set_opt(sbi, INLINE_DENTRY);
	set_opt(sbi, EXTENT_CACHE);
	set_opt(sbi, NOHEAP);
	sbi->sb->s_flags |= SB_LAZYTIME;
	set_opt(sbi, FLUSH_MERGE);
	if (f2fs_sb_mounted_blkzoned(sbi->sb)) {
		set_opt_mode(sbi, F2FS_MOUNT_LFS);
		set_opt(sbi, DISCARD);
	} else {
		set_opt_mode(sbi, F2FS_MOUNT_ADAPTIVE);
	}

#ifdef CONFIG_F2FS_FS_XATTR
	set_opt(sbi, XATTR_USER);
#endif
#ifdef CONFIG_F2FS_FS_POSIX_ACL
	set_opt(sbi, POSIX_ACL);
#endif

#ifdef CONFIG_F2FS_FAULT_INJECTION
	f2fs_build_fault_attr(sbi, 0);
#endif
}

#ifdef CONFIG_QUOTA
static int f2fs_enable_quotas(struct super_block *sb);
#endif
static int f2fs_remount(struct super_block *sb, int *flags, char *data)
{
	struct f2fs_sb_info *sbi = F2FS_SB(sb);
	struct f2fs_mount_info org_mount_opt;
	unsigned long old_sb_flags;
	int err, active_logs;
	bool need_restart_gc = false;
	bool need_stop_gc = false;
	bool no_extent_cache = !test_opt(sbi, EXTENT_CACHE);
#ifdef CONFIG_F2FS_FAULT_INJECTION
	struct f2fs_fault_info ffi = sbi->fault_info;
#endif
#ifdef CONFIG_QUOTA
	int s_jquota_fmt;
	char *s_qf_names[MAXQUOTAS];
	int i, j;
#endif

	/*
	 * Save the old mount options in case we
	 * need to restore them.
	 */
	org_mount_opt = sbi->mount_opt;
	old_sb_flags = sb->s_flags;
	active_logs = sbi->active_logs;

#ifdef CONFIG_QUOTA
	s_jquota_fmt = sbi->s_jquota_fmt;
	for (i = 0; i < MAXQUOTAS; i++) {
		if (sbi->s_qf_names[i]) {
			s_qf_names[i] = kstrdup(sbi->s_qf_names[i],
							 GFP_KERNEL);
			if (!s_qf_names[i]) {
				for (j = 0; j < i; j++)
					kfree(s_qf_names[j]);
				return -ENOMEM;
			}
		} else {
			s_qf_names[i] = NULL;
		}
	}
#endif

	/* recover superblocks we couldn't write due to previous RO mount */
	if (!(*flags & SB_RDONLY) && is_sbi_flag_set(sbi, SBI_NEED_SB_WRITE)) {
		err = f2fs_commit_super(sbi, false);
		f2fs_msg(sb, KERN_INFO,
			"Try to recover all the superblocks, ret: %d", err);
		if (!err)
			clear_sbi_flag(sbi, SBI_NEED_SB_WRITE);
	}

	default_options(sbi);

	/* parse mount options */
	err = parse_options(sb, data);
	if (err)
		goto restore_opts;

	/*
	 * Previous and new state of filesystem is RO,
	 * so skip checking GC and FLUSH_MERGE conditions.
	 */
	if (f2fs_readonly(sb) && (*flags & SB_RDONLY))
		goto skip;

<<<<<<< HEAD
#ifdef CONFIG_QUOTA
	if (!f2fs_readonly(sb) && (*flags & MS_RDONLY)) {
=======
	if (!f2fs_readonly(sb) && (*flags & SB_RDONLY)) {
>>>>>>> 7d8c430e
		err = dquot_suspend(sb, -1);
		if (err < 0)
			goto restore_opts;
	} else {
		/* dquot_resume needs RW */
<<<<<<< HEAD
		sb->s_flags &= ~MS_RDONLY;
		if (sb_any_quota_suspended(sb)) {
			dquot_resume(sb, -1);
		} else if (f2fs_sb_has_quota_ino(sb)) {
			err = f2fs_enable_quotas(sb);
			if (err)
				goto restore_opts;
		}
=======
		sb->s_flags &= ~SB_RDONLY;
		dquot_resume(sb, -1);
>>>>>>> 7d8c430e
	}
#endif
	/* disallow enable/disable extent_cache dynamically */
	if (no_extent_cache == !!test_opt(sbi, EXTENT_CACHE)) {
		err = -EINVAL;
		f2fs_msg(sbi->sb, KERN_WARNING,
				"switch extent_cache option is not allowed");
		goto restore_opts;
	}

	/*
	 * We stop the GC thread if FS is mounted as RO
	 * or if background_gc = off is passed in mount
	 * option. Also sync the filesystem.
	 */
	if ((*flags & SB_RDONLY) || !test_opt(sbi, BG_GC)) {
		if (sbi->gc_thread) {
			stop_gc_thread(sbi);
			need_restart_gc = true;
		}
	} else if (!sbi->gc_thread) {
		err = start_gc_thread(sbi);
		if (err)
			goto restore_opts;
		need_stop_gc = true;
	}

	if (*flags & SB_RDONLY) {
		writeback_inodes_sb(sb, WB_REASON_SYNC);
		sync_inodes_sb(sb);

		set_sbi_flag(sbi, SBI_IS_DIRTY);
		set_sbi_flag(sbi, SBI_IS_CLOSE);
		f2fs_sync_fs(sb, 1);
		clear_sbi_flag(sbi, SBI_IS_CLOSE);
	}

	/*
	 * We stop issue flush thread if FS is mounted as RO
	 * or if flush_merge is not passed in mount option.
	 */
	if ((*flags & SB_RDONLY) || !test_opt(sbi, FLUSH_MERGE)) {
		clear_opt(sbi, FLUSH_MERGE);
		destroy_flush_cmd_control(sbi, false);
	} else {
		err = create_flush_cmd_control(sbi);
		if (err)
			goto restore_gc;
	}
skip:
#ifdef CONFIG_QUOTA
	/* Release old quota file names */
	for (i = 0; i < MAXQUOTAS; i++)
		kfree(s_qf_names[i]);
#endif
	/* Update the POSIXACL Flag */
	sb->s_flags = (sb->s_flags & ~SB_POSIXACL) |
		(test_opt(sbi, POSIX_ACL) ? SB_POSIXACL : 0);

	return 0;
restore_gc:
	if (need_restart_gc) {
		if (start_gc_thread(sbi))
			f2fs_msg(sbi->sb, KERN_WARNING,
				"background gc thread has stopped");
	} else if (need_stop_gc) {
		stop_gc_thread(sbi);
	}
restore_opts:
#ifdef CONFIG_QUOTA
	sbi->s_jquota_fmt = s_jquota_fmt;
	for (i = 0; i < MAXQUOTAS; i++) {
		kfree(sbi->s_qf_names[i]);
		sbi->s_qf_names[i] = s_qf_names[i];
	}
#endif
	sbi->mount_opt = org_mount_opt;
	sbi->active_logs = active_logs;
	sb->s_flags = old_sb_flags;
#ifdef CONFIG_F2FS_FAULT_INJECTION
	sbi->fault_info = ffi;
#endif
	return err;
}

#ifdef CONFIG_QUOTA
/* Read data from quotafile */
static ssize_t f2fs_quota_read(struct super_block *sb, int type, char *data,
			       size_t len, loff_t off)
{
	struct inode *inode = sb_dqopt(sb)->files[type];
	struct address_space *mapping = inode->i_mapping;
	block_t blkidx = F2FS_BYTES_TO_BLK(off);
	int offset = off & (sb->s_blocksize - 1);
	int tocopy;
	size_t toread;
	loff_t i_size = i_size_read(inode);
	struct page *page;
	char *kaddr;

	if (off > i_size)
		return 0;

	if (off + len > i_size)
		len = i_size - off;
	toread = len;
	while (toread > 0) {
		tocopy = min_t(unsigned long, sb->s_blocksize - offset, toread);
repeat:
		page = read_mapping_page(mapping, blkidx, NULL);
		if (IS_ERR(page)) {
			if (PTR_ERR(page) == -ENOMEM) {
				congestion_wait(BLK_RW_ASYNC, HZ/50);
				goto repeat;
			}
			return PTR_ERR(page);
		}

		lock_page(page);

		if (unlikely(page->mapping != mapping)) {
			f2fs_put_page(page, 1);
			goto repeat;
		}
		if (unlikely(!PageUptodate(page))) {
			f2fs_put_page(page, 1);
			return -EIO;
		}

		kaddr = kmap_atomic(page);
		memcpy(data, kaddr + offset, tocopy);
		kunmap_atomic(kaddr);
		f2fs_put_page(page, 1);

		offset = 0;
		toread -= tocopy;
		data += tocopy;
		blkidx++;
	}
	return len;
}

/* Write to quotafile */
static ssize_t f2fs_quota_write(struct super_block *sb, int type,
				const char *data, size_t len, loff_t off)
{
	struct inode *inode = sb_dqopt(sb)->files[type];
	struct address_space *mapping = inode->i_mapping;
	const struct address_space_operations *a_ops = mapping->a_ops;
	int offset = off & (sb->s_blocksize - 1);
	size_t towrite = len;
	struct page *page;
	char *kaddr;
	int err = 0;
	int tocopy;

	while (towrite > 0) {
		tocopy = min_t(unsigned long, sb->s_blocksize - offset,
								towrite);
retry:
		err = a_ops->write_begin(NULL, mapping, off, tocopy, 0,
							&page, NULL);
		if (unlikely(err)) {
			if (err == -ENOMEM) {
				congestion_wait(BLK_RW_ASYNC, HZ/50);
				goto retry;
			}
			break;
		}

		kaddr = kmap_atomic(page);
		memcpy(kaddr + offset, data, tocopy);
		kunmap_atomic(kaddr);
		flush_dcache_page(page);

		a_ops->write_end(NULL, mapping, off, tocopy, tocopy,
						page, NULL);
		offset = 0;
		towrite -= tocopy;
		off += tocopy;
		data += tocopy;
		cond_resched();
	}

	if (len == towrite)
		return err;
	inode->i_mtime = inode->i_ctime = current_time(inode);
	f2fs_mark_inode_dirty_sync(inode, false);
	return len - towrite;
}

static struct dquot **f2fs_get_dquots(struct inode *inode)
{
	return F2FS_I(inode)->i_dquot;
}

static qsize_t *f2fs_get_reserved_space(struct inode *inode)
{
	return &F2FS_I(inode)->i_reserved_quota;
}

static int f2fs_quota_on_mount(struct f2fs_sb_info *sbi, int type)
{
	return dquot_quota_on_mount(sbi->sb, sbi->s_qf_names[type],
						sbi->s_jquota_fmt, type);
}

int f2fs_enable_quota_files(struct f2fs_sb_info *sbi, bool rdonly)
{
	int enabled = 0;
	int i, err;

	if (f2fs_sb_has_quota_ino(sbi->sb) && rdonly) {
		err = f2fs_enable_quotas(sbi->sb);
		if (err) {
			f2fs_msg(sbi->sb, KERN_ERR,
					"Cannot turn on quota_ino: %d", err);
			return 0;
		}
		return 1;
	}

	for (i = 0; i < MAXQUOTAS; i++) {
		if (sbi->s_qf_names[i]) {
			err = f2fs_quota_on_mount(sbi, i);
			if (!err) {
				enabled = 1;
				continue;
			}
			f2fs_msg(sbi->sb, KERN_ERR,
				"Cannot turn on quotas: %d on %d", err, i);
		}
	}
	return enabled;
}

static int f2fs_quota_enable(struct super_block *sb, int type, int format_id,
			     unsigned int flags)
{
	struct inode *qf_inode;
	unsigned long qf_inum;
	int err;

	BUG_ON(!f2fs_sb_has_quota_ino(sb));

	qf_inum = f2fs_qf_ino(sb, type);
	if (!qf_inum)
		return -EPERM;

	qf_inode = f2fs_iget(sb, qf_inum);
	if (IS_ERR(qf_inode)) {
		f2fs_msg(sb, KERN_ERR,
			"Bad quota inode %u:%lu", type, qf_inum);
		return PTR_ERR(qf_inode);
	}

	/* Don't account quota for quota files to avoid recursion */
	qf_inode->i_flags |= S_NOQUOTA;
	err = dquot_enable(qf_inode, type, format_id, flags);
	iput(qf_inode);
	return err;
}

static int f2fs_enable_quotas(struct super_block *sb)
{
	int type, err = 0;
	unsigned long qf_inum;
	bool quota_mopt[MAXQUOTAS] = {
		test_opt(F2FS_SB(sb), USRQUOTA),
		test_opt(F2FS_SB(sb), GRPQUOTA),
		test_opt(F2FS_SB(sb), PRJQUOTA),
	};

	sb_dqopt(sb)->flags |= DQUOT_QUOTA_SYS_FILE | DQUOT_NOLIST_DIRTY;
	for (type = 0; type < MAXQUOTAS; type++) {
		qf_inum = f2fs_qf_ino(sb, type);
		if (qf_inum) {
			err = f2fs_quota_enable(sb, type, QFMT_VFS_V1,
				DQUOT_USAGE_ENABLED |
				(quota_mopt[type] ? DQUOT_LIMITS_ENABLED : 0));
			if (err) {
				f2fs_msg(sb, KERN_ERR,
					"Failed to enable quota tracking "
					"(type=%d, err=%d). Please run "
					"fsck to fix.", type, err);
				for (type--; type >= 0; type--)
					dquot_quota_off(sb, type);
				return err;
			}
		}
	}
	return 0;
}

static int f2fs_quota_sync(struct super_block *sb, int type)
{
	struct quota_info *dqopt = sb_dqopt(sb);
	int cnt;
	int ret;

	ret = dquot_writeback_dquots(sb, type);
	if (ret)
		return ret;

	/*
	 * Now when everything is written we can discard the pagecache so
	 * that userspace sees the changes.
	 */
	for (cnt = 0; cnt < MAXQUOTAS; cnt++) {
		if (type != -1 && cnt != type)
			continue;
		if (!sb_has_quota_active(sb, cnt))
			continue;

		ret = filemap_write_and_wait(dqopt->files[cnt]->i_mapping);
		if (ret)
			return ret;

		inode_lock(dqopt->files[cnt]);
		truncate_inode_pages(&dqopt->files[cnt]->i_data, 0);
		inode_unlock(dqopt->files[cnt]);
	}
	return 0;
}

static int f2fs_quota_on(struct super_block *sb, int type, int format_id,
							const struct path *path)
{
	struct inode *inode;
	int err;

	err = f2fs_quota_sync(sb, type);
	if (err)
		return err;

	err = dquot_quota_on(sb, type, format_id, path);
	if (err)
		return err;

	inode = d_inode(path->dentry);

	inode_lock(inode);
	F2FS_I(inode)->i_flags |= FS_NOATIME_FL | FS_IMMUTABLE_FL;
	inode_set_flags(inode, S_NOATIME | S_IMMUTABLE,
					S_NOATIME | S_IMMUTABLE);
	inode_unlock(inode);
	f2fs_mark_inode_dirty_sync(inode, false);

	return 0;
}

static int f2fs_quota_off(struct super_block *sb, int type)
{
	struct inode *inode = sb_dqopt(sb)->files[type];
	int err;

	if (!inode || !igrab(inode))
		return dquot_quota_off(sb, type);

	f2fs_quota_sync(sb, type);

	err = dquot_quota_off(sb, type);
	if (err || f2fs_sb_has_quota_ino(sb))
		goto out_put;

	inode_lock(inode);
	F2FS_I(inode)->i_flags &= ~(FS_NOATIME_FL | FS_IMMUTABLE_FL);
	inode_set_flags(inode, 0, S_NOATIME | S_IMMUTABLE);
	inode_unlock(inode);
	f2fs_mark_inode_dirty_sync(inode, false);
out_put:
	iput(inode);
	return err;
}

void f2fs_quota_off_umount(struct super_block *sb)
{
	int type;

	for (type = 0; type < MAXQUOTAS; type++)
		f2fs_quota_off(sb, type);
}

int f2fs_get_projid(struct inode *inode, kprojid_t *projid)
{
	*projid = F2FS_I(inode)->i_projid;
	return 0;
}

static const struct dquot_operations f2fs_quota_operations = {
	.get_reserved_space = f2fs_get_reserved_space,
	.write_dquot	= dquot_commit,
	.acquire_dquot	= dquot_acquire,
	.release_dquot	= dquot_release,
	.mark_dirty	= dquot_mark_dquot_dirty,
	.write_info	= dquot_commit_info,
	.alloc_dquot	= dquot_alloc,
	.destroy_dquot	= dquot_destroy,
	.get_projid	= f2fs_get_projid,
	.get_next_id	= dquot_get_next_id,
};

static const struct quotactl_ops f2fs_quotactl_ops = {
	.quota_on	= f2fs_quota_on,
	.quota_off	= f2fs_quota_off,
	.quota_sync	= f2fs_quota_sync,
	.get_state	= dquot_get_state,
	.set_info	= dquot_set_dqinfo,
	.get_dqblk	= dquot_get_dqblk,
	.set_dqblk	= dquot_set_dqblk,
	.get_nextdqblk	= dquot_get_next_dqblk,
};
#else
void f2fs_quota_off_umount(struct super_block *sb)
{
}
#endif

static const struct super_operations f2fs_sops = {
	.alloc_inode	= f2fs_alloc_inode,
	.drop_inode	= f2fs_drop_inode,
	.destroy_inode	= f2fs_destroy_inode,
	.write_inode	= f2fs_write_inode,
	.dirty_inode	= f2fs_dirty_inode,
	.show_options	= f2fs_show_options,
#ifdef CONFIG_QUOTA
	.quota_read	= f2fs_quota_read,
	.quota_write	= f2fs_quota_write,
	.get_dquots	= f2fs_get_dquots,
#endif
	.evict_inode	= f2fs_evict_inode,
	.put_super	= f2fs_put_super,
	.sync_fs	= f2fs_sync_fs,
	.freeze_fs	= f2fs_freeze,
	.unfreeze_fs	= f2fs_unfreeze,
	.statfs		= f2fs_statfs,
	.remount_fs	= f2fs_remount,
};

#ifdef CONFIG_F2FS_FS_ENCRYPTION
static int f2fs_get_context(struct inode *inode, void *ctx, size_t len)
{
	return f2fs_getxattr(inode, F2FS_XATTR_INDEX_ENCRYPTION,
				F2FS_XATTR_NAME_ENCRYPTION_CONTEXT,
				ctx, len, NULL);
}

static int f2fs_set_context(struct inode *inode, const void *ctx, size_t len,
							void *fs_data)
{
	return f2fs_setxattr(inode, F2FS_XATTR_INDEX_ENCRYPTION,
				F2FS_XATTR_NAME_ENCRYPTION_CONTEXT,
				ctx, len, fs_data, XATTR_CREATE);
}

static unsigned f2fs_max_namelen(struct inode *inode)
{
	return S_ISLNK(inode->i_mode) ?
			inode->i_sb->s_blocksize : F2FS_NAME_LEN;
}

static const struct fscrypt_operations f2fs_cryptops = {
	.key_prefix	= "f2fs:",
	.get_context	= f2fs_get_context,
	.set_context	= f2fs_set_context,
	.empty_dir	= f2fs_empty_dir,
	.max_namelen	= f2fs_max_namelen,
};
#endif

static struct inode *f2fs_nfs_get_inode(struct super_block *sb,
		u64 ino, u32 generation)
{
	struct f2fs_sb_info *sbi = F2FS_SB(sb);
	struct inode *inode;

	if (check_nid_range(sbi, ino))
		return ERR_PTR(-ESTALE);

	/*
	 * f2fs_iget isn't quite right if the inode is currently unallocated!
	 * However f2fs_iget currently does appropriate checks to handle stale
	 * inodes so everything is OK.
	 */
	inode = f2fs_iget(sb, ino);
	if (IS_ERR(inode))
		return ERR_CAST(inode);
	if (unlikely(generation && inode->i_generation != generation)) {
		/* we didn't find the right inode.. */
		iput(inode);
		return ERR_PTR(-ESTALE);
	}
	return inode;
}

static struct dentry *f2fs_fh_to_dentry(struct super_block *sb, struct fid *fid,
		int fh_len, int fh_type)
{
	return generic_fh_to_dentry(sb, fid, fh_len, fh_type,
				    f2fs_nfs_get_inode);
}

static struct dentry *f2fs_fh_to_parent(struct super_block *sb, struct fid *fid,
		int fh_len, int fh_type)
{
	return generic_fh_to_parent(sb, fid, fh_len, fh_type,
				    f2fs_nfs_get_inode);
}

static const struct export_operations f2fs_export_ops = {
	.fh_to_dentry = f2fs_fh_to_dentry,
	.fh_to_parent = f2fs_fh_to_parent,
	.get_parent = f2fs_get_parent,
};

static loff_t max_file_blocks(void)
{
	loff_t result = 0;
	loff_t leaf_count = ADDRS_PER_BLOCK;

	/*
	 * note: previously, result is equal to (DEF_ADDRS_PER_INODE -
	 * DEFAULT_INLINE_XATTR_ADDRS), but now f2fs try to reserve more
	 * space in inode.i_addr, it will be more safe to reassign
	 * result as zero.
	 */

	/* two direct node blocks */
	result += (leaf_count * 2);

	/* two indirect node blocks */
	leaf_count *= NIDS_PER_BLOCK;
	result += (leaf_count * 2);

	/* one double indirect node block */
	leaf_count *= NIDS_PER_BLOCK;
	result += leaf_count;

	return result;
}

static int __f2fs_commit_super(struct buffer_head *bh,
			struct f2fs_super_block *super)
{
	lock_buffer(bh);
	if (super)
		memcpy(bh->b_data + F2FS_SUPER_OFFSET, super, sizeof(*super));
	set_buffer_uptodate(bh);
	set_buffer_dirty(bh);
	unlock_buffer(bh);

	/* it's rare case, we can do fua all the time */
	return __sync_dirty_buffer(bh, REQ_SYNC | REQ_PREFLUSH | REQ_FUA);
}

static inline bool sanity_check_area_boundary(struct f2fs_sb_info *sbi,
					struct buffer_head *bh)
{
	struct f2fs_super_block *raw_super = (struct f2fs_super_block *)
					(bh->b_data + F2FS_SUPER_OFFSET);
	struct super_block *sb = sbi->sb;
	u32 segment0_blkaddr = le32_to_cpu(raw_super->segment0_blkaddr);
	u32 cp_blkaddr = le32_to_cpu(raw_super->cp_blkaddr);
	u32 sit_blkaddr = le32_to_cpu(raw_super->sit_blkaddr);
	u32 nat_blkaddr = le32_to_cpu(raw_super->nat_blkaddr);
	u32 ssa_blkaddr = le32_to_cpu(raw_super->ssa_blkaddr);
	u32 main_blkaddr = le32_to_cpu(raw_super->main_blkaddr);
	u32 segment_count_ckpt = le32_to_cpu(raw_super->segment_count_ckpt);
	u32 segment_count_sit = le32_to_cpu(raw_super->segment_count_sit);
	u32 segment_count_nat = le32_to_cpu(raw_super->segment_count_nat);
	u32 segment_count_ssa = le32_to_cpu(raw_super->segment_count_ssa);
	u32 segment_count_main = le32_to_cpu(raw_super->segment_count_main);
	u32 segment_count = le32_to_cpu(raw_super->segment_count);
	u32 log_blocks_per_seg = le32_to_cpu(raw_super->log_blocks_per_seg);
	u64 main_end_blkaddr = main_blkaddr +
				(segment_count_main << log_blocks_per_seg);
	u64 seg_end_blkaddr = segment0_blkaddr +
				(segment_count << log_blocks_per_seg);

	if (segment0_blkaddr != cp_blkaddr) {
		f2fs_msg(sb, KERN_INFO,
			"Mismatch start address, segment0(%u) cp_blkaddr(%u)",
			segment0_blkaddr, cp_blkaddr);
		return true;
	}

	if (cp_blkaddr + (segment_count_ckpt << log_blocks_per_seg) !=
							sit_blkaddr) {
		f2fs_msg(sb, KERN_INFO,
			"Wrong CP boundary, start(%u) end(%u) blocks(%u)",
			cp_blkaddr, sit_blkaddr,
			segment_count_ckpt << log_blocks_per_seg);
		return true;
	}

	if (sit_blkaddr + (segment_count_sit << log_blocks_per_seg) !=
							nat_blkaddr) {
		f2fs_msg(sb, KERN_INFO,
			"Wrong SIT boundary, start(%u) end(%u) blocks(%u)",
			sit_blkaddr, nat_blkaddr,
			segment_count_sit << log_blocks_per_seg);
		return true;
	}

	if (nat_blkaddr + (segment_count_nat << log_blocks_per_seg) !=
							ssa_blkaddr) {
		f2fs_msg(sb, KERN_INFO,
			"Wrong NAT boundary, start(%u) end(%u) blocks(%u)",
			nat_blkaddr, ssa_blkaddr,
			segment_count_nat << log_blocks_per_seg);
		return true;
	}

	if (ssa_blkaddr + (segment_count_ssa << log_blocks_per_seg) !=
							main_blkaddr) {
		f2fs_msg(sb, KERN_INFO,
			"Wrong SSA boundary, start(%u) end(%u) blocks(%u)",
			ssa_blkaddr, main_blkaddr,
			segment_count_ssa << log_blocks_per_seg);
		return true;
	}

	if (main_end_blkaddr > seg_end_blkaddr) {
		f2fs_msg(sb, KERN_INFO,
			"Wrong MAIN_AREA boundary, start(%u) end(%u) block(%u)",
			main_blkaddr,
			segment0_blkaddr +
				(segment_count << log_blocks_per_seg),
			segment_count_main << log_blocks_per_seg);
		return true;
	} else if (main_end_blkaddr < seg_end_blkaddr) {
		int err = 0;
		char *res;

		/* fix in-memory information all the time */
		raw_super->segment_count = cpu_to_le32((main_end_blkaddr -
				segment0_blkaddr) >> log_blocks_per_seg);

		if (f2fs_readonly(sb) || bdev_read_only(sb->s_bdev)) {
			set_sbi_flag(sbi, SBI_NEED_SB_WRITE);
			res = "internally";
		} else {
			err = __f2fs_commit_super(bh, NULL);
			res = err ? "failed" : "done";
		}
		f2fs_msg(sb, KERN_INFO,
			"Fix alignment : %s, start(%u) end(%u) block(%u)",
			res, main_blkaddr,
			segment0_blkaddr +
				(segment_count << log_blocks_per_seg),
			segment_count_main << log_blocks_per_seg);
		if (err)
			return true;
	}
	return false;
}

static int sanity_check_raw_super(struct f2fs_sb_info *sbi,
				struct buffer_head *bh)
{
	struct f2fs_super_block *raw_super = (struct f2fs_super_block *)
					(bh->b_data + F2FS_SUPER_OFFSET);
	struct super_block *sb = sbi->sb;
	unsigned int blocksize;

	if (F2FS_SUPER_MAGIC != le32_to_cpu(raw_super->magic)) {
		f2fs_msg(sb, KERN_INFO,
			"Magic Mismatch, valid(0x%x) - read(0x%x)",
			F2FS_SUPER_MAGIC, le32_to_cpu(raw_super->magic));
		return 1;
	}

	/* Currently, support only 4KB page cache size */
	if (F2FS_BLKSIZE != PAGE_SIZE) {
		f2fs_msg(sb, KERN_INFO,
			"Invalid page_cache_size (%lu), supports only 4KB\n",
			PAGE_SIZE);
		return 1;
	}

	/* Currently, support only 4KB block size */
	blocksize = 1 << le32_to_cpu(raw_super->log_blocksize);
	if (blocksize != F2FS_BLKSIZE) {
		f2fs_msg(sb, KERN_INFO,
			"Invalid blocksize (%u), supports only 4KB\n",
			blocksize);
		return 1;
	}

	/* check log blocks per segment */
	if (le32_to_cpu(raw_super->log_blocks_per_seg) != 9) {
		f2fs_msg(sb, KERN_INFO,
			"Invalid log blocks per segment (%u)\n",
			le32_to_cpu(raw_super->log_blocks_per_seg));
		return 1;
	}

	/* Currently, support 512/1024/2048/4096 bytes sector size */
	if (le32_to_cpu(raw_super->log_sectorsize) >
				F2FS_MAX_LOG_SECTOR_SIZE ||
		le32_to_cpu(raw_super->log_sectorsize) <
				F2FS_MIN_LOG_SECTOR_SIZE) {
		f2fs_msg(sb, KERN_INFO, "Invalid log sectorsize (%u)",
			le32_to_cpu(raw_super->log_sectorsize));
		return 1;
	}
	if (le32_to_cpu(raw_super->log_sectors_per_block) +
		le32_to_cpu(raw_super->log_sectorsize) !=
			F2FS_MAX_LOG_SECTOR_SIZE) {
		f2fs_msg(sb, KERN_INFO,
			"Invalid log sectors per block(%u) log sectorsize(%u)",
			le32_to_cpu(raw_super->log_sectors_per_block),
			le32_to_cpu(raw_super->log_sectorsize));
		return 1;
	}

	/* check reserved ino info */
	if (le32_to_cpu(raw_super->node_ino) != 1 ||
		le32_to_cpu(raw_super->meta_ino) != 2 ||
		le32_to_cpu(raw_super->root_ino) != 3) {
		f2fs_msg(sb, KERN_INFO,
			"Invalid Fs Meta Ino: node(%u) meta(%u) root(%u)",
			le32_to_cpu(raw_super->node_ino),
			le32_to_cpu(raw_super->meta_ino),
			le32_to_cpu(raw_super->root_ino));
		return 1;
	}

	if (le32_to_cpu(raw_super->segment_count) > F2FS_MAX_SEGMENT) {
		f2fs_msg(sb, KERN_INFO,
			"Invalid segment count (%u)",
			le32_to_cpu(raw_super->segment_count));
		return 1;
	}

	/* check CP/SIT/NAT/SSA/MAIN_AREA area boundary */
	if (sanity_check_area_boundary(sbi, bh))
		return 1;

	return 0;
}

int sanity_check_ckpt(struct f2fs_sb_info *sbi)
{
	unsigned int total, fsmeta;
	struct f2fs_super_block *raw_super = F2FS_RAW_SUPER(sbi);
	struct f2fs_checkpoint *ckpt = F2FS_CKPT(sbi);
	unsigned int ovp_segments, reserved_segments;
	unsigned int main_segs, blocks_per_seg;
	int i;

	total = le32_to_cpu(raw_super->segment_count);
	fsmeta = le32_to_cpu(raw_super->segment_count_ckpt);
	fsmeta += le32_to_cpu(raw_super->segment_count_sit);
	fsmeta += le32_to_cpu(raw_super->segment_count_nat);
	fsmeta += le32_to_cpu(ckpt->rsvd_segment_count);
	fsmeta += le32_to_cpu(raw_super->segment_count_ssa);

	if (unlikely(fsmeta >= total))
		return 1;

	ovp_segments = le32_to_cpu(ckpt->overprov_segment_count);
	reserved_segments = le32_to_cpu(ckpt->rsvd_segment_count);

	if (unlikely(fsmeta < F2FS_MIN_SEGMENTS ||
			ovp_segments == 0 || reserved_segments == 0)) {
		f2fs_msg(sbi->sb, KERN_ERR,
			"Wrong layout: check mkfs.f2fs version");
		return 1;
	}

	main_segs = le32_to_cpu(raw_super->segment_count_main);
	blocks_per_seg = sbi->blocks_per_seg;

	for (i = 0; i < NR_CURSEG_NODE_TYPE; i++) {
		if (le32_to_cpu(ckpt->cur_node_segno[i]) >= main_segs ||
			le16_to_cpu(ckpt->cur_node_blkoff[i]) >= blocks_per_seg)
			return 1;
	}
	for (i = 0; i < NR_CURSEG_DATA_TYPE; i++) {
		if (le32_to_cpu(ckpt->cur_data_segno[i]) >= main_segs ||
			le16_to_cpu(ckpt->cur_data_blkoff[i]) >= blocks_per_seg)
			return 1;
	}

	if (unlikely(f2fs_cp_error(sbi))) {
		f2fs_msg(sbi->sb, KERN_ERR, "A bug case: need to run fsck");
		return 1;
	}
	return 0;
}

static void init_sb_info(struct f2fs_sb_info *sbi)
{
	struct f2fs_super_block *raw_super = sbi->raw_super;
	int i, j;

	sbi->log_sectors_per_block =
		le32_to_cpu(raw_super->log_sectors_per_block);
	sbi->log_blocksize = le32_to_cpu(raw_super->log_blocksize);
	sbi->blocksize = 1 << sbi->log_blocksize;
	sbi->log_blocks_per_seg = le32_to_cpu(raw_super->log_blocks_per_seg);
	sbi->blocks_per_seg = 1 << sbi->log_blocks_per_seg;
	sbi->segs_per_sec = le32_to_cpu(raw_super->segs_per_sec);
	sbi->secs_per_zone = le32_to_cpu(raw_super->secs_per_zone);
	sbi->total_sections = le32_to_cpu(raw_super->section_count);
	sbi->total_node_count =
		(le32_to_cpu(raw_super->segment_count_nat) / 2)
			* sbi->blocks_per_seg * NAT_ENTRY_PER_BLOCK;
	sbi->root_ino_num = le32_to_cpu(raw_super->root_ino);
	sbi->node_ino_num = le32_to_cpu(raw_super->node_ino);
	sbi->meta_ino_num = le32_to_cpu(raw_super->meta_ino);
	sbi->cur_victim_sec = NULL_SECNO;
	sbi->max_victim_search = DEF_MAX_VICTIM_SEARCH;

	sbi->dir_level = DEF_DIR_LEVEL;
	sbi->interval_time[CP_TIME] = DEF_CP_INTERVAL;
	sbi->interval_time[REQ_TIME] = DEF_IDLE_INTERVAL;
	clear_sbi_flag(sbi, SBI_NEED_FSCK);

	for (i = 0; i < NR_COUNT_TYPE; i++)
		atomic_set(&sbi->nr_pages[i], 0);

	atomic_set(&sbi->wb_sync_req, 0);

	INIT_LIST_HEAD(&sbi->s_list);
	mutex_init(&sbi->umount_mutex);
	for (i = 0; i < NR_PAGE_TYPE - 1; i++)
		for (j = HOT; j < NR_TEMP_TYPE; j++)
			mutex_init(&sbi->wio_mutex[i][j]);
	spin_lock_init(&sbi->cp_lock);

	sbi->dirty_device = 0;
	spin_lock_init(&sbi->dev_lock);
}

static int init_percpu_info(struct f2fs_sb_info *sbi)
{
	int err;

	err = percpu_counter_init(&sbi->alloc_valid_block_count, 0, GFP_KERNEL);
	if (err)
		return err;

	return percpu_counter_init(&sbi->total_valid_inode_count, 0,
								GFP_KERNEL);
}

#ifdef CONFIG_BLK_DEV_ZONED
static int init_blkz_info(struct f2fs_sb_info *sbi, int devi)
{
	struct block_device *bdev = FDEV(devi).bdev;
	sector_t nr_sectors = bdev->bd_part->nr_sects;
	sector_t sector = 0;
	struct blk_zone *zones;
	unsigned int i, nr_zones;
	unsigned int n = 0;
	int err = -EIO;

	if (!f2fs_sb_mounted_blkzoned(sbi->sb))
		return 0;

	if (sbi->blocks_per_blkz && sbi->blocks_per_blkz !=
				SECTOR_TO_BLOCK(bdev_zone_sectors(bdev)))
		return -EINVAL;
	sbi->blocks_per_blkz = SECTOR_TO_BLOCK(bdev_zone_sectors(bdev));
	if (sbi->log_blocks_per_blkz && sbi->log_blocks_per_blkz !=
				__ilog2_u32(sbi->blocks_per_blkz))
		return -EINVAL;
	sbi->log_blocks_per_blkz = __ilog2_u32(sbi->blocks_per_blkz);
	FDEV(devi).nr_blkz = SECTOR_TO_BLOCK(nr_sectors) >>
					sbi->log_blocks_per_blkz;
	if (nr_sectors & (bdev_zone_sectors(bdev) - 1))
		FDEV(devi).nr_blkz++;

	FDEV(devi).blkz_type = kmalloc(FDEV(devi).nr_blkz, GFP_KERNEL);
	if (!FDEV(devi).blkz_type)
		return -ENOMEM;

#define F2FS_REPORT_NR_ZONES   4096

	zones = kcalloc(F2FS_REPORT_NR_ZONES, sizeof(struct blk_zone),
			GFP_KERNEL);
	if (!zones)
		return -ENOMEM;

	/* Get block zones type */
	while (zones && sector < nr_sectors) {

		nr_zones = F2FS_REPORT_NR_ZONES;
		err = blkdev_report_zones(bdev, sector,
					  zones, &nr_zones,
					  GFP_KERNEL);
		if (err)
			break;
		if (!nr_zones) {
			err = -EIO;
			break;
		}

		for (i = 0; i < nr_zones; i++) {
			FDEV(devi).blkz_type[n] = zones[i].type;
			sector += zones[i].len;
			n++;
		}
	}

	kfree(zones);

	return err;
}
#endif

/*
 * Read f2fs raw super block.
 * Because we have two copies of super block, so read both of them
 * to get the first valid one. If any one of them is broken, we pass
 * them recovery flag back to the caller.
 */
static int read_raw_super_block(struct f2fs_sb_info *sbi,
			struct f2fs_super_block **raw_super,
			int *valid_super_block, int *recovery)
{
	struct super_block *sb = sbi->sb;
	int block;
	struct buffer_head *bh;
	struct f2fs_super_block *super;
	int err = 0;

	super = kzalloc(sizeof(struct f2fs_super_block), GFP_KERNEL);
	if (!super)
		return -ENOMEM;

	for (block = 0; block < 2; block++) {
		bh = sb_bread(sb, block);
		if (!bh) {
			f2fs_msg(sb, KERN_ERR, "Unable to read %dth superblock",
				block + 1);
			err = -EIO;
			continue;
		}

		/* sanity checking of raw super */
		if (sanity_check_raw_super(sbi, bh)) {
			f2fs_msg(sb, KERN_ERR,
				"Can't find valid F2FS filesystem in %dth superblock",
				block + 1);
			err = -EINVAL;
			brelse(bh);
			continue;
		}

		if (!*raw_super) {
			memcpy(super, bh->b_data + F2FS_SUPER_OFFSET,
							sizeof(*super));
			*valid_super_block = block;
			*raw_super = super;
		}
		brelse(bh);
	}

	/* Fail to read any one of the superblocks*/
	if (err < 0)
		*recovery = 1;

	/* No valid superblock */
	if (!*raw_super)
		kfree(super);
	else
		err = 0;

	return err;
}

int f2fs_commit_super(struct f2fs_sb_info *sbi, bool recover)
{
	struct buffer_head *bh;
	int err;

	if ((recover && f2fs_readonly(sbi->sb)) ||
				bdev_read_only(sbi->sb->s_bdev)) {
		set_sbi_flag(sbi, SBI_NEED_SB_WRITE);
		return -EROFS;
	}

	/* write back-up superblock first */
	bh = sb_getblk(sbi->sb, sbi->valid_super_block ? 0: 1);
	if (!bh)
		return -EIO;
	err = __f2fs_commit_super(bh, F2FS_RAW_SUPER(sbi));
	brelse(bh);

	/* if we are in recovery path, skip writing valid superblock */
	if (recover || err)
		return err;

	/* write current valid superblock */
	bh = sb_getblk(sbi->sb, sbi->valid_super_block);
	if (!bh)
		return -EIO;
	err = __f2fs_commit_super(bh, F2FS_RAW_SUPER(sbi));
	brelse(bh);
	return err;
}

static int f2fs_scan_devices(struct f2fs_sb_info *sbi)
{
	struct f2fs_super_block *raw_super = F2FS_RAW_SUPER(sbi);
	unsigned int max_devices = MAX_DEVICES;
	int i;

	/* Initialize single device information */
	if (!RDEV(0).path[0]) {
		if (!bdev_is_zoned(sbi->sb->s_bdev))
			return 0;
		max_devices = 1;
	}

	/*
	 * Initialize multiple devices information, or single
	 * zoned block device information.
	 */
	sbi->devs = kcalloc(max_devices, sizeof(struct f2fs_dev_info),
				GFP_KERNEL);
	if (!sbi->devs)
		return -ENOMEM;

	for (i = 0; i < max_devices; i++) {

		if (i > 0 && !RDEV(i).path[0])
			break;

		if (max_devices == 1) {
			/* Single zoned block device mount */
			FDEV(0).bdev =
				blkdev_get_by_dev(sbi->sb->s_bdev->bd_dev,
					sbi->sb->s_mode, sbi->sb->s_type);
		} else {
			/* Multi-device mount */
			memcpy(FDEV(i).path, RDEV(i).path, MAX_PATH_LEN);
			FDEV(i).total_segments =
				le32_to_cpu(RDEV(i).total_segments);
			if (i == 0) {
				FDEV(i).start_blk = 0;
				FDEV(i).end_blk = FDEV(i).start_blk +
				    (FDEV(i).total_segments <<
				    sbi->log_blocks_per_seg) - 1 +
				    le32_to_cpu(raw_super->segment0_blkaddr);
			} else {
				FDEV(i).start_blk = FDEV(i - 1).end_blk + 1;
				FDEV(i).end_blk = FDEV(i).start_blk +
					(FDEV(i).total_segments <<
					sbi->log_blocks_per_seg) - 1;
			}
			FDEV(i).bdev = blkdev_get_by_path(FDEV(i).path,
					sbi->sb->s_mode, sbi->sb->s_type);
		}
		if (IS_ERR(FDEV(i).bdev))
			return PTR_ERR(FDEV(i).bdev);

		/* to release errored devices */
		sbi->s_ndevs = i + 1;

#ifdef CONFIG_BLK_DEV_ZONED
		if (bdev_zoned_model(FDEV(i).bdev) == BLK_ZONED_HM &&
				!f2fs_sb_mounted_blkzoned(sbi->sb)) {
			f2fs_msg(sbi->sb, KERN_ERR,
				"Zoned block device feature not enabled\n");
			return -EINVAL;
		}
		if (bdev_zoned_model(FDEV(i).bdev) != BLK_ZONED_NONE) {
			if (init_blkz_info(sbi, i)) {
				f2fs_msg(sbi->sb, KERN_ERR,
					"Failed to initialize F2FS blkzone information");
				return -EINVAL;
			}
			if (max_devices == 1)
				break;
			f2fs_msg(sbi->sb, KERN_INFO,
				"Mount Device [%2d]: %20s, %8u, %8x - %8x (zone: %s)",
				i, FDEV(i).path,
				FDEV(i).total_segments,
				FDEV(i).start_blk, FDEV(i).end_blk,
				bdev_zoned_model(FDEV(i).bdev) == BLK_ZONED_HA ?
				"Host-aware" : "Host-managed");
			continue;
		}
#endif
		f2fs_msg(sbi->sb, KERN_INFO,
			"Mount Device [%2d]: %20s, %8u, %8x - %8x",
				i, FDEV(i).path,
				FDEV(i).total_segments,
				FDEV(i).start_blk, FDEV(i).end_blk);
	}
	f2fs_msg(sbi->sb, KERN_INFO,
			"IO Block Size: %8d KB", F2FS_IO_SIZE_KB(sbi));
	return 0;
}

static int f2fs_fill_super(struct super_block *sb, void *data, int silent)
{
	struct f2fs_sb_info *sbi;
	struct f2fs_super_block *raw_super;
	struct inode *root;
	int err;
	bool retry = true, need_fsck = false;
	char *options = NULL;
	int recovery, i, valid_super_block;
	struct curseg_info *seg_i;

try_onemore:
	err = -EINVAL;
	raw_super = NULL;
	valid_super_block = -1;
	recovery = 0;

	/* allocate memory for f2fs-specific super block info */
	sbi = kzalloc(sizeof(struct f2fs_sb_info), GFP_KERNEL);
	if (!sbi)
		return -ENOMEM;

	sbi->sb = sb;

	/* Load the checksum driver */
	sbi->s_chksum_driver = crypto_alloc_shash("crc32", 0, 0);
	if (IS_ERR(sbi->s_chksum_driver)) {
		f2fs_msg(sb, KERN_ERR, "Cannot load crc32 driver.");
		err = PTR_ERR(sbi->s_chksum_driver);
		sbi->s_chksum_driver = NULL;
		goto free_sbi;
	}

	/* set a block size */
	if (unlikely(!sb_set_blocksize(sb, F2FS_BLKSIZE))) {
		f2fs_msg(sb, KERN_ERR, "unable to set blocksize");
		goto free_sbi;
	}

	err = read_raw_super_block(sbi, &raw_super, &valid_super_block,
								&recovery);
	if (err)
		goto free_sbi;

	sb->s_fs_info = sbi;
	sbi->raw_super = raw_super;

	/* precompute checksum seed for metadata */
	if (f2fs_sb_has_inode_chksum(sb))
		sbi->s_chksum_seed = f2fs_chksum(sbi, ~0, raw_super->uuid,
						sizeof(raw_super->uuid));

	/*
	 * The BLKZONED feature indicates that the drive was formatted with
	 * zone alignment optimization. This is optional for host-aware
	 * devices, but mandatory for host-managed zoned block devices.
	 */
#ifndef CONFIG_BLK_DEV_ZONED
	if (f2fs_sb_mounted_blkzoned(sb)) {
		f2fs_msg(sb, KERN_ERR,
			 "Zoned block device support is not enabled\n");
		err = -EOPNOTSUPP;
		goto free_sb_buf;
	}
#endif
	default_options(sbi);
	/* parse mount options */
	options = kstrdup((const char *)data, GFP_KERNEL);
	if (data && !options) {
		err = -ENOMEM;
		goto free_sb_buf;
	}

	err = parse_options(sb, options);
	if (err)
		goto free_options;

	sbi->max_file_blocks = max_file_blocks();
	sb->s_maxbytes = sbi->max_file_blocks <<
				le32_to_cpu(raw_super->log_blocksize);
	sb->s_max_links = F2FS_LINK_MAX;
	get_random_bytes(&sbi->s_next_generation, sizeof(u32));

#ifdef CONFIG_QUOTA
	sb->dq_op = &f2fs_quota_operations;
	if (f2fs_sb_has_quota_ino(sb))
		sb->s_qcop = &dquot_quotactl_sysfile_ops;
	else
		sb->s_qcop = &f2fs_quotactl_ops;
	sb->s_quota_types = QTYPE_MASK_USR | QTYPE_MASK_GRP | QTYPE_MASK_PRJ;
#endif

	sb->s_op = &f2fs_sops;
#ifdef CONFIG_F2FS_FS_ENCRYPTION
	sb->s_cop = &f2fs_cryptops;
#endif
	sb->s_xattr = f2fs_xattr_handlers;
	sb->s_export_op = &f2fs_export_ops;
	sb->s_magic = F2FS_SUPER_MAGIC;
	sb->s_time_gran = 1;
	sb->s_flags = (sb->s_flags & ~SB_POSIXACL) |
		(test_opt(sbi, POSIX_ACL) ? SB_POSIXACL : 0);
	memcpy(&sb->s_uuid, raw_super->uuid, sizeof(raw_super->uuid));

	/* init f2fs-specific super block info */
	sbi->valid_super_block = valid_super_block;
	mutex_init(&sbi->gc_mutex);
	mutex_init(&sbi->cp_mutex);
	init_rwsem(&sbi->node_write);
	init_rwsem(&sbi->node_change);

	/* disallow all the data/node/meta page writes */
	set_sbi_flag(sbi, SBI_POR_DOING);
	spin_lock_init(&sbi->stat_lock);

	/* init iostat info */
	spin_lock_init(&sbi->iostat_lock);
	sbi->iostat_enable = false;

	for (i = 0; i < NR_PAGE_TYPE; i++) {
		int n = (i == META) ? 1: NR_TEMP_TYPE;
		int j;

		sbi->write_io[i] = kmalloc(n * sizeof(struct f2fs_bio_info),
								GFP_KERNEL);
		if (!sbi->write_io[i]) {
			err = -ENOMEM;
			goto free_options;
		}

		for (j = HOT; j < n; j++) {
			init_rwsem(&sbi->write_io[i][j].io_rwsem);
			sbi->write_io[i][j].sbi = sbi;
			sbi->write_io[i][j].bio = NULL;
			spin_lock_init(&sbi->write_io[i][j].io_lock);
			INIT_LIST_HEAD(&sbi->write_io[i][j].io_list);
		}
	}

	init_rwsem(&sbi->cp_rwsem);
	init_waitqueue_head(&sbi->cp_wait);
	init_sb_info(sbi);

	err = init_percpu_info(sbi);
	if (err)
		goto free_options;

	if (F2FS_IO_SIZE(sbi) > 1) {
		sbi->write_io_dummy =
			mempool_create_page_pool(2 * (F2FS_IO_SIZE(sbi) - 1), 0);
		if (!sbi->write_io_dummy) {
			err = -ENOMEM;
			goto free_options;
		}
	}

	/* get an inode for meta space */
	sbi->meta_inode = f2fs_iget(sb, F2FS_META_INO(sbi));
	if (IS_ERR(sbi->meta_inode)) {
		f2fs_msg(sb, KERN_ERR, "Failed to read F2FS meta data inode");
		err = PTR_ERR(sbi->meta_inode);
		goto free_io_dummy;
	}

	err = get_valid_checkpoint(sbi);
	if (err) {
		f2fs_msg(sb, KERN_ERR, "Failed to get valid F2FS checkpoint");
		goto free_meta_inode;
	}

	/* Initialize device list */
	err = f2fs_scan_devices(sbi);
	if (err) {
		f2fs_msg(sb, KERN_ERR, "Failed to find devices");
		goto free_devices;
	}

	sbi->total_valid_node_count =
				le32_to_cpu(sbi->ckpt->valid_node_count);
	percpu_counter_set(&sbi->total_valid_inode_count,
				le32_to_cpu(sbi->ckpt->valid_inode_count));
	sbi->user_block_count = le64_to_cpu(sbi->ckpt->user_block_count);
	sbi->total_valid_block_count =
				le64_to_cpu(sbi->ckpt->valid_block_count);
	sbi->last_valid_block_count = sbi->total_valid_block_count;
	sbi->reserved_blocks = 0;
	sbi->current_reserved_blocks = 0;

	for (i = 0; i < NR_INODE_TYPE; i++) {
		INIT_LIST_HEAD(&sbi->inode_list[i]);
		spin_lock_init(&sbi->inode_lock[i]);
	}

	init_extent_cache_info(sbi);

	init_ino_entry_info(sbi);

	/* setup f2fs internal modules */
	err = build_segment_manager(sbi);
	if (err) {
		f2fs_msg(sb, KERN_ERR,
			"Failed to initialize F2FS segment manager");
		goto free_sm;
	}
	err = build_node_manager(sbi);
	if (err) {
		f2fs_msg(sb, KERN_ERR,
			"Failed to initialize F2FS node manager");
		goto free_nm;
	}

	/* For write statistics */
	if (sb->s_bdev->bd_part)
		sbi->sectors_written_start =
			(u64)part_stat_read(sb->s_bdev->bd_part, sectors[1]);

	/* Read accumulated write IO statistics if exists */
	seg_i = CURSEG_I(sbi, CURSEG_HOT_NODE);
	if (__exist_node_summaries(sbi))
		sbi->kbytes_written =
			le64_to_cpu(seg_i->journal->info.kbytes_written);

	build_gc_manager(sbi);

	/* get an inode for node space */
	sbi->node_inode = f2fs_iget(sb, F2FS_NODE_INO(sbi));
	if (IS_ERR(sbi->node_inode)) {
		f2fs_msg(sb, KERN_ERR, "Failed to read node inode");
		err = PTR_ERR(sbi->node_inode);
		goto free_nm;
	}

	f2fs_join_shrinker(sbi);

	err = f2fs_build_stats(sbi);
	if (err)
		goto free_nm;

	/* read root inode and dentry */
	root = f2fs_iget(sb, F2FS_ROOT_INO(sbi));
	if (IS_ERR(root)) {
		f2fs_msg(sb, KERN_ERR, "Failed to read root inode");
		err = PTR_ERR(root);
		goto free_node_inode;
	}
	if (!S_ISDIR(root->i_mode) || !root->i_blocks || !root->i_size) {
		iput(root);
		err = -EINVAL;
		goto free_node_inode;
	}

	sb->s_root = d_make_root(root); /* allocate root dentry */
	if (!sb->s_root) {
		err = -ENOMEM;
		goto free_root_inode;
	}

	err = f2fs_register_sysfs(sbi);
	if (err)
		goto free_root_inode;

#ifdef CONFIG_QUOTA
	/*
	 * Turn on quotas which were not enabled for read-only mounts if
	 * filesystem has quota feature, so that they are updated correctly.
	 */
	if (f2fs_sb_has_quota_ino(sb) && !sb_rdonly(sb)) {
		err = f2fs_enable_quotas(sb);
		if (err) {
			f2fs_msg(sb, KERN_ERR,
				"Cannot turn on quotas: error %d", err);
			goto free_sysfs;
		}
	}
#endif
	/* if there are nt orphan nodes free them */
	err = recover_orphan_inodes(sbi);
	if (err)
		goto free_meta;

	/* recover fsynced data */
	if (!test_opt(sbi, DISABLE_ROLL_FORWARD)) {
		/*
		 * mount should be failed, when device has readonly mode, and
		 * previous checkpoint was not done by clean system shutdown.
		 */
		if (bdev_read_only(sb->s_bdev) &&
				!is_set_ckpt_flags(sbi, CP_UMOUNT_FLAG)) {
			err = -EROFS;
			goto free_meta;
		}

		if (need_fsck)
			set_sbi_flag(sbi, SBI_NEED_FSCK);

		if (!retry)
			goto skip_recovery;

		err = recover_fsync_data(sbi, false);
		if (err < 0) {
			need_fsck = true;
			f2fs_msg(sb, KERN_ERR,
				"Cannot recover all fsync data errno=%d", err);
			goto free_meta;
		}
	} else {
		err = recover_fsync_data(sbi, true);

		if (!f2fs_readonly(sb) && err > 0) {
			err = -EINVAL;
			f2fs_msg(sb, KERN_ERR,
				"Need to recover fsync data");
			goto free_meta;
		}
	}
skip_recovery:
	/* recover_fsync_data() cleared this already */
	clear_sbi_flag(sbi, SBI_POR_DOING);

	/*
	 * If filesystem is not mounted as read-only then
	 * do start the gc_thread.
	 */
	if (test_opt(sbi, BG_GC) && !f2fs_readonly(sb)) {
		/* After POR, we can run background GC thread.*/
		err = start_gc_thread(sbi);
		if (err)
			goto free_meta;
	}
	kfree(options);

	/* recover broken superblock */
	if (recovery) {
		err = f2fs_commit_super(sbi, true);
		f2fs_msg(sb, KERN_INFO,
			"Try to recover %dth superblock, ret: %d",
			sbi->valid_super_block ? 1 : 2, err);
	}

	f2fs_msg(sbi->sb, KERN_NOTICE, "Mounted with checkpoint version = %llx",
				cur_cp_version(F2FS_CKPT(sbi)));
	f2fs_update_time(sbi, CP_TIME);
	f2fs_update_time(sbi, REQ_TIME);
	return 0;

free_meta:
#ifdef CONFIG_QUOTA
	if (f2fs_sb_has_quota_ino(sb) && !sb_rdonly(sb))
		f2fs_quota_off_umount(sbi->sb);
#endif
	f2fs_sync_inode_meta(sbi);
	/*
	 * Some dirty meta pages can be produced by recover_orphan_inodes()
	 * failed by EIO. Then, iput(node_inode) can trigger balance_fs_bg()
	 * followed by write_checkpoint() through f2fs_write_node_pages(), which
	 * falls into an infinite loop in sync_meta_pages().
	 */
	truncate_inode_pages_final(META_MAPPING(sbi));
#ifdef CONFIG_QUOTA
free_sysfs:
#endif
	f2fs_unregister_sysfs(sbi);
free_root_inode:
	dput(sb->s_root);
	sb->s_root = NULL;
free_node_inode:
	truncate_inode_pages_final(NODE_MAPPING(sbi));
	mutex_lock(&sbi->umount_mutex);
	release_ino_entry(sbi, true);
	f2fs_leave_shrinker(sbi);
	iput(sbi->node_inode);
	mutex_unlock(&sbi->umount_mutex);
	f2fs_destroy_stats(sbi);
free_nm:
	destroy_node_manager(sbi);
free_sm:
	destroy_segment_manager(sbi);
free_devices:
	destroy_device_list(sbi);
	kfree(sbi->ckpt);
free_meta_inode:
	make_bad_inode(sbi->meta_inode);
	iput(sbi->meta_inode);
free_io_dummy:
	mempool_destroy(sbi->write_io_dummy);
free_options:
	for (i = 0; i < NR_PAGE_TYPE; i++)
		kfree(sbi->write_io[i]);
	destroy_percpu_info(sbi);
#ifdef CONFIG_QUOTA
	for (i = 0; i < MAXQUOTAS; i++)
		kfree(sbi->s_qf_names[i]);
#endif
	kfree(options);
free_sb_buf:
	kfree(raw_super);
free_sbi:
	if (sbi->s_chksum_driver)
		crypto_free_shash(sbi->s_chksum_driver);
	kfree(sbi);

	/* give only one another chance */
	if (retry) {
		retry = false;
		shrink_dcache_sb(sb);
		goto try_onemore;
	}
	return err;
}

static struct dentry *f2fs_mount(struct file_system_type *fs_type, int flags,
			const char *dev_name, void *data)
{
	return mount_bdev(fs_type, flags, dev_name, data, f2fs_fill_super);
}

static void kill_f2fs_super(struct super_block *sb)
{
	if (sb->s_root) {
		set_sbi_flag(F2FS_SB(sb), SBI_IS_CLOSE);
		stop_gc_thread(F2FS_SB(sb));
		stop_discard_thread(F2FS_SB(sb));
	}
	kill_block_super(sb);
}

static struct file_system_type f2fs_fs_type = {
	.owner		= THIS_MODULE,
	.name		= "f2fs",
	.mount		= f2fs_mount,
	.kill_sb	= kill_f2fs_super,
	.fs_flags	= FS_REQUIRES_DEV,
};
MODULE_ALIAS_FS("f2fs");

static int __init init_inodecache(void)
{
	f2fs_inode_cachep = kmem_cache_create("f2fs_inode_cache",
			sizeof(struct f2fs_inode_info), 0,
			SLAB_RECLAIM_ACCOUNT|SLAB_ACCOUNT, NULL);
	if (!f2fs_inode_cachep)
		return -ENOMEM;
	return 0;
}

static void destroy_inodecache(void)
{
	/*
	 * Make sure all delayed rcu free inodes are flushed before we
	 * destroy cache.
	 */
	rcu_barrier();
	kmem_cache_destroy(f2fs_inode_cachep);
}

static int __init init_f2fs_fs(void)
{
	int err;

	f2fs_build_trace_ios();

	err = init_inodecache();
	if (err)
		goto fail;
	err = create_node_manager_caches();
	if (err)
		goto free_inodecache;
	err = create_segment_manager_caches();
	if (err)
		goto free_node_manager_caches;
	err = create_checkpoint_caches();
	if (err)
		goto free_segment_manager_caches;
	err = create_extent_cache();
	if (err)
		goto free_checkpoint_caches;
	err = f2fs_init_sysfs();
	if (err)
		goto free_extent_cache;
	err = register_shrinker(&f2fs_shrinker_info);
	if (err)
		goto free_sysfs;
	err = register_filesystem(&f2fs_fs_type);
	if (err)
		goto free_shrinker;
	err = f2fs_create_root_stats();
	if (err)
		goto free_filesystem;
	return 0;

free_filesystem:
	unregister_filesystem(&f2fs_fs_type);
free_shrinker:
	unregister_shrinker(&f2fs_shrinker_info);
free_sysfs:
	f2fs_exit_sysfs();
free_extent_cache:
	destroy_extent_cache();
free_checkpoint_caches:
	destroy_checkpoint_caches();
free_segment_manager_caches:
	destroy_segment_manager_caches();
free_node_manager_caches:
	destroy_node_manager_caches();
free_inodecache:
	destroy_inodecache();
fail:
	return err;
}

static void __exit exit_f2fs_fs(void)
{
	f2fs_destroy_root_stats();
	unregister_filesystem(&f2fs_fs_type);
	unregister_shrinker(&f2fs_shrinker_info);
	f2fs_exit_sysfs();
	destroy_extent_cache();
	destroy_checkpoint_caches();
	destroy_segment_manager_caches();
	destroy_node_manager_caches();
	destroy_inodecache();
	f2fs_destroy_trace_ios();
}

module_init(init_f2fs_fs)
module_exit(exit_f2fs_fs)

MODULE_AUTHOR("Samsung Electronics's Praesto Team");
MODULE_DESCRIPTION("Flash Friendly File System");
MODULE_LICENSE("GPL");
<|MERGE_RESOLUTION|>--- conflicted
+++ resolved
@@ -1258,19 +1258,14 @@
 	if (f2fs_readonly(sb) && (*flags & SB_RDONLY))
 		goto skip;
 
-<<<<<<< HEAD
 #ifdef CONFIG_QUOTA
-	if (!f2fs_readonly(sb) && (*flags & MS_RDONLY)) {
-=======
 	if (!f2fs_readonly(sb) && (*flags & SB_RDONLY)) {
->>>>>>> 7d8c430e
 		err = dquot_suspend(sb, -1);
 		if (err < 0)
 			goto restore_opts;
 	} else {
 		/* dquot_resume needs RW */
-<<<<<<< HEAD
-		sb->s_flags &= ~MS_RDONLY;
+		sb->s_flags &= ~SB_RDONLY;
 		if (sb_any_quota_suspended(sb)) {
 			dquot_resume(sb, -1);
 		} else if (f2fs_sb_has_quota_ino(sb)) {
@@ -1278,10 +1273,6 @@
 			if (err)
 				goto restore_opts;
 		}
-=======
-		sb->s_flags &= ~SB_RDONLY;
-		dquot_resume(sb, -1);
->>>>>>> 7d8c430e
 	}
 #endif
 	/* disallow enable/disable extent_cache dynamically */
