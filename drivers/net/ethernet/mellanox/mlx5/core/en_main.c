/*
 * Copyright (c) 2015-2016, Mellanox Technologies. All rights reserved.
 *
 * This software is available to you under a choice of one of two
 * licenses.  You may choose to be licensed under the terms of the GNU
 * General Public License (GPL) Version 2, available from the file
 * COPYING in the main directory of this source tree, or the
 * OpenIB.org BSD license below:
 *
 *     Redistribution and use in source and binary forms, with or
 *     without modification, are permitted provided that the following
 *     conditions are met:
 *
 *      - Redistributions of source code must retain the above
 *        copyright notice, this list of conditions and the following
 *        disclaimer.
 *
 *      - Redistributions in binary form must reproduce the above
 *        copyright notice, this list of conditions and the following
 *        disclaimer in the documentation and/or other materials
 *        provided with the distribution.
 *
 * THE SOFTWARE IS PROVIDED "AS IS", WITHOUT WARRANTY OF ANY KIND,
 * EXPRESS OR IMPLIED, INCLUDING BUT NOT LIMITED TO THE WARRANTIES OF
 * MERCHANTABILITY, FITNESS FOR A PARTICULAR PURPOSE AND
 * NONINFRINGEMENT. IN NO EVENT SHALL THE AUTHORS OR COPYRIGHT HOLDERS
 * BE LIABLE FOR ANY CLAIM, DAMAGES OR OTHER LIABILITY, WHETHER IN AN
 * ACTION OF CONTRACT, TORT OR OTHERWISE, ARISING FROM, OUT OF OR IN
 * CONNECTION WITH THE SOFTWARE OR THE USE OR OTHER DEALINGS IN THE
 * SOFTWARE.
 */

#include <net/tc_act/tc_gact.h>
#include <linux/crash_dump.h>
#include <net/pkt_cls.h>
#include <linux/mlx5/fs.h>
#include <net/vxlan.h>
#include <linux/bpf.h>
#include "eswitch.h"
#include "en.h"
#include "en_tc.h"
#include "en_rep.h"
#include "vxlan.h"

struct mlx5e_rq_param {
	u32			rqc[MLX5_ST_SZ_DW(rqc)];
	struct mlx5_wq_param	wq;
};

struct mlx5e_sq_param {
	u32                        sqc[MLX5_ST_SZ_DW(sqc)];
	struct mlx5_wq_param       wq;
};

struct mlx5e_cq_param {
	u32                        cqc[MLX5_ST_SZ_DW(cqc)];
	struct mlx5_wq_param       wq;
	u16                        eq_ix;
	u8                         cq_period_mode;
};

struct mlx5e_channel_param {
	struct mlx5e_rq_param      rq;
	struct mlx5e_sq_param      sq;
	struct mlx5e_sq_param      xdp_sq;
	struct mlx5e_sq_param      icosq;
	struct mlx5e_cq_param      rx_cq;
	struct mlx5e_cq_param      tx_cq;
	struct mlx5e_cq_param      icosq_cq;
};

static bool mlx5e_check_fragmented_striding_rq_cap(struct mlx5_core_dev *mdev)
{
	return MLX5_CAP_GEN(mdev, striding_rq) &&
		MLX5_CAP_GEN(mdev, umr_ptr_rlky) &&
		MLX5_CAP_ETH(mdev, reg_umr_sq);
}

<<<<<<< HEAD
void mlx5e_set_rq_type_params(struct mlx5e_priv *priv, u8 rq_type)
{
	priv->params.rq_wq_type = rq_type;
	priv->params.lro_wqe_sz = MLX5E_PARAMS_DEFAULT_LRO_WQE_SZ;
	switch (priv->params.rq_wq_type) {
	case MLX5_WQ_TYPE_LINKED_LIST_STRIDING_RQ:
		priv->params.log_rq_size = is_kdump_kernel() ?
			MLX5E_PARAMS_MINIMUM_LOG_RQ_SIZE_MPW :
			MLX5E_PARAMS_DEFAULT_LOG_RQ_SIZE_MPW;
		priv->params.mpwqe_log_stride_sz =
			MLX5E_GET_PFLAG(priv, MLX5E_PFLAG_RX_CQE_COMPRESS) ?
			MLX5_MPWRQ_CQE_CMPRS_LOG_STRIDE_SZ(priv->mdev) :
			MLX5_MPWRQ_DEF_LOG_STRIDE_SZ(priv->mdev);
		priv->params.mpwqe_log_num_strides = MLX5_MPWRQ_LOG_WQE_SZ -
			priv->params.mpwqe_log_stride_sz;
		break;
	default: /* MLX5_WQ_TYPE_LINKED_LIST */
		priv->params.log_rq_size = is_kdump_kernel() ?
=======
void mlx5e_set_rq_type_params(struct mlx5_core_dev *mdev,
			      struct mlx5e_params *params, u8 rq_type)
{
	params->rq_wq_type = rq_type;
	params->lro_wqe_sz = MLX5E_PARAMS_DEFAULT_LRO_WQE_SZ;
	switch (params->rq_wq_type) {
	case MLX5_WQ_TYPE_LINKED_LIST_STRIDING_RQ:
		params->log_rq_size = is_kdump_kernel() ?
			MLX5E_PARAMS_MINIMUM_LOG_RQ_SIZE_MPW :
			MLX5E_PARAMS_DEFAULT_LOG_RQ_SIZE_MPW;
		params->mpwqe_log_stride_sz =
			MLX5E_GET_PFLAG(params, MLX5E_PFLAG_RX_CQE_COMPRESS) ?
			MLX5_MPWRQ_CQE_CMPRS_LOG_STRIDE_SZ(mdev) :
			MLX5_MPWRQ_DEF_LOG_STRIDE_SZ(mdev);
		params->mpwqe_log_num_strides = MLX5_MPWRQ_LOG_WQE_SZ -
			params->mpwqe_log_stride_sz;
		break;
	default: /* MLX5_WQ_TYPE_LINKED_LIST */
		params->log_rq_size = is_kdump_kernel() ?
>>>>>>> 2ac97f0f
			MLX5E_PARAMS_MINIMUM_LOG_RQ_SIZE :
			MLX5E_PARAMS_DEFAULT_LOG_RQ_SIZE;

		/* Extra room needed for build_skb */
<<<<<<< HEAD
		priv->params.lro_wqe_sz -= MLX5_RX_HEADROOM +
=======
		params->lro_wqe_sz -= MLX5_RX_HEADROOM +
>>>>>>> 2ac97f0f
			SKB_DATA_ALIGN(sizeof(struct skb_shared_info));
	}

	mlx5_core_info(mdev, "MLX5E: StrdRq(%d) RqSz(%ld) StrdSz(%ld) RxCqeCmprss(%d)\n",
		       params->rq_wq_type == MLX5_WQ_TYPE_LINKED_LIST_STRIDING_RQ,
		       BIT(params->log_rq_size),
		       BIT(params->mpwqe_log_stride_sz),
		       MLX5E_GET_PFLAG(params, MLX5E_PFLAG_RX_CQE_COMPRESS));
}

static void mlx5e_set_rq_params(struct mlx5_core_dev *mdev, struct mlx5e_params *params)
{
	u8 rq_type = mlx5e_check_fragmented_striding_rq_cap(mdev) &&
		    !params->xdp_prog ?
		    MLX5_WQ_TYPE_LINKED_LIST_STRIDING_RQ :
		    MLX5_WQ_TYPE_LINKED_LIST;
	mlx5e_set_rq_type_params(mdev, params, rq_type);
}

static void mlx5e_update_carrier(struct mlx5e_priv *priv)
{
	struct mlx5_core_dev *mdev = priv->mdev;
	u8 port_state;

	port_state = mlx5_query_vport_state(mdev,
		MLX5_QUERY_VPORT_STATE_IN_OP_MOD_VNIC_VPORT, 0);

	if (port_state == VPORT_STATE_UP) {
		netdev_info(priv->netdev, "Link up\n");
		netif_carrier_on(priv->netdev);
	} else {
		netdev_info(priv->netdev, "Link down\n");
		netif_carrier_off(priv->netdev);
	}
}

static void mlx5e_update_carrier_work(struct work_struct *work)
{
	struct mlx5e_priv *priv = container_of(work, struct mlx5e_priv,
					       update_carrier_work);

	mutex_lock(&priv->state_lock);
	if (test_bit(MLX5E_STATE_OPENED, &priv->state))
		mlx5e_update_carrier(priv);
	mutex_unlock(&priv->state_lock);
}

static void mlx5e_tx_timeout_work(struct work_struct *work)
{
	struct mlx5e_priv *priv = container_of(work, struct mlx5e_priv,
					       tx_timeout_work);
	int err;

	rtnl_lock();
	mutex_lock(&priv->state_lock);
	if (!test_bit(MLX5E_STATE_OPENED, &priv->state))
		goto unlock;
	mlx5e_close_locked(priv->netdev);
	err = mlx5e_open_locked(priv->netdev);
	if (err)
		netdev_err(priv->netdev, "mlx5e_open_locked failed recovering from a tx_timeout, err(%d).\n",
			   err);
unlock:
	mutex_unlock(&priv->state_lock);
	rtnl_unlock();
}

static void mlx5e_update_sw_counters(struct mlx5e_priv *priv)
{
	struct mlx5e_sw_stats temp, *s = &temp;
	struct mlx5e_rq_stats *rq_stats;
	struct mlx5e_sq_stats *sq_stats;
	u64 tx_offload_none = 0;
	int i, j;

	memset(s, 0, sizeof(*s));
	for (i = 0; i < priv->channels.num; i++) {
		struct mlx5e_channel *c = priv->channels.c[i];

		rq_stats = &c->rq.stats;

		s->rx_packets	+= rq_stats->packets;
		s->rx_bytes	+= rq_stats->bytes;
		s->rx_lro_packets += rq_stats->lro_packets;
		s->rx_lro_bytes	+= rq_stats->lro_bytes;
		s->rx_csum_none	+= rq_stats->csum_none;
		s->rx_csum_complete += rq_stats->csum_complete;
		s->rx_csum_unnecessary_inner += rq_stats->csum_unnecessary_inner;
		s->rx_xdp_drop += rq_stats->xdp_drop;
		s->rx_xdp_tx += rq_stats->xdp_tx;
		s->rx_xdp_tx_full += rq_stats->xdp_tx_full;
		s->rx_wqe_err   += rq_stats->wqe_err;
		s->rx_mpwqe_filler += rq_stats->mpwqe_filler;
		s->rx_buff_alloc_err += rq_stats->buff_alloc_err;
		s->rx_cqe_compress_blks += rq_stats->cqe_compress_blks;
		s->rx_cqe_compress_pkts += rq_stats->cqe_compress_pkts;
		s->rx_cache_reuse += rq_stats->cache_reuse;
		s->rx_cache_full  += rq_stats->cache_full;
		s->rx_cache_empty += rq_stats->cache_empty;
		s->rx_cache_busy  += rq_stats->cache_busy;

		for (j = 0; j < priv->channels.params.num_tc; j++) {
			sq_stats = &c->sq[j].stats;

			s->tx_packets		+= sq_stats->packets;
			s->tx_bytes		+= sq_stats->bytes;
			s->tx_tso_packets	+= sq_stats->tso_packets;
			s->tx_tso_bytes		+= sq_stats->tso_bytes;
			s->tx_tso_inner_packets	+= sq_stats->tso_inner_packets;
			s->tx_tso_inner_bytes	+= sq_stats->tso_inner_bytes;
			s->tx_queue_stopped	+= sq_stats->stopped;
			s->tx_queue_wake	+= sq_stats->wake;
			s->tx_queue_dropped	+= sq_stats->dropped;
			s->tx_xmit_more		+= sq_stats->xmit_more;
			s->tx_csum_partial_inner += sq_stats->csum_partial_inner;
			tx_offload_none		+= sq_stats->csum_none;
		}
	}

	/* Update calculated offload counters */
	s->tx_csum_partial = s->tx_packets - tx_offload_none - s->tx_csum_partial_inner;
	s->rx_csum_unnecessary = s->rx_packets - s->rx_csum_none - s->rx_csum_complete;

	s->link_down_events_phy = MLX5_GET(ppcnt_reg,
				priv->stats.pport.phy_counters,
				counter_set.phys_layer_cntrs.link_down_events);
	memcpy(&priv->stats.sw, s, sizeof(*s));
}

static void mlx5e_update_vport_counters(struct mlx5e_priv *priv)
{
	int outlen = MLX5_ST_SZ_BYTES(query_vport_counter_out);
	u32 *out = (u32 *)priv->stats.vport.query_vport_out;
	u32 in[MLX5_ST_SZ_DW(query_vport_counter_in)] = {0};
	struct mlx5_core_dev *mdev = priv->mdev;

	MLX5_SET(query_vport_counter_in, in, opcode,
		 MLX5_CMD_OP_QUERY_VPORT_COUNTER);
	MLX5_SET(query_vport_counter_in, in, op_mod, 0);
	MLX5_SET(query_vport_counter_in, in, other_vport, 0);

	mlx5_cmd_exec(mdev, in, sizeof(in), out, outlen);
}

static void mlx5e_update_pport_counters(struct mlx5e_priv *priv)
{
	struct mlx5e_pport_stats *pstats = &priv->stats.pport;
	struct mlx5_core_dev *mdev = priv->mdev;
	int sz = MLX5_ST_SZ_BYTES(ppcnt_reg);
	int prio;
	void *out;
	u32 *in;

	in = mlx5_vzalloc(sz);
	if (!in)
		goto free_out;

	MLX5_SET(ppcnt_reg, in, local_port, 1);

	out = pstats->IEEE_802_3_counters;
	MLX5_SET(ppcnt_reg, in, grp, MLX5_IEEE_802_3_COUNTERS_GROUP);
	mlx5_core_access_reg(mdev, in, sz, out, sz, MLX5_REG_PPCNT, 0, 0);

	out = pstats->RFC_2863_counters;
	MLX5_SET(ppcnt_reg, in, grp, MLX5_RFC_2863_COUNTERS_GROUP);
	mlx5_core_access_reg(mdev, in, sz, out, sz, MLX5_REG_PPCNT, 0, 0);

	out = pstats->RFC_2819_counters;
	MLX5_SET(ppcnt_reg, in, grp, MLX5_RFC_2819_COUNTERS_GROUP);
	mlx5_core_access_reg(mdev, in, sz, out, sz, MLX5_REG_PPCNT, 0, 0);

	out = pstats->phy_counters;
	MLX5_SET(ppcnt_reg, in, grp, MLX5_PHYSICAL_LAYER_COUNTERS_GROUP);
	mlx5_core_access_reg(mdev, in, sz, out, sz, MLX5_REG_PPCNT, 0, 0);

	if (MLX5_CAP_PCAM_FEATURE(mdev, ppcnt_statistical_group)) {
		out = pstats->phy_statistical_counters;
		MLX5_SET(ppcnt_reg, in, grp, MLX5_PHYSICAL_LAYER_STATISTICAL_GROUP);
		mlx5_core_access_reg(mdev, in, sz, out, sz, MLX5_REG_PPCNT, 0, 0);
	}

	MLX5_SET(ppcnt_reg, in, grp, MLX5_PER_PRIORITY_COUNTERS_GROUP);
	for (prio = 0; prio < NUM_PPORT_PRIO; prio++) {
		out = pstats->per_prio_counters[prio];
		MLX5_SET(ppcnt_reg, in, prio_tc, prio);
		mlx5_core_access_reg(mdev, in, sz, out, sz,
				     MLX5_REG_PPCNT, 0, 0);
	}

free_out:
	kvfree(in);
}

static void mlx5e_update_q_counter(struct mlx5e_priv *priv)
{
	struct mlx5e_qcounter_stats *qcnt = &priv->stats.qcnt;

	if (!priv->q_counter)
		return;

	mlx5_core_query_out_of_buffer(priv->mdev, priv->q_counter,
				      &qcnt->rx_out_of_buffer);
}

static void mlx5e_update_pcie_counters(struct mlx5e_priv *priv)
{
	struct mlx5e_pcie_stats *pcie_stats = &priv->stats.pcie;
	struct mlx5_core_dev *mdev = priv->mdev;
	int sz = MLX5_ST_SZ_BYTES(mpcnt_reg);
	void *out;
	u32 *in;

	if (!MLX5_CAP_MCAM_FEATURE(mdev, pcie_performance_group))
		return;

	in = mlx5_vzalloc(sz);
	if (!in)
		return;

	out = pcie_stats->pcie_perf_counters;
	MLX5_SET(mpcnt_reg, in, grp, MLX5_PCIE_PERFORMANCE_COUNTERS_GROUP);
	mlx5_core_access_reg(mdev, in, sz, out, sz, MLX5_REG_MPCNT, 0, 0);

	kvfree(in);
}

void mlx5e_update_stats(struct mlx5e_priv *priv)
{
	mlx5e_update_pcie_counters(priv);
	mlx5e_update_pport_counters(priv);
	mlx5e_update_vport_counters(priv);
	mlx5e_update_q_counter(priv);
	mlx5e_update_sw_counters(priv);
}

void mlx5e_update_stats_work(struct work_struct *work)
{
	struct delayed_work *dwork = to_delayed_work(work);
	struct mlx5e_priv *priv = container_of(dwork, struct mlx5e_priv,
					       update_stats_work);
	mutex_lock(&priv->state_lock);
	if (test_bit(MLX5E_STATE_OPENED, &priv->state)) {
		priv->profile->update_stats(priv);
		queue_delayed_work(priv->wq, dwork,
				   msecs_to_jiffies(MLX5E_UPDATE_STATS_INTERVAL));
	}
	mutex_unlock(&priv->state_lock);
}

static void mlx5e_async_event(struct mlx5_core_dev *mdev, void *vpriv,
			      enum mlx5_dev_event event, unsigned long param)
{
	struct mlx5e_priv *priv = vpriv;
	struct ptp_clock_event ptp_event;
	struct mlx5_eqe *eqe = NULL;

	if (!test_bit(MLX5E_STATE_ASYNC_EVENTS_ENABLED, &priv->state))
		return;

	switch (event) {
	case MLX5_DEV_EVENT_PORT_UP:
	case MLX5_DEV_EVENT_PORT_DOWN:
		queue_work(priv->wq, &priv->update_carrier_work);
		break;
	case MLX5_DEV_EVENT_PPS:
		eqe = (struct mlx5_eqe *)param;
		ptp_event.type = PTP_CLOCK_EXTTS;
		ptp_event.index = eqe->data.pps.pin;
		ptp_event.timestamp =
			timecounter_cyc2time(&priv->tstamp.clock,
					     be64_to_cpu(eqe->data.pps.time_stamp));
		mlx5e_pps_event_handler(vpriv, &ptp_event);
		break;
	default:
		break;
	}
}

static void mlx5e_enable_async_events(struct mlx5e_priv *priv)
{
	set_bit(MLX5E_STATE_ASYNC_EVENTS_ENABLED, &priv->state);
}

static void mlx5e_disable_async_events(struct mlx5e_priv *priv)
{
	clear_bit(MLX5E_STATE_ASYNC_EVENTS_ENABLED, &priv->state);
	synchronize_irq(mlx5_get_msix_vec(priv->mdev, MLX5_EQ_VEC_ASYNC));
}

static inline int mlx5e_get_wqe_mtt_sz(void)
{
	/* UMR copies MTTs in units of MLX5_UMR_MTT_ALIGNMENT bytes.
	 * To avoid copying garbage after the mtt array, we allocate
	 * a little more.
	 */
	return ALIGN(MLX5_MPWRQ_PAGES_PER_WQE * sizeof(__be64),
		     MLX5_UMR_MTT_ALIGNMENT);
}

static inline void mlx5e_build_umr_wqe(struct mlx5e_rq *rq,
				       struct mlx5e_icosq *sq,
				       struct mlx5e_umr_wqe *wqe,
				       u16 ix)
{
	struct mlx5_wqe_ctrl_seg      *cseg = &wqe->ctrl;
	struct mlx5_wqe_umr_ctrl_seg *ucseg = &wqe->uctrl;
	struct mlx5_wqe_data_seg      *dseg = &wqe->data;
	struct mlx5e_mpw_info *wi = &rq->mpwqe.info[ix];
	u8 ds_cnt = DIV_ROUND_UP(sizeof(*wqe), MLX5_SEND_WQE_DS);
	u32 umr_wqe_mtt_offset = mlx5e_get_wqe_mtt_offset(rq, ix);

	cseg->qpn_ds    = cpu_to_be32((sq->sqn << MLX5_WQE_CTRL_QPN_SHIFT) |
				      ds_cnt);
	cseg->fm_ce_se  = MLX5_WQE_CTRL_CQ_UPDATE;
	cseg->imm       = rq->mkey_be;

	ucseg->flags = MLX5_UMR_TRANSLATION_OFFSET_EN;
	ucseg->xlt_octowords =
		cpu_to_be16(MLX5_MTT_OCTW(MLX5_MPWRQ_PAGES_PER_WQE));
	ucseg->bsf_octowords =
		cpu_to_be16(MLX5_MTT_OCTW(umr_wqe_mtt_offset));
	ucseg->mkey_mask     = cpu_to_be64(MLX5_MKEY_MASK_FREE);

	dseg->lkey = sq->mkey_be;
	dseg->addr = cpu_to_be64(wi->umr.mtt_addr);
}

static int mlx5e_rq_alloc_mpwqe_info(struct mlx5e_rq *rq,
				     struct mlx5e_channel *c)
{
	int wq_sz = mlx5_wq_ll_get_size(&rq->wq);
	int mtt_sz = mlx5e_get_wqe_mtt_sz();
	int mtt_alloc = mtt_sz + MLX5_UMR_ALIGN - 1;
	int i;

	rq->mpwqe.info = kzalloc_node(wq_sz * sizeof(*rq->mpwqe.info),
				      GFP_KERNEL, cpu_to_node(c->cpu));
	if (!rq->mpwqe.info)
		goto err_out;

	/* We allocate more than mtt_sz as we will align the pointer */
	rq->mpwqe.mtt_no_align = kzalloc_node(mtt_alloc * wq_sz, GFP_KERNEL,
					cpu_to_node(c->cpu));
	if (unlikely(!rq->mpwqe.mtt_no_align))
		goto err_free_wqe_info;

	for (i = 0; i < wq_sz; i++) {
		struct mlx5e_mpw_info *wi = &rq->mpwqe.info[i];

		wi->umr.mtt = PTR_ALIGN(rq->mpwqe.mtt_no_align + i * mtt_alloc,
					MLX5_UMR_ALIGN);
		wi->umr.mtt_addr = dma_map_single(c->pdev, wi->umr.mtt, mtt_sz,
						  PCI_DMA_TODEVICE);
		if (unlikely(dma_mapping_error(c->pdev, wi->umr.mtt_addr)))
			goto err_unmap_mtts;

		mlx5e_build_umr_wqe(rq, &c->icosq, &wi->umr.wqe, i);
	}

	return 0;

err_unmap_mtts:
	while (--i >= 0) {
		struct mlx5e_mpw_info *wi = &rq->mpwqe.info[i];

		dma_unmap_single(c->pdev, wi->umr.mtt_addr, mtt_sz,
				 PCI_DMA_TODEVICE);
	}
	kfree(rq->mpwqe.mtt_no_align);
err_free_wqe_info:
	kfree(rq->mpwqe.info);

err_out:
	return -ENOMEM;
}

static void mlx5e_rq_free_mpwqe_info(struct mlx5e_rq *rq)
{
	int wq_sz = mlx5_wq_ll_get_size(&rq->wq);
	int mtt_sz = mlx5e_get_wqe_mtt_sz();
	int i;

	for (i = 0; i < wq_sz; i++) {
		struct mlx5e_mpw_info *wi = &rq->mpwqe.info[i];

		dma_unmap_single(rq->pdev, wi->umr.mtt_addr, mtt_sz,
				 PCI_DMA_TODEVICE);
	}
	kfree(rq->mpwqe.mtt_no_align);
	kfree(rq->mpwqe.info);
}

static int mlx5e_create_umr_mkey(struct mlx5_core_dev *mdev,
				 u64 npages, u8 page_shift,
				 struct mlx5_core_mkey *umr_mkey)
{
	int inlen = MLX5_ST_SZ_BYTES(create_mkey_in);
	void *mkc;
	u32 *in;
	int err;

	if (!MLX5E_VALID_NUM_MTTS(npages))
		return -EINVAL;

	in = mlx5_vzalloc(inlen);
	if (!in)
		return -ENOMEM;

	mkc = MLX5_ADDR_OF(create_mkey_in, in, memory_key_mkey_entry);

	MLX5_SET(mkc, mkc, free, 1);
	MLX5_SET(mkc, mkc, umr_en, 1);
	MLX5_SET(mkc, mkc, lw, 1);
	MLX5_SET(mkc, mkc, lr, 1);
	MLX5_SET(mkc, mkc, access_mode, MLX5_MKC_ACCESS_MODE_MTT);

	MLX5_SET(mkc, mkc, qpn, 0xffffff);
	MLX5_SET(mkc, mkc, pd, mdev->mlx5e_res.pdn);
	MLX5_SET64(mkc, mkc, len, npages << page_shift);
	MLX5_SET(mkc, mkc, translations_octword_size,
		 MLX5_MTT_OCTW(npages));
	MLX5_SET(mkc, mkc, log_page_size, page_shift);

	err = mlx5_core_create_mkey(mdev, umr_mkey, in, inlen);

	kvfree(in);
	return err;
}

static int mlx5e_create_rq_umr_mkey(struct mlx5_core_dev *mdev, struct mlx5e_rq *rq)
{
	u64 num_mtts = MLX5E_REQUIRED_MTTS(mlx5_wq_ll_get_size(&rq->wq));

	return mlx5e_create_umr_mkey(mdev, num_mtts, PAGE_SHIFT, &rq->umr_mkey);
}

static int mlx5e_alloc_rq(struct mlx5e_channel *c,
			  struct mlx5e_params *params,
			  struct mlx5e_rq_param *rqp,
			  struct mlx5e_rq *rq)
{
	struct mlx5_core_dev *mdev = c->mdev;
	void *rqc = rqp->rqc;
	void *rqc_wq = MLX5_ADDR_OF(rqc, rqc, wq);
	u32 byte_count;
	u32 frag_sz;
	int npages;
	int wq_sz;
	int err;
	int i;

	rqp->wq.db_numa_node = cpu_to_node(c->cpu);

	err = mlx5_wq_ll_create(mdev, &rqp->wq, rqc_wq, &rq->wq,
				&rq->wq_ctrl);
	if (err)
		return err;

	rq->wq.db = &rq->wq.db[MLX5_RCV_DBR];

	wq_sz = mlx5_wq_ll_get_size(&rq->wq);

	rq->wq_type = params->rq_wq_type;
	rq->pdev    = c->pdev;
	rq->netdev  = c->netdev;
	rq->tstamp  = c->tstamp;
	rq->channel = c;
	rq->ix      = c->ix;
	rq->mdev    = mdev;

	rq->xdp_prog = params->xdp_prog ? bpf_prog_inc(params->xdp_prog) : NULL;
	if (IS_ERR(rq->xdp_prog)) {
		err = PTR_ERR(rq->xdp_prog);
		rq->xdp_prog = NULL;
		goto err_rq_wq_destroy;
	}

	if (rq->xdp_prog) {
		rq->buff.map_dir = DMA_BIDIRECTIONAL;
		rq->rx_headroom = XDP_PACKET_HEADROOM;
	} else {
		rq->buff.map_dir = DMA_FROM_DEVICE;
		rq->rx_headroom = MLX5_RX_HEADROOM;
	}

	switch (rq->wq_type) {
	case MLX5_WQ_TYPE_LINKED_LIST_STRIDING_RQ:

		rq->alloc_wqe = mlx5e_alloc_rx_mpwqe;
		rq->dealloc_wqe = mlx5e_dealloc_rx_mpwqe;

		rq->handle_rx_cqe = c->priv->profile->rx_handlers.handle_rx_cqe_mpwqe;
		if (!rq->handle_rx_cqe) {
			err = -EINVAL;
			netdev_err(c->netdev, "RX handler of MPWQE RQ is not set, err %d\n", err);
			goto err_rq_wq_destroy;
		}

		rq->mpwqe_stride_sz = BIT(params->mpwqe_log_stride_sz);
		rq->mpwqe_num_strides = BIT(params->mpwqe_log_num_strides);

		rq->buff.wqe_sz = rq->mpwqe_stride_sz * rq->mpwqe_num_strides;
		byte_count = rq->buff.wqe_sz;

		err = mlx5e_create_rq_umr_mkey(mdev, rq);
		if (err)
			goto err_rq_wq_destroy;
		rq->mkey_be = cpu_to_be32(rq->umr_mkey.key);

		err = mlx5e_rq_alloc_mpwqe_info(rq, c);
		if (err)
			goto err_destroy_umr_mkey;
		break;
	default: /* MLX5_WQ_TYPE_LINKED_LIST */
		rq->dma_info = kzalloc_node(wq_sz * sizeof(*rq->dma_info),
					    GFP_KERNEL, cpu_to_node(c->cpu));
		if (!rq->dma_info) {
			err = -ENOMEM;
			goto err_rq_wq_destroy;
		}
		rq->alloc_wqe = mlx5e_alloc_rx_wqe;
		rq->dealloc_wqe = mlx5e_dealloc_rx_wqe;

		rq->handle_rx_cqe = c->priv->profile->rx_handlers.handle_rx_cqe;
		if (!rq->handle_rx_cqe) {
			kfree(rq->dma_info);
			err = -EINVAL;
			netdev_err(c->netdev, "RX handler of RQ is not set, err %d\n", err);
			goto err_rq_wq_destroy;
		}

		rq->buff.wqe_sz = params->lro_en  ?
				params->lro_wqe_sz :
				MLX5E_SW2HW_MTU(c->netdev->mtu);
		byte_count = rq->buff.wqe_sz;

		/* calc the required page order */
		frag_sz = rq->rx_headroom +
			  byte_count /* packet data */ +
			  SKB_DATA_ALIGN(sizeof(struct skb_shared_info));
		frag_sz = SKB_DATA_ALIGN(frag_sz);

		npages = DIV_ROUND_UP(frag_sz, PAGE_SIZE);
		rq->buff.page_order = order_base_2(npages);

		byte_count |= MLX5_HW_START_PADDING;
		rq->mkey_be = c->mkey_be;
	}

	for (i = 0; i < wq_sz; i++) {
		struct mlx5e_rx_wqe *wqe = mlx5_wq_ll_get_wqe(&rq->wq, i);

		wqe->data.byte_count = cpu_to_be32(byte_count);
		wqe->data.lkey = rq->mkey_be;
	}

	INIT_WORK(&rq->am.work, mlx5e_rx_am_work);
	rq->am.mode = params->rx_cq_period_mode;
	rq->page_cache.head = 0;
	rq->page_cache.tail = 0;

	return 0;

err_destroy_umr_mkey:
	mlx5_core_destroy_mkey(mdev, &rq->umr_mkey);

err_rq_wq_destroy:
	if (rq->xdp_prog)
		bpf_prog_put(rq->xdp_prog);
	mlx5_wq_destroy(&rq->wq_ctrl);

	return err;
}

static void mlx5e_free_rq(struct mlx5e_rq *rq)
{
	int i;

	if (rq->xdp_prog)
		bpf_prog_put(rq->xdp_prog);

	switch (rq->wq_type) {
	case MLX5_WQ_TYPE_LINKED_LIST_STRIDING_RQ:
		mlx5e_rq_free_mpwqe_info(rq);
		mlx5_core_destroy_mkey(rq->mdev, &rq->umr_mkey);
		break;
	default: /* MLX5_WQ_TYPE_LINKED_LIST */
		kfree(rq->dma_info);
	}

	for (i = rq->page_cache.head; i != rq->page_cache.tail;
	     i = (i + 1) & (MLX5E_CACHE_SIZE - 1)) {
		struct mlx5e_dma_info *dma_info = &rq->page_cache.page_cache[i];

		mlx5e_page_release(rq, dma_info, false);
	}
	mlx5_wq_destroy(&rq->wq_ctrl);
}

static int mlx5e_create_rq(struct mlx5e_rq *rq,
			   struct mlx5e_rq_param *param)
{
	struct mlx5_core_dev *mdev = rq->mdev;

	void *in;
	void *rqc;
	void *wq;
	int inlen;
	int err;

	inlen = MLX5_ST_SZ_BYTES(create_rq_in) +
		sizeof(u64) * rq->wq_ctrl.buf.npages;
	in = mlx5_vzalloc(inlen);
	if (!in)
		return -ENOMEM;

	rqc = MLX5_ADDR_OF(create_rq_in, in, ctx);
	wq  = MLX5_ADDR_OF(rqc, rqc, wq);

	memcpy(rqc, param->rqc, sizeof(param->rqc));

	MLX5_SET(rqc,  rqc, cqn,		rq->cq.mcq.cqn);
	MLX5_SET(rqc,  rqc, state,		MLX5_RQC_STATE_RST);
	MLX5_SET(wq,   wq,  log_wq_pg_sz,	rq->wq_ctrl.buf.page_shift -
						MLX5_ADAPTER_PAGE_SHIFT);
	MLX5_SET64(wq, wq,  dbr_addr,		rq->wq_ctrl.db.dma);

	mlx5_fill_page_array(&rq->wq_ctrl.buf,
			     (__be64 *)MLX5_ADDR_OF(wq, wq, pas));

	err = mlx5_core_create_rq(mdev, in, inlen, &rq->rqn);

	kvfree(in);

	return err;
}

static int mlx5e_modify_rq_state(struct mlx5e_rq *rq, int curr_state,
				 int next_state)
{
	struct mlx5e_channel *c = rq->channel;
	struct mlx5_core_dev *mdev = c->mdev;

	void *in;
	void *rqc;
	int inlen;
	int err;

	inlen = MLX5_ST_SZ_BYTES(modify_rq_in);
	in = mlx5_vzalloc(inlen);
	if (!in)
		return -ENOMEM;

	rqc = MLX5_ADDR_OF(modify_rq_in, in, ctx);

	MLX5_SET(modify_rq_in, in, rq_state, curr_state);
	MLX5_SET(rqc, rqc, state, next_state);

	err = mlx5_core_modify_rq(mdev, rq->rqn, in, inlen);

	kvfree(in);

	return err;
}

static int mlx5e_modify_rq_scatter_fcs(struct mlx5e_rq *rq, bool enable)
{
	struct mlx5e_channel *c = rq->channel;
	struct mlx5e_priv *priv = c->priv;
	struct mlx5_core_dev *mdev = priv->mdev;

	void *in;
	void *rqc;
	int inlen;
	int err;

	inlen = MLX5_ST_SZ_BYTES(modify_rq_in);
	in = mlx5_vzalloc(inlen);
	if (!in)
		return -ENOMEM;

	rqc = MLX5_ADDR_OF(modify_rq_in, in, ctx);

	MLX5_SET(modify_rq_in, in, rq_state, MLX5_RQC_STATE_RDY);
	MLX5_SET64(modify_rq_in, in, modify_bitmask,
		   MLX5_MODIFY_RQ_IN_MODIFY_BITMASK_SCATTER_FCS);
	MLX5_SET(rqc, rqc, scatter_fcs, enable);
	MLX5_SET(rqc, rqc, state, MLX5_RQC_STATE_RDY);

	err = mlx5_core_modify_rq(mdev, rq->rqn, in, inlen);

	kvfree(in);

	return err;
}

static int mlx5e_modify_rq_vsd(struct mlx5e_rq *rq, bool vsd)
{
	struct mlx5e_channel *c = rq->channel;
	struct mlx5_core_dev *mdev = c->mdev;
	void *in;
	void *rqc;
	int inlen;
	int err;

	inlen = MLX5_ST_SZ_BYTES(modify_rq_in);
	in = mlx5_vzalloc(inlen);
	if (!in)
		return -ENOMEM;

	rqc = MLX5_ADDR_OF(modify_rq_in, in, ctx);

	MLX5_SET(modify_rq_in, in, rq_state, MLX5_RQC_STATE_RDY);
	MLX5_SET64(modify_rq_in, in, modify_bitmask,
		   MLX5_MODIFY_RQ_IN_MODIFY_BITMASK_VSD);
	MLX5_SET(rqc, rqc, vsd, vsd);
	MLX5_SET(rqc, rqc, state, MLX5_RQC_STATE_RDY);

	err = mlx5_core_modify_rq(mdev, rq->rqn, in, inlen);

	kvfree(in);

	return err;
}

static void mlx5e_destroy_rq(struct mlx5e_rq *rq)
{
	mlx5_core_destroy_rq(rq->mdev, rq->rqn);
}

static int mlx5e_wait_for_min_rx_wqes(struct mlx5e_rq *rq)
{
	unsigned long exp_time = jiffies + msecs_to_jiffies(20000);
	struct mlx5e_channel *c = rq->channel;

	struct mlx5_wq_ll *wq = &rq->wq;
	u16 min_wqes = mlx5_min_rx_wqes(rq->wq_type, mlx5_wq_ll_get_size(wq));

	while (time_before(jiffies, exp_time)) {
		if (wq->cur_sz >= min_wqes)
			return 0;

		msleep(20);
	}

	netdev_warn(c->netdev, "Failed to get min RX wqes on RQN[0x%x] wq cur_sz(%d) min_rx_wqes(%d)\n",
		    rq->rqn, wq->cur_sz, min_wqes);
	return -ETIMEDOUT;
}

static void mlx5e_free_rx_descs(struct mlx5e_rq *rq)
{
	struct mlx5_wq_ll *wq = &rq->wq;
	struct mlx5e_rx_wqe *wqe;
	__be16 wqe_ix_be;
	u16 wqe_ix;

	/* UMR WQE (if in progress) is always at wq->head */
	if (test_bit(MLX5E_RQ_STATE_UMR_WQE_IN_PROGRESS, &rq->state))
		mlx5e_free_rx_mpwqe(rq, &rq->mpwqe.info[wq->head]);

	while (!mlx5_wq_ll_is_empty(wq)) {
		wqe_ix_be = *wq->tail_next;
		wqe_ix    = be16_to_cpu(wqe_ix_be);
		wqe       = mlx5_wq_ll_get_wqe(&rq->wq, wqe_ix);
		rq->dealloc_wqe(rq, wqe_ix);
		mlx5_wq_ll_pop(&rq->wq, wqe_ix_be,
			       &wqe->next.next_wqe_index);
	}
}

static int mlx5e_open_rq(struct mlx5e_channel *c,
			 struct mlx5e_params *params,
			 struct mlx5e_rq_param *param,
			 struct mlx5e_rq *rq)
{
	int err;

	err = mlx5e_alloc_rq(c, params, param, rq);
	if (err)
		return err;

	err = mlx5e_create_rq(rq, param);
	if (err)
		goto err_free_rq;

	err = mlx5e_modify_rq_state(rq, MLX5_RQC_STATE_RST, MLX5_RQC_STATE_RDY);
	if (err)
		goto err_destroy_rq;

	if (params->rx_am_enabled)
		set_bit(MLX5E_RQ_STATE_AM, &c->rq.state);

	return 0;

err_destroy_rq:
	mlx5e_destroy_rq(rq);
err_free_rq:
	mlx5e_free_rq(rq);

	return err;
}

static void mlx5e_activate_rq(struct mlx5e_rq *rq)
{
	struct mlx5e_icosq *sq = &rq->channel->icosq;
	u16 pi = sq->pc & sq->wq.sz_m1;
	struct mlx5e_tx_wqe *nopwqe;

	set_bit(MLX5E_RQ_STATE_ENABLED, &rq->state);
	sq->db.ico_wqe[pi].opcode     = MLX5_OPCODE_NOP;
	sq->db.ico_wqe[pi].num_wqebbs = 1;
	nopwqe = mlx5e_post_nop(&sq->wq, sq->sqn, &sq->pc);
	mlx5e_notify_hw(&sq->wq, sq->pc, sq->uar_map, &nopwqe->ctrl);
}

static void mlx5e_deactivate_rq(struct mlx5e_rq *rq)
{
	clear_bit(MLX5E_RQ_STATE_ENABLED, &rq->state);
	napi_synchronize(&rq->channel->napi); /* prevent mlx5e_post_rx_wqes */
}

static void mlx5e_close_rq(struct mlx5e_rq *rq)
{
	cancel_work_sync(&rq->am.work);
	mlx5e_destroy_rq(rq);
	mlx5e_free_rx_descs(rq);
	mlx5e_free_rq(rq);
}

static void mlx5e_free_xdpsq_db(struct mlx5e_xdpsq *sq)
{
	kfree(sq->db.di);
}

static int mlx5e_alloc_xdpsq_db(struct mlx5e_xdpsq *sq, int numa)
{
	int wq_sz = mlx5_wq_cyc_get_size(&sq->wq);

	sq->db.di = kzalloc_node(sizeof(*sq->db.di) * wq_sz,
				     GFP_KERNEL, numa);
	if (!sq->db.di) {
		mlx5e_free_xdpsq_db(sq);
		return -ENOMEM;
	}

	return 0;
}

static int mlx5e_alloc_xdpsq(struct mlx5e_channel *c,
			     struct mlx5e_params *params,
			     struct mlx5e_sq_param *param,
			     struct mlx5e_xdpsq *sq)
{
	void *sqc_wq               = MLX5_ADDR_OF(sqc, param->sqc, wq);
	struct mlx5_core_dev *mdev = c->mdev;
	int err;

	sq->pdev      = c->pdev;
	sq->mkey_be   = c->mkey_be;
	sq->channel   = c;
	sq->uar_map   = mdev->mlx5e_res.bfreg.map;
	sq->min_inline_mode = params->tx_min_inline_mode;

	param->wq.db_numa_node = cpu_to_node(c->cpu);
	err = mlx5_wq_cyc_create(mdev, &param->wq, sqc_wq, &sq->wq, &sq->wq_ctrl);
	if (err)
		return err;
	sq->wq.db = &sq->wq.db[MLX5_SND_DBR];

	err = mlx5e_alloc_xdpsq_db(sq, cpu_to_node(c->cpu));
	if (err)
		goto err_sq_wq_destroy;

	return 0;

err_sq_wq_destroy:
	mlx5_wq_destroy(&sq->wq_ctrl);

	return err;
}

static void mlx5e_free_xdpsq(struct mlx5e_xdpsq *sq)
{
	mlx5e_free_xdpsq_db(sq);
	mlx5_wq_destroy(&sq->wq_ctrl);
}

static void mlx5e_free_icosq_db(struct mlx5e_icosq *sq)
{
	kfree(sq->db.ico_wqe);
}

static int mlx5e_alloc_icosq_db(struct mlx5e_icosq *sq, int numa)
{
	u8 wq_sz = mlx5_wq_cyc_get_size(&sq->wq);

	sq->db.ico_wqe = kzalloc_node(sizeof(*sq->db.ico_wqe) * wq_sz,
				      GFP_KERNEL, numa);
	if (!sq->db.ico_wqe)
		return -ENOMEM;

	return 0;
}

static int mlx5e_alloc_icosq(struct mlx5e_channel *c,
			     struct mlx5e_sq_param *param,
			     struct mlx5e_icosq *sq)
{
	void *sqc_wq               = MLX5_ADDR_OF(sqc, param->sqc, wq);
	struct mlx5_core_dev *mdev = c->mdev;
	int err;

	sq->pdev      = c->pdev;
	sq->mkey_be   = c->mkey_be;
	sq->channel   = c;
	sq->uar_map   = mdev->mlx5e_res.bfreg.map;

	param->wq.db_numa_node = cpu_to_node(c->cpu);
	err = mlx5_wq_cyc_create(mdev, &param->wq, sqc_wq, &sq->wq, &sq->wq_ctrl);
	if (err)
		return err;
	sq->wq.db = &sq->wq.db[MLX5_SND_DBR];

	err = mlx5e_alloc_icosq_db(sq, cpu_to_node(c->cpu));
	if (err)
		goto err_sq_wq_destroy;

	sq->edge = (sq->wq.sz_m1 + 1) - MLX5E_ICOSQ_MAX_WQEBBS;

	return 0;

err_sq_wq_destroy:
	mlx5_wq_destroy(&sq->wq_ctrl);

	return err;
}

static void mlx5e_free_icosq(struct mlx5e_icosq *sq)
{
	mlx5e_free_icosq_db(sq);
	mlx5_wq_destroy(&sq->wq_ctrl);
}

static void mlx5e_free_txqsq_db(struct mlx5e_txqsq *sq)
{
	kfree(sq->db.wqe_info);
	kfree(sq->db.dma_fifo);
}

static int mlx5e_alloc_txqsq_db(struct mlx5e_txqsq *sq, int numa)
{
	int wq_sz = mlx5_wq_cyc_get_size(&sq->wq);
	int df_sz = wq_sz * MLX5_SEND_WQEBB_NUM_DS;

	sq->db.dma_fifo = kzalloc_node(df_sz * sizeof(*sq->db.dma_fifo),
					   GFP_KERNEL, numa);
	sq->db.wqe_info = kzalloc_node(wq_sz * sizeof(*sq->db.wqe_info),
					   GFP_KERNEL, numa);
	if (!sq->db.dma_fifo || !sq->db.wqe_info) {
		mlx5e_free_txqsq_db(sq);
		return -ENOMEM;
	}

	sq->dma_fifo_mask = df_sz - 1;

	return 0;
}

static int mlx5e_alloc_txqsq(struct mlx5e_channel *c,
			     int txq_ix,
			     struct mlx5e_params *params,
			     struct mlx5e_sq_param *param,
			     struct mlx5e_txqsq *sq)
{
	void *sqc_wq               = MLX5_ADDR_OF(sqc, param->sqc, wq);
	struct mlx5_core_dev *mdev = c->mdev;
	int err;

	sq->pdev      = c->pdev;
	sq->tstamp    = c->tstamp;
	sq->mkey_be   = c->mkey_be;
	sq->channel   = c;
<<<<<<< HEAD
	sq->tc        = tc;

	err = mlx5_alloc_bfreg(mdev, &sq->bfreg, MLX5_CAP_GEN(mdev, bf), false);
	if (err)
		return err;
=======
	sq->txq_ix    = txq_ix;
	sq->uar_map   = mdev->mlx5e_res.bfreg.map;
	sq->max_inline      = params->tx_max_inline;
	sq->min_inline_mode = params->tx_min_inline_mode;
>>>>>>> 2ac97f0f

	sq->uar_map = sq->bfreg.map;
	param->wq.db_numa_node = cpu_to_node(c->cpu);
	err = mlx5_wq_cyc_create(mdev, &param->wq, sqc_wq, &sq->wq, &sq->wq_ctrl);
	if (err)
<<<<<<< HEAD
		goto err_unmap_free_uar;

	sq->wq.db       = &sq->wq.db[MLX5_SND_DBR];
	if (sq->bfreg.wc)
		set_bit(MLX5E_SQ_STATE_BF_ENABLE, &sq->state);

	sq->bf_buf_size = (1 << MLX5_CAP_GEN(mdev, log_bf_reg_size)) / 2;
	sq->max_inline  = param->max_inline;
	sq->min_inline_mode = param->min_inline_mode;
=======
		return err;
	sq->wq.db    = &sq->wq.db[MLX5_SND_DBR];
>>>>>>> 2ac97f0f

	err = mlx5e_alloc_txqsq_db(sq, cpu_to_node(c->cpu));
	if (err)
		goto err_sq_wq_destroy;

	sq->edge = (sq->wq.sz_m1 + 1) - MLX5_SEND_WQE_MAX_WQEBBS;

	return 0;

err_sq_wq_destroy:
	mlx5_wq_destroy(&sq->wq_ctrl);

<<<<<<< HEAD
err_unmap_free_uar:
	mlx5_free_bfreg(mdev, &sq->bfreg);

=======
>>>>>>> 2ac97f0f
	return err;
}

static void mlx5e_free_txqsq(struct mlx5e_txqsq *sq)
{
	mlx5e_free_txqsq_db(sq);
	mlx5_wq_destroy(&sq->wq_ctrl);
<<<<<<< HEAD
	mlx5_free_bfreg(priv->mdev, &sq->bfreg);
=======
>>>>>>> 2ac97f0f
}

struct mlx5e_create_sq_param {
	struct mlx5_wq_ctrl        *wq_ctrl;
	u32                         cqn;
	u32                         tisn;
	u8                          tis_lst_sz;
	u8                          min_inline_mode;
};

static int mlx5e_create_sq(struct mlx5_core_dev *mdev,
			   struct mlx5e_sq_param *param,
			   struct mlx5e_create_sq_param *csp,
			   u32 *sqn)
{
	void *in;
	void *sqc;
	void *wq;
	int inlen;
	int err;

	inlen = MLX5_ST_SZ_BYTES(create_sq_in) +
		sizeof(u64) * csp->wq_ctrl->buf.npages;
	in = mlx5_vzalloc(inlen);
	if (!in)
		return -ENOMEM;

	sqc = MLX5_ADDR_OF(create_sq_in, in, ctx);
	wq = MLX5_ADDR_OF(sqc, sqc, wq);

	memcpy(sqc, param->sqc, sizeof(param->sqc));
	MLX5_SET(sqc,  sqc, tis_lst_sz, csp->tis_lst_sz);
	MLX5_SET(sqc,  sqc, tis_num_0, csp->tisn);
	MLX5_SET(sqc,  sqc, cqn, csp->cqn);

<<<<<<< HEAD
	MLX5_SET(sqc,  sqc, tis_num_0, param->type == MLX5E_SQ_ICO ?
				       0 : priv->tisn[sq->tc]);
	MLX5_SET(sqc,  sqc, cqn,		sq->cq.mcq.cqn);

	if (MLX5_CAP_ETH(mdev, wqe_inline_mode) == MLX5_CAP_INLINE_MODE_VPORT_CONTEXT)
		MLX5_SET(sqc,  sqc, min_wqe_inline_mode, sq->min_inline_mode);

	MLX5_SET(sqc,  sqc, state,		MLX5_SQC_STATE_RST);
	MLX5_SET(sqc,  sqc, tis_lst_sz, param->type == MLX5E_SQ_ICO ? 0 : 1);

	MLX5_SET(wq,   wq, wq_type,       MLX5_WQ_TYPE_CYCLIC);
	MLX5_SET(wq,   wq, uar_page,      sq->bfreg.index);
	MLX5_SET(wq,   wq, log_wq_pg_sz,  sq->wq_ctrl.buf.page_shift -
=======
	if (MLX5_CAP_ETH(mdev, wqe_inline_mode) == MLX5_CAP_INLINE_MODE_VPORT_CONTEXT)
		MLX5_SET(sqc,  sqc, min_wqe_inline_mode, csp->min_inline_mode);

	MLX5_SET(sqc,  sqc, state, MLX5_SQC_STATE_RST);

	MLX5_SET(wq,   wq, wq_type,       MLX5_WQ_TYPE_CYCLIC);
	MLX5_SET(wq,   wq, uar_page,      mdev->mlx5e_res.bfreg.index);
	MLX5_SET(wq,   wq, log_wq_pg_sz,  csp->wq_ctrl->buf.page_shift -
>>>>>>> 2ac97f0f
					  MLX5_ADAPTER_PAGE_SHIFT);
	MLX5_SET64(wq, wq, dbr_addr,      csp->wq_ctrl->db.dma);

	mlx5_fill_page_array(&csp->wq_ctrl->buf, (__be64 *)MLX5_ADDR_OF(wq, wq, pas));

	err = mlx5_core_create_sq(mdev, in, inlen, sqn);

	kvfree(in);

	return err;
}

struct mlx5e_modify_sq_param {
	int curr_state;
	int next_state;
	bool rl_update;
	int rl_index;
};

static int mlx5e_modify_sq(struct mlx5_core_dev *mdev, u32 sqn,
			   struct mlx5e_modify_sq_param *p)
{
	void *in;
	void *sqc;
	int inlen;
	int err;

	inlen = MLX5_ST_SZ_BYTES(modify_sq_in);
	in = mlx5_vzalloc(inlen);
	if (!in)
		return -ENOMEM;

	sqc = MLX5_ADDR_OF(modify_sq_in, in, ctx);

	MLX5_SET(modify_sq_in, in, sq_state, p->curr_state);
	MLX5_SET(sqc, sqc, state, p->next_state);
	if (p->rl_update && p->next_state == MLX5_SQC_STATE_RDY) {
		MLX5_SET64(modify_sq_in, in, modify_bitmask, 1);
		MLX5_SET(sqc,  sqc, packet_pacing_rate_limit_index, p->rl_index);
	}

	err = mlx5_core_modify_sq(mdev, sqn, in, inlen);

	kvfree(in);

	return err;
}

static void mlx5e_destroy_sq(struct mlx5_core_dev *mdev, u32 sqn)
{
	mlx5_core_destroy_sq(mdev, sqn);
}

static int mlx5e_create_sq_rdy(struct mlx5_core_dev *mdev,
			       struct mlx5e_sq_param *param,
			       struct mlx5e_create_sq_param *csp,
			       u32 *sqn)
{
	struct mlx5e_modify_sq_param msp = {0};
	int err;

	err = mlx5e_create_sq(mdev, param, csp, sqn);
	if (err)
		return err;

	msp.curr_state = MLX5_SQC_STATE_RST;
	msp.next_state = MLX5_SQC_STATE_RDY;
	err = mlx5e_modify_sq(mdev, *sqn, &msp);
	if (err)
		mlx5e_destroy_sq(mdev, *sqn);

	return err;
}

static int mlx5e_set_sq_maxrate(struct net_device *dev,
				struct mlx5e_txqsq *sq, u32 rate);

static int mlx5e_open_txqsq(struct mlx5e_channel *c,
			    u32 tisn,
			    int txq_ix,
			    struct mlx5e_params *params,
			    struct mlx5e_sq_param *param,
			    struct mlx5e_txqsq *sq)
{
	struct mlx5e_create_sq_param csp = {};
	u32 tx_rate;
	int err;

	err = mlx5e_alloc_txqsq(c, txq_ix, params, param, sq);
	if (err)
		return err;

	csp.tisn            = tisn;
	csp.tis_lst_sz      = 1;
	csp.cqn             = sq->cq.mcq.cqn;
	csp.wq_ctrl         = &sq->wq_ctrl;
	csp.min_inline_mode = sq->min_inline_mode;
	err = mlx5e_create_sq_rdy(c->mdev, param, &csp, &sq->sqn);
	if (err)
		goto err_free_txqsq;

	tx_rate = c->priv->tx_rates[sq->txq_ix];
	if (tx_rate)
		mlx5e_set_sq_maxrate(c->netdev, sq, tx_rate);

	return 0;

err_free_txqsq:
	clear_bit(MLX5E_SQ_STATE_ENABLED, &sq->state);
	mlx5e_free_txqsq(sq);

	return err;
}

static void mlx5e_activate_txqsq(struct mlx5e_txqsq *sq)
{
	sq->txq = netdev_get_tx_queue(sq->channel->netdev, sq->txq_ix);
	set_bit(MLX5E_SQ_STATE_ENABLED, &sq->state);
	netdev_tx_reset_queue(sq->txq);
	netif_tx_start_queue(sq->txq);
}

static inline void netif_tx_disable_queue(struct netdev_queue *txq)
{
	__netif_tx_lock_bh(txq);
	netif_tx_stop_queue(txq);
	__netif_tx_unlock_bh(txq);
}

static void mlx5e_deactivate_txqsq(struct mlx5e_txqsq *sq)
{
	struct mlx5e_channel *c = sq->channel;

	clear_bit(MLX5E_SQ_STATE_ENABLED, &sq->state);
	/* prevent netif_tx_wake_queue */
	napi_synchronize(&c->napi);

	netif_tx_disable_queue(sq->txq);

	/* last doorbell out, godspeed .. */
	if (mlx5e_wqc_has_room_for(&sq->wq, sq->cc, sq->pc, 1)) {
		struct mlx5e_tx_wqe *nop;

		sq->db.wqe_info[(sq->pc & sq->wq.sz_m1)].skb = NULL;
		nop = mlx5e_post_nop(&sq->wq, sq->sqn, &sq->pc);
		mlx5e_notify_hw(&sq->wq, sq->pc, sq->uar_map, &nop->ctrl);
	}
}

static void mlx5e_close_txqsq(struct mlx5e_txqsq *sq)
{
	struct mlx5e_channel *c = sq->channel;
	struct mlx5_core_dev *mdev = c->mdev;

	mlx5e_destroy_sq(mdev, sq->sqn);
	if (sq->rate_limit)
		mlx5_rl_remove_rate(mdev, sq->rate_limit);
	mlx5e_free_txqsq_descs(sq);
	mlx5e_free_txqsq(sq);
}

static int mlx5e_open_icosq(struct mlx5e_channel *c,
			    struct mlx5e_params *params,
			    struct mlx5e_sq_param *param,
			    struct mlx5e_icosq *sq)
{
	struct mlx5e_create_sq_param csp = {};
	int err;

	err = mlx5e_alloc_icosq(c, param, sq);
	if (err)
		return err;

	csp.cqn             = sq->cq.mcq.cqn;
	csp.wq_ctrl         = &sq->wq_ctrl;
	csp.min_inline_mode = params->tx_min_inline_mode;
	set_bit(MLX5E_SQ_STATE_ENABLED, &sq->state);
	err = mlx5e_create_sq_rdy(c->mdev, param, &csp, &sq->sqn);
	if (err)
		goto err_free_icosq;

	return 0;

err_free_icosq:
	clear_bit(MLX5E_SQ_STATE_ENABLED, &sq->state);
	mlx5e_free_icosq(sq);

	return err;
}

static void mlx5e_close_icosq(struct mlx5e_icosq *sq)
{
	struct mlx5e_channel *c = sq->channel;

	clear_bit(MLX5E_SQ_STATE_ENABLED, &sq->state);
	napi_synchronize(&c->napi);

	mlx5e_destroy_sq(c->mdev, sq->sqn);
	mlx5e_free_icosq(sq);
}

static int mlx5e_open_xdpsq(struct mlx5e_channel *c,
			    struct mlx5e_params *params,
			    struct mlx5e_sq_param *param,
			    struct mlx5e_xdpsq *sq)
{
	unsigned int ds_cnt = MLX5E_XDP_TX_DS_COUNT;
	struct mlx5e_create_sq_param csp = {};
	unsigned int inline_hdr_sz = 0;
	int err;
	int i;

	err = mlx5e_alloc_xdpsq(c, params, param, sq);
	if (err)
		return err;

	csp.tis_lst_sz      = 1;
	csp.tisn            = c->priv->tisn[0]; /* tc = 0 */
	csp.cqn             = sq->cq.mcq.cqn;
	csp.wq_ctrl         = &sq->wq_ctrl;
	csp.min_inline_mode = sq->min_inline_mode;
	set_bit(MLX5E_SQ_STATE_ENABLED, &sq->state);
	err = mlx5e_create_sq_rdy(c->mdev, param, &csp, &sq->sqn);
	if (err)
		goto err_free_xdpsq;

	if (sq->min_inline_mode != MLX5_INLINE_MODE_NONE) {
		inline_hdr_sz = MLX5E_XDP_MIN_INLINE;
		ds_cnt++;
	}

	/* Pre initialize fixed WQE fields */
	for (i = 0; i < mlx5_wq_cyc_get_size(&sq->wq); i++) {
		struct mlx5e_tx_wqe      *wqe  = mlx5_wq_cyc_get_wqe(&sq->wq, i);
		struct mlx5_wqe_ctrl_seg *cseg = &wqe->ctrl;
		struct mlx5_wqe_eth_seg  *eseg = &wqe->eth;
		struct mlx5_wqe_data_seg *dseg;

		cseg->qpn_ds = cpu_to_be32((sq->sqn << 8) | ds_cnt);
		eseg->inline_hdr.sz = cpu_to_be16(inline_hdr_sz);

		dseg = (struct mlx5_wqe_data_seg *)cseg + (ds_cnt - 1);
		dseg->lkey = sq->mkey_be;
	}

	return 0;

err_free_xdpsq:
	clear_bit(MLX5E_SQ_STATE_ENABLED, &sq->state);
	mlx5e_free_xdpsq(sq);

	return err;
}

static void mlx5e_close_xdpsq(struct mlx5e_xdpsq *sq)
{
	struct mlx5e_channel *c = sq->channel;

	clear_bit(MLX5E_SQ_STATE_ENABLED, &sq->state);
	napi_synchronize(&c->napi);

	mlx5e_destroy_sq(c->mdev, sq->sqn);
	mlx5e_free_xdpsq_descs(sq);
	mlx5e_free_xdpsq(sq);
}

static int mlx5e_alloc_cq_common(struct mlx5_core_dev *mdev,
				 struct mlx5e_cq_param *param,
				 struct mlx5e_cq *cq)
{
	struct mlx5_core_cq *mcq = &cq->mcq;
	int eqn_not_used;
	unsigned int irqn;
	int err;
	u32 i;

	err = mlx5_cqwq_create(mdev, &param->wq, param->cqc, &cq->wq,
			       &cq->wq_ctrl);
	if (err)
		return err;

	mlx5_vector2eqn(mdev, param->eq_ix, &eqn_not_used, &irqn);

	mcq->cqe_sz     = 64;
	mcq->set_ci_db  = cq->wq_ctrl.db.db;
	mcq->arm_db     = cq->wq_ctrl.db.db + 1;
	*mcq->set_ci_db = 0;
	*mcq->arm_db    = 0;
	mcq->vector     = param->eq_ix;
	mcq->comp       = mlx5e_completion_event;
	mcq->event      = mlx5e_cq_error_event;
	mcq->irqn       = irqn;

	for (i = 0; i < mlx5_cqwq_get_size(&cq->wq); i++) {
		struct mlx5_cqe64 *cqe = mlx5_cqwq_get_wqe(&cq->wq, i);

		cqe->op_own = 0xf1;
	}

	cq->mdev = mdev;

	return 0;
}

static int mlx5e_alloc_cq(struct mlx5e_channel *c,
			  struct mlx5e_cq_param *param,
			  struct mlx5e_cq *cq)
{
	struct mlx5_core_dev *mdev = c->priv->mdev;
	int err;

	param->wq.buf_numa_node = cpu_to_node(c->cpu);
	param->wq.db_numa_node  = cpu_to_node(c->cpu);
	param->eq_ix   = c->ix;

	err = mlx5e_alloc_cq_common(mdev, param, cq);

	cq->napi    = &c->napi;
	cq->channel = c;

	return err;
}

static void mlx5e_free_cq(struct mlx5e_cq *cq)
{
	mlx5_cqwq_destroy(&cq->wq_ctrl);
}

static int mlx5e_create_cq(struct mlx5e_cq *cq, struct mlx5e_cq_param *param)
{
	struct mlx5_core_dev *mdev = cq->mdev;
	struct mlx5_core_cq *mcq = &cq->mcq;

	void *in;
	void *cqc;
	int inlen;
	unsigned int irqn_not_used;
	int eqn;
	int err;

	inlen = MLX5_ST_SZ_BYTES(create_cq_in) +
		sizeof(u64) * cq->wq_ctrl.frag_buf.npages;
	in = mlx5_vzalloc(inlen);
	if (!in)
		return -ENOMEM;

	cqc = MLX5_ADDR_OF(create_cq_in, in, cq_context);

	memcpy(cqc, param->cqc, sizeof(param->cqc));

	mlx5_fill_page_frag_array(&cq->wq_ctrl.frag_buf,
				  (__be64 *)MLX5_ADDR_OF(create_cq_in, in, pas));

	mlx5_vector2eqn(mdev, param->eq_ix, &eqn, &irqn_not_used);

	MLX5_SET(cqc,   cqc, cq_period_mode, param->cq_period_mode);
	MLX5_SET(cqc,   cqc, c_eqn,         eqn);
	MLX5_SET(cqc,   cqc, uar_page,      mdev->priv.uar->index);
	MLX5_SET(cqc,   cqc, log_page_size, cq->wq_ctrl.frag_buf.page_shift -
					    MLX5_ADAPTER_PAGE_SHIFT);
	MLX5_SET64(cqc, cqc, dbr_addr,      cq->wq_ctrl.db.dma);

	err = mlx5_core_create_cq(mdev, mcq, in, inlen);

	kvfree(in);

	if (err)
		return err;

	mlx5e_cq_arm(cq);

	return 0;
}

static void mlx5e_destroy_cq(struct mlx5e_cq *cq)
{
	mlx5_core_destroy_cq(cq->mdev, &cq->mcq);
}

static int mlx5e_open_cq(struct mlx5e_channel *c,
			 struct mlx5e_cq_moder moder,
			 struct mlx5e_cq_param *param,
			 struct mlx5e_cq *cq)
{
	struct mlx5_core_dev *mdev = c->mdev;
	int err;

	err = mlx5e_alloc_cq(c, param, cq);
	if (err)
		return err;

	err = mlx5e_create_cq(cq, param);
	if (err)
		goto err_free_cq;

	if (MLX5_CAP_GEN(mdev, cq_moderation))
		mlx5_core_modify_cq_moderation(mdev, &cq->mcq, moder.usec, moder.pkts);
	return 0;

err_free_cq:
	mlx5e_free_cq(cq);

	return err;
}

static void mlx5e_close_cq(struct mlx5e_cq *cq)
{
	mlx5e_destroy_cq(cq);
	mlx5e_free_cq(cq);
}

static int mlx5e_get_cpu(struct mlx5e_priv *priv, int ix)
{
	return cpumask_first(priv->mdev->priv.irq_info[ix].mask);
}

static int mlx5e_open_tx_cqs(struct mlx5e_channel *c,
			     struct mlx5e_params *params,
			     struct mlx5e_channel_param *cparam)
{
	int err;
	int tc;

	for (tc = 0; tc < c->num_tc; tc++) {
		err = mlx5e_open_cq(c, params->tx_cq_moderation,
				    &cparam->tx_cq, &c->sq[tc].cq);
		if (err)
			goto err_close_tx_cqs;
	}

	return 0;

err_close_tx_cqs:
	for (tc--; tc >= 0; tc--)
		mlx5e_close_cq(&c->sq[tc].cq);

	return err;
}

static void mlx5e_close_tx_cqs(struct mlx5e_channel *c)
{
	int tc;

	for (tc = 0; tc < c->num_tc; tc++)
		mlx5e_close_cq(&c->sq[tc].cq);
}

static int mlx5e_open_sqs(struct mlx5e_channel *c,
			  struct mlx5e_params *params,
			  struct mlx5e_channel_param *cparam)
{
	int err;
	int tc;

	for (tc = 0; tc < params->num_tc; tc++) {
		int txq_ix = c->ix + tc * params->num_channels;

		err = mlx5e_open_txqsq(c, c->priv->tisn[tc], txq_ix,
				       params, &cparam->sq, &c->sq[tc]);
		if (err)
			goto err_close_sqs;
	}

	return 0;

err_close_sqs:
	for (tc--; tc >= 0; tc--)
		mlx5e_close_txqsq(&c->sq[tc]);

	return err;
}

static void mlx5e_close_sqs(struct mlx5e_channel *c)
{
	int tc;

	for (tc = 0; tc < c->num_tc; tc++)
		mlx5e_close_txqsq(&c->sq[tc]);
}

static int mlx5e_set_sq_maxrate(struct net_device *dev,
				struct mlx5e_txqsq *sq, u32 rate)
{
	struct mlx5e_priv *priv = netdev_priv(dev);
	struct mlx5_core_dev *mdev = priv->mdev;
	struct mlx5e_modify_sq_param msp = {0};
	u16 rl_index = 0;
	int err;

	if (rate == sq->rate_limit)
		/* nothing to do */
		return 0;

	if (sq->rate_limit)
		/* remove current rl index to free space to next ones */
		mlx5_rl_remove_rate(mdev, sq->rate_limit);

	sq->rate_limit = 0;

	if (rate) {
		err = mlx5_rl_add_rate(mdev, rate, &rl_index);
		if (err) {
			netdev_err(dev, "Failed configuring rate %u: %d\n",
				   rate, err);
			return err;
		}
	}

	msp.curr_state = MLX5_SQC_STATE_RDY;
	msp.next_state = MLX5_SQC_STATE_RDY;
	msp.rl_index   = rl_index;
	msp.rl_update  = true;
	err = mlx5e_modify_sq(mdev, sq->sqn, &msp);
	if (err) {
		netdev_err(dev, "Failed configuring rate %u: %d\n",
			   rate, err);
		/* remove the rate from the table */
		if (rate)
			mlx5_rl_remove_rate(mdev, rate);
		return err;
	}

	sq->rate_limit = rate;
	return 0;
}

static int mlx5e_set_tx_maxrate(struct net_device *dev, int index, u32 rate)
{
	struct mlx5e_priv *priv = netdev_priv(dev);
	struct mlx5_core_dev *mdev = priv->mdev;
	struct mlx5e_txqsq *sq = priv->txq2sq[index];
	int err = 0;

	if (!mlx5_rl_is_supported(mdev)) {
		netdev_err(dev, "Rate limiting is not supported on this device\n");
		return -EINVAL;
	}

	/* rate is given in Mb/sec, HW config is in Kb/sec */
	rate = rate << 10;

	/* Check whether rate in valid range, 0 is always valid */
	if (rate && !mlx5_rl_is_in_range(mdev, rate)) {
		netdev_err(dev, "TX rate %u, is not in range\n", rate);
		return -ERANGE;
	}

	mutex_lock(&priv->state_lock);
	if (test_bit(MLX5E_STATE_OPENED, &priv->state))
		err = mlx5e_set_sq_maxrate(dev, sq, rate);
	if (!err)
		priv->tx_rates[index] = rate;
	mutex_unlock(&priv->state_lock);

	return err;
}

static inline int mlx5e_get_max_num_channels(struct mlx5_core_dev *mdev)
{
	return is_kdump_kernel() ?
		MLX5E_MIN_NUM_CHANNELS :
		min_t(int, mdev->priv.eq_table.num_comp_vectors,
		      MLX5E_MAX_NUM_CHANNELS);
}

static int mlx5e_open_channel(struct mlx5e_priv *priv, int ix,
			      struct mlx5e_params *params,
			      struct mlx5e_channel_param *cparam,
			      struct mlx5e_channel **cp)
{
	struct mlx5e_cq_moder icocq_moder = {0, 0};
	struct net_device *netdev = priv->netdev;
	int cpu = mlx5e_get_cpu(priv, ix);
	struct mlx5e_channel *c;
	int err;

	c = kzalloc_node(sizeof(*c), GFP_KERNEL, cpu_to_node(cpu));
	if (!c)
		return -ENOMEM;

	c->priv     = priv;
	c->mdev     = priv->mdev;
	c->tstamp   = &priv->tstamp;
	c->ix       = ix;
	c->cpu      = cpu;
	c->pdev     = &priv->mdev->pdev->dev;
	c->netdev   = priv->netdev;
	c->mkey_be  = cpu_to_be32(priv->mdev->mlx5e_res.mkey.key);
	c->num_tc   = params->num_tc;
	c->xdp      = !!params->xdp_prog;

	netif_napi_add(netdev, &c->napi, mlx5e_napi_poll, 64);

	err = mlx5e_open_cq(c, icocq_moder, &cparam->icosq_cq, &c->icosq.cq);
	if (err)
		goto err_napi_del;

	err = mlx5e_open_tx_cqs(c, params, cparam);
	if (err)
		goto err_close_icosq_cq;

	err = mlx5e_open_cq(c, params->rx_cq_moderation, &cparam->rx_cq, &c->rq.cq);
	if (err)
		goto err_close_tx_cqs;

	/* XDP SQ CQ params are same as normal TXQ sq CQ params */
	err = c->xdp ? mlx5e_open_cq(c, params->tx_cq_moderation,
				     &cparam->tx_cq, &c->rq.xdpsq.cq) : 0;
	if (err)
		goto err_close_rx_cq;

	napi_enable(&c->napi);

	err = mlx5e_open_icosq(c, params, &cparam->icosq, &c->icosq);
	if (err)
		goto err_disable_napi;

	err = mlx5e_open_sqs(c, params, cparam);
	if (err)
		goto err_close_icosq;

	err = c->xdp ? mlx5e_open_xdpsq(c, params, &cparam->xdp_sq, &c->rq.xdpsq) : 0;
	if (err)
		goto err_close_sqs;

	err = mlx5e_open_rq(c, params, &cparam->rq, &c->rq);
	if (err)
		goto err_close_xdp_sq;

	*cp = c;

	return 0;
err_close_xdp_sq:
	if (c->xdp)
		mlx5e_close_xdpsq(&c->rq.xdpsq);

err_close_sqs:
	mlx5e_close_sqs(c);

err_close_icosq:
	mlx5e_close_icosq(&c->icosq);

err_disable_napi:
	napi_disable(&c->napi);
	if (c->xdp)
		mlx5e_close_cq(&c->rq.xdpsq.cq);

err_close_rx_cq:
	mlx5e_close_cq(&c->rq.cq);

err_close_tx_cqs:
	mlx5e_close_tx_cqs(c);

err_close_icosq_cq:
	mlx5e_close_cq(&c->icosq.cq);

err_napi_del:
	netif_napi_del(&c->napi);
	kfree(c);

	return err;
}

static void mlx5e_activate_channel(struct mlx5e_channel *c)
{
	int tc;

	for (tc = 0; tc < c->num_tc; tc++)
		mlx5e_activate_txqsq(&c->sq[tc]);
	mlx5e_activate_rq(&c->rq);
	netif_set_xps_queue(c->netdev, get_cpu_mask(c->cpu), c->ix);
}

static void mlx5e_deactivate_channel(struct mlx5e_channel *c)
{
	int tc;

	mlx5e_deactivate_rq(&c->rq);
	for (tc = 0; tc < c->num_tc; tc++)
		mlx5e_deactivate_txqsq(&c->sq[tc]);
}

static void mlx5e_close_channel(struct mlx5e_channel *c)
{
	mlx5e_close_rq(&c->rq);
	if (c->xdp)
		mlx5e_close_xdpsq(&c->rq.xdpsq);
	mlx5e_close_sqs(c);
	mlx5e_close_icosq(&c->icosq);
	napi_disable(&c->napi);
	if (c->xdp)
		mlx5e_close_cq(&c->rq.xdpsq.cq);
	mlx5e_close_cq(&c->rq.cq);
	mlx5e_close_tx_cqs(c);
	mlx5e_close_cq(&c->icosq.cq);
	netif_napi_del(&c->napi);

	kfree(c);
}

static void mlx5e_build_rq_param(struct mlx5e_priv *priv,
				 struct mlx5e_params *params,
				 struct mlx5e_rq_param *param)
{
	void *rqc = param->rqc;
	void *wq = MLX5_ADDR_OF(rqc, rqc, wq);

	switch (params->rq_wq_type) {
	case MLX5_WQ_TYPE_LINKED_LIST_STRIDING_RQ:
		MLX5_SET(wq, wq, log_wqe_num_of_strides, params->mpwqe_log_num_strides - 9);
		MLX5_SET(wq, wq, log_wqe_stride_size, params->mpwqe_log_stride_sz - 6);
		MLX5_SET(wq, wq, wq_type, MLX5_WQ_TYPE_LINKED_LIST_STRIDING_RQ);
		break;
	default: /* MLX5_WQ_TYPE_LINKED_LIST */
		MLX5_SET(wq, wq, wq_type, MLX5_WQ_TYPE_LINKED_LIST);
	}

	MLX5_SET(wq, wq, end_padding_mode, MLX5_WQ_END_PAD_MODE_ALIGN);
	MLX5_SET(wq, wq, log_wq_stride,    ilog2(sizeof(struct mlx5e_rx_wqe)));
	MLX5_SET(wq, wq, log_wq_sz,        params->log_rq_size);
	MLX5_SET(wq, wq, pd,               priv->mdev->mlx5e_res.pdn);
	MLX5_SET(rqc, rqc, counter_set_id, priv->q_counter);
	MLX5_SET(rqc, rqc, vsd,            params->vlan_strip_disable);
	MLX5_SET(rqc, rqc, scatter_fcs,    params->scatter_fcs_en);

	param->wq.buf_numa_node = dev_to_node(&priv->mdev->pdev->dev);
	param->wq.linear = 1;
}

static void mlx5e_build_drop_rq_param(struct mlx5e_rq_param *param)
{
	void *rqc = param->rqc;
	void *wq = MLX5_ADDR_OF(rqc, rqc, wq);

	MLX5_SET(wq, wq, wq_type, MLX5_WQ_TYPE_LINKED_LIST);
	MLX5_SET(wq, wq, log_wq_stride,    ilog2(sizeof(struct mlx5e_rx_wqe)));
}

static void mlx5e_build_sq_param_common(struct mlx5e_priv *priv,
					struct mlx5e_sq_param *param)
{
	void *sqc = param->sqc;
	void *wq = MLX5_ADDR_OF(sqc, sqc, wq);

	MLX5_SET(wq, wq, log_wq_stride, ilog2(MLX5_SEND_WQE_BB));
	MLX5_SET(wq, wq, pd,            priv->mdev->mlx5e_res.pdn);

	param->wq.buf_numa_node = dev_to_node(&priv->mdev->pdev->dev);
}

static void mlx5e_build_sq_param(struct mlx5e_priv *priv,
				 struct mlx5e_params *params,
				 struct mlx5e_sq_param *param)
{
	void *sqc = param->sqc;
	void *wq = MLX5_ADDR_OF(sqc, sqc, wq);

	mlx5e_build_sq_param_common(priv, param);
	MLX5_SET(wq, wq, log_wq_sz, params->log_sq_size);
}

static void mlx5e_build_common_cq_param(struct mlx5e_priv *priv,
					struct mlx5e_cq_param *param)
{
	void *cqc = param->cqc;

	MLX5_SET(cqc, cqc, uar_page, priv->mdev->priv.uar->index);
}

static void mlx5e_build_rx_cq_param(struct mlx5e_priv *priv,
				    struct mlx5e_params *params,
				    struct mlx5e_cq_param *param)
{
	void *cqc = param->cqc;
	u8 log_cq_size;

	switch (params->rq_wq_type) {
	case MLX5_WQ_TYPE_LINKED_LIST_STRIDING_RQ:
		log_cq_size = params->log_rq_size + params->mpwqe_log_num_strides;
		break;
	default: /* MLX5_WQ_TYPE_LINKED_LIST */
		log_cq_size = params->log_rq_size;
	}

	MLX5_SET(cqc, cqc, log_cq_size, log_cq_size);
	if (MLX5E_GET_PFLAG(params, MLX5E_PFLAG_RX_CQE_COMPRESS)) {
		MLX5_SET(cqc, cqc, mini_cqe_res_format, MLX5_CQE_FORMAT_CSUM);
		MLX5_SET(cqc, cqc, cqe_comp_en, 1);
	}

	mlx5e_build_common_cq_param(priv, param);
}

static void mlx5e_build_tx_cq_param(struct mlx5e_priv *priv,
				    struct mlx5e_params *params,
				    struct mlx5e_cq_param *param)
{
	void *cqc = param->cqc;

	MLX5_SET(cqc, cqc, log_cq_size, params->log_sq_size);

	mlx5e_build_common_cq_param(priv, param);

	param->cq_period_mode = MLX5_CQ_PERIOD_MODE_START_FROM_EQE;
}

static void mlx5e_build_ico_cq_param(struct mlx5e_priv *priv,
				     u8 log_wq_size,
				     struct mlx5e_cq_param *param)
{
	void *cqc = param->cqc;

	MLX5_SET(cqc, cqc, log_cq_size, log_wq_size);

	mlx5e_build_common_cq_param(priv, param);

	param->cq_period_mode = MLX5_CQ_PERIOD_MODE_START_FROM_EQE;
}

static void mlx5e_build_icosq_param(struct mlx5e_priv *priv,
				    u8 log_wq_size,
				    struct mlx5e_sq_param *param)
{
	void *sqc = param->sqc;
	void *wq = MLX5_ADDR_OF(sqc, sqc, wq);

	mlx5e_build_sq_param_common(priv, param);

	MLX5_SET(wq, wq, log_wq_sz, log_wq_size);
	MLX5_SET(sqc, sqc, reg_umr, MLX5_CAP_ETH(priv->mdev, reg_umr_sq));
}

static void mlx5e_build_xdpsq_param(struct mlx5e_priv *priv,
				    struct mlx5e_params *params,
				    struct mlx5e_sq_param *param)
{
	void *sqc = param->sqc;
	void *wq = MLX5_ADDR_OF(sqc, sqc, wq);

	mlx5e_build_sq_param_common(priv, param);
<<<<<<< HEAD
	MLX5_SET(wq, wq, log_wq_sz,     priv->params.log_sq_size);

	param->max_inline = priv->params.tx_max_inline;
	param->min_inline_mode = priv->params.tx_min_inline_mode;
	param->type = MLX5E_SQ_XDP;
=======
	MLX5_SET(wq, wq, log_wq_sz, params->log_sq_size);
>>>>>>> 2ac97f0f
}

static void mlx5e_build_channel_param(struct mlx5e_priv *priv,
				      struct mlx5e_params *params,
				      struct mlx5e_channel_param *cparam)
{
	u8 icosq_log_wq_sz = MLX5E_PARAMS_MINIMUM_LOG_SQ_SIZE;

	mlx5e_build_rq_param(priv, params, &cparam->rq);
	mlx5e_build_sq_param(priv, params, &cparam->sq);
	mlx5e_build_xdpsq_param(priv, params, &cparam->xdp_sq);
	mlx5e_build_icosq_param(priv, icosq_log_wq_sz, &cparam->icosq);
	mlx5e_build_rx_cq_param(priv, params, &cparam->rx_cq);
	mlx5e_build_tx_cq_param(priv, params, &cparam->tx_cq);
	mlx5e_build_ico_cq_param(priv, icosq_log_wq_sz, &cparam->icosq_cq);
}

int mlx5e_open_channels(struct mlx5e_priv *priv,
			struct mlx5e_channels *chs)
{
	struct mlx5e_channel_param *cparam;
	int err = -ENOMEM;
	int i;

	chs->num = chs->params.num_channels;

	chs->c = kcalloc(chs->num, sizeof(struct mlx5e_channel *), GFP_KERNEL);
	cparam = kzalloc(sizeof(struct mlx5e_channel_param), GFP_KERNEL);
	if (!chs->c || !cparam)
		goto err_free;

	mlx5e_build_channel_param(priv, &chs->params, cparam);
	for (i = 0; i < chs->num; i++) {
		err = mlx5e_open_channel(priv, i, &chs->params, cparam, &chs->c[i]);
		if (err)
			goto err_close_channels;
	}

	kfree(cparam);
	return 0;

err_close_channels:
	for (i--; i >= 0; i--)
		mlx5e_close_channel(chs->c[i]);

err_free:
	kfree(chs->c);
	kfree(cparam);
	chs->num = 0;
	return err;
}

static void mlx5e_activate_channels(struct mlx5e_channels *chs)
{
	int i;

	for (i = 0; i < chs->num; i++)
		mlx5e_activate_channel(chs->c[i]);
}

static int mlx5e_wait_channels_min_rx_wqes(struct mlx5e_channels *chs)
{
	int err = 0;
	int i;

	for (i = 0; i < chs->num; i++) {
		err = mlx5e_wait_for_min_rx_wqes(&chs->c[i]->rq);
		if (err)
			break;
	}

	return err;
}

static void mlx5e_deactivate_channels(struct mlx5e_channels *chs)
{
	int i;

	for (i = 0; i < chs->num; i++)
		mlx5e_deactivate_channel(chs->c[i]);
}

void mlx5e_close_channels(struct mlx5e_channels *chs)
{
	int i;

	for (i = 0; i < chs->num; i++)
		mlx5e_close_channel(chs->c[i]);

	kfree(chs->c);
	chs->num = 0;
}

static int
mlx5e_create_rqt(struct mlx5e_priv *priv, int sz, struct mlx5e_rqt *rqt)
{
	struct mlx5_core_dev *mdev = priv->mdev;
	void *rqtc;
	int inlen;
	int err;
	u32 *in;
	int i;

	inlen = MLX5_ST_SZ_BYTES(create_rqt_in) + sizeof(u32) * sz;
	in = mlx5_vzalloc(inlen);
	if (!in)
		return -ENOMEM;

	rqtc = MLX5_ADDR_OF(create_rqt_in, in, rqt_context);

	MLX5_SET(rqtc, rqtc, rqt_actual_size, sz);
	MLX5_SET(rqtc, rqtc, rqt_max_size, sz);

	for (i = 0; i < sz; i++)
		MLX5_SET(rqtc, rqtc, rq_num[i], priv->drop_rq.rqn);

	err = mlx5_core_create_rqt(mdev, in, inlen, &rqt->rqtn);
	if (!err)
		rqt->enabled = true;

	kvfree(in);
	return err;
}

void mlx5e_destroy_rqt(struct mlx5e_priv *priv, struct mlx5e_rqt *rqt)
{
	rqt->enabled = false;
	mlx5_core_destroy_rqt(priv->mdev, rqt->rqtn);
}

int mlx5e_create_indirect_rqt(struct mlx5e_priv *priv)
{
	struct mlx5e_rqt *rqt = &priv->indir_rqt;
	int err;

	err = mlx5e_create_rqt(priv, MLX5E_INDIR_RQT_SIZE, rqt);
	if (err)
		mlx5_core_warn(priv->mdev, "create indirect rqts failed, %d\n", err);
	return err;
}

int mlx5e_create_direct_rqts(struct mlx5e_priv *priv)
{
	struct mlx5e_rqt *rqt;
	int err;
	int ix;

	for (ix = 0; ix < priv->profile->max_nch(priv->mdev); ix++) {
		rqt = &priv->direct_tir[ix].rqt;
		err = mlx5e_create_rqt(priv, 1 /*size */, rqt);
		if (err)
			goto err_destroy_rqts;
	}

	return 0;

err_destroy_rqts:
	mlx5_core_warn(priv->mdev, "create direct rqts failed, %d\n", err);
	for (ix--; ix >= 0; ix--)
		mlx5e_destroy_rqt(priv, &priv->direct_tir[ix].rqt);

	return err;
}

void mlx5e_destroy_direct_rqts(struct mlx5e_priv *priv)
{
	int i;

	for (i = 0; i < priv->profile->max_nch(priv->mdev); i++)
		mlx5e_destroy_rqt(priv, &priv->direct_tir[i].rqt);
}

static int mlx5e_rx_hash_fn(int hfunc)
{
	return (hfunc == ETH_RSS_HASH_TOP) ?
	       MLX5_RX_HASH_FN_TOEPLITZ :
	       MLX5_RX_HASH_FN_INVERTED_XOR8;
}

static int mlx5e_bits_invert(unsigned long a, int size)
{
	int inv = 0;
	int i;

	for (i = 0; i < size; i++)
		inv |= (test_bit(size - i - 1, &a) ? 1 : 0) << i;

	return inv;
}

static void mlx5e_fill_rqt_rqns(struct mlx5e_priv *priv, int sz,
				struct mlx5e_redirect_rqt_param rrp, void *rqtc)
{
	int i;

	for (i = 0; i < sz; i++) {
		u32 rqn;

		if (rrp.is_rss) {
			int ix = i;

			if (rrp.rss.hfunc == ETH_RSS_HASH_XOR)
				ix = mlx5e_bits_invert(i, ilog2(sz));

			ix = priv->channels.params.indirection_rqt[ix];
			rqn = rrp.rss.channels->c[ix]->rq.rqn;
		} else {
			rqn = rrp.rqn;
		}
		MLX5_SET(rqtc, rqtc, rq_num[i], rqn);
	}
}

int mlx5e_redirect_rqt(struct mlx5e_priv *priv, u32 rqtn, int sz,
		       struct mlx5e_redirect_rqt_param rrp)
{
	struct mlx5_core_dev *mdev = priv->mdev;
	void *rqtc;
	int inlen;
	u32 *in;
	int err;

	inlen = MLX5_ST_SZ_BYTES(modify_rqt_in) + sizeof(u32) * sz;
	in = mlx5_vzalloc(inlen);
	if (!in)
		return -ENOMEM;

	rqtc = MLX5_ADDR_OF(modify_rqt_in, in, ctx);

	MLX5_SET(rqtc, rqtc, rqt_actual_size, sz);
	MLX5_SET(modify_rqt_in, in, bitmask.rqn_list, 1);
	mlx5e_fill_rqt_rqns(priv, sz, rrp, rqtc);
	err = mlx5_core_modify_rqt(mdev, rqtn, in, inlen);

	kvfree(in);
	return err;
}

static u32 mlx5e_get_direct_rqn(struct mlx5e_priv *priv, int ix,
				struct mlx5e_redirect_rqt_param rrp)
{
	if (!rrp.is_rss)
		return rrp.rqn;

	if (ix >= rrp.rss.channels->num)
		return priv->drop_rq.rqn;

	return rrp.rss.channels->c[ix]->rq.rqn;
}

static void mlx5e_redirect_rqts(struct mlx5e_priv *priv,
				struct mlx5e_redirect_rqt_param rrp)
{
	u32 rqtn;
	int ix;

	if (priv->indir_rqt.enabled) {
		/* RSS RQ table */
		rqtn = priv->indir_rqt.rqtn;
		mlx5e_redirect_rqt(priv, rqtn, MLX5E_INDIR_RQT_SIZE, rrp);
	}

	for (ix = 0; ix < priv->profile->max_nch(priv->mdev); ix++) {
		struct mlx5e_redirect_rqt_param direct_rrp = {
			.is_rss = false,
			{
				.rqn    = mlx5e_get_direct_rqn(priv, ix, rrp)
			},
		};

		/* Direct RQ Tables */
		if (!priv->direct_tir[ix].rqt.enabled)
			continue;

		rqtn = priv->direct_tir[ix].rqt.rqtn;
		mlx5e_redirect_rqt(priv, rqtn, 1, direct_rrp);
	}
}

static void mlx5e_redirect_rqts_to_channels(struct mlx5e_priv *priv,
					    struct mlx5e_channels *chs)
{
	struct mlx5e_redirect_rqt_param rrp = {
		.is_rss        = true,
		{
			.rss = {
				.channels  = chs,
				.hfunc     = chs->params.rss_hfunc,
			}
		},
	};

	mlx5e_redirect_rqts(priv, rrp);
}

static void mlx5e_redirect_rqts_to_drop(struct mlx5e_priv *priv)
{
	struct mlx5e_redirect_rqt_param drop_rrp = {
		.is_rss = false,
		{
			.rqn = priv->drop_rq.rqn,
		},
	};

	mlx5e_redirect_rqts(priv, drop_rrp);
}

static void mlx5e_build_tir_ctx_lro(struct mlx5e_params *params, void *tirc)
{
	if (!params->lro_en)
		return;

#define ROUGH_MAX_L2_L3_HDR_SZ 256

	MLX5_SET(tirc, tirc, lro_enable_mask,
		 MLX5_TIRC_LRO_ENABLE_MASK_IPV4_LRO |
		 MLX5_TIRC_LRO_ENABLE_MASK_IPV6_LRO);
	MLX5_SET(tirc, tirc, lro_max_ip_payload_size,
		 (params->lro_wqe_sz - ROUGH_MAX_L2_L3_HDR_SZ) >> 8);
	MLX5_SET(tirc, tirc, lro_timeout_period_usecs, params->lro_timeout);
}

void mlx5e_build_indir_tir_ctx_hash(struct mlx5e_params *params,
				    enum mlx5e_traffic_types tt,
				    void *tirc)
{
	void *hfso = MLX5_ADDR_OF(tirc, tirc, rx_hash_field_selector_outer);

#define MLX5_HASH_IP            (MLX5_HASH_FIELD_SEL_SRC_IP   |\
				 MLX5_HASH_FIELD_SEL_DST_IP)

#define MLX5_HASH_IP_L4PORTS    (MLX5_HASH_FIELD_SEL_SRC_IP   |\
				 MLX5_HASH_FIELD_SEL_DST_IP   |\
				 MLX5_HASH_FIELD_SEL_L4_SPORT |\
				 MLX5_HASH_FIELD_SEL_L4_DPORT)

#define MLX5_HASH_IP_IPSEC_SPI  (MLX5_HASH_FIELD_SEL_SRC_IP   |\
				 MLX5_HASH_FIELD_SEL_DST_IP   |\
				 MLX5_HASH_FIELD_SEL_IPSEC_SPI)

	MLX5_SET(tirc, tirc, rx_hash_fn, mlx5e_rx_hash_fn(params->rss_hfunc));
	if (params->rss_hfunc == ETH_RSS_HASH_TOP) {
		void *rss_key = MLX5_ADDR_OF(tirc, tirc,
					     rx_hash_toeplitz_key);
		size_t len = MLX5_FLD_SZ_BYTES(tirc,
					       rx_hash_toeplitz_key);

		MLX5_SET(tirc, tirc, rx_hash_symmetric, 1);
		memcpy(rss_key, params->toeplitz_hash_key, len);
	}

	switch (tt) {
	case MLX5E_TT_IPV4_TCP:
		MLX5_SET(rx_hash_field_select, hfso, l3_prot_type,
			 MLX5_L3_PROT_TYPE_IPV4);
		MLX5_SET(rx_hash_field_select, hfso, l4_prot_type,
			 MLX5_L4_PROT_TYPE_TCP);
		MLX5_SET(rx_hash_field_select, hfso, selected_fields,
			 MLX5_HASH_IP_L4PORTS);
		break;

	case MLX5E_TT_IPV6_TCP:
		MLX5_SET(rx_hash_field_select, hfso, l3_prot_type,
			 MLX5_L3_PROT_TYPE_IPV6);
		MLX5_SET(rx_hash_field_select, hfso, l4_prot_type,
			 MLX5_L4_PROT_TYPE_TCP);
		MLX5_SET(rx_hash_field_select, hfso, selected_fields,
			 MLX5_HASH_IP_L4PORTS);
		break;

	case MLX5E_TT_IPV4_UDP:
		MLX5_SET(rx_hash_field_select, hfso, l3_prot_type,
			 MLX5_L3_PROT_TYPE_IPV4);
		MLX5_SET(rx_hash_field_select, hfso, l4_prot_type,
			 MLX5_L4_PROT_TYPE_UDP);
		MLX5_SET(rx_hash_field_select, hfso, selected_fields,
			 MLX5_HASH_IP_L4PORTS);
		break;

	case MLX5E_TT_IPV6_UDP:
		MLX5_SET(rx_hash_field_select, hfso, l3_prot_type,
			 MLX5_L3_PROT_TYPE_IPV6);
		MLX5_SET(rx_hash_field_select, hfso, l4_prot_type,
			 MLX5_L4_PROT_TYPE_UDP);
		MLX5_SET(rx_hash_field_select, hfso, selected_fields,
			 MLX5_HASH_IP_L4PORTS);
		break;

	case MLX5E_TT_IPV4_IPSEC_AH:
		MLX5_SET(rx_hash_field_select, hfso, l3_prot_type,
			 MLX5_L3_PROT_TYPE_IPV4);
		MLX5_SET(rx_hash_field_select, hfso, selected_fields,
			 MLX5_HASH_IP_IPSEC_SPI);
		break;

	case MLX5E_TT_IPV6_IPSEC_AH:
		MLX5_SET(rx_hash_field_select, hfso, l3_prot_type,
			 MLX5_L3_PROT_TYPE_IPV6);
		MLX5_SET(rx_hash_field_select, hfso, selected_fields,
			 MLX5_HASH_IP_IPSEC_SPI);
		break;

	case MLX5E_TT_IPV4_IPSEC_ESP:
		MLX5_SET(rx_hash_field_select, hfso, l3_prot_type,
			 MLX5_L3_PROT_TYPE_IPV4);
		MLX5_SET(rx_hash_field_select, hfso, selected_fields,
			 MLX5_HASH_IP_IPSEC_SPI);
		break;

	case MLX5E_TT_IPV6_IPSEC_ESP:
		MLX5_SET(rx_hash_field_select, hfso, l3_prot_type,
			 MLX5_L3_PROT_TYPE_IPV6);
		MLX5_SET(rx_hash_field_select, hfso, selected_fields,
			 MLX5_HASH_IP_IPSEC_SPI);
		break;

	case MLX5E_TT_IPV4:
		MLX5_SET(rx_hash_field_select, hfso, l3_prot_type,
			 MLX5_L3_PROT_TYPE_IPV4);
		MLX5_SET(rx_hash_field_select, hfso, selected_fields,
			 MLX5_HASH_IP);
		break;

	case MLX5E_TT_IPV6:
		MLX5_SET(rx_hash_field_select, hfso, l3_prot_type,
			 MLX5_L3_PROT_TYPE_IPV6);
		MLX5_SET(rx_hash_field_select, hfso, selected_fields,
			 MLX5_HASH_IP);
		break;
	default:
		WARN_ONCE(true, "%s: bad traffic type!\n", __func__);
	}
}

static int mlx5e_modify_tirs_lro(struct mlx5e_priv *priv)
{
	struct mlx5_core_dev *mdev = priv->mdev;

	void *in;
	void *tirc;
	int inlen;
	int err;
	int tt;
	int ix;

	inlen = MLX5_ST_SZ_BYTES(modify_tir_in);
	in = mlx5_vzalloc(inlen);
	if (!in)
		return -ENOMEM;

	MLX5_SET(modify_tir_in, in, bitmask.lro, 1);
	tirc = MLX5_ADDR_OF(modify_tir_in, in, ctx);

	mlx5e_build_tir_ctx_lro(&priv->channels.params, tirc);

	for (tt = 0; tt < MLX5E_NUM_INDIR_TIRS; tt++) {
		err = mlx5_core_modify_tir(mdev, priv->indir_tir[tt].tirn, in,
					   inlen);
		if (err)
			goto free_in;
	}

	for (ix = 0; ix < priv->profile->max_nch(priv->mdev); ix++) {
		err = mlx5_core_modify_tir(mdev, priv->direct_tir[ix].tirn,
					   in, inlen);
		if (err)
			goto free_in;
	}

free_in:
	kvfree(in);

	return err;
}

static int mlx5e_set_mtu(struct mlx5e_priv *priv, u16 mtu)
{
	struct mlx5_core_dev *mdev = priv->mdev;
	u16 hw_mtu = MLX5E_SW2HW_MTU(mtu);
	int err;

	err = mlx5_set_port_mtu(mdev, hw_mtu, 1);
	if (err)
		return err;

	/* Update vport context MTU */
	mlx5_modify_nic_vport_mtu(mdev, hw_mtu);
	return 0;
}

static void mlx5e_query_mtu(struct mlx5e_priv *priv, u16 *mtu)
{
	struct mlx5_core_dev *mdev = priv->mdev;
	u16 hw_mtu = 0;
	int err;

	err = mlx5_query_nic_vport_mtu(mdev, &hw_mtu);
	if (err || !hw_mtu) /* fallback to port oper mtu */
		mlx5_query_port_oper_mtu(mdev, &hw_mtu, 1);

	*mtu = MLX5E_HW2SW_MTU(hw_mtu);
}

static int mlx5e_set_dev_port_mtu(struct mlx5e_priv *priv)
{
	struct net_device *netdev = priv->netdev;
	u16 mtu;
	int err;

	err = mlx5e_set_mtu(priv, netdev->mtu);
	if (err)
		return err;

	mlx5e_query_mtu(priv, &mtu);
	if (mtu != netdev->mtu)
		netdev_warn(netdev, "%s: VPort MTU %d is different than netdev mtu %d\n",
			    __func__, mtu, netdev->mtu);

	netdev->mtu = mtu;
	return 0;
}

static void mlx5e_netdev_set_tcs(struct net_device *netdev)
{
	struct mlx5e_priv *priv = netdev_priv(netdev);
	int nch = priv->channels.params.num_channels;
	int ntc = priv->channels.params.num_tc;
	int tc;

	netdev_reset_tc(netdev);

	if (ntc == 1)
		return;

	netdev_set_num_tc(netdev, ntc);

	/* Map netdev TCs to offset 0
	 * We have our own UP to TXQ mapping for QoS
	 */
	for (tc = 0; tc < ntc; tc++)
		netdev_set_tc_queue(netdev, tc, nch, 0);
}

static void mlx5e_build_channels_tx_maps(struct mlx5e_priv *priv)
{
	struct mlx5e_channel *c;
	struct mlx5e_txqsq *sq;
	int i, tc;

	for (i = 0; i < priv->channels.num; i++)
		for (tc = 0; tc < priv->profile->max_tc; tc++)
			priv->channel_tc2txq[i][tc] = i + tc * priv->channels.num;

	for (i = 0; i < priv->channels.num; i++) {
		c = priv->channels.c[i];
		for (tc = 0; tc < c->num_tc; tc++) {
			sq = &c->sq[tc];
			priv->txq2sq[sq->txq_ix] = sq;
		}
	}
}

static bool mlx5e_is_eswitch_vport_mngr(struct mlx5_core_dev *mdev)
{
	return (MLX5_CAP_GEN(mdev, vport_group_manager) &&
		MLX5_CAP_GEN(mdev, port_type) == MLX5_CAP_PORT_TYPE_ETH);
}

void mlx5e_activate_priv_channels(struct mlx5e_priv *priv)
{
	int num_txqs = priv->channels.num * priv->channels.params.num_tc;
	struct net_device *netdev = priv->netdev;

	mlx5e_netdev_set_tcs(netdev);
	netif_set_real_num_tx_queues(netdev, num_txqs);
	netif_set_real_num_rx_queues(netdev, priv->channels.num);

	mlx5e_build_channels_tx_maps(priv);
	mlx5e_activate_channels(&priv->channels);
	netif_tx_start_all_queues(priv->netdev);

	if (mlx5e_is_eswitch_vport_mngr(priv->mdev))
		mlx5e_add_sqs_fwd_rules(priv);

	mlx5e_wait_channels_min_rx_wqes(&priv->channels);
	mlx5e_redirect_rqts_to_channels(priv, &priv->channels);
}

void mlx5e_deactivate_priv_channels(struct mlx5e_priv *priv)
{
	mlx5e_redirect_rqts_to_drop(priv);

	if (mlx5e_is_eswitch_vport_mngr(priv->mdev))
		mlx5e_remove_sqs_fwd_rules(priv);

	/* FIXME: This is a W/A only for tx timeout watch dog false alarm when
	 * polling for inactive tx queues.
	 */
	netif_tx_stop_all_queues(priv->netdev);
	netif_tx_disable(priv->netdev);
	mlx5e_deactivate_channels(&priv->channels);
}

void mlx5e_switch_priv_channels(struct mlx5e_priv *priv,
				struct mlx5e_channels *new_chs,
				mlx5e_fp_hw_modify hw_modify)
{
	struct net_device *netdev = priv->netdev;
	int new_num_txqs;

	new_num_txqs = new_chs->num * new_chs->params.num_tc;

	netif_carrier_off(netdev);

	if (new_num_txqs < netdev->real_num_tx_queues)
		netif_set_real_num_tx_queues(netdev, new_num_txqs);

	mlx5e_deactivate_priv_channels(priv);
	mlx5e_close_channels(&priv->channels);

	priv->channels = *new_chs;

	/* New channels are ready to roll, modify HW settings if needed */
	if (hw_modify)
		hw_modify(priv);

	mlx5e_refresh_tirs(priv, false);
	mlx5e_activate_priv_channels(priv);

	mlx5e_update_carrier(priv);
}

int mlx5e_open_locked(struct net_device *netdev)
{
	struct mlx5e_priv *priv = netdev_priv(netdev);
	int err;

	set_bit(MLX5E_STATE_OPENED, &priv->state);

	err = mlx5e_open_channels(priv, &priv->channels);
	if (err)
		goto err_clear_state_opened_flag;

	mlx5e_refresh_tirs(priv, false);
	mlx5e_activate_priv_channels(priv);
	mlx5e_update_carrier(priv);
	mlx5e_timestamp_init(priv);

	if (priv->profile->update_stats)
		queue_delayed_work(priv->wq, &priv->update_stats_work, 0);

	return 0;

err_clear_state_opened_flag:
	clear_bit(MLX5E_STATE_OPENED, &priv->state);
	return err;
}

int mlx5e_open(struct net_device *netdev)
{
	struct mlx5e_priv *priv = netdev_priv(netdev);
	int err;

	mutex_lock(&priv->state_lock);
	err = mlx5e_open_locked(netdev);
	mutex_unlock(&priv->state_lock);

	return err;
}

int mlx5e_close_locked(struct net_device *netdev)
{
	struct mlx5e_priv *priv = netdev_priv(netdev);

	/* May already be CLOSED in case a previous configuration operation
	 * (e.g RX/TX queue size change) that involves close&open failed.
	 */
	if (!test_bit(MLX5E_STATE_OPENED, &priv->state))
		return 0;

	clear_bit(MLX5E_STATE_OPENED, &priv->state);

	mlx5e_timestamp_cleanup(priv);
	netif_carrier_off(priv->netdev);
	mlx5e_deactivate_priv_channels(priv);
	mlx5e_close_channels(&priv->channels);

	return 0;
}

int mlx5e_close(struct net_device *netdev)
{
	struct mlx5e_priv *priv = netdev_priv(netdev);
	int err;

	if (!netif_device_present(netdev))
		return -ENODEV;

	mutex_lock(&priv->state_lock);
	err = mlx5e_close_locked(netdev);
	mutex_unlock(&priv->state_lock);

	return err;
}

static int mlx5e_alloc_drop_rq(struct mlx5_core_dev *mdev,
			       struct mlx5e_rq *rq,
			       struct mlx5e_rq_param *param)
{
	void *rqc = param->rqc;
	void *rqc_wq = MLX5_ADDR_OF(rqc, rqc, wq);
	int err;

	param->wq.db_numa_node = param->wq.buf_numa_node;

	err = mlx5_wq_ll_create(mdev, &param->wq, rqc_wq, &rq->wq,
				&rq->wq_ctrl);
	if (err)
		return err;

	rq->mdev = mdev;

	return 0;
}

static int mlx5e_alloc_drop_cq(struct mlx5_core_dev *mdev,
			       struct mlx5e_cq *cq,
			       struct mlx5e_cq_param *param)
{
<<<<<<< HEAD
	struct mlx5_core_dev *mdev = priv->mdev;
	struct mlx5_core_cq *mcq = &cq->mcq;
	int eqn_not_used;
	unsigned int irqn;
	int err;

	err = mlx5_cqwq_create(mdev, &param->wq, param->cqc, &cq->wq,
			       &cq->wq_ctrl);
	if (err)
		return err;

	mlx5_vector2eqn(mdev, param->eq_ix, &eqn_not_used, &irqn);

	mcq->cqe_sz     = 64;
	mcq->set_ci_db  = cq->wq_ctrl.db.db;
	mcq->arm_db     = cq->wq_ctrl.db.db + 1;
	*mcq->set_ci_db = 0;
	*mcq->arm_db    = 0;
	mcq->vector     = param->eq_ix;
	mcq->comp       = mlx5e_completion_event;
	mcq->event      = mlx5e_cq_error_event;
	mcq->irqn       = irqn;

	cq->priv = priv;

	return 0;
=======
	return mlx5e_alloc_cq_common(mdev, param, cq);
>>>>>>> 2ac97f0f
}

static int mlx5e_open_drop_rq(struct mlx5_core_dev *mdev,
			      struct mlx5e_rq *drop_rq)
{
	struct mlx5e_cq_param cq_param = {};
	struct mlx5e_rq_param rq_param = {};
	struct mlx5e_cq *cq = &drop_rq->cq;
	int err;

	mlx5e_build_drop_rq_param(&rq_param);

	err = mlx5e_alloc_drop_cq(mdev, cq, &cq_param);
	if (err)
		return err;

	err = mlx5e_create_cq(cq, &cq_param);
	if (err)
		goto err_free_cq;

	err = mlx5e_alloc_drop_rq(mdev, drop_rq, &rq_param);
	if (err)
		goto err_destroy_cq;

	err = mlx5e_create_rq(drop_rq, &rq_param);
	if (err)
		goto err_free_rq;

	return 0;

err_free_rq:
	mlx5e_free_rq(drop_rq);

err_destroy_cq:
	mlx5e_destroy_cq(cq);

err_free_cq:
	mlx5e_free_cq(cq);

	return err;
}

static void mlx5e_close_drop_rq(struct mlx5e_rq *drop_rq)
{
	mlx5e_destroy_rq(drop_rq);
	mlx5e_free_rq(drop_rq);
	mlx5e_destroy_cq(&drop_rq->cq);
	mlx5e_free_cq(&drop_rq->cq);
}

int mlx5e_create_tis(struct mlx5_core_dev *mdev, int tc,
		     u32 underlay_qpn, u32 *tisn)
{
	u32 in[MLX5_ST_SZ_DW(create_tis_in)] = {0};
	void *tisc = MLX5_ADDR_OF(create_tis_in, in, ctx);

	MLX5_SET(tisc, tisc, prio, tc << 1);
	MLX5_SET(tisc, tisc, underlay_qpn, underlay_qpn);
	MLX5_SET(tisc, tisc, transport_domain, mdev->mlx5e_res.td.tdn);

	if (mlx5_lag_is_lacp_owner(mdev))
		MLX5_SET(tisc, tisc, strict_lag_tx_port_affinity, 1);

	return mlx5_core_create_tis(mdev, in, sizeof(in), tisn);
}

void mlx5e_destroy_tis(struct mlx5_core_dev *mdev, u32 tisn)
{
	mlx5_core_destroy_tis(mdev, tisn);
}

int mlx5e_create_tises(struct mlx5e_priv *priv)
{
	int err;
	int tc;

	for (tc = 0; tc < priv->profile->max_tc; tc++) {
		err = mlx5e_create_tis(priv->mdev, tc, 0, &priv->tisn[tc]);
		if (err)
			goto err_close_tises;
	}

	return 0;

err_close_tises:
	for (tc--; tc >= 0; tc--)
		mlx5e_destroy_tis(priv->mdev, priv->tisn[tc]);

	return err;
}

void mlx5e_cleanup_nic_tx(struct mlx5e_priv *priv)
{
	int tc;

	for (tc = 0; tc < priv->profile->max_tc; tc++)
		mlx5e_destroy_tis(priv->mdev, priv->tisn[tc]);
}

static void mlx5e_build_indir_tir_ctx(struct mlx5e_priv *priv,
				      enum mlx5e_traffic_types tt,
				      u32 *tirc)
{
	MLX5_SET(tirc, tirc, transport_domain, priv->mdev->mlx5e_res.td.tdn);

	mlx5e_build_tir_ctx_lro(&priv->channels.params, tirc);

	MLX5_SET(tirc, tirc, disp_type, MLX5_TIRC_DISP_TYPE_INDIRECT);
	MLX5_SET(tirc, tirc, indirect_table, priv->indir_rqt.rqtn);
	mlx5e_build_indir_tir_ctx_hash(&priv->channels.params, tt, tirc);
}

static void mlx5e_build_direct_tir_ctx(struct mlx5e_priv *priv, u32 rqtn, u32 *tirc)
{
	MLX5_SET(tirc, tirc, transport_domain, priv->mdev->mlx5e_res.td.tdn);

	mlx5e_build_tir_ctx_lro(&priv->channels.params, tirc);

	MLX5_SET(tirc, tirc, disp_type, MLX5_TIRC_DISP_TYPE_INDIRECT);
	MLX5_SET(tirc, tirc, indirect_table, rqtn);
	MLX5_SET(tirc, tirc, rx_hash_fn, MLX5_RX_HASH_FN_INVERTED_XOR8);
}

int mlx5e_create_indirect_tirs(struct mlx5e_priv *priv)
{
	struct mlx5e_tir *tir;
	void *tirc;
	int inlen;
	int err;
	u32 *in;
	int tt;

	inlen = MLX5_ST_SZ_BYTES(create_tir_in);
	in = mlx5_vzalloc(inlen);
	if (!in)
		return -ENOMEM;

	for (tt = 0; tt < MLX5E_NUM_INDIR_TIRS; tt++) {
		memset(in, 0, inlen);
		tir = &priv->indir_tir[tt];
		tirc = MLX5_ADDR_OF(create_tir_in, in, ctx);
		mlx5e_build_indir_tir_ctx(priv, tt, tirc);
		err = mlx5e_create_tir(priv->mdev, tir, in, inlen);
		if (err)
			goto err_destroy_tirs;
	}

	kvfree(in);

	return 0;

err_destroy_tirs:
	mlx5_core_warn(priv->mdev, "create indirect tirs failed, %d\n", err);
	for (tt--; tt >= 0; tt--)
		mlx5e_destroy_tir(priv->mdev, &priv->indir_tir[tt]);

	kvfree(in);

	return err;
}

int mlx5e_create_direct_tirs(struct mlx5e_priv *priv)
{
	int nch = priv->profile->max_nch(priv->mdev);
	struct mlx5e_tir *tir;
	void *tirc;
	int inlen;
	int err;
	u32 *in;
	int ix;

	inlen = MLX5_ST_SZ_BYTES(create_tir_in);
	in = mlx5_vzalloc(inlen);
	if (!in)
		return -ENOMEM;

	for (ix = 0; ix < nch; ix++) {
		memset(in, 0, inlen);
		tir = &priv->direct_tir[ix];
		tirc = MLX5_ADDR_OF(create_tir_in, in, ctx);
		mlx5e_build_direct_tir_ctx(priv, priv->direct_tir[ix].rqt.rqtn, tirc);
		err = mlx5e_create_tir(priv->mdev, tir, in, inlen);
		if (err)
			goto err_destroy_ch_tirs;
	}

	kvfree(in);

	return 0;

err_destroy_ch_tirs:
	mlx5_core_warn(priv->mdev, "create direct tirs failed, %d\n", err);
	for (ix--; ix >= 0; ix--)
		mlx5e_destroy_tir(priv->mdev, &priv->direct_tir[ix]);

	kvfree(in);

	return err;
}

void mlx5e_destroy_indirect_tirs(struct mlx5e_priv *priv)
{
	int i;

	for (i = 0; i < MLX5E_NUM_INDIR_TIRS; i++)
		mlx5e_destroy_tir(priv->mdev, &priv->indir_tir[i]);
}

void mlx5e_destroy_direct_tirs(struct mlx5e_priv *priv)
{
	int nch = priv->profile->max_nch(priv->mdev);
	int i;

	for (i = 0; i < nch; i++)
		mlx5e_destroy_tir(priv->mdev, &priv->direct_tir[i]);
}

static int mlx5e_modify_channels_scatter_fcs(struct mlx5e_channels *chs, bool enable)
{
	int err = 0;
	int i;

	for (i = 0; i < chs->num; i++) {
		err = mlx5e_modify_rq_scatter_fcs(&chs->c[i]->rq, enable);
		if (err)
			return err;
	}

	return 0;
}

static int mlx5e_modify_channels_vsd(struct mlx5e_channels *chs, bool vsd)
{
	int err = 0;
	int i;

	for (i = 0; i < chs->num; i++) {
		err = mlx5e_modify_rq_vsd(&chs->c[i]->rq, vsd);
		if (err)
			return err;
	}

	return 0;
}

static int mlx5e_setup_tc(struct net_device *netdev, u8 tc)
{
	struct mlx5e_priv *priv = netdev_priv(netdev);
	struct mlx5e_channels new_channels = {};
	int err = 0;

	if (tc && tc != MLX5E_MAX_NUM_TC)
		return -EINVAL;

	mutex_lock(&priv->state_lock);

	new_channels.params = priv->channels.params;
	new_channels.params.num_tc = tc ? tc : 1;

	if (test_bit(MLX5E_STATE_OPENED, &priv->state)) {
		priv->channels.params = new_channels.params;
		goto out;
	}

	err = mlx5e_open_channels(priv, &new_channels);
	if (err)
		goto out;

	mlx5e_switch_priv_channels(priv, &new_channels, NULL);
out:
	mutex_unlock(&priv->state_lock);
	return err;
}

static int mlx5e_ndo_setup_tc(struct net_device *dev, u32 handle,
			      __be16 proto, struct tc_to_netdev *tc)
{
	struct mlx5e_priv *priv = netdev_priv(dev);

	if (TC_H_MAJ(handle) != TC_H_MAJ(TC_H_INGRESS))
		goto mqprio;

	switch (tc->type) {
	case TC_SETUP_CLSFLOWER:
		switch (tc->cls_flower->command) {
		case TC_CLSFLOWER_REPLACE:
			return mlx5e_configure_flower(priv, proto, tc->cls_flower);
		case TC_CLSFLOWER_DESTROY:
			return mlx5e_delete_flower(priv, tc->cls_flower);
		case TC_CLSFLOWER_STATS:
			return mlx5e_stats_flower(priv, tc->cls_flower);
		}
	default:
		return -EOPNOTSUPP;
	}

mqprio:
	if (tc->type != TC_SETUP_MQPRIO)
		return -EINVAL;

	tc->mqprio->hw = TC_MQPRIO_HW_OFFLOAD_TCS;

	return mlx5e_setup_tc(dev, tc->mqprio->num_tc);
}

static void
mlx5e_get_stats(struct net_device *dev, struct rtnl_link_stats64 *stats)
{
	struct mlx5e_priv *priv = netdev_priv(dev);
	struct mlx5e_sw_stats *sstats = &priv->stats.sw;
	struct mlx5e_vport_stats *vstats = &priv->stats.vport;
	struct mlx5e_pport_stats *pstats = &priv->stats.pport;

	if (mlx5e_is_uplink_rep(priv)) {
		stats->rx_packets = PPORT_802_3_GET(pstats, a_frames_received_ok);
		stats->rx_bytes   = PPORT_802_3_GET(pstats, a_octets_received_ok);
		stats->tx_packets = PPORT_802_3_GET(pstats, a_frames_transmitted_ok);
		stats->tx_bytes   = PPORT_802_3_GET(pstats, a_octets_transmitted_ok);
	} else {
		stats->rx_packets = sstats->rx_packets;
		stats->rx_bytes   = sstats->rx_bytes;
		stats->tx_packets = sstats->tx_packets;
		stats->tx_bytes   = sstats->tx_bytes;
		stats->tx_dropped = sstats->tx_queue_dropped;
	}

	stats->rx_dropped = priv->stats.qcnt.rx_out_of_buffer;

	stats->rx_length_errors =
		PPORT_802_3_GET(pstats, a_in_range_length_errors) +
		PPORT_802_3_GET(pstats, a_out_of_range_length_field) +
		PPORT_802_3_GET(pstats, a_frame_too_long_errors);
	stats->rx_crc_errors =
		PPORT_802_3_GET(pstats, a_frame_check_sequence_errors);
	stats->rx_frame_errors = PPORT_802_3_GET(pstats, a_alignment_errors);
	stats->tx_aborted_errors = PPORT_2863_GET(pstats, if_out_discards);
	stats->tx_carrier_errors =
		PPORT_802_3_GET(pstats, a_symbol_error_during_carrier);
	stats->rx_errors = stats->rx_length_errors + stats->rx_crc_errors +
			   stats->rx_frame_errors;
	stats->tx_errors = stats->tx_aborted_errors + stats->tx_carrier_errors;

	/* vport multicast also counts packets that are dropped due to steering
	 * or rx out of buffer
	 */
	stats->multicast =
		VPORT_COUNTER_GET(vstats, received_eth_multicast.packets);

}

static void mlx5e_set_rx_mode(struct net_device *dev)
{
	struct mlx5e_priv *priv = netdev_priv(dev);

	queue_work(priv->wq, &priv->set_rx_mode_work);
}

static int mlx5e_set_mac(struct net_device *netdev, void *addr)
{
	struct mlx5e_priv *priv = netdev_priv(netdev);
	struct sockaddr *saddr = addr;

	if (!is_valid_ether_addr(saddr->sa_data))
		return -EADDRNOTAVAIL;

	netif_addr_lock_bh(netdev);
	ether_addr_copy(netdev->dev_addr, saddr->sa_data);
	netif_addr_unlock_bh(netdev);

	queue_work(priv->wq, &priv->set_rx_mode_work);

	return 0;
}

#define MLX5E_SET_FEATURE(netdev, feature, enable)	\
	do {						\
		if (enable)				\
			netdev->features |= feature;	\
		else					\
			netdev->features &= ~feature;	\
	} while (0)

typedef int (*mlx5e_feature_handler)(struct net_device *netdev, bool enable);

static int set_feature_lro(struct net_device *netdev, bool enable)
{
	struct mlx5e_priv *priv = netdev_priv(netdev);
	struct mlx5e_channels new_channels = {};
	int err = 0;
	bool reset;

	mutex_lock(&priv->state_lock);

	reset = (priv->channels.params.rq_wq_type == MLX5_WQ_TYPE_LINKED_LIST);
	reset = reset && test_bit(MLX5E_STATE_OPENED, &priv->state);

	new_channels.params = priv->channels.params;
	new_channels.params.lro_en = enable;

	if (!reset) {
		priv->channels.params = new_channels.params;
		err = mlx5e_modify_tirs_lro(priv);
		goto out;
	}

	err = mlx5e_open_channels(priv, &new_channels);
	if (err)
		goto out;

	mlx5e_switch_priv_channels(priv, &new_channels, mlx5e_modify_tirs_lro);
out:
	mutex_unlock(&priv->state_lock);
	return err;
}

static int set_feature_vlan_filter(struct net_device *netdev, bool enable)
{
	struct mlx5e_priv *priv = netdev_priv(netdev);

	if (enable)
		mlx5e_enable_vlan_filter(priv);
	else
		mlx5e_disable_vlan_filter(priv);

	return 0;
}

static int set_feature_tc_num_filters(struct net_device *netdev, bool enable)
{
	struct mlx5e_priv *priv = netdev_priv(netdev);

	if (!enable && mlx5e_tc_num_filters(priv)) {
		netdev_err(netdev,
			   "Active offloaded tc filters, can't turn hw_tc_offload off\n");
		return -EINVAL;
	}

	return 0;
}

static int set_feature_rx_all(struct net_device *netdev, bool enable)
{
	struct mlx5e_priv *priv = netdev_priv(netdev);
	struct mlx5_core_dev *mdev = priv->mdev;

	return mlx5_set_port_fcs(mdev, !enable);
}

static int set_feature_rx_fcs(struct net_device *netdev, bool enable)
{
	struct mlx5e_priv *priv = netdev_priv(netdev);
	int err;

	mutex_lock(&priv->state_lock);

	priv->channels.params.scatter_fcs_en = enable;
	err = mlx5e_modify_channels_scatter_fcs(&priv->channels, enable);
	if (err)
		priv->channels.params.scatter_fcs_en = !enable;

	mutex_unlock(&priv->state_lock);

	return err;
}

static int set_feature_rx_vlan(struct net_device *netdev, bool enable)
{
	struct mlx5e_priv *priv = netdev_priv(netdev);
	int err = 0;

	mutex_lock(&priv->state_lock);

	priv->channels.params.vlan_strip_disable = !enable;
	if (!test_bit(MLX5E_STATE_OPENED, &priv->state))
		goto unlock;

	err = mlx5e_modify_channels_vsd(&priv->channels, !enable);
	if (err)
		priv->channels.params.vlan_strip_disable = enable;

unlock:
	mutex_unlock(&priv->state_lock);

	return err;
}

#ifdef CONFIG_RFS_ACCEL
static int set_feature_arfs(struct net_device *netdev, bool enable)
{
	struct mlx5e_priv *priv = netdev_priv(netdev);
	int err;

	if (enable)
		err = mlx5e_arfs_enable(priv);
	else
		err = mlx5e_arfs_disable(priv);

	return err;
}
#endif

static int mlx5e_handle_feature(struct net_device *netdev,
				netdev_features_t wanted_features,
				netdev_features_t feature,
				mlx5e_feature_handler feature_handler)
{
	netdev_features_t changes = wanted_features ^ netdev->features;
	bool enable = !!(wanted_features & feature);
	int err;

	if (!(changes & feature))
		return 0;

	err = feature_handler(netdev, enable);
	if (err) {
		netdev_err(netdev, "%s feature 0x%llx failed err %d\n",
			   enable ? "Enable" : "Disable", feature, err);
		return err;
	}

	MLX5E_SET_FEATURE(netdev, feature, enable);
	return 0;
}

static int mlx5e_set_features(struct net_device *netdev,
			      netdev_features_t features)
{
	int err;

	err  = mlx5e_handle_feature(netdev, features, NETIF_F_LRO,
				    set_feature_lro);
	err |= mlx5e_handle_feature(netdev, features,
				    NETIF_F_HW_VLAN_CTAG_FILTER,
				    set_feature_vlan_filter);
	err |= mlx5e_handle_feature(netdev, features, NETIF_F_HW_TC,
				    set_feature_tc_num_filters);
	err |= mlx5e_handle_feature(netdev, features, NETIF_F_RXALL,
				    set_feature_rx_all);
	err |= mlx5e_handle_feature(netdev, features, NETIF_F_RXFCS,
				    set_feature_rx_fcs);
	err |= mlx5e_handle_feature(netdev, features, NETIF_F_HW_VLAN_CTAG_RX,
				    set_feature_rx_vlan);
#ifdef CONFIG_RFS_ACCEL
	err |= mlx5e_handle_feature(netdev, features, NETIF_F_NTUPLE,
				    set_feature_arfs);
#endif

	return err ? -EINVAL : 0;
}

static int mlx5e_change_mtu(struct net_device *netdev, int new_mtu)
{
	struct mlx5e_priv *priv = netdev_priv(netdev);
	struct mlx5e_channels new_channels = {};
	int curr_mtu;
	int err = 0;
	bool reset;

	mutex_lock(&priv->state_lock);

	reset = !priv->channels.params.lro_en &&
		(priv->channels.params.rq_wq_type !=
		 MLX5_WQ_TYPE_LINKED_LIST_STRIDING_RQ);

	reset = reset && test_bit(MLX5E_STATE_OPENED, &priv->state);

	curr_mtu    = netdev->mtu;
	netdev->mtu = new_mtu;

	if (!reset) {
		mlx5e_set_dev_port_mtu(priv);
		goto out;
	}

	new_channels.params = priv->channels.params;
	err = mlx5e_open_channels(priv, &new_channels);
	if (err) {
		netdev->mtu = curr_mtu;
		goto out;
	}

	mlx5e_switch_priv_channels(priv, &new_channels, mlx5e_set_dev_port_mtu);

out:
	mutex_unlock(&priv->state_lock);
	return err;
}

static int mlx5e_ioctl(struct net_device *dev, struct ifreq *ifr, int cmd)
{
	switch (cmd) {
	case SIOCSHWTSTAMP:
		return mlx5e_hwstamp_set(dev, ifr);
	case SIOCGHWTSTAMP:
		return mlx5e_hwstamp_get(dev, ifr);
	default:
		return -EOPNOTSUPP;
	}
}

static int mlx5e_set_vf_mac(struct net_device *dev, int vf, u8 *mac)
{
	struct mlx5e_priv *priv = netdev_priv(dev);
	struct mlx5_core_dev *mdev = priv->mdev;

	return mlx5_eswitch_set_vport_mac(mdev->priv.eswitch, vf + 1, mac);
}

static int mlx5e_set_vf_vlan(struct net_device *dev, int vf, u16 vlan, u8 qos,
			     __be16 vlan_proto)
{
	struct mlx5e_priv *priv = netdev_priv(dev);
	struct mlx5_core_dev *mdev = priv->mdev;

	if (vlan_proto != htons(ETH_P_8021Q))
		return -EPROTONOSUPPORT;

	return mlx5_eswitch_set_vport_vlan(mdev->priv.eswitch, vf + 1,
					   vlan, qos);
}

static int mlx5e_set_vf_spoofchk(struct net_device *dev, int vf, bool setting)
{
	struct mlx5e_priv *priv = netdev_priv(dev);
	struct mlx5_core_dev *mdev = priv->mdev;

	return mlx5_eswitch_set_vport_spoofchk(mdev->priv.eswitch, vf + 1, setting);
}

static int mlx5e_set_vf_trust(struct net_device *dev, int vf, bool setting)
{
	struct mlx5e_priv *priv = netdev_priv(dev);
	struct mlx5_core_dev *mdev = priv->mdev;

	return mlx5_eswitch_set_vport_trust(mdev->priv.eswitch, vf + 1, setting);
}

static int mlx5e_set_vf_rate(struct net_device *dev, int vf, int min_tx_rate,
			     int max_tx_rate)
{
	struct mlx5e_priv *priv = netdev_priv(dev);
	struct mlx5_core_dev *mdev = priv->mdev;

	return mlx5_eswitch_set_vport_rate(mdev->priv.eswitch, vf + 1,
					   max_tx_rate, min_tx_rate);
}

static int mlx5_vport_link2ifla(u8 esw_link)
{
	switch (esw_link) {
	case MLX5_ESW_VPORT_ADMIN_STATE_DOWN:
		return IFLA_VF_LINK_STATE_DISABLE;
	case MLX5_ESW_VPORT_ADMIN_STATE_UP:
		return IFLA_VF_LINK_STATE_ENABLE;
	}
	return IFLA_VF_LINK_STATE_AUTO;
}

static int mlx5_ifla_link2vport(u8 ifla_link)
{
	switch (ifla_link) {
	case IFLA_VF_LINK_STATE_DISABLE:
		return MLX5_ESW_VPORT_ADMIN_STATE_DOWN;
	case IFLA_VF_LINK_STATE_ENABLE:
		return MLX5_ESW_VPORT_ADMIN_STATE_UP;
	}
	return MLX5_ESW_VPORT_ADMIN_STATE_AUTO;
}

static int mlx5e_set_vf_link_state(struct net_device *dev, int vf,
				   int link_state)
{
	struct mlx5e_priv *priv = netdev_priv(dev);
	struct mlx5_core_dev *mdev = priv->mdev;

	return mlx5_eswitch_set_vport_state(mdev->priv.eswitch, vf + 1,
					    mlx5_ifla_link2vport(link_state));
}

static int mlx5e_get_vf_config(struct net_device *dev,
			       int vf, struct ifla_vf_info *ivi)
{
	struct mlx5e_priv *priv = netdev_priv(dev);
	struct mlx5_core_dev *mdev = priv->mdev;
	int err;

	err = mlx5_eswitch_get_vport_config(mdev->priv.eswitch, vf + 1, ivi);
	if (err)
		return err;
	ivi->linkstate = mlx5_vport_link2ifla(ivi->linkstate);
	return 0;
}

static int mlx5e_get_vf_stats(struct net_device *dev,
			      int vf, struct ifla_vf_stats *vf_stats)
{
	struct mlx5e_priv *priv = netdev_priv(dev);
	struct mlx5_core_dev *mdev = priv->mdev;

	return mlx5_eswitch_get_vport_stats(mdev->priv.eswitch, vf + 1,
					    vf_stats);
}

static void mlx5e_add_vxlan_port(struct net_device *netdev,
				 struct udp_tunnel_info *ti)
{
	struct mlx5e_priv *priv = netdev_priv(netdev);

	if (ti->type != UDP_TUNNEL_TYPE_VXLAN)
		return;

	if (!mlx5e_vxlan_allowed(priv->mdev))
		return;

	mlx5e_vxlan_queue_work(priv, ti->sa_family, be16_to_cpu(ti->port), 1);
}

static void mlx5e_del_vxlan_port(struct net_device *netdev,
				 struct udp_tunnel_info *ti)
{
	struct mlx5e_priv *priv = netdev_priv(netdev);

	if (ti->type != UDP_TUNNEL_TYPE_VXLAN)
		return;

	if (!mlx5e_vxlan_allowed(priv->mdev))
		return;

	mlx5e_vxlan_queue_work(priv, ti->sa_family, be16_to_cpu(ti->port), 0);
}

static netdev_features_t mlx5e_vxlan_features_check(struct mlx5e_priv *priv,
						    struct sk_buff *skb,
						    netdev_features_t features)
{
	struct udphdr *udph;
	u16 proto;
	u16 port = 0;

	switch (vlan_get_protocol(skb)) {
	case htons(ETH_P_IP):
		proto = ip_hdr(skb)->protocol;
		break;
	case htons(ETH_P_IPV6):
		proto = ipv6_hdr(skb)->nexthdr;
		break;
	default:
		goto out;
	}

	if (proto == IPPROTO_UDP) {
		udph = udp_hdr(skb);
		port = be16_to_cpu(udph->dest);
	}

	/* Verify if UDP port is being offloaded by HW */
	if (port && mlx5e_vxlan_lookup_port(priv, port))
		return features;

out:
	/* Disable CSUM and GSO if the udp dport is not offloaded by HW */
	return features & ~(NETIF_F_CSUM_MASK | NETIF_F_GSO_MASK);
}

static netdev_features_t mlx5e_features_check(struct sk_buff *skb,
					      struct net_device *netdev,
					      netdev_features_t features)
{
	struct mlx5e_priv *priv = netdev_priv(netdev);

	features = vlan_features_check(skb, features);
	features = vxlan_features_check(skb, features);

	/* Validate if the tunneled packet is being offloaded by HW */
	if (skb->encapsulation &&
	    (features & NETIF_F_CSUM_MASK || features & NETIF_F_GSO_MASK))
		return mlx5e_vxlan_features_check(priv, skb, features);

	return features;
}

static void mlx5e_tx_timeout(struct net_device *dev)
{
	struct mlx5e_priv *priv = netdev_priv(dev);
	bool sched_work = false;
	int i;

	netdev_err(dev, "TX timeout detected\n");

	for (i = 0; i < priv->channels.num * priv->channels.params.num_tc; i++) {
		struct mlx5e_txqsq *sq = priv->txq2sq[i];

		if (!netif_xmit_stopped(netdev_get_tx_queue(dev, i)))
			continue;
		sched_work = true;
		clear_bit(MLX5E_SQ_STATE_ENABLED, &sq->state);
		netdev_err(dev, "TX timeout on queue: %d, SQ: 0x%x, CQ: 0x%x, SQ Cons: 0x%x SQ Prod: 0x%x\n",
			   i, sq->sqn, sq->cq.mcq.cqn, sq->cc, sq->pc);
	}

	if (sched_work && test_bit(MLX5E_STATE_OPENED, &priv->state))
		schedule_work(&priv->tx_timeout_work);
}

static int mlx5e_xdp_set(struct net_device *netdev, struct bpf_prog *prog)
{
	struct mlx5e_priv *priv = netdev_priv(netdev);
	struct bpf_prog *old_prog;
	int err = 0;
	bool reset, was_opened;
	int i;

	mutex_lock(&priv->state_lock);

	if ((netdev->features & NETIF_F_LRO) && prog) {
		netdev_warn(netdev, "can't set XDP while LRO is on, disable LRO first\n");
		err = -EINVAL;
		goto unlock;
	}

	was_opened = test_bit(MLX5E_STATE_OPENED, &priv->state);
	/* no need for full reset when exchanging programs */
	reset = (!priv->channels.params.xdp_prog || !prog);

	if (was_opened && reset)
		mlx5e_close_locked(netdev);
	if (was_opened && !reset) {
		/* num_channels is invariant here, so we can take the
		 * batched reference right upfront.
		 */
		prog = bpf_prog_add(prog, priv->channels.num);
		if (IS_ERR(prog)) {
			err = PTR_ERR(prog);
			goto unlock;
		}
	}

	/* exchange programs, extra prog reference we got from caller
	 * as long as we don't fail from this point onwards.
	 */
	old_prog = xchg(&priv->channels.params.xdp_prog, prog);
	if (old_prog)
		bpf_prog_put(old_prog);

	if (reset) /* change RQ type according to priv->xdp_prog */
		mlx5e_set_rq_params(priv->mdev, &priv->channels.params);

	if (was_opened && reset)
		mlx5e_open_locked(netdev);

	if (!test_bit(MLX5E_STATE_OPENED, &priv->state) || reset)
		goto unlock;

	/* exchanging programs w/o reset, we update ref counts on behalf
	 * of the channels RQs here.
	 */
	for (i = 0; i < priv->channels.num; i++) {
		struct mlx5e_channel *c = priv->channels.c[i];

		clear_bit(MLX5E_RQ_STATE_ENABLED, &c->rq.state);
		napi_synchronize(&c->napi);
		/* prevent mlx5e_poll_rx_cq from accessing rq->xdp_prog */

		old_prog = xchg(&c->rq.xdp_prog, prog);

		set_bit(MLX5E_RQ_STATE_ENABLED, &c->rq.state);
		/* napi_schedule in case we have missed anything */
		set_bit(MLX5E_CHANNEL_NAPI_SCHED, &c->flags);
		napi_schedule(&c->napi);

		if (old_prog)
			bpf_prog_put(old_prog);
	}

unlock:
	mutex_unlock(&priv->state_lock);
	return err;
}

static bool mlx5e_xdp_attached(struct net_device *dev)
{
	struct mlx5e_priv *priv = netdev_priv(dev);

	return !!priv->channels.params.xdp_prog;
}

static int mlx5e_xdp(struct net_device *dev, struct netdev_xdp *xdp)
{
	switch (xdp->command) {
	case XDP_SETUP_PROG:
		return mlx5e_xdp_set(dev, xdp->prog);
	case XDP_QUERY_PROG:
		xdp->prog_attached = mlx5e_xdp_attached(dev);
		return 0;
	default:
		return -EINVAL;
	}
}

#ifdef CONFIG_NET_POLL_CONTROLLER
/* Fake "interrupt" called by netpoll (eg netconsole) to send skbs without
 * reenabling interrupts.
 */
static void mlx5e_netpoll(struct net_device *dev)
{
	struct mlx5e_priv *priv = netdev_priv(dev);
	struct mlx5e_channels *chs = &priv->channels;

	int i;

	for (i = 0; i < chs->num; i++)
		napi_schedule(&chs->c[i]->napi);
}
#endif

static const struct net_device_ops mlx5e_netdev_ops_basic = {
	.ndo_open                = mlx5e_open,
	.ndo_stop                = mlx5e_close,
	.ndo_start_xmit          = mlx5e_xmit,
	.ndo_setup_tc            = mlx5e_ndo_setup_tc,
	.ndo_select_queue        = mlx5e_select_queue,
	.ndo_get_stats64         = mlx5e_get_stats,
	.ndo_set_rx_mode         = mlx5e_set_rx_mode,
	.ndo_set_mac_address     = mlx5e_set_mac,
	.ndo_vlan_rx_add_vid     = mlx5e_vlan_rx_add_vid,
	.ndo_vlan_rx_kill_vid    = mlx5e_vlan_rx_kill_vid,
	.ndo_set_features        = mlx5e_set_features,
	.ndo_change_mtu          = mlx5e_change_mtu,
	.ndo_do_ioctl            = mlx5e_ioctl,
	.ndo_set_tx_maxrate      = mlx5e_set_tx_maxrate,
#ifdef CONFIG_RFS_ACCEL
	.ndo_rx_flow_steer	 = mlx5e_rx_flow_steer,
#endif
	.ndo_tx_timeout          = mlx5e_tx_timeout,
	.ndo_xdp		 = mlx5e_xdp,
#ifdef CONFIG_NET_POLL_CONTROLLER
	.ndo_poll_controller     = mlx5e_netpoll,
#endif
};

static const struct net_device_ops mlx5e_netdev_ops_sriov = {
	.ndo_open                = mlx5e_open,
	.ndo_stop                = mlx5e_close,
	.ndo_start_xmit          = mlx5e_xmit,
	.ndo_setup_tc            = mlx5e_ndo_setup_tc,
	.ndo_select_queue        = mlx5e_select_queue,
	.ndo_get_stats64         = mlx5e_get_stats,
	.ndo_set_rx_mode         = mlx5e_set_rx_mode,
	.ndo_set_mac_address     = mlx5e_set_mac,
	.ndo_vlan_rx_add_vid     = mlx5e_vlan_rx_add_vid,
	.ndo_vlan_rx_kill_vid    = mlx5e_vlan_rx_kill_vid,
	.ndo_set_features        = mlx5e_set_features,
	.ndo_change_mtu          = mlx5e_change_mtu,
	.ndo_do_ioctl            = mlx5e_ioctl,
	.ndo_udp_tunnel_add	 = mlx5e_add_vxlan_port,
	.ndo_udp_tunnel_del	 = mlx5e_del_vxlan_port,
	.ndo_set_tx_maxrate      = mlx5e_set_tx_maxrate,
	.ndo_features_check      = mlx5e_features_check,
#ifdef CONFIG_RFS_ACCEL
	.ndo_rx_flow_steer	 = mlx5e_rx_flow_steer,
#endif
	.ndo_set_vf_mac          = mlx5e_set_vf_mac,
	.ndo_set_vf_vlan         = mlx5e_set_vf_vlan,
	.ndo_set_vf_spoofchk     = mlx5e_set_vf_spoofchk,
	.ndo_set_vf_trust        = mlx5e_set_vf_trust,
	.ndo_set_vf_rate         = mlx5e_set_vf_rate,
	.ndo_get_vf_config       = mlx5e_get_vf_config,
	.ndo_set_vf_link_state   = mlx5e_set_vf_link_state,
	.ndo_get_vf_stats        = mlx5e_get_vf_stats,
	.ndo_tx_timeout          = mlx5e_tx_timeout,
	.ndo_xdp		 = mlx5e_xdp,
#ifdef CONFIG_NET_POLL_CONTROLLER
	.ndo_poll_controller     = mlx5e_netpoll,
#endif
	.ndo_has_offload_stats	 = mlx5e_has_offload_stats,
	.ndo_get_offload_stats	 = mlx5e_get_offload_stats,
};

static int mlx5e_check_required_hca_cap(struct mlx5_core_dev *mdev)
{
	if (MLX5_CAP_GEN(mdev, port_type) != MLX5_CAP_PORT_TYPE_ETH)
		return -EOPNOTSUPP;
	if (!MLX5_CAP_GEN(mdev, eth_net_offloads) ||
	    !MLX5_CAP_GEN(mdev, nic_flow_table) ||
	    !MLX5_CAP_ETH(mdev, csum_cap) ||
	    !MLX5_CAP_ETH(mdev, max_lso_cap) ||
	    !MLX5_CAP_ETH(mdev, vlan_cap) ||
	    !MLX5_CAP_ETH(mdev, rss_ind_tbl_cap) ||
	    MLX5_CAP_FLOWTABLE(mdev,
			       flow_table_properties_nic_receive.max_ft_level)
			       < 3) {
		mlx5_core_warn(mdev,
			       "Not creating net device, some required device capabilities are missing\n");
		return -EOPNOTSUPP;
	}
	if (!MLX5_CAP_ETH(mdev, self_lb_en_modifiable))
		mlx5_core_warn(mdev, "Self loop back prevention is not supported\n");
	if (!MLX5_CAP_GEN(mdev, cq_moderation))
		mlx5_core_warn(mdev, "CQ modiration is not supported\n");

	return 0;
}

u16 mlx5e_get_max_inline_cap(struct mlx5_core_dev *mdev)
{
	int bf_buf_size = (1 << MLX5_CAP_GEN(mdev, log_bf_reg_size)) / 2;

	return bf_buf_size -
	       sizeof(struct mlx5e_tx_wqe) +
	       2 /*sizeof(mlx5e_tx_wqe.inline_hdr_start)*/;
}

void mlx5e_build_default_indir_rqt(struct mlx5_core_dev *mdev,
				   u32 *indirection_rqt, int len,
				   int num_channels)
{
	int node = mdev->priv.numa_node;
	int node_num_of_cores;
	int i;

	if (node == -1)
		node = first_online_node;

	node_num_of_cores = cpumask_weight(cpumask_of_node(node));

	if (node_num_of_cores)
		num_channels = min_t(int, num_channels, node_num_of_cores);

	for (i = 0; i < len; i++)
		indirection_rqt[i] = i % num_channels;
}

static int mlx5e_get_pci_bw(struct mlx5_core_dev *mdev, u32 *pci_bw)
{
	enum pcie_link_width width;
	enum pci_bus_speed speed;
	int err = 0;

	err = pcie_get_minimum_link(mdev->pdev, &speed, &width);
	if (err)
		return err;

	if (speed == PCI_SPEED_UNKNOWN || width == PCIE_LNK_WIDTH_UNKNOWN)
		return -EINVAL;

	switch (speed) {
	case PCIE_SPEED_2_5GT:
		*pci_bw = 2500 * width;
		break;
	case PCIE_SPEED_5_0GT:
		*pci_bw = 5000 * width;
		break;
	case PCIE_SPEED_8_0GT:
		*pci_bw = 8000 * width;
		break;
	default:
		return -EINVAL;
	}

	return 0;
}

static bool cqe_compress_heuristic(u32 link_speed, u32 pci_bw)
{
	return (link_speed && pci_bw &&
		(pci_bw < 40000) && (pci_bw < link_speed));
}

static bool hw_lro_heuristic(u32 link_speed, u32 pci_bw)
{
	return !(link_speed && pci_bw &&
		 (pci_bw <= 16000) && (pci_bw < link_speed));
}

void mlx5e_set_rx_cq_mode_params(struct mlx5e_params *params, u8 cq_period_mode)
{
	params->rx_cq_period_mode = cq_period_mode;

	params->rx_cq_moderation.pkts =
		MLX5E_PARAMS_DEFAULT_RX_CQ_MODERATION_PKTS;
	params->rx_cq_moderation.usec =
			MLX5E_PARAMS_DEFAULT_RX_CQ_MODERATION_USEC;

	if (cq_period_mode == MLX5_CQ_PERIOD_MODE_START_FROM_CQE)
		params->rx_cq_moderation.usec =
			MLX5E_PARAMS_DEFAULT_RX_CQ_MODERATION_USEC_FROM_CQE;

<<<<<<< HEAD
=======
	if (params->rx_am_enabled)
		params->rx_cq_moderation =
			mlx5e_am_get_def_profile(params->rx_cq_period_mode);

	MLX5E_SET_PFLAG(params, MLX5E_PFLAG_RX_CQE_BASED_MODER,
			params->rx_cq_period_mode == MLX5_CQ_PERIOD_MODE_START_FROM_CQE);
}

>>>>>>> 2ac97f0f
u32 mlx5e_choose_lro_timeout(struct mlx5_core_dev *mdev, u32 wanted_timeout)
{
	int i;

	/* The supported periods are organized in ascending order */
	for (i = 0; i < MLX5E_LRO_TIMEOUT_ARR_SIZE - 1; i++)
		if (MLX5_CAP_ETH(mdev, lro_timer_supported_periods[i]) >= wanted_timeout)
			break;

	return MLX5_CAP_ETH(mdev, lro_timer_supported_periods[i]);
}

void mlx5e_build_nic_params(struct mlx5_core_dev *mdev,
			    struct mlx5e_params *params,
			    u16 max_channels)
{
	u8 cq_period_mode = 0;
	u32 link_speed = 0;
	u32 pci_bw = 0;

	params->num_channels = max_channels;
	params->num_tc       = 1;

	mlx5e_get_max_linkspeed(mdev, &link_speed);
	mlx5e_get_pci_bw(mdev, &pci_bw);
	mlx5_core_dbg(mdev, "Max link speed = %d, PCI BW = %d\n",
		      link_speed, pci_bw);

<<<<<<< HEAD
	priv->params.log_sq_size = is_kdump_kernel() ?
=======
	/* SQ */
	params->log_sq_size = is_kdump_kernel() ?
>>>>>>> 2ac97f0f
		MLX5E_PARAMS_MINIMUM_LOG_SQ_SIZE :
		MLX5E_PARAMS_DEFAULT_LOG_SQ_SIZE;

	/* set CQE compression */
	params->rx_cqe_compress_def = false;
	if (MLX5_CAP_GEN(mdev, cqe_compression) &&
	     MLX5_CAP_GEN(mdev, vport_group_manager))
		params->rx_cqe_compress_def = cqe_compress_heuristic(link_speed, pci_bw);

<<<<<<< HEAD
	MLX5E_SET_PFLAG(priv, MLX5E_PFLAG_RX_CQE_COMPRESS,
			priv->params.rx_cqe_compress_def);

	mlx5e_set_rq_priv_params(priv);
	if (priv->params.rq_wq_type == MLX5_WQ_TYPE_LINKED_LIST_STRIDING_RQ)
		priv->params.lro_en = true;
=======
	MLX5E_SET_PFLAG(params, MLX5E_PFLAG_RX_CQE_COMPRESS, params->rx_cqe_compress_def);
>>>>>>> 2ac97f0f

	/* RQ */
	mlx5e_set_rq_params(mdev, params);

<<<<<<< HEAD
	priv->params.tx_cq_moderation.usec =
		MLX5E_PARAMS_DEFAULT_TX_CQ_MODERATION_USEC;
	priv->params.tx_cq_moderation.pkts =
		MLX5E_PARAMS_DEFAULT_TX_CQ_MODERATION_PKTS;
	priv->params.tx_max_inline         = mlx5e_get_max_inline_cap(mdev);
	mlx5_query_min_inline(mdev, &priv->params.tx_min_inline_mode);
	if (priv->params.tx_min_inline_mode == MLX5_INLINE_MODE_NONE &&
	    !MLX5_CAP_ETH(mdev, wqe_vlan_insert))
		priv->params.tx_min_inline_mode = MLX5_INLINE_MODE_L2;

	priv->params.num_tc                = 1;
	priv->params.rss_hfunc             = ETH_RSS_HASH_XOR;
=======
	/* HW LRO */
	/* TODO: && MLX5_CAP_ETH(mdev, lro_cap) */
	if (params->rq_wq_type == MLX5_WQ_TYPE_LINKED_LIST_STRIDING_RQ)
		params->lro_en = hw_lro_heuristic(link_speed, pci_bw);
	params->lro_timeout = mlx5e_choose_lro_timeout(mdev, MLX5E_DEFAULT_LRO_TIMEOUT);
>>>>>>> 2ac97f0f

	/* CQ moderation params */
	cq_period_mode = MLX5_CAP_GEN(mdev, cq_period_start_from_cqe) ?
			MLX5_CQ_PERIOD_MODE_START_FROM_CQE :
			MLX5_CQ_PERIOD_MODE_START_FROM_EQE;
	params->rx_am_enabled = MLX5_CAP_GEN(mdev, cq_moderation);
	mlx5e_set_rx_cq_mode_params(params, cq_period_mode);

	params->tx_cq_moderation.usec = MLX5E_PARAMS_DEFAULT_TX_CQ_MODERATION_USEC;
	params->tx_cq_moderation.pkts = MLX5E_PARAMS_DEFAULT_TX_CQ_MODERATION_PKTS;

<<<<<<< HEAD
	/* Initialize pflags */
	MLX5E_SET_PFLAG(priv, MLX5E_PFLAG_RX_CQE_BASED_MODER,
			priv->params.rx_cq_period_mode == MLX5_CQ_PERIOD_MODE_START_FROM_CQE);
=======
	/* TX inline */
	params->tx_max_inline = mlx5e_get_max_inline_cap(mdev);
	mlx5_query_min_inline(mdev, &params->tx_min_inline_mode);
	if (params->tx_min_inline_mode == MLX5_INLINE_MODE_NONE &&
	    !MLX5_CAP_ETH(mdev, wqe_vlan_insert))
		params->tx_min_inline_mode = MLX5_INLINE_MODE_L2;

	/* RSS */
	params->rss_hfunc = ETH_RSS_HASH_XOR;
	netdev_rss_key_fill(params->toeplitz_hash_key, sizeof(params->toeplitz_hash_key));
	mlx5e_build_default_indir_rqt(mdev, params->indirection_rqt,
				      MLX5E_INDIR_RQT_SIZE, max_channels);
}

static void mlx5e_build_nic_netdev_priv(struct mlx5_core_dev *mdev,
					struct net_device *netdev,
					const struct mlx5e_profile *profile,
					void *ppriv)
{
	struct mlx5e_priv *priv = netdev_priv(netdev);

	priv->mdev        = mdev;
	priv->netdev      = netdev;
	priv->profile     = profile;
	priv->ppriv       = ppriv;

	mlx5e_build_nic_params(mdev, &priv->channels.params, profile->max_nch(mdev));
>>>>>>> 2ac97f0f

	mutex_init(&priv->state_lock);

	INIT_WORK(&priv->update_carrier_work, mlx5e_update_carrier_work);
	INIT_WORK(&priv->set_rx_mode_work, mlx5e_set_rx_mode_work);
	INIT_WORK(&priv->tx_timeout_work, mlx5e_tx_timeout_work);
	INIT_DELAYED_WORK(&priv->update_stats_work, mlx5e_update_stats_work);
}

static void mlx5e_set_netdev_dev_addr(struct net_device *netdev)
{
	struct mlx5e_priv *priv = netdev_priv(netdev);

	mlx5_query_nic_vport_mac_address(priv->mdev, 0, netdev->dev_addr);
	if (is_zero_ether_addr(netdev->dev_addr) &&
	    !MLX5_CAP_GEN(priv->mdev, vport_group_manager)) {
		eth_hw_addr_random(netdev);
		mlx5_core_info(priv->mdev, "Assigned random MAC address %pM\n", netdev->dev_addr);
	}
}

static const struct switchdev_ops mlx5e_switchdev_ops = {
	.switchdev_port_attr_get	= mlx5e_attr_get,
};

static void mlx5e_build_nic_netdev(struct net_device *netdev)
{
	struct mlx5e_priv *priv = netdev_priv(netdev);
	struct mlx5_core_dev *mdev = priv->mdev;
	bool fcs_supported;
	bool fcs_enabled;

	SET_NETDEV_DEV(netdev, &mdev->pdev->dev);

	if (MLX5_CAP_GEN(mdev, vport_group_manager)) {
		netdev->netdev_ops = &mlx5e_netdev_ops_sriov;
#ifdef CONFIG_MLX5_CORE_EN_DCB
		if (MLX5_CAP_GEN(mdev, qos))
			netdev->dcbnl_ops = &mlx5e_dcbnl_ops;
#endif
	} else {
		netdev->netdev_ops = &mlx5e_netdev_ops_basic;
	}

	netdev->watchdog_timeo    = 15 * HZ;

	netdev->ethtool_ops	  = &mlx5e_ethtool_ops;

	netdev->vlan_features    |= NETIF_F_SG;
	netdev->vlan_features    |= NETIF_F_IP_CSUM;
	netdev->vlan_features    |= NETIF_F_IPV6_CSUM;
	netdev->vlan_features    |= NETIF_F_GRO;
	netdev->vlan_features    |= NETIF_F_TSO;
	netdev->vlan_features    |= NETIF_F_TSO6;
	netdev->vlan_features    |= NETIF_F_RXCSUM;
	netdev->vlan_features    |= NETIF_F_RXHASH;

	if (!!MLX5_CAP_ETH(mdev, lro_cap))
		netdev->vlan_features    |= NETIF_F_LRO;

	netdev->hw_features       = netdev->vlan_features;
	netdev->hw_features      |= NETIF_F_HW_VLAN_CTAG_TX;
	netdev->hw_features      |= NETIF_F_HW_VLAN_CTAG_RX;
	netdev->hw_features      |= NETIF_F_HW_VLAN_CTAG_FILTER;

	if (mlx5e_vxlan_allowed(mdev)) {
		netdev->hw_features     |= NETIF_F_GSO_UDP_TUNNEL |
					   NETIF_F_GSO_UDP_TUNNEL_CSUM |
					   NETIF_F_GSO_PARTIAL;
		netdev->hw_enc_features |= NETIF_F_IP_CSUM;
		netdev->hw_enc_features |= NETIF_F_IPV6_CSUM;
		netdev->hw_enc_features |= NETIF_F_TSO;
		netdev->hw_enc_features |= NETIF_F_TSO6;
		netdev->hw_enc_features |= NETIF_F_GSO_UDP_TUNNEL;
		netdev->hw_enc_features |= NETIF_F_GSO_UDP_TUNNEL_CSUM |
					   NETIF_F_GSO_PARTIAL;
		netdev->gso_partial_features = NETIF_F_GSO_UDP_TUNNEL_CSUM;
	}

	mlx5_query_port_fcs(mdev, &fcs_supported, &fcs_enabled);

	if (fcs_supported)
		netdev->hw_features |= NETIF_F_RXALL;

	if (MLX5_CAP_ETH(mdev, scatter_fcs))
		netdev->hw_features |= NETIF_F_RXFCS;

	netdev->features          = netdev->hw_features;
	if (!priv->channels.params.lro_en)
		netdev->features  &= ~NETIF_F_LRO;

	if (fcs_enabled)
		netdev->features  &= ~NETIF_F_RXALL;

	if (!priv->channels.params.scatter_fcs_en)
		netdev->features  &= ~NETIF_F_RXFCS;

#define FT_CAP(f) MLX5_CAP_FLOWTABLE(mdev, flow_table_properties_nic_receive.f)
	if (FT_CAP(flow_modify_en) &&
	    FT_CAP(modify_root) &&
	    FT_CAP(identified_miss_table_mode) &&
	    FT_CAP(flow_table_modify)) {
		netdev->hw_features      |= NETIF_F_HW_TC;
#ifdef CONFIG_RFS_ACCEL
		netdev->hw_features	 |= NETIF_F_NTUPLE;
#endif
	}

	netdev->features         |= NETIF_F_HIGHDMA;

	netdev->priv_flags       |= IFF_UNICAST_FLT;

	mlx5e_set_netdev_dev_addr(netdev);

#ifdef CONFIG_NET_SWITCHDEV
	if (MLX5_CAP_GEN(mdev, vport_group_manager))
		netdev->switchdev_ops = &mlx5e_switchdev_ops;
#endif
}

static void mlx5e_create_q_counter(struct mlx5e_priv *priv)
{
	struct mlx5_core_dev *mdev = priv->mdev;
	int err;

	err = mlx5_core_alloc_q_counter(mdev, &priv->q_counter);
	if (err) {
		mlx5_core_warn(mdev, "alloc queue counter failed, %d\n", err);
		priv->q_counter = 0;
	}
}

static void mlx5e_destroy_q_counter(struct mlx5e_priv *priv)
{
	if (!priv->q_counter)
		return;

	mlx5_core_dealloc_q_counter(priv->mdev, priv->q_counter);
}

static void mlx5e_nic_init(struct mlx5_core_dev *mdev,
			   struct net_device *netdev,
			   const struct mlx5e_profile *profile,
			   void *ppriv)
{
	struct mlx5e_priv *priv = netdev_priv(netdev);

	mlx5e_build_nic_netdev_priv(mdev, netdev, profile, ppriv);
	mlx5e_build_nic_netdev(netdev);
	mlx5e_vxlan_init(priv);
}

static void mlx5e_nic_cleanup(struct mlx5e_priv *priv)
{
	mlx5e_vxlan_cleanup(priv);

	if (priv->channels.params.xdp_prog)
		bpf_prog_put(priv->channels.params.xdp_prog);
}

static int mlx5e_init_nic_rx(struct mlx5e_priv *priv)
{
	struct mlx5_core_dev *mdev = priv->mdev;
	int err;

	err = mlx5e_create_indirect_rqt(priv);
	if (err)
		return err;

	err = mlx5e_create_direct_rqts(priv);
	if (err)
		goto err_destroy_indirect_rqts;

	err = mlx5e_create_indirect_tirs(priv);
	if (err)
		goto err_destroy_direct_rqts;

	err = mlx5e_create_direct_tirs(priv);
	if (err)
		goto err_destroy_indirect_tirs;

	err = mlx5e_create_flow_steering(priv);
	if (err) {
		mlx5_core_warn(mdev, "create flow steering failed, %d\n", err);
		goto err_destroy_direct_tirs;
	}

	err = mlx5e_tc_init(priv);
	if (err)
		goto err_destroy_flow_steering;

	return 0;

err_destroy_flow_steering:
	mlx5e_destroy_flow_steering(priv);
err_destroy_direct_tirs:
	mlx5e_destroy_direct_tirs(priv);
err_destroy_indirect_tirs:
	mlx5e_destroy_indirect_tirs(priv);
err_destroy_direct_rqts:
	mlx5e_destroy_direct_rqts(priv);
err_destroy_indirect_rqts:
	mlx5e_destroy_rqt(priv, &priv->indir_rqt);
	return err;
}

static void mlx5e_cleanup_nic_rx(struct mlx5e_priv *priv)
{
	mlx5e_tc_cleanup(priv);
	mlx5e_destroy_flow_steering(priv);
	mlx5e_destroy_direct_tirs(priv);
	mlx5e_destroy_indirect_tirs(priv);
	mlx5e_destroy_direct_rqts(priv);
	mlx5e_destroy_rqt(priv, &priv->indir_rqt);
}

static int mlx5e_init_nic_tx(struct mlx5e_priv *priv)
{
	int err;

	err = mlx5e_create_tises(priv);
	if (err) {
		mlx5_core_warn(priv->mdev, "create tises failed, %d\n", err);
		return err;
	}

#ifdef CONFIG_MLX5_CORE_EN_DCB
	mlx5e_dcbnl_initialize(priv);
#endif
	return 0;
}

static void mlx5e_nic_enable(struct mlx5e_priv *priv)
{
	struct net_device *netdev = priv->netdev;
	struct mlx5_core_dev *mdev = priv->mdev;
	u16 max_mtu;

	mlx5e_init_l2_addr(priv);

	/* MTU range: 68 - hw-specific max */
	netdev->min_mtu = ETH_MIN_MTU;
	mlx5_query_port_max_mtu(priv->mdev, &max_mtu, 1);
	netdev->max_mtu = MLX5E_HW2SW_MTU(max_mtu);
	mlx5e_set_dev_port_mtu(priv);

	mlx5_lag_add(mdev, netdev);

	mlx5e_enable_async_events(priv);

	if (MLX5_CAP_GEN(mdev, vport_group_manager))
		mlx5e_register_vport_reps(priv);

	if (netdev->reg_state != NETREG_REGISTERED)
		return;

	/* Device already registered: sync netdev system state */
	if (mlx5e_vxlan_allowed(mdev)) {
		rtnl_lock();
		udp_tunnel_get_rx_info(netdev);
		rtnl_unlock();
	}

	queue_work(priv->wq, &priv->set_rx_mode_work);

	rtnl_lock();
	if (netif_running(netdev))
		mlx5e_open(netdev);
	netif_device_attach(netdev);
	rtnl_unlock();
}

static void mlx5e_nic_disable(struct mlx5e_priv *priv)
{
	struct mlx5_core_dev *mdev = priv->mdev;

	rtnl_lock();
	if (netif_running(priv->netdev))
		mlx5e_close(priv->netdev);
	netif_device_detach(priv->netdev);
	rtnl_unlock();

	queue_work(priv->wq, &priv->set_rx_mode_work);

	if (MLX5_CAP_GEN(mdev, vport_group_manager))
		mlx5e_unregister_vport_reps(priv);

	mlx5e_disable_async_events(priv);
	mlx5_lag_remove(mdev);
}

static const struct mlx5e_profile mlx5e_nic_profile = {
	.init		   = mlx5e_nic_init,
	.cleanup	   = mlx5e_nic_cleanup,
	.init_rx	   = mlx5e_init_nic_rx,
	.cleanup_rx	   = mlx5e_cleanup_nic_rx,
	.init_tx	   = mlx5e_init_nic_tx,
	.cleanup_tx	   = mlx5e_cleanup_nic_tx,
	.enable		   = mlx5e_nic_enable,
	.disable	   = mlx5e_nic_disable,
	.update_stats	   = mlx5e_update_stats,
	.max_nch	   = mlx5e_get_max_num_channels,
	.rx_handlers.handle_rx_cqe       = mlx5e_handle_rx_cqe,
	.rx_handlers.handle_rx_cqe_mpwqe = mlx5e_handle_rx_cqe_mpwrq,
	.max_tc		   = MLX5E_MAX_NUM_TC,
};

/* mlx5e generic netdev management API (move to en_common.c) */

struct net_device *mlx5e_create_netdev(struct mlx5_core_dev *mdev,
				       const struct mlx5e_profile *profile,
				       void *ppriv)
{
	int nch = profile->max_nch(mdev);
	struct net_device *netdev;
	struct mlx5e_priv *priv;

	netdev = alloc_etherdev_mqs(sizeof(struct mlx5e_priv),
				    nch * profile->max_tc,
				    nch);
	if (!netdev) {
		mlx5_core_err(mdev, "alloc_etherdev_mqs() failed\n");
		return NULL;
	}

#ifdef CONFIG_RFS_ACCEL
	netdev->rx_cpu_rmap = mdev->rmap;
#endif

	profile->init(mdev, netdev, profile, ppriv);

	netif_carrier_off(netdev);

	priv = netdev_priv(netdev);

	priv->wq = create_singlethread_workqueue("mlx5e");
	if (!priv->wq)
		goto err_cleanup_nic;

	return netdev;

err_cleanup_nic:
	profile->cleanup(priv);
	free_netdev(netdev);

	return NULL;
}

int mlx5e_attach_netdev(struct mlx5e_priv *priv)
{
	struct mlx5_core_dev *mdev = priv->mdev;
	const struct mlx5e_profile *profile;
	int err;

	profile = priv->profile;
	clear_bit(MLX5E_STATE_DESTROYING, &priv->state);

	err = profile->init_tx(priv);
	if (err)
		goto out;

	err = mlx5e_open_drop_rq(mdev, &priv->drop_rq);
	if (err) {
		mlx5_core_err(mdev, "open drop rq failed, %d\n", err);
		goto err_cleanup_tx;
	}

	err = profile->init_rx(priv);
	if (err)
		goto err_close_drop_rq;

	mlx5e_create_q_counter(priv);

	if (profile->enable)
		profile->enable(priv);

	return 0;

err_close_drop_rq:
	mlx5e_close_drop_rq(&priv->drop_rq);

err_cleanup_tx:
	profile->cleanup_tx(priv);

out:
	return err;
}

void mlx5e_detach_netdev(struct mlx5e_priv *priv)
{
<<<<<<< HEAD
	struct mlx5_eswitch *esw = mdev->priv.eswitch;
	int total_vfs = MLX5_TOTAL_VPORTS(mdev);
	int vport;
	u8 mac[ETH_ALEN];

	if (!MLX5_CAP_GEN(mdev, vport_group_manager))
		return;

	mlx5_query_nic_vport_mac_address(mdev, 0, mac);

	for (vport = 1; vport < total_vfs; vport++) {
		struct mlx5_eswitch_rep rep;

		rep.load = mlx5e_vport_rep_load;
		rep.unload = mlx5e_vport_rep_unload;
		rep.vport = vport;
		ether_addr_copy(rep.hw_id, mac);
		mlx5_eswitch_register_vport_rep(esw, vport, &rep);
	}
}

static void mlx5e_unregister_vport_rep(struct mlx5_core_dev *mdev)
{
	struct mlx5_eswitch *esw = mdev->priv.eswitch;
	int total_vfs = MLX5_TOTAL_VPORTS(mdev);
	int vport;

	if (!MLX5_CAP_GEN(mdev, vport_group_manager))
		return;

	for (vport = 1; vport < total_vfs; vport++)
		mlx5_eswitch_unregister_vport_rep(esw, vport);
}

void mlx5e_detach_netdev(struct mlx5_core_dev *mdev, struct net_device *netdev)
{
	struct mlx5e_priv *priv = netdev_priv(netdev);
=======
>>>>>>> 2ac97f0f
	const struct mlx5e_profile *profile = priv->profile;

	set_bit(MLX5E_STATE_DESTROYING, &priv->state);

	if (profile->disable)
		profile->disable(priv);
	flush_workqueue(priv->wq);

	mlx5e_destroy_q_counter(priv);
	profile->cleanup_rx(priv);
	mlx5e_close_drop_rq(&priv->drop_rq);
	profile->cleanup_tx(priv);
	cancel_delayed_work_sync(&priv->update_stats_work);
}

void mlx5e_destroy_netdev(struct mlx5e_priv *priv)
{
	const struct mlx5e_profile *profile = priv->profile;
	struct net_device *netdev = priv->netdev;

	destroy_workqueue(priv->wq);
	if (profile->cleanup)
		profile->cleanup(priv);
	free_netdev(netdev);
}

/* mlx5e_attach and mlx5e_detach scope should be only creating/destroying
 * hardware contexts and to connect it to the current netdev.
 */
static int mlx5e_attach(struct mlx5_core_dev *mdev, void *vpriv)
{
	struct mlx5e_priv *priv = vpriv;
	struct net_device *netdev = priv->netdev;
	int err;

	if (netif_device_present(netdev))
		return 0;

	err = mlx5e_create_mdev_resources(mdev);
	if (err)
		return err;

	err = mlx5e_attach_netdev(priv);
	if (err) {
		mlx5e_destroy_mdev_resources(mdev);
		return err;
	}

	mlx5e_register_vport_rep(mdev);
	return 0;
}

static void mlx5e_detach(struct mlx5_core_dev *mdev, void *vpriv)
{
	struct mlx5e_priv *priv = vpriv;
	struct net_device *netdev = priv->netdev;

	if (!netif_device_present(netdev))
		return;

<<<<<<< HEAD
	mlx5e_unregister_vport_rep(mdev);
	mlx5e_detach_netdev(mdev, netdev);
=======
	mlx5e_detach_netdev(priv);
>>>>>>> 2ac97f0f
	mlx5e_destroy_mdev_resources(mdev);
}

static void *mlx5e_add(struct mlx5_core_dev *mdev)
{
	struct mlx5_eswitch *esw = mdev->priv.eswitch;
	int total_vfs = MLX5_TOTAL_VPORTS(mdev);
	struct mlx5e_rep_priv *rpriv = NULL;
	void *priv;
	int vport;
	int err;
	struct net_device *netdev;

	err = mlx5e_check_required_hca_cap(mdev);
	if (err)
		return NULL;

<<<<<<< HEAD
	if (MLX5_CAP_GEN(mdev, vport_group_manager))
		ppriv = &esw->offloads.vport_reps[0];
=======
	if (MLX5_CAP_GEN(mdev, vport_group_manager)) {
		rpriv = kzalloc(sizeof(*rpriv), GFP_KERNEL);
		if (!rpriv) {
			mlx5_core_warn(mdev,
				       "Not creating net device, Failed to alloc rep priv data\n");
			return NULL;
		}
		rpriv->rep = &esw->offloads.vport_reps[0];
	}
>>>>>>> 2ac97f0f

	netdev = mlx5e_create_netdev(mdev, &mlx5e_nic_profile, rpriv);
	if (!netdev) {
		mlx5_core_err(mdev, "mlx5e_create_netdev failed\n");
		goto err_unregister_reps;
	}

	priv = netdev_priv(netdev);

	err = mlx5e_attach(mdev, priv);
	if (err) {
		mlx5_core_err(mdev, "mlx5e_attach failed, %d\n", err);
		goto err_destroy_netdev;
	}

	err = register_netdev(netdev);
	if (err) {
		mlx5_core_err(mdev, "register_netdev failed, %d\n", err);
		goto err_detach;
	}

	return priv;

err_detach:
	mlx5e_detach(mdev, priv);

err_destroy_netdev:
	mlx5e_destroy_netdev(priv);

err_unregister_reps:
	for (vport = 1; vport < total_vfs; vport++)
		mlx5_eswitch_unregister_vport_rep(esw, vport);

	kfree(rpriv);
	return NULL;
}

static void mlx5e_remove(struct mlx5_core_dev *mdev, void *vpriv)
{
	struct mlx5e_priv *priv = vpriv;
<<<<<<< HEAD
=======
	void *ppriv = priv->ppriv;
>>>>>>> 2ac97f0f

	unregister_netdev(priv->netdev);
	mlx5e_detach(mdev, vpriv);
	mlx5e_destroy_netdev(priv);
	kfree(ppriv);
}

static void *mlx5e_get_netdev(void *vpriv)
{
	struct mlx5e_priv *priv = vpriv;

	return priv->netdev;
}

static struct mlx5_interface mlx5e_interface = {
	.add       = mlx5e_add,
	.remove    = mlx5e_remove,
	.attach    = mlx5e_attach,
	.detach    = mlx5e_detach,
	.event     = mlx5e_async_event,
	.protocol  = MLX5_INTERFACE_PROTOCOL_ETH,
	.get_dev   = mlx5e_get_netdev,
};

void mlx5e_init(void)
{
	mlx5e_build_ptys2ethtool_map();
	mlx5_register_interface(&mlx5e_interface);
}

void mlx5e_cleanup(void)
{
	mlx5_unregister_interface(&mlx5e_interface);
}<|MERGE_RESOLUTION|>--- conflicted
+++ resolved
@@ -31,7 +31,6 @@
  */
 
 #include <net/tc_act/tc_gact.h>
-#include <linux/crash_dump.h>
 #include <net/pkt_cls.h>
 #include <linux/mlx5/fs.h>
 #include <net/vxlan.h>
@@ -76,26 +75,6 @@
 		MLX5_CAP_ETH(mdev, reg_umr_sq);
 }
 
-<<<<<<< HEAD
-void mlx5e_set_rq_type_params(struct mlx5e_priv *priv, u8 rq_type)
-{
-	priv->params.rq_wq_type = rq_type;
-	priv->params.lro_wqe_sz = MLX5E_PARAMS_DEFAULT_LRO_WQE_SZ;
-	switch (priv->params.rq_wq_type) {
-	case MLX5_WQ_TYPE_LINKED_LIST_STRIDING_RQ:
-		priv->params.log_rq_size = is_kdump_kernel() ?
-			MLX5E_PARAMS_MINIMUM_LOG_RQ_SIZE_MPW :
-			MLX5E_PARAMS_DEFAULT_LOG_RQ_SIZE_MPW;
-		priv->params.mpwqe_log_stride_sz =
-			MLX5E_GET_PFLAG(priv, MLX5E_PFLAG_RX_CQE_COMPRESS) ?
-			MLX5_MPWRQ_CQE_CMPRS_LOG_STRIDE_SZ(priv->mdev) :
-			MLX5_MPWRQ_DEF_LOG_STRIDE_SZ(priv->mdev);
-		priv->params.mpwqe_log_num_strides = MLX5_MPWRQ_LOG_WQE_SZ -
-			priv->params.mpwqe_log_stride_sz;
-		break;
-	default: /* MLX5_WQ_TYPE_LINKED_LIST */
-		priv->params.log_rq_size = is_kdump_kernel() ?
-=======
 void mlx5e_set_rq_type_params(struct mlx5_core_dev *mdev,
 			      struct mlx5e_params *params, u8 rq_type)
 {
@@ -115,16 +94,11 @@
 		break;
 	default: /* MLX5_WQ_TYPE_LINKED_LIST */
 		params->log_rq_size = is_kdump_kernel() ?
->>>>>>> 2ac97f0f
 			MLX5E_PARAMS_MINIMUM_LOG_RQ_SIZE :
 			MLX5E_PARAMS_DEFAULT_LOG_RQ_SIZE;
 
 		/* Extra room needed for build_skb */
-<<<<<<< HEAD
-		priv->params.lro_wqe_sz -= MLX5_RX_HEADROOM +
-=======
 		params->lro_wqe_sz -= MLX5_RX_HEADROOM +
->>>>>>> 2ac97f0f
 			SKB_DATA_ALIGN(sizeof(struct skb_shared_info));
 	}
 
@@ -1108,37 +1082,16 @@
 	sq->tstamp    = c->tstamp;
 	sq->mkey_be   = c->mkey_be;
 	sq->channel   = c;
-<<<<<<< HEAD
-	sq->tc        = tc;
-
-	err = mlx5_alloc_bfreg(mdev, &sq->bfreg, MLX5_CAP_GEN(mdev, bf), false);
-	if (err)
-		return err;
-=======
 	sq->txq_ix    = txq_ix;
 	sq->uar_map   = mdev->mlx5e_res.bfreg.map;
 	sq->max_inline      = params->tx_max_inline;
 	sq->min_inline_mode = params->tx_min_inline_mode;
->>>>>>> 2ac97f0f
-
-	sq->uar_map = sq->bfreg.map;
+
 	param->wq.db_numa_node = cpu_to_node(c->cpu);
 	err = mlx5_wq_cyc_create(mdev, &param->wq, sqc_wq, &sq->wq, &sq->wq_ctrl);
 	if (err)
-<<<<<<< HEAD
-		goto err_unmap_free_uar;
-
-	sq->wq.db       = &sq->wq.db[MLX5_SND_DBR];
-	if (sq->bfreg.wc)
-		set_bit(MLX5E_SQ_STATE_BF_ENABLE, &sq->state);
-
-	sq->bf_buf_size = (1 << MLX5_CAP_GEN(mdev, log_bf_reg_size)) / 2;
-	sq->max_inline  = param->max_inline;
-	sq->min_inline_mode = param->min_inline_mode;
-=======
 		return err;
 	sq->wq.db    = &sq->wq.db[MLX5_SND_DBR];
->>>>>>> 2ac97f0f
 
 	err = mlx5e_alloc_txqsq_db(sq, cpu_to_node(c->cpu));
 	if (err)
@@ -1151,12 +1104,6 @@
 err_sq_wq_destroy:
 	mlx5_wq_destroy(&sq->wq_ctrl);
 
-<<<<<<< HEAD
-err_unmap_free_uar:
-	mlx5_free_bfreg(mdev, &sq->bfreg);
-
-=======
->>>>>>> 2ac97f0f
 	return err;
 }
 
@@ -1164,10 +1111,6 @@
 {
 	mlx5e_free_txqsq_db(sq);
 	mlx5_wq_destroy(&sq->wq_ctrl);
-<<<<<<< HEAD
-	mlx5_free_bfreg(priv->mdev, &sq->bfreg);
-=======
->>>>>>> 2ac97f0f
 }
 
 struct mlx5e_create_sq_param {
@@ -1203,21 +1146,6 @@
 	MLX5_SET(sqc,  sqc, tis_num_0, csp->tisn);
 	MLX5_SET(sqc,  sqc, cqn, csp->cqn);
 
-<<<<<<< HEAD
-	MLX5_SET(sqc,  sqc, tis_num_0, param->type == MLX5E_SQ_ICO ?
-				       0 : priv->tisn[sq->tc]);
-	MLX5_SET(sqc,  sqc, cqn,		sq->cq.mcq.cqn);
-
-	if (MLX5_CAP_ETH(mdev, wqe_inline_mode) == MLX5_CAP_INLINE_MODE_VPORT_CONTEXT)
-		MLX5_SET(sqc,  sqc, min_wqe_inline_mode, sq->min_inline_mode);
-
-	MLX5_SET(sqc,  sqc, state,		MLX5_SQC_STATE_RST);
-	MLX5_SET(sqc,  sqc, tis_lst_sz, param->type == MLX5E_SQ_ICO ? 0 : 1);
-
-	MLX5_SET(wq,   wq, wq_type,       MLX5_WQ_TYPE_CYCLIC);
-	MLX5_SET(wq,   wq, uar_page,      sq->bfreg.index);
-	MLX5_SET(wq,   wq, log_wq_pg_sz,  sq->wq_ctrl.buf.page_shift -
-=======
 	if (MLX5_CAP_ETH(mdev, wqe_inline_mode) == MLX5_CAP_INLINE_MODE_VPORT_CONTEXT)
 		MLX5_SET(sqc,  sqc, min_wqe_inline_mode, csp->min_inline_mode);
 
@@ -1226,7 +1154,6 @@
 	MLX5_SET(wq,   wq, wq_type,       MLX5_WQ_TYPE_CYCLIC);
 	MLX5_SET(wq,   wq, uar_page,      mdev->mlx5e_res.bfreg.index);
 	MLX5_SET(wq,   wq, log_wq_pg_sz,  csp->wq_ctrl->buf.page_shift -
->>>>>>> 2ac97f0f
 					  MLX5_ADAPTER_PAGE_SHIFT);
 	MLX5_SET64(wq, wq, dbr_addr,      csp->wq_ctrl->db.dma);
 
@@ -1784,14 +1711,6 @@
 	return err;
 }
 
-static inline int mlx5e_get_max_num_channels(struct mlx5_core_dev *mdev)
-{
-	return is_kdump_kernel() ?
-		MLX5E_MIN_NUM_CHANNELS :
-		min_t(int, mdev->priv.eq_table.num_comp_vectors,
-		      MLX5E_MAX_NUM_CHANNELS);
-}
-
 static int mlx5e_open_channel(struct mlx5e_priv *priv, int ix,
 			      struct mlx5e_params *params,
 			      struct mlx5e_channel_param *cparam,
@@ -2067,15 +1986,7 @@
 	void *wq = MLX5_ADDR_OF(sqc, sqc, wq);
 
 	mlx5e_build_sq_param_common(priv, param);
-<<<<<<< HEAD
-	MLX5_SET(wq, wq, log_wq_sz,     priv->params.log_sq_size);
-
-	param->max_inline = priv->params.tx_max_inline;
-	param->min_inline_mode = priv->params.tx_min_inline_mode;
-	param->type = MLX5E_SQ_XDP;
-=======
 	MLX5_SET(wq, wq, log_wq_sz, params->log_sq_size);
->>>>>>> 2ac97f0f
 }
 
 static void mlx5e_build_channel_param(struct mlx5e_priv *priv,
@@ -2805,36 +2716,7 @@
 			       struct mlx5e_cq *cq,
 			       struct mlx5e_cq_param *param)
 {
-<<<<<<< HEAD
-	struct mlx5_core_dev *mdev = priv->mdev;
-	struct mlx5_core_cq *mcq = &cq->mcq;
-	int eqn_not_used;
-	unsigned int irqn;
-	int err;
-
-	err = mlx5_cqwq_create(mdev, &param->wq, param->cqc, &cq->wq,
-			       &cq->wq_ctrl);
-	if (err)
-		return err;
-
-	mlx5_vector2eqn(mdev, param->eq_ix, &eqn_not_used, &irqn);
-
-	mcq->cqe_sz     = 64;
-	mcq->set_ci_db  = cq->wq_ctrl.db.db;
-	mcq->arm_db     = cq->wq_ctrl.db.db + 1;
-	*mcq->set_ci_db = 0;
-	*mcq->arm_db    = 0;
-	mcq->vector     = param->eq_ix;
-	mcq->comp       = mlx5e_completion_event;
-	mcq->event      = mlx5e_cq_error_event;
-	mcq->irqn       = irqn;
-
-	cq->priv = priv;
-
-	return 0;
-=======
 	return mlx5e_alloc_cq_common(mdev, param, cq);
->>>>>>> 2ac97f0f
 }
 
 static int mlx5e_open_drop_rq(struct mlx5_core_dev *mdev,
@@ -3922,8 +3804,6 @@
 		params->rx_cq_moderation.usec =
 			MLX5E_PARAMS_DEFAULT_RX_CQ_MODERATION_USEC_FROM_CQE;
 
-<<<<<<< HEAD
-=======
 	if (params->rx_am_enabled)
 		params->rx_cq_moderation =
 			mlx5e_am_get_def_profile(params->rx_cq_period_mode);
@@ -3932,7 +3812,6 @@
 			params->rx_cq_period_mode == MLX5_CQ_PERIOD_MODE_START_FROM_CQE);
 }
 
->>>>>>> 2ac97f0f
 u32 mlx5e_choose_lro_timeout(struct mlx5_core_dev *mdev, u32 wanted_timeout)
 {
 	int i;
@@ -3961,12 +3840,8 @@
 	mlx5_core_dbg(mdev, "Max link speed = %d, PCI BW = %d\n",
 		      link_speed, pci_bw);
 
-<<<<<<< HEAD
-	priv->params.log_sq_size = is_kdump_kernel() ?
-=======
 	/* SQ */
 	params->log_sq_size = is_kdump_kernel() ?
->>>>>>> 2ac97f0f
 		MLX5E_PARAMS_MINIMUM_LOG_SQ_SIZE :
 		MLX5E_PARAMS_DEFAULT_LOG_SQ_SIZE;
 
@@ -3976,40 +3851,16 @@
 	     MLX5_CAP_GEN(mdev, vport_group_manager))
 		params->rx_cqe_compress_def = cqe_compress_heuristic(link_speed, pci_bw);
 
-<<<<<<< HEAD
-	MLX5E_SET_PFLAG(priv, MLX5E_PFLAG_RX_CQE_COMPRESS,
-			priv->params.rx_cqe_compress_def);
-
-	mlx5e_set_rq_priv_params(priv);
-	if (priv->params.rq_wq_type == MLX5_WQ_TYPE_LINKED_LIST_STRIDING_RQ)
-		priv->params.lro_en = true;
-=======
 	MLX5E_SET_PFLAG(params, MLX5E_PFLAG_RX_CQE_COMPRESS, params->rx_cqe_compress_def);
->>>>>>> 2ac97f0f
 
 	/* RQ */
 	mlx5e_set_rq_params(mdev, params);
 
-<<<<<<< HEAD
-	priv->params.tx_cq_moderation.usec =
-		MLX5E_PARAMS_DEFAULT_TX_CQ_MODERATION_USEC;
-	priv->params.tx_cq_moderation.pkts =
-		MLX5E_PARAMS_DEFAULT_TX_CQ_MODERATION_PKTS;
-	priv->params.tx_max_inline         = mlx5e_get_max_inline_cap(mdev);
-	mlx5_query_min_inline(mdev, &priv->params.tx_min_inline_mode);
-	if (priv->params.tx_min_inline_mode == MLX5_INLINE_MODE_NONE &&
-	    !MLX5_CAP_ETH(mdev, wqe_vlan_insert))
-		priv->params.tx_min_inline_mode = MLX5_INLINE_MODE_L2;
-
-	priv->params.num_tc                = 1;
-	priv->params.rss_hfunc             = ETH_RSS_HASH_XOR;
-=======
 	/* HW LRO */
 	/* TODO: && MLX5_CAP_ETH(mdev, lro_cap) */
 	if (params->rq_wq_type == MLX5_WQ_TYPE_LINKED_LIST_STRIDING_RQ)
 		params->lro_en = hw_lro_heuristic(link_speed, pci_bw);
 	params->lro_timeout = mlx5e_choose_lro_timeout(mdev, MLX5E_DEFAULT_LRO_TIMEOUT);
->>>>>>> 2ac97f0f
 
 	/* CQ moderation params */
 	cq_period_mode = MLX5_CAP_GEN(mdev, cq_period_start_from_cqe) ?
@@ -4021,11 +3872,6 @@
 	params->tx_cq_moderation.usec = MLX5E_PARAMS_DEFAULT_TX_CQ_MODERATION_USEC;
 	params->tx_cq_moderation.pkts = MLX5E_PARAMS_DEFAULT_TX_CQ_MODERATION_PKTS;
 
-<<<<<<< HEAD
-	/* Initialize pflags */
-	MLX5E_SET_PFLAG(priv, MLX5E_PFLAG_RX_CQE_BASED_MODER,
-			priv->params.rx_cq_period_mode == MLX5_CQ_PERIOD_MODE_START_FROM_CQE);
-=======
 	/* TX inline */
 	params->tx_max_inline = mlx5e_get_max_inline_cap(mdev);
 	mlx5_query_min_inline(mdev, &params->tx_min_inline_mode);
@@ -4053,7 +3899,6 @@
 	priv->ppriv       = ppriv;
 
 	mlx5e_build_nic_params(mdev, &priv->channels.params, profile->max_nch(mdev));
->>>>>>> 2ac97f0f
 
 	mutex_init(&priv->state_lock);
 
@@ -4444,46 +4289,6 @@
 
 void mlx5e_detach_netdev(struct mlx5e_priv *priv)
 {
-<<<<<<< HEAD
-	struct mlx5_eswitch *esw = mdev->priv.eswitch;
-	int total_vfs = MLX5_TOTAL_VPORTS(mdev);
-	int vport;
-	u8 mac[ETH_ALEN];
-
-	if (!MLX5_CAP_GEN(mdev, vport_group_manager))
-		return;
-
-	mlx5_query_nic_vport_mac_address(mdev, 0, mac);
-
-	for (vport = 1; vport < total_vfs; vport++) {
-		struct mlx5_eswitch_rep rep;
-
-		rep.load = mlx5e_vport_rep_load;
-		rep.unload = mlx5e_vport_rep_unload;
-		rep.vport = vport;
-		ether_addr_copy(rep.hw_id, mac);
-		mlx5_eswitch_register_vport_rep(esw, vport, &rep);
-	}
-}
-
-static void mlx5e_unregister_vport_rep(struct mlx5_core_dev *mdev)
-{
-	struct mlx5_eswitch *esw = mdev->priv.eswitch;
-	int total_vfs = MLX5_TOTAL_VPORTS(mdev);
-	int vport;
-
-	if (!MLX5_CAP_GEN(mdev, vport_group_manager))
-		return;
-
-	for (vport = 1; vport < total_vfs; vport++)
-		mlx5_eswitch_unregister_vport_rep(esw, vport);
-}
-
-void mlx5e_detach_netdev(struct mlx5_core_dev *mdev, struct net_device *netdev)
-{
-	struct mlx5e_priv *priv = netdev_priv(netdev);
-=======
->>>>>>> 2ac97f0f
 	const struct mlx5e_profile *profile = priv->profile;
 
 	set_bit(MLX5E_STATE_DESTROYING, &priv->state);
@@ -4532,7 +4337,6 @@
 		return err;
 	}
 
-	mlx5e_register_vport_rep(mdev);
 	return 0;
 }
 
@@ -4544,12 +4348,7 @@
 	if (!netif_device_present(netdev))
 		return;
 
-<<<<<<< HEAD
-	mlx5e_unregister_vport_rep(mdev);
-	mlx5e_detach_netdev(mdev, netdev);
-=======
 	mlx5e_detach_netdev(priv);
->>>>>>> 2ac97f0f
 	mlx5e_destroy_mdev_resources(mdev);
 }
 
@@ -4567,10 +4366,6 @@
 	if (err)
 		return NULL;
 
-<<<<<<< HEAD
-	if (MLX5_CAP_GEN(mdev, vport_group_manager))
-		ppriv = &esw->offloads.vport_reps[0];
-=======
 	if (MLX5_CAP_GEN(mdev, vport_group_manager)) {
 		rpriv = kzalloc(sizeof(*rpriv), GFP_KERNEL);
 		if (!rpriv) {
@@ -4580,7 +4375,6 @@
 		}
 		rpriv->rep = &esw->offloads.vport_reps[0];
 	}
->>>>>>> 2ac97f0f
 
 	netdev = mlx5e_create_netdev(mdev, &mlx5e_nic_profile, rpriv);
 	if (!netdev) {
@@ -4621,10 +4415,7 @@
 static void mlx5e_remove(struct mlx5_core_dev *mdev, void *vpriv)
 {
 	struct mlx5e_priv *priv = vpriv;
-<<<<<<< HEAD
-=======
 	void *ppriv = priv->ppriv;
->>>>>>> 2ac97f0f
 
 	unregister_netdev(priv->netdev);
 	mlx5e_detach(mdev, vpriv);
