/*
 * Author: Daniel Thompson <daniel.thompson@linaro.org>
 *
 * Inspired by clk-asm9260.c .
 *
 * This program is free software; you can redistribute it and/or modify it
 * under the terms and conditions of the GNU General Public License,
 * version 2, as published by the Free Software Foundation.
 *
 * This program is distributed in the hope it will be useful, but WITHOUT
 * ANY WARRANTY; without even the implied warranty of MERCHANTABILITY or
 * FITNESS FOR A PARTICULAR PURPOSE.  See the GNU General Public License for
 * more details.
 *
 * You should have received a copy of the GNU General Public License along with
 * this program.  If not, see <http://www.gnu.org/licenses/>.
 */

#include <linux/clk-provider.h>
#include <linux/err.h>
#include <linux/io.h>
#include <linux/iopoll.h>
#include <linux/ioport.h>
#include <linux/slab.h>
#include <linux/spinlock.h>
#include <linux/of.h>
#include <linux/of_address.h>
#include <linux/regmap.h>
#include <linux/mfd/syscon.h>

/*
 * Include list of clocks wich are not derived from system clock (SYSCLOCK)
 * The index of these clocks is the secondary index of DT bindings
 *
 */
#include <dt-bindings/clock/stm32fx-clock.h>

#define STM32F4_RCC_CR			0x00
#define STM32F4_RCC_PLLCFGR		0x04
#define STM32F4_RCC_CFGR		0x08
#define STM32F4_RCC_AHB1ENR		0x30
#define STM32F4_RCC_AHB2ENR		0x34
#define STM32F4_RCC_AHB3ENR		0x38
#define STM32F4_RCC_APB1ENR		0x40
#define STM32F4_RCC_APB2ENR		0x44
#define STM32F4_RCC_BDCR		0x70
#define STM32F4_RCC_CSR			0x74
#define STM32F4_RCC_PLLI2SCFGR		0x84
#define STM32F4_RCC_PLLSAICFGR		0x88
#define STM32F4_RCC_DCKCFGR		0x8c
#define STM32F7_RCC_DCKCFGR2		0x90

#define NONE -1
#define NO_IDX  NONE
#define NO_MUX  NONE
#define NO_GATE NONE

struct stm32f4_gate_data {
	u8	offset;
	u8	bit_idx;
	const char *name;
	const char *parent_name;
	unsigned long flags;
};

static const struct stm32f4_gate_data stm32f429_gates[] __initconst = {
	{ STM32F4_RCC_AHB1ENR,  0,	"gpioa",	"ahb_div" },
	{ STM32F4_RCC_AHB1ENR,  1,	"gpiob",	"ahb_div" },
	{ STM32F4_RCC_AHB1ENR,  2,	"gpioc",	"ahb_div" },
	{ STM32F4_RCC_AHB1ENR,  3,	"gpiod",	"ahb_div" },
	{ STM32F4_RCC_AHB1ENR,  4,	"gpioe",	"ahb_div" },
	{ STM32F4_RCC_AHB1ENR,  5,	"gpiof",	"ahb_div" },
	{ STM32F4_RCC_AHB1ENR,  6,	"gpiog",	"ahb_div" },
	{ STM32F4_RCC_AHB1ENR,  7,	"gpioh",	"ahb_div" },
	{ STM32F4_RCC_AHB1ENR,  8,	"gpioi",	"ahb_div" },
	{ STM32F4_RCC_AHB1ENR,  9,	"gpioj",	"ahb_div" },
	{ STM32F4_RCC_AHB1ENR, 10,	"gpiok",	"ahb_div" },
	{ STM32F4_RCC_AHB1ENR, 12,	"crc",		"ahb_div" },
	{ STM32F4_RCC_AHB1ENR, 18,	"bkpsra",	"ahb_div" },
	{ STM32F4_RCC_AHB1ENR, 20,	"ccmdatam",	"ahb_div" },
	{ STM32F4_RCC_AHB1ENR, 21,	"dma1",		"ahb_div" },
	{ STM32F4_RCC_AHB1ENR, 22,	"dma2",		"ahb_div" },
	{ STM32F4_RCC_AHB1ENR, 23,	"dma2d",	"ahb_div" },
	{ STM32F4_RCC_AHB1ENR, 25,	"ethmac",	"ahb_div" },
	{ STM32F4_RCC_AHB1ENR, 26,	"ethmactx",	"ahb_div" },
	{ STM32F4_RCC_AHB1ENR, 27,	"ethmacrx",	"ahb_div" },
	{ STM32F4_RCC_AHB1ENR, 28,	"ethmacptp",	"ahb_div" },
	{ STM32F4_RCC_AHB1ENR, 29,	"otghs",	"ahb_div" },
	{ STM32F4_RCC_AHB1ENR, 30,	"otghsulpi",	"ahb_div" },

	{ STM32F4_RCC_AHB2ENR,  0,	"dcmi",		"ahb_div" },
	{ STM32F4_RCC_AHB2ENR,  4,	"cryp",		"ahb_div" },
	{ STM32F4_RCC_AHB2ENR,  5,	"hash",		"ahb_div" },
	{ STM32F4_RCC_AHB2ENR,  6,	"rng",		"pll48" },
	{ STM32F4_RCC_AHB2ENR,  7,	"otgfs",	"pll48" },

	{ STM32F4_RCC_AHB3ENR,  0,	"fmc",		"ahb_div",
		CLK_IGNORE_UNUSED },

	{ STM32F4_RCC_APB1ENR,  0,	"tim2",		"apb1_mul" },
	{ STM32F4_RCC_APB1ENR,  1,	"tim3",		"apb1_mul" },
	{ STM32F4_RCC_APB1ENR,  2,	"tim4",		"apb1_mul" },
	{ STM32F4_RCC_APB1ENR,  3,	"tim5",		"apb1_mul" },
	{ STM32F4_RCC_APB1ENR,  4,	"tim6",		"apb1_mul" },
	{ STM32F4_RCC_APB1ENR,  5,	"tim7",		"apb1_mul" },
	{ STM32F4_RCC_APB1ENR,  6,	"tim12",	"apb1_mul" },
	{ STM32F4_RCC_APB1ENR,  7,	"tim13",	"apb1_mul" },
	{ STM32F4_RCC_APB1ENR,  8,	"tim14",	"apb1_mul" },
	{ STM32F4_RCC_APB1ENR, 11,	"wwdg",		"apb1_div" },
	{ STM32F4_RCC_APB1ENR, 14,	"spi2",		"apb1_div" },
	{ STM32F4_RCC_APB1ENR, 15,	"spi3",		"apb1_div" },
	{ STM32F4_RCC_APB1ENR, 17,	"uart2",	"apb1_div" },
	{ STM32F4_RCC_APB1ENR, 18,	"uart3",	"apb1_div" },
	{ STM32F4_RCC_APB1ENR, 19,	"uart4",	"apb1_div" },
	{ STM32F4_RCC_APB1ENR, 20,	"uart5",	"apb1_div" },
	{ STM32F4_RCC_APB1ENR, 21,	"i2c1",		"apb1_div" },
	{ STM32F4_RCC_APB1ENR, 22,	"i2c2",		"apb1_div" },
	{ STM32F4_RCC_APB1ENR, 23,	"i2c3",		"apb1_div" },
	{ STM32F4_RCC_APB1ENR, 25,	"can1",		"apb1_div" },
	{ STM32F4_RCC_APB1ENR, 26,	"can2",		"apb1_div" },
	{ STM32F4_RCC_APB1ENR, 28,	"pwr",		"apb1_div" },
	{ STM32F4_RCC_APB1ENR, 29,	"dac",		"apb1_div" },
	{ STM32F4_RCC_APB1ENR, 30,	"uart7",	"apb1_div" },
	{ STM32F4_RCC_APB1ENR, 31,	"uart8",	"apb1_div" },

	{ STM32F4_RCC_APB2ENR,  0,	"tim1",		"apb2_mul" },
	{ STM32F4_RCC_APB2ENR,  1,	"tim8",		"apb2_mul" },
	{ STM32F4_RCC_APB2ENR,  4,	"usart1",	"apb2_div" },
	{ STM32F4_RCC_APB2ENR,  5,	"usart6",	"apb2_div" },
	{ STM32F4_RCC_APB2ENR,  8,	"adc1",		"apb2_div" },
	{ STM32F4_RCC_APB2ENR,  9,	"adc2",		"apb2_div" },
	{ STM32F4_RCC_APB2ENR, 10,	"adc3",		"apb2_div" },
	{ STM32F4_RCC_APB2ENR, 11,	"sdio",		"pll48" },
	{ STM32F4_RCC_APB2ENR, 12,	"spi1",		"apb2_div" },
	{ STM32F4_RCC_APB2ENR, 13,	"spi4",		"apb2_div" },
	{ STM32F4_RCC_APB2ENR, 14,	"syscfg",	"apb2_div" },
	{ STM32F4_RCC_APB2ENR, 16,	"tim9",		"apb2_mul" },
	{ STM32F4_RCC_APB2ENR, 17,	"tim10",	"apb2_mul" },
	{ STM32F4_RCC_APB2ENR, 18,	"tim11",	"apb2_mul" },
	{ STM32F4_RCC_APB2ENR, 20,	"spi5",		"apb2_div" },
	{ STM32F4_RCC_APB2ENR, 21,	"spi6",		"apb2_div" },
	{ STM32F4_RCC_APB2ENR, 22,	"sai1",		"apb2_div" },
	{ STM32F4_RCC_APB2ENR, 26,	"ltdc",		"apb2_div" },
};

static const struct stm32f4_gate_data stm32f469_gates[] __initconst = {
	{ STM32F4_RCC_AHB1ENR,  0,	"gpioa",	"ahb_div" },
	{ STM32F4_RCC_AHB1ENR,  1,	"gpiob",	"ahb_div" },
	{ STM32F4_RCC_AHB1ENR,  2,	"gpioc",	"ahb_div" },
	{ STM32F4_RCC_AHB1ENR,  3,	"gpiod",	"ahb_div" },
	{ STM32F4_RCC_AHB1ENR,  4,	"gpioe",	"ahb_div" },
	{ STM32F4_RCC_AHB1ENR,  5,	"gpiof",	"ahb_div" },
	{ STM32F4_RCC_AHB1ENR,  6,	"gpiog",	"ahb_div" },
	{ STM32F4_RCC_AHB1ENR,  7,	"gpioh",	"ahb_div" },
	{ STM32F4_RCC_AHB1ENR,  8,	"gpioi",	"ahb_div" },
	{ STM32F4_RCC_AHB1ENR,  9,	"gpioj",	"ahb_div" },
	{ STM32F4_RCC_AHB1ENR, 10,	"gpiok",	"ahb_div" },
	{ STM32F4_RCC_AHB1ENR, 12,	"crc",		"ahb_div" },
	{ STM32F4_RCC_AHB1ENR, 18,	"bkpsra",	"ahb_div" },
	{ STM32F4_RCC_AHB1ENR, 20,	"ccmdatam",	"ahb_div" },
	{ STM32F4_RCC_AHB1ENR, 21,	"dma1",		"ahb_div" },
	{ STM32F4_RCC_AHB1ENR, 22,	"dma2",		"ahb_div" },
	{ STM32F4_RCC_AHB1ENR, 23,	"dma2d",	"ahb_div" },
	{ STM32F4_RCC_AHB1ENR, 25,	"ethmac",	"ahb_div" },
	{ STM32F4_RCC_AHB1ENR, 26,	"ethmactx",	"ahb_div" },
	{ STM32F4_RCC_AHB1ENR, 27,	"ethmacrx",	"ahb_div" },
	{ STM32F4_RCC_AHB1ENR, 28,	"ethmacptp",	"ahb_div" },
	{ STM32F4_RCC_AHB1ENR, 29,	"otghs",	"ahb_div" },
	{ STM32F4_RCC_AHB1ENR, 30,	"otghsulpi",	"ahb_div" },

	{ STM32F4_RCC_AHB2ENR,  0,	"dcmi",		"ahb_div" },
	{ STM32F4_RCC_AHB2ENR,  4,	"cryp",		"ahb_div" },
	{ STM32F4_RCC_AHB2ENR,  5,	"hash",		"ahb_div" },
	{ STM32F4_RCC_AHB2ENR,  6,	"rng",		"pll48" },
	{ STM32F4_RCC_AHB2ENR,  7,	"otgfs",	"pll48" },

	{ STM32F4_RCC_AHB3ENR,  0,	"fmc",		"ahb_div",
		CLK_IGNORE_UNUSED },
	{ STM32F4_RCC_AHB3ENR,  1,	"qspi",		"ahb_div",
		CLK_IGNORE_UNUSED },

	{ STM32F4_RCC_APB1ENR,  0,	"tim2",		"apb1_mul" },
	{ STM32F4_RCC_APB1ENR,  1,	"tim3",		"apb1_mul" },
	{ STM32F4_RCC_APB1ENR,  2,	"tim4",		"apb1_mul" },
	{ STM32F4_RCC_APB1ENR,  3,	"tim5",		"apb1_mul" },
	{ STM32F4_RCC_APB1ENR,  4,	"tim6",		"apb1_mul" },
	{ STM32F4_RCC_APB1ENR,  5,	"tim7",		"apb1_mul" },
	{ STM32F4_RCC_APB1ENR,  6,	"tim12",	"apb1_mul" },
	{ STM32F4_RCC_APB1ENR,  7,	"tim13",	"apb1_mul" },
	{ STM32F4_RCC_APB1ENR,  8,	"tim14",	"apb1_mul" },
	{ STM32F4_RCC_APB1ENR, 11,	"wwdg",		"apb1_div" },
	{ STM32F4_RCC_APB1ENR, 14,	"spi2",		"apb1_div" },
	{ STM32F4_RCC_APB1ENR, 15,	"spi3",		"apb1_div" },
	{ STM32F4_RCC_APB1ENR, 17,	"uart2",	"apb1_div" },
	{ STM32F4_RCC_APB1ENR, 18,	"uart3",	"apb1_div" },
	{ STM32F4_RCC_APB1ENR, 19,	"uart4",	"apb1_div" },
	{ STM32F4_RCC_APB1ENR, 20,	"uart5",	"apb1_div" },
	{ STM32F4_RCC_APB1ENR, 21,	"i2c1",		"apb1_div" },
	{ STM32F4_RCC_APB1ENR, 22,	"i2c2",		"apb1_div" },
	{ STM32F4_RCC_APB1ENR, 23,	"i2c3",		"apb1_div" },
	{ STM32F4_RCC_APB1ENR, 25,	"can1",		"apb1_div" },
	{ STM32F4_RCC_APB1ENR, 26,	"can2",		"apb1_div" },
	{ STM32F4_RCC_APB1ENR, 28,	"pwr",		"apb1_div" },
	{ STM32F4_RCC_APB1ENR, 29,	"dac",		"apb1_div" },
	{ STM32F4_RCC_APB1ENR, 30,	"uart7",	"apb1_div" },
	{ STM32F4_RCC_APB1ENR, 31,	"uart8",	"apb1_div" },

	{ STM32F4_RCC_APB2ENR,  0,	"tim1",		"apb2_mul" },
	{ STM32F4_RCC_APB2ENR,  1,	"tim8",		"apb2_mul" },
	{ STM32F4_RCC_APB2ENR,  4,	"usart1",	"apb2_div" },
	{ STM32F4_RCC_APB2ENR,  5,	"usart6",	"apb2_div" },
	{ STM32F4_RCC_APB2ENR,  8,	"adc1",		"apb2_div" },
	{ STM32F4_RCC_APB2ENR,  9,	"adc2",		"apb2_div" },
	{ STM32F4_RCC_APB2ENR, 10,	"adc3",		"apb2_div" },
	{ STM32F4_RCC_APB2ENR, 11,	"sdio",		"sdmux" },
	{ STM32F4_RCC_APB2ENR, 12,	"spi1",		"apb2_div" },
	{ STM32F4_RCC_APB2ENR, 13,	"spi4",		"apb2_div" },
	{ STM32F4_RCC_APB2ENR, 14,	"syscfg",	"apb2_div" },
	{ STM32F4_RCC_APB2ENR, 16,	"tim9",		"apb2_mul" },
	{ STM32F4_RCC_APB2ENR, 17,	"tim10",	"apb2_mul" },
	{ STM32F4_RCC_APB2ENR, 18,	"tim11",	"apb2_mul" },
	{ STM32F4_RCC_APB2ENR, 20,	"spi5",		"apb2_div" },
	{ STM32F4_RCC_APB2ENR, 21,	"spi6",		"apb2_div" },
	{ STM32F4_RCC_APB2ENR, 22,	"sai1",		"apb2_div" },
	{ STM32F4_RCC_APB2ENR, 26,	"ltdc",		"apb2_div" },
};

static const struct stm32f4_gate_data stm32f746_gates[] __initconst = {
	{ STM32F4_RCC_AHB1ENR,  0,	"gpioa",	"ahb_div" },
	{ STM32F4_RCC_AHB1ENR,  1,	"gpiob",	"ahb_div" },
	{ STM32F4_RCC_AHB1ENR,  2,	"gpioc",	"ahb_div" },
	{ STM32F4_RCC_AHB1ENR,  3,	"gpiod",	"ahb_div" },
	{ STM32F4_RCC_AHB1ENR,  4,	"gpioe",	"ahb_div" },
	{ STM32F4_RCC_AHB1ENR,  5,	"gpiof",	"ahb_div" },
	{ STM32F4_RCC_AHB1ENR,  6,	"gpiog",	"ahb_div" },
	{ STM32F4_RCC_AHB1ENR,  7,	"gpioh",	"ahb_div" },
	{ STM32F4_RCC_AHB1ENR,  8,	"gpioi",	"ahb_div" },
	{ STM32F4_RCC_AHB1ENR,  9,	"gpioj",	"ahb_div" },
	{ STM32F4_RCC_AHB1ENR, 10,	"gpiok",	"ahb_div" },
	{ STM32F4_RCC_AHB1ENR, 12,	"crc",		"ahb_div" },
	{ STM32F4_RCC_AHB1ENR, 18,	"bkpsra",	"ahb_div" },
	{ STM32F4_RCC_AHB1ENR, 20,	"dtcmram",	"ahb_div" },
	{ STM32F4_RCC_AHB1ENR, 21,	"dma1",		"ahb_div" },
	{ STM32F4_RCC_AHB1ENR, 22,	"dma2",		"ahb_div" },
	{ STM32F4_RCC_AHB1ENR, 23,	"dma2d",	"ahb_div" },
	{ STM32F4_RCC_AHB1ENR, 25,	"ethmac",	"ahb_div" },
	{ STM32F4_RCC_AHB1ENR, 26,	"ethmactx",	"ahb_div" },
	{ STM32F4_RCC_AHB1ENR, 27,	"ethmacrx",	"ahb_div" },
	{ STM32F4_RCC_AHB1ENR, 28,	"ethmacptp",	"ahb_div" },
	{ STM32F4_RCC_AHB1ENR, 29,	"otghs",	"ahb_div" },
	{ STM32F4_RCC_AHB1ENR, 30,	"otghsulpi",	"ahb_div" },

	{ STM32F4_RCC_AHB2ENR,  0,	"dcmi",		"ahb_div" },
	{ STM32F4_RCC_AHB2ENR,  4,	"cryp",		"ahb_div" },
	{ STM32F4_RCC_AHB2ENR,  5,	"hash",		"ahb_div" },
	{ STM32F4_RCC_AHB2ENR,  6,	"rng",		"pll48"   },
	{ STM32F4_RCC_AHB2ENR,  7,	"otgfs",	"pll48"   },

	{ STM32F4_RCC_AHB3ENR,  0,	"fmc",		"ahb_div",
		CLK_IGNORE_UNUSED },
	{ STM32F4_RCC_AHB3ENR,  1,	"qspi",		"ahb_div",
		CLK_IGNORE_UNUSED },

	{ STM32F4_RCC_APB1ENR,  0,	"tim2",		"apb1_mul" },
	{ STM32F4_RCC_APB1ENR,  1,	"tim3",		"apb1_mul" },
	{ STM32F4_RCC_APB1ENR,  2,	"tim4",		"apb1_mul" },
	{ STM32F4_RCC_APB1ENR,  3,	"tim5",		"apb1_mul" },
	{ STM32F4_RCC_APB1ENR,  4,	"tim6",		"apb1_mul" },
	{ STM32F4_RCC_APB1ENR,  5,	"tim7",		"apb1_mul" },
	{ STM32F4_RCC_APB1ENR,  6,	"tim12",	"apb1_mul" },
	{ STM32F4_RCC_APB1ENR,  7,	"tim13",	"apb1_mul" },
	{ STM32F4_RCC_APB1ENR,  8,	"tim14",	"apb1_mul" },
	{ STM32F4_RCC_APB1ENR, 11,	"wwdg",		"apb1_div" },
	{ STM32F4_RCC_APB1ENR, 14,	"spi2",		"apb1_div" },
	{ STM32F4_RCC_APB1ENR, 15,	"spi3",		"apb1_div" },
	{ STM32F4_RCC_APB1ENR, 16,	"spdifrx",	"apb1_div" },
	{ STM32F4_RCC_APB1ENR, 25,	"can1",		"apb1_div" },
	{ STM32F4_RCC_APB1ENR, 26,	"can2",		"apb1_div" },
	{ STM32F4_RCC_APB1ENR, 27,	"cec",		"apb1_div" },
	{ STM32F4_RCC_APB1ENR, 28,	"pwr",		"apb1_div" },
	{ STM32F4_RCC_APB1ENR, 29,	"dac",		"apb1_div" },

	{ STM32F4_RCC_APB2ENR,  0,	"tim1",		"apb2_mul" },
	{ STM32F4_RCC_APB2ENR,  1,	"tim8",		"apb2_mul" },
	{ STM32F4_RCC_APB2ENR,  8,	"adc1",		"apb2_div" },
	{ STM32F4_RCC_APB2ENR,  9,	"adc2",		"apb2_div" },
	{ STM32F4_RCC_APB2ENR, 10,	"adc3",		"apb2_div" },
	{ STM32F4_RCC_APB2ENR, 11,	"sdmmc",	"sdmux"    },
	{ STM32F4_RCC_APB2ENR, 12,	"spi1",		"apb2_div" },
	{ STM32F4_RCC_APB2ENR, 13,	"spi4",		"apb2_div" },
	{ STM32F4_RCC_APB2ENR, 14,	"syscfg",	"apb2_div" },
	{ STM32F4_RCC_APB2ENR, 16,	"tim9",		"apb2_mul" },
	{ STM32F4_RCC_APB2ENR, 17,	"tim10",	"apb2_mul" },
	{ STM32F4_RCC_APB2ENR, 18,	"tim11",	"apb2_mul" },
	{ STM32F4_RCC_APB2ENR, 20,	"spi5",		"apb2_div" },
	{ STM32F4_RCC_APB2ENR, 21,	"spi6",		"apb2_div" },
	{ STM32F4_RCC_APB2ENR, 22,	"sai1",		"apb2_div" },
	{ STM32F4_RCC_APB2ENR, 23,	"sai2",		"apb2_div" },
	{ STM32F4_RCC_APB2ENR, 26,	"ltdc",		"apb2_div" },
};

/*
 * This bitmask tells us which bit offsets (0..192) on STM32F4[23]xxx
 * have gate bits associated with them. Its combined hweight is 71.
 */
#define MAX_GATE_MAP 3

static const u64 stm32f42xx_gate_map[MAX_GATE_MAP] = { 0x000000f17ef417ffull,
						       0x0000000000000001ull,
						       0x04777f33f6fec9ffull };

static const u64 stm32f46xx_gate_map[MAX_GATE_MAP] = { 0x000000f17ef417ffull,
						       0x0000000000000003ull,
						       0x0c777f33f6fec9ffull };

static const u64 stm32f746_gate_map[MAX_GATE_MAP] = { 0x000000f17ef417ffull,
						      0x0000000000000003ull,
						      0x04f77f033e01c9ffull };

static const u64 *stm32f4_gate_map;

static struct clk_hw **clks;

static DEFINE_SPINLOCK(stm32f4_clk_lock);
static void __iomem *base;

static struct regmap *pdrm;

static int stm32fx_end_primary_clk;

/*
 * "Multiplier" device for APBx clocks.
 *
 * The APBx dividers are power-of-two dividers and, if *not* running in 1:1
 * mode, they also tap out the one of the low order state bits to run the
 * timers. ST datasheets represent this feature as a (conditional) clock
 * multiplier.
 */
struct clk_apb_mul {
	struct clk_hw hw;
	u8 bit_idx;
};

#define to_clk_apb_mul(_hw) container_of(_hw, struct clk_apb_mul, hw)

static unsigned long clk_apb_mul_recalc_rate(struct clk_hw *hw,
					     unsigned long parent_rate)
{
	struct clk_apb_mul *am = to_clk_apb_mul(hw);

	if (readl(base + STM32F4_RCC_CFGR) & BIT(am->bit_idx))
		return parent_rate * 2;

	return parent_rate;
}

static long clk_apb_mul_round_rate(struct clk_hw *hw, unsigned long rate,
				   unsigned long *prate)
{
	struct clk_apb_mul *am = to_clk_apb_mul(hw);
	unsigned long mult = 1;

	if (readl(base + STM32F4_RCC_CFGR) & BIT(am->bit_idx))
		mult = 2;

	if (clk_hw_get_flags(hw) & CLK_SET_RATE_PARENT) {
		unsigned long best_parent = rate / mult;

		*prate = clk_hw_round_rate(clk_hw_get_parent(hw), best_parent);
	}

	return *prate * mult;
}

static int clk_apb_mul_set_rate(struct clk_hw *hw, unsigned long rate,
				unsigned long parent_rate)
{
	/*
	 * We must report success but we can do so unconditionally because
	 * clk_apb_mul_round_rate returns values that ensure this call is a
	 * nop.
	 */

	return 0;
}

static const struct clk_ops clk_apb_mul_factor_ops = {
	.round_rate = clk_apb_mul_round_rate,
	.set_rate = clk_apb_mul_set_rate,
	.recalc_rate = clk_apb_mul_recalc_rate,
};

static struct clk *clk_register_apb_mul(struct device *dev, const char *name,
					const char *parent_name,
					unsigned long flags, u8 bit_idx)
{
	struct clk_apb_mul *am;
	struct clk_init_data init;
	struct clk *clk;

	am = kzalloc(sizeof(*am), GFP_KERNEL);
	if (!am)
		return ERR_PTR(-ENOMEM);

	am->bit_idx = bit_idx;
	am->hw.init = &init;

	init.name = name;
	init.ops = &clk_apb_mul_factor_ops;
	init.flags = flags;
	init.parent_names = &parent_name;
	init.num_parents = 1;

	clk = clk_register(dev, &am->hw);

	if (IS_ERR(clk))
		kfree(am);

	return clk;
}

enum {
	PLL,
	PLL_I2S,
	PLL_SAI,
};

static const struct clk_div_table pll_divp_table[] = {
	{ 0, 2 }, { 1, 4 }, { 2, 6 }, { 3, 8 }, { 0 }
};

<<<<<<< HEAD
=======
static const struct clk_div_table pll_divq_table[] = {
	{ 2, 2 }, { 3, 3 }, { 4, 4 }, { 5, 5 }, { 6, 6 }, { 7, 7 },
	{ 8, 8 }, { 9, 9 }, { 10, 10 }, { 11, 11 }, { 12, 12 }, { 13, 13 },
	{ 14, 14 }, { 15, 15 },
	{ 0 }
};

>>>>>>> 2ac97f0f
static const struct clk_div_table pll_divr_table[] = {
	{ 2, 2 }, { 3, 3 }, { 4, 4 }, { 5, 5 }, { 6, 6 }, { 7, 7 }, { 0 }
};

struct stm32f4_pll {
	spinlock_t *lock;
	struct	clk_gate gate;
	u8 offset;
	u8 bit_rdy_idx;
	u8 status;
	u8 n_start;
};

#define to_stm32f4_pll(_gate) container_of(_gate, struct stm32f4_pll, gate)

struct stm32f4_pll_post_div_data {
	int idx;
	u8 pll_num;
	const char *name;
	const char *parent;
	u8 flag;
	u8 offset;
	u8 shift;
	u8 width;
	u8 flag_div;
	const struct clk_div_table *div_table;
};

struct stm32f4_vco_data {
	const char *vco_name;
	u8 offset;
	u8 bit_idx;
	u8 bit_rdy_idx;
};

static const struct stm32f4_vco_data  vco_data[] = {
	{ "vco",     STM32F4_RCC_PLLCFGR,    24, 25 },
	{ "vco-i2s", STM32F4_RCC_PLLI2SCFGR, 26, 27 },
	{ "vco-sai", STM32F4_RCC_PLLSAICFGR, 28, 29 },
};


static const struct clk_div_table post_divr_table[] = {
	{ 0, 2 }, { 1, 4 }, { 2, 8 }, { 3, 16 }, { 0 }
};

#define MAX_POST_DIV 3
static const struct stm32f4_pll_post_div_data  post_div_data[MAX_POST_DIV] = {
	{ CLK_I2SQ_PDIV, PLL_I2S, "plli2s-q-div", "plli2s-q",
		CLK_SET_RATE_PARENT, STM32F4_RCC_DCKCFGR, 0, 5, 0, NULL},

	{ CLK_SAIQ_PDIV, PLL_SAI, "pllsai-q-div", "pllsai-q",
		CLK_SET_RATE_PARENT, STM32F4_RCC_DCKCFGR, 8, 5, 0, NULL },

	{ NO_IDX, PLL_SAI, "pllsai-r-div", "pllsai-r", CLK_SET_RATE_PARENT,
		STM32F4_RCC_DCKCFGR, 16, 2, 0, post_divr_table },
};

struct stm32f4_div_data {
	u8 shift;
	u8 width;
	u8 flag_div;
	const struct clk_div_table *div_table;
};

#define MAX_PLL_DIV 3
static const struct stm32f4_div_data  div_data[MAX_PLL_DIV] = {
<<<<<<< HEAD
	{ 16, 2, 0,			pll_divp_table	},
	{ 24, 4, CLK_DIVIDER_ONE_BASED, NULL		},
	{ 28, 3, 0,			pll_divr_table	},
=======
	{ 16, 2, 0, pll_divp_table },
	{ 24, 4, 0, pll_divq_table },
	{ 28, 3, 0, pll_divr_table },
>>>>>>> 2ac97f0f
};

struct stm32f4_pll_data {
	u8 pll_num;
	u8 n_start;
	const char *div_name[MAX_PLL_DIV];
};

static const struct stm32f4_pll_data stm32f429_pll[MAX_PLL_DIV] = {
	{ PLL,	   192, { "pll", "pll48",    NULL	} },
	{ PLL_I2S, 192, { NULL,  "plli2s-q", "plli2s-r" } },
	{ PLL_SAI,  49, { NULL,  "pllsai-q", "pllsai-r" } },
};

static const struct stm32f4_pll_data stm32f469_pll[MAX_PLL_DIV] = {
	{ PLL,	   50, { "pll",	     "pll-q",    NULL	    } },
	{ PLL_I2S, 50, { "plli2s-p", "plli2s-q", "plli2s-r" } },
	{ PLL_SAI, 50, { "pllsai-p", "pllsai-q", "pllsai-r" } },
};

static int stm32f4_pll_is_enabled(struct clk_hw *hw)
{
	return clk_gate_ops.is_enabled(hw);
}

static int stm32f4_pll_enable(struct clk_hw *hw)
{
	struct clk_gate *gate = to_clk_gate(hw);
	struct stm32f4_pll *pll = to_stm32f4_pll(gate);
	int ret = 0;
	unsigned long reg;

	ret = clk_gate_ops.enable(hw);

	ret = readl_relaxed_poll_timeout_atomic(base + STM32F4_RCC_CR, reg,
			reg & (1 << pll->bit_rdy_idx), 0, 10000);

	return ret;
}

static void stm32f4_pll_disable(struct clk_hw *hw)
{
	clk_gate_ops.disable(hw);
}

static unsigned long stm32f4_pll_recalc(struct clk_hw *hw,
		unsigned long parent_rate)
{
	struct clk_gate *gate = to_clk_gate(hw);
	struct stm32f4_pll *pll = to_stm32f4_pll(gate);
	unsigned long n;

	n = (readl(base + pll->offset) >> 6) & 0x1ff;

	return parent_rate * n;
}

static long stm32f4_pll_round_rate(struct clk_hw *hw, unsigned long rate,
		unsigned long *prate)
{
	struct clk_gate *gate = to_clk_gate(hw);
	struct stm32f4_pll *pll = to_stm32f4_pll(gate);
	unsigned long n;

	n = rate / *prate;

	if (n < pll->n_start)
		n = pll->n_start;
	else if (n > 432)
		n = 432;

	return *prate * n;
}

static int stm32f4_pll_set_rate(struct clk_hw *hw, unsigned long rate,
				unsigned long parent_rate)
{
	struct clk_gate *gate = to_clk_gate(hw);
	struct stm32f4_pll *pll = to_stm32f4_pll(gate);

	unsigned long n;
	unsigned long val;
	int pll_state;

	pll_state = stm32f4_pll_is_enabled(hw);

	if (pll_state)
		stm32f4_pll_disable(hw);

	n = rate  / parent_rate;

	val = readl(base + pll->offset) & ~(0x1ff << 6);

	writel(val | ((n & 0x1ff) <<  6), base + pll->offset);

	if (pll_state)
		stm32f4_pll_enable(hw);

	return 0;
}

static const struct clk_ops stm32f4_pll_gate_ops = {
	.enable		= stm32f4_pll_enable,
	.disable	= stm32f4_pll_disable,
	.is_enabled	= stm32f4_pll_is_enabled,
	.recalc_rate	= stm32f4_pll_recalc,
	.round_rate	= stm32f4_pll_round_rate,
	.set_rate	= stm32f4_pll_set_rate,
};

struct stm32f4_pll_div {
	struct clk_divider div;
	struct clk_hw *hw_pll;
};

#define to_pll_div_clk(_div) container_of(_div, struct stm32f4_pll_div, div)

static unsigned long stm32f4_pll_div_recalc_rate(struct clk_hw *hw,
		unsigned long parent_rate)
{
	return clk_divider_ops.recalc_rate(hw, parent_rate);
}

static long stm32f4_pll_div_round_rate(struct clk_hw *hw, unsigned long rate,
				unsigned long *prate)
{
	return clk_divider_ops.round_rate(hw, rate, prate);
}

static int stm32f4_pll_div_set_rate(struct clk_hw *hw, unsigned long rate,
				unsigned long parent_rate)
{
	int pll_state, ret;

	struct clk_divider *div = to_clk_divider(hw);
	struct stm32f4_pll_div *pll_div = to_pll_div_clk(div);

	pll_state = stm32f4_pll_is_enabled(pll_div->hw_pll);

	if (pll_state)
		stm32f4_pll_disable(pll_div->hw_pll);
<<<<<<< HEAD

	ret = clk_divider_ops.set_rate(hw, rate, parent_rate);

	if (pll_state)
		stm32f4_pll_enable(pll_div->hw_pll);

=======

	ret = clk_divider_ops.set_rate(hw, rate, parent_rate);

	if (pll_state)
		stm32f4_pll_enable(pll_div->hw_pll);

>>>>>>> 2ac97f0f
	return ret;
}

static const struct clk_ops stm32f4_pll_div_ops = {
	.recalc_rate = stm32f4_pll_div_recalc_rate,
	.round_rate = stm32f4_pll_div_round_rate,
	.set_rate = stm32f4_pll_div_set_rate,
};

static struct clk_hw *clk_register_pll_div(const char *name,
		const char *parent_name, unsigned long flags,
		void __iomem *reg, u8 shift, u8 width,
		u8 clk_divider_flags, const struct clk_div_table *table,
		struct clk_hw *pll_hw, spinlock_t *lock)
{
	struct stm32f4_pll_div *pll_div;
	struct clk_hw *hw;
	struct clk_init_data init;
	int ret;

	/* allocate the divider */
	pll_div = kzalloc(sizeof(*pll_div), GFP_KERNEL);
	if (!pll_div)
		return ERR_PTR(-ENOMEM);

	init.name = name;
	init.ops = &stm32f4_pll_div_ops;
	init.flags = flags;
	init.parent_names = (parent_name ? &parent_name : NULL);
	init.num_parents = (parent_name ? 1 : 0);

	/* struct clk_divider assignments */
	pll_div->div.reg = reg;
	pll_div->div.shift = shift;
	pll_div->div.width = width;
	pll_div->div.flags = clk_divider_flags;
	pll_div->div.lock = lock;
	pll_div->div.table = table;
	pll_div->div.hw.init = &init;

	pll_div->hw_pll = pll_hw;

	/* register the clock */
	hw = &pll_div->div.hw;
	ret = clk_hw_register(NULL, hw);
	if (ret) {
		kfree(pll_div);
		hw = ERR_PTR(ret);
	}

	return hw;
}

static struct clk_hw *stm32f4_rcc_register_pll(const char *pllsrc,
		const struct stm32f4_pll_data *data,  spinlock_t *lock)
{
	struct stm32f4_pll *pll;
	struct clk_init_data init = { NULL };
	void __iomem *reg;
	struct clk_hw *pll_hw;
	int ret;
	int i;
	const struct stm32f4_vco_data *vco;


	pll = kzalloc(sizeof(*pll), GFP_KERNEL);
	if (!pll)
		return ERR_PTR(-ENOMEM);

	vco = &vco_data[data->pll_num];

	init.name = vco->vco_name;
	init.ops = &stm32f4_pll_gate_ops;
	init.flags = CLK_SET_RATE_GATE;
	init.parent_names = &pllsrc;
	init.num_parents = 1;

	pll->gate.lock = lock;
	pll->gate.reg = base + STM32F4_RCC_CR;
	pll->gate.bit_idx = vco->bit_idx;
	pll->gate.hw.init = &init;

	pll->offset = vco->offset;
	pll->n_start = data->n_start;
	pll->bit_rdy_idx = vco->bit_rdy_idx;
	pll->status = (readl(base + STM32F4_RCC_CR) >> vco->bit_idx) & 0x1;

	reg = base + pll->offset;

	pll_hw = &pll->gate.hw;
	ret = clk_hw_register(NULL, pll_hw);
	if (ret) {
		kfree(pll);
		return ERR_PTR(ret);
	}

	for (i = 0; i < MAX_PLL_DIV; i++)
		if (data->div_name[i])
			clk_register_pll_div(data->div_name[i],
					vco->vco_name,
					0,
					reg,
					div_data[i].shift,
					div_data[i].width,
					div_data[i].flag_div,
					div_data[i].div_table,
					pll_hw,
					lock);
	return pll_hw;
}

/*
 * Converts the primary and secondary indices (as they appear in DT) to an
 * offset into our struct clock array.
 */
static int stm32f4_rcc_lookup_clk_idx(u8 primary, u8 secondary)
{
	u64 table[MAX_GATE_MAP];

	if (primary == 1) {
		if (WARN_ON(secondary >= stm32fx_end_primary_clk))
			return -EINVAL;
		return secondary;
	}

	memcpy(table, stm32f4_gate_map, sizeof(table));

	/* only bits set in table can be used as indices */
	if (WARN_ON(secondary >= BITS_PER_BYTE * sizeof(table) ||
		    0 == (table[BIT_ULL_WORD(secondary)] &
			  BIT_ULL_MASK(secondary))))
		return -EINVAL;

	/* mask out bits above our current index */
	table[BIT_ULL_WORD(secondary)] &=
	    GENMASK_ULL(secondary % BITS_PER_LONG_LONG, 0);

	return stm32fx_end_primary_clk - 1 + hweight64(table[0]) +
	       (BIT_ULL_WORD(secondary) >= 1 ? hweight64(table[1]) : 0) +
	       (BIT_ULL_WORD(secondary) >= 2 ? hweight64(table[2]) : 0);
}

static struct clk_hw *
stm32f4_rcc_lookup_clk(struct of_phandle_args *clkspec, void *data)
{
	int i = stm32f4_rcc_lookup_clk_idx(clkspec->args[0], clkspec->args[1]);

	if (i < 0)
		return ERR_PTR(-EINVAL);

	return clks[i];
}

#define to_rgclk(_rgate) container_of(_rgate, struct stm32_rgate, gate)

static inline void disable_power_domain_write_protection(void)
{
	if (pdrm)
		regmap_update_bits(pdrm, 0x00, (1 << 8), (1 << 8));
}

static inline void enable_power_domain_write_protection(void)
{
	if (pdrm)
		regmap_update_bits(pdrm, 0x00, (1 << 8), (0 << 8));
}

static inline void sofware_reset_backup_domain(void)
{
	unsigned long val;

	val = readl(base + STM32F4_RCC_BDCR);
	writel(val | BIT(16), base + STM32F4_RCC_BDCR);
	writel(val & ~BIT(16), base + STM32F4_RCC_BDCR);
}

struct stm32_rgate {
	struct	clk_gate gate;
	u8	bit_rdy_idx;
};

#define RTC_TIMEOUT 1000000

static int rgclk_enable(struct clk_hw *hw)
{
	struct clk_gate *gate = to_clk_gate(hw);
	struct stm32_rgate *rgate = to_rgclk(gate);
	u32 reg;
	int ret;

	disable_power_domain_write_protection();

	clk_gate_ops.enable(hw);

	ret = readl_relaxed_poll_timeout_atomic(gate->reg, reg,
			reg & rgate->bit_rdy_idx, 1000, RTC_TIMEOUT);

	enable_power_domain_write_protection();
	return ret;
}

static void rgclk_disable(struct clk_hw *hw)
{
	clk_gate_ops.disable(hw);
}

static int rgclk_is_enabled(struct clk_hw *hw)
{
	return clk_gate_ops.is_enabled(hw);
}

static const struct clk_ops rgclk_ops = {
	.enable = rgclk_enable,
	.disable = rgclk_disable,
	.is_enabled = rgclk_is_enabled,
};

static struct clk_hw *clk_register_rgate(struct device *dev, const char *name,
		const char *parent_name, unsigned long flags,
		void __iomem *reg, u8 bit_idx, u8 bit_rdy_idx,
		u8 clk_gate_flags, spinlock_t *lock)
{
	struct stm32_rgate *rgate;
	struct clk_init_data init = { NULL };
	struct clk_hw *hw;
	int ret;

	rgate = kzalloc(sizeof(*rgate), GFP_KERNEL);
	if (!rgate)
		return ERR_PTR(-ENOMEM);

	init.name = name;
	init.ops = &rgclk_ops;
	init.flags = flags;
	init.parent_names = &parent_name;
	init.num_parents = 1;

	rgate->bit_rdy_idx = bit_rdy_idx;

	rgate->gate.lock = lock;
	rgate->gate.reg = reg;
	rgate->gate.bit_idx = bit_idx;
	rgate->gate.hw.init = &init;

	hw = &rgate->gate.hw;
	ret = clk_hw_register(dev, hw);
	if (ret) {
		kfree(rgate);
		hw = ERR_PTR(ret);
	}

	return hw;
}

static int cclk_gate_enable(struct clk_hw *hw)
{
	int ret;

	disable_power_domain_write_protection();

	ret = clk_gate_ops.enable(hw);

	enable_power_domain_write_protection();

	return ret;
}

static void cclk_gate_disable(struct clk_hw *hw)
{
	disable_power_domain_write_protection();

	clk_gate_ops.disable(hw);

	enable_power_domain_write_protection();
}

static int cclk_gate_is_enabled(struct clk_hw *hw)
{
	return clk_gate_ops.is_enabled(hw);
}

static const struct clk_ops cclk_gate_ops = {
	.enable		= cclk_gate_enable,
	.disable	= cclk_gate_disable,
	.is_enabled	= cclk_gate_is_enabled,
};

static u8 cclk_mux_get_parent(struct clk_hw *hw)
{
	return clk_mux_ops.get_parent(hw);
}

static int cclk_mux_set_parent(struct clk_hw *hw, u8 index)
{
	int ret;

	disable_power_domain_write_protection();

	sofware_reset_backup_domain();

	ret = clk_mux_ops.set_parent(hw, index);

	enable_power_domain_write_protection();

	return ret;
}

static const struct clk_ops cclk_mux_ops = {
	.get_parent = cclk_mux_get_parent,
	.set_parent = cclk_mux_set_parent,
};

static struct clk_hw *stm32_register_cclk(struct device *dev, const char *name,
		const char * const *parent_names, int num_parents,
		void __iomem *reg, u8 bit_idx, u8 shift, unsigned long flags,
		spinlock_t *lock)
{
	struct clk_hw *hw;
	struct clk_gate *gate;
	struct clk_mux *mux;

	gate = kzalloc(sizeof(*gate), GFP_KERNEL);
	if (!gate) {
		hw = ERR_PTR(-EINVAL);
		goto fail;
	}

	mux = kzalloc(sizeof(*mux), GFP_KERNEL);
	if (!mux) {
		kfree(gate);
		hw = ERR_PTR(-EINVAL);
		goto fail;
	}

	gate->reg = reg;
	gate->bit_idx = bit_idx;
	gate->flags = 0;
	gate->lock = lock;

	mux->reg = reg;
	mux->shift = shift;
	mux->mask = 3;
	mux->flags = 0;

	hw = clk_hw_register_composite(dev, name, parent_names, num_parents,
			&mux->hw, &cclk_mux_ops,
			NULL, NULL,
			&gate->hw, &cclk_gate_ops,
			flags);

	if (IS_ERR(hw)) {
		kfree(gate);
		kfree(mux);
	}

fail:
	return hw;
}

static const char *sys_parents[] __initdata =   { "hsi", NULL, "pll" };

static const struct clk_div_table ahb_div_table[] = {
	{ 0x0,   1 }, { 0x1,   1 }, { 0x2,   1 }, { 0x3,   1 },
	{ 0x4,   1 }, { 0x5,   1 }, { 0x6,   1 }, { 0x7,   1 },
	{ 0x8,   2 }, { 0x9,   4 }, { 0xa,   8 }, { 0xb,  16 },
	{ 0xc,  64 }, { 0xd, 128 }, { 0xe, 256 }, { 0xf, 512 },
	{ 0 },
};

static const struct clk_div_table apb_div_table[] = {
	{ 0,  1 }, { 0,  1 }, { 0,  1 }, { 0,  1 },
	{ 4,  2 }, { 5,  4 }, { 6,  8 }, { 7, 16 },
	{ 0 },
};

static const char *rtc_parents[4] = {
	"no-clock", "lse", "lsi", "hse-rtc"
};

static const char *lcd_parent[1] = { "pllsai-r-div" };

static const char *i2s_parents[2] = { "plli2s-r", NULL };

static const char *sai_parents[4] = { "pllsai-q-div", "plli2s-q-div", NULL,
	"no-clock" };

static const char *pll48_parents[2] = { "pll-q", "pllsai-p" };

static const char *sdmux_parents[2] = { "pll48", "sys" };

static const char *hdmi_parents[2] = { "lse", "hsi_div488" };

static const char *spdif_parent[1] = { "plli2s-p" };

static const char *lptim_parent[4] = { "apb1_mul", "lsi", "hsi", "lse" };

static const char *uart_parents1[4] = { "apb2_div", "sys", "hsi", "lse" };
static const char *uart_parents2[4] = { "apb1_div", "sys", "hsi", "lse" };

static const char *i2c_parents[4] = { "apb1_div", "sys", "hsi", "no-clock" };

struct stm32_aux_clk {
	int idx;
	const char *name;
	const char * const *parent_names;
	int num_parents;
	int offset_mux;
	u8 shift;
	u8 mask;
	int offset_gate;
	u8 bit_idx;
	unsigned long flags;
};

struct stm32f4_clk_data {
	const struct stm32f4_gate_data *gates_data;
	const u64 *gates_map;
	int gates_num;
	const struct stm32f4_pll_data *pll_data;
	const struct stm32_aux_clk *aux_clk;
	int aux_clk_num;
	int end_primary;
};

static const struct stm32_aux_clk stm32f429_aux_clk[] = {
	{
		CLK_LCD, "lcd-tft", lcd_parent, ARRAY_SIZE(lcd_parent),
		NO_MUX, 0, 0,
		STM32F4_RCC_APB2ENR, 26,
		CLK_SET_RATE_PARENT
	},
	{
		CLK_I2S, "i2s", i2s_parents, ARRAY_SIZE(i2s_parents),
		STM32F4_RCC_CFGR, 23, 1,
		NO_GATE, 0,
		CLK_SET_RATE_PARENT
	},
	{
		CLK_SAI1, "sai1-a", sai_parents, ARRAY_SIZE(sai_parents),
		STM32F4_RCC_DCKCFGR, 20, 3,
		STM32F4_RCC_APB2ENR, 22,
		CLK_SET_RATE_PARENT
	},
	{
		CLK_SAI2, "sai1-b", sai_parents, ARRAY_SIZE(sai_parents),
		STM32F4_RCC_DCKCFGR, 22, 3,
		STM32F4_RCC_APB2ENR, 22,
		CLK_SET_RATE_PARENT
	},
};

static const struct stm32_aux_clk stm32f469_aux_clk[] = {
	{
		CLK_LCD, "lcd-tft", lcd_parent, ARRAY_SIZE(lcd_parent),
		NO_MUX, 0, 0,
		STM32F4_RCC_APB2ENR, 26,
		CLK_SET_RATE_PARENT
	},
	{
		CLK_I2S, "i2s", i2s_parents, ARRAY_SIZE(i2s_parents),
		STM32F4_RCC_CFGR, 23, 1,
		NO_GATE, 0,
		CLK_SET_RATE_PARENT
	},
	{
		CLK_SAI1, "sai1-a", sai_parents, ARRAY_SIZE(sai_parents),
		STM32F4_RCC_DCKCFGR, 20, 3,
		STM32F4_RCC_APB2ENR, 22,
		CLK_SET_RATE_PARENT
	},
	{
		CLK_SAI2, "sai1-b", sai_parents, ARRAY_SIZE(sai_parents),
		STM32F4_RCC_DCKCFGR, 22, 3,
		STM32F4_RCC_APB2ENR, 22,
		CLK_SET_RATE_PARENT
	},
	{
		NO_IDX, "pll48", pll48_parents, ARRAY_SIZE(pll48_parents),
		STM32F4_RCC_DCKCFGR, 27, 1,
		NO_GATE, 0,
		0
	},
	{
		NO_IDX, "sdmux", sdmux_parents, ARRAY_SIZE(sdmux_parents),
		STM32F4_RCC_DCKCFGR, 28, 1,
		NO_GATE, 0,
		0
	},
};

static const struct stm32_aux_clk stm32f746_aux_clk[] = {
	{
		CLK_LCD, "lcd-tft", lcd_parent, ARRAY_SIZE(lcd_parent),
		NO_MUX, 0, 0,
		STM32F4_RCC_APB2ENR, 26,
		CLK_SET_RATE_PARENT
	},
	{
		CLK_I2S, "i2s", i2s_parents, ARRAY_SIZE(i2s_parents),
		STM32F4_RCC_CFGR, 23, 1,
		NO_GATE, 0,
		CLK_SET_RATE_PARENT
	},
	{
		CLK_SAI1, "sai1_clk", sai_parents, ARRAY_SIZE(sai_parents),
		STM32F4_RCC_DCKCFGR, 20, 3,
		STM32F4_RCC_APB2ENR, 22,
		CLK_SET_RATE_PARENT
	},
	{
		CLK_SAI2, "sai2_clk", sai_parents, ARRAY_SIZE(sai_parents),
		STM32F4_RCC_DCKCFGR, 22, 3,
		STM32F4_RCC_APB2ENR, 23,
		CLK_SET_RATE_PARENT
	},
	{
		NO_IDX, "pll48", pll48_parents, ARRAY_SIZE(pll48_parents),
		STM32F7_RCC_DCKCFGR2, 27, 1,
		NO_GATE, 0,
		0
	},
	{
		NO_IDX, "sdmux", sdmux_parents, ARRAY_SIZE(sdmux_parents),
		STM32F7_RCC_DCKCFGR2, 28, 1,
		NO_GATE, 0,
		0
	},
	{
		CLK_HDMI_CEC, "hdmi-cec",
		hdmi_parents, ARRAY_SIZE(hdmi_parents),
		STM32F7_RCC_DCKCFGR2, 26, 1,
		NO_GATE, 0,
		0
	},
	{
		CLK_SPDIF, "spdif-rx",
		spdif_parent, ARRAY_SIZE(spdif_parent),
		STM32F7_RCC_DCKCFGR2, 22, 3,
		STM32F4_RCC_APB2ENR, 23,
		CLK_SET_RATE_PARENT
	},
	{
		CLK_USART1, "usart1",
		uart_parents1, ARRAY_SIZE(uart_parents1),
		STM32F7_RCC_DCKCFGR2, 0, 3,
		STM32F4_RCC_APB2ENR, 4,
		CLK_SET_RATE_PARENT,
	},
	{
		CLK_USART2, "usart2",
		uart_parents2, ARRAY_SIZE(uart_parents1),
		STM32F7_RCC_DCKCFGR2, 2, 3,
		STM32F4_RCC_APB1ENR, 17,
		CLK_SET_RATE_PARENT,
	},
	{
		CLK_USART3, "usart3",
		uart_parents2, ARRAY_SIZE(uart_parents1),
		STM32F7_RCC_DCKCFGR2, 4, 3,
		STM32F4_RCC_APB1ENR, 18,
		CLK_SET_RATE_PARENT,
	},
	{
		CLK_UART4, "uart4",
		uart_parents2, ARRAY_SIZE(uart_parents1),
		STM32F7_RCC_DCKCFGR2, 6, 3,
		STM32F4_RCC_APB1ENR, 19,
		CLK_SET_RATE_PARENT,
	},
	{
		CLK_UART5, "uart5",
		uart_parents2, ARRAY_SIZE(uart_parents1),
		STM32F7_RCC_DCKCFGR2, 8, 3,
		STM32F4_RCC_APB1ENR, 20,
		CLK_SET_RATE_PARENT,
	},
	{
		CLK_USART6, "usart6",
		uart_parents1, ARRAY_SIZE(uart_parents1),
		STM32F7_RCC_DCKCFGR2, 10, 3,
		STM32F4_RCC_APB2ENR, 5,
		CLK_SET_RATE_PARENT,
	},

	{
		CLK_UART7, "uart7",
		uart_parents2, ARRAY_SIZE(uart_parents1),
		STM32F7_RCC_DCKCFGR2, 12, 3,
		STM32F4_RCC_APB1ENR, 30,
		CLK_SET_RATE_PARENT,
	},
	{
		CLK_UART8, "uart8",
		uart_parents2, ARRAY_SIZE(uart_parents1),
		STM32F7_RCC_DCKCFGR2, 14, 3,
		STM32F4_RCC_APB1ENR, 31,
		CLK_SET_RATE_PARENT,
	},
	{
		CLK_I2C1, "i2c1",
		i2c_parents, ARRAY_SIZE(i2c_parents),
		STM32F7_RCC_DCKCFGR2, 16, 3,
		STM32F4_RCC_APB1ENR, 21,
		CLK_SET_RATE_PARENT,
	},
	{
		CLK_I2C2, "i2c2",
		i2c_parents, ARRAY_SIZE(i2c_parents),
		STM32F7_RCC_DCKCFGR2, 18, 3,
		STM32F4_RCC_APB1ENR, 22,
		CLK_SET_RATE_PARENT,
	},
	{
		CLK_I2C3, "i2c3",
		i2c_parents, ARRAY_SIZE(i2c_parents),
		STM32F7_RCC_DCKCFGR2, 20, 3,
		STM32F4_RCC_APB1ENR, 23,
		CLK_SET_RATE_PARENT,
	},
	{
		CLK_I2C4, "i2c4",
		i2c_parents, ARRAY_SIZE(i2c_parents),
		STM32F7_RCC_DCKCFGR2, 22, 3,
		STM32F4_RCC_APB1ENR, 24,
		CLK_SET_RATE_PARENT,
	},

	{
		CLK_LPTIMER, "lptim1",
		lptim_parent, ARRAY_SIZE(lptim_parent),
		STM32F7_RCC_DCKCFGR2, 24, 3,
		STM32F4_RCC_APB1ENR, 9,
		CLK_SET_RATE_PARENT
	},
};

static const struct stm32f4_clk_data stm32f429_clk_data = {
	.end_primary	= END_PRIMARY_CLK,
	.gates_data	= stm32f429_gates,
	.gates_map	= stm32f42xx_gate_map,
	.gates_num	= ARRAY_SIZE(stm32f429_gates),
	.pll_data	= stm32f429_pll,
	.aux_clk	= stm32f429_aux_clk,
	.aux_clk_num	= ARRAY_SIZE(stm32f429_aux_clk),
};

static const struct stm32f4_clk_data stm32f469_clk_data = {
	.end_primary	= END_PRIMARY_CLK,
	.gates_data	= stm32f469_gates,
	.gates_map	= stm32f46xx_gate_map,
	.gates_num	= ARRAY_SIZE(stm32f469_gates),
	.pll_data	= stm32f469_pll,
	.aux_clk	= stm32f469_aux_clk,
	.aux_clk_num	= ARRAY_SIZE(stm32f469_aux_clk),
};

static const struct stm32f4_clk_data stm32f746_clk_data = {
	.end_primary	= END_PRIMARY_CLK_F7,
	.gates_data	= stm32f746_gates,
	.gates_map	= stm32f746_gate_map,
	.gates_num	= ARRAY_SIZE(stm32f746_gates),
	.pll_data	= stm32f469_pll,
	.aux_clk	= stm32f746_aux_clk,
	.aux_clk_num	= ARRAY_SIZE(stm32f746_aux_clk),
};

static const struct of_device_id stm32f4_of_match[] = {
	{
		.compatible = "st,stm32f42xx-rcc",
		.data = &stm32f429_clk_data
	},
	{
		.compatible = "st,stm32f469-rcc",
		.data = &stm32f469_clk_data
	},
	{
		.compatible = "st,stm32f746-rcc",
		.data = &stm32f746_clk_data
	},
	{}
};

static struct clk_hw *stm32_register_aux_clk(const char *name,
		const char * const *parent_names, int num_parents,
		int offset_mux, u8 shift, u8 mask,
		int offset_gate, u8 bit_idx,
		unsigned long flags, spinlock_t *lock)
{
	struct clk_hw *hw;
	struct clk_gate *gate = NULL;
	struct clk_mux *mux = NULL;
	struct clk_hw *mux_hw = NULL, *gate_hw = NULL;
	const struct clk_ops *mux_ops = NULL, *gate_ops = NULL;

	if (offset_gate != NO_GATE) {
		gate = kzalloc(sizeof(*gate), GFP_KERNEL);
		if (!gate) {
			hw = ERR_PTR(-EINVAL);
			goto fail;
		}

		gate->reg = base + offset_gate;
		gate->bit_idx = bit_idx;
		gate->flags = 0;
		gate->lock = lock;
		gate_hw = &gate->hw;
		gate_ops = &clk_gate_ops;
	}

	if (offset_mux != NO_MUX) {
		mux = kzalloc(sizeof(*mux), GFP_KERNEL);
		if (!mux) {
			hw = ERR_PTR(-EINVAL);
			goto fail;
		}

		mux->reg = base + offset_mux;
		mux->shift = shift;
		mux->mask = mask;
		mux->flags = 0;
		mux_hw = &mux->hw;
		mux_ops = &clk_mux_ops;
	}

	if (mux_hw == NULL && gate_hw == NULL) {
		hw = ERR_PTR(-EINVAL);
		goto fail;
	}

	hw = clk_hw_register_composite(NULL, name, parent_names, num_parents,
			mux_hw, mux_ops,
			NULL, NULL,
			gate_hw, gate_ops,
			flags);

fail:
	if (IS_ERR(hw)) {
		kfree(gate);
		kfree(mux);
	}

	return hw;
}

static void __init stm32f4_rcc_init(struct device_node *np)
{
	const char *hse_clk, *i2s_in_clk;
	int n;
	const struct of_device_id *match;
	const struct stm32f4_clk_data *data;
	unsigned long pllcfgr;
	const char *pllsrc;
	unsigned long pllm;

	base = of_iomap(np, 0);
	if (!base) {
		pr_err("%s: unable to map resource", np->name);
		return;
	}

	pdrm = syscon_regmap_lookup_by_phandle(np, "st,syscfg");
	if (IS_ERR(pdrm)) {
		pdrm = NULL;
		pr_warn("%s: Unable to get syscfg\n", __func__);
	}

	match = of_match_node(stm32f4_of_match, np);
	if (WARN_ON(!match))
		return;

	data = match->data;

	stm32fx_end_primary_clk = data->end_primary;

	clks = kmalloc_array(data->gates_num + stm32fx_end_primary_clk,
			sizeof(*clks), GFP_KERNEL);
	if (!clks)
		goto fail;

	stm32f4_gate_map = data->gates_map;

	hse_clk = of_clk_get_parent_name(np, 0);

	i2s_in_clk = of_clk_get_parent_name(np, 1);

	i2s_parents[1] = i2s_in_clk;
	sai_parents[2] = i2s_in_clk;

	clks[CLK_HSI] = clk_hw_register_fixed_rate_with_accuracy(NULL, "hsi",
			NULL, 0, 16000000, 160000);

	pllcfgr = readl(base + STM32F4_RCC_PLLCFGR);
	pllsrc = pllcfgr & BIT(22) ? hse_clk : "hsi";
	pllm = pllcfgr & 0x3f;

	clk_hw_register_fixed_factor(NULL, "vco_in", pllsrc,
					       0, 1, pllm);

	stm32f4_rcc_register_pll("vco_in", &data->pll_data[0],
			&stm32f4_clk_lock);

	clks[PLL_VCO_I2S] = stm32f4_rcc_register_pll("vco_in",
			&data->pll_data[1], &stm32f4_clk_lock);

	clks[PLL_VCO_SAI] = stm32f4_rcc_register_pll("vco_in",
			&data->pll_data[2], &stm32f4_clk_lock);

	for (n = 0; n < MAX_POST_DIV; n++) {
		const struct stm32f4_pll_post_div_data *post_div;
		struct clk_hw *hw;

		post_div = &post_div_data[n];

		hw = clk_register_pll_div(post_div->name,
				post_div->parent,
				post_div->flag,
				base + post_div->offset,
				post_div->shift,
				post_div->width,
				post_div->flag_div,
				post_div->div_table,
				clks[post_div->pll_num],
				&stm32f4_clk_lock);

		if (post_div->idx != NO_IDX)
			clks[post_div->idx] = hw;
	}

	sys_parents[1] = hse_clk;

	clks[CLK_SYSCLK] = clk_hw_register_mux_table(
	    NULL, "sys", sys_parents, ARRAY_SIZE(sys_parents), 0,
	    base + STM32F4_RCC_CFGR, 0, 3, 0, NULL, &stm32f4_clk_lock);

	clk_register_divider_table(NULL, "ahb_div", "sys",
				   CLK_SET_RATE_PARENT, base + STM32F4_RCC_CFGR,
				   4, 4, 0, ahb_div_table, &stm32f4_clk_lock);

	clk_register_divider_table(NULL, "apb1_div", "ahb_div",
				   CLK_SET_RATE_PARENT, base + STM32F4_RCC_CFGR,
				   10, 3, 0, apb_div_table, &stm32f4_clk_lock);
	clk_register_apb_mul(NULL, "apb1_mul", "apb1_div",
			     CLK_SET_RATE_PARENT, 12);

	clk_register_divider_table(NULL, "apb2_div", "ahb_div",
				   CLK_SET_RATE_PARENT, base + STM32F4_RCC_CFGR,
				   13, 3, 0, apb_div_table, &stm32f4_clk_lock);
	clk_register_apb_mul(NULL, "apb2_mul", "apb2_div",
			     CLK_SET_RATE_PARENT, 15);

	clks[SYSTICK] = clk_hw_register_fixed_factor(NULL, "systick", "ahb_div",
						  0, 1, 8);
	clks[FCLK] = clk_hw_register_fixed_factor(NULL, "fclk", "ahb_div",
					       0, 1, 1);

	for (n = 0; n < data->gates_num; n++) {
		const struct stm32f4_gate_data *gd;
		unsigned int secondary;
		int idx;

		gd = &data->gates_data[n];
		secondary = 8 * (gd->offset - STM32F4_RCC_AHB1ENR) +
			gd->bit_idx;
		idx = stm32f4_rcc_lookup_clk_idx(0, secondary);

		if (idx < 0)
			goto fail;

		clks[idx] = clk_hw_register_gate(
		    NULL, gd->name, gd->parent_name, gd->flags,
		    base + gd->offset, gd->bit_idx, 0, &stm32f4_clk_lock);

		if (IS_ERR(clks[idx])) {
			pr_err("%s: Unable to register leaf clock %s\n",
			       np->full_name, gd->name);
			goto fail;
		}
	}

	clks[CLK_LSI] = clk_register_rgate(NULL, "lsi", "clk-lsi", 0,
			base + STM32F4_RCC_CSR, 0, 2, 0, &stm32f4_clk_lock);

	if (IS_ERR(clks[CLK_LSI])) {
		pr_err("Unable to register lsi clock\n");
		goto fail;
	}

	clks[CLK_LSE] = clk_register_rgate(NULL, "lse", "clk-lse", 0,
			base + STM32F4_RCC_BDCR, 0, 2, 0, &stm32f4_clk_lock);

	if (IS_ERR(clks[CLK_LSE])) {
		pr_err("Unable to register lse clock\n");
		goto fail;
	}

	clks[CLK_HSE_RTC] = clk_hw_register_divider(NULL, "hse-rtc", "clk-hse",
			0, base + STM32F4_RCC_CFGR, 16, 5, 0,
			&stm32f4_clk_lock);

	if (IS_ERR(clks[CLK_HSE_RTC])) {
		pr_err("Unable to register hse-rtc clock\n");
		goto fail;
	}

	clks[CLK_RTC] = stm32_register_cclk(NULL, "rtc", rtc_parents, 4,
			base + STM32F4_RCC_BDCR, 15, 8, 0, &stm32f4_clk_lock);

	if (IS_ERR(clks[CLK_RTC])) {
		pr_err("Unable to register rtc clock\n");
		goto fail;
	}

	for (n = 0; n < data->aux_clk_num; n++) {
		const struct stm32_aux_clk *aux_clk;
		struct clk_hw *hw;

		aux_clk = &data->aux_clk[n];

		hw = stm32_register_aux_clk(aux_clk->name,
				aux_clk->parent_names, aux_clk->num_parents,
				aux_clk->offset_mux, aux_clk->shift,
				aux_clk->mask, aux_clk->offset_gate,
				aux_clk->bit_idx, aux_clk->flags,
				&stm32f4_clk_lock);

		if (IS_ERR(hw)) {
			pr_warn("Unable to register %s clk\n", aux_clk->name);
			continue;
		}

		if (aux_clk->idx != NO_IDX)
			clks[aux_clk->idx] = hw;
	}

	if (of_device_is_compatible(np, "st,stm32f746-rcc"))

		clk_hw_register_fixed_factor(NULL, "hsi_div488", "hsi", 0,
				1, 488);

	of_clk_add_hw_provider(np, stm32f4_rcc_lookup_clk, NULL);
	return;
fail:
	kfree(clks);
	iounmap(base);
}
CLK_OF_DECLARE_DRIVER(stm32f42xx_rcc, "st,stm32f42xx-rcc", stm32f4_rcc_init);
CLK_OF_DECLARE_DRIVER(stm32f46xx_rcc, "st,stm32f469-rcc", stm32f4_rcc_init);
CLK_OF_DECLARE_DRIVER(stm32f746_rcc, "st,stm32f746-rcc", stm32f4_rcc_init);<|MERGE_RESOLUTION|>--- conflicted
+++ resolved
@@ -429,8 +429,6 @@
 	{ 0, 2 }, { 1, 4 }, { 2, 6 }, { 3, 8 }, { 0 }
 };
 
-<<<<<<< HEAD
-=======
 static const struct clk_div_table pll_divq_table[] = {
 	{ 2, 2 }, { 3, 3 }, { 4, 4 }, { 5, 5 }, { 6, 6 }, { 7, 7 },
 	{ 8, 8 }, { 9, 9 }, { 10, 10 }, { 11, 11 }, { 12, 12 }, { 13, 13 },
@@ -438,7 +436,6 @@
 	{ 0 }
 };
 
->>>>>>> 2ac97f0f
 static const struct clk_div_table pll_divr_table[] = {
 	{ 2, 2 }, { 3, 3 }, { 4, 4 }, { 5, 5 }, { 6, 6 }, { 7, 7 }, { 0 }
 };
@@ -506,15 +503,9 @@
 
 #define MAX_PLL_DIV 3
 static const struct stm32f4_div_data  div_data[MAX_PLL_DIV] = {
-<<<<<<< HEAD
-	{ 16, 2, 0,			pll_divp_table	},
-	{ 24, 4, CLK_DIVIDER_ONE_BASED, NULL		},
-	{ 28, 3, 0,			pll_divr_table	},
-=======
 	{ 16, 2, 0, pll_divp_table },
 	{ 24, 4, 0, pll_divq_table },
 	{ 28, 3, 0, pll_divr_table },
->>>>>>> 2ac97f0f
 };
 
 struct stm32f4_pll_data {
@@ -656,21 +647,12 @@
 
 	if (pll_state)
 		stm32f4_pll_disable(pll_div->hw_pll);
-<<<<<<< HEAD
 
 	ret = clk_divider_ops.set_rate(hw, rate, parent_rate);
 
 	if (pll_state)
 		stm32f4_pll_enable(pll_div->hw_pll);
 
-=======
-
-	ret = clk_divider_ops.set_rate(hw, rate, parent_rate);
-
-	if (pll_state)
-		stm32f4_pll_enable(pll_div->hw_pll);
-
->>>>>>> 2ac97f0f
 	return ret;
 }
 
