--- conflicted
+++ resolved
@@ -267,11 +267,7 @@
 	};
 
 	tmu0: timer@ffd80000 {
-<<<<<<< HEAD
-		compatible = "renesas,tmu";
-=======
 		compatible = "renesas,tmu-r8a7779", "renesas,tmu";
->>>>>>> 48a0d1e0
 		reg = <0xffd80000 0x30>;
 		interrupts = <0 32 IRQ_TYPE_LEVEL_HIGH>,
 			     <0 33 IRQ_TYPE_LEVEL_HIGH>,
@@ -285,11 +281,7 @@
 	};
 
 	tmu1: timer@ffd81000 {
-<<<<<<< HEAD
-		compatible = "renesas,tmu";
-=======
 		compatible = "renesas,tmu-r8a7779", "renesas,tmu";
->>>>>>> 48a0d1e0
 		reg = <0xffd81000 0x30>;
 		interrupts = <0 36 IRQ_TYPE_LEVEL_HIGH>,
 			     <0 37 IRQ_TYPE_LEVEL_HIGH>,
@@ -303,11 +295,7 @@
 	};
 
 	tmu2: timer@ffd82000 {
-<<<<<<< HEAD
-		compatible = "renesas,tmu";
-=======
 		compatible = "renesas,tmu-r8a7779", "renesas,tmu";
->>>>>>> 48a0d1e0
 		reg = <0xffd82000 0x30>;
 		interrupts = <0 40 IRQ_TYPE_LEVEL_HIGH>,
 			     <0 41 IRQ_TYPE_LEVEL_HIGH>,
