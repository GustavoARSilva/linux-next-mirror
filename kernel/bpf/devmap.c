/* Copyright (c) 2017 Covalent IO, Inc. http://covalent.io
 *
 * This program is free software; you can redistribute it and/or
 * modify it under the terms of version 2 of the GNU General Public
 * License as published by the Free Software Foundation.
 *
 * This program is distributed in the hope that it will be useful, but
 * WITHOUT ANY WARRANTY; without even the implied warranty of
 * MERCHANTABILITY or FITNESS FOR A PARTICULAR PURPOSE. See the GNU
 * General Public License for more details.
 */

/* Devmaps primary use is as a backend map for XDP BPF helper call
 * bpf_redirect_map(). Because XDP is mostly concerned with performance we
 * spent some effort to ensure the datapath with redirect maps does not use
 * any locking. This is a quick note on the details.
 *
 * We have three possible paths to get into the devmap control plane bpf
 * syscalls, bpf programs, and driver side xmit/flush operations. A bpf syscall
 * will invoke an update, delete, or lookup operation. To ensure updates and
 * deletes appear atomic from the datapath side xchg() is used to modify the
 * netdev_map array. Then because the datapath does a lookup into the netdev_map
 * array (read-only) from an RCU critical section we use call_rcu() to wait for
 * an rcu grace period before free'ing the old data structures. This ensures the
 * datapath always has a valid copy. However, the datapath does a "flush"
 * operation that pushes any pending packets in the driver outside the RCU
 * critical section. Each bpf_dtab_netdev tracks these pending operations using
 * an atomic per-cpu bitmap. The bpf_dtab_netdev object will not be destroyed
 * until all bits are cleared indicating outstanding flush operations have
 * completed.
 *
 * BPF syscalls may race with BPF program calls on any of the update, delete
 * or lookup operations. As noted above the xchg() operation also keep the
 * netdev_map consistent in this case. From the devmap side BPF programs
 * calling into these operations are the same as multiple user space threads
 * making system calls.
 *
 * Finally, any of the above may race with a netdev_unregister notifier. The
 * unregister notifier must search for net devices in the map structure that
 * contain a reference to the net device and remove them. This is a two step
 * process (a) dereference the bpf_dtab_netdev object in netdev_map and (b)
 * check to see if the ifindex is the same as the net_device being removed.
 * When removing the dev a cmpxchg() is used to ensure the correct dev is
 * removed, in the case of a concurrent update or delete operation it is
 * possible that the initially referenced dev is no longer in the map. As the
 * notifier hook walks the map we know that new dev references can not be
 * added by the user because core infrastructure ensures dev_get_by_index()
 * calls will fail at this point.
 */
#include <linux/bpf.h>
#include <net/xdp.h>
#include <linux/filter.h>
#include <trace/events/xdp.h>

#define DEV_CREATE_FLAG_MASK \
	(BPF_F_NUMA_NODE | BPF_F_RDONLY | BPF_F_WRONLY)

#define DEV_MAP_BULK_SIZE 16
struct xdp_bulk_queue {
	struct xdp_frame *q[DEV_MAP_BULK_SIZE];
	struct net_device *dev_rx;
	unsigned int count;
};

struct bpf_dtab_netdev {
	struct net_device *dev; /* must be first member, due to tracepoint */
	struct bpf_dtab *dtab;
	unsigned int bit;
	struct xdp_bulk_queue __percpu *bulkq;
	struct rcu_head rcu;
};

struct bpf_dtab {
	struct bpf_map map;
	struct bpf_dtab_netdev **netdev_map;
	unsigned long __percpu *flush_needed;
	struct list_head list;
};

static DEFINE_SPINLOCK(dev_map_lock);
static LIST_HEAD(dev_map_list);

static u64 dev_map_bitmap_size(const union bpf_attr *attr)
{
	return BITS_TO_LONGS((u64) attr->max_entries) * sizeof(unsigned long);
}

static struct bpf_map *dev_map_alloc(union bpf_attr *attr)
{
	struct bpf_dtab *dtab;
	int err = -EINVAL;
	u64 cost;

	if (!capable(CAP_NET_ADMIN))
		return ERR_PTR(-EPERM);

	/* check sanity of attributes */
	if (attr->max_entries == 0 || attr->key_size != 4 ||
	    attr->value_size != 4 || attr->map_flags & ~DEV_CREATE_FLAG_MASK)
		return ERR_PTR(-EINVAL);

	dtab = kzalloc(sizeof(*dtab), GFP_USER);
	if (!dtab)
		return ERR_PTR(-ENOMEM);

	bpf_map_init_from_attr(&dtab->map, attr);

	/* make sure page count doesn't overflow */
	cost = (u64) dtab->map.max_entries * sizeof(struct bpf_dtab_netdev *);
	cost += dev_map_bitmap_size(attr) * num_possible_cpus();
	if (cost >= U32_MAX - PAGE_SIZE)
		goto free_dtab;

	dtab->map.pages = round_up(cost, PAGE_SIZE) >> PAGE_SHIFT;

	/* if map size is larger than memlock limit, reject it early */
	err = bpf_map_precharge_memlock(dtab->map.pages);
	if (err)
		goto free_dtab;

	err = -ENOMEM;

	/* A per cpu bitfield with a bit per possible net device */
	dtab->flush_needed = __alloc_percpu_gfp(dev_map_bitmap_size(attr),
						__alignof__(unsigned long),
						GFP_KERNEL | __GFP_NOWARN);
	if (!dtab->flush_needed)
		goto free_dtab;

	dtab->netdev_map = bpf_map_area_alloc(dtab->map.max_entries *
					      sizeof(struct bpf_dtab_netdev *),
					      dtab->map.numa_node);
	if (!dtab->netdev_map)
		goto free_dtab;

	spin_lock(&dev_map_lock);
	list_add_tail_rcu(&dtab->list, &dev_map_list);
	spin_unlock(&dev_map_lock);

	return &dtab->map;
free_dtab:
	free_percpu(dtab->flush_needed);
	kfree(dtab);
	return ERR_PTR(err);
}

static void dev_map_free(struct bpf_map *map)
{
	struct bpf_dtab *dtab = container_of(map, struct bpf_dtab, map);
	int i, cpu;

	/* At this point bpf_prog->aux->refcnt == 0 and this map->refcnt == 0,
	 * so the programs (can be more than one that used this map) were
	 * disconnected from events. Wait for outstanding critical sections in
	 * these programs to complete. The rcu critical section only guarantees
	 * no further reads against netdev_map. It does __not__ ensure pending
	 * flush operations (if any) are complete.
	 */

	spin_lock(&dev_map_lock);
	list_del_rcu(&dtab->list);
	spin_unlock(&dev_map_lock);

	synchronize_rcu();

	/* To ensure all pending flush operations have completed wait for flush
	 * bitmap to indicate all flush_needed bits to be zero on _all_ cpus.
	 * Because the above synchronize_rcu() ensures the map is disconnected
	 * from the program we can assume no new bits will be set.
	 */
	for_each_online_cpu(cpu) {
		unsigned long *bitmap = per_cpu_ptr(dtab->flush_needed, cpu);

		while (!bitmap_empty(bitmap, dtab->map.max_entries))
			cond_resched();
	}

	for (i = 0; i < dtab->map.max_entries; i++) {
		struct bpf_dtab_netdev *dev;

		dev = dtab->netdev_map[i];
		if (!dev)
			continue;

		dev_put(dev->dev);
		kfree(dev);
	}

	free_percpu(dtab->flush_needed);
	bpf_map_area_free(dtab->netdev_map);
	kfree(dtab);
}

static int dev_map_get_next_key(struct bpf_map *map, void *key, void *next_key)
{
	struct bpf_dtab *dtab = container_of(map, struct bpf_dtab, map);
	u32 index = key ? *(u32 *)key : U32_MAX;
	u32 *next = next_key;

	if (index >= dtab->map.max_entries) {
		*next = 0;
		return 0;
	}

	if (index == dtab->map.max_entries - 1)
		return -ENOENT;
	*next = index + 1;
	return 0;
}

void __dev_map_insert_ctx(struct bpf_map *map, u32 bit)
{
	struct bpf_dtab *dtab = container_of(map, struct bpf_dtab, map);
	unsigned long *bitmap = this_cpu_ptr(dtab->flush_needed);

	__set_bit(bit, bitmap);
}

static int bq_xmit_all(struct bpf_dtab_netdev *obj,
		       struct xdp_bulk_queue *bq, u32 flags)
{
	struct net_device *dev = obj->dev;
	int sent = 0, drops = 0, err = 0;
	int i;

	if (unlikely(!bq->count))
		return 0;

	for (i = 0; i < bq->count; i++) {
		struct xdp_frame *xdpf = bq->q[i];

		prefetch(xdpf);
	}

	sent = dev->netdev_ops->ndo_xdp_xmit(dev, bq->count, bq->q, flags);
	if (sent < 0) {
		err = sent;
		sent = 0;
		goto error;
	}
	drops = bq->count - sent;
out:
	bq->count = 0;

	trace_xdp_devmap_xmit(&obj->dtab->map, obj->bit,
			      sent, drops, bq->dev_rx, dev, err);
	bq->dev_rx = NULL;
	return 0;
error:
	/* If ndo_xdp_xmit fails with an errno, no frames have been
	 * xmit'ed and it's our responsibility to them free all.
	 */
	for (i = 0; i < bq->count; i++) {
		struct xdp_frame *xdpf = bq->q[i];

		/* RX path under NAPI protection, can return frames faster */
		xdp_return_frame_rx_napi(xdpf);
		drops++;
	}
	goto out;
}

/* __dev_map_flush is called from xdp_do_flush_map() which _must_ be signaled
 * from the driver before returning from its napi->poll() routine. The poll()
 * routine is called either from busy_poll context or net_rx_action signaled
 * from NET_RX_SOFTIRQ. Either way the poll routine must complete before the
 * net device can be torn down. On devmap tear down we ensure the ctx bitmap
 * is zeroed before completing to ensure all flush operations have completed.
 */
void __dev_map_flush(struct bpf_map *map)
{
	struct bpf_dtab *dtab = container_of(map, struct bpf_dtab, map);
	unsigned long *bitmap = this_cpu_ptr(dtab->flush_needed);
	u32 bit;

	for_each_set_bit(bit, bitmap, map->max_entries) {
		struct bpf_dtab_netdev *dev = READ_ONCE(dtab->netdev_map[bit]);
		struct xdp_bulk_queue *bq;

		/* This is possible if the dev entry is removed by user space
		 * between xdp redirect and flush op.
		 */
		if (unlikely(!dev))
			continue;

		__clear_bit(bit, bitmap);

		bq = this_cpu_ptr(dev->bulkq);
		bq_xmit_all(dev, bq, XDP_XMIT_FLUSH);
	}
}

/* rcu_read_lock (from syscall and BPF contexts) ensures that if a delete and/or
 * update happens in parallel here a dev_put wont happen until after reading the
 * ifindex.
 */
struct bpf_dtab_netdev *__dev_map_lookup_elem(struct bpf_map *map, u32 key)
{
	struct bpf_dtab *dtab = container_of(map, struct bpf_dtab, map);
	struct bpf_dtab_netdev *obj;

	if (key >= map->max_entries)
		return NULL;

	obj = READ_ONCE(dtab->netdev_map[key]);
	return obj;
}

/* Runs under RCU-read-side, plus in softirq under NAPI protection.
 * Thus, safe percpu variable access.
 */
static int bq_enqueue(struct bpf_dtab_netdev *obj, struct xdp_frame *xdpf,
		      struct net_device *dev_rx)

{
	struct xdp_bulk_queue *bq = this_cpu_ptr(obj->bulkq);

	if (unlikely(bq->count == DEV_MAP_BULK_SIZE))
		bq_xmit_all(obj, bq, 0);

	/* Ingress dev_rx will be the same for all xdp_frame's in
	 * bulk_queue, because bq stored per-CPU and must be flushed
	 * from net_device drivers NAPI func end.
	 */
	if (!bq->dev_rx)
		bq->dev_rx = dev_rx;

	bq->q[bq->count++] = xdpf;
	return 0;
}

int dev_map_enqueue(struct bpf_dtab_netdev *dst, struct xdp_buff *xdp,
		    struct net_device *dev_rx)
{
	struct net_device *dev = dst->dev;
	struct xdp_frame *xdpf;

	if (!dev->netdev_ops->ndo_xdp_xmit)
		return -EOPNOTSUPP;

	xdpf = convert_to_xdp_frame(xdp);
	if (unlikely(!xdpf))
		return -EOVERFLOW;

	return bq_enqueue(dst, xdpf, dev_rx);
<<<<<<< HEAD
=======
}

int dev_map_generic_redirect(struct bpf_dtab_netdev *dst, struct sk_buff *skb,
			     struct bpf_prog *xdp_prog)
{
	int err;

	err = __xdp_generic_ok_fwd_dev(skb, dst->dev);
	if (unlikely(err))
		return err;
	skb->dev = dst->dev;
	generic_xdp_tx(skb, xdp_prog);

	return 0;
>>>>>>> e5eb92e4
}

static void *dev_map_lookup_elem(struct bpf_map *map, void *key)
{
	struct bpf_dtab_netdev *obj = __dev_map_lookup_elem(map, *(u32 *)key);
	struct net_device *dev = obj ? obj->dev : NULL;

	return dev ? &dev->ifindex : NULL;
}

static void dev_map_flush_old(struct bpf_dtab_netdev *dev)
{
	if (dev->dev->netdev_ops->ndo_xdp_xmit) {
		struct xdp_bulk_queue *bq;
		unsigned long *bitmap;

		int cpu;

		for_each_online_cpu(cpu) {
			bitmap = per_cpu_ptr(dev->dtab->flush_needed, cpu);
			__clear_bit(dev->bit, bitmap);

			bq = per_cpu_ptr(dev->bulkq, cpu);
			bq_xmit_all(dev, bq, XDP_XMIT_FLUSH);
		}
	}
}

static void __dev_map_entry_free(struct rcu_head *rcu)
{
	struct bpf_dtab_netdev *dev;

	dev = container_of(rcu, struct bpf_dtab_netdev, rcu);
	dev_map_flush_old(dev);
	free_percpu(dev->bulkq);
	dev_put(dev->dev);
	kfree(dev);
}

static int dev_map_delete_elem(struct bpf_map *map, void *key)
{
	struct bpf_dtab *dtab = container_of(map, struct bpf_dtab, map);
	struct bpf_dtab_netdev *old_dev;
	int k = *(u32 *)key;

	if (k >= map->max_entries)
		return -EINVAL;

	/* Use call_rcu() here to ensure any rcu critical sections have
	 * completed, but this does not guarantee a flush has happened
	 * yet. Because driver side rcu_read_lock/unlock only protects the
	 * running XDP program. However, for pending flush operations the
	 * dev and ctx are stored in another per cpu map. And additionally,
	 * the driver tear down ensures all soft irqs are complete before
	 * removing the net device in the case of dev_put equals zero.
	 */
	old_dev = xchg(&dtab->netdev_map[k], NULL);
	if (old_dev)
		call_rcu(&old_dev->rcu, __dev_map_entry_free);
	return 0;
}

static int dev_map_update_elem(struct bpf_map *map, void *key, void *value,
				u64 map_flags)
{
	struct bpf_dtab *dtab = container_of(map, struct bpf_dtab, map);
	struct net *net = current->nsproxy->net_ns;
	gfp_t gfp = GFP_ATOMIC | __GFP_NOWARN;
	struct bpf_dtab_netdev *dev, *old_dev;
	u32 i = *(u32 *)key;
	u32 ifindex = *(u32 *)value;

	if (unlikely(map_flags > BPF_EXIST))
		return -EINVAL;
	if (unlikely(i >= dtab->map.max_entries))
		return -E2BIG;
	if (unlikely(map_flags == BPF_NOEXIST))
		return -EEXIST;

	if (!ifindex) {
		dev = NULL;
	} else {
		dev = kmalloc_node(sizeof(*dev), gfp, map->numa_node);
		if (!dev)
			return -ENOMEM;

		dev->bulkq = __alloc_percpu_gfp(sizeof(*dev->bulkq),
						sizeof(void *), gfp);
		if (!dev->bulkq) {
			kfree(dev);
			return -ENOMEM;
		}

		dev->dev = dev_get_by_index(net, ifindex);
		if (!dev->dev) {
			free_percpu(dev->bulkq);
			kfree(dev);
			return -EINVAL;
		}

		dev->bit = i;
		dev->dtab = dtab;
	}

	/* Use call_rcu() here to ensure rcu critical sections have completed
	 * Remembering the driver side flush operation will happen before the
	 * net device is removed.
	 */
	old_dev = xchg(&dtab->netdev_map[i], dev);
	if (old_dev)
		call_rcu(&old_dev->rcu, __dev_map_entry_free);

	return 0;
}

const struct bpf_map_ops dev_map_ops = {
	.map_alloc = dev_map_alloc,
	.map_free = dev_map_free,
	.map_get_next_key = dev_map_get_next_key,
	.map_lookup_elem = dev_map_lookup_elem,
	.map_update_elem = dev_map_update_elem,
	.map_delete_elem = dev_map_delete_elem,
};

static int dev_map_notification(struct notifier_block *notifier,
				ulong event, void *ptr)
{
	struct net_device *netdev = netdev_notifier_info_to_dev(ptr);
	struct bpf_dtab *dtab;
	int i;

	switch (event) {
	case NETDEV_UNREGISTER:
		/* This rcu_read_lock/unlock pair is needed because
		 * dev_map_list is an RCU list AND to ensure a delete
		 * operation does not free a netdev_map entry while we
		 * are comparing it against the netdev being unregistered.
		 */
		rcu_read_lock();
		list_for_each_entry_rcu(dtab, &dev_map_list, list) {
			for (i = 0; i < dtab->map.max_entries; i++) {
				struct bpf_dtab_netdev *dev, *odev;

				dev = READ_ONCE(dtab->netdev_map[i]);
				if (!dev ||
				    dev->dev->ifindex != netdev->ifindex)
					continue;
				odev = cmpxchg(&dtab->netdev_map[i], dev, NULL);
				if (dev == odev)
					call_rcu(&dev->rcu,
						 __dev_map_entry_free);
			}
		}
		rcu_read_unlock();
		break;
	default:
		break;
	}
	return NOTIFY_OK;
}

static struct notifier_block dev_map_notifier = {
	.notifier_call = dev_map_notification,
};

static int __init dev_map_init(void)
{
	/* Assure tracepoint shadow struct _bpf_dtab_netdev is in sync */
	BUILD_BUG_ON(offsetof(struct bpf_dtab_netdev, dev) !=
		     offsetof(struct _bpf_dtab_netdev, dev));
	register_netdevice_notifier(&dev_map_notifier);
	return 0;
}

subsys_initcall(dev_map_init);<|MERGE_RESOLUTION|>--- conflicted
+++ resolved
@@ -343,8 +343,6 @@
 		return -EOVERFLOW;
 
 	return bq_enqueue(dst, xdpf, dev_rx);
-<<<<<<< HEAD
-=======
 }
 
 int dev_map_generic_redirect(struct bpf_dtab_netdev *dst, struct sk_buff *skb,
@@ -359,7 +357,6 @@
 	generic_xdp_tx(skb, xdp_prog);
 
 	return 0;
->>>>>>> e5eb92e4
 }
 
 static void *dev_map_lookup_elem(struct bpf_map *map, void *key)
