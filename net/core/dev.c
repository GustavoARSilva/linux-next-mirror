/*
 *      NET3    Protocol independent device support routines.
 *
 *		This program is free software; you can redistribute it and/or
 *		modify it under the terms of the GNU General Public License
 *		as published by the Free Software Foundation; either version
 *		2 of the License, or (at your option) any later version.
 *
 *	Derived from the non IP parts of dev.c 1.0.19
 *              Authors:	Ross Biro
 *				Fred N. van Kempen, <waltje@uWalt.NL.Mugnet.ORG>
 *				Mark Evans, <evansmp@uhura.aston.ac.uk>
 *
 *	Additional Authors:
 *		Florian la Roche <rzsfl@rz.uni-sb.de>
 *		Alan Cox <gw4pts@gw4pts.ampr.org>
 *		David Hinds <dahinds@users.sourceforge.net>
 *		Alexey Kuznetsov <kuznet@ms2.inr.ac.ru>
 *		Adam Sulmicki <adam@cfar.umd.edu>
 *              Pekka Riikonen <priikone@poesidon.pspt.fi>
 *
 *	Changes:
 *              D.J. Barrow     :       Fixed bug where dev->refcnt gets set
 *                                      to 2 if register_netdev gets called
 *                                      before net_dev_init & also removed a
 *                                      few lines of code in the process.
 *		Alan Cox	:	device private ioctl copies fields back.
 *		Alan Cox	:	Transmit queue code does relevant
 *					stunts to keep the queue safe.
 *		Alan Cox	:	Fixed double lock.
 *		Alan Cox	:	Fixed promisc NULL pointer trap
 *		????????	:	Support the full private ioctl range
 *		Alan Cox	:	Moved ioctl permission check into
 *					drivers
 *		Tim Kordas	:	SIOCADDMULTI/SIOCDELMULTI
 *		Alan Cox	:	100 backlog just doesn't cut it when
 *					you start doing multicast video 8)
 *		Alan Cox	:	Rewrote net_bh and list manager.
 *              Alan Cox        :       Fix ETH_P_ALL echoback lengths.
 *		Alan Cox	:	Took out transmit every packet pass
 *					Saved a few bytes in the ioctl handler
 *		Alan Cox	:	Network driver sets packet type before
 *					calling netif_rx. Saves a function
 *					call a packet.
 *		Alan Cox	:	Hashed net_bh()
 *		Richard Kooijman:	Timestamp fixes.
 *		Alan Cox	:	Wrong field in SIOCGIFDSTADDR
 *		Alan Cox	:	Device lock protection.
 *              Alan Cox        :       Fixed nasty side effect of device close
 *					changes.
 *		Rudi Cilibrasi	:	Pass the right thing to
 *					set_mac_address()
 *		Dave Miller	:	32bit quantity for the device lock to
 *					make it work out on a Sparc.
 *		Bjorn Ekwall	:	Added KERNELD hack.
 *		Alan Cox	:	Cleaned up the backlog initialise.
 *		Craig Metz	:	SIOCGIFCONF fix if space for under
 *					1 device.
 *	    Thomas Bogendoerfer :	Return ENODEV for dev_open, if there
 *					is no device open function.
 *		Andi Kleen	:	Fix error reporting for SIOCGIFCONF
 *	    Michael Chastain	:	Fix signed/unsigned for SIOCGIFCONF
 *		Cyrus Durgin	:	Cleaned for KMOD
 *		Adam Sulmicki   :	Bug Fix : Network Device Unload
 *					A network device unload needs to purge
 *					the backlog queue.
 *	Paul Rusty Russell	:	SIOCSIFNAME
 *              Pekka Riikonen  :	Netdev boot-time settings code
 *              Andrew Morton   :       Make unregister_netdevice wait
 *                                      indefinitely on dev->refcnt
 *              J Hadi Salim    :       - Backlog queue sampling
 *				        - netif_rx() feedback
 */

#include <linux/uaccess.h>
#include <linux/bitops.h>
#include <linux/capability.h>
#include <linux/cpu.h>
#include <linux/types.h>
#include <linux/kernel.h>
#include <linux/hash.h>
#include <linux/slab.h>
#include <linux/sched.h>
#include <linux/sched/mm.h>
#include <linux/mutex.h>
#include <linux/string.h>
#include <linux/mm.h>
#include <linux/socket.h>
#include <linux/sockios.h>
#include <linux/errno.h>
#include <linux/interrupt.h>
#include <linux/if_ether.h>
#include <linux/netdevice.h>
#include <linux/etherdevice.h>
#include <linux/ethtool.h>
#include <linux/notifier.h>
#include <linux/skbuff.h>
#include <linux/bpf.h>
#include <linux/bpf_trace.h>
#include <net/net_namespace.h>
#include <net/sock.h>
#include <net/busy_poll.h>
#include <linux/rtnetlink.h>
#include <linux/stat.h>
#include <net/dst.h>
#include <net/dst_metadata.h>
#include <net/pkt_sched.h>
#include <net/pkt_cls.h>
#include <net/checksum.h>
#include <net/xfrm.h>
#include <linux/highmem.h>
#include <linux/init.h>
#include <linux/module.h>
#include <linux/netpoll.h>
#include <linux/rcupdate.h>
#include <linux/delay.h>
#include <net/iw_handler.h>
#include <asm/current.h>
#include <linux/audit.h>
#include <linux/dmaengine.h>
#include <linux/err.h>
#include <linux/ctype.h>
#include <linux/if_arp.h>
#include <linux/if_vlan.h>
#include <linux/ip.h>
#include <net/ip.h>
#include <net/mpls.h>
#include <linux/ipv6.h>
#include <linux/in.h>
#include <linux/jhash.h>
#include <linux/random.h>
#include <trace/events/napi.h>
#include <trace/events/net.h>
#include <trace/events/skb.h>
#include <linux/pci.h>
#include <linux/inetdevice.h>
#include <linux/cpu_rmap.h>
#include <linux/static_key.h>
#include <linux/hashtable.h>
#include <linux/vmalloc.h>
#include <linux/if_macvlan.h>
#include <linux/errqueue.h>
#include <linux/hrtimer.h>
#include <linux/netfilter_ingress.h>
#include <linux/crash_dump.h>
#include <linux/sctp.h>
#include <net/udp_tunnel.h>

#include "net-sysfs.h"

/* Instead of increasing this, you should create a hash table. */
#define MAX_GRO_SKBS 8

/* This should be increased if a protocol with a bigger head is added. */
#define GRO_MAX_HEAD (MAX_HEADER + 128)

static DEFINE_SPINLOCK(ptype_lock);
static DEFINE_SPINLOCK(offload_lock);
struct list_head ptype_base[PTYPE_HASH_SIZE] __read_mostly;
struct list_head ptype_all __read_mostly;	/* Taps */
static struct list_head offload_base __read_mostly;

static int netif_rx_internal(struct sk_buff *skb);
static int call_netdevice_notifiers_info(unsigned long val,
					 struct net_device *dev,
					 struct netdev_notifier_info *info);
static struct napi_struct *napi_by_id(unsigned int napi_id);

/*
 * The @dev_base_head list is protected by @dev_base_lock and the rtnl
 * semaphore.
 *
 * Pure readers hold dev_base_lock for reading, or rcu_read_lock()
 *
 * Writers must hold the rtnl semaphore while they loop through the
 * dev_base_head list, and hold dev_base_lock for writing when they do the
 * actual updates.  This allows pure readers to access the list even
 * while a writer is preparing to update it.
 *
 * To put it another way, dev_base_lock is held for writing only to
 * protect against pure readers; the rtnl semaphore provides the
 * protection against other writers.
 *
 * See, for example usages, register_netdevice() and
 * unregister_netdevice(), which must be called with the rtnl
 * semaphore held.
 */
DEFINE_RWLOCK(dev_base_lock);
EXPORT_SYMBOL(dev_base_lock);

/* protects napi_hash addition/deletion and napi_gen_id */
static DEFINE_SPINLOCK(napi_hash_lock);

static unsigned int napi_gen_id = NR_CPUS;
static DEFINE_READ_MOSTLY_HASHTABLE(napi_hash, 8);

static seqcount_t devnet_rename_seq;

static inline void dev_base_seq_inc(struct net *net)
{
	while (++net->dev_base_seq == 0)
		;
}

static inline struct hlist_head *dev_name_hash(struct net *net, const char *name)
{
	unsigned int hash = full_name_hash(net, name, strnlen(name, IFNAMSIZ));

	return &net->dev_name_head[hash_32(hash, NETDEV_HASHBITS)];
}

static inline struct hlist_head *dev_index_hash(struct net *net, int ifindex)
{
	return &net->dev_index_head[ifindex & (NETDEV_HASHENTRIES - 1)];
}

static inline void rps_lock(struct softnet_data *sd)
{
#ifdef CONFIG_RPS
	spin_lock(&sd->input_pkt_queue.lock);
#endif
}

static inline void rps_unlock(struct softnet_data *sd)
{
#ifdef CONFIG_RPS
	spin_unlock(&sd->input_pkt_queue.lock);
#endif
}

/* Device list insertion */
static void list_netdevice(struct net_device *dev)
{
	struct net *net = dev_net(dev);

	ASSERT_RTNL();

	write_lock_bh(&dev_base_lock);
	list_add_tail_rcu(&dev->dev_list, &net->dev_base_head);
	hlist_add_head_rcu(&dev->name_hlist, dev_name_hash(net, dev->name));
	hlist_add_head_rcu(&dev->index_hlist,
			   dev_index_hash(net, dev->ifindex));
	write_unlock_bh(&dev_base_lock);

	dev_base_seq_inc(net);
}

/* Device list removal
 * caller must respect a RCU grace period before freeing/reusing dev
 */
static void unlist_netdevice(struct net_device *dev)
{
	ASSERT_RTNL();

	/* Unlink dev from the device chain */
	write_lock_bh(&dev_base_lock);
	list_del_rcu(&dev->dev_list);
	hlist_del_rcu(&dev->name_hlist);
	hlist_del_rcu(&dev->index_hlist);
	write_unlock_bh(&dev_base_lock);

	dev_base_seq_inc(dev_net(dev));
}

/*
 *	Our notifier list
 */

static RAW_NOTIFIER_HEAD(netdev_chain);

/*
 *	Device drivers call our routines to queue packets here. We empty the
 *	queue in the local softnet handler.
 */

DEFINE_PER_CPU_ALIGNED(struct softnet_data, softnet_data);
EXPORT_PER_CPU_SYMBOL(softnet_data);

#ifdef CONFIG_LOCKDEP
/*
 * register_netdevice() inits txq->_xmit_lock and sets lockdep class
 * according to dev->type
 */
static const unsigned short netdev_lock_type[] = {
	 ARPHRD_NETROM, ARPHRD_ETHER, ARPHRD_EETHER, ARPHRD_AX25,
	 ARPHRD_PRONET, ARPHRD_CHAOS, ARPHRD_IEEE802, ARPHRD_ARCNET,
	 ARPHRD_APPLETLK, ARPHRD_DLCI, ARPHRD_ATM, ARPHRD_METRICOM,
	 ARPHRD_IEEE1394, ARPHRD_EUI64, ARPHRD_INFINIBAND, ARPHRD_SLIP,
	 ARPHRD_CSLIP, ARPHRD_SLIP6, ARPHRD_CSLIP6, ARPHRD_RSRVD,
	 ARPHRD_ADAPT, ARPHRD_ROSE, ARPHRD_X25, ARPHRD_HWX25,
	 ARPHRD_PPP, ARPHRD_CISCO, ARPHRD_LAPB, ARPHRD_DDCMP,
	 ARPHRD_RAWHDLC, ARPHRD_TUNNEL, ARPHRD_TUNNEL6, ARPHRD_FRAD,
	 ARPHRD_SKIP, ARPHRD_LOOPBACK, ARPHRD_LOCALTLK, ARPHRD_FDDI,
	 ARPHRD_BIF, ARPHRD_SIT, ARPHRD_IPDDP, ARPHRD_IPGRE,
	 ARPHRD_PIMREG, ARPHRD_HIPPI, ARPHRD_ASH, ARPHRD_ECONET,
	 ARPHRD_IRDA, ARPHRD_FCPP, ARPHRD_FCAL, ARPHRD_FCPL,
	 ARPHRD_FCFABRIC, ARPHRD_IEEE80211, ARPHRD_IEEE80211_PRISM,
	 ARPHRD_IEEE80211_RADIOTAP, ARPHRD_PHONET, ARPHRD_PHONET_PIPE,
	 ARPHRD_IEEE802154, ARPHRD_VOID, ARPHRD_NONE};

static const char *const netdev_lock_name[] = {
	"_xmit_NETROM", "_xmit_ETHER", "_xmit_EETHER", "_xmit_AX25",
	"_xmit_PRONET", "_xmit_CHAOS", "_xmit_IEEE802", "_xmit_ARCNET",
	"_xmit_APPLETLK", "_xmit_DLCI", "_xmit_ATM", "_xmit_METRICOM",
	"_xmit_IEEE1394", "_xmit_EUI64", "_xmit_INFINIBAND", "_xmit_SLIP",
	"_xmit_CSLIP", "_xmit_SLIP6", "_xmit_CSLIP6", "_xmit_RSRVD",
	"_xmit_ADAPT", "_xmit_ROSE", "_xmit_X25", "_xmit_HWX25",
	"_xmit_PPP", "_xmit_CISCO", "_xmit_LAPB", "_xmit_DDCMP",
	"_xmit_RAWHDLC", "_xmit_TUNNEL", "_xmit_TUNNEL6", "_xmit_FRAD",
	"_xmit_SKIP", "_xmit_LOOPBACK", "_xmit_LOCALTLK", "_xmit_FDDI",
	"_xmit_BIF", "_xmit_SIT", "_xmit_IPDDP", "_xmit_IPGRE",
	"_xmit_PIMREG", "_xmit_HIPPI", "_xmit_ASH", "_xmit_ECONET",
	"_xmit_IRDA", "_xmit_FCPP", "_xmit_FCAL", "_xmit_FCPL",
	"_xmit_FCFABRIC", "_xmit_IEEE80211", "_xmit_IEEE80211_PRISM",
	"_xmit_IEEE80211_RADIOTAP", "_xmit_PHONET", "_xmit_PHONET_PIPE",
	"_xmit_IEEE802154", "_xmit_VOID", "_xmit_NONE"};

static struct lock_class_key netdev_xmit_lock_key[ARRAY_SIZE(netdev_lock_type)];
static struct lock_class_key netdev_addr_lock_key[ARRAY_SIZE(netdev_lock_type)];

static inline unsigned short netdev_lock_pos(unsigned short dev_type)
{
	int i;

	for (i = 0; i < ARRAY_SIZE(netdev_lock_type); i++)
		if (netdev_lock_type[i] == dev_type)
			return i;
	/* the last key is used by default */
	return ARRAY_SIZE(netdev_lock_type) - 1;
}

static inline void netdev_set_xmit_lockdep_class(spinlock_t *lock,
						 unsigned short dev_type)
{
	int i;

	i = netdev_lock_pos(dev_type);
	lockdep_set_class_and_name(lock, &netdev_xmit_lock_key[i],
				   netdev_lock_name[i]);
}

static inline void netdev_set_addr_lockdep_class(struct net_device *dev)
{
	int i;

	i = netdev_lock_pos(dev->type);
	lockdep_set_class_and_name(&dev->addr_list_lock,
				   &netdev_addr_lock_key[i],
				   netdev_lock_name[i]);
}
#else
static inline void netdev_set_xmit_lockdep_class(spinlock_t *lock,
						 unsigned short dev_type)
{
}
static inline void netdev_set_addr_lockdep_class(struct net_device *dev)
{
}
#endif

/*******************************************************************************
 *
 *		Protocol management and registration routines
 *
 *******************************************************************************/


/*
 *	Add a protocol ID to the list. Now that the input handler is
 *	smarter we can dispense with all the messy stuff that used to be
 *	here.
 *
 *	BEWARE!!! Protocol handlers, mangling input packets,
 *	MUST BE last in hash buckets and checking protocol handlers
 *	MUST start from promiscuous ptype_all chain in net_bh.
 *	It is true now, do not change it.
 *	Explanation follows: if protocol handler, mangling packet, will
 *	be the first on list, it is not able to sense, that packet
 *	is cloned and should be copied-on-write, so that it will
 *	change it and subsequent readers will get broken packet.
 *							--ANK (980803)
 */

static inline struct list_head *ptype_head(const struct packet_type *pt)
{
	if (pt->type == htons(ETH_P_ALL))
		return pt->dev ? &pt->dev->ptype_all : &ptype_all;
	else
		return pt->dev ? &pt->dev->ptype_specific :
				 &ptype_base[ntohs(pt->type) & PTYPE_HASH_MASK];
}

/**
 *	dev_add_pack - add packet handler
 *	@pt: packet type declaration
 *
 *	Add a protocol handler to the networking stack. The passed &packet_type
 *	is linked into kernel lists and may not be freed until it has been
 *	removed from the kernel lists.
 *
 *	This call does not sleep therefore it can not
 *	guarantee all CPU's that are in middle of receiving packets
 *	will see the new packet type (until the next received packet).
 */

void dev_add_pack(struct packet_type *pt)
{
	struct list_head *head = ptype_head(pt);

	spin_lock(&ptype_lock);
	list_add_rcu(&pt->list, head);
	spin_unlock(&ptype_lock);
}
EXPORT_SYMBOL(dev_add_pack);

/**
 *	__dev_remove_pack	 - remove packet handler
 *	@pt: packet type declaration
 *
 *	Remove a protocol handler that was previously added to the kernel
 *	protocol handlers by dev_add_pack(). The passed &packet_type is removed
 *	from the kernel lists and can be freed or reused once this function
 *	returns.
 *
 *      The packet type might still be in use by receivers
 *	and must not be freed until after all the CPU's have gone
 *	through a quiescent state.
 */
void __dev_remove_pack(struct packet_type *pt)
{
	struct list_head *head = ptype_head(pt);
	struct packet_type *pt1;

	spin_lock(&ptype_lock);

	list_for_each_entry(pt1, head, list) {
		if (pt == pt1) {
			list_del_rcu(&pt->list);
			goto out;
		}
	}

	pr_warn("dev_remove_pack: %p not found\n", pt);
out:
	spin_unlock(&ptype_lock);
}
EXPORT_SYMBOL(__dev_remove_pack);

/**
 *	dev_remove_pack	 - remove packet handler
 *	@pt: packet type declaration
 *
 *	Remove a protocol handler that was previously added to the kernel
 *	protocol handlers by dev_add_pack(). The passed &packet_type is removed
 *	from the kernel lists and can be freed or reused once this function
 *	returns.
 *
 *	This call sleeps to guarantee that no CPU is looking at the packet
 *	type after return.
 */
void dev_remove_pack(struct packet_type *pt)
{
	__dev_remove_pack(pt);

	synchronize_net();
}
EXPORT_SYMBOL(dev_remove_pack);


/**
 *	dev_add_offload - register offload handlers
 *	@po: protocol offload declaration
 *
 *	Add protocol offload handlers to the networking stack. The passed
 *	&proto_offload is linked into kernel lists and may not be freed until
 *	it has been removed from the kernel lists.
 *
 *	This call does not sleep therefore it can not
 *	guarantee all CPU's that are in middle of receiving packets
 *	will see the new offload handlers (until the next received packet).
 */
void dev_add_offload(struct packet_offload *po)
{
	struct packet_offload *elem;

	spin_lock(&offload_lock);
	list_for_each_entry(elem, &offload_base, list) {
		if (po->priority < elem->priority)
			break;
	}
	list_add_rcu(&po->list, elem->list.prev);
	spin_unlock(&offload_lock);
}
EXPORT_SYMBOL(dev_add_offload);

/**
 *	__dev_remove_offload	 - remove offload handler
 *	@po: packet offload declaration
 *
 *	Remove a protocol offload handler that was previously added to the
 *	kernel offload handlers by dev_add_offload(). The passed &offload_type
 *	is removed from the kernel lists and can be freed or reused once this
 *	function returns.
 *
 *      The packet type might still be in use by receivers
 *	and must not be freed until after all the CPU's have gone
 *	through a quiescent state.
 */
static void __dev_remove_offload(struct packet_offload *po)
{
	struct list_head *head = &offload_base;
	struct packet_offload *po1;

	spin_lock(&offload_lock);

	list_for_each_entry(po1, head, list) {
		if (po == po1) {
			list_del_rcu(&po->list);
			goto out;
		}
	}

	pr_warn("dev_remove_offload: %p not found\n", po);
out:
	spin_unlock(&offload_lock);
}

/**
 *	dev_remove_offload	 - remove packet offload handler
 *	@po: packet offload declaration
 *
 *	Remove a packet offload handler that was previously added to the kernel
 *	offload handlers by dev_add_offload(). The passed &offload_type is
 *	removed from the kernel lists and can be freed or reused once this
 *	function returns.
 *
 *	This call sleeps to guarantee that no CPU is looking at the packet
 *	type after return.
 */
void dev_remove_offload(struct packet_offload *po)
{
	__dev_remove_offload(po);

	synchronize_net();
}
EXPORT_SYMBOL(dev_remove_offload);

/******************************************************************************
 *
 *		      Device Boot-time Settings Routines
 *
 ******************************************************************************/

/* Boot time configuration table */
static struct netdev_boot_setup dev_boot_setup[NETDEV_BOOT_SETUP_MAX];

/**
 *	netdev_boot_setup_add	- add new setup entry
 *	@name: name of the device
 *	@map: configured settings for the device
 *
 *	Adds new setup entry to the dev_boot_setup list.  The function
 *	returns 0 on error and 1 on success.  This is a generic routine to
 *	all netdevices.
 */
static int netdev_boot_setup_add(char *name, struct ifmap *map)
{
	struct netdev_boot_setup *s;
	int i;

	s = dev_boot_setup;
	for (i = 0; i < NETDEV_BOOT_SETUP_MAX; i++) {
		if (s[i].name[0] == '\0' || s[i].name[0] == ' ') {
			memset(s[i].name, 0, sizeof(s[i].name));
			strlcpy(s[i].name, name, IFNAMSIZ);
			memcpy(&s[i].map, map, sizeof(s[i].map));
			break;
		}
	}

	return i >= NETDEV_BOOT_SETUP_MAX ? 0 : 1;
}

/**
 * netdev_boot_setup_check	- check boot time settings
 * @dev: the netdevice
 *
 * Check boot time settings for the device.
 * The found settings are set for the device to be used
 * later in the device probing.
 * Returns 0 if no settings found, 1 if they are.
 */
int netdev_boot_setup_check(struct net_device *dev)
{
	struct netdev_boot_setup *s = dev_boot_setup;
	int i;

	for (i = 0; i < NETDEV_BOOT_SETUP_MAX; i++) {
		if (s[i].name[0] != '\0' && s[i].name[0] != ' ' &&
		    !strcmp(dev->name, s[i].name)) {
			dev->irq = s[i].map.irq;
			dev->base_addr = s[i].map.base_addr;
			dev->mem_start = s[i].map.mem_start;
			dev->mem_end = s[i].map.mem_end;
			return 1;
		}
	}
	return 0;
}
EXPORT_SYMBOL(netdev_boot_setup_check);


/**
 * netdev_boot_base	- get address from boot time settings
 * @prefix: prefix for network device
 * @unit: id for network device
 *
 * Check boot time settings for the base address of device.
 * The found settings are set for the device to be used
 * later in the device probing.
 * Returns 0 if no settings found.
 */
unsigned long netdev_boot_base(const char *prefix, int unit)
{
	const struct netdev_boot_setup *s = dev_boot_setup;
	char name[IFNAMSIZ];
	int i;

	sprintf(name, "%s%d", prefix, unit);

	/*
	 * If device already registered then return base of 1
	 * to indicate not to probe for this interface
	 */
	if (__dev_get_by_name(&init_net, name))
		return 1;

	for (i = 0; i < NETDEV_BOOT_SETUP_MAX; i++)
		if (!strcmp(name, s[i].name))
			return s[i].map.base_addr;
	return 0;
}

/*
 * Saves at boot time configured settings for any netdevice.
 */
int __init netdev_boot_setup(char *str)
{
	int ints[5];
	struct ifmap map;

	str = get_options(str, ARRAY_SIZE(ints), ints);
	if (!str || !*str)
		return 0;

	/* Save settings */
	memset(&map, 0, sizeof(map));
	if (ints[0] > 0)
		map.irq = ints[1];
	if (ints[0] > 1)
		map.base_addr = ints[2];
	if (ints[0] > 2)
		map.mem_start = ints[3];
	if (ints[0] > 3)
		map.mem_end = ints[4];

	/* Add new entry to the list */
	return netdev_boot_setup_add(str, &map);
}

__setup("netdev=", netdev_boot_setup);

/*******************************************************************************
 *
 *			    Device Interface Subroutines
 *
 *******************************************************************************/

/**
 *	dev_get_iflink	- get 'iflink' value of a interface
 *	@dev: targeted interface
 *
 *	Indicates the ifindex the interface is linked to.
 *	Physical interfaces have the same 'ifindex' and 'iflink' values.
 */

int dev_get_iflink(const struct net_device *dev)
{
	if (dev->netdev_ops && dev->netdev_ops->ndo_get_iflink)
		return dev->netdev_ops->ndo_get_iflink(dev);

	return dev->ifindex;
}
EXPORT_SYMBOL(dev_get_iflink);

/**
 *	dev_fill_metadata_dst - Retrieve tunnel egress information.
 *	@dev: targeted interface
 *	@skb: The packet.
 *
 *	For better visibility of tunnel traffic OVS needs to retrieve
 *	egress tunnel information for a packet. Following API allows
 *	user to get this info.
 */
int dev_fill_metadata_dst(struct net_device *dev, struct sk_buff *skb)
{
	struct ip_tunnel_info *info;

	if (!dev->netdev_ops  || !dev->netdev_ops->ndo_fill_metadata_dst)
		return -EINVAL;

	info = skb_tunnel_info_unclone(skb);
	if (!info)
		return -ENOMEM;
	if (unlikely(!(info->mode & IP_TUNNEL_INFO_TX)))
		return -EINVAL;

	return dev->netdev_ops->ndo_fill_metadata_dst(dev, skb);
}
EXPORT_SYMBOL_GPL(dev_fill_metadata_dst);

/**
 *	__dev_get_by_name	- find a device by its name
 *	@net: the applicable net namespace
 *	@name: name to find
 *
 *	Find an interface by name. Must be called under RTNL semaphore
 *	or @dev_base_lock. If the name is found a pointer to the device
 *	is returned. If the name is not found then %NULL is returned. The
 *	reference counters are not incremented so the caller must be
 *	careful with locks.
 */

struct net_device *__dev_get_by_name(struct net *net, const char *name)
{
	struct net_device *dev;
	struct hlist_head *head = dev_name_hash(net, name);

	hlist_for_each_entry(dev, head, name_hlist)
		if (!strncmp(dev->name, name, IFNAMSIZ))
			return dev;

	return NULL;
}
EXPORT_SYMBOL(__dev_get_by_name);

/**
 * dev_get_by_name_rcu	- find a device by its name
 * @net: the applicable net namespace
 * @name: name to find
 *
 * Find an interface by name.
 * If the name is found a pointer to the device is returned.
 * If the name is not found then %NULL is returned.
 * The reference counters are not incremented so the caller must be
 * careful with locks. The caller must hold RCU lock.
 */

struct net_device *dev_get_by_name_rcu(struct net *net, const char *name)
{
	struct net_device *dev;
	struct hlist_head *head = dev_name_hash(net, name);

	hlist_for_each_entry_rcu(dev, head, name_hlist)
		if (!strncmp(dev->name, name, IFNAMSIZ))
			return dev;

	return NULL;
}
EXPORT_SYMBOL(dev_get_by_name_rcu);

/**
 *	dev_get_by_name		- find a device by its name
 *	@net: the applicable net namespace
 *	@name: name to find
 *
 *	Find an interface by name. This can be called from any
 *	context and does its own locking. The returned handle has
 *	the usage count incremented and the caller must use dev_put() to
 *	release it when it is no longer needed. %NULL is returned if no
 *	matching device is found.
 */

struct net_device *dev_get_by_name(struct net *net, const char *name)
{
	struct net_device *dev;

	rcu_read_lock();
	dev = dev_get_by_name_rcu(net, name);
	if (dev)
		dev_hold(dev);
	rcu_read_unlock();
	return dev;
}
EXPORT_SYMBOL(dev_get_by_name);

/**
 *	__dev_get_by_index - find a device by its ifindex
 *	@net: the applicable net namespace
 *	@ifindex: index of device
 *
 *	Search for an interface by index. Returns %NULL if the device
 *	is not found or a pointer to the device. The device has not
 *	had its reference counter increased so the caller must be careful
 *	about locking. The caller must hold either the RTNL semaphore
 *	or @dev_base_lock.
 */

struct net_device *__dev_get_by_index(struct net *net, int ifindex)
{
	struct net_device *dev;
	struct hlist_head *head = dev_index_hash(net, ifindex);

	hlist_for_each_entry(dev, head, index_hlist)
		if (dev->ifindex == ifindex)
			return dev;

	return NULL;
}
EXPORT_SYMBOL(__dev_get_by_index);

/**
 *	dev_get_by_index_rcu - find a device by its ifindex
 *	@net: the applicable net namespace
 *	@ifindex: index of device
 *
 *	Search for an interface by index. Returns %NULL if the device
 *	is not found or a pointer to the device. The device has not
 *	had its reference counter increased so the caller must be careful
 *	about locking. The caller must hold RCU lock.
 */

struct net_device *dev_get_by_index_rcu(struct net *net, int ifindex)
{
	struct net_device *dev;
	struct hlist_head *head = dev_index_hash(net, ifindex);

	hlist_for_each_entry_rcu(dev, head, index_hlist)
		if (dev->ifindex == ifindex)
			return dev;

	return NULL;
}
EXPORT_SYMBOL(dev_get_by_index_rcu);


/**
 *	dev_get_by_index - find a device by its ifindex
 *	@net: the applicable net namespace
 *	@ifindex: index of device
 *
 *	Search for an interface by index. Returns NULL if the device
 *	is not found or a pointer to the device. The device returned has
 *	had a reference added and the pointer is safe until the user calls
 *	dev_put to indicate they have finished with it.
 */

struct net_device *dev_get_by_index(struct net *net, int ifindex)
{
	struct net_device *dev;

	rcu_read_lock();
	dev = dev_get_by_index_rcu(net, ifindex);
	if (dev)
		dev_hold(dev);
	rcu_read_unlock();
	return dev;
}
EXPORT_SYMBOL(dev_get_by_index);

/**
 *	dev_get_by_napi_id - find a device by napi_id
 *	@napi_id: ID of the NAPI struct
 *
 *	Search for an interface by NAPI ID. Returns %NULL if the device
 *	is not found or a pointer to the device. The device has not had
 *	its reference counter increased so the caller must be careful
 *	about locking. The caller must hold RCU lock.
 */

struct net_device *dev_get_by_napi_id(unsigned int napi_id)
{
	struct napi_struct *napi;

	WARN_ON_ONCE(!rcu_read_lock_held());

	if (napi_id < MIN_NAPI_ID)
		return NULL;

	napi = napi_by_id(napi_id);

	return napi ? napi->dev : NULL;
}
EXPORT_SYMBOL(dev_get_by_napi_id);

/**
 *	netdev_get_name - get a netdevice name, knowing its ifindex.
 *	@net: network namespace
 *	@name: a pointer to the buffer where the name will be stored.
 *	@ifindex: the ifindex of the interface to get the name from.
 *
 *	The use of raw_seqcount_begin() and cond_resched() before
 *	retrying is required as we want to give the writers a chance
 *	to complete when CONFIG_PREEMPT is not set.
 */
int netdev_get_name(struct net *net, char *name, int ifindex)
{
	struct net_device *dev;
	unsigned int seq;

retry:
	seq = raw_seqcount_begin(&devnet_rename_seq);
	rcu_read_lock();
	dev = dev_get_by_index_rcu(net, ifindex);
	if (!dev) {
		rcu_read_unlock();
		return -ENODEV;
	}

	strcpy(name, dev->name);
	rcu_read_unlock();
	if (read_seqcount_retry(&devnet_rename_seq, seq)) {
		cond_resched();
		goto retry;
	}

	return 0;
}

/**
 *	dev_getbyhwaddr_rcu - find a device by its hardware address
 *	@net: the applicable net namespace
 *	@type: media type of device
 *	@ha: hardware address
 *
 *	Search for an interface by MAC address. Returns NULL if the device
 *	is not found or a pointer to the device.
 *	The caller must hold RCU or RTNL.
 *	The returned device has not had its ref count increased
 *	and the caller must therefore be careful about locking
 *
 */

struct net_device *dev_getbyhwaddr_rcu(struct net *net, unsigned short type,
				       const char *ha)
{
	struct net_device *dev;

	for_each_netdev_rcu(net, dev)
		if (dev->type == type &&
		    !memcmp(dev->dev_addr, ha, dev->addr_len))
			return dev;

	return NULL;
}
EXPORT_SYMBOL(dev_getbyhwaddr_rcu);

struct net_device *__dev_getfirstbyhwtype(struct net *net, unsigned short type)
{
	struct net_device *dev;

	ASSERT_RTNL();
	for_each_netdev(net, dev)
		if (dev->type == type)
			return dev;

	return NULL;
}
EXPORT_SYMBOL(__dev_getfirstbyhwtype);

struct net_device *dev_getfirstbyhwtype(struct net *net, unsigned short type)
{
	struct net_device *dev, *ret = NULL;

	rcu_read_lock();
	for_each_netdev_rcu(net, dev)
		if (dev->type == type) {
			dev_hold(dev);
			ret = dev;
			break;
		}
	rcu_read_unlock();
	return ret;
}
EXPORT_SYMBOL(dev_getfirstbyhwtype);

/**
 *	__dev_get_by_flags - find any device with given flags
 *	@net: the applicable net namespace
 *	@if_flags: IFF_* values
 *	@mask: bitmask of bits in if_flags to check
 *
 *	Search for any interface with the given flags. Returns NULL if a device
 *	is not found or a pointer to the device. Must be called inside
 *	rtnl_lock(), and result refcount is unchanged.
 */

struct net_device *__dev_get_by_flags(struct net *net, unsigned short if_flags,
				      unsigned short mask)
{
	struct net_device *dev, *ret;

	ASSERT_RTNL();

	ret = NULL;
	for_each_netdev(net, dev) {
		if (((dev->flags ^ if_flags) & mask) == 0) {
			ret = dev;
			break;
		}
	}
	return ret;
}
EXPORT_SYMBOL(__dev_get_by_flags);

/**
 *	dev_valid_name - check if name is okay for network device
 *	@name: name string
 *
 *	Network device names need to be valid file names to
 *	to allow sysfs to work.  We also disallow any kind of
 *	whitespace.
 */
bool dev_valid_name(const char *name)
{
	if (*name == '\0')
		return false;
	if (strlen(name) >= IFNAMSIZ)
		return false;
	if (!strcmp(name, ".") || !strcmp(name, ".."))
		return false;

	while (*name) {
		if (*name == '/' || *name == ':' || isspace(*name))
			return false;
		name++;
	}
	return true;
}
EXPORT_SYMBOL(dev_valid_name);

/**
 *	__dev_alloc_name - allocate a name for a device
 *	@net: network namespace to allocate the device name in
 *	@name: name format string
 *	@buf:  scratch buffer and result name string
 *
 *	Passed a format string - eg "lt%d" it will try and find a suitable
 *	id. It scans list of devices to build up a free map, then chooses
 *	the first empty slot. The caller must hold the dev_base or rtnl lock
 *	while allocating the name and adding the device in order to avoid
 *	duplicates.
 *	Limited to bits_per_byte * page size devices (ie 32K on most platforms).
 *	Returns the number of the unit assigned or a negative errno code.
 */

static int __dev_alloc_name(struct net *net, const char *name, char *buf)
{
	int i = 0;
	const char *p;
	const int max_netdevices = 8*PAGE_SIZE;
	unsigned long *inuse;
	struct net_device *d;

	p = strnchr(name, IFNAMSIZ-1, '%');
	if (p) {
		/*
		 * Verify the string as this thing may have come from
		 * the user.  There must be either one "%d" and no other "%"
		 * characters.
		 */
		if (p[1] != 'd' || strchr(p + 2, '%'))
			return -EINVAL;

		/* Use one page as a bit array of possible slots */
		inuse = (unsigned long *) get_zeroed_page(GFP_ATOMIC);
		if (!inuse)
			return -ENOMEM;

		for_each_netdev(net, d) {
			if (!sscanf(d->name, name, &i))
				continue;
			if (i < 0 || i >= max_netdevices)
				continue;

			/*  avoid cases where sscanf is not exact inverse of printf */
			snprintf(buf, IFNAMSIZ, name, i);
			if (!strncmp(buf, d->name, IFNAMSIZ))
				set_bit(i, inuse);
		}

		i = find_first_zero_bit(inuse, max_netdevices);
		free_page((unsigned long) inuse);
	}

	if (buf != name)
		snprintf(buf, IFNAMSIZ, name, i);
	if (!__dev_get_by_name(net, buf))
		return i;

	/* It is possible to run out of possible slots
	 * when the name is long and there isn't enough space left
	 * for the digits, or if all bits are used.
	 */
	return -ENFILE;
}

/**
 *	dev_alloc_name - allocate a name for a device
 *	@dev: device
 *	@name: name format string
 *
 *	Passed a format string - eg "lt%d" it will try and find a suitable
 *	id. It scans list of devices to build up a free map, then chooses
 *	the first empty slot. The caller must hold the dev_base or rtnl lock
 *	while allocating the name and adding the device in order to avoid
 *	duplicates.
 *	Limited to bits_per_byte * page size devices (ie 32K on most platforms).
 *	Returns the number of the unit assigned or a negative errno code.
 */

int dev_alloc_name(struct net_device *dev, const char *name)
{
	char buf[IFNAMSIZ];
	struct net *net;
	int ret;

	BUG_ON(!dev_net(dev));
	net = dev_net(dev);
	ret = __dev_alloc_name(net, name, buf);
	if (ret >= 0)
		strlcpy(dev->name, buf, IFNAMSIZ);
	return ret;
}
EXPORT_SYMBOL(dev_alloc_name);

static int dev_alloc_name_ns(struct net *net,
			     struct net_device *dev,
			     const char *name)
{
	char buf[IFNAMSIZ];
	int ret;

	ret = __dev_alloc_name(net, name, buf);
	if (ret >= 0)
		strlcpy(dev->name, buf, IFNAMSIZ);
	return ret;
}

static int dev_get_valid_name(struct net *net,
			      struct net_device *dev,
			      const char *name)
{
	BUG_ON(!net);

	if (!dev_valid_name(name))
		return -EINVAL;

	if (strchr(name, '%'))
		return dev_alloc_name_ns(net, dev, name);
	else if (__dev_get_by_name(net, name))
		return -EEXIST;
	else if (dev->name != name)
		strlcpy(dev->name, name, IFNAMSIZ);

	return 0;
}

/**
 *	dev_change_name - change name of a device
 *	@dev: device
 *	@newname: name (or format string) must be at least IFNAMSIZ
 *
 *	Change name of a device, can pass format strings "eth%d".
 *	for wildcarding.
 */
int dev_change_name(struct net_device *dev, const char *newname)
{
	unsigned char old_assign_type;
	char oldname[IFNAMSIZ];
	int err = 0;
	int ret;
	struct net *net;

	ASSERT_RTNL();
	BUG_ON(!dev_net(dev));

	net = dev_net(dev);
	if (dev->flags & IFF_UP)
		return -EBUSY;

	write_seqcount_begin(&devnet_rename_seq);

	if (strncmp(newname, dev->name, IFNAMSIZ) == 0) {
		write_seqcount_end(&devnet_rename_seq);
		return 0;
	}

	memcpy(oldname, dev->name, IFNAMSIZ);

	err = dev_get_valid_name(net, dev, newname);
	if (err < 0) {
		write_seqcount_end(&devnet_rename_seq);
		return err;
	}

	if (oldname[0] && !strchr(oldname, '%'))
		netdev_info(dev, "renamed from %s\n", oldname);

	old_assign_type = dev->name_assign_type;
	dev->name_assign_type = NET_NAME_RENAMED;

rollback:
	ret = device_rename(&dev->dev, dev->name);
	if (ret) {
		memcpy(dev->name, oldname, IFNAMSIZ);
		dev->name_assign_type = old_assign_type;
		write_seqcount_end(&devnet_rename_seq);
		return ret;
	}

	write_seqcount_end(&devnet_rename_seq);

	netdev_adjacent_rename_links(dev, oldname);

	write_lock_bh(&dev_base_lock);
	hlist_del_rcu(&dev->name_hlist);
	write_unlock_bh(&dev_base_lock);

	synchronize_rcu();

	write_lock_bh(&dev_base_lock);
	hlist_add_head_rcu(&dev->name_hlist, dev_name_hash(net, dev->name));
	write_unlock_bh(&dev_base_lock);

	ret = call_netdevice_notifiers(NETDEV_CHANGENAME, dev);
	ret = notifier_to_errno(ret);

	if (ret) {
		/* err >= 0 after dev_alloc_name() or stores the first errno */
		if (err >= 0) {
			err = ret;
			write_seqcount_begin(&devnet_rename_seq);
			memcpy(dev->name, oldname, IFNAMSIZ);
			memcpy(oldname, newname, IFNAMSIZ);
			dev->name_assign_type = old_assign_type;
			old_assign_type = NET_NAME_RENAMED;
			goto rollback;
		} else {
			pr_err("%s: name change rollback failed: %d\n",
			       dev->name, ret);
		}
	}

	return err;
}

/**
 *	dev_set_alias - change ifalias of a device
 *	@dev: device
 *	@alias: name up to IFALIASZ
 *	@len: limit of bytes to copy from info
 *
 *	Set ifalias for a device,
 */
int dev_set_alias(struct net_device *dev, const char *alias, size_t len)
{
	char *new_ifalias;

	ASSERT_RTNL();

	if (len >= IFALIASZ)
		return -EINVAL;

	if (!len) {
		kfree(dev->ifalias);
		dev->ifalias = NULL;
		return 0;
	}

	new_ifalias = krealloc(dev->ifalias, len + 1, GFP_KERNEL);
	if (!new_ifalias)
		return -ENOMEM;
	dev->ifalias = new_ifalias;
	memcpy(dev->ifalias, alias, len);
	dev->ifalias[len] = 0;

	return len;
}


/**
 *	netdev_features_change - device changes features
 *	@dev: device to cause notification
 *
 *	Called to indicate a device has changed features.
 */
void netdev_features_change(struct net_device *dev)
{
	call_netdevice_notifiers(NETDEV_FEAT_CHANGE, dev);
}
EXPORT_SYMBOL(netdev_features_change);

/**
 *	netdev_state_change - device changes state
 *	@dev: device to cause notification
 *
 *	Called to indicate a device has changed state. This function calls
 *	the notifier chains for netdev_chain and sends a NEWLINK message
 *	to the routing socket.
 */
void netdev_state_change(struct net_device *dev)
{
	if (dev->flags & IFF_UP) {
		struct netdev_notifier_change_info change_info;

		change_info.flags_changed = 0;
		call_netdevice_notifiers_info(NETDEV_CHANGE, dev,
					      &change_info.info);
		rtmsg_ifinfo(RTM_NEWLINK, dev, 0, GFP_KERNEL);
	}
}
EXPORT_SYMBOL(netdev_state_change);

/**
 * netdev_notify_peers - notify network peers about existence of @dev
 * @dev: network device
 *
 * Generate traffic such that interested network peers are aware of
 * @dev, such as by generating a gratuitous ARP. This may be used when
 * a device wants to inform the rest of the network about some sort of
 * reconfiguration such as a failover event or virtual machine
 * migration.
 */
void netdev_notify_peers(struct net_device *dev)
{
	rtnl_lock();
	call_netdevice_notifiers(NETDEV_NOTIFY_PEERS, dev);
	call_netdevice_notifiers(NETDEV_RESEND_IGMP, dev);
	rtnl_unlock();
}
EXPORT_SYMBOL(netdev_notify_peers);

static int __dev_open(struct net_device *dev)
{
	const struct net_device_ops *ops = dev->netdev_ops;
	int ret;

	ASSERT_RTNL();

	if (!netif_device_present(dev))
		return -ENODEV;

	/* Block netpoll from trying to do any rx path servicing.
	 * If we don't do this there is a chance ndo_poll_controller
	 * or ndo_poll may be running while we open the device
	 */
	netpoll_poll_disable(dev);

	ret = call_netdevice_notifiers(NETDEV_PRE_UP, dev);
	ret = notifier_to_errno(ret);
	if (ret)
		return ret;

	set_bit(__LINK_STATE_START, &dev->state);

	if (ops->ndo_validate_addr)
		ret = ops->ndo_validate_addr(dev);

	if (!ret && ops->ndo_open)
		ret = ops->ndo_open(dev);

	netpoll_poll_enable(dev);

	if (ret)
		clear_bit(__LINK_STATE_START, &dev->state);
	else {
		dev->flags |= IFF_UP;
		dev_set_rx_mode(dev);
		dev_activate(dev);
		add_device_randomness(dev->dev_addr, dev->addr_len);
	}

	return ret;
}

/**
 *	dev_open	- prepare an interface for use.
 *	@dev:	device to open
 *
 *	Takes a device from down to up state. The device's private open
 *	function is invoked and then the multicast lists are loaded. Finally
 *	the device is moved into the up state and a %NETDEV_UP message is
 *	sent to the netdev notifier chain.
 *
 *	Calling this function on an active interface is a nop. On a failure
 *	a negative errno code is returned.
 */
int dev_open(struct net_device *dev)
{
	int ret;

	if (dev->flags & IFF_UP)
		return 0;

	ret = __dev_open(dev);
	if (ret < 0)
		return ret;

	rtmsg_ifinfo(RTM_NEWLINK, dev, IFF_UP|IFF_RUNNING, GFP_KERNEL);
	call_netdevice_notifiers(NETDEV_UP, dev);

	return ret;
}
EXPORT_SYMBOL(dev_open);

static void __dev_close_many(struct list_head *head)
{
	struct net_device *dev;

	ASSERT_RTNL();
	might_sleep();

	list_for_each_entry(dev, head, close_list) {
		/* Temporarily disable netpoll until the interface is down */
		netpoll_poll_disable(dev);

		call_netdevice_notifiers(NETDEV_GOING_DOWN, dev);

		clear_bit(__LINK_STATE_START, &dev->state);

		/* Synchronize to scheduled poll. We cannot touch poll list, it
		 * can be even on different cpu. So just clear netif_running().
		 *
		 * dev->stop() will invoke napi_disable() on all of it's
		 * napi_struct instances on this device.
		 */
		smp_mb__after_atomic(); /* Commit netif_running(). */
	}

	dev_deactivate_many(head);

	list_for_each_entry(dev, head, close_list) {
		const struct net_device_ops *ops = dev->netdev_ops;

		/*
		 *	Call the device specific close. This cannot fail.
		 *	Only if device is UP
		 *
		 *	We allow it to be called even after a DETACH hot-plug
		 *	event.
		 */
		if (ops->ndo_stop)
			ops->ndo_stop(dev);

		dev->flags &= ~IFF_UP;
		netpoll_poll_enable(dev);
	}
}

static void __dev_close(struct net_device *dev)
{
	LIST_HEAD(single);

	list_add(&dev->close_list, &single);
	__dev_close_many(&single);
	list_del(&single);
}

void dev_close_many(struct list_head *head, bool unlink)
{
	struct net_device *dev, *tmp;

	/* Remove the devices that don't need to be closed */
	list_for_each_entry_safe(dev, tmp, head, close_list)
		if (!(dev->flags & IFF_UP))
			list_del_init(&dev->close_list);

	__dev_close_many(head);

	list_for_each_entry_safe(dev, tmp, head, close_list) {
		rtmsg_ifinfo(RTM_NEWLINK, dev, IFF_UP|IFF_RUNNING, GFP_KERNEL);
		call_netdevice_notifiers(NETDEV_DOWN, dev);
		if (unlink)
			list_del_init(&dev->close_list);
	}
}
EXPORT_SYMBOL(dev_close_many);

/**
 *	dev_close - shutdown an interface.
 *	@dev: device to shutdown
 *
 *	This function moves an active device into down state. A
 *	%NETDEV_GOING_DOWN is sent to the netdev notifier chain. The device
 *	is then deactivated and finally a %NETDEV_DOWN is sent to the notifier
 *	chain.
 */
void dev_close(struct net_device *dev)
{
	if (dev->flags & IFF_UP) {
		LIST_HEAD(single);

		list_add(&dev->close_list, &single);
		dev_close_many(&single, true);
		list_del(&single);
	}
}
EXPORT_SYMBOL(dev_close);


/**
 *	dev_disable_lro - disable Large Receive Offload on a device
 *	@dev: device
 *
 *	Disable Large Receive Offload (LRO) on a net device.  Must be
 *	called under RTNL.  This is needed if received packets may be
 *	forwarded to another interface.
 */
void dev_disable_lro(struct net_device *dev)
{
	struct net_device *lower_dev;
	struct list_head *iter;

	dev->wanted_features &= ~NETIF_F_LRO;
	netdev_update_features(dev);

	if (unlikely(dev->features & NETIF_F_LRO))
		netdev_WARN(dev, "failed to disable LRO!\n");

	netdev_for_each_lower_dev(dev, lower_dev, iter)
		dev_disable_lro(lower_dev);
}
EXPORT_SYMBOL(dev_disable_lro);

static int call_netdevice_notifier(struct notifier_block *nb, unsigned long val,
				   struct net_device *dev)
{
	struct netdev_notifier_info info;

	netdev_notifier_info_init(&info, dev);
	return nb->notifier_call(nb, val, &info);
}

static int dev_boot_phase = 1;

/**
 * register_netdevice_notifier - register a network notifier block
 * @nb: notifier
 *
 * Register a notifier to be called when network device events occur.
 * The notifier passed is linked into the kernel structures and must
 * not be reused until it has been unregistered. A negative errno code
 * is returned on a failure.
 *
 * When registered all registration and up events are replayed
 * to the new notifier to allow device to have a race free
 * view of the network device list.
 */

int register_netdevice_notifier(struct notifier_block *nb)
{
	struct net_device *dev;
	struct net_device *last;
	struct net *net;
	int err;

	rtnl_lock();
	err = raw_notifier_chain_register(&netdev_chain, nb);
	if (err)
		goto unlock;
	if (dev_boot_phase)
		goto unlock;
	for_each_net(net) {
		for_each_netdev(net, dev) {
			err = call_netdevice_notifier(nb, NETDEV_REGISTER, dev);
			err = notifier_to_errno(err);
			if (err)
				goto rollback;

			if (!(dev->flags & IFF_UP))
				continue;

			call_netdevice_notifier(nb, NETDEV_UP, dev);
		}
	}

unlock:
	rtnl_unlock();
	return err;

rollback:
	last = dev;
	for_each_net(net) {
		for_each_netdev(net, dev) {
			if (dev == last)
				goto outroll;

			if (dev->flags & IFF_UP) {
				call_netdevice_notifier(nb, NETDEV_GOING_DOWN,
							dev);
				call_netdevice_notifier(nb, NETDEV_DOWN, dev);
			}
			call_netdevice_notifier(nb, NETDEV_UNREGISTER, dev);
		}
	}

outroll:
	raw_notifier_chain_unregister(&netdev_chain, nb);
	goto unlock;
}
EXPORT_SYMBOL(register_netdevice_notifier);

/**
 * unregister_netdevice_notifier - unregister a network notifier block
 * @nb: notifier
 *
 * Unregister a notifier previously registered by
 * register_netdevice_notifier(). The notifier is unlinked into the
 * kernel structures and may then be reused. A negative errno code
 * is returned on a failure.
 *
 * After unregistering unregister and down device events are synthesized
 * for all devices on the device list to the removed notifier to remove
 * the need for special case cleanup code.
 */

int unregister_netdevice_notifier(struct notifier_block *nb)
{
	struct net_device *dev;
	struct net *net;
	int err;

	rtnl_lock();
	err = raw_notifier_chain_unregister(&netdev_chain, nb);
	if (err)
		goto unlock;

	for_each_net(net) {
		for_each_netdev(net, dev) {
			if (dev->flags & IFF_UP) {
				call_netdevice_notifier(nb, NETDEV_GOING_DOWN,
							dev);
				call_netdevice_notifier(nb, NETDEV_DOWN, dev);
			}
			call_netdevice_notifier(nb, NETDEV_UNREGISTER, dev);
		}
	}
unlock:
	rtnl_unlock();
	return err;
}
EXPORT_SYMBOL(unregister_netdevice_notifier);

/**
 *	call_netdevice_notifiers_info - call all network notifier blocks
 *	@val: value passed unmodified to notifier function
 *	@dev: net_device pointer passed unmodified to notifier function
 *	@info: notifier information data
 *
 *	Call all network notifier blocks.  Parameters and return value
 *	are as for raw_notifier_call_chain().
 */

static int call_netdevice_notifiers_info(unsigned long val,
					 struct net_device *dev,
					 struct netdev_notifier_info *info)
{
	ASSERT_RTNL();
	netdev_notifier_info_init(info, dev);
	return raw_notifier_call_chain(&netdev_chain, val, info);
}

/**
 *	call_netdevice_notifiers - call all network notifier blocks
 *      @val: value passed unmodified to notifier function
 *      @dev: net_device pointer passed unmodified to notifier function
 *
 *	Call all network notifier blocks.  Parameters and return value
 *	are as for raw_notifier_call_chain().
 */

int call_netdevice_notifiers(unsigned long val, struct net_device *dev)
{
	struct netdev_notifier_info info;

	return call_netdevice_notifiers_info(val, dev, &info);
}
EXPORT_SYMBOL(call_netdevice_notifiers);

#ifdef CONFIG_NET_INGRESS
static struct static_key ingress_needed __read_mostly;

void net_inc_ingress_queue(void)
{
	static_key_slow_inc(&ingress_needed);
}
EXPORT_SYMBOL_GPL(net_inc_ingress_queue);

void net_dec_ingress_queue(void)
{
	static_key_slow_dec(&ingress_needed);
}
EXPORT_SYMBOL_GPL(net_dec_ingress_queue);
#endif

#ifdef CONFIG_NET_EGRESS
static struct static_key egress_needed __read_mostly;

void net_inc_egress_queue(void)
{
	static_key_slow_inc(&egress_needed);
}
EXPORT_SYMBOL_GPL(net_inc_egress_queue);

void net_dec_egress_queue(void)
{
	static_key_slow_dec(&egress_needed);
}
EXPORT_SYMBOL_GPL(net_dec_egress_queue);
#endif

static struct static_key netstamp_needed __read_mostly;
#ifdef HAVE_JUMP_LABEL
static atomic_t netstamp_needed_deferred;
static atomic_t netstamp_wanted;
static void netstamp_clear(struct work_struct *work)
{
	int deferred = atomic_xchg(&netstamp_needed_deferred, 0);
	int wanted;

	wanted = atomic_add_return(deferred, &netstamp_wanted);
	if (wanted > 0)
		static_key_enable(&netstamp_needed);
	else
		static_key_disable(&netstamp_needed);
}
static DECLARE_WORK(netstamp_work, netstamp_clear);
#endif

void net_enable_timestamp(void)
{
#ifdef HAVE_JUMP_LABEL
	int wanted;

	while (1) {
		wanted = atomic_read(&netstamp_wanted);
		if (wanted <= 0)
			break;
		if (atomic_cmpxchg(&netstamp_wanted, wanted, wanted + 1) == wanted)
			return;
	}
	atomic_inc(&netstamp_needed_deferred);
	schedule_work(&netstamp_work);
#else
	static_key_slow_inc(&netstamp_needed);
#endif
}
EXPORT_SYMBOL(net_enable_timestamp);

void net_disable_timestamp(void)
{
#ifdef HAVE_JUMP_LABEL
	int wanted;

	while (1) {
		wanted = atomic_read(&netstamp_wanted);
		if (wanted <= 1)
			break;
		if (atomic_cmpxchg(&netstamp_wanted, wanted, wanted - 1) == wanted)
			return;
	}
	atomic_dec(&netstamp_needed_deferred);
	schedule_work(&netstamp_work);
#else
	static_key_slow_dec(&netstamp_needed);
#endif
}
EXPORT_SYMBOL(net_disable_timestamp);

static inline void net_timestamp_set(struct sk_buff *skb)
{
	skb->tstamp = 0;
	if (static_key_false(&netstamp_needed))
		__net_timestamp(skb);
}

#define net_timestamp_check(COND, SKB)			\
	if (static_key_false(&netstamp_needed)) {		\
		if ((COND) && !(SKB)->tstamp)	\
			__net_timestamp(SKB);		\
	}						\

bool is_skb_forwardable(const struct net_device *dev, const struct sk_buff *skb)
{
	unsigned int len;

	if (!(dev->flags & IFF_UP))
		return false;

	len = dev->mtu + dev->hard_header_len + VLAN_HLEN;
	if (skb->len <= len)
		return true;

	/* if TSO is enabled, we don't care about the length as the packet
	 * could be forwarded without being segmented before
	 */
	if (skb_is_gso(skb))
		return true;

	return false;
}
EXPORT_SYMBOL_GPL(is_skb_forwardable);

int __dev_forward_skb(struct net_device *dev, struct sk_buff *skb)
{
	int ret = ____dev_forward_skb(dev, skb);

	if (likely(!ret)) {
		skb->protocol = eth_type_trans(skb, dev);
		skb_postpull_rcsum(skb, eth_hdr(skb), ETH_HLEN);
	}

	return ret;
}
EXPORT_SYMBOL_GPL(__dev_forward_skb);

/**
 * dev_forward_skb - loopback an skb to another netif
 *
 * @dev: destination network device
 * @skb: buffer to forward
 *
 * return values:
 *	NET_RX_SUCCESS	(no congestion)
 *	NET_RX_DROP     (packet was dropped, but freed)
 *
 * dev_forward_skb can be used for injecting an skb from the
 * start_xmit function of one device into the receive queue
 * of another device.
 *
 * The receiving device may be in another namespace, so
 * we have to clear all information in the skb that could
 * impact namespace isolation.
 */
int dev_forward_skb(struct net_device *dev, struct sk_buff *skb)
{
	return __dev_forward_skb(dev, skb) ?: netif_rx_internal(skb);
}
EXPORT_SYMBOL_GPL(dev_forward_skb);

static inline int deliver_skb(struct sk_buff *skb,
			      struct packet_type *pt_prev,
			      struct net_device *orig_dev)
{
	if (unlikely(skb_orphan_frags_rx(skb, GFP_ATOMIC)))
		return -ENOMEM;
	refcount_inc(&skb->users);
	return pt_prev->func(skb, skb->dev, pt_prev, orig_dev);
}

static inline void deliver_ptype_list_skb(struct sk_buff *skb,
					  struct packet_type **pt,
					  struct net_device *orig_dev,
					  __be16 type,
					  struct list_head *ptype_list)
{
	struct packet_type *ptype, *pt_prev = *pt;

	list_for_each_entry_rcu(ptype, ptype_list, list) {
		if (ptype->type != type)
			continue;
		if (pt_prev)
			deliver_skb(skb, pt_prev, orig_dev);
		pt_prev = ptype;
	}
	*pt = pt_prev;
}

static inline bool skb_loop_sk(struct packet_type *ptype, struct sk_buff *skb)
{
	if (!ptype->af_packet_priv || !skb->sk)
		return false;

	if (ptype->id_match)
		return ptype->id_match(ptype, skb->sk);
	else if ((struct sock *)ptype->af_packet_priv == skb->sk)
		return true;

	return false;
}

/*
 *	Support routine. Sends outgoing frames to any network
 *	taps currently in use.
 */

void dev_queue_xmit_nit(struct sk_buff *skb, struct net_device *dev)
{
	struct packet_type *ptype;
	struct sk_buff *skb2 = NULL;
	struct packet_type *pt_prev = NULL;
	struct list_head *ptype_list = &ptype_all;

	rcu_read_lock();
again:
	list_for_each_entry_rcu(ptype, ptype_list, list) {
		/* Never send packets back to the socket
		 * they originated from - MvS (miquels@drinkel.ow.org)
		 */
		if (skb_loop_sk(ptype, skb))
			continue;

		if (pt_prev) {
			deliver_skb(skb2, pt_prev, skb->dev);
			pt_prev = ptype;
			continue;
		}

		/* need to clone skb, done only once */
		skb2 = skb_clone(skb, GFP_ATOMIC);
		if (!skb2)
			goto out_unlock;

		net_timestamp_set(skb2);

		/* skb->nh should be correctly
		 * set by sender, so that the second statement is
		 * just protection against buggy protocols.
		 */
		skb_reset_mac_header(skb2);

		if (skb_network_header(skb2) < skb2->data ||
		    skb_network_header(skb2) > skb_tail_pointer(skb2)) {
			net_crit_ratelimited("protocol %04x is buggy, dev %s\n",
					     ntohs(skb2->protocol),
					     dev->name);
			skb_reset_network_header(skb2);
		}

		skb2->transport_header = skb2->network_header;
		skb2->pkt_type = PACKET_OUTGOING;
		pt_prev = ptype;
	}

	if (ptype_list == &ptype_all) {
		ptype_list = &dev->ptype_all;
		goto again;
	}
out_unlock:
	if (pt_prev)
		pt_prev->func(skb2, skb->dev, pt_prev, skb->dev);
	rcu_read_unlock();
}
EXPORT_SYMBOL_GPL(dev_queue_xmit_nit);

/**
 * netif_setup_tc - Handle tc mappings on real_num_tx_queues change
 * @dev: Network device
 * @txq: number of queues available
 *
 * If real_num_tx_queues is changed the tc mappings may no longer be
 * valid. To resolve this verify the tc mapping remains valid and if
 * not NULL the mapping. With no priorities mapping to this
 * offset/count pair it will no longer be used. In the worst case TC0
 * is invalid nothing can be done so disable priority mappings. If is
 * expected that drivers will fix this mapping if they can before
 * calling netif_set_real_num_tx_queues.
 */
static void netif_setup_tc(struct net_device *dev, unsigned int txq)
{
	int i;
	struct netdev_tc_txq *tc = &dev->tc_to_txq[0];

	/* If TC0 is invalidated disable TC mapping */
	if (tc->offset + tc->count > txq) {
		pr_warn("Number of in use tx queues changed invalidating tc mappings. Priority traffic classification disabled!\n");
		dev->num_tc = 0;
		return;
	}

	/* Invalidated prio to tc mappings set to TC0 */
	for (i = 1; i < TC_BITMASK + 1; i++) {
		int q = netdev_get_prio_tc_map(dev, i);

		tc = &dev->tc_to_txq[q];
		if (tc->offset + tc->count > txq) {
			pr_warn("Number of in use tx queues changed. Priority %i to tc mapping %i is no longer valid. Setting map to 0\n",
				i, q);
			netdev_set_prio_tc_map(dev, i, 0);
		}
	}
}

int netdev_txq_to_tc(struct net_device *dev, unsigned int txq)
{
	if (dev->num_tc) {
		struct netdev_tc_txq *tc = &dev->tc_to_txq[0];
		int i;

		for (i = 0; i < TC_MAX_QUEUE; i++, tc++) {
			if ((txq - tc->offset) < tc->count)
				return i;
		}

		return -1;
	}

	return 0;
}

#ifdef CONFIG_XPS
static DEFINE_MUTEX(xps_map_mutex);
#define xmap_dereference(P)		\
	rcu_dereference_protected((P), lockdep_is_held(&xps_map_mutex))

static bool remove_xps_queue(struct xps_dev_maps *dev_maps,
			     int tci, u16 index)
{
	struct xps_map *map = NULL;
	int pos;

	if (dev_maps)
		map = xmap_dereference(dev_maps->cpu_map[tci]);
	if (!map)
		return false;

	for (pos = map->len; pos--;) {
		if (map->queues[pos] != index)
			continue;

		if (map->len > 1) {
			map->queues[pos] = map->queues[--map->len];
			break;
		}

		RCU_INIT_POINTER(dev_maps->cpu_map[tci], NULL);
		kfree_rcu(map, rcu);
		return false;
	}

	return true;
}

static bool remove_xps_queue_cpu(struct net_device *dev,
				 struct xps_dev_maps *dev_maps,
				 int cpu, u16 offset, u16 count)
{
	int num_tc = dev->num_tc ? : 1;
	bool active = false;
	int tci;

	for (tci = cpu * num_tc; num_tc--; tci++) {
		int i, j;

		for (i = count, j = offset; i--; j++) {
			if (!remove_xps_queue(dev_maps, cpu, j))
				break;
		}

		active |= i < 0;
	}

	return active;
}

static void netif_reset_xps_queues(struct net_device *dev, u16 offset,
				   u16 count)
{
	struct xps_dev_maps *dev_maps;
	int cpu, i;
	bool active = false;

	mutex_lock(&xps_map_mutex);
	dev_maps = xmap_dereference(dev->xps_maps);

	if (!dev_maps)
		goto out_no_maps;

	for_each_possible_cpu(cpu)
		active |= remove_xps_queue_cpu(dev, dev_maps, cpu,
					       offset, count);

	if (!active) {
		RCU_INIT_POINTER(dev->xps_maps, NULL);
		kfree_rcu(dev_maps, rcu);
	}

	for (i = offset + (count - 1); count--; i--)
		netdev_queue_numa_node_write(netdev_get_tx_queue(dev, i),
					     NUMA_NO_NODE);

out_no_maps:
	mutex_unlock(&xps_map_mutex);
}

static void netif_reset_xps_queues_gt(struct net_device *dev, u16 index)
{
	netif_reset_xps_queues(dev, index, dev->num_tx_queues - index);
}

static struct xps_map *expand_xps_map(struct xps_map *map,
				      int cpu, u16 index)
{
	struct xps_map *new_map;
	int alloc_len = XPS_MIN_MAP_ALLOC;
	int i, pos;

	for (pos = 0; map && pos < map->len; pos++) {
		if (map->queues[pos] != index)
			continue;
		return map;
	}

	/* Need to add queue to this CPU's existing map */
	if (map) {
		if (pos < map->alloc_len)
			return map;

		alloc_len = map->alloc_len * 2;
	}

	/* Need to allocate new map to store queue on this CPU's map */
	new_map = kzalloc_node(XPS_MAP_SIZE(alloc_len), GFP_KERNEL,
			       cpu_to_node(cpu));
	if (!new_map)
		return NULL;

	for (i = 0; i < pos; i++)
		new_map->queues[i] = map->queues[i];
	new_map->alloc_len = alloc_len;
	new_map->len = pos;

	return new_map;
}

int netif_set_xps_queue(struct net_device *dev, const struct cpumask *mask,
			u16 index)
{
	struct xps_dev_maps *dev_maps, *new_dev_maps = NULL;
	int i, cpu, tci, numa_node_id = -2;
	int maps_sz, num_tc = 1, tc = 0;
	struct xps_map *map, *new_map;
	bool active = false;

	if (dev->num_tc) {
		num_tc = dev->num_tc;
		tc = netdev_txq_to_tc(dev, index);
		if (tc < 0)
			return -EINVAL;
	}

	maps_sz = XPS_DEV_MAPS_SIZE(num_tc);
	if (maps_sz < L1_CACHE_BYTES)
		maps_sz = L1_CACHE_BYTES;

	mutex_lock(&xps_map_mutex);

	dev_maps = xmap_dereference(dev->xps_maps);

	/* allocate memory for queue storage */
	for_each_cpu_and(cpu, cpu_online_mask, mask) {
		if (!new_dev_maps)
			new_dev_maps = kzalloc(maps_sz, GFP_KERNEL);
		if (!new_dev_maps) {
			mutex_unlock(&xps_map_mutex);
			return -ENOMEM;
		}

		tci = cpu * num_tc + tc;
		map = dev_maps ? xmap_dereference(dev_maps->cpu_map[tci]) :
				 NULL;

		map = expand_xps_map(map, cpu, index);
		if (!map)
			goto error;

		RCU_INIT_POINTER(new_dev_maps->cpu_map[tci], map);
	}

	if (!new_dev_maps)
		goto out_no_new_maps;

	for_each_possible_cpu(cpu) {
		/* copy maps belonging to foreign traffic classes */
		for (i = tc, tci = cpu * num_tc; dev_maps && i--; tci++) {
			/* fill in the new device map from the old device map */
			map = xmap_dereference(dev_maps->cpu_map[tci]);
			RCU_INIT_POINTER(new_dev_maps->cpu_map[tci], map);
		}

		/* We need to explicitly update tci as prevous loop
		 * could break out early if dev_maps is NULL.
		 */
		tci = cpu * num_tc + tc;

		if (cpumask_test_cpu(cpu, mask) && cpu_online(cpu)) {
			/* add queue to CPU maps */
			int pos = 0;

			map = xmap_dereference(new_dev_maps->cpu_map[tci]);
			while ((pos < map->len) && (map->queues[pos] != index))
				pos++;

			if (pos == map->len)
				map->queues[map->len++] = index;
#ifdef CONFIG_NUMA
			if (numa_node_id == -2)
				numa_node_id = cpu_to_node(cpu);
			else if (numa_node_id != cpu_to_node(cpu))
				numa_node_id = -1;
#endif
		} else if (dev_maps) {
			/* fill in the new device map from the old device map */
			map = xmap_dereference(dev_maps->cpu_map[tci]);
			RCU_INIT_POINTER(new_dev_maps->cpu_map[tci], map);
		}

		/* copy maps belonging to foreign traffic classes */
		for (i = num_tc - tc, tci++; dev_maps && --i; tci++) {
			/* fill in the new device map from the old device map */
			map = xmap_dereference(dev_maps->cpu_map[tci]);
			RCU_INIT_POINTER(new_dev_maps->cpu_map[tci], map);
		}
	}

	rcu_assign_pointer(dev->xps_maps, new_dev_maps);

	/* Cleanup old maps */
	if (!dev_maps)
		goto out_no_old_maps;

	for_each_possible_cpu(cpu) {
		for (i = num_tc, tci = cpu * num_tc; i--; tci++) {
			new_map = xmap_dereference(new_dev_maps->cpu_map[tci]);
			map = xmap_dereference(dev_maps->cpu_map[tci]);
			if (map && map != new_map)
				kfree_rcu(map, rcu);
		}
	}

	kfree_rcu(dev_maps, rcu);

out_no_old_maps:
	dev_maps = new_dev_maps;
	active = true;

out_no_new_maps:
	/* update Tx queue numa node */
	netdev_queue_numa_node_write(netdev_get_tx_queue(dev, index),
				     (numa_node_id >= 0) ? numa_node_id :
				     NUMA_NO_NODE);

	if (!dev_maps)
		goto out_no_maps;

	/* removes queue from unused CPUs */
	for_each_possible_cpu(cpu) {
		for (i = tc, tci = cpu * num_tc; i--; tci++)
			active |= remove_xps_queue(dev_maps, tci, index);
		if (!cpumask_test_cpu(cpu, mask) || !cpu_online(cpu))
			active |= remove_xps_queue(dev_maps, tci, index);
		for (i = num_tc - tc, tci++; --i; tci++)
			active |= remove_xps_queue(dev_maps, tci, index);
	}

	/* free map if not active */
	if (!active) {
		RCU_INIT_POINTER(dev->xps_maps, NULL);
		kfree_rcu(dev_maps, rcu);
	}

out_no_maps:
	mutex_unlock(&xps_map_mutex);

	return 0;
error:
	/* remove any maps that we added */
	for_each_possible_cpu(cpu) {
		for (i = num_tc, tci = cpu * num_tc; i--; tci++) {
			new_map = xmap_dereference(new_dev_maps->cpu_map[tci]);
			map = dev_maps ?
			      xmap_dereference(dev_maps->cpu_map[tci]) :
			      NULL;
			if (new_map && new_map != map)
				kfree(new_map);
		}
	}

	mutex_unlock(&xps_map_mutex);

	kfree(new_dev_maps);
	return -ENOMEM;
}
EXPORT_SYMBOL(netif_set_xps_queue);

#endif
void netdev_reset_tc(struct net_device *dev)
{
#ifdef CONFIG_XPS
	netif_reset_xps_queues_gt(dev, 0);
#endif
	dev->num_tc = 0;
	memset(dev->tc_to_txq, 0, sizeof(dev->tc_to_txq));
	memset(dev->prio_tc_map, 0, sizeof(dev->prio_tc_map));
}
EXPORT_SYMBOL(netdev_reset_tc);

int netdev_set_tc_queue(struct net_device *dev, u8 tc, u16 count, u16 offset)
{
	if (tc >= dev->num_tc)
		return -EINVAL;

#ifdef CONFIG_XPS
	netif_reset_xps_queues(dev, offset, count);
#endif
	dev->tc_to_txq[tc].count = count;
	dev->tc_to_txq[tc].offset = offset;
	return 0;
}
EXPORT_SYMBOL(netdev_set_tc_queue);

int netdev_set_num_tc(struct net_device *dev, u8 num_tc)
{
	if (num_tc > TC_MAX_QUEUE)
		return -EINVAL;

#ifdef CONFIG_XPS
	netif_reset_xps_queues_gt(dev, 0);
#endif
	dev->num_tc = num_tc;
	return 0;
}
EXPORT_SYMBOL(netdev_set_num_tc);

/*
 * Routine to help set real_num_tx_queues. To avoid skbs mapped to queues
 * greater then real_num_tx_queues stale skbs on the qdisc must be flushed.
 */
int netif_set_real_num_tx_queues(struct net_device *dev, unsigned int txq)
{
	int rc;

	if (txq < 1 || txq > dev->num_tx_queues)
		return -EINVAL;

	if (dev->reg_state == NETREG_REGISTERED ||
	    dev->reg_state == NETREG_UNREGISTERING) {
		ASSERT_RTNL();

		rc = netdev_queue_update_kobjects(dev, dev->real_num_tx_queues,
						  txq);
		if (rc)
			return rc;

		if (dev->num_tc)
			netif_setup_tc(dev, txq);

		if (txq < dev->real_num_tx_queues) {
			qdisc_reset_all_tx_gt(dev, txq);
#ifdef CONFIG_XPS
			netif_reset_xps_queues_gt(dev, txq);
#endif
		}
	}

	dev->real_num_tx_queues = txq;
	return 0;
}
EXPORT_SYMBOL(netif_set_real_num_tx_queues);

#ifdef CONFIG_SYSFS
/**
 *	netif_set_real_num_rx_queues - set actual number of RX queues used
 *	@dev: Network device
 *	@rxq: Actual number of RX queues
 *
 *	This must be called either with the rtnl_lock held or before
 *	registration of the net device.  Returns 0 on success, or a
 *	negative error code.  If called before registration, it always
 *	succeeds.
 */
int netif_set_real_num_rx_queues(struct net_device *dev, unsigned int rxq)
{
	int rc;

	if (rxq < 1 || rxq > dev->num_rx_queues)
		return -EINVAL;

	if (dev->reg_state == NETREG_REGISTERED) {
		ASSERT_RTNL();

		rc = net_rx_queue_update_kobjects(dev, dev->real_num_rx_queues,
						  rxq);
		if (rc)
			return rc;
	}

	dev->real_num_rx_queues = rxq;
	return 0;
}
EXPORT_SYMBOL(netif_set_real_num_rx_queues);
#endif

/**
 * netif_get_num_default_rss_queues - default number of RSS queues
 *
 * This routine should set an upper limit on the number of RSS queues
 * used by default by multiqueue devices.
 */
int netif_get_num_default_rss_queues(void)
{
	return is_kdump_kernel() ?
		1 : min_t(int, DEFAULT_MAX_NUM_RSS_QUEUES, num_online_cpus());
}
EXPORT_SYMBOL(netif_get_num_default_rss_queues);

static void __netif_reschedule(struct Qdisc *q)
{
	struct softnet_data *sd;
	unsigned long flags;

	local_irq_save(flags);
	sd = this_cpu_ptr(&softnet_data);
	q->next_sched = NULL;
	*sd->output_queue_tailp = q;
	sd->output_queue_tailp = &q->next_sched;
	raise_softirq_irqoff(NET_TX_SOFTIRQ);
	local_irq_restore(flags);
}

void __netif_schedule(struct Qdisc *q)
{
	if (!test_and_set_bit(__QDISC_STATE_SCHED, &q->state))
		__netif_reschedule(q);
}
EXPORT_SYMBOL(__netif_schedule);

struct dev_kfree_skb_cb {
	enum skb_free_reason reason;
};

static struct dev_kfree_skb_cb *get_kfree_skb_cb(const struct sk_buff *skb)
{
	return (struct dev_kfree_skb_cb *)skb->cb;
}

void netif_schedule_queue(struct netdev_queue *txq)
{
	rcu_read_lock();
	if (!(txq->state & QUEUE_STATE_ANY_XOFF)) {
		struct Qdisc *q = rcu_dereference(txq->qdisc);

		__netif_schedule(q);
	}
	rcu_read_unlock();
}
EXPORT_SYMBOL(netif_schedule_queue);

void netif_tx_wake_queue(struct netdev_queue *dev_queue)
{
	if (test_and_clear_bit(__QUEUE_STATE_DRV_XOFF, &dev_queue->state)) {
		struct Qdisc *q;

		rcu_read_lock();
		q = rcu_dereference(dev_queue->qdisc);
		__netif_schedule(q);
		rcu_read_unlock();
	}
}
EXPORT_SYMBOL(netif_tx_wake_queue);

void __dev_kfree_skb_irq(struct sk_buff *skb, enum skb_free_reason reason)
{
	unsigned long flags;

	if (unlikely(!skb))
		return;

	if (likely(refcount_read(&skb->users) == 1)) {
		smp_rmb();
		refcount_set(&skb->users, 0);
	} else if (likely(!refcount_dec_and_test(&skb->users))) {
		return;
	}
	get_kfree_skb_cb(skb)->reason = reason;
	local_irq_save(flags);
	skb->next = __this_cpu_read(softnet_data.completion_queue);
	__this_cpu_write(softnet_data.completion_queue, skb);
	raise_softirq_irqoff(NET_TX_SOFTIRQ);
	local_irq_restore(flags);
}
EXPORT_SYMBOL(__dev_kfree_skb_irq);

void __dev_kfree_skb_any(struct sk_buff *skb, enum skb_free_reason reason)
{
	if (in_irq() || irqs_disabled())
		__dev_kfree_skb_irq(skb, reason);
	else
		dev_kfree_skb(skb);
}
EXPORT_SYMBOL(__dev_kfree_skb_any);


/**
 * netif_device_detach - mark device as removed
 * @dev: network device
 *
 * Mark device as removed from system and therefore no longer available.
 */
void netif_device_detach(struct net_device *dev)
{
	if (test_and_clear_bit(__LINK_STATE_PRESENT, &dev->state) &&
	    netif_running(dev)) {
		netif_tx_stop_all_queues(dev);
	}
}
EXPORT_SYMBOL(netif_device_detach);

/**
 * netif_device_attach - mark device as attached
 * @dev: network device
 *
 * Mark device as attached from system and restart if needed.
 */
void netif_device_attach(struct net_device *dev)
{
	if (!test_and_set_bit(__LINK_STATE_PRESENT, &dev->state) &&
	    netif_running(dev)) {
		netif_tx_wake_all_queues(dev);
		__netdev_watchdog_up(dev);
	}
}
EXPORT_SYMBOL(netif_device_attach);

/*
 * Returns a Tx hash based on the given packet descriptor a Tx queues' number
 * to be used as a distribution range.
 */
u16 __skb_tx_hash(const struct net_device *dev, struct sk_buff *skb,
		  unsigned int num_tx_queues)
{
	u32 hash;
	u16 qoffset = 0;
	u16 qcount = num_tx_queues;

	if (skb_rx_queue_recorded(skb)) {
		hash = skb_get_rx_queue(skb);
		while (unlikely(hash >= num_tx_queues))
			hash -= num_tx_queues;
		return hash;
	}

	if (dev->num_tc) {
		u8 tc = netdev_get_prio_tc_map(dev, skb->priority);

		qoffset = dev->tc_to_txq[tc].offset;
		qcount = dev->tc_to_txq[tc].count;
	}

	return (u16) reciprocal_scale(skb_get_hash(skb), qcount) + qoffset;
}
EXPORT_SYMBOL(__skb_tx_hash);

static void skb_warn_bad_offload(const struct sk_buff *skb)
{
	static const netdev_features_t null_features;
	struct net_device *dev = skb->dev;
	const char *name = "";

	if (!net_ratelimit())
		return;

	if (dev) {
		if (dev->dev.parent)
			name = dev_driver_string(dev->dev.parent);
		else
			name = netdev_name(dev);
	}
	WARN(1, "%s: caps=(%pNF, %pNF) len=%d data_len=%d gso_size=%d "
	     "gso_type=%d ip_summed=%d\n",
	     name, dev ? &dev->features : &null_features,
	     skb->sk ? &skb->sk->sk_route_caps : &null_features,
	     skb->len, skb->data_len, skb_shinfo(skb)->gso_size,
	     skb_shinfo(skb)->gso_type, skb->ip_summed);
}

/*
 * Invalidate hardware checksum when packet is to be mangled, and
 * complete checksum manually on outgoing path.
 */
int skb_checksum_help(struct sk_buff *skb)
{
	__wsum csum;
	int ret = 0, offset;

	if (skb->ip_summed == CHECKSUM_COMPLETE)
		goto out_set_summed;

	if (unlikely(skb_shinfo(skb)->gso_size)) {
		skb_warn_bad_offload(skb);
		return -EINVAL;
	}

	/* Before computing a checksum, we should make sure no frag could
	 * be modified by an external entity : checksum could be wrong.
	 */
	if (skb_has_shared_frag(skb)) {
		ret = __skb_linearize(skb);
		if (ret)
			goto out;
	}

	offset = skb_checksum_start_offset(skb);
	BUG_ON(offset >= skb_headlen(skb));
	csum = skb_checksum(skb, offset, skb->len - offset, 0);

	offset += skb->csum_offset;
	BUG_ON(offset + sizeof(__sum16) > skb_headlen(skb));

	if (skb_cloned(skb) &&
	    !skb_clone_writable(skb, offset + sizeof(__sum16))) {
		ret = pskb_expand_head(skb, 0, 0, GFP_ATOMIC);
		if (ret)
			goto out;
	}

	*(__sum16 *)(skb->data + offset) = csum_fold(csum) ?: CSUM_MANGLED_0;
out_set_summed:
	skb->ip_summed = CHECKSUM_NONE;
out:
	return ret;
}
EXPORT_SYMBOL(skb_checksum_help);

int skb_crc32c_csum_help(struct sk_buff *skb)
{
	__le32 crc32c_csum;
	int ret = 0, offset, start;

	if (skb->ip_summed != CHECKSUM_PARTIAL)
		goto out;

	if (unlikely(skb_is_gso(skb)))
		goto out;

	/* Before computing a checksum, we should make sure no frag could
	 * be modified by an external entity : checksum could be wrong.
	 */
	if (unlikely(skb_has_shared_frag(skb))) {
		ret = __skb_linearize(skb);
		if (ret)
			goto out;
	}
	start = skb_checksum_start_offset(skb);
	offset = start + offsetof(struct sctphdr, checksum);
	if (WARN_ON_ONCE(offset >= skb_headlen(skb))) {
		ret = -EINVAL;
		goto out;
	}
	if (skb_cloned(skb) &&
	    !skb_clone_writable(skb, offset + sizeof(__le32))) {
		ret = pskb_expand_head(skb, 0, 0, GFP_ATOMIC);
		if (ret)
			goto out;
	}
	crc32c_csum = cpu_to_le32(~__skb_checksum(skb, start,
						  skb->len - start, ~(__u32)0,
						  crc32c_csum_stub));
	*(__le32 *)(skb->data + offset) = crc32c_csum;
	skb->ip_summed = CHECKSUM_NONE;
	skb->csum_not_inet = 0;
out:
	return ret;
}

__be16 skb_network_protocol(struct sk_buff *skb, int *depth)
{
	__be16 type = skb->protocol;

	/* Tunnel gso handlers can set protocol to ethernet. */
	if (type == htons(ETH_P_TEB)) {
		struct ethhdr *eth;

		if (unlikely(!pskb_may_pull(skb, sizeof(struct ethhdr))))
			return 0;

		eth = (struct ethhdr *)skb_mac_header(skb);
		type = eth->h_proto;
	}

	return __vlan_get_protocol(skb, type, depth);
}

/**
 *	skb_mac_gso_segment - mac layer segmentation handler.
 *	@skb: buffer to segment
 *	@features: features for the output path (see dev->features)
 */
struct sk_buff *skb_mac_gso_segment(struct sk_buff *skb,
				    netdev_features_t features)
{
	struct sk_buff *segs = ERR_PTR(-EPROTONOSUPPORT);
	struct packet_offload *ptype;
	int vlan_depth = skb->mac_len;
	__be16 type = skb_network_protocol(skb, &vlan_depth);

	if (unlikely(!type))
		return ERR_PTR(-EINVAL);

	__skb_pull(skb, vlan_depth);

	rcu_read_lock();
	list_for_each_entry_rcu(ptype, &offload_base, list) {
		if (ptype->type == type && ptype->callbacks.gso_segment) {
			segs = ptype->callbacks.gso_segment(skb, features);
			break;
		}
	}
	rcu_read_unlock();

	__skb_push(skb, skb->data - skb_mac_header(skb));

	return segs;
}
EXPORT_SYMBOL(skb_mac_gso_segment);


/* openvswitch calls this on rx path, so we need a different check.
 */
static inline bool skb_needs_check(struct sk_buff *skb, bool tx_path)
{
	if (tx_path)
		return skb->ip_summed != CHECKSUM_PARTIAL;

	return skb->ip_summed == CHECKSUM_NONE;
}

/**
 *	__skb_gso_segment - Perform segmentation on skb.
 *	@skb: buffer to segment
 *	@features: features for the output path (see dev->features)
 *	@tx_path: whether it is called in TX path
 *
 *	This function segments the given skb and returns a list of segments.
 *
 *	It may return NULL if the skb requires no segmentation.  This is
 *	only possible when GSO is used for verifying header integrity.
 *
 *	Segmentation preserves SKB_SGO_CB_OFFSET bytes of previous skb cb.
 */
struct sk_buff *__skb_gso_segment(struct sk_buff *skb,
				  netdev_features_t features, bool tx_path)
{
	struct sk_buff *segs;

	if (unlikely(skb_needs_check(skb, tx_path))) {
		int err;

		/* We're going to init ->check field in TCP or UDP header */
		err = skb_cow_head(skb, 0);
		if (err < 0)
			return ERR_PTR(err);
	}

	/* Only report GSO partial support if it will enable us to
	 * support segmentation on this frame without needing additional
	 * work.
	 */
	if (features & NETIF_F_GSO_PARTIAL) {
		netdev_features_t partial_features = NETIF_F_GSO_ROBUST;
		struct net_device *dev = skb->dev;

		partial_features |= dev->features & dev->gso_partial_features;
		if (!skb_gso_ok(skb, features | partial_features))
			features &= ~NETIF_F_GSO_PARTIAL;
	}

	BUILD_BUG_ON(SKB_SGO_CB_OFFSET +
		     sizeof(*SKB_GSO_CB(skb)) > sizeof(skb->cb));

	SKB_GSO_CB(skb)->mac_offset = skb_headroom(skb);
	SKB_GSO_CB(skb)->encap_level = 0;

	skb_reset_mac_header(skb);
	skb_reset_mac_len(skb);

	segs = skb_mac_gso_segment(skb, features);

	if (unlikely(skb_needs_check(skb, tx_path)))
		skb_warn_bad_offload(skb);

	return segs;
}
EXPORT_SYMBOL(__skb_gso_segment);

/* Take action when hardware reception checksum errors are detected. */
#ifdef CONFIG_BUG
void netdev_rx_csum_fault(struct net_device *dev)
{
	if (net_ratelimit()) {
		pr_err("%s: hw csum failure\n", dev ? dev->name : "<unknown>");
		dump_stack();
	}
}
EXPORT_SYMBOL(netdev_rx_csum_fault);
#endif

/* Actually, we should eliminate this check as soon as we know, that:
 * 1. IOMMU is present and allows to map all the memory.
 * 2. No high memory really exists on this machine.
 */

static int illegal_highdma(struct net_device *dev, struct sk_buff *skb)
{
#ifdef CONFIG_HIGHMEM
	int i;

	if (!(dev->features & NETIF_F_HIGHDMA)) {
		for (i = 0; i < skb_shinfo(skb)->nr_frags; i++) {
			skb_frag_t *frag = &skb_shinfo(skb)->frags[i];

			if (PageHighMem(skb_frag_page(frag)))
				return 1;
		}
	}

	if (PCI_DMA_BUS_IS_PHYS) {
		struct device *pdev = dev->dev.parent;

		if (!pdev)
			return 0;
		for (i = 0; i < skb_shinfo(skb)->nr_frags; i++) {
			skb_frag_t *frag = &skb_shinfo(skb)->frags[i];
			dma_addr_t addr = page_to_phys(skb_frag_page(frag));

			if (!pdev->dma_mask || addr + PAGE_SIZE - 1 > *pdev->dma_mask)
				return 1;
		}
	}
#endif
	return 0;
}

/* If MPLS offload request, verify we are testing hardware MPLS features
 * instead of standard features for the netdev.
 */
#if IS_ENABLED(CONFIG_NET_MPLS_GSO)
static netdev_features_t net_mpls_features(struct sk_buff *skb,
					   netdev_features_t features,
					   __be16 type)
{
	if (eth_p_mpls(type))
		features &= skb->dev->mpls_features;

	return features;
}
#else
static netdev_features_t net_mpls_features(struct sk_buff *skb,
					   netdev_features_t features,
					   __be16 type)
{
	return features;
}
#endif

static netdev_features_t harmonize_features(struct sk_buff *skb,
	netdev_features_t features)
{
	int tmp;
	__be16 type;

	type = skb_network_protocol(skb, &tmp);
	features = net_mpls_features(skb, features, type);

	if (skb->ip_summed != CHECKSUM_NONE &&
	    !can_checksum_protocol(features, type)) {
		features &= ~(NETIF_F_CSUM_MASK | NETIF_F_GSO_MASK);
	}
	if (illegal_highdma(skb->dev, skb))
		features &= ~NETIF_F_SG;

	return features;
}

netdev_features_t passthru_features_check(struct sk_buff *skb,
					  struct net_device *dev,
					  netdev_features_t features)
{
	return features;
}
EXPORT_SYMBOL(passthru_features_check);

static netdev_features_t dflt_features_check(const struct sk_buff *skb,
					     struct net_device *dev,
					     netdev_features_t features)
{
	return vlan_features_check(skb, features);
}

static netdev_features_t gso_features_check(const struct sk_buff *skb,
					    struct net_device *dev,
					    netdev_features_t features)
{
	u16 gso_segs = skb_shinfo(skb)->gso_segs;

	if (gso_segs > dev->gso_max_segs)
		return features & ~NETIF_F_GSO_MASK;

	/* Support for GSO partial features requires software
	 * intervention before we can actually process the packets
	 * so we need to strip support for any partial features now
	 * and we can pull them back in after we have partially
	 * segmented the frame.
	 */
	if (!(skb_shinfo(skb)->gso_type & SKB_GSO_PARTIAL))
		features &= ~dev->gso_partial_features;

	/* Make sure to clear the IPv4 ID mangling feature if the
	 * IPv4 header has the potential to be fragmented.
	 */
	if (skb_shinfo(skb)->gso_type & SKB_GSO_TCPV4) {
		struct iphdr *iph = skb->encapsulation ?
				    inner_ip_hdr(skb) : ip_hdr(skb);

		if (!(iph->frag_off & htons(IP_DF)))
			features &= ~NETIF_F_TSO_MANGLEID;
	}

	return features;
}

netdev_features_t netif_skb_features(struct sk_buff *skb)
{
	struct net_device *dev = skb->dev;
	netdev_features_t features = dev->features;

	if (skb_is_gso(skb))
		features = gso_features_check(skb, dev, features);

	/* If encapsulation offload request, verify we are testing
	 * hardware encapsulation features instead of standard
	 * features for the netdev
	 */
	if (skb->encapsulation)
		features &= dev->hw_enc_features;

	if (skb_vlan_tagged(skb))
		features = netdev_intersect_features(features,
						     dev->vlan_features |
						     NETIF_F_HW_VLAN_CTAG_TX |
						     NETIF_F_HW_VLAN_STAG_TX);

	if (dev->netdev_ops->ndo_features_check)
		features &= dev->netdev_ops->ndo_features_check(skb, dev,
								features);
	else
		features &= dflt_features_check(skb, dev, features);

	return harmonize_features(skb, features);
}
EXPORT_SYMBOL(netif_skb_features);

static int xmit_one(struct sk_buff *skb, struct net_device *dev,
		    struct netdev_queue *txq, bool more)
{
	unsigned int len;
	int rc;

	if (!list_empty(&ptype_all) || !list_empty(&dev->ptype_all))
		dev_queue_xmit_nit(skb, dev);

	len = skb->len;
	trace_net_dev_start_xmit(skb, dev);
	rc = netdev_start_xmit(skb, dev, txq, more);
	trace_net_dev_xmit(skb, rc, dev, len);

	return rc;
}

struct sk_buff *dev_hard_start_xmit(struct sk_buff *first, struct net_device *dev,
				    struct netdev_queue *txq, int *ret)
{
	struct sk_buff *skb = first;
	int rc = NETDEV_TX_OK;

	while (skb) {
		struct sk_buff *next = skb->next;

		skb->next = NULL;
		rc = xmit_one(skb, dev, txq, next != NULL);
		if (unlikely(!dev_xmit_complete(rc))) {
			skb->next = next;
			goto out;
		}

		skb = next;
		if (netif_xmit_stopped(txq) && skb) {
			rc = NETDEV_TX_BUSY;
			break;
		}
	}

out:
	*ret = rc;
	return skb;
}

static struct sk_buff *validate_xmit_vlan(struct sk_buff *skb,
					  netdev_features_t features)
{
	if (skb_vlan_tag_present(skb) &&
	    !vlan_hw_offload_capable(features, skb->vlan_proto))
		skb = __vlan_hwaccel_push_inside(skb);
	return skb;
}

int skb_csum_hwoffload_help(struct sk_buff *skb,
			    const netdev_features_t features)
{
	if (unlikely(skb->csum_not_inet))
		return !!(features & NETIF_F_SCTP_CRC) ? 0 :
			skb_crc32c_csum_help(skb);

	return !!(features & NETIF_F_CSUM_MASK) ? 0 : skb_checksum_help(skb);
}
EXPORT_SYMBOL(skb_csum_hwoffload_help);

static struct sk_buff *validate_xmit_skb(struct sk_buff *skb, struct net_device *dev)
{
	netdev_features_t features;

	features = netif_skb_features(skb);
	skb = validate_xmit_vlan(skb, features);
	if (unlikely(!skb))
		goto out_null;

	if (netif_needs_gso(skb, features)) {
		struct sk_buff *segs;

		segs = skb_gso_segment(skb, features);
		if (IS_ERR(segs)) {
			goto out_kfree_skb;
		} else if (segs) {
			consume_skb(skb);
			skb = segs;
		}
	} else {
		if (skb_needs_linearize(skb, features) &&
		    __skb_linearize(skb))
			goto out_kfree_skb;

		if (validate_xmit_xfrm(skb, features))
			goto out_kfree_skb;

		/* If packet is not checksummed and device does not
		 * support checksumming for this protocol, complete
		 * checksumming here.
		 */
		if (skb->ip_summed == CHECKSUM_PARTIAL) {
			if (skb->encapsulation)
				skb_set_inner_transport_header(skb,
							       skb_checksum_start_offset(skb));
			else
				skb_set_transport_header(skb,
							 skb_checksum_start_offset(skb));
			if (skb_csum_hwoffload_help(skb, features))
				goto out_kfree_skb;
		}
	}

	return skb;

out_kfree_skb:
	kfree_skb(skb);
out_null:
	atomic_long_inc(&dev->tx_dropped);
	return NULL;
}

struct sk_buff *validate_xmit_skb_list(struct sk_buff *skb, struct net_device *dev)
{
	struct sk_buff *next, *head = NULL, *tail;

	for (; skb != NULL; skb = next) {
		next = skb->next;
		skb->next = NULL;

		/* in case skb wont be segmented, point to itself */
		skb->prev = skb;

		skb = validate_xmit_skb(skb, dev);
		if (!skb)
			continue;

		if (!head)
			head = skb;
		else
			tail->next = skb;
		/* If skb was segmented, skb->prev points to
		 * the last segment. If not, it still contains skb.
		 */
		tail = skb->prev;
	}
	return head;
}
EXPORT_SYMBOL_GPL(validate_xmit_skb_list);

static void qdisc_pkt_len_init(struct sk_buff *skb)
{
	const struct skb_shared_info *shinfo = skb_shinfo(skb);

	qdisc_skb_cb(skb)->pkt_len = skb->len;

	/* To get more precise estimation of bytes sent on wire,
	 * we add to pkt_len the headers size of all segments
	 */
	if (shinfo->gso_size)  {
		unsigned int hdr_len;
		u16 gso_segs = shinfo->gso_segs;

		/* mac layer + network layer */
		hdr_len = skb_transport_header(skb) - skb_mac_header(skb);

		/* + transport layer */
		if (likely(shinfo->gso_type & (SKB_GSO_TCPV4 | SKB_GSO_TCPV6)))
			hdr_len += tcp_hdrlen(skb);
		else
			hdr_len += sizeof(struct udphdr);

		if (shinfo->gso_type & SKB_GSO_DODGY)
			gso_segs = DIV_ROUND_UP(skb->len - hdr_len,
						shinfo->gso_size);

		qdisc_skb_cb(skb)->pkt_len += (gso_segs - 1) * hdr_len;
	}
}

static inline int __dev_xmit_skb(struct sk_buff *skb, struct Qdisc *q,
				 struct net_device *dev,
				 struct netdev_queue *txq)
{
	spinlock_t *root_lock = qdisc_lock(q);
	struct sk_buff *to_free = NULL;
	bool contended;
	int rc;

	qdisc_calculate_pkt_len(skb, q);
	/*
	 * Heuristic to force contended enqueues to serialize on a
	 * separate lock before trying to get qdisc main lock.
	 * This permits qdisc->running owner to get the lock more
	 * often and dequeue packets faster.
	 */
	contended = qdisc_is_running(q);
	if (unlikely(contended))
		spin_lock(&q->busylock);

	spin_lock(root_lock);
	if (unlikely(test_bit(__QDISC_STATE_DEACTIVATED, &q->state))) {
		__qdisc_drop(skb, &to_free);
		rc = NET_XMIT_DROP;
	} else if ((q->flags & TCQ_F_CAN_BYPASS) && !qdisc_qlen(q) &&
		   qdisc_run_begin(q)) {
		/*
		 * This is a work-conserving queue; there are no old skbs
		 * waiting to be sent out; and the qdisc is not running -
		 * xmit the skb directly.
		 */

		qdisc_bstats_update(q, skb);

		if (sch_direct_xmit(skb, q, dev, txq, root_lock, true)) {
			if (unlikely(contended)) {
				spin_unlock(&q->busylock);
				contended = false;
			}
			__qdisc_run(q);
		} else
			qdisc_run_end(q);

		rc = NET_XMIT_SUCCESS;
	} else {
		rc = q->enqueue(skb, q, &to_free) & NET_XMIT_MASK;
		if (qdisc_run_begin(q)) {
			if (unlikely(contended)) {
				spin_unlock(&q->busylock);
				contended = false;
			}
			__qdisc_run(q);
		}
	}
	spin_unlock(root_lock);
	if (unlikely(to_free))
		kfree_skb_list(to_free);
	if (unlikely(contended))
		spin_unlock(&q->busylock);
	return rc;
}

#if IS_ENABLED(CONFIG_CGROUP_NET_PRIO)
static void skb_update_prio(struct sk_buff *skb)
{
	struct netprio_map *map = rcu_dereference_bh(skb->dev->priomap);

	if (!skb->priority && skb->sk && map) {
		unsigned int prioidx =
			sock_cgroup_prioidx(&skb->sk->sk_cgrp_data);

		if (prioidx < map->priomap_len)
			skb->priority = map->priomap[prioidx];
	}
}
#else
#define skb_update_prio(skb)
#endif

DEFINE_PER_CPU(int, xmit_recursion);
EXPORT_SYMBOL(xmit_recursion);

/**
 *	dev_loopback_xmit - loop back @skb
 *	@net: network namespace this loopback is happening in
 *	@sk:  sk needed to be a netfilter okfn
 *	@skb: buffer to transmit
 */
int dev_loopback_xmit(struct net *net, struct sock *sk, struct sk_buff *skb)
{
	skb_reset_mac_header(skb);
	__skb_pull(skb, skb_network_offset(skb));
	skb->pkt_type = PACKET_LOOPBACK;
	skb->ip_summed = CHECKSUM_UNNECESSARY;
	WARN_ON(!skb_dst(skb));
	skb_dst_force(skb);
	netif_rx_ni(skb);
	return 0;
}
EXPORT_SYMBOL(dev_loopback_xmit);

#ifdef CONFIG_NET_EGRESS
static struct sk_buff *
sch_handle_egress(struct sk_buff *skb, int *ret, struct net_device *dev)
{
	struct tcf_proto *cl = rcu_dereference_bh(dev->egress_cl_list);
	struct tcf_result cl_res;

	if (!cl)
		return skb;

	/* qdisc_skb_cb(skb)->pkt_len was already set by the caller. */
	qdisc_bstats_cpu_update(cl->q, skb);

	switch (tcf_classify(skb, cl, &cl_res, false)) {
	case TC_ACT_OK:
	case TC_ACT_RECLASSIFY:
		skb->tc_index = TC_H_MIN(cl_res.classid);
		break;
	case TC_ACT_SHOT:
		qdisc_qstats_cpu_drop(cl->q);
		*ret = NET_XMIT_DROP;
		kfree_skb(skb);
		return NULL;
	case TC_ACT_STOLEN:
	case TC_ACT_QUEUED:
	case TC_ACT_TRAP:
		*ret = NET_XMIT_SUCCESS;
		consume_skb(skb);
		return NULL;
	case TC_ACT_REDIRECT:
		/* No need to push/pop skb's mac_header here on egress! */
		skb_do_redirect(skb);
		*ret = NET_XMIT_SUCCESS;
		return NULL;
	default:
		break;
	}

	return skb;
}
#endif /* CONFIG_NET_EGRESS */

static inline int get_xps_queue(struct net_device *dev, struct sk_buff *skb)
{
#ifdef CONFIG_XPS
	struct xps_dev_maps *dev_maps;
	struct xps_map *map;
	int queue_index = -1;

	rcu_read_lock();
	dev_maps = rcu_dereference(dev->xps_maps);
	if (dev_maps) {
		unsigned int tci = skb->sender_cpu - 1;

		if (dev->num_tc) {
			tci *= dev->num_tc;
			tci += netdev_get_prio_tc_map(dev, skb->priority);
		}

		map = rcu_dereference(dev_maps->cpu_map[tci]);
		if (map) {
			if (map->len == 1)
				queue_index = map->queues[0];
			else
				queue_index = map->queues[reciprocal_scale(skb_get_hash(skb),
									   map->len)];
			if (unlikely(queue_index >= dev->real_num_tx_queues))
				queue_index = -1;
		}
	}
	rcu_read_unlock();

	return queue_index;
#else
	return -1;
#endif
}

static u16 __netdev_pick_tx(struct net_device *dev, struct sk_buff *skb)
{
	struct sock *sk = skb->sk;
	int queue_index = sk_tx_queue_get(sk);

	if (queue_index < 0 || skb->ooo_okay ||
	    queue_index >= dev->real_num_tx_queues) {
		int new_index = get_xps_queue(dev, skb);

		if (new_index < 0)
			new_index = skb_tx_hash(dev, skb);

		if (queue_index != new_index && sk &&
		    sk_fullsock(sk) &&
		    rcu_access_pointer(sk->sk_dst_cache))
			sk_tx_queue_set(sk, new_index);

		queue_index = new_index;
	}

	return queue_index;
}

struct netdev_queue *netdev_pick_tx(struct net_device *dev,
				    struct sk_buff *skb,
				    void *accel_priv)
{
	int queue_index = 0;

#ifdef CONFIG_XPS
	u32 sender_cpu = skb->sender_cpu - 1;

	if (sender_cpu >= (u32)NR_CPUS)
		skb->sender_cpu = raw_smp_processor_id() + 1;
#endif

	if (dev->real_num_tx_queues != 1) {
		const struct net_device_ops *ops = dev->netdev_ops;

		if (ops->ndo_select_queue)
			queue_index = ops->ndo_select_queue(dev, skb, accel_priv,
							    __netdev_pick_tx);
		else
			queue_index = __netdev_pick_tx(dev, skb);

		if (!accel_priv)
			queue_index = netdev_cap_txqueue(dev, queue_index);
	}

	skb_set_queue_mapping(skb, queue_index);
	return netdev_get_tx_queue(dev, queue_index);
}

/**
 *	__dev_queue_xmit - transmit a buffer
 *	@skb: buffer to transmit
 *	@accel_priv: private data used for L2 forwarding offload
 *
 *	Queue a buffer for transmission to a network device. The caller must
 *	have set the device and priority and built the buffer before calling
 *	this function. The function can be called from an interrupt.
 *
 *	A negative errno code is returned on a failure. A success does not
 *	guarantee the frame will be transmitted as it may be dropped due
 *	to congestion or traffic shaping.
 *
 * -----------------------------------------------------------------------------------
 *      I notice this method can also return errors from the queue disciplines,
 *      including NET_XMIT_DROP, which is a positive value.  So, errors can also
 *      be positive.
 *
 *      Regardless of the return value, the skb is consumed, so it is currently
 *      difficult to retry a send to this method.  (You can bump the ref count
 *      before sending to hold a reference for retry if you are careful.)
 *
 *      When calling this method, interrupts MUST be enabled.  This is because
 *      the BH enable code must have IRQs enabled so that it will not deadlock.
 *          --BLG
 */
static int __dev_queue_xmit(struct sk_buff *skb, void *accel_priv)
{
	struct net_device *dev = skb->dev;
	struct netdev_queue *txq;
	struct Qdisc *q;
	int rc = -ENOMEM;

	skb_reset_mac_header(skb);

	if (unlikely(skb_shinfo(skb)->tx_flags & SKBTX_SCHED_TSTAMP))
		__skb_tstamp_tx(skb, NULL, skb->sk, SCM_TSTAMP_SCHED);

	/* Disable soft irqs for various locks below. Also
	 * stops preemption for RCU.
	 */
	rcu_read_lock_bh();

	skb_update_prio(skb);

	qdisc_pkt_len_init(skb);
#ifdef CONFIG_NET_CLS_ACT
	skb->tc_at_ingress = 0;
# ifdef CONFIG_NET_EGRESS
	if (static_key_false(&egress_needed)) {
		skb = sch_handle_egress(skb, &rc, dev);
		if (!skb)
			goto out;
	}
# endif
#endif
	/* If device/qdisc don't need skb->dst, release it right now while
	 * its hot in this cpu cache.
	 */
	if (dev->priv_flags & IFF_XMIT_DST_RELEASE)
		skb_dst_drop(skb);
	else
		skb_dst_force(skb);

	txq = netdev_pick_tx(dev, skb, accel_priv);
	q = rcu_dereference_bh(txq->qdisc);

	trace_net_dev_queue(skb);
	if (q->enqueue) {
		rc = __dev_xmit_skb(skb, q, dev, txq);
		goto out;
	}

	/* The device has no queue. Common case for software devices:
	 * loopback, all the sorts of tunnels...

	 * Really, it is unlikely that netif_tx_lock protection is necessary
	 * here.  (f.e. loopback and IP tunnels are clean ignoring statistics
	 * counters.)
	 * However, it is possible, that they rely on protection
	 * made by us here.

	 * Check this and shot the lock. It is not prone from deadlocks.
	 *Either shot noqueue qdisc, it is even simpler 8)
	 */
	if (dev->flags & IFF_UP) {
		int cpu = smp_processor_id(); /* ok because BHs are off */

		if (txq->xmit_lock_owner != cpu) {
			if (unlikely(__this_cpu_read(xmit_recursion) >
				     XMIT_RECURSION_LIMIT))
				goto recursion_alert;

			skb = validate_xmit_skb(skb, dev);
			if (!skb)
				goto out;

			HARD_TX_LOCK(dev, txq, cpu);

			if (!netif_xmit_stopped(txq)) {
				__this_cpu_inc(xmit_recursion);
				skb = dev_hard_start_xmit(skb, dev, txq, &rc);
				__this_cpu_dec(xmit_recursion);
				if (dev_xmit_complete(rc)) {
					HARD_TX_UNLOCK(dev, txq);
					goto out;
				}
			}
			HARD_TX_UNLOCK(dev, txq);
			net_crit_ratelimited("Virtual device %s asks to queue packet!\n",
					     dev->name);
		} else {
			/* Recursion is detected! It is possible,
			 * unfortunately
			 */
recursion_alert:
			net_crit_ratelimited("Dead loop on virtual device %s, fix it urgently!\n",
					     dev->name);
		}
	}

	rc = -ENETDOWN;
	rcu_read_unlock_bh();

	atomic_long_inc(&dev->tx_dropped);
	kfree_skb_list(skb);
	return rc;
out:
	rcu_read_unlock_bh();
	return rc;
}

int dev_queue_xmit(struct sk_buff *skb)
{
	return __dev_queue_xmit(skb, NULL);
}
EXPORT_SYMBOL(dev_queue_xmit);

int dev_queue_xmit_accel(struct sk_buff *skb, void *accel_priv)
{
	return __dev_queue_xmit(skb, accel_priv);
}
EXPORT_SYMBOL(dev_queue_xmit_accel);


/*************************************************************************
 *			Receiver routines
 *************************************************************************/

int netdev_max_backlog __read_mostly = 1000;
EXPORT_SYMBOL(netdev_max_backlog);

int netdev_tstamp_prequeue __read_mostly = 1;
int netdev_budget __read_mostly = 300;
unsigned int __read_mostly netdev_budget_usecs = 2000;
int weight_p __read_mostly = 64;           /* old backlog weight */
int dev_weight_rx_bias __read_mostly = 1;  /* bias for backlog weight */
int dev_weight_tx_bias __read_mostly = 1;  /* bias for output_queue quota */
int dev_rx_weight __read_mostly = 64;
int dev_tx_weight __read_mostly = 64;

/* Called with irq disabled */
static inline void ____napi_schedule(struct softnet_data *sd,
				     struct napi_struct *napi)
{
	list_add_tail(&napi->poll_list, &sd->poll_list);
	__raise_softirq_irqoff(NET_RX_SOFTIRQ);
}

#ifdef CONFIG_RPS

/* One global table that all flow-based protocols share. */
struct rps_sock_flow_table __rcu *rps_sock_flow_table __read_mostly;
EXPORT_SYMBOL(rps_sock_flow_table);
u32 rps_cpu_mask __read_mostly;
EXPORT_SYMBOL(rps_cpu_mask);

struct static_key rps_needed __read_mostly;
EXPORT_SYMBOL(rps_needed);
struct static_key rfs_needed __read_mostly;
EXPORT_SYMBOL(rfs_needed);

static struct rps_dev_flow *
set_rps_cpu(struct net_device *dev, struct sk_buff *skb,
	    struct rps_dev_flow *rflow, u16 next_cpu)
{
	if (next_cpu < nr_cpu_ids) {
#ifdef CONFIG_RFS_ACCEL
		struct netdev_rx_queue *rxqueue;
		struct rps_dev_flow_table *flow_table;
		struct rps_dev_flow *old_rflow;
		u32 flow_id;
		u16 rxq_index;
		int rc;

		/* Should we steer this flow to a different hardware queue? */
		if (!skb_rx_queue_recorded(skb) || !dev->rx_cpu_rmap ||
		    !(dev->features & NETIF_F_NTUPLE))
			goto out;
		rxq_index = cpu_rmap_lookup_index(dev->rx_cpu_rmap, next_cpu);
		if (rxq_index == skb_get_rx_queue(skb))
			goto out;

		rxqueue = dev->_rx + rxq_index;
		flow_table = rcu_dereference(rxqueue->rps_flow_table);
		if (!flow_table)
			goto out;
		flow_id = skb_get_hash(skb) & flow_table->mask;
		rc = dev->netdev_ops->ndo_rx_flow_steer(dev, skb,
							rxq_index, flow_id);
		if (rc < 0)
			goto out;
		old_rflow = rflow;
		rflow = &flow_table->flows[flow_id];
		rflow->filter = rc;
		if (old_rflow->filter == rflow->filter)
			old_rflow->filter = RPS_NO_FILTER;
	out:
#endif
		rflow->last_qtail =
			per_cpu(softnet_data, next_cpu).input_queue_head;
	}

	rflow->cpu = next_cpu;
	return rflow;
}

/*
 * get_rps_cpu is called from netif_receive_skb and returns the target
 * CPU from the RPS map of the receiving queue for a given skb.
 * rcu_read_lock must be held on entry.
 */
static int get_rps_cpu(struct net_device *dev, struct sk_buff *skb,
		       struct rps_dev_flow **rflowp)
{
	const struct rps_sock_flow_table *sock_flow_table;
	struct netdev_rx_queue *rxqueue = dev->_rx;
	struct rps_dev_flow_table *flow_table;
	struct rps_map *map;
	int cpu = -1;
	u32 tcpu;
	u32 hash;

	if (skb_rx_queue_recorded(skb)) {
		u16 index = skb_get_rx_queue(skb);

		if (unlikely(index >= dev->real_num_rx_queues)) {
			WARN_ONCE(dev->real_num_rx_queues > 1,
				  "%s received packet on queue %u, but number "
				  "of RX queues is %u\n",
				  dev->name, index, dev->real_num_rx_queues);
			goto done;
		}
		rxqueue += index;
	}

	/* Avoid computing hash if RFS/RPS is not active for this rxqueue */

	flow_table = rcu_dereference(rxqueue->rps_flow_table);
	map = rcu_dereference(rxqueue->rps_map);
	if (!flow_table && !map)
		goto done;

	skb_reset_network_header(skb);
	hash = skb_get_hash(skb);
	if (!hash)
		goto done;

	sock_flow_table = rcu_dereference(rps_sock_flow_table);
	if (flow_table && sock_flow_table) {
		struct rps_dev_flow *rflow;
		u32 next_cpu;
		u32 ident;

		/* First check into global flow table if there is a match */
		ident = sock_flow_table->ents[hash & sock_flow_table->mask];
		if ((ident ^ hash) & ~rps_cpu_mask)
			goto try_rps;

		next_cpu = ident & rps_cpu_mask;

		/* OK, now we know there is a match,
		 * we can look at the local (per receive queue) flow table
		 */
		rflow = &flow_table->flows[hash & flow_table->mask];
		tcpu = rflow->cpu;

		/*
		 * If the desired CPU (where last recvmsg was done) is
		 * different from current CPU (one in the rx-queue flow
		 * table entry), switch if one of the following holds:
		 *   - Current CPU is unset (>= nr_cpu_ids).
		 *   - Current CPU is offline.
		 *   - The current CPU's queue tail has advanced beyond the
		 *     last packet that was enqueued using this table entry.
		 *     This guarantees that all previous packets for the flow
		 *     have been dequeued, thus preserving in order delivery.
		 */
		if (unlikely(tcpu != next_cpu) &&
		    (tcpu >= nr_cpu_ids || !cpu_online(tcpu) ||
		     ((int)(per_cpu(softnet_data, tcpu).input_queue_head -
		      rflow->last_qtail)) >= 0)) {
			tcpu = next_cpu;
			rflow = set_rps_cpu(dev, skb, rflow, next_cpu);
		}

		if (tcpu < nr_cpu_ids && cpu_online(tcpu)) {
			*rflowp = rflow;
			cpu = tcpu;
			goto done;
		}
	}

try_rps:

	if (map) {
		tcpu = map->cpus[reciprocal_scale(hash, map->len)];
		if (cpu_online(tcpu)) {
			cpu = tcpu;
			goto done;
		}
	}

done:
	return cpu;
}

#ifdef CONFIG_RFS_ACCEL

/**
 * rps_may_expire_flow - check whether an RFS hardware filter may be removed
 * @dev: Device on which the filter was set
 * @rxq_index: RX queue index
 * @flow_id: Flow ID passed to ndo_rx_flow_steer()
 * @filter_id: Filter ID returned by ndo_rx_flow_steer()
 *
 * Drivers that implement ndo_rx_flow_steer() should periodically call
 * this function for each installed filter and remove the filters for
 * which it returns %true.
 */
bool rps_may_expire_flow(struct net_device *dev, u16 rxq_index,
			 u32 flow_id, u16 filter_id)
{
	struct netdev_rx_queue *rxqueue = dev->_rx + rxq_index;
	struct rps_dev_flow_table *flow_table;
	struct rps_dev_flow *rflow;
	bool expire = true;
	unsigned int cpu;

	rcu_read_lock();
	flow_table = rcu_dereference(rxqueue->rps_flow_table);
	if (flow_table && flow_id <= flow_table->mask) {
		rflow = &flow_table->flows[flow_id];
		cpu = ACCESS_ONCE(rflow->cpu);
		if (rflow->filter == filter_id && cpu < nr_cpu_ids &&
		    ((int)(per_cpu(softnet_data, cpu).input_queue_head -
			   rflow->last_qtail) <
		     (int)(10 * flow_table->mask)))
			expire = false;
	}
	rcu_read_unlock();
	return expire;
}
EXPORT_SYMBOL(rps_may_expire_flow);

#endif /* CONFIG_RFS_ACCEL */

/* Called from hardirq (IPI) context */
static void rps_trigger_softirq(void *data)
{
	struct softnet_data *sd = data;

	____napi_schedule(sd, &sd->backlog);
	sd->received_rps++;
}

#endif /* CONFIG_RPS */

/*
 * Check if this softnet_data structure is another cpu one
 * If yes, queue it to our IPI list and return 1
 * If no, return 0
 */
static int rps_ipi_queued(struct softnet_data *sd)
{
#ifdef CONFIG_RPS
	struct softnet_data *mysd = this_cpu_ptr(&softnet_data);

	if (sd != mysd) {
		sd->rps_ipi_next = mysd->rps_ipi_list;
		mysd->rps_ipi_list = sd;

		__raise_softirq_irqoff(NET_RX_SOFTIRQ);
		return 1;
	}
#endif /* CONFIG_RPS */
	return 0;
}

#ifdef CONFIG_NET_FLOW_LIMIT
int netdev_flow_limit_table_len __read_mostly = (1 << 12);
#endif

static bool skb_flow_limit(struct sk_buff *skb, unsigned int qlen)
{
#ifdef CONFIG_NET_FLOW_LIMIT
	struct sd_flow_limit *fl;
	struct softnet_data *sd;
	unsigned int old_flow, new_flow;

	if (qlen < (netdev_max_backlog >> 1))
		return false;

	sd = this_cpu_ptr(&softnet_data);

	rcu_read_lock();
	fl = rcu_dereference(sd->flow_limit);
	if (fl) {
		new_flow = skb_get_hash(skb) & (fl->num_buckets - 1);
		old_flow = fl->history[fl->history_head];
		fl->history[fl->history_head] = new_flow;

		fl->history_head++;
		fl->history_head &= FLOW_LIMIT_HISTORY - 1;

		if (likely(fl->buckets[old_flow]))
			fl->buckets[old_flow]--;

		if (++fl->buckets[new_flow] > (FLOW_LIMIT_HISTORY >> 1)) {
			fl->count++;
			rcu_read_unlock();
			return true;
		}
	}
	rcu_read_unlock();
#endif
	return false;
}

/*
 * enqueue_to_backlog is called to queue an skb to a per CPU backlog
 * queue (may be a remote CPU queue).
 */
static int enqueue_to_backlog(struct sk_buff *skb, int cpu,
			      unsigned int *qtail)
{
	struct softnet_data *sd;
	unsigned long flags;
	unsigned int qlen;

	sd = &per_cpu(softnet_data, cpu);

	local_irq_save(flags);

	rps_lock(sd);
	if (!netif_running(skb->dev))
		goto drop;
	qlen = skb_queue_len(&sd->input_pkt_queue);
	if (qlen <= netdev_max_backlog && !skb_flow_limit(skb, qlen)) {
		if (qlen) {
enqueue:
			__skb_queue_tail(&sd->input_pkt_queue, skb);
			input_queue_tail_incr_save(sd, qtail);
			rps_unlock(sd);
			local_irq_restore(flags);
			return NET_RX_SUCCESS;
		}

		/* Schedule NAPI for backlog device
		 * We can use non atomic operation since we own the queue lock
		 */
		if (!__test_and_set_bit(NAPI_STATE_SCHED, &sd->backlog.state)) {
			if (!rps_ipi_queued(sd))
				____napi_schedule(sd, &sd->backlog);
		}
		goto enqueue;
	}

drop:
	sd->dropped++;
	rps_unlock(sd);

	local_irq_restore(flags);

	atomic_long_inc(&skb->dev->rx_dropped);
	kfree_skb(skb);
	return NET_RX_DROP;
}

static u32 netif_receive_generic_xdp(struct sk_buff *skb,
				     struct bpf_prog *xdp_prog)
{
	struct xdp_buff xdp;
	u32 act = XDP_DROP;
	void *orig_data;
	int hlen, off;
	u32 mac_len;

	/* Reinjected packets coming from act_mirred or similar should
	 * not get XDP generic processing.
	 */
	if (skb_cloned(skb))
		return XDP_PASS;

	if (skb_linearize(skb))
		goto do_drop;

	/* The XDP program wants to see the packet starting at the MAC
	 * header.
	 */
	mac_len = skb->data - skb_mac_header(skb);
	hlen = skb_headlen(skb) + mac_len;
	xdp.data = skb->data - mac_len;
	xdp.data_end = xdp.data + hlen;
	xdp.data_hard_start = skb->data - skb_headroom(skb);
	orig_data = xdp.data;

	act = bpf_prog_run_xdp(xdp_prog, &xdp);

	off = xdp.data - orig_data;
	if (off > 0)
		__skb_pull(skb, off);
	else if (off < 0)
		__skb_push(skb, -off);

	switch (act) {
	case XDP_REDIRECT:
	case XDP_TX:
		__skb_push(skb, mac_len);
		/* fall through */
	case XDP_PASS:
		break;

	default:
		bpf_warn_invalid_xdp_action(act);
		/* fall through */
	case XDP_ABORTED:
		trace_xdp_exception(skb->dev, xdp_prog, act);
		/* fall through */
	case XDP_DROP:
	do_drop:
		kfree_skb(skb);
		break;
	}

	return act;
}

/* When doing generic XDP we have to bypass the qdisc layer and the
 * network taps in order to match in-driver-XDP behavior.
 */
void generic_xdp_tx(struct sk_buff *skb, struct bpf_prog *xdp_prog)
{
	struct net_device *dev = skb->dev;
	struct netdev_queue *txq;
	bool free_skb = true;
	int cpu, rc;

	txq = netdev_pick_tx(dev, skb, NULL);
	cpu = smp_processor_id();
	HARD_TX_LOCK(dev, txq, cpu);
	if (!netif_xmit_stopped(txq)) {
		rc = netdev_start_xmit(skb, dev, txq, 0);
		if (dev_xmit_complete(rc))
			free_skb = false;
	}
	HARD_TX_UNLOCK(dev, txq);
	if (free_skb) {
		trace_xdp_exception(dev, xdp_prog, XDP_TX);
		kfree_skb(skb);
	}
}
EXPORT_SYMBOL_GPL(generic_xdp_tx);

static struct static_key generic_xdp_needed __read_mostly;

int do_xdp_generic(struct bpf_prog *xdp_prog, struct sk_buff *skb)
{
	if (xdp_prog) {
		u32 act = netif_receive_generic_xdp(skb, xdp_prog);
		int err;

		if (act != XDP_PASS) {
			switch (act) {
			case XDP_REDIRECT:
				err = xdp_do_generic_redirect(skb->dev, skb,
							      xdp_prog);
				if (err)
					goto out_redir;
			/* fallthru to submit skb */
			case XDP_TX:
				generic_xdp_tx(skb, xdp_prog);
				break;
			}
			return XDP_DROP;
		}
	}
	return XDP_PASS;
out_redir:
	kfree_skb(skb);
	return XDP_DROP;
}
EXPORT_SYMBOL_GPL(do_xdp_generic);

static int netif_rx_internal(struct sk_buff *skb)
{
	int ret;

	net_timestamp_check(netdev_tstamp_prequeue, skb);

	trace_netif_rx(skb);

	if (static_key_false(&generic_xdp_needed)) {
<<<<<<< HEAD
		int ret = do_xdp_generic(rcu_dereference(skb->dev->xdp_prog),
					 skb);
=======
		int ret;

		preempt_disable();
		rcu_read_lock();
		ret = do_xdp_generic(rcu_dereference(skb->dev->xdp_prog), skb);
		rcu_read_unlock();
		preempt_enable();
>>>>>>> 1278f58c

		/* Consider XDP consuming the packet a success from
		 * the netdev point of view we do not want to count
		 * this as an error.
		 */
		if (ret != XDP_PASS)
			return NET_RX_SUCCESS;
	}

#ifdef CONFIG_RPS
	if (static_key_false(&rps_needed)) {
		struct rps_dev_flow voidflow, *rflow = &voidflow;
		int cpu;

		preempt_disable();
		rcu_read_lock();

		cpu = get_rps_cpu(skb->dev, skb, &rflow);
		if (cpu < 0)
			cpu = smp_processor_id();

		ret = enqueue_to_backlog(skb, cpu, &rflow->last_qtail);

		rcu_read_unlock();
		preempt_enable();
	} else
#endif
	{
		unsigned int qtail;

		ret = enqueue_to_backlog(skb, get_cpu(), &qtail);
		put_cpu();
	}
	return ret;
}

/**
 *	netif_rx	-	post buffer to the network code
 *	@skb: buffer to post
 *
 *	This function receives a packet from a device driver and queues it for
 *	the upper (protocol) levels to process.  It always succeeds. The buffer
 *	may be dropped during processing for congestion control or by the
 *	protocol layers.
 *
 *	return values:
 *	NET_RX_SUCCESS	(no congestion)
 *	NET_RX_DROP     (packet was dropped)
 *
 */

int netif_rx(struct sk_buff *skb)
{
	trace_netif_rx_entry(skb);

	return netif_rx_internal(skb);
}
EXPORT_SYMBOL(netif_rx);

int netif_rx_ni(struct sk_buff *skb)
{
	int err;

	trace_netif_rx_ni_entry(skb);

	preempt_disable();
	err = netif_rx_internal(skb);
	if (local_softirq_pending())
		do_softirq();
	preempt_enable();

	return err;
}
EXPORT_SYMBOL(netif_rx_ni);

static __latent_entropy void net_tx_action(struct softirq_action *h)
{
	struct softnet_data *sd = this_cpu_ptr(&softnet_data);

	if (sd->completion_queue) {
		struct sk_buff *clist;

		local_irq_disable();
		clist = sd->completion_queue;
		sd->completion_queue = NULL;
		local_irq_enable();

		while (clist) {
			struct sk_buff *skb = clist;

			clist = clist->next;

			WARN_ON(refcount_read(&skb->users));
			if (likely(get_kfree_skb_cb(skb)->reason == SKB_REASON_CONSUMED))
				trace_consume_skb(skb);
			else
				trace_kfree_skb(skb, net_tx_action);

			if (skb->fclone != SKB_FCLONE_UNAVAILABLE)
				__kfree_skb(skb);
			else
				__kfree_skb_defer(skb);
		}

		__kfree_skb_flush();
	}

	if (sd->output_queue) {
		struct Qdisc *head;

		local_irq_disable();
		head = sd->output_queue;
		sd->output_queue = NULL;
		sd->output_queue_tailp = &sd->output_queue;
		local_irq_enable();

		while (head) {
			struct Qdisc *q = head;
			spinlock_t *root_lock;

			head = head->next_sched;

			root_lock = qdisc_lock(q);
			spin_lock(root_lock);
			/* We need to make sure head->next_sched is read
			 * before clearing __QDISC_STATE_SCHED
			 */
			smp_mb__before_atomic();
			clear_bit(__QDISC_STATE_SCHED, &q->state);
			qdisc_run(q);
			spin_unlock(root_lock);
		}
	}
}

#if IS_ENABLED(CONFIG_BRIDGE) && IS_ENABLED(CONFIG_ATM_LANE)
/* This hook is defined here for ATM LANE */
int (*br_fdb_test_addr_hook)(struct net_device *dev,
			     unsigned char *addr) __read_mostly;
EXPORT_SYMBOL_GPL(br_fdb_test_addr_hook);
#endif

static inline struct sk_buff *
sch_handle_ingress(struct sk_buff *skb, struct packet_type **pt_prev, int *ret,
		   struct net_device *orig_dev)
{
#ifdef CONFIG_NET_CLS_ACT
	struct tcf_proto *cl = rcu_dereference_bh(skb->dev->ingress_cl_list);
	struct tcf_result cl_res;

	/* If there's at least one ingress present somewhere (so
	 * we get here via enabled static key), remaining devices
	 * that are not configured with an ingress qdisc will bail
	 * out here.
	 */
	if (!cl)
		return skb;
	if (*pt_prev) {
		*ret = deliver_skb(skb, *pt_prev, orig_dev);
		*pt_prev = NULL;
	}

	qdisc_skb_cb(skb)->pkt_len = skb->len;
	skb->tc_at_ingress = 1;
	qdisc_bstats_cpu_update(cl->q, skb);

	switch (tcf_classify(skb, cl, &cl_res, false)) {
	case TC_ACT_OK:
	case TC_ACT_RECLASSIFY:
		skb->tc_index = TC_H_MIN(cl_res.classid);
		break;
	case TC_ACT_SHOT:
		qdisc_qstats_cpu_drop(cl->q);
		kfree_skb(skb);
		return NULL;
	case TC_ACT_STOLEN:
	case TC_ACT_QUEUED:
	case TC_ACT_TRAP:
		consume_skb(skb);
		return NULL;
	case TC_ACT_REDIRECT:
		/* skb_mac_header check was done by cls/act_bpf, so
		 * we can safely push the L2 header back before
		 * redirecting to another netdev
		 */
		__skb_push(skb, skb->mac_len);
		skb_do_redirect(skb);
		return NULL;
	default:
		break;
	}
#endif /* CONFIG_NET_CLS_ACT */
	return skb;
}

/**
 *	netdev_is_rx_handler_busy - check if receive handler is registered
 *	@dev: device to check
 *
 *	Check if a receive handler is already registered for a given device.
 *	Return true if there one.
 *
 *	The caller must hold the rtnl_mutex.
 */
bool netdev_is_rx_handler_busy(struct net_device *dev)
{
	ASSERT_RTNL();
	return dev && rtnl_dereference(dev->rx_handler);
}
EXPORT_SYMBOL_GPL(netdev_is_rx_handler_busy);

/**
 *	netdev_rx_handler_register - register receive handler
 *	@dev: device to register a handler for
 *	@rx_handler: receive handler to register
 *	@rx_handler_data: data pointer that is used by rx handler
 *
 *	Register a receive handler for a device. This handler will then be
 *	called from __netif_receive_skb. A negative errno code is returned
 *	on a failure.
 *
 *	The caller must hold the rtnl_mutex.
 *
 *	For a general description of rx_handler, see enum rx_handler_result.
 */
int netdev_rx_handler_register(struct net_device *dev,
			       rx_handler_func_t *rx_handler,
			       void *rx_handler_data)
{
	if (netdev_is_rx_handler_busy(dev))
		return -EBUSY;

	/* Note: rx_handler_data must be set before rx_handler */
	rcu_assign_pointer(dev->rx_handler_data, rx_handler_data);
	rcu_assign_pointer(dev->rx_handler, rx_handler);

	return 0;
}
EXPORT_SYMBOL_GPL(netdev_rx_handler_register);

/**
 *	netdev_rx_handler_unregister - unregister receive handler
 *	@dev: device to unregister a handler from
 *
 *	Unregister a receive handler from a device.
 *
 *	The caller must hold the rtnl_mutex.
 */
void netdev_rx_handler_unregister(struct net_device *dev)
{

	ASSERT_RTNL();
	RCU_INIT_POINTER(dev->rx_handler, NULL);
	/* a reader seeing a non NULL rx_handler in a rcu_read_lock()
	 * section has a guarantee to see a non NULL rx_handler_data
	 * as well.
	 */
	synchronize_net();
	RCU_INIT_POINTER(dev->rx_handler_data, NULL);
}
EXPORT_SYMBOL_GPL(netdev_rx_handler_unregister);

/*
 * Limit the use of PFMEMALLOC reserves to those protocols that implement
 * the special handling of PFMEMALLOC skbs.
 */
static bool skb_pfmemalloc_protocol(struct sk_buff *skb)
{
	switch (skb->protocol) {
	case htons(ETH_P_ARP):
	case htons(ETH_P_IP):
	case htons(ETH_P_IPV6):
	case htons(ETH_P_8021Q):
	case htons(ETH_P_8021AD):
		return true;
	default:
		return false;
	}
}

static inline int nf_ingress(struct sk_buff *skb, struct packet_type **pt_prev,
			     int *ret, struct net_device *orig_dev)
{
#ifdef CONFIG_NETFILTER_INGRESS
	if (nf_hook_ingress_active(skb)) {
		int ingress_retval;

		if (*pt_prev) {
			*ret = deliver_skb(skb, *pt_prev, orig_dev);
			*pt_prev = NULL;
		}

		rcu_read_lock();
		ingress_retval = nf_hook_ingress(skb);
		rcu_read_unlock();
		return ingress_retval;
	}
#endif /* CONFIG_NETFILTER_INGRESS */
	return 0;
}

static int __netif_receive_skb_core(struct sk_buff *skb, bool pfmemalloc)
{
	struct packet_type *ptype, *pt_prev;
	rx_handler_func_t *rx_handler;
	struct net_device *orig_dev;
	bool deliver_exact = false;
	int ret = NET_RX_DROP;
	__be16 type;

	net_timestamp_check(!netdev_tstamp_prequeue, skb);

	trace_netif_receive_skb(skb);

	orig_dev = skb->dev;

	skb_reset_network_header(skb);
	if (!skb_transport_header_was_set(skb))
		skb_reset_transport_header(skb);
	skb_reset_mac_len(skb);

	pt_prev = NULL;

another_round:
	skb->skb_iif = skb->dev->ifindex;

	__this_cpu_inc(softnet_data.processed);

	if (skb->protocol == cpu_to_be16(ETH_P_8021Q) ||
	    skb->protocol == cpu_to_be16(ETH_P_8021AD)) {
		skb = skb_vlan_untag(skb);
		if (unlikely(!skb))
			goto out;
	}

	if (skb_skip_tc_classify(skb))
		goto skip_classify;

	if (pfmemalloc)
		goto skip_taps;

	list_for_each_entry_rcu(ptype, &ptype_all, list) {
		if (pt_prev)
			ret = deliver_skb(skb, pt_prev, orig_dev);
		pt_prev = ptype;
	}

	list_for_each_entry_rcu(ptype, &skb->dev->ptype_all, list) {
		if (pt_prev)
			ret = deliver_skb(skb, pt_prev, orig_dev);
		pt_prev = ptype;
	}

skip_taps:
#ifdef CONFIG_NET_INGRESS
	if (static_key_false(&ingress_needed)) {
		skb = sch_handle_ingress(skb, &pt_prev, &ret, orig_dev);
		if (!skb)
			goto out;

		if (nf_ingress(skb, &pt_prev, &ret, orig_dev) < 0)
			goto out;
	}
#endif
	skb_reset_tc(skb);
skip_classify:
	if (pfmemalloc && !skb_pfmemalloc_protocol(skb))
		goto drop;

	if (skb_vlan_tag_present(skb)) {
		if (pt_prev) {
			ret = deliver_skb(skb, pt_prev, orig_dev);
			pt_prev = NULL;
		}
		if (vlan_do_receive(&skb))
			goto another_round;
		else if (unlikely(!skb))
			goto out;
	}

	rx_handler = rcu_dereference(skb->dev->rx_handler);
	if (rx_handler) {
		if (pt_prev) {
			ret = deliver_skb(skb, pt_prev, orig_dev);
			pt_prev = NULL;
		}
		switch (rx_handler(&skb)) {
		case RX_HANDLER_CONSUMED:
			ret = NET_RX_SUCCESS;
			goto out;
		case RX_HANDLER_ANOTHER:
			goto another_round;
		case RX_HANDLER_EXACT:
			deliver_exact = true;
		case RX_HANDLER_PASS:
			break;
		default:
			BUG();
		}
	}

	if (unlikely(skb_vlan_tag_present(skb))) {
		if (skb_vlan_tag_get_id(skb))
			skb->pkt_type = PACKET_OTHERHOST;
		/* Note: we might in the future use prio bits
		 * and set skb->priority like in vlan_do_receive()
		 * For the time being, just ignore Priority Code Point
		 */
		skb->vlan_tci = 0;
	}

	type = skb->protocol;

	/* deliver only exact match when indicated */
	if (likely(!deliver_exact)) {
		deliver_ptype_list_skb(skb, &pt_prev, orig_dev, type,
				       &ptype_base[ntohs(type) &
						   PTYPE_HASH_MASK]);
	}

	deliver_ptype_list_skb(skb, &pt_prev, orig_dev, type,
			       &orig_dev->ptype_specific);

	if (unlikely(skb->dev != orig_dev)) {
		deliver_ptype_list_skb(skb, &pt_prev, orig_dev, type,
				       &skb->dev->ptype_specific);
	}

	if (pt_prev) {
		if (unlikely(skb_orphan_frags_rx(skb, GFP_ATOMIC)))
			goto drop;
		else
			ret = pt_prev->func(skb, skb->dev, pt_prev, orig_dev);
	} else {
drop:
		if (!deliver_exact)
			atomic_long_inc(&skb->dev->rx_dropped);
		else
			atomic_long_inc(&skb->dev->rx_nohandler);
		kfree_skb(skb);
		/* Jamal, now you will not able to escape explaining
		 * me how you were going to use this. :-)
		 */
		ret = NET_RX_DROP;
	}

out:
	return ret;
}

static int __netif_receive_skb(struct sk_buff *skb)
{
	int ret;

	if (sk_memalloc_socks() && skb_pfmemalloc(skb)) {
		unsigned int noreclaim_flag;

		/*
		 * PFMEMALLOC skbs are special, they should
		 * - be delivered to SOCK_MEMALLOC sockets only
		 * - stay away from userspace
		 * - have bounded memory usage
		 *
		 * Use PF_MEMALLOC as this saves us from propagating the allocation
		 * context down to all allocation sites.
		 */
		noreclaim_flag = memalloc_noreclaim_save();
		ret = __netif_receive_skb_core(skb, true);
		memalloc_noreclaim_restore(noreclaim_flag);
	} else
		ret = __netif_receive_skb_core(skb, false);

	return ret;
}

static int generic_xdp_install(struct net_device *dev, struct netdev_xdp *xdp)
{
	struct bpf_prog *old = rtnl_dereference(dev->xdp_prog);
	struct bpf_prog *new = xdp->prog;
	int ret = 0;

	switch (xdp->command) {
	case XDP_SETUP_PROG:
		rcu_assign_pointer(dev->xdp_prog, new);
		if (old)
			bpf_prog_put(old);

		if (old && !new) {
			static_key_slow_dec(&generic_xdp_needed);
		} else if (new && !old) {
			static_key_slow_inc(&generic_xdp_needed);
			dev_disable_lro(dev);
		}
		break;

	case XDP_QUERY_PROG:
		xdp->prog_attached = !!old;
		xdp->prog_id = old ? old->aux->id : 0;
		break;

	default:
		ret = -EINVAL;
		break;
	}

	return ret;
}

static int netif_receive_skb_internal(struct sk_buff *skb)
{
	int ret;

	net_timestamp_check(netdev_tstamp_prequeue, skb);

	if (skb_defer_rx_timestamp(skb))
		return NET_RX_SUCCESS;

	if (static_key_false(&generic_xdp_needed)) {
<<<<<<< HEAD
		int ret = do_xdp_generic(rcu_dereference(skb->dev->xdp_prog),
					 skb);

		if (ret != XDP_PASS) {
			rcu_read_unlock();
			return NET_RX_DROP;
		}
=======
		int ret;

		preempt_disable();
		rcu_read_lock();
		ret = do_xdp_generic(rcu_dereference(skb->dev->xdp_prog), skb);
		rcu_read_unlock();
		preempt_enable();

		if (ret != XDP_PASS)
			return NET_RX_DROP;
>>>>>>> 1278f58c
	}

	rcu_read_lock();
#ifdef CONFIG_RPS
	if (static_key_false(&rps_needed)) {
		struct rps_dev_flow voidflow, *rflow = &voidflow;
		int cpu = get_rps_cpu(skb->dev, skb, &rflow);

		if (cpu >= 0) {
			ret = enqueue_to_backlog(skb, cpu, &rflow->last_qtail);
			rcu_read_unlock();
			return ret;
		}
	}
#endif
	ret = __netif_receive_skb(skb);
	rcu_read_unlock();
	return ret;
}

/**
 *	netif_receive_skb - process receive buffer from network
 *	@skb: buffer to process
 *
 *	netif_receive_skb() is the main receive data processing function.
 *	It always succeeds. The buffer may be dropped during processing
 *	for congestion control or by the protocol layers.
 *
 *	This function may only be called from softirq context and interrupts
 *	should be enabled.
 *
 *	Return values (usually ignored):
 *	NET_RX_SUCCESS: no congestion
 *	NET_RX_DROP: packet was dropped
 */
int netif_receive_skb(struct sk_buff *skb)
{
	trace_netif_receive_skb_entry(skb);

	return netif_receive_skb_internal(skb);
}
EXPORT_SYMBOL(netif_receive_skb);

DEFINE_PER_CPU(struct work_struct, flush_works);

/* Network device is going away, flush any packets still pending */
static void flush_backlog(struct work_struct *work)
{
	struct sk_buff *skb, *tmp;
	struct softnet_data *sd;

	local_bh_disable();
	sd = this_cpu_ptr(&softnet_data);

	local_irq_disable();
	rps_lock(sd);
	skb_queue_walk_safe(&sd->input_pkt_queue, skb, tmp) {
		if (skb->dev->reg_state == NETREG_UNREGISTERING) {
			__skb_unlink(skb, &sd->input_pkt_queue);
			kfree_skb(skb);
			input_queue_head_incr(sd);
		}
	}
	rps_unlock(sd);
	local_irq_enable();

	skb_queue_walk_safe(&sd->process_queue, skb, tmp) {
		if (skb->dev->reg_state == NETREG_UNREGISTERING) {
			__skb_unlink(skb, &sd->process_queue);
			kfree_skb(skb);
			input_queue_head_incr(sd);
		}
	}
	local_bh_enable();
}

static void flush_all_backlogs(void)
{
	unsigned int cpu;

	get_online_cpus();

	for_each_online_cpu(cpu)
		queue_work_on(cpu, system_highpri_wq,
			      per_cpu_ptr(&flush_works, cpu));

	for_each_online_cpu(cpu)
		flush_work(per_cpu_ptr(&flush_works, cpu));

	put_online_cpus();
}

static int napi_gro_complete(struct sk_buff *skb)
{
	struct packet_offload *ptype;
	__be16 type = skb->protocol;
	struct list_head *head = &offload_base;
	int err = -ENOENT;

	BUILD_BUG_ON(sizeof(struct napi_gro_cb) > sizeof(skb->cb));

	if (NAPI_GRO_CB(skb)->count == 1) {
		skb_shinfo(skb)->gso_size = 0;
		goto out;
	}

	rcu_read_lock();
	list_for_each_entry_rcu(ptype, head, list) {
		if (ptype->type != type || !ptype->callbacks.gro_complete)
			continue;

		err = ptype->callbacks.gro_complete(skb, 0);
		break;
	}
	rcu_read_unlock();

	if (err) {
		WARN_ON(&ptype->list == head);
		kfree_skb(skb);
		return NET_RX_SUCCESS;
	}

out:
	return netif_receive_skb_internal(skb);
}

/* napi->gro_list contains packets ordered by age.
 * youngest packets at the head of it.
 * Complete skbs in reverse order to reduce latencies.
 */
void napi_gro_flush(struct napi_struct *napi, bool flush_old)
{
	struct sk_buff *skb, *prev = NULL;

	/* scan list and build reverse chain */
	for (skb = napi->gro_list; skb != NULL; skb = skb->next) {
		skb->prev = prev;
		prev = skb;
	}

	for (skb = prev; skb; skb = prev) {
		skb->next = NULL;

		if (flush_old && NAPI_GRO_CB(skb)->age == jiffies)
			return;

		prev = skb->prev;
		napi_gro_complete(skb);
		napi->gro_count--;
	}

	napi->gro_list = NULL;
}
EXPORT_SYMBOL(napi_gro_flush);

static void gro_list_prepare(struct napi_struct *napi, struct sk_buff *skb)
{
	struct sk_buff *p;
	unsigned int maclen = skb->dev->hard_header_len;
	u32 hash = skb_get_hash_raw(skb);

	for (p = napi->gro_list; p; p = p->next) {
		unsigned long diffs;

		NAPI_GRO_CB(p)->flush = 0;

		if (hash != skb_get_hash_raw(p)) {
			NAPI_GRO_CB(p)->same_flow = 0;
			continue;
		}

		diffs = (unsigned long)p->dev ^ (unsigned long)skb->dev;
		diffs |= p->vlan_tci ^ skb->vlan_tci;
		diffs |= skb_metadata_dst_cmp(p, skb);
		if (maclen == ETH_HLEN)
			diffs |= compare_ether_header(skb_mac_header(p),
						      skb_mac_header(skb));
		else if (!diffs)
			diffs = memcmp(skb_mac_header(p),
				       skb_mac_header(skb),
				       maclen);
		NAPI_GRO_CB(p)->same_flow = !diffs;
	}
}

static void skb_gro_reset_offset(struct sk_buff *skb)
{
	const struct skb_shared_info *pinfo = skb_shinfo(skb);
	const skb_frag_t *frag0 = &pinfo->frags[0];

	NAPI_GRO_CB(skb)->data_offset = 0;
	NAPI_GRO_CB(skb)->frag0 = NULL;
	NAPI_GRO_CB(skb)->frag0_len = 0;

	if (skb_mac_header(skb) == skb_tail_pointer(skb) &&
	    pinfo->nr_frags &&
	    !PageHighMem(skb_frag_page(frag0))) {
		NAPI_GRO_CB(skb)->frag0 = skb_frag_address(frag0);
		NAPI_GRO_CB(skb)->frag0_len = min_t(unsigned int,
						    skb_frag_size(frag0),
						    skb->end - skb->tail);
	}
}

static void gro_pull_from_frag0(struct sk_buff *skb, int grow)
{
	struct skb_shared_info *pinfo = skb_shinfo(skb);

	BUG_ON(skb->end - skb->tail < grow);

	memcpy(skb_tail_pointer(skb), NAPI_GRO_CB(skb)->frag0, grow);

	skb->data_len -= grow;
	skb->tail += grow;

	pinfo->frags[0].page_offset += grow;
	skb_frag_size_sub(&pinfo->frags[0], grow);

	if (unlikely(!skb_frag_size(&pinfo->frags[0]))) {
		skb_frag_unref(skb, 0);
		memmove(pinfo->frags, pinfo->frags + 1,
			--pinfo->nr_frags * sizeof(pinfo->frags[0]));
	}
}

static enum gro_result dev_gro_receive(struct napi_struct *napi, struct sk_buff *skb)
{
	struct sk_buff **pp = NULL;
	struct packet_offload *ptype;
	__be16 type = skb->protocol;
	struct list_head *head = &offload_base;
	int same_flow;
	enum gro_result ret;
	int grow;

	if (netif_elide_gro(skb->dev))
		goto normal;

	gro_list_prepare(napi, skb);

	rcu_read_lock();
	list_for_each_entry_rcu(ptype, head, list) {
		if (ptype->type != type || !ptype->callbacks.gro_receive)
			continue;

		skb_set_network_header(skb, skb_gro_offset(skb));
		skb_reset_mac_len(skb);
		NAPI_GRO_CB(skb)->same_flow = 0;
		NAPI_GRO_CB(skb)->flush = skb_is_gso(skb) || skb_has_frag_list(skb);
		NAPI_GRO_CB(skb)->free = 0;
		NAPI_GRO_CB(skb)->encap_mark = 0;
		NAPI_GRO_CB(skb)->recursion_counter = 0;
		NAPI_GRO_CB(skb)->is_fou = 0;
		NAPI_GRO_CB(skb)->is_atomic = 1;
		NAPI_GRO_CB(skb)->gro_remcsum_start = 0;

		/* Setup for GRO checksum validation */
		switch (skb->ip_summed) {
		case CHECKSUM_COMPLETE:
			NAPI_GRO_CB(skb)->csum = skb->csum;
			NAPI_GRO_CB(skb)->csum_valid = 1;
			NAPI_GRO_CB(skb)->csum_cnt = 0;
			break;
		case CHECKSUM_UNNECESSARY:
			NAPI_GRO_CB(skb)->csum_cnt = skb->csum_level + 1;
			NAPI_GRO_CB(skb)->csum_valid = 0;
			break;
		default:
			NAPI_GRO_CB(skb)->csum_cnt = 0;
			NAPI_GRO_CB(skb)->csum_valid = 0;
		}

		pp = ptype->callbacks.gro_receive(&napi->gro_list, skb);
		break;
	}
	rcu_read_unlock();

	if (&ptype->list == head)
		goto normal;

	if (IS_ERR(pp) && PTR_ERR(pp) == -EINPROGRESS) {
		ret = GRO_CONSUMED;
		goto ok;
	}

	same_flow = NAPI_GRO_CB(skb)->same_flow;
	ret = NAPI_GRO_CB(skb)->free ? GRO_MERGED_FREE : GRO_MERGED;

	if (pp) {
		struct sk_buff *nskb = *pp;

		*pp = nskb->next;
		nskb->next = NULL;
		napi_gro_complete(nskb);
		napi->gro_count--;
	}

	if (same_flow)
		goto ok;

	if (NAPI_GRO_CB(skb)->flush)
		goto normal;

	if (unlikely(napi->gro_count >= MAX_GRO_SKBS)) {
		struct sk_buff *nskb = napi->gro_list;

		/* locate the end of the list to select the 'oldest' flow */
		while (nskb->next) {
			pp = &nskb->next;
			nskb = *pp;
		}
		*pp = NULL;
		nskb->next = NULL;
		napi_gro_complete(nskb);
	} else {
		napi->gro_count++;
	}
	NAPI_GRO_CB(skb)->count = 1;
	NAPI_GRO_CB(skb)->age = jiffies;
	NAPI_GRO_CB(skb)->last = skb;
	skb_shinfo(skb)->gso_size = skb_gro_len(skb);
	skb->next = napi->gro_list;
	napi->gro_list = skb;
	ret = GRO_HELD;

pull:
	grow = skb_gro_offset(skb) - skb_headlen(skb);
	if (grow > 0)
		gro_pull_from_frag0(skb, grow);
ok:
	return ret;

normal:
	ret = GRO_NORMAL;
	goto pull;
}

struct packet_offload *gro_find_receive_by_type(__be16 type)
{
	struct list_head *offload_head = &offload_base;
	struct packet_offload *ptype;

	list_for_each_entry_rcu(ptype, offload_head, list) {
		if (ptype->type != type || !ptype->callbacks.gro_receive)
			continue;
		return ptype;
	}
	return NULL;
}
EXPORT_SYMBOL(gro_find_receive_by_type);

struct packet_offload *gro_find_complete_by_type(__be16 type)
{
	struct list_head *offload_head = &offload_base;
	struct packet_offload *ptype;

	list_for_each_entry_rcu(ptype, offload_head, list) {
		if (ptype->type != type || !ptype->callbacks.gro_complete)
			continue;
		return ptype;
	}
	return NULL;
}
EXPORT_SYMBOL(gro_find_complete_by_type);

static void napi_skb_free_stolen_head(struct sk_buff *skb)
{
	skb_dst_drop(skb);
	secpath_reset(skb);
	kmem_cache_free(skbuff_head_cache, skb);
}

static gro_result_t napi_skb_finish(gro_result_t ret, struct sk_buff *skb)
{
	switch (ret) {
	case GRO_NORMAL:
		if (netif_receive_skb_internal(skb))
			ret = GRO_DROP;
		break;

	case GRO_DROP:
		kfree_skb(skb);
		break;

	case GRO_MERGED_FREE:
		if (NAPI_GRO_CB(skb)->free == NAPI_GRO_FREE_STOLEN_HEAD)
			napi_skb_free_stolen_head(skb);
		else
			__kfree_skb(skb);
		break;

	case GRO_HELD:
	case GRO_MERGED:
	case GRO_CONSUMED:
		break;
	}

	return ret;
}

gro_result_t napi_gro_receive(struct napi_struct *napi, struct sk_buff *skb)
{
	skb_mark_napi_id(skb, napi);
	trace_napi_gro_receive_entry(skb);

	skb_gro_reset_offset(skb);

	return napi_skb_finish(dev_gro_receive(napi, skb), skb);
}
EXPORT_SYMBOL(napi_gro_receive);

static void napi_reuse_skb(struct napi_struct *napi, struct sk_buff *skb)
{
	if (unlikely(skb->pfmemalloc)) {
		consume_skb(skb);
		return;
	}
	__skb_pull(skb, skb_headlen(skb));
	/* restore the reserve we had after netdev_alloc_skb_ip_align() */
	skb_reserve(skb, NET_SKB_PAD + NET_IP_ALIGN - skb_headroom(skb));
	skb->vlan_tci = 0;
	skb->dev = napi->dev;
	skb->skb_iif = 0;
	skb->encapsulation = 0;
	skb_shinfo(skb)->gso_type = 0;
	skb->truesize = SKB_TRUESIZE(skb_end_offset(skb));
	secpath_reset(skb);

	napi->skb = skb;
}

struct sk_buff *napi_get_frags(struct napi_struct *napi)
{
	struct sk_buff *skb = napi->skb;

	if (!skb) {
		skb = napi_alloc_skb(napi, GRO_MAX_HEAD);
		if (skb) {
			napi->skb = skb;
			skb_mark_napi_id(skb, napi);
		}
	}
	return skb;
}
EXPORT_SYMBOL(napi_get_frags);

static gro_result_t napi_frags_finish(struct napi_struct *napi,
				      struct sk_buff *skb,
				      gro_result_t ret)
{
	switch (ret) {
	case GRO_NORMAL:
	case GRO_HELD:
		__skb_push(skb, ETH_HLEN);
		skb->protocol = eth_type_trans(skb, skb->dev);
		if (ret == GRO_NORMAL && netif_receive_skb_internal(skb))
			ret = GRO_DROP;
		break;

	case GRO_DROP:
		napi_reuse_skb(napi, skb);
		break;

	case GRO_MERGED_FREE:
		if (NAPI_GRO_CB(skb)->free == NAPI_GRO_FREE_STOLEN_HEAD)
			napi_skb_free_stolen_head(skb);
		else
			napi_reuse_skb(napi, skb);
		break;

	case GRO_MERGED:
	case GRO_CONSUMED:
		break;
	}

	return ret;
}

/* Upper GRO stack assumes network header starts at gro_offset=0
 * Drivers could call both napi_gro_frags() and napi_gro_receive()
 * We copy ethernet header into skb->data to have a common layout.
 */
static struct sk_buff *napi_frags_skb(struct napi_struct *napi)
{
	struct sk_buff *skb = napi->skb;
	const struct ethhdr *eth;
	unsigned int hlen = sizeof(*eth);

	napi->skb = NULL;

	skb_reset_mac_header(skb);
	skb_gro_reset_offset(skb);

	eth = skb_gro_header_fast(skb, 0);
	if (unlikely(skb_gro_header_hard(skb, hlen))) {
		eth = skb_gro_header_slow(skb, hlen, 0);
		if (unlikely(!eth)) {
			net_warn_ratelimited("%s: dropping impossible skb from %s\n",
					     __func__, napi->dev->name);
			napi_reuse_skb(napi, skb);
			return NULL;
		}
	} else {
		gro_pull_from_frag0(skb, hlen);
		NAPI_GRO_CB(skb)->frag0 += hlen;
		NAPI_GRO_CB(skb)->frag0_len -= hlen;
	}
	__skb_pull(skb, hlen);

	/*
	 * This works because the only protocols we care about don't require
	 * special handling.
	 * We'll fix it up properly in napi_frags_finish()
	 */
	skb->protocol = eth->h_proto;

	return skb;
}

gro_result_t napi_gro_frags(struct napi_struct *napi)
{
	struct sk_buff *skb = napi_frags_skb(napi);

	if (!skb)
		return GRO_DROP;

	trace_napi_gro_frags_entry(skb);

	return napi_frags_finish(napi, skb, dev_gro_receive(napi, skb));
}
EXPORT_SYMBOL(napi_gro_frags);

/* Compute the checksum from gro_offset and return the folded value
 * after adding in any pseudo checksum.
 */
__sum16 __skb_gro_checksum_complete(struct sk_buff *skb)
{
	__wsum wsum;
	__sum16 sum;

	wsum = skb_checksum(skb, skb_gro_offset(skb), skb_gro_len(skb), 0);

	/* NAPI_GRO_CB(skb)->csum holds pseudo checksum */
	sum = csum_fold(csum_add(NAPI_GRO_CB(skb)->csum, wsum));
	if (likely(!sum)) {
		if (unlikely(skb->ip_summed == CHECKSUM_COMPLETE) &&
		    !skb->csum_complete_sw)
			netdev_rx_csum_fault(skb->dev);
	}

	NAPI_GRO_CB(skb)->csum = wsum;
	NAPI_GRO_CB(skb)->csum_valid = 1;

	return sum;
}
EXPORT_SYMBOL(__skb_gro_checksum_complete);

static void net_rps_send_ipi(struct softnet_data *remsd)
{
#ifdef CONFIG_RPS
	while (remsd) {
		struct softnet_data *next = remsd->rps_ipi_next;

		if (cpu_online(remsd->cpu))
			smp_call_function_single_async(remsd->cpu, &remsd->csd);
		remsd = next;
	}
#endif
}

/*
 * net_rps_action_and_irq_enable sends any pending IPI's for rps.
 * Note: called with local irq disabled, but exits with local irq enabled.
 */
static void net_rps_action_and_irq_enable(struct softnet_data *sd)
{
#ifdef CONFIG_RPS
	struct softnet_data *remsd = sd->rps_ipi_list;

	if (remsd) {
		sd->rps_ipi_list = NULL;

		local_irq_enable();

		/* Send pending IPI's to kick RPS processing on remote cpus. */
		net_rps_send_ipi(remsd);
	} else
#endif
		local_irq_enable();
}

static bool sd_has_rps_ipi_waiting(struct softnet_data *sd)
{
#ifdef CONFIG_RPS
	return sd->rps_ipi_list != NULL;
#else
	return false;
#endif
}

static int process_backlog(struct napi_struct *napi, int quota)
{
	struct softnet_data *sd = container_of(napi, struct softnet_data, backlog);
	bool again = true;
	int work = 0;

	/* Check if we have pending ipi, its better to send them now,
	 * not waiting net_rx_action() end.
	 */
	if (sd_has_rps_ipi_waiting(sd)) {
		local_irq_disable();
		net_rps_action_and_irq_enable(sd);
	}

	napi->weight = dev_rx_weight;
	while (again) {
		struct sk_buff *skb;

		while ((skb = __skb_dequeue(&sd->process_queue))) {
			rcu_read_lock();
			__netif_receive_skb(skb);
			rcu_read_unlock();
			input_queue_head_incr(sd);
			if (++work >= quota)
				return work;

		}

		local_irq_disable();
		rps_lock(sd);
		if (skb_queue_empty(&sd->input_pkt_queue)) {
			/*
			 * Inline a custom version of __napi_complete().
			 * only current cpu owns and manipulates this napi,
			 * and NAPI_STATE_SCHED is the only possible flag set
			 * on backlog.
			 * We can use a plain write instead of clear_bit(),
			 * and we dont need an smp_mb() memory barrier.
			 */
			napi->state = 0;
			again = false;
		} else {
			skb_queue_splice_tail_init(&sd->input_pkt_queue,
						   &sd->process_queue);
		}
		rps_unlock(sd);
		local_irq_enable();
	}

	return work;
}

/**
 * __napi_schedule - schedule for receive
 * @n: entry to schedule
 *
 * The entry's receive function will be scheduled to run.
 * Consider using __napi_schedule_irqoff() if hard irqs are masked.
 */
void __napi_schedule(struct napi_struct *n)
{
	unsigned long flags;

	local_irq_save(flags);
	____napi_schedule(this_cpu_ptr(&softnet_data), n);
	local_irq_restore(flags);
}
EXPORT_SYMBOL(__napi_schedule);

/**
 *	napi_schedule_prep - check if napi can be scheduled
 *	@n: napi context
 *
 * Test if NAPI routine is already running, and if not mark
 * it as running.  This is used as a condition variable
 * insure only one NAPI poll instance runs.  We also make
 * sure there is no pending NAPI disable.
 */
bool napi_schedule_prep(struct napi_struct *n)
{
	unsigned long val, new;

	do {
		val = READ_ONCE(n->state);
		if (unlikely(val & NAPIF_STATE_DISABLE))
			return false;
		new = val | NAPIF_STATE_SCHED;

		/* Sets STATE_MISSED bit if STATE_SCHED was already set
		 * This was suggested by Alexander Duyck, as compiler
		 * emits better code than :
		 * if (val & NAPIF_STATE_SCHED)
		 *     new |= NAPIF_STATE_MISSED;
		 */
		new |= (val & NAPIF_STATE_SCHED) / NAPIF_STATE_SCHED *
						   NAPIF_STATE_MISSED;
	} while (cmpxchg(&n->state, val, new) != val);

	return !(val & NAPIF_STATE_SCHED);
}
EXPORT_SYMBOL(napi_schedule_prep);

/**
 * __napi_schedule_irqoff - schedule for receive
 * @n: entry to schedule
 *
 * Variant of __napi_schedule() assuming hard irqs are masked
 */
void __napi_schedule_irqoff(struct napi_struct *n)
{
	____napi_schedule(this_cpu_ptr(&softnet_data), n);
}
EXPORT_SYMBOL(__napi_schedule_irqoff);

bool napi_complete_done(struct napi_struct *n, int work_done)
{
	unsigned long flags, val, new;

	/*
	 * 1) Don't let napi dequeue from the cpu poll list
	 *    just in case its running on a different cpu.
	 * 2) If we are busy polling, do nothing here, we have
	 *    the guarantee we will be called later.
	 */
	if (unlikely(n->state & (NAPIF_STATE_NPSVC |
				 NAPIF_STATE_IN_BUSY_POLL)))
		return false;

	if (n->gro_list) {
		unsigned long timeout = 0;

		if (work_done)
			timeout = n->dev->gro_flush_timeout;

		if (timeout)
			hrtimer_start(&n->timer, ns_to_ktime(timeout),
				      HRTIMER_MODE_REL_PINNED);
		else
			napi_gro_flush(n, false);
	}
	if (unlikely(!list_empty(&n->poll_list))) {
		/* If n->poll_list is not empty, we need to mask irqs */
		local_irq_save(flags);
		list_del_init(&n->poll_list);
		local_irq_restore(flags);
	}

	do {
		val = READ_ONCE(n->state);

		WARN_ON_ONCE(!(val & NAPIF_STATE_SCHED));

		new = val & ~(NAPIF_STATE_MISSED | NAPIF_STATE_SCHED);

		/* If STATE_MISSED was set, leave STATE_SCHED set,
		 * because we will call napi->poll() one more time.
		 * This C code was suggested by Alexander Duyck to help gcc.
		 */
		new |= (val & NAPIF_STATE_MISSED) / NAPIF_STATE_MISSED *
						    NAPIF_STATE_SCHED;
	} while (cmpxchg(&n->state, val, new) != val);

	if (unlikely(val & NAPIF_STATE_MISSED)) {
		__napi_schedule(n);
		return false;
	}

	return true;
}
EXPORT_SYMBOL(napi_complete_done);

/* must be called under rcu_read_lock(), as we dont take a reference */
static struct napi_struct *napi_by_id(unsigned int napi_id)
{
	unsigned int hash = napi_id % HASH_SIZE(napi_hash);
	struct napi_struct *napi;

	hlist_for_each_entry_rcu(napi, &napi_hash[hash], napi_hash_node)
		if (napi->napi_id == napi_id)
			return napi;

	return NULL;
}

#if defined(CONFIG_NET_RX_BUSY_POLL)

#define BUSY_POLL_BUDGET 8

static void busy_poll_stop(struct napi_struct *napi, void *have_poll_lock)
{
	int rc;

	/* Busy polling means there is a high chance device driver hard irq
	 * could not grab NAPI_STATE_SCHED, and that NAPI_STATE_MISSED was
	 * set in napi_schedule_prep().
	 * Since we are about to call napi->poll() once more, we can safely
	 * clear NAPI_STATE_MISSED.
	 *
	 * Note: x86 could use a single "lock and ..." instruction
	 * to perform these two clear_bit()
	 */
	clear_bit(NAPI_STATE_MISSED, &napi->state);
	clear_bit(NAPI_STATE_IN_BUSY_POLL, &napi->state);

	local_bh_disable();

	/* All we really want here is to re-enable device interrupts.
	 * Ideally, a new ndo_busy_poll_stop() could avoid another round.
	 */
	rc = napi->poll(napi, BUSY_POLL_BUDGET);
	trace_napi_poll(napi, rc, BUSY_POLL_BUDGET);
	netpoll_poll_unlock(have_poll_lock);
	if (rc == BUSY_POLL_BUDGET)
		__napi_schedule(napi);
	local_bh_enable();
}

void napi_busy_loop(unsigned int napi_id,
		    bool (*loop_end)(void *, unsigned long),
		    void *loop_end_arg)
{
	unsigned long start_time = loop_end ? busy_loop_current_time() : 0;
	int (*napi_poll)(struct napi_struct *napi, int budget);
	void *have_poll_lock = NULL;
	struct napi_struct *napi;

restart:
	napi_poll = NULL;

	rcu_read_lock();

	napi = napi_by_id(napi_id);
	if (!napi)
		goto out;

	preempt_disable();
	for (;;) {
		int work = 0;

		local_bh_disable();
		if (!napi_poll) {
			unsigned long val = READ_ONCE(napi->state);

			/* If multiple threads are competing for this napi,
			 * we avoid dirtying napi->state as much as we can.
			 */
			if (val & (NAPIF_STATE_DISABLE | NAPIF_STATE_SCHED |
				   NAPIF_STATE_IN_BUSY_POLL))
				goto count;
			if (cmpxchg(&napi->state, val,
				    val | NAPIF_STATE_IN_BUSY_POLL |
					  NAPIF_STATE_SCHED) != val)
				goto count;
			have_poll_lock = netpoll_poll_lock(napi);
			napi_poll = napi->poll;
		}
		work = napi_poll(napi, BUSY_POLL_BUDGET);
		trace_napi_poll(napi, work, BUSY_POLL_BUDGET);
count:
		if (work > 0)
			__NET_ADD_STATS(dev_net(napi->dev),
					LINUX_MIB_BUSYPOLLRXPACKETS, work);
		local_bh_enable();

		if (!loop_end || loop_end(loop_end_arg, start_time))
			break;

		if (unlikely(need_resched())) {
			if (napi_poll)
				busy_poll_stop(napi, have_poll_lock);
			preempt_enable();
			rcu_read_unlock();
			cond_resched();
			if (loop_end(loop_end_arg, start_time))
				return;
			goto restart;
		}
		cpu_relax();
	}
	if (napi_poll)
		busy_poll_stop(napi, have_poll_lock);
	preempt_enable();
out:
	rcu_read_unlock();
}
EXPORT_SYMBOL(napi_busy_loop);

#endif /* CONFIG_NET_RX_BUSY_POLL */

static void napi_hash_add(struct napi_struct *napi)
{
	if (test_bit(NAPI_STATE_NO_BUSY_POLL, &napi->state) ||
	    test_and_set_bit(NAPI_STATE_HASHED, &napi->state))
		return;

	spin_lock(&napi_hash_lock);

	/* 0..NR_CPUS range is reserved for sender_cpu use */
	do {
		if (unlikely(++napi_gen_id < MIN_NAPI_ID))
			napi_gen_id = MIN_NAPI_ID;
	} while (napi_by_id(napi_gen_id));
	napi->napi_id = napi_gen_id;

	hlist_add_head_rcu(&napi->napi_hash_node,
			   &napi_hash[napi->napi_id % HASH_SIZE(napi_hash)]);

	spin_unlock(&napi_hash_lock);
}

/* Warning : caller is responsible to make sure rcu grace period
 * is respected before freeing memory containing @napi
 */
bool napi_hash_del(struct napi_struct *napi)
{
	bool rcu_sync_needed = false;

	spin_lock(&napi_hash_lock);

	if (test_and_clear_bit(NAPI_STATE_HASHED, &napi->state)) {
		rcu_sync_needed = true;
		hlist_del_rcu(&napi->napi_hash_node);
	}
	spin_unlock(&napi_hash_lock);
	return rcu_sync_needed;
}
EXPORT_SYMBOL_GPL(napi_hash_del);

static enum hrtimer_restart napi_watchdog(struct hrtimer *timer)
{
	struct napi_struct *napi;

	napi = container_of(timer, struct napi_struct, timer);

	/* Note : we use a relaxed variant of napi_schedule_prep() not setting
	 * NAPI_STATE_MISSED, since we do not react to a device IRQ.
	 */
	if (napi->gro_list && !napi_disable_pending(napi) &&
	    !test_and_set_bit(NAPI_STATE_SCHED, &napi->state))
		__napi_schedule_irqoff(napi);

	return HRTIMER_NORESTART;
}

void netif_napi_add(struct net_device *dev, struct napi_struct *napi,
		    int (*poll)(struct napi_struct *, int), int weight)
{
	INIT_LIST_HEAD(&napi->poll_list);
	hrtimer_init(&napi->timer, CLOCK_MONOTONIC, HRTIMER_MODE_REL_PINNED);
	napi->timer.function = napi_watchdog;
	napi->gro_count = 0;
	napi->gro_list = NULL;
	napi->skb = NULL;
	napi->poll = poll;
	if (weight > NAPI_POLL_WEIGHT)
		pr_err_once("netif_napi_add() called with weight %d on device %s\n",
			    weight, dev->name);
	napi->weight = weight;
	list_add(&napi->dev_list, &dev->napi_list);
	napi->dev = dev;
#ifdef CONFIG_NETPOLL
	napi->poll_owner = -1;
#endif
	set_bit(NAPI_STATE_SCHED, &napi->state);
	napi_hash_add(napi);
}
EXPORT_SYMBOL(netif_napi_add);

void napi_disable(struct napi_struct *n)
{
	might_sleep();
	set_bit(NAPI_STATE_DISABLE, &n->state);

	while (test_and_set_bit(NAPI_STATE_SCHED, &n->state))
		msleep(1);
	while (test_and_set_bit(NAPI_STATE_NPSVC, &n->state))
		msleep(1);

	hrtimer_cancel(&n->timer);

	clear_bit(NAPI_STATE_DISABLE, &n->state);
}
EXPORT_SYMBOL(napi_disable);

/* Must be called in process context */
void netif_napi_del(struct napi_struct *napi)
{
	might_sleep();
	if (napi_hash_del(napi))
		synchronize_net();
	list_del_init(&napi->dev_list);
	napi_free_frags(napi);

	kfree_skb_list(napi->gro_list);
	napi->gro_list = NULL;
	napi->gro_count = 0;
}
EXPORT_SYMBOL(netif_napi_del);

static int napi_poll(struct napi_struct *n, struct list_head *repoll)
{
	void *have;
	int work, weight;

	list_del_init(&n->poll_list);

	have = netpoll_poll_lock(n);

	weight = n->weight;

	/* This NAPI_STATE_SCHED test is for avoiding a race
	 * with netpoll's poll_napi().  Only the entity which
	 * obtains the lock and sees NAPI_STATE_SCHED set will
	 * actually make the ->poll() call.  Therefore we avoid
	 * accidentally calling ->poll() when NAPI is not scheduled.
	 */
	work = 0;
	if (test_bit(NAPI_STATE_SCHED, &n->state)) {
		work = n->poll(n, weight);
		trace_napi_poll(n, work, weight);
	}

	WARN_ON_ONCE(work > weight);

	if (likely(work < weight))
		goto out_unlock;

	/* Drivers must not modify the NAPI state if they
	 * consume the entire weight.  In such cases this code
	 * still "owns" the NAPI instance and therefore can
	 * move the instance around on the list at-will.
	 */
	if (unlikely(napi_disable_pending(n))) {
		napi_complete(n);
		goto out_unlock;
	}

	if (n->gro_list) {
		/* flush too old packets
		 * If HZ < 1000, flush all packets.
		 */
		napi_gro_flush(n, HZ >= 1000);
	}

	/* Some drivers may have called napi_schedule
	 * prior to exhausting their budget.
	 */
	if (unlikely(!list_empty(&n->poll_list))) {
		pr_warn_once("%s: Budget exhausted after napi rescheduled\n",
			     n->dev ? n->dev->name : "backlog");
		goto out_unlock;
	}

	list_add_tail(&n->poll_list, repoll);

out_unlock:
	netpoll_poll_unlock(have);

	return work;
}

static __latent_entropy void net_rx_action(struct softirq_action *h)
{
	struct softnet_data *sd = this_cpu_ptr(&softnet_data);
	unsigned long time_limit = jiffies +
		usecs_to_jiffies(netdev_budget_usecs);
	int budget = netdev_budget;
	LIST_HEAD(list);
	LIST_HEAD(repoll);

	local_irq_disable();
	list_splice_init(&sd->poll_list, &list);
	local_irq_enable();

	for (;;) {
		struct napi_struct *n;

		if (list_empty(&list)) {
			if (!sd_has_rps_ipi_waiting(sd) && list_empty(&repoll))
				goto out;
			break;
		}

		n = list_first_entry(&list, struct napi_struct, poll_list);
		budget -= napi_poll(n, &repoll);

		/* If softirq window is exhausted then punt.
		 * Allow this to run for 2 jiffies since which will allow
		 * an average latency of 1.5/HZ.
		 */
		if (unlikely(budget <= 0 ||
			     time_after_eq(jiffies, time_limit))) {
			sd->time_squeeze++;
			break;
		}
	}

	local_irq_disable();

	list_splice_tail_init(&sd->poll_list, &list);
	list_splice_tail(&repoll, &list);
	list_splice(&list, &sd->poll_list);
	if (!list_empty(&sd->poll_list))
		__raise_softirq_irqoff(NET_RX_SOFTIRQ);

	net_rps_action_and_irq_enable(sd);
out:
	__kfree_skb_flush();
}

struct netdev_adjacent {
	struct net_device *dev;

	/* upper master flag, there can only be one master device per list */
	bool master;

	/* counter for the number of times this device was added to us */
	u16 ref_nr;

	/* private field for the users */
	void *private;

	struct list_head list;
	struct rcu_head rcu;
};

static struct netdev_adjacent *__netdev_find_adj(struct net_device *adj_dev,
						 struct list_head *adj_list)
{
	struct netdev_adjacent *adj;

	list_for_each_entry(adj, adj_list, list) {
		if (adj->dev == adj_dev)
			return adj;
	}
	return NULL;
}

static int __netdev_has_upper_dev(struct net_device *upper_dev, void *data)
{
	struct net_device *dev = data;

	return upper_dev == dev;
}

/**
 * netdev_has_upper_dev - Check if device is linked to an upper device
 * @dev: device
 * @upper_dev: upper device to check
 *
 * Find out if a device is linked to specified upper device and return true
 * in case it is. Note that this checks only immediate upper device,
 * not through a complete stack of devices. The caller must hold the RTNL lock.
 */
bool netdev_has_upper_dev(struct net_device *dev,
			  struct net_device *upper_dev)
{
	ASSERT_RTNL();

	return netdev_walk_all_upper_dev_rcu(dev, __netdev_has_upper_dev,
					     upper_dev);
}
EXPORT_SYMBOL(netdev_has_upper_dev);

/**
 * netdev_has_upper_dev_all - Check if device is linked to an upper device
 * @dev: device
 * @upper_dev: upper device to check
 *
 * Find out if a device is linked to specified upper device and return true
 * in case it is. Note that this checks the entire upper device chain.
 * The caller must hold rcu lock.
 */

bool netdev_has_upper_dev_all_rcu(struct net_device *dev,
				  struct net_device *upper_dev)
{
	return !!netdev_walk_all_upper_dev_rcu(dev, __netdev_has_upper_dev,
					       upper_dev);
}
EXPORT_SYMBOL(netdev_has_upper_dev_all_rcu);

/**
 * netdev_has_any_upper_dev - Check if device is linked to some device
 * @dev: device
 *
 * Find out if a device is linked to an upper device and return true in case
 * it is. The caller must hold the RTNL lock.
 */
bool netdev_has_any_upper_dev(struct net_device *dev)
{
	ASSERT_RTNL();

	return !list_empty(&dev->adj_list.upper);
}
EXPORT_SYMBOL(netdev_has_any_upper_dev);

/**
 * netdev_master_upper_dev_get - Get master upper device
 * @dev: device
 *
 * Find a master upper device and return pointer to it or NULL in case
 * it's not there. The caller must hold the RTNL lock.
 */
struct net_device *netdev_master_upper_dev_get(struct net_device *dev)
{
	struct netdev_adjacent *upper;

	ASSERT_RTNL();

	if (list_empty(&dev->adj_list.upper))
		return NULL;

	upper = list_first_entry(&dev->adj_list.upper,
				 struct netdev_adjacent, list);
	if (likely(upper->master))
		return upper->dev;
	return NULL;
}
EXPORT_SYMBOL(netdev_master_upper_dev_get);

/**
 * netdev_has_any_lower_dev - Check if device is linked to some device
 * @dev: device
 *
 * Find out if a device is linked to a lower device and return true in case
 * it is. The caller must hold the RTNL lock.
 */
static bool netdev_has_any_lower_dev(struct net_device *dev)
{
	ASSERT_RTNL();

	return !list_empty(&dev->adj_list.lower);
}

void *netdev_adjacent_get_private(struct list_head *adj_list)
{
	struct netdev_adjacent *adj;

	adj = list_entry(adj_list, struct netdev_adjacent, list);

	return adj->private;
}
EXPORT_SYMBOL(netdev_adjacent_get_private);

/**
 * netdev_upper_get_next_dev_rcu - Get the next dev from upper list
 * @dev: device
 * @iter: list_head ** of the current position
 *
 * Gets the next device from the dev's upper list, starting from iter
 * position. The caller must hold RCU read lock.
 */
struct net_device *netdev_upper_get_next_dev_rcu(struct net_device *dev,
						 struct list_head **iter)
{
	struct netdev_adjacent *upper;

	WARN_ON_ONCE(!rcu_read_lock_held() && !lockdep_rtnl_is_held());

	upper = list_entry_rcu((*iter)->next, struct netdev_adjacent, list);

	if (&upper->list == &dev->adj_list.upper)
		return NULL;

	*iter = &upper->list;

	return upper->dev;
}
EXPORT_SYMBOL(netdev_upper_get_next_dev_rcu);

static struct net_device *netdev_next_upper_dev_rcu(struct net_device *dev,
						    struct list_head **iter)
{
	struct netdev_adjacent *upper;

	WARN_ON_ONCE(!rcu_read_lock_held() && !lockdep_rtnl_is_held());

	upper = list_entry_rcu((*iter)->next, struct netdev_adjacent, list);

	if (&upper->list == &dev->adj_list.upper)
		return NULL;

	*iter = &upper->list;

	return upper->dev;
}

int netdev_walk_all_upper_dev_rcu(struct net_device *dev,
				  int (*fn)(struct net_device *dev,
					    void *data),
				  void *data)
{
	struct net_device *udev;
	struct list_head *iter;
	int ret;

	for (iter = &dev->adj_list.upper,
	     udev = netdev_next_upper_dev_rcu(dev, &iter);
	     udev;
	     udev = netdev_next_upper_dev_rcu(dev, &iter)) {
		/* first is the upper device itself */
		ret = fn(udev, data);
		if (ret)
			return ret;

		/* then look at all of its upper devices */
		ret = netdev_walk_all_upper_dev_rcu(udev, fn, data);
		if (ret)
			return ret;
	}

	return 0;
}
EXPORT_SYMBOL_GPL(netdev_walk_all_upper_dev_rcu);

/**
 * netdev_lower_get_next_private - Get the next ->private from the
 *				   lower neighbour list
 * @dev: device
 * @iter: list_head ** of the current position
 *
 * Gets the next netdev_adjacent->private from the dev's lower neighbour
 * list, starting from iter position. The caller must hold either hold the
 * RTNL lock or its own locking that guarantees that the neighbour lower
 * list will remain unchanged.
 */
void *netdev_lower_get_next_private(struct net_device *dev,
				    struct list_head **iter)
{
	struct netdev_adjacent *lower;

	lower = list_entry(*iter, struct netdev_adjacent, list);

	if (&lower->list == &dev->adj_list.lower)
		return NULL;

	*iter = lower->list.next;

	return lower->private;
}
EXPORT_SYMBOL(netdev_lower_get_next_private);

/**
 * netdev_lower_get_next_private_rcu - Get the next ->private from the
 *				       lower neighbour list, RCU
 *				       variant
 * @dev: device
 * @iter: list_head ** of the current position
 *
 * Gets the next netdev_adjacent->private from the dev's lower neighbour
 * list, starting from iter position. The caller must hold RCU read lock.
 */
void *netdev_lower_get_next_private_rcu(struct net_device *dev,
					struct list_head **iter)
{
	struct netdev_adjacent *lower;

	WARN_ON_ONCE(!rcu_read_lock_held());

	lower = list_entry_rcu((*iter)->next, struct netdev_adjacent, list);

	if (&lower->list == &dev->adj_list.lower)
		return NULL;

	*iter = &lower->list;

	return lower->private;
}
EXPORT_SYMBOL(netdev_lower_get_next_private_rcu);

/**
 * netdev_lower_get_next - Get the next device from the lower neighbour
 *                         list
 * @dev: device
 * @iter: list_head ** of the current position
 *
 * Gets the next netdev_adjacent from the dev's lower neighbour
 * list, starting from iter position. The caller must hold RTNL lock or
 * its own locking that guarantees that the neighbour lower
 * list will remain unchanged.
 */
void *netdev_lower_get_next(struct net_device *dev, struct list_head **iter)
{
	struct netdev_adjacent *lower;

	lower = list_entry(*iter, struct netdev_adjacent, list);

	if (&lower->list == &dev->adj_list.lower)
		return NULL;

	*iter = lower->list.next;

	return lower->dev;
}
EXPORT_SYMBOL(netdev_lower_get_next);

static struct net_device *netdev_next_lower_dev(struct net_device *dev,
						struct list_head **iter)
{
	struct netdev_adjacent *lower;

	lower = list_entry((*iter)->next, struct netdev_adjacent, list);

	if (&lower->list == &dev->adj_list.lower)
		return NULL;

	*iter = &lower->list;

	return lower->dev;
}

int netdev_walk_all_lower_dev(struct net_device *dev,
			      int (*fn)(struct net_device *dev,
					void *data),
			      void *data)
{
	struct net_device *ldev;
	struct list_head *iter;
	int ret;

	for (iter = &dev->adj_list.lower,
	     ldev = netdev_next_lower_dev(dev, &iter);
	     ldev;
	     ldev = netdev_next_lower_dev(dev, &iter)) {
		/* first is the lower device itself */
		ret = fn(ldev, data);
		if (ret)
			return ret;

		/* then look at all of its lower devices */
		ret = netdev_walk_all_lower_dev(ldev, fn, data);
		if (ret)
			return ret;
	}

	return 0;
}
EXPORT_SYMBOL_GPL(netdev_walk_all_lower_dev);

static struct net_device *netdev_next_lower_dev_rcu(struct net_device *dev,
						    struct list_head **iter)
{
	struct netdev_adjacent *lower;

	lower = list_entry_rcu((*iter)->next, struct netdev_adjacent, list);
	if (&lower->list == &dev->adj_list.lower)
		return NULL;

	*iter = &lower->list;

	return lower->dev;
}

int netdev_walk_all_lower_dev_rcu(struct net_device *dev,
				  int (*fn)(struct net_device *dev,
					    void *data),
				  void *data)
{
	struct net_device *ldev;
	struct list_head *iter;
	int ret;

	for (iter = &dev->adj_list.lower,
	     ldev = netdev_next_lower_dev_rcu(dev, &iter);
	     ldev;
	     ldev = netdev_next_lower_dev_rcu(dev, &iter)) {
		/* first is the lower device itself */
		ret = fn(ldev, data);
		if (ret)
			return ret;

		/* then look at all of its lower devices */
		ret = netdev_walk_all_lower_dev_rcu(ldev, fn, data);
		if (ret)
			return ret;
	}

	return 0;
}
EXPORT_SYMBOL_GPL(netdev_walk_all_lower_dev_rcu);

/**
 * netdev_lower_get_first_private_rcu - Get the first ->private from the
 *				       lower neighbour list, RCU
 *				       variant
 * @dev: device
 *
 * Gets the first netdev_adjacent->private from the dev's lower neighbour
 * list. The caller must hold RCU read lock.
 */
void *netdev_lower_get_first_private_rcu(struct net_device *dev)
{
	struct netdev_adjacent *lower;

	lower = list_first_or_null_rcu(&dev->adj_list.lower,
			struct netdev_adjacent, list);
	if (lower)
		return lower->private;
	return NULL;
}
EXPORT_SYMBOL(netdev_lower_get_first_private_rcu);

/**
 * netdev_master_upper_dev_get_rcu - Get master upper device
 * @dev: device
 *
 * Find a master upper device and return pointer to it or NULL in case
 * it's not there. The caller must hold the RCU read lock.
 */
struct net_device *netdev_master_upper_dev_get_rcu(struct net_device *dev)
{
	struct netdev_adjacent *upper;

	upper = list_first_or_null_rcu(&dev->adj_list.upper,
				       struct netdev_adjacent, list);
	if (upper && likely(upper->master))
		return upper->dev;
	return NULL;
}
EXPORT_SYMBOL(netdev_master_upper_dev_get_rcu);

static int netdev_adjacent_sysfs_add(struct net_device *dev,
			      struct net_device *adj_dev,
			      struct list_head *dev_list)
{
	char linkname[IFNAMSIZ+7];

	sprintf(linkname, dev_list == &dev->adj_list.upper ?
		"upper_%s" : "lower_%s", adj_dev->name);
	return sysfs_create_link(&(dev->dev.kobj), &(adj_dev->dev.kobj),
				 linkname);
}
static void netdev_adjacent_sysfs_del(struct net_device *dev,
			       char *name,
			       struct list_head *dev_list)
{
	char linkname[IFNAMSIZ+7];

	sprintf(linkname, dev_list == &dev->adj_list.upper ?
		"upper_%s" : "lower_%s", name);
	sysfs_remove_link(&(dev->dev.kobj), linkname);
}

static inline bool netdev_adjacent_is_neigh_list(struct net_device *dev,
						 struct net_device *adj_dev,
						 struct list_head *dev_list)
{
	return (dev_list == &dev->adj_list.upper ||
		dev_list == &dev->adj_list.lower) &&
		net_eq(dev_net(dev), dev_net(adj_dev));
}

static int __netdev_adjacent_dev_insert(struct net_device *dev,
					struct net_device *adj_dev,
					struct list_head *dev_list,
					void *private, bool master)
{
	struct netdev_adjacent *adj;
	int ret;

	adj = __netdev_find_adj(adj_dev, dev_list);

	if (adj) {
		adj->ref_nr += 1;
		pr_debug("Insert adjacency: dev %s adj_dev %s adj->ref_nr %d\n",
			 dev->name, adj_dev->name, adj->ref_nr);

		return 0;
	}

	adj = kmalloc(sizeof(*adj), GFP_KERNEL);
	if (!adj)
		return -ENOMEM;

	adj->dev = adj_dev;
	adj->master = master;
	adj->ref_nr = 1;
	adj->private = private;
	dev_hold(adj_dev);

	pr_debug("Insert adjacency: dev %s adj_dev %s adj->ref_nr %d; dev_hold on %s\n",
		 dev->name, adj_dev->name, adj->ref_nr, adj_dev->name);

	if (netdev_adjacent_is_neigh_list(dev, adj_dev, dev_list)) {
		ret = netdev_adjacent_sysfs_add(dev, adj_dev, dev_list);
		if (ret)
			goto free_adj;
	}

	/* Ensure that master link is always the first item in list. */
	if (master) {
		ret = sysfs_create_link(&(dev->dev.kobj),
					&(adj_dev->dev.kobj), "master");
		if (ret)
			goto remove_symlinks;

		list_add_rcu(&adj->list, dev_list);
	} else {
		list_add_tail_rcu(&adj->list, dev_list);
	}

	return 0;

remove_symlinks:
	if (netdev_adjacent_is_neigh_list(dev, adj_dev, dev_list))
		netdev_adjacent_sysfs_del(dev, adj_dev->name, dev_list);
free_adj:
	kfree(adj);
	dev_put(adj_dev);

	return ret;
}

static void __netdev_adjacent_dev_remove(struct net_device *dev,
					 struct net_device *adj_dev,
					 u16 ref_nr,
					 struct list_head *dev_list)
{
	struct netdev_adjacent *adj;

	pr_debug("Remove adjacency: dev %s adj_dev %s ref_nr %d\n",
		 dev->name, adj_dev->name, ref_nr);

	adj = __netdev_find_adj(adj_dev, dev_list);

	if (!adj) {
		pr_err("Adjacency does not exist for device %s from %s\n",
		       dev->name, adj_dev->name);
		WARN_ON(1);
		return;
	}

	if (adj->ref_nr > ref_nr) {
		pr_debug("adjacency: %s to %s ref_nr - %d = %d\n",
			 dev->name, adj_dev->name, ref_nr,
			 adj->ref_nr - ref_nr);
		adj->ref_nr -= ref_nr;
		return;
	}

	if (adj->master)
		sysfs_remove_link(&(dev->dev.kobj), "master");

	if (netdev_adjacent_is_neigh_list(dev, adj_dev, dev_list))
		netdev_adjacent_sysfs_del(dev, adj_dev->name, dev_list);

	list_del_rcu(&adj->list);
	pr_debug("adjacency: dev_put for %s, because link removed from %s to %s\n",
		 adj_dev->name, dev->name, adj_dev->name);
	dev_put(adj_dev);
	kfree_rcu(adj, rcu);
}

static int __netdev_adjacent_dev_link_lists(struct net_device *dev,
					    struct net_device *upper_dev,
					    struct list_head *up_list,
					    struct list_head *down_list,
					    void *private, bool master)
{
	int ret;

	ret = __netdev_adjacent_dev_insert(dev, upper_dev, up_list,
					   private, master);
	if (ret)
		return ret;

	ret = __netdev_adjacent_dev_insert(upper_dev, dev, down_list,
					   private, false);
	if (ret) {
		__netdev_adjacent_dev_remove(dev, upper_dev, 1, up_list);
		return ret;
	}

	return 0;
}

static void __netdev_adjacent_dev_unlink_lists(struct net_device *dev,
					       struct net_device *upper_dev,
					       u16 ref_nr,
					       struct list_head *up_list,
					       struct list_head *down_list)
{
	__netdev_adjacent_dev_remove(dev, upper_dev, ref_nr, up_list);
	__netdev_adjacent_dev_remove(upper_dev, dev, ref_nr, down_list);
}

static int __netdev_adjacent_dev_link_neighbour(struct net_device *dev,
						struct net_device *upper_dev,
						void *private, bool master)
{
	return __netdev_adjacent_dev_link_lists(dev, upper_dev,
						&dev->adj_list.upper,
						&upper_dev->adj_list.lower,
						private, master);
}

static void __netdev_adjacent_dev_unlink_neighbour(struct net_device *dev,
						   struct net_device *upper_dev)
{
	__netdev_adjacent_dev_unlink_lists(dev, upper_dev, 1,
					   &dev->adj_list.upper,
					   &upper_dev->adj_list.lower);
}

static int __netdev_upper_dev_link(struct net_device *dev,
				   struct net_device *upper_dev, bool master,
				   void *upper_priv, void *upper_info)
{
	struct netdev_notifier_changeupper_info changeupper_info;
	int ret = 0;

	ASSERT_RTNL();

	if (dev == upper_dev)
		return -EBUSY;

	/* To prevent loops, check if dev is not upper device to upper_dev. */
	if (netdev_has_upper_dev(upper_dev, dev))
		return -EBUSY;

	if (netdev_has_upper_dev(dev, upper_dev))
		return -EEXIST;

	if (master && netdev_master_upper_dev_get(dev))
		return -EBUSY;

	changeupper_info.upper_dev = upper_dev;
	changeupper_info.master = master;
	changeupper_info.linking = true;
	changeupper_info.upper_info = upper_info;

	ret = call_netdevice_notifiers_info(NETDEV_PRECHANGEUPPER, dev,
					    &changeupper_info.info);
	ret = notifier_to_errno(ret);
	if (ret)
		return ret;

	ret = __netdev_adjacent_dev_link_neighbour(dev, upper_dev, upper_priv,
						   master);
	if (ret)
		return ret;

	ret = call_netdevice_notifiers_info(NETDEV_CHANGEUPPER, dev,
					    &changeupper_info.info);
	ret = notifier_to_errno(ret);
	if (ret)
		goto rollback;

	return 0;

rollback:
	__netdev_adjacent_dev_unlink_neighbour(dev, upper_dev);

	return ret;
}

/**
 * netdev_upper_dev_link - Add a link to the upper device
 * @dev: device
 * @upper_dev: new upper device
 *
 * Adds a link to device which is upper to this one. The caller must hold
 * the RTNL lock. On a failure a negative errno code is returned.
 * On success the reference counts are adjusted and the function
 * returns zero.
 */
int netdev_upper_dev_link(struct net_device *dev,
			  struct net_device *upper_dev)
{
	return __netdev_upper_dev_link(dev, upper_dev, false, NULL, NULL);
}
EXPORT_SYMBOL(netdev_upper_dev_link);

/**
 * netdev_master_upper_dev_link - Add a master link to the upper device
 * @dev: device
 * @upper_dev: new upper device
 * @upper_priv: upper device private
 * @upper_info: upper info to be passed down via notifier
 *
 * Adds a link to device which is upper to this one. In this case, only
 * one master upper device can be linked, although other non-master devices
 * might be linked as well. The caller must hold the RTNL lock.
 * On a failure a negative errno code is returned. On success the reference
 * counts are adjusted and the function returns zero.
 */
int netdev_master_upper_dev_link(struct net_device *dev,
				 struct net_device *upper_dev,
				 void *upper_priv, void *upper_info)
{
	return __netdev_upper_dev_link(dev, upper_dev, true,
				       upper_priv, upper_info);
}
EXPORT_SYMBOL(netdev_master_upper_dev_link);

/**
 * netdev_upper_dev_unlink - Removes a link to upper device
 * @dev: device
 * @upper_dev: new upper device
 *
 * Removes a link to device which is upper to this one. The caller must hold
 * the RTNL lock.
 */
void netdev_upper_dev_unlink(struct net_device *dev,
			     struct net_device *upper_dev)
{
	struct netdev_notifier_changeupper_info changeupper_info;

	ASSERT_RTNL();

	changeupper_info.upper_dev = upper_dev;
	changeupper_info.master = netdev_master_upper_dev_get(dev) == upper_dev;
	changeupper_info.linking = false;

	call_netdevice_notifiers_info(NETDEV_PRECHANGEUPPER, dev,
				      &changeupper_info.info);

	__netdev_adjacent_dev_unlink_neighbour(dev, upper_dev);

	call_netdevice_notifiers_info(NETDEV_CHANGEUPPER, dev,
				      &changeupper_info.info);
}
EXPORT_SYMBOL(netdev_upper_dev_unlink);

/**
 * netdev_bonding_info_change - Dispatch event about slave change
 * @dev: device
 * @bonding_info: info to dispatch
 *
 * Send NETDEV_BONDING_INFO to netdev notifiers with info.
 * The caller must hold the RTNL lock.
 */
void netdev_bonding_info_change(struct net_device *dev,
				struct netdev_bonding_info *bonding_info)
{
	struct netdev_notifier_bonding_info	info;

	memcpy(&info.bonding_info, bonding_info,
	       sizeof(struct netdev_bonding_info));
	call_netdevice_notifiers_info(NETDEV_BONDING_INFO, dev,
				      &info.info);
}
EXPORT_SYMBOL(netdev_bonding_info_change);

static void netdev_adjacent_add_links(struct net_device *dev)
{
	struct netdev_adjacent *iter;

	struct net *net = dev_net(dev);

	list_for_each_entry(iter, &dev->adj_list.upper, list) {
		if (!net_eq(net, dev_net(iter->dev)))
			continue;
		netdev_adjacent_sysfs_add(iter->dev, dev,
					  &iter->dev->adj_list.lower);
		netdev_adjacent_sysfs_add(dev, iter->dev,
					  &dev->adj_list.upper);
	}

	list_for_each_entry(iter, &dev->adj_list.lower, list) {
		if (!net_eq(net, dev_net(iter->dev)))
			continue;
		netdev_adjacent_sysfs_add(iter->dev, dev,
					  &iter->dev->adj_list.upper);
		netdev_adjacent_sysfs_add(dev, iter->dev,
					  &dev->adj_list.lower);
	}
}

static void netdev_adjacent_del_links(struct net_device *dev)
{
	struct netdev_adjacent *iter;

	struct net *net = dev_net(dev);

	list_for_each_entry(iter, &dev->adj_list.upper, list) {
		if (!net_eq(net, dev_net(iter->dev)))
			continue;
		netdev_adjacent_sysfs_del(iter->dev, dev->name,
					  &iter->dev->adj_list.lower);
		netdev_adjacent_sysfs_del(dev, iter->dev->name,
					  &dev->adj_list.upper);
	}

	list_for_each_entry(iter, &dev->adj_list.lower, list) {
		if (!net_eq(net, dev_net(iter->dev)))
			continue;
		netdev_adjacent_sysfs_del(iter->dev, dev->name,
					  &iter->dev->adj_list.upper);
		netdev_adjacent_sysfs_del(dev, iter->dev->name,
					  &dev->adj_list.lower);
	}
}

void netdev_adjacent_rename_links(struct net_device *dev, char *oldname)
{
	struct netdev_adjacent *iter;

	struct net *net = dev_net(dev);

	list_for_each_entry(iter, &dev->adj_list.upper, list) {
		if (!net_eq(net, dev_net(iter->dev)))
			continue;
		netdev_adjacent_sysfs_del(iter->dev, oldname,
					  &iter->dev->adj_list.lower);
		netdev_adjacent_sysfs_add(iter->dev, dev,
					  &iter->dev->adj_list.lower);
	}

	list_for_each_entry(iter, &dev->adj_list.lower, list) {
		if (!net_eq(net, dev_net(iter->dev)))
			continue;
		netdev_adjacent_sysfs_del(iter->dev, oldname,
					  &iter->dev->adj_list.upper);
		netdev_adjacent_sysfs_add(iter->dev, dev,
					  &iter->dev->adj_list.upper);
	}
}

void *netdev_lower_dev_get_private(struct net_device *dev,
				   struct net_device *lower_dev)
{
	struct netdev_adjacent *lower;

	if (!lower_dev)
		return NULL;
	lower = __netdev_find_adj(lower_dev, &dev->adj_list.lower);
	if (!lower)
		return NULL;

	return lower->private;
}
EXPORT_SYMBOL(netdev_lower_dev_get_private);


int dev_get_nest_level(struct net_device *dev)
{
	struct net_device *lower = NULL;
	struct list_head *iter;
	int max_nest = -1;
	int nest;

	ASSERT_RTNL();

	netdev_for_each_lower_dev(dev, lower, iter) {
		nest = dev_get_nest_level(lower);
		if (max_nest < nest)
			max_nest = nest;
	}

	return max_nest + 1;
}
EXPORT_SYMBOL(dev_get_nest_level);

/**
 * netdev_lower_change - Dispatch event about lower device state change
 * @lower_dev: device
 * @lower_state_info: state to dispatch
 *
 * Send NETDEV_CHANGELOWERSTATE to netdev notifiers with info.
 * The caller must hold the RTNL lock.
 */
void netdev_lower_state_changed(struct net_device *lower_dev,
				void *lower_state_info)
{
	struct netdev_notifier_changelowerstate_info changelowerstate_info;

	ASSERT_RTNL();
	changelowerstate_info.lower_state_info = lower_state_info;
	call_netdevice_notifiers_info(NETDEV_CHANGELOWERSTATE, lower_dev,
				      &changelowerstate_info.info);
}
EXPORT_SYMBOL(netdev_lower_state_changed);

static void dev_change_rx_flags(struct net_device *dev, int flags)
{
	const struct net_device_ops *ops = dev->netdev_ops;

	if (ops->ndo_change_rx_flags)
		ops->ndo_change_rx_flags(dev, flags);
}

static int __dev_set_promiscuity(struct net_device *dev, int inc, bool notify)
{
	unsigned int old_flags = dev->flags;
	kuid_t uid;
	kgid_t gid;

	ASSERT_RTNL();

	dev->flags |= IFF_PROMISC;
	dev->promiscuity += inc;
	if (dev->promiscuity == 0) {
		/*
		 * Avoid overflow.
		 * If inc causes overflow, untouch promisc and return error.
		 */
		if (inc < 0)
			dev->flags &= ~IFF_PROMISC;
		else {
			dev->promiscuity -= inc;
			pr_warn("%s: promiscuity touches roof, set promiscuity failed. promiscuity feature of device might be broken.\n",
				dev->name);
			return -EOVERFLOW;
		}
	}
	if (dev->flags != old_flags) {
		pr_info("device %s %s promiscuous mode\n",
			dev->name,
			dev->flags & IFF_PROMISC ? "entered" : "left");
		if (audit_enabled) {
			current_uid_gid(&uid, &gid);
			audit_log(current->audit_context, GFP_ATOMIC,
				AUDIT_ANOM_PROMISCUOUS,
				"dev=%s prom=%d old_prom=%d auid=%u uid=%u gid=%u ses=%u",
				dev->name, (dev->flags & IFF_PROMISC),
				(old_flags & IFF_PROMISC),
				from_kuid(&init_user_ns, audit_get_loginuid(current)),
				from_kuid(&init_user_ns, uid),
				from_kgid(&init_user_ns, gid),
				audit_get_sessionid(current));
		}

		dev_change_rx_flags(dev, IFF_PROMISC);
	}
	if (notify)
		__dev_notify_flags(dev, old_flags, IFF_PROMISC);
	return 0;
}

/**
 *	dev_set_promiscuity	- update promiscuity count on a device
 *	@dev: device
 *	@inc: modifier
 *
 *	Add or remove promiscuity from a device. While the count in the device
 *	remains above zero the interface remains promiscuous. Once it hits zero
 *	the device reverts back to normal filtering operation. A negative inc
 *	value is used to drop promiscuity on the device.
 *	Return 0 if successful or a negative errno code on error.
 */
int dev_set_promiscuity(struct net_device *dev, int inc)
{
	unsigned int old_flags = dev->flags;
	int err;

	err = __dev_set_promiscuity(dev, inc, true);
	if (err < 0)
		return err;
	if (dev->flags != old_flags)
		dev_set_rx_mode(dev);
	return err;
}
EXPORT_SYMBOL(dev_set_promiscuity);

static int __dev_set_allmulti(struct net_device *dev, int inc, bool notify)
{
	unsigned int old_flags = dev->flags, old_gflags = dev->gflags;

	ASSERT_RTNL();

	dev->flags |= IFF_ALLMULTI;
	dev->allmulti += inc;
	if (dev->allmulti == 0) {
		/*
		 * Avoid overflow.
		 * If inc causes overflow, untouch allmulti and return error.
		 */
		if (inc < 0)
			dev->flags &= ~IFF_ALLMULTI;
		else {
			dev->allmulti -= inc;
			pr_warn("%s: allmulti touches roof, set allmulti failed. allmulti feature of device might be broken.\n",
				dev->name);
			return -EOVERFLOW;
		}
	}
	if (dev->flags ^ old_flags) {
		dev_change_rx_flags(dev, IFF_ALLMULTI);
		dev_set_rx_mode(dev);
		if (notify)
			__dev_notify_flags(dev, old_flags,
					   dev->gflags ^ old_gflags);
	}
	return 0;
}

/**
 *	dev_set_allmulti	- update allmulti count on a device
 *	@dev: device
 *	@inc: modifier
 *
 *	Add or remove reception of all multicast frames to a device. While the
 *	count in the device remains above zero the interface remains listening
 *	to all interfaces. Once it hits zero the device reverts back to normal
 *	filtering operation. A negative @inc value is used to drop the counter
 *	when releasing a resource needing all multicasts.
 *	Return 0 if successful or a negative errno code on error.
 */

int dev_set_allmulti(struct net_device *dev, int inc)
{
	return __dev_set_allmulti(dev, inc, true);
}
EXPORT_SYMBOL(dev_set_allmulti);

/*
 *	Upload unicast and multicast address lists to device and
 *	configure RX filtering. When the device doesn't support unicast
 *	filtering it is put in promiscuous mode while unicast addresses
 *	are present.
 */
void __dev_set_rx_mode(struct net_device *dev)
{
	const struct net_device_ops *ops = dev->netdev_ops;

	/* dev_open will call this function so the list will stay sane. */
	if (!(dev->flags&IFF_UP))
		return;

	if (!netif_device_present(dev))
		return;

	if (!(dev->priv_flags & IFF_UNICAST_FLT)) {
		/* Unicast addresses changes may only happen under the rtnl,
		 * therefore calling __dev_set_promiscuity here is safe.
		 */
		if (!netdev_uc_empty(dev) && !dev->uc_promisc) {
			__dev_set_promiscuity(dev, 1, false);
			dev->uc_promisc = true;
		} else if (netdev_uc_empty(dev) && dev->uc_promisc) {
			__dev_set_promiscuity(dev, -1, false);
			dev->uc_promisc = false;
		}
	}

	if (ops->ndo_set_rx_mode)
		ops->ndo_set_rx_mode(dev);
}

void dev_set_rx_mode(struct net_device *dev)
{
	netif_addr_lock_bh(dev);
	__dev_set_rx_mode(dev);
	netif_addr_unlock_bh(dev);
}

/**
 *	dev_get_flags - get flags reported to userspace
 *	@dev: device
 *
 *	Get the combination of flag bits exported through APIs to userspace.
 */
unsigned int dev_get_flags(const struct net_device *dev)
{
	unsigned int flags;

	flags = (dev->flags & ~(IFF_PROMISC |
				IFF_ALLMULTI |
				IFF_RUNNING |
				IFF_LOWER_UP |
				IFF_DORMANT)) |
		(dev->gflags & (IFF_PROMISC |
				IFF_ALLMULTI));

	if (netif_running(dev)) {
		if (netif_oper_up(dev))
			flags |= IFF_RUNNING;
		if (netif_carrier_ok(dev))
			flags |= IFF_LOWER_UP;
		if (netif_dormant(dev))
			flags |= IFF_DORMANT;
	}

	return flags;
}
EXPORT_SYMBOL(dev_get_flags);

int __dev_change_flags(struct net_device *dev, unsigned int flags)
{
	unsigned int old_flags = dev->flags;
	int ret;

	ASSERT_RTNL();

	/*
	 *	Set the flags on our device.
	 */

	dev->flags = (flags & (IFF_DEBUG | IFF_NOTRAILERS | IFF_NOARP |
			       IFF_DYNAMIC | IFF_MULTICAST | IFF_PORTSEL |
			       IFF_AUTOMEDIA)) |
		     (dev->flags & (IFF_UP | IFF_VOLATILE | IFF_PROMISC |
				    IFF_ALLMULTI));

	/*
	 *	Load in the correct multicast list now the flags have changed.
	 */

	if ((old_flags ^ flags) & IFF_MULTICAST)
		dev_change_rx_flags(dev, IFF_MULTICAST);

	dev_set_rx_mode(dev);

	/*
	 *	Have we downed the interface. We handle IFF_UP ourselves
	 *	according to user attempts to set it, rather than blindly
	 *	setting it.
	 */

	ret = 0;
	if ((old_flags ^ flags) & IFF_UP) {
		if (old_flags & IFF_UP)
			__dev_close(dev);
		else
			ret = __dev_open(dev);
	}

	if ((flags ^ dev->gflags) & IFF_PROMISC) {
		int inc = (flags & IFF_PROMISC) ? 1 : -1;
		unsigned int old_flags = dev->flags;

		dev->gflags ^= IFF_PROMISC;

		if (__dev_set_promiscuity(dev, inc, false) >= 0)
			if (dev->flags != old_flags)
				dev_set_rx_mode(dev);
	}

	/* NOTE: order of synchronization of IFF_PROMISC and IFF_ALLMULTI
	 * is important. Some (broken) drivers set IFF_PROMISC, when
	 * IFF_ALLMULTI is requested not asking us and not reporting.
	 */
	if ((flags ^ dev->gflags) & IFF_ALLMULTI) {
		int inc = (flags & IFF_ALLMULTI) ? 1 : -1;

		dev->gflags ^= IFF_ALLMULTI;
		__dev_set_allmulti(dev, inc, false);
	}

	return ret;
}

void __dev_notify_flags(struct net_device *dev, unsigned int old_flags,
			unsigned int gchanges)
{
	unsigned int changes = dev->flags ^ old_flags;

	if (gchanges)
		rtmsg_ifinfo(RTM_NEWLINK, dev, gchanges, GFP_ATOMIC);

	if (changes & IFF_UP) {
		if (dev->flags & IFF_UP)
			call_netdevice_notifiers(NETDEV_UP, dev);
		else
			call_netdevice_notifiers(NETDEV_DOWN, dev);
	}

	if (dev->flags & IFF_UP &&
	    (changes & ~(IFF_UP | IFF_PROMISC | IFF_ALLMULTI | IFF_VOLATILE))) {
		struct netdev_notifier_change_info change_info;

		change_info.flags_changed = changes;
		call_netdevice_notifiers_info(NETDEV_CHANGE, dev,
					      &change_info.info);
	}
}

/**
 *	dev_change_flags - change device settings
 *	@dev: device
 *	@flags: device state flags
 *
 *	Change settings on device based state flags. The flags are
 *	in the userspace exported format.
 */
int dev_change_flags(struct net_device *dev, unsigned int flags)
{
	int ret;
	unsigned int changes, old_flags = dev->flags, old_gflags = dev->gflags;

	ret = __dev_change_flags(dev, flags);
	if (ret < 0)
		return ret;

	changes = (old_flags ^ dev->flags) | (old_gflags ^ dev->gflags);
	__dev_notify_flags(dev, old_flags, changes);
	return ret;
}
EXPORT_SYMBOL(dev_change_flags);

int __dev_set_mtu(struct net_device *dev, int new_mtu)
{
	const struct net_device_ops *ops = dev->netdev_ops;

	if (ops->ndo_change_mtu)
		return ops->ndo_change_mtu(dev, new_mtu);

	dev->mtu = new_mtu;
	return 0;
}
EXPORT_SYMBOL(__dev_set_mtu);

/**
 *	dev_set_mtu - Change maximum transfer unit
 *	@dev: device
 *	@new_mtu: new transfer unit
 *
 *	Change the maximum transfer size of the network device.
 */
int dev_set_mtu(struct net_device *dev, int new_mtu)
{
	int err, orig_mtu;

	if (new_mtu == dev->mtu)
		return 0;

	/* MTU must be positive, and in range */
	if (new_mtu < 0 || new_mtu < dev->min_mtu) {
		net_err_ratelimited("%s: Invalid MTU %d requested, hw min %d\n",
				    dev->name, new_mtu, dev->min_mtu);
		return -EINVAL;
	}

	if (dev->max_mtu > 0 && new_mtu > dev->max_mtu) {
		net_err_ratelimited("%s: Invalid MTU %d requested, hw max %d\n",
				    dev->name, new_mtu, dev->max_mtu);
		return -EINVAL;
	}

	if (!netif_device_present(dev))
		return -ENODEV;

	err = call_netdevice_notifiers(NETDEV_PRECHANGEMTU, dev);
	err = notifier_to_errno(err);
	if (err)
		return err;

	orig_mtu = dev->mtu;
	err = __dev_set_mtu(dev, new_mtu);

	if (!err) {
		err = call_netdevice_notifiers(NETDEV_CHANGEMTU, dev);
		err = notifier_to_errno(err);
		if (err) {
			/* setting mtu back and notifying everyone again,
			 * so that they have a chance to revert changes.
			 */
			__dev_set_mtu(dev, orig_mtu);
			call_netdevice_notifiers(NETDEV_CHANGEMTU, dev);
		}
	}
	return err;
}
EXPORT_SYMBOL(dev_set_mtu);

/**
 *	dev_set_group - Change group this device belongs to
 *	@dev: device
 *	@new_group: group this device should belong to
 */
void dev_set_group(struct net_device *dev, int new_group)
{
	dev->group = new_group;
}
EXPORT_SYMBOL(dev_set_group);

/**
 *	dev_set_mac_address - Change Media Access Control Address
 *	@dev: device
 *	@sa: new address
 *
 *	Change the hardware (MAC) address of the device
 */
int dev_set_mac_address(struct net_device *dev, struct sockaddr *sa)
{
	const struct net_device_ops *ops = dev->netdev_ops;
	int err;

	if (!ops->ndo_set_mac_address)
		return -EOPNOTSUPP;
	if (sa->sa_family != dev->type)
		return -EINVAL;
	if (!netif_device_present(dev))
		return -ENODEV;
	err = ops->ndo_set_mac_address(dev, sa);
	if (err)
		return err;
	dev->addr_assign_type = NET_ADDR_SET;
	call_netdevice_notifiers(NETDEV_CHANGEADDR, dev);
	add_device_randomness(dev->dev_addr, dev->addr_len);
	return 0;
}
EXPORT_SYMBOL(dev_set_mac_address);

/**
 *	dev_change_carrier - Change device carrier
 *	@dev: device
 *	@new_carrier: new value
 *
 *	Change device carrier
 */
int dev_change_carrier(struct net_device *dev, bool new_carrier)
{
	const struct net_device_ops *ops = dev->netdev_ops;

	if (!ops->ndo_change_carrier)
		return -EOPNOTSUPP;
	if (!netif_device_present(dev))
		return -ENODEV;
	return ops->ndo_change_carrier(dev, new_carrier);
}
EXPORT_SYMBOL(dev_change_carrier);

/**
 *	dev_get_phys_port_id - Get device physical port ID
 *	@dev: device
 *	@ppid: port ID
 *
 *	Get device physical port ID
 */
int dev_get_phys_port_id(struct net_device *dev,
			 struct netdev_phys_item_id *ppid)
{
	const struct net_device_ops *ops = dev->netdev_ops;

	if (!ops->ndo_get_phys_port_id)
		return -EOPNOTSUPP;
	return ops->ndo_get_phys_port_id(dev, ppid);
}
EXPORT_SYMBOL(dev_get_phys_port_id);

/**
 *	dev_get_phys_port_name - Get device physical port name
 *	@dev: device
 *	@name: port name
 *	@len: limit of bytes to copy to name
 *
 *	Get device physical port name
 */
int dev_get_phys_port_name(struct net_device *dev,
			   char *name, size_t len)
{
	const struct net_device_ops *ops = dev->netdev_ops;

	if (!ops->ndo_get_phys_port_name)
		return -EOPNOTSUPP;
	return ops->ndo_get_phys_port_name(dev, name, len);
}
EXPORT_SYMBOL(dev_get_phys_port_name);

/**
 *	dev_change_proto_down - update protocol port state information
 *	@dev: device
 *	@proto_down: new value
 *
 *	This info can be used by switch drivers to set the phys state of the
 *	port.
 */
int dev_change_proto_down(struct net_device *dev, bool proto_down)
{
	const struct net_device_ops *ops = dev->netdev_ops;

	if (!ops->ndo_change_proto_down)
		return -EOPNOTSUPP;
	if (!netif_device_present(dev))
		return -ENODEV;
	return ops->ndo_change_proto_down(dev, proto_down);
}
EXPORT_SYMBOL(dev_change_proto_down);

u8 __dev_xdp_attached(struct net_device *dev, xdp_op_t xdp_op, u32 *prog_id)
{
	struct netdev_xdp xdp;

	memset(&xdp, 0, sizeof(xdp));
	xdp.command = XDP_QUERY_PROG;

	/* Query must always succeed. */
	WARN_ON(xdp_op(dev, &xdp) < 0);
	if (prog_id)
		*prog_id = xdp.prog_id;

	return xdp.prog_attached;
}

static int dev_xdp_install(struct net_device *dev, xdp_op_t xdp_op,
			   struct netlink_ext_ack *extack, u32 flags,
			   struct bpf_prog *prog)
{
	struct netdev_xdp xdp;

	memset(&xdp, 0, sizeof(xdp));
	if (flags & XDP_FLAGS_HW_MODE)
		xdp.command = XDP_SETUP_PROG_HW;
	else
		xdp.command = XDP_SETUP_PROG;
	xdp.extack = extack;
	xdp.flags = flags;
	xdp.prog = prog;

	return xdp_op(dev, &xdp);
}

/**
 *	dev_change_xdp_fd - set or clear a bpf program for a device rx path
 *	@dev: device
 *	@extack: netlink extended ack
 *	@fd: new program fd or negative value to clear
 *	@flags: xdp-related flags
 *
 *	Set or clear a bpf program for a device
 */
int dev_change_xdp_fd(struct net_device *dev, struct netlink_ext_ack *extack,
		      int fd, u32 flags)
{
	const struct net_device_ops *ops = dev->netdev_ops;
	struct bpf_prog *prog = NULL;
	xdp_op_t xdp_op, xdp_chk;
	int err;

	ASSERT_RTNL();

	xdp_op = xdp_chk = ops->ndo_xdp;
	if (!xdp_op && (flags & (XDP_FLAGS_DRV_MODE | XDP_FLAGS_HW_MODE)))
		return -EOPNOTSUPP;
	if (!xdp_op || (flags & XDP_FLAGS_SKB_MODE))
		xdp_op = generic_xdp_install;
	if (xdp_op == xdp_chk)
		xdp_chk = generic_xdp_install;

	if (fd >= 0) {
		if (xdp_chk && __dev_xdp_attached(dev, xdp_chk, NULL))
			return -EEXIST;
		if ((flags & XDP_FLAGS_UPDATE_IF_NOEXIST) &&
		    __dev_xdp_attached(dev, xdp_op, NULL))
			return -EBUSY;

		prog = bpf_prog_get_type(fd, BPF_PROG_TYPE_XDP);
		if (IS_ERR(prog))
			return PTR_ERR(prog);
	}

	err = dev_xdp_install(dev, xdp_op, extack, flags, prog);
	if (err < 0 && prog)
		bpf_prog_put(prog);

	return err;
}

/**
 *	dev_new_index	-	allocate an ifindex
 *	@net: the applicable net namespace
 *
 *	Returns a suitable unique value for a new device interface
 *	number.  The caller must hold the rtnl semaphore or the
 *	dev_base_lock to be sure it remains unique.
 */
static int dev_new_index(struct net *net)
{
	int ifindex = net->ifindex;

	for (;;) {
		if (++ifindex <= 0)
			ifindex = 1;
		if (!__dev_get_by_index(net, ifindex))
			return net->ifindex = ifindex;
	}
}

/* Delayed registration/unregisteration */
static LIST_HEAD(net_todo_list);
DECLARE_WAIT_QUEUE_HEAD(netdev_unregistering_wq);

static void net_set_todo(struct net_device *dev)
{
	list_add_tail(&dev->todo_list, &net_todo_list);
	dev_net(dev)->dev_unreg_count++;
}

static void rollback_registered_many(struct list_head *head)
{
	struct net_device *dev, *tmp;
	LIST_HEAD(close_head);

	BUG_ON(dev_boot_phase);
	ASSERT_RTNL();

	list_for_each_entry_safe(dev, tmp, head, unreg_list) {
		/* Some devices call without registering
		 * for initialization unwind. Remove those
		 * devices and proceed with the remaining.
		 */
		if (dev->reg_state == NETREG_UNINITIALIZED) {
			pr_debug("unregister_netdevice: device %s/%p never was registered\n",
				 dev->name, dev);

			WARN_ON(1);
			list_del(&dev->unreg_list);
			continue;
		}
		dev->dismantle = true;
		BUG_ON(dev->reg_state != NETREG_REGISTERED);
	}

	/* If device is running, close it first. */
	list_for_each_entry(dev, head, unreg_list)
		list_add_tail(&dev->close_list, &close_head);
	dev_close_many(&close_head, true);

	list_for_each_entry(dev, head, unreg_list) {
		/* And unlink it from device chain. */
		unlist_netdevice(dev);

		dev->reg_state = NETREG_UNREGISTERING;
	}
	flush_all_backlogs();

	synchronize_net();

	list_for_each_entry(dev, head, unreg_list) {
		struct sk_buff *skb = NULL;

		/* Shutdown queueing discipline. */
		dev_shutdown(dev);


		/* Notify protocols, that we are about to destroy
		 * this device. They should clean all the things.
		 */
		call_netdevice_notifiers(NETDEV_UNREGISTER, dev);

		if (!dev->rtnl_link_ops ||
		    dev->rtnl_link_state == RTNL_LINK_INITIALIZED)
			skb = rtmsg_ifinfo_build_skb(RTM_DELLINK, dev, ~0U, 0,
						     GFP_KERNEL);

		/*
		 *	Flush the unicast and multicast chains
		 */
		dev_uc_flush(dev);
		dev_mc_flush(dev);

		if (dev->netdev_ops->ndo_uninit)
			dev->netdev_ops->ndo_uninit(dev);

		if (skb)
			rtmsg_ifinfo_send(skb, dev, GFP_KERNEL);

		/* Notifier chain MUST detach us all upper devices. */
		WARN_ON(netdev_has_any_upper_dev(dev));
		WARN_ON(netdev_has_any_lower_dev(dev));

		/* Remove entries from kobject tree */
		netdev_unregister_kobject(dev);
#ifdef CONFIG_XPS
		/* Remove XPS queueing entries */
		netif_reset_xps_queues_gt(dev, 0);
#endif
	}

	synchronize_net();

	list_for_each_entry(dev, head, unreg_list)
		dev_put(dev);
}

static void rollback_registered(struct net_device *dev)
{
	LIST_HEAD(single);

	list_add(&dev->unreg_list, &single);
	rollback_registered_many(&single);
	list_del(&single);
}

static netdev_features_t netdev_sync_upper_features(struct net_device *lower,
	struct net_device *upper, netdev_features_t features)
{
	netdev_features_t upper_disables = NETIF_F_UPPER_DISABLES;
	netdev_features_t feature;
	int feature_bit;

	for_each_netdev_feature(&upper_disables, feature_bit) {
		feature = __NETIF_F_BIT(feature_bit);
		if (!(upper->wanted_features & feature)
		    && (features & feature)) {
			netdev_dbg(lower, "Dropping feature %pNF, upper dev %s has it off.\n",
				   &feature, upper->name);
			features &= ~feature;
		}
	}

	return features;
}

static void netdev_sync_lower_features(struct net_device *upper,
	struct net_device *lower, netdev_features_t features)
{
	netdev_features_t upper_disables = NETIF_F_UPPER_DISABLES;
	netdev_features_t feature;
	int feature_bit;

	for_each_netdev_feature(&upper_disables, feature_bit) {
		feature = __NETIF_F_BIT(feature_bit);
		if (!(features & feature) && (lower->features & feature)) {
			netdev_dbg(upper, "Disabling feature %pNF on lower dev %s.\n",
				   &feature, lower->name);
			lower->wanted_features &= ~feature;
			netdev_update_features(lower);

			if (unlikely(lower->features & feature))
				netdev_WARN(upper, "failed to disable %pNF on %s!\n",
					    &feature, lower->name);
		}
	}
}

static netdev_features_t netdev_fix_features(struct net_device *dev,
	netdev_features_t features)
{
	/* Fix illegal checksum combinations */
	if ((features & NETIF_F_HW_CSUM) &&
	    (features & (NETIF_F_IP_CSUM|NETIF_F_IPV6_CSUM))) {
		netdev_warn(dev, "mixed HW and IP checksum settings.\n");
		features &= ~(NETIF_F_IP_CSUM|NETIF_F_IPV6_CSUM);
	}

	/* TSO requires that SG is present as well. */
	if ((features & NETIF_F_ALL_TSO) && !(features & NETIF_F_SG)) {
		netdev_dbg(dev, "Dropping TSO features since no SG feature.\n");
		features &= ~NETIF_F_ALL_TSO;
	}

	if ((features & NETIF_F_TSO) && !(features & NETIF_F_HW_CSUM) &&
					!(features & NETIF_F_IP_CSUM)) {
		netdev_dbg(dev, "Dropping TSO features since no CSUM feature.\n");
		features &= ~NETIF_F_TSO;
		features &= ~NETIF_F_TSO_ECN;
	}

	if ((features & NETIF_F_TSO6) && !(features & NETIF_F_HW_CSUM) &&
					 !(features & NETIF_F_IPV6_CSUM)) {
		netdev_dbg(dev, "Dropping TSO6 features since no CSUM feature.\n");
		features &= ~NETIF_F_TSO6;
	}

	/* TSO with IPv4 ID mangling requires IPv4 TSO be enabled */
	if ((features & NETIF_F_TSO_MANGLEID) && !(features & NETIF_F_TSO))
		features &= ~NETIF_F_TSO_MANGLEID;

	/* TSO ECN requires that TSO is present as well. */
	if ((features & NETIF_F_ALL_TSO) == NETIF_F_TSO_ECN)
		features &= ~NETIF_F_TSO_ECN;

	/* Software GSO depends on SG. */
	if ((features & NETIF_F_GSO) && !(features & NETIF_F_SG)) {
		netdev_dbg(dev, "Dropping NETIF_F_GSO since no SG feature.\n");
		features &= ~NETIF_F_GSO;
	}

	/* GSO partial features require GSO partial be set */
	if ((features & dev->gso_partial_features) &&
	    !(features & NETIF_F_GSO_PARTIAL)) {
		netdev_dbg(dev,
			   "Dropping partially supported GSO features since no GSO partial.\n");
		features &= ~dev->gso_partial_features;
	}

	return features;
}

int __netdev_update_features(struct net_device *dev)
{
	struct net_device *upper, *lower;
	netdev_features_t features;
	struct list_head *iter;
	int err = -1;

	ASSERT_RTNL();

	features = netdev_get_wanted_features(dev);

	if (dev->netdev_ops->ndo_fix_features)
		features = dev->netdev_ops->ndo_fix_features(dev, features);

	/* driver might be less strict about feature dependencies */
	features = netdev_fix_features(dev, features);

	/* some features can't be enabled if they're off an an upper device */
	netdev_for_each_upper_dev_rcu(dev, upper, iter)
		features = netdev_sync_upper_features(dev, upper, features);

	if (dev->features == features)
		goto sync_lower;

	netdev_dbg(dev, "Features changed: %pNF -> %pNF\n",
		&dev->features, &features);

	if (dev->netdev_ops->ndo_set_features)
		err = dev->netdev_ops->ndo_set_features(dev, features);
	else
		err = 0;

	if (unlikely(err < 0)) {
		netdev_err(dev,
			"set_features() failed (%d); wanted %pNF, left %pNF\n",
			err, &features, &dev->features);
		/* return non-0 since some features might have changed and
		 * it's better to fire a spurious notification than miss it
		 */
		return -1;
	}

sync_lower:
	/* some features must be disabled on lower devices when disabled
	 * on an upper device (think: bonding master or bridge)
	 */
	netdev_for_each_lower_dev(dev, lower, iter)
		netdev_sync_lower_features(dev, lower, features);

	if (!err) {
		netdev_features_t diff = features ^ dev->features;

		if (diff & NETIF_F_RX_UDP_TUNNEL_PORT) {
			/* udp_tunnel_{get,drop}_rx_info both need
			 * NETIF_F_RX_UDP_TUNNEL_PORT enabled on the
			 * device, or they won't do anything.
			 * Thus we need to update dev->features
			 * *before* calling udp_tunnel_get_rx_info,
			 * but *after* calling udp_tunnel_drop_rx_info.
			 */
			if (features & NETIF_F_RX_UDP_TUNNEL_PORT) {
				dev->features = features;
				udp_tunnel_get_rx_info(dev);
			} else {
				udp_tunnel_drop_rx_info(dev);
			}
		}

		dev->features = features;
	}

	return err < 0 ? 0 : 1;
}

/**
 *	netdev_update_features - recalculate device features
 *	@dev: the device to check
 *
 *	Recalculate dev->features set and send notifications if it
 *	has changed. Should be called after driver or hardware dependent
 *	conditions might have changed that influence the features.
 */
void netdev_update_features(struct net_device *dev)
{
	if (__netdev_update_features(dev))
		netdev_features_change(dev);
}
EXPORT_SYMBOL(netdev_update_features);

/**
 *	netdev_change_features - recalculate device features
 *	@dev: the device to check
 *
 *	Recalculate dev->features set and send notifications even
 *	if they have not changed. Should be called instead of
 *	netdev_update_features() if also dev->vlan_features might
 *	have changed to allow the changes to be propagated to stacked
 *	VLAN devices.
 */
void netdev_change_features(struct net_device *dev)
{
	__netdev_update_features(dev);
	netdev_features_change(dev);
}
EXPORT_SYMBOL(netdev_change_features);

/**
 *	netif_stacked_transfer_operstate -	transfer operstate
 *	@rootdev: the root or lower level device to transfer state from
 *	@dev: the device to transfer operstate to
 *
 *	Transfer operational state from root to device. This is normally
 *	called when a stacking relationship exists between the root
 *	device and the device(a leaf device).
 */
void netif_stacked_transfer_operstate(const struct net_device *rootdev,
					struct net_device *dev)
{
	if (rootdev->operstate == IF_OPER_DORMANT)
		netif_dormant_on(dev);
	else
		netif_dormant_off(dev);

	if (netif_carrier_ok(rootdev))
		netif_carrier_on(dev);
	else
		netif_carrier_off(dev);
}
EXPORT_SYMBOL(netif_stacked_transfer_operstate);

#ifdef CONFIG_SYSFS
static int netif_alloc_rx_queues(struct net_device *dev)
{
	unsigned int i, count = dev->num_rx_queues;
	struct netdev_rx_queue *rx;
	size_t sz = count * sizeof(*rx);

	BUG_ON(count < 1);

	rx = kvzalloc(sz, GFP_KERNEL | __GFP_RETRY_MAYFAIL);
	if (!rx)
		return -ENOMEM;

	dev->_rx = rx;

	for (i = 0; i < count; i++)
		rx[i].dev = dev;
	return 0;
}
#endif

static void netdev_init_one_queue(struct net_device *dev,
				  struct netdev_queue *queue, void *_unused)
{
	/* Initialize queue lock */
	spin_lock_init(&queue->_xmit_lock);
	netdev_set_xmit_lockdep_class(&queue->_xmit_lock, dev->type);
	queue->xmit_lock_owner = -1;
	netdev_queue_numa_node_write(queue, NUMA_NO_NODE);
	queue->dev = dev;
#ifdef CONFIG_BQL
	dql_init(&queue->dql, HZ);
#endif
}

static void netif_free_tx_queues(struct net_device *dev)
{
	kvfree(dev->_tx);
}

static int netif_alloc_netdev_queues(struct net_device *dev)
{
	unsigned int count = dev->num_tx_queues;
	struct netdev_queue *tx;
	size_t sz = count * sizeof(*tx);

	if (count < 1 || count > 0xffff)
		return -EINVAL;

	tx = kvzalloc(sz, GFP_KERNEL | __GFP_RETRY_MAYFAIL);
	if (!tx)
		return -ENOMEM;

	dev->_tx = tx;

	netdev_for_each_tx_queue(dev, netdev_init_one_queue, NULL);
	spin_lock_init(&dev->tx_global_lock);

	return 0;
}

void netif_tx_stop_all_queues(struct net_device *dev)
{
	unsigned int i;

	for (i = 0; i < dev->num_tx_queues; i++) {
		struct netdev_queue *txq = netdev_get_tx_queue(dev, i);

		netif_tx_stop_queue(txq);
	}
}
EXPORT_SYMBOL(netif_tx_stop_all_queues);

/**
 *	register_netdevice	- register a network device
 *	@dev: device to register
 *
 *	Take a completed network device structure and add it to the kernel
 *	interfaces. A %NETDEV_REGISTER message is sent to the netdev notifier
 *	chain. 0 is returned on success. A negative errno code is returned
 *	on a failure to set up the device, or if the name is a duplicate.
 *
 *	Callers must hold the rtnl semaphore. You may want
 *	register_netdev() instead of this.
 *
 *	BUGS:
 *	The locking appears insufficient to guarantee two parallel registers
 *	will not get the same name.
 */

int register_netdevice(struct net_device *dev)
{
	int ret;
	struct net *net = dev_net(dev);

	BUG_ON(dev_boot_phase);
	ASSERT_RTNL();

	might_sleep();

	/* When net_device's are persistent, this will be fatal. */
	BUG_ON(dev->reg_state != NETREG_UNINITIALIZED);
	BUG_ON(!net);

	spin_lock_init(&dev->addr_list_lock);
	netdev_set_addr_lockdep_class(dev);

	ret = dev_get_valid_name(net, dev, dev->name);
	if (ret < 0)
		goto out;

	/* Init, if this function is available */
	if (dev->netdev_ops->ndo_init) {
		ret = dev->netdev_ops->ndo_init(dev);
		if (ret) {
			if (ret > 0)
				ret = -EIO;
			goto out;
		}
	}

	if (((dev->hw_features | dev->features) &
	     NETIF_F_HW_VLAN_CTAG_FILTER) &&
	    (!dev->netdev_ops->ndo_vlan_rx_add_vid ||
	     !dev->netdev_ops->ndo_vlan_rx_kill_vid)) {
		netdev_WARN(dev, "Buggy VLAN acceleration in driver!\n");
		ret = -EINVAL;
		goto err_uninit;
	}

	ret = -EBUSY;
	if (!dev->ifindex)
		dev->ifindex = dev_new_index(net);
	else if (__dev_get_by_index(net, dev->ifindex))
		goto err_uninit;

	/* Transfer changeable features to wanted_features and enable
	 * software offloads (GSO and GRO).
	 */
	dev->hw_features |= NETIF_F_SOFT_FEATURES;
	dev->features |= NETIF_F_SOFT_FEATURES;

	if (dev->netdev_ops->ndo_udp_tunnel_add) {
		dev->features |= NETIF_F_RX_UDP_TUNNEL_PORT;
		dev->hw_features |= NETIF_F_RX_UDP_TUNNEL_PORT;
	}

	dev->wanted_features = dev->features & dev->hw_features;

	if (!(dev->flags & IFF_LOOPBACK))
		dev->hw_features |= NETIF_F_NOCACHE_COPY;

	/* If IPv4 TCP segmentation offload is supported we should also
	 * allow the device to enable segmenting the frame with the option
	 * of ignoring a static IP ID value.  This doesn't enable the
	 * feature itself but allows the user to enable it later.
	 */
	if (dev->hw_features & NETIF_F_TSO)
		dev->hw_features |= NETIF_F_TSO_MANGLEID;
	if (dev->vlan_features & NETIF_F_TSO)
		dev->vlan_features |= NETIF_F_TSO_MANGLEID;
	if (dev->mpls_features & NETIF_F_TSO)
		dev->mpls_features |= NETIF_F_TSO_MANGLEID;
	if (dev->hw_enc_features & NETIF_F_TSO)
		dev->hw_enc_features |= NETIF_F_TSO_MANGLEID;

	/* Make NETIF_F_HIGHDMA inheritable to VLAN devices.
	 */
	dev->vlan_features |= NETIF_F_HIGHDMA;

	/* Make NETIF_F_SG inheritable to tunnel devices.
	 */
	dev->hw_enc_features |= NETIF_F_SG | NETIF_F_GSO_PARTIAL;

	/* Make NETIF_F_SG inheritable to MPLS.
	 */
	dev->mpls_features |= NETIF_F_SG;

	ret = call_netdevice_notifiers(NETDEV_POST_INIT, dev);
	ret = notifier_to_errno(ret);
	if (ret)
		goto err_uninit;

	ret = netdev_register_kobject(dev);
	if (ret)
		goto err_uninit;
	dev->reg_state = NETREG_REGISTERED;

	__netdev_update_features(dev);

	/*
	 *	Default initial state at registry is that the
	 *	device is present.
	 */

	set_bit(__LINK_STATE_PRESENT, &dev->state);

	linkwatch_init_dev(dev);

	dev_init_scheduler(dev);
	dev_hold(dev);
	list_netdevice(dev);
	add_device_randomness(dev->dev_addr, dev->addr_len);

	/* If the device has permanent device address, driver should
	 * set dev_addr and also addr_assign_type should be set to
	 * NET_ADDR_PERM (default value).
	 */
	if (dev->addr_assign_type == NET_ADDR_PERM)
		memcpy(dev->perm_addr, dev->dev_addr, dev->addr_len);

	/* Notify protocols, that a new device appeared. */
	ret = call_netdevice_notifiers(NETDEV_REGISTER, dev);
	ret = notifier_to_errno(ret);
	if (ret) {
		rollback_registered(dev);
		dev->reg_state = NETREG_UNREGISTERED;
	}
	/*
	 *	Prevent userspace races by waiting until the network
	 *	device is fully setup before sending notifications.
	 */
	if (!dev->rtnl_link_ops ||
	    dev->rtnl_link_state == RTNL_LINK_INITIALIZED)
		rtmsg_ifinfo(RTM_NEWLINK, dev, ~0U, GFP_KERNEL);

out:
	return ret;

err_uninit:
	if (dev->netdev_ops->ndo_uninit)
		dev->netdev_ops->ndo_uninit(dev);
	if (dev->priv_destructor)
		dev->priv_destructor(dev);
	goto out;
}
EXPORT_SYMBOL(register_netdevice);

/**
 *	init_dummy_netdev	- init a dummy network device for NAPI
 *	@dev: device to init
 *
 *	This takes a network device structure and initialize the minimum
 *	amount of fields so it can be used to schedule NAPI polls without
 *	registering a full blown interface. This is to be used by drivers
 *	that need to tie several hardware interfaces to a single NAPI
 *	poll scheduler due to HW limitations.
 */
int init_dummy_netdev(struct net_device *dev)
{
	/* Clear everything. Note we don't initialize spinlocks
	 * are they aren't supposed to be taken by any of the
	 * NAPI code and this dummy netdev is supposed to be
	 * only ever used for NAPI polls
	 */
	memset(dev, 0, sizeof(struct net_device));

	/* make sure we BUG if trying to hit standard
	 * register/unregister code path
	 */
	dev->reg_state = NETREG_DUMMY;

	/* NAPI wants this */
	INIT_LIST_HEAD(&dev->napi_list);

	/* a dummy interface is started by default */
	set_bit(__LINK_STATE_PRESENT, &dev->state);
	set_bit(__LINK_STATE_START, &dev->state);

	/* Note : We dont allocate pcpu_refcnt for dummy devices,
	 * because users of this 'device' dont need to change
	 * its refcount.
	 */

	return 0;
}
EXPORT_SYMBOL_GPL(init_dummy_netdev);


/**
 *	register_netdev	- register a network device
 *	@dev: device to register
 *
 *	Take a completed network device structure and add it to the kernel
 *	interfaces. A %NETDEV_REGISTER message is sent to the netdev notifier
 *	chain. 0 is returned on success. A negative errno code is returned
 *	on a failure to set up the device, or if the name is a duplicate.
 *
 *	This is a wrapper around register_netdevice that takes the rtnl semaphore
 *	and expands the device name if you passed a format string to
 *	alloc_netdev.
 */
int register_netdev(struct net_device *dev)
{
	int err;

	rtnl_lock();
	err = register_netdevice(dev);
	rtnl_unlock();
	return err;
}
EXPORT_SYMBOL(register_netdev);

int netdev_refcnt_read(const struct net_device *dev)
{
	int i, refcnt = 0;

	for_each_possible_cpu(i)
		refcnt += *per_cpu_ptr(dev->pcpu_refcnt, i);
	return refcnt;
}
EXPORT_SYMBOL(netdev_refcnt_read);

/**
 * netdev_wait_allrefs - wait until all references are gone.
 * @dev: target net_device
 *
 * This is called when unregistering network devices.
 *
 * Any protocol or device that holds a reference should register
 * for netdevice notification, and cleanup and put back the
 * reference if they receive an UNREGISTER event.
 * We can get stuck here if buggy protocols don't correctly
 * call dev_put.
 */
static void netdev_wait_allrefs(struct net_device *dev)
{
	unsigned long rebroadcast_time, warning_time;
	int refcnt;

	linkwatch_forget_dev(dev);

	rebroadcast_time = warning_time = jiffies;
	refcnt = netdev_refcnt_read(dev);

	while (refcnt != 0) {
		if (time_after(jiffies, rebroadcast_time + 1 * HZ)) {
			rtnl_lock();

			/* Rebroadcast unregister notification */
			call_netdevice_notifiers(NETDEV_UNREGISTER, dev);

			__rtnl_unlock();
			rcu_barrier();
			rtnl_lock();

			call_netdevice_notifiers(NETDEV_UNREGISTER_FINAL, dev);
			if (test_bit(__LINK_STATE_LINKWATCH_PENDING,
				     &dev->state)) {
				/* We must not have linkwatch events
				 * pending on unregister. If this
				 * happens, we simply run the queue
				 * unscheduled, resulting in a noop
				 * for this device.
				 */
				linkwatch_run_queue();
			}

			__rtnl_unlock();

			rebroadcast_time = jiffies;
		}

		msleep(250);

		refcnt = netdev_refcnt_read(dev);

		if (time_after(jiffies, warning_time + 10 * HZ)) {
			pr_emerg("unregister_netdevice: waiting for %s to become free. Usage count = %d\n",
				 dev->name, refcnt);
			warning_time = jiffies;
		}
	}
}

/* The sequence is:
 *
 *	rtnl_lock();
 *	...
 *	register_netdevice(x1);
 *	register_netdevice(x2);
 *	...
 *	unregister_netdevice(y1);
 *	unregister_netdevice(y2);
 *      ...
 *	rtnl_unlock();
 *	free_netdev(y1);
 *	free_netdev(y2);
 *
 * We are invoked by rtnl_unlock().
 * This allows us to deal with problems:
 * 1) We can delete sysfs objects which invoke hotplug
 *    without deadlocking with linkwatch via keventd.
 * 2) Since we run with the RTNL semaphore not held, we can sleep
 *    safely in order to wait for the netdev refcnt to drop to zero.
 *
 * We must not return until all unregister events added during
 * the interval the lock was held have been completed.
 */
void netdev_run_todo(void)
{
	struct list_head list;

	/* Snapshot list, allow later requests */
	list_replace_init(&net_todo_list, &list);

	__rtnl_unlock();


	/* Wait for rcu callbacks to finish before next phase */
	if (!list_empty(&list))
		rcu_barrier();

	while (!list_empty(&list)) {
		struct net_device *dev
			= list_first_entry(&list, struct net_device, todo_list);
		list_del(&dev->todo_list);

		rtnl_lock();
		call_netdevice_notifiers(NETDEV_UNREGISTER_FINAL, dev);
		__rtnl_unlock();

		if (unlikely(dev->reg_state != NETREG_UNREGISTERING)) {
			pr_err("network todo '%s' but state %d\n",
			       dev->name, dev->reg_state);
			dump_stack();
			continue;
		}

		dev->reg_state = NETREG_UNREGISTERED;

		netdev_wait_allrefs(dev);

		/* paranoia */
		BUG_ON(netdev_refcnt_read(dev));
		BUG_ON(!list_empty(&dev->ptype_all));
		BUG_ON(!list_empty(&dev->ptype_specific));
		WARN_ON(rcu_access_pointer(dev->ip_ptr));
		WARN_ON(rcu_access_pointer(dev->ip6_ptr));
		WARN_ON(dev->dn_ptr);

		if (dev->priv_destructor)
			dev->priv_destructor(dev);
		if (dev->needs_free_netdev)
			free_netdev(dev);

		/* Report a network device has been unregistered */
		rtnl_lock();
		dev_net(dev)->dev_unreg_count--;
		__rtnl_unlock();
		wake_up(&netdev_unregistering_wq);

		/* Free network device */
		kobject_put(&dev->dev.kobj);
	}
}

/* Convert net_device_stats to rtnl_link_stats64. rtnl_link_stats64 has
 * all the same fields in the same order as net_device_stats, with only
 * the type differing, but rtnl_link_stats64 may have additional fields
 * at the end for newer counters.
 */
void netdev_stats_to_stats64(struct rtnl_link_stats64 *stats64,
			     const struct net_device_stats *netdev_stats)
{
#if BITS_PER_LONG == 64
	BUILD_BUG_ON(sizeof(*stats64) < sizeof(*netdev_stats));
	memcpy(stats64, netdev_stats, sizeof(*netdev_stats));
	/* zero out counters that only exist in rtnl_link_stats64 */
	memset((char *)stats64 + sizeof(*netdev_stats), 0,
	       sizeof(*stats64) - sizeof(*netdev_stats));
#else
	size_t i, n = sizeof(*netdev_stats) / sizeof(unsigned long);
	const unsigned long *src = (const unsigned long *)netdev_stats;
	u64 *dst = (u64 *)stats64;

	BUILD_BUG_ON(n > sizeof(*stats64) / sizeof(u64));
	for (i = 0; i < n; i++)
		dst[i] = src[i];
	/* zero out counters that only exist in rtnl_link_stats64 */
	memset((char *)stats64 + n * sizeof(u64), 0,
	       sizeof(*stats64) - n * sizeof(u64));
#endif
}
EXPORT_SYMBOL(netdev_stats_to_stats64);

/**
 *	dev_get_stats	- get network device statistics
 *	@dev: device to get statistics from
 *	@storage: place to store stats
 *
 *	Get network statistics from device. Return @storage.
 *	The device driver may provide its own method by setting
 *	dev->netdev_ops->get_stats64 or dev->netdev_ops->get_stats;
 *	otherwise the internal statistics structure is used.
 */
struct rtnl_link_stats64 *dev_get_stats(struct net_device *dev,
					struct rtnl_link_stats64 *storage)
{
	const struct net_device_ops *ops = dev->netdev_ops;

	if (ops->ndo_get_stats64) {
		memset(storage, 0, sizeof(*storage));
		ops->ndo_get_stats64(dev, storage);
	} else if (ops->ndo_get_stats) {
		netdev_stats_to_stats64(storage, ops->ndo_get_stats(dev));
	} else {
		netdev_stats_to_stats64(storage, &dev->stats);
	}
	storage->rx_dropped += (unsigned long)atomic_long_read(&dev->rx_dropped);
	storage->tx_dropped += (unsigned long)atomic_long_read(&dev->tx_dropped);
	storage->rx_nohandler += (unsigned long)atomic_long_read(&dev->rx_nohandler);
	return storage;
}
EXPORT_SYMBOL(dev_get_stats);

struct netdev_queue *dev_ingress_queue_create(struct net_device *dev)
{
	struct netdev_queue *queue = dev_ingress_queue(dev);

#ifdef CONFIG_NET_CLS_ACT
	if (queue)
		return queue;
	queue = kzalloc(sizeof(*queue), GFP_KERNEL);
	if (!queue)
		return NULL;
	netdev_init_one_queue(dev, queue, NULL);
	RCU_INIT_POINTER(queue->qdisc, &noop_qdisc);
	queue->qdisc_sleeping = &noop_qdisc;
	rcu_assign_pointer(dev->ingress_queue, queue);
#endif
	return queue;
}

static const struct ethtool_ops default_ethtool_ops;

void netdev_set_default_ethtool_ops(struct net_device *dev,
				    const struct ethtool_ops *ops)
{
	if (dev->ethtool_ops == &default_ethtool_ops)
		dev->ethtool_ops = ops;
}
EXPORT_SYMBOL_GPL(netdev_set_default_ethtool_ops);

void netdev_freemem(struct net_device *dev)
{
	char *addr = (char *)dev - dev->padded;

	kvfree(addr);
}

/**
 * alloc_netdev_mqs - allocate network device
 * @sizeof_priv: size of private data to allocate space for
 * @name: device name format string
 * @name_assign_type: origin of device name
 * @setup: callback to initialize device
 * @txqs: the number of TX subqueues to allocate
 * @rxqs: the number of RX subqueues to allocate
 *
 * Allocates a struct net_device with private data area for driver use
 * and performs basic initialization.  Also allocates subqueue structs
 * for each queue on the device.
 */
struct net_device *alloc_netdev_mqs(int sizeof_priv, const char *name,
		unsigned char name_assign_type,
		void (*setup)(struct net_device *),
		unsigned int txqs, unsigned int rxqs)
{
	struct net_device *dev;
	size_t alloc_size;
	struct net_device *p;

	BUG_ON(strlen(name) >= sizeof(dev->name));

	if (txqs < 1) {
		pr_err("alloc_netdev: Unable to allocate device with zero queues\n");
		return NULL;
	}

#ifdef CONFIG_SYSFS
	if (rxqs < 1) {
		pr_err("alloc_netdev: Unable to allocate device with zero RX queues\n");
		return NULL;
	}
#endif

	alloc_size = sizeof(struct net_device);
	if (sizeof_priv) {
		/* ensure 32-byte alignment of private area */
		alloc_size = ALIGN(alloc_size, NETDEV_ALIGN);
		alloc_size += sizeof_priv;
	}
	/* ensure 32-byte alignment of whole construct */
	alloc_size += NETDEV_ALIGN - 1;

	p = kvzalloc(alloc_size, GFP_KERNEL | __GFP_RETRY_MAYFAIL);
	if (!p)
		return NULL;

	dev = PTR_ALIGN(p, NETDEV_ALIGN);
	dev->padded = (char *)dev - (char *)p;

	dev->pcpu_refcnt = alloc_percpu(int);
	if (!dev->pcpu_refcnt)
		goto free_dev;

	if (dev_addr_init(dev))
		goto free_pcpu;

	dev_mc_init(dev);
	dev_uc_init(dev);

	dev_net_set(dev, &init_net);

	dev->gso_max_size = GSO_MAX_SIZE;
	dev->gso_max_segs = GSO_MAX_SEGS;

	INIT_LIST_HEAD(&dev->napi_list);
	INIT_LIST_HEAD(&dev->unreg_list);
	INIT_LIST_HEAD(&dev->close_list);
	INIT_LIST_HEAD(&dev->link_watch_list);
	INIT_LIST_HEAD(&dev->adj_list.upper);
	INIT_LIST_HEAD(&dev->adj_list.lower);
	INIT_LIST_HEAD(&dev->ptype_all);
	INIT_LIST_HEAD(&dev->ptype_specific);
#ifdef CONFIG_NET_SCHED
	hash_init(dev->qdisc_hash);
#endif
	dev->priv_flags = IFF_XMIT_DST_RELEASE | IFF_XMIT_DST_RELEASE_PERM;
	setup(dev);

	if (!dev->tx_queue_len) {
		dev->priv_flags |= IFF_NO_QUEUE;
		dev->tx_queue_len = DEFAULT_TX_QUEUE_LEN;
	}

	dev->num_tx_queues = txqs;
	dev->real_num_tx_queues = txqs;
	if (netif_alloc_netdev_queues(dev))
		goto free_all;

#ifdef CONFIG_SYSFS
	dev->num_rx_queues = rxqs;
	dev->real_num_rx_queues = rxqs;
	if (netif_alloc_rx_queues(dev))
		goto free_all;
#endif

	strcpy(dev->name, name);
	dev->name_assign_type = name_assign_type;
	dev->group = INIT_NETDEV_GROUP;
	if (!dev->ethtool_ops)
		dev->ethtool_ops = &default_ethtool_ops;

	nf_hook_ingress_init(dev);

	return dev;

free_all:
	free_netdev(dev);
	return NULL;

free_pcpu:
	free_percpu(dev->pcpu_refcnt);
free_dev:
	netdev_freemem(dev);
	return NULL;
}
EXPORT_SYMBOL(alloc_netdev_mqs);

/**
 * free_netdev - free network device
 * @dev: device
 *
 * This function does the last stage of destroying an allocated device
 * interface. The reference to the device object is released. If this
 * is the last reference then it will be freed.Must be called in process
 * context.
 */
void free_netdev(struct net_device *dev)
{
	struct napi_struct *p, *n;
	struct bpf_prog *prog;

	might_sleep();
	netif_free_tx_queues(dev);
#ifdef CONFIG_SYSFS
	kvfree(dev->_rx);
#endif

	kfree(rcu_dereference_protected(dev->ingress_queue, 1));

	/* Flush device addresses */
	dev_addr_flush(dev);

	list_for_each_entry_safe(p, n, &dev->napi_list, dev_list)
		netif_napi_del(p);

	free_percpu(dev->pcpu_refcnt);
	dev->pcpu_refcnt = NULL;

	prog = rcu_dereference_protected(dev->xdp_prog, 1);
	if (prog) {
		bpf_prog_put(prog);
		static_key_slow_dec(&generic_xdp_needed);
	}

	/*  Compatibility with error handling in drivers */
	if (dev->reg_state == NETREG_UNINITIALIZED) {
		netdev_freemem(dev);
		return;
	}

	BUG_ON(dev->reg_state != NETREG_UNREGISTERED);
	dev->reg_state = NETREG_RELEASED;

	/* will free via device release */
	put_device(&dev->dev);
}
EXPORT_SYMBOL(free_netdev);

/**
 *	synchronize_net -  Synchronize with packet receive processing
 *
 *	Wait for packets currently being received to be done.
 *	Does not block later packets from starting.
 */
void synchronize_net(void)
{
	might_sleep();
	if (rtnl_is_locked())
		synchronize_rcu_expedited();
	else
		synchronize_rcu();
}
EXPORT_SYMBOL(synchronize_net);

/**
 *	unregister_netdevice_queue - remove device from the kernel
 *	@dev: device
 *	@head: list
 *
 *	This function shuts down a device interface and removes it
 *	from the kernel tables.
 *	If head not NULL, device is queued to be unregistered later.
 *
 *	Callers must hold the rtnl semaphore.  You may want
 *	unregister_netdev() instead of this.
 */

void unregister_netdevice_queue(struct net_device *dev, struct list_head *head)
{
	ASSERT_RTNL();

	if (head) {
		list_move_tail(&dev->unreg_list, head);
	} else {
		rollback_registered(dev);
		/* Finish processing unregister after unlock */
		net_set_todo(dev);
	}
}
EXPORT_SYMBOL(unregister_netdevice_queue);

/**
 *	unregister_netdevice_many - unregister many devices
 *	@head: list of devices
 *
 *  Note: As most callers use a stack allocated list_head,
 *  we force a list_del() to make sure stack wont be corrupted later.
 */
void unregister_netdevice_many(struct list_head *head)
{
	struct net_device *dev;

	if (!list_empty(head)) {
		rollback_registered_many(head);
		list_for_each_entry(dev, head, unreg_list)
			net_set_todo(dev);
		list_del(head);
	}
}
EXPORT_SYMBOL(unregister_netdevice_many);

/**
 *	unregister_netdev - remove device from the kernel
 *	@dev: device
 *
 *	This function shuts down a device interface and removes it
 *	from the kernel tables.
 *
 *	This is just a wrapper for unregister_netdevice that takes
 *	the rtnl semaphore.  In general you want to use this and not
 *	unregister_netdevice.
 */
void unregister_netdev(struct net_device *dev)
{
	rtnl_lock();
	unregister_netdevice(dev);
	rtnl_unlock();
}
EXPORT_SYMBOL(unregister_netdev);

/**
 *	dev_change_net_namespace - move device to different nethost namespace
 *	@dev: device
 *	@net: network namespace
 *	@pat: If not NULL name pattern to try if the current device name
 *	      is already taken in the destination network namespace.
 *
 *	This function shuts down a device interface and moves it
 *	to a new network namespace. On success 0 is returned, on
 *	a failure a netagive errno code is returned.
 *
 *	Callers must hold the rtnl semaphore.
 */

int dev_change_net_namespace(struct net_device *dev, struct net *net, const char *pat)
{
	int err;

	ASSERT_RTNL();

	/* Don't allow namespace local devices to be moved. */
	err = -EINVAL;
	if (dev->features & NETIF_F_NETNS_LOCAL)
		goto out;

	/* Ensure the device has been registrered */
	if (dev->reg_state != NETREG_REGISTERED)
		goto out;

	/* Get out if there is nothing todo */
	err = 0;
	if (net_eq(dev_net(dev), net))
		goto out;

	/* Pick the destination device name, and ensure
	 * we can use it in the destination network namespace.
	 */
	err = -EEXIST;
	if (__dev_get_by_name(net, dev->name)) {
		/* We get here if we can't use the current device name */
		if (!pat)
			goto out;
		if (dev_get_valid_name(net, dev, pat) < 0)
			goto out;
	}

	/*
	 * And now a mini version of register_netdevice unregister_netdevice.
	 */

	/* If device is running close it first. */
	dev_close(dev);

	/* And unlink it from device chain */
	err = -ENODEV;
	unlist_netdevice(dev);

	synchronize_net();

	/* Shutdown queueing discipline. */
	dev_shutdown(dev);

	/* Notify protocols, that we are about to destroy
	 * this device. They should clean all the things.
	 *
	 * Note that dev->reg_state stays at NETREG_REGISTERED.
	 * This is wanted because this way 8021q and macvlan know
	 * the device is just moving and can keep their slaves up.
	 */
	call_netdevice_notifiers(NETDEV_UNREGISTER, dev);
	rcu_barrier();
	call_netdevice_notifiers(NETDEV_UNREGISTER_FINAL, dev);
	rtmsg_ifinfo(RTM_DELLINK, dev, ~0U, GFP_KERNEL);

	/*
	 *	Flush the unicast and multicast chains
	 */
	dev_uc_flush(dev);
	dev_mc_flush(dev);

	/* Send a netdev-removed uevent to the old namespace */
	kobject_uevent(&dev->dev.kobj, KOBJ_REMOVE);
	netdev_adjacent_del_links(dev);

	/* Actually switch the network namespace */
	dev_net_set(dev, net);

	/* If there is an ifindex conflict assign a new one */
	if (__dev_get_by_index(net, dev->ifindex))
		dev->ifindex = dev_new_index(net);

	/* Send a netdev-add uevent to the new namespace */
	kobject_uevent(&dev->dev.kobj, KOBJ_ADD);
	netdev_adjacent_add_links(dev);

	/* Fixup kobjects */
	err = device_rename(&dev->dev, dev->name);
	WARN_ON(err);

	/* Add the device back in the hashes */
	list_netdevice(dev);

	/* Notify protocols, that a new device appeared. */
	call_netdevice_notifiers(NETDEV_REGISTER, dev);

	/*
	 *	Prevent userspace races by waiting until the network
	 *	device is fully setup before sending notifications.
	 */
	rtmsg_ifinfo(RTM_NEWLINK, dev, ~0U, GFP_KERNEL);

	synchronize_net();
	err = 0;
out:
	return err;
}
EXPORT_SYMBOL_GPL(dev_change_net_namespace);

static int dev_cpu_dead(unsigned int oldcpu)
{
	struct sk_buff **list_skb;
	struct sk_buff *skb;
	unsigned int cpu;
	struct softnet_data *sd, *oldsd, *remsd = NULL;

	local_irq_disable();
	cpu = smp_processor_id();
	sd = &per_cpu(softnet_data, cpu);
	oldsd = &per_cpu(softnet_data, oldcpu);

	/* Find end of our completion_queue. */
	list_skb = &sd->completion_queue;
	while (*list_skb)
		list_skb = &(*list_skb)->next;
	/* Append completion queue from offline CPU. */
	*list_skb = oldsd->completion_queue;
	oldsd->completion_queue = NULL;

	/* Append output queue from offline CPU. */
	if (oldsd->output_queue) {
		*sd->output_queue_tailp = oldsd->output_queue;
		sd->output_queue_tailp = oldsd->output_queue_tailp;
		oldsd->output_queue = NULL;
		oldsd->output_queue_tailp = &oldsd->output_queue;
	}
	/* Append NAPI poll list from offline CPU, with one exception :
	 * process_backlog() must be called by cpu owning percpu backlog.
	 * We properly handle process_queue & input_pkt_queue later.
	 */
	while (!list_empty(&oldsd->poll_list)) {
		struct napi_struct *napi = list_first_entry(&oldsd->poll_list,
							    struct napi_struct,
							    poll_list);

		list_del_init(&napi->poll_list);
		if (napi->poll == process_backlog)
			napi->state = 0;
		else
			____napi_schedule(sd, napi);
	}

	raise_softirq_irqoff(NET_TX_SOFTIRQ);
	local_irq_enable();

#ifdef CONFIG_RPS
	remsd = oldsd->rps_ipi_list;
	oldsd->rps_ipi_list = NULL;
#endif
	/* send out pending IPI's on offline CPU */
	net_rps_send_ipi(remsd);

	/* Process offline CPU's input_pkt_queue */
	while ((skb = __skb_dequeue(&oldsd->process_queue))) {
		netif_rx_ni(skb);
		input_queue_head_incr(oldsd);
	}
	while ((skb = skb_dequeue(&oldsd->input_pkt_queue))) {
		netif_rx_ni(skb);
		input_queue_head_incr(oldsd);
	}

	return 0;
}

/**
 *	netdev_increment_features - increment feature set by one
 *	@all: current feature set
 *	@one: new feature set
 *	@mask: mask feature set
 *
 *	Computes a new feature set after adding a device with feature set
 *	@one to the master device with current feature set @all.  Will not
 *	enable anything that is off in @mask. Returns the new feature set.
 */
netdev_features_t netdev_increment_features(netdev_features_t all,
	netdev_features_t one, netdev_features_t mask)
{
	if (mask & NETIF_F_HW_CSUM)
		mask |= NETIF_F_CSUM_MASK;
	mask |= NETIF_F_VLAN_CHALLENGED;

	all |= one & (NETIF_F_ONE_FOR_ALL | NETIF_F_CSUM_MASK) & mask;
	all &= one | ~NETIF_F_ALL_FOR_ALL;

	/* If one device supports hw checksumming, set for all. */
	if (all & NETIF_F_HW_CSUM)
		all &= ~(NETIF_F_CSUM_MASK & ~NETIF_F_HW_CSUM);

	return all;
}
EXPORT_SYMBOL(netdev_increment_features);

static struct hlist_head * __net_init netdev_create_hash(void)
{
	int i;
	struct hlist_head *hash;

	hash = kmalloc(sizeof(*hash) * NETDEV_HASHENTRIES, GFP_KERNEL);
	if (hash != NULL)
		for (i = 0; i < NETDEV_HASHENTRIES; i++)
			INIT_HLIST_HEAD(&hash[i]);

	return hash;
}

/* Initialize per network namespace state */
static int __net_init netdev_init(struct net *net)
{
	if (net != &init_net)
		INIT_LIST_HEAD(&net->dev_base_head);

	net->dev_name_head = netdev_create_hash();
	if (net->dev_name_head == NULL)
		goto err_name;

	net->dev_index_head = netdev_create_hash();
	if (net->dev_index_head == NULL)
		goto err_idx;

	return 0;

err_idx:
	kfree(net->dev_name_head);
err_name:
	return -ENOMEM;
}

/**
 *	netdev_drivername - network driver for the device
 *	@dev: network device
 *
 *	Determine network driver for device.
 */
const char *netdev_drivername(const struct net_device *dev)
{
	const struct device_driver *driver;
	const struct device *parent;
	const char *empty = "";

	parent = dev->dev.parent;
	if (!parent)
		return empty;

	driver = parent->driver;
	if (driver && driver->name)
		return driver->name;
	return empty;
}

static void __netdev_printk(const char *level, const struct net_device *dev,
			    struct va_format *vaf)
{
	if (dev && dev->dev.parent) {
		dev_printk_emit(level[1] - '0',
				dev->dev.parent,
				"%s %s %s%s: %pV",
				dev_driver_string(dev->dev.parent),
				dev_name(dev->dev.parent),
				netdev_name(dev), netdev_reg_state(dev),
				vaf);
	} else if (dev) {
		printk("%s%s%s: %pV",
		       level, netdev_name(dev), netdev_reg_state(dev), vaf);
	} else {
		printk("%s(NULL net_device): %pV", level, vaf);
	}
}

void netdev_printk(const char *level, const struct net_device *dev,
		   const char *format, ...)
{
	struct va_format vaf;
	va_list args;

	va_start(args, format);

	vaf.fmt = format;
	vaf.va = &args;

	__netdev_printk(level, dev, &vaf);

	va_end(args);
}
EXPORT_SYMBOL(netdev_printk);

#define define_netdev_printk_level(func, level)			\
void func(const struct net_device *dev, const char *fmt, ...)	\
{								\
	struct va_format vaf;					\
	va_list args;						\
								\
	va_start(args, fmt);					\
								\
	vaf.fmt = fmt;						\
	vaf.va = &args;						\
								\
	__netdev_printk(level, dev, &vaf);			\
								\
	va_end(args);						\
}								\
EXPORT_SYMBOL(func);

define_netdev_printk_level(netdev_emerg, KERN_EMERG);
define_netdev_printk_level(netdev_alert, KERN_ALERT);
define_netdev_printk_level(netdev_crit, KERN_CRIT);
define_netdev_printk_level(netdev_err, KERN_ERR);
define_netdev_printk_level(netdev_warn, KERN_WARNING);
define_netdev_printk_level(netdev_notice, KERN_NOTICE);
define_netdev_printk_level(netdev_info, KERN_INFO);

static void __net_exit netdev_exit(struct net *net)
{
	kfree(net->dev_name_head);
	kfree(net->dev_index_head);
}

static struct pernet_operations __net_initdata netdev_net_ops = {
	.init = netdev_init,
	.exit = netdev_exit,
};

static void __net_exit default_device_exit(struct net *net)
{
	struct net_device *dev, *aux;
	/*
	 * Push all migratable network devices back to the
	 * initial network namespace
	 */
	rtnl_lock();
	for_each_netdev_safe(net, dev, aux) {
		int err;
		char fb_name[IFNAMSIZ];

		/* Ignore unmoveable devices (i.e. loopback) */
		if (dev->features & NETIF_F_NETNS_LOCAL)
			continue;

		/* Leave virtual devices for the generic cleanup */
		if (dev->rtnl_link_ops)
			continue;

		/* Push remaining network devices to init_net */
		snprintf(fb_name, IFNAMSIZ, "dev%d", dev->ifindex);
		err = dev_change_net_namespace(dev, &init_net, fb_name);
		if (err) {
			pr_emerg("%s: failed to move %s to init_net: %d\n",
				 __func__, dev->name, err);
			BUG();
		}
	}
	rtnl_unlock();
}

static void __net_exit rtnl_lock_unregistering(struct list_head *net_list)
{
	/* Return with the rtnl_lock held when there are no network
	 * devices unregistering in any network namespace in net_list.
	 */
	struct net *net;
	bool unregistering;
	DEFINE_WAIT_FUNC(wait, woken_wake_function);

	add_wait_queue(&netdev_unregistering_wq, &wait);
	for (;;) {
		unregistering = false;
		rtnl_lock();
		list_for_each_entry(net, net_list, exit_list) {
			if (net->dev_unreg_count > 0) {
				unregistering = true;
				break;
			}
		}
		if (!unregistering)
			break;
		__rtnl_unlock();

		wait_woken(&wait, TASK_UNINTERRUPTIBLE, MAX_SCHEDULE_TIMEOUT);
	}
	remove_wait_queue(&netdev_unregistering_wq, &wait);
}

static void __net_exit default_device_exit_batch(struct list_head *net_list)
{
	/* At exit all network devices most be removed from a network
	 * namespace.  Do this in the reverse order of registration.
	 * Do this across as many network namespaces as possible to
	 * improve batching efficiency.
	 */
	struct net_device *dev;
	struct net *net;
	LIST_HEAD(dev_kill_list);

	/* To prevent network device cleanup code from dereferencing
	 * loopback devices or network devices that have been freed
	 * wait here for all pending unregistrations to complete,
	 * before unregistring the loopback device and allowing the
	 * network namespace be freed.
	 *
	 * The netdev todo list containing all network devices
	 * unregistrations that happen in default_device_exit_batch
	 * will run in the rtnl_unlock() at the end of
	 * default_device_exit_batch.
	 */
	rtnl_lock_unregistering(net_list);
	list_for_each_entry(net, net_list, exit_list) {
		for_each_netdev_reverse(net, dev) {
			if (dev->rtnl_link_ops && dev->rtnl_link_ops->dellink)
				dev->rtnl_link_ops->dellink(dev, &dev_kill_list);
			else
				unregister_netdevice_queue(dev, &dev_kill_list);
		}
	}
	unregister_netdevice_many(&dev_kill_list);
	rtnl_unlock();
}

static struct pernet_operations __net_initdata default_device_ops = {
	.exit = default_device_exit,
	.exit_batch = default_device_exit_batch,
};

/*
 *	Initialize the DEV module. At boot time this walks the device list and
 *	unhooks any devices that fail to initialise (normally hardware not
 *	present) and leaves us with a valid list of present and active devices.
 *
 */

/*
 *       This is called single threaded during boot, so no need
 *       to take the rtnl semaphore.
 */
static int __init net_dev_init(void)
{
	int i, rc = -ENOMEM;

	BUG_ON(!dev_boot_phase);

	if (dev_proc_init())
		goto out;

	if (netdev_kobject_init())
		goto out;

	INIT_LIST_HEAD(&ptype_all);
	for (i = 0; i < PTYPE_HASH_SIZE; i++)
		INIT_LIST_HEAD(&ptype_base[i]);

	INIT_LIST_HEAD(&offload_base);

	if (register_pernet_subsys(&netdev_net_ops))
		goto out;

	/*
	 *	Initialise the packet receive queues.
	 */

	for_each_possible_cpu(i) {
		struct work_struct *flush = per_cpu_ptr(&flush_works, i);
		struct softnet_data *sd = &per_cpu(softnet_data, i);

		INIT_WORK(flush, flush_backlog);

		skb_queue_head_init(&sd->input_pkt_queue);
		skb_queue_head_init(&sd->process_queue);
		INIT_LIST_HEAD(&sd->poll_list);
		sd->output_queue_tailp = &sd->output_queue;
#ifdef CONFIG_RPS
		sd->csd.func = rps_trigger_softirq;
		sd->csd.info = sd;
		sd->cpu = i;
#endif

		sd->backlog.poll = process_backlog;
		sd->backlog.weight = weight_p;
	}

	dev_boot_phase = 0;

	/* The loopback device is special if any other network devices
	 * is present in a network namespace the loopback device must
	 * be present. Since we now dynamically allocate and free the
	 * loopback device ensure this invariant is maintained by
	 * keeping the loopback device as the first device on the
	 * list of network devices.  Ensuring the loopback devices
	 * is the first device that appears and the last network device
	 * that disappears.
	 */
	if (register_pernet_device(&loopback_net_ops))
		goto out;

	if (register_pernet_device(&default_device_ops))
		goto out;

	open_softirq(NET_TX_SOFTIRQ, net_tx_action);
	open_softirq(NET_RX_SOFTIRQ, net_rx_action);

	rc = cpuhp_setup_state_nocalls(CPUHP_NET_DEV_DEAD, "net/dev:dead",
				       NULL, dev_cpu_dead);
	WARN_ON(rc < 0);
	rc = 0;
out:
	return rc;
}

subsys_initcall(net_dev_init);<|MERGE_RESOLUTION|>--- conflicted
+++ resolved
@@ -3981,10 +3981,6 @@
 	trace_netif_rx(skb);
 
 	if (static_key_false(&generic_xdp_needed)) {
-<<<<<<< HEAD
-		int ret = do_xdp_generic(rcu_dereference(skb->dev->xdp_prog),
-					 skb);
-=======
 		int ret;
 
 		preempt_disable();
@@ -3992,7 +3988,6 @@
 		ret = do_xdp_generic(rcu_dereference(skb->dev->xdp_prog), skb);
 		rcu_read_unlock();
 		preempt_enable();
->>>>>>> 1278f58c
 
 		/* Consider XDP consuming the packet a success from
 		 * the netdev point of view we do not want to count
@@ -4511,15 +4506,6 @@
 		return NET_RX_SUCCESS;
 
 	if (static_key_false(&generic_xdp_needed)) {
-<<<<<<< HEAD
-		int ret = do_xdp_generic(rcu_dereference(skb->dev->xdp_prog),
-					 skb);
-
-		if (ret != XDP_PASS) {
-			rcu_read_unlock();
-			return NET_RX_DROP;
-		}
-=======
 		int ret;
 
 		preempt_disable();
@@ -4530,7 +4516,6 @@
 
 		if (ret != XDP_PASS)
 			return NET_RX_DROP;
->>>>>>> 1278f58c
 	}
 
 	rcu_read_lock();
