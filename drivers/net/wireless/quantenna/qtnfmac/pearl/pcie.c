--- conflicted
+++ resolved
@@ -661,23 +661,18 @@
 	struct qtnf_pcie_bus_priv *priv = (void *)get_bus_priv(bus);
 	dma_addr_t txbd_paddr, skb_paddr;
 	struct qtnf_tx_bd *txbd;
+	unsigned long flags;
 	int len, i;
 	u32 info;
 	int ret = 0;
 
-<<<<<<< HEAD
-=======
 	spin_lock_irqsave(&priv->tx0_lock, flags);
 
->>>>>>> 6c3cc51a
 	if (!qtnf_tx_queue_ready(priv)) {
 		if (skb->dev)
 			netif_stop_queue(skb->dev);
 
-<<<<<<< HEAD
-=======
 		spin_unlock_irqrestore(&priv->tx0_lock, flags);
->>>>>>> 6c3cc51a
 		return NETDEV_TX_BUSY;
 	}
 
@@ -726,15 +721,10 @@
 		dev_kfree_skb_any(skb);
 	}
 
-<<<<<<< HEAD
-	qtnf_pcie_data_tx_reclaim(priv);
-	priv->tx_done_count++;
-=======
 	priv->tx_done_count++;
 	spin_unlock_irqrestore(&priv->tx0_lock, flags);
 
 	qtnf_pcie_data_tx_reclaim(priv);
->>>>>>> 6c3cc51a
 
 	return NETDEV_TX_OK;
 }
