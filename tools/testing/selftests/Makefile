--- conflicted
+++ resolved
@@ -1,10 +1,6 @@
 # SPDX-License-Identifier: GPL-2.0
-<<<<<<< HEAD
-TARGETS =  bpf
-=======
 TARGETS = android
 TARGETS += bpf
->>>>>>> a829a26d
 TARGETS += breakpoints
 TARGETS += capabilities
 TARGETS += cpufreq
