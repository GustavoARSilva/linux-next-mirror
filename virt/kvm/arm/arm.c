/*
 * Copyright (C) 2012 - Virtual Open Systems and Columbia University
 * Author: Christoffer Dall <c.dall@virtualopensystems.com>
 *
 * This program is free software; you can redistribute it and/or modify
 * it under the terms of the GNU General Public License, version 2, as
 * published by the Free Software Foundation.
 *
 * This program is distributed in the hope that it will be useful,
 * but WITHOUT ANY WARRANTY; without even the implied warranty of
 * MERCHANTABILITY or FITNESS FOR A PARTICULAR PURPOSE.  See the
 * GNU General Public License for more details.
 *
 * You should have received a copy of the GNU General Public License
 * along with this program; if not, write to the Free Software
 * Foundation, 51 Franklin Street, Fifth Floor, Boston, MA  02110-1301, USA.
 */

#include <linux/cpu_pm.h>
#include <linux/errno.h>
#include <linux/err.h>
#include <linux/kvm_host.h>
#include <linux/list.h>
#include <linux/module.h>
#include <linux/vmalloc.h>
#include <linux/fs.h>
#include <linux/mman.h>
#include <linux/sched.h>
#include <linux/kvm.h>
#include <linux/kvm_irqfd.h>
#include <linux/irqbypass.h>
#include <trace/events/kvm.h>
#include <kvm/arm_pmu.h>

#define CREATE_TRACE_POINTS
#include "trace.h"

#include <linux/uaccess.h>
#include <asm/ptrace.h>
#include <asm/mman.h>
#include <asm/tlbflush.h>
#include <asm/cacheflush.h>
#include <asm/virt.h>
#include <asm/kvm_arm.h>
#include <asm/kvm_asm.h>
#include <asm/kvm_mmu.h>
#include <asm/kvm_emulate.h>
#include <asm/kvm_coproc.h>
#include <asm/kvm_psci.h>
#include <asm/sections.h>

#ifdef REQUIRES_VIRT
__asm__(".arch_extension	virt");
#endif

DEFINE_PER_CPU(kvm_cpu_context_t, kvm_host_cpu_state);
static DEFINE_PER_CPU(unsigned long, kvm_arm_hyp_stack_page);

/* Per-CPU variable containing the currently running vcpu. */
static DEFINE_PER_CPU(struct kvm_vcpu *, kvm_arm_running_vcpu);

/* The VMID used in the VTTBR */
static atomic64_t kvm_vmid_gen = ATOMIC64_INIT(1);
static u32 kvm_next_vmid;
static unsigned int kvm_vmid_bits __read_mostly;
static DEFINE_SPINLOCK(kvm_vmid_lock);

static bool vgic_present;

static DEFINE_PER_CPU(unsigned char, kvm_arm_hardware_enabled);

static void kvm_arm_set_running_vcpu(struct kvm_vcpu *vcpu)
{
	BUG_ON(preemptible());
	__this_cpu_write(kvm_arm_running_vcpu, vcpu);
}

/**
 * kvm_arm_get_running_vcpu - get the vcpu running on the current CPU.
 * Must be called from non-preemptible context
 */
struct kvm_vcpu *kvm_arm_get_running_vcpu(void)
{
	BUG_ON(preemptible());
	return __this_cpu_read(kvm_arm_running_vcpu);
}

/**
 * kvm_arm_get_running_vcpus - get the per-CPU array of currently running vcpus.
 */
struct kvm_vcpu * __percpu *kvm_get_running_vcpus(void)
{
	return &kvm_arm_running_vcpu;
}

int kvm_arch_vcpu_should_kick(struct kvm_vcpu *vcpu)
{
	return kvm_vcpu_exiting_guest_mode(vcpu) == IN_GUEST_MODE;
}

int kvm_arch_hardware_setup(void)
{
	return 0;
}

void kvm_arch_check_processor_compat(void *rtn)
{
	*(int *)rtn = 0;
}


/**
 * kvm_arch_init_vm - initializes a VM data structure
 * @kvm:	pointer to the KVM struct
 */
int kvm_arch_init_vm(struct kvm *kvm, unsigned long type)
{
	int ret, cpu;

	if (type)
		return -EINVAL;

	kvm->arch.last_vcpu_ran = alloc_percpu(typeof(*kvm->arch.last_vcpu_ran));
	if (!kvm->arch.last_vcpu_ran)
		return -ENOMEM;

	for_each_possible_cpu(cpu)
		*per_cpu_ptr(kvm->arch.last_vcpu_ran, cpu) = -1;

	ret = kvm_alloc_stage2_pgd(kvm);
	if (ret)
		goto out_fail_alloc;

	ret = create_hyp_mappings(kvm, kvm + 1, PAGE_HYP);
	if (ret)
		goto out_free_stage2_pgd;

	kvm_vgic_early_init(kvm);

	/* Mark the initial VMID generation invalid */
	kvm->arch.vmid_gen = 0;

	/* The maximum number of VCPUs is limited by the host's GIC model */
	kvm->arch.max_vcpus = vgic_present ?
				kvm_vgic_get_max_vcpus() : KVM_MAX_VCPUS;

	return ret;
out_free_stage2_pgd:
	kvm_free_stage2_pgd(kvm);
out_fail_alloc:
	free_percpu(kvm->arch.last_vcpu_ran);
	kvm->arch.last_vcpu_ran = NULL;
	return ret;
}

bool kvm_arch_has_vcpu_debugfs(void)
{
	return false;
}

int kvm_arch_create_vcpu_debugfs(struct kvm_vcpu *vcpu)
{
	return 0;
}

int kvm_arch_vcpu_fault(struct kvm_vcpu *vcpu, struct vm_fault *vmf)
{
	return VM_FAULT_SIGBUS;
}


/**
 * kvm_arch_destroy_vm - destroy the VM data structure
 * @kvm:	pointer to the KVM struct
 */
void kvm_arch_destroy_vm(struct kvm *kvm)
{
	int i;

	kvm_vgic_destroy(kvm);

	free_percpu(kvm->arch.last_vcpu_ran);
	kvm->arch.last_vcpu_ran = NULL;

	for (i = 0; i < KVM_MAX_VCPUS; ++i) {
		if (kvm->vcpus[i]) {
			kvm_arch_vcpu_free(kvm->vcpus[i]);
			kvm->vcpus[i] = NULL;
		}
	}
	atomic_set(&kvm->online_vcpus, 0);
}

int kvm_vm_ioctl_check_extension(struct kvm *kvm, long ext)
{
	int r;
	switch (ext) {
	case KVM_CAP_IRQCHIP:
		r = vgic_present;
		break;
	case KVM_CAP_IOEVENTFD:
	case KVM_CAP_DEVICE_CTRL:
	case KVM_CAP_USER_MEMORY:
	case KVM_CAP_SYNC_MMU:
	case KVM_CAP_DESTROY_MEMORY_REGION_WORKS:
	case KVM_CAP_ONE_REG:
	case KVM_CAP_ARM_PSCI:
	case KVM_CAP_ARM_PSCI_0_2:
	case KVM_CAP_READONLY_MEM:
	case KVM_CAP_MP_STATE:
	case KVM_CAP_IMMEDIATE_EXIT:
		r = 1;
		break;
	case KVM_CAP_ARM_SET_DEVICE_ADDR:
		r = 1;
		break;
	case KVM_CAP_NR_VCPUS:
		r = num_online_cpus();
		break;
	case KVM_CAP_MAX_VCPUS:
		r = KVM_MAX_VCPUS;
		break;
	case KVM_CAP_NR_MEMSLOTS:
		r = KVM_USER_MEM_SLOTS;
		break;
	case KVM_CAP_MSI_DEVID:
		if (!kvm)
			r = -EINVAL;
		else
			r = kvm->arch.vgic.msis_require_devid;
		break;
	case KVM_CAP_ARM_USER_IRQ:
		/*
		 * 1: EL1_VTIMER, EL1_PTIMER, and PMU.
		 * (bump this number if adding more devices)
		 */
		r = 1;
		break;
	default:
		r = kvm_arch_dev_ioctl_check_extension(kvm, ext);
		break;
	}
	return r;
}

long kvm_arch_dev_ioctl(struct file *filp,
			unsigned int ioctl, unsigned long arg)
{
	return -EINVAL;
}


struct kvm_vcpu *kvm_arch_vcpu_create(struct kvm *kvm, unsigned int id)
{
	int err;
	struct kvm_vcpu *vcpu;

	if (irqchip_in_kernel(kvm) && vgic_initialized(kvm)) {
		err = -EBUSY;
		goto out;
	}

	if (id >= kvm->arch.max_vcpus) {
		err = -EINVAL;
		goto out;
	}

	vcpu = kmem_cache_zalloc(kvm_vcpu_cache, GFP_KERNEL);
	if (!vcpu) {
		err = -ENOMEM;
		goto out;
	}

	err = kvm_vcpu_init(vcpu, kvm, id);
	if (err)
		goto free_vcpu;

	err = create_hyp_mappings(vcpu, vcpu + 1, PAGE_HYP);
	if (err)
		goto vcpu_uninit;

	return vcpu;
vcpu_uninit:
	kvm_vcpu_uninit(vcpu);
free_vcpu:
	kmem_cache_free(kvm_vcpu_cache, vcpu);
out:
	return ERR_PTR(err);
}

void kvm_arch_vcpu_postcreate(struct kvm_vcpu *vcpu)
{
	kvm_vgic_vcpu_early_init(vcpu);
}

void kvm_arch_vcpu_free(struct kvm_vcpu *vcpu)
{
	kvm_mmu_free_memory_caches(vcpu);
	kvm_timer_vcpu_terminate(vcpu);
	kvm_pmu_vcpu_destroy(vcpu);
	kvm_vcpu_uninit(vcpu);
	kmem_cache_free(kvm_vcpu_cache, vcpu);
}

void kvm_arch_vcpu_destroy(struct kvm_vcpu *vcpu)
{
	kvm_arch_vcpu_free(vcpu);
}

int kvm_cpu_has_pending_timer(struct kvm_vcpu *vcpu)
{
	return kvm_timer_is_pending(vcpu);
}

void kvm_arch_vcpu_blocking(struct kvm_vcpu *vcpu)
{
	kvm_timer_schedule(vcpu);
	kvm_vgic_v4_enable_doorbell(vcpu);
}

void kvm_arch_vcpu_unblocking(struct kvm_vcpu *vcpu)
{
	kvm_timer_unschedule(vcpu);
	kvm_vgic_v4_disable_doorbell(vcpu);
}

int kvm_arch_vcpu_init(struct kvm_vcpu *vcpu)
{
	/* Force users to call KVM_ARM_VCPU_INIT */
	vcpu->arch.target = -1;
	bitmap_zero(vcpu->arch.features, KVM_VCPU_MAX_FEATURES);

	/* Set up the timer */
	kvm_timer_vcpu_init(vcpu);

	kvm_arm_reset_debug_ptr(vcpu);

	return kvm_vgic_vcpu_init(vcpu);
}

void kvm_arch_vcpu_load(struct kvm_vcpu *vcpu, int cpu)
{
	int *last_ran;

	last_ran = this_cpu_ptr(vcpu->kvm->arch.last_vcpu_ran);

	/*
	 * We might get preempted before the vCPU actually runs, but
	 * over-invalidation doesn't affect correctness.
	 */
	if (*last_ran != vcpu->vcpu_id) {
		kvm_call_hyp(__kvm_tlb_flush_local_vmid, vcpu);
		*last_ran = vcpu->vcpu_id;
	}

	vcpu->cpu = cpu;
	vcpu->arch.host_cpu_context = this_cpu_ptr(&kvm_host_cpu_state);

	kvm_arm_set_running_vcpu(vcpu);
	kvm_vgic_load(vcpu);
	kvm_timer_vcpu_load(vcpu);
}

void kvm_arch_vcpu_put(struct kvm_vcpu *vcpu)
{
	kvm_timer_vcpu_put(vcpu);
	kvm_vgic_put(vcpu);

	vcpu->cpu = -1;

	kvm_arm_set_running_vcpu(NULL);
}

static void vcpu_power_off(struct kvm_vcpu *vcpu)
{
	vcpu->arch.power_off = true;
	kvm_make_request(KVM_REQ_SLEEP, vcpu);
	kvm_vcpu_kick(vcpu);
}

int kvm_arch_vcpu_ioctl_get_mpstate(struct kvm_vcpu *vcpu,
				    struct kvm_mp_state *mp_state)
{
	vcpu_load(vcpu);

	if (vcpu->arch.power_off)
		mp_state->mp_state = KVM_MP_STATE_STOPPED;
	else
		mp_state->mp_state = KVM_MP_STATE_RUNNABLE;

	vcpu_put(vcpu);
	return 0;
}

int kvm_arch_vcpu_ioctl_set_mpstate(struct kvm_vcpu *vcpu,
				    struct kvm_mp_state *mp_state)
{
	int ret = 0;

	vcpu_load(vcpu);

	switch (mp_state->mp_state) {
	case KVM_MP_STATE_RUNNABLE:
		vcpu->arch.power_off = false;
		break;
	case KVM_MP_STATE_STOPPED:
		vcpu_power_off(vcpu);
		break;
	default:
		ret = -EINVAL;
	}

	vcpu_put(vcpu);
	return ret;
}

/**
 * kvm_arch_vcpu_runnable - determine if the vcpu can be scheduled
 * @v:		The VCPU pointer
 *
 * If the guest CPU is not waiting for interrupts or an interrupt line is
 * asserted, the CPU is by definition runnable.
 */
int kvm_arch_vcpu_runnable(struct kvm_vcpu *v)
{
	return ((!!v->arch.irq_lines || kvm_vgic_vcpu_pending_irq(v))
		&& !v->arch.power_off && !v->arch.pause);
}

bool kvm_arch_vcpu_in_kernel(struct kvm_vcpu *vcpu)
{
	return vcpu_mode_priv(vcpu);
}

/* Just ensure a guest exit from a particular CPU */
static void exit_vm_noop(void *info)
{
}

void force_vm_exit(const cpumask_t *mask)
{
	preempt_disable();
	smp_call_function_many(mask, exit_vm_noop, NULL, true);
	preempt_enable();
}

/**
 * need_new_vmid_gen - check that the VMID is still valid
 * @kvm: The VM's VMID to check
 *
 * return true if there is a new generation of VMIDs being used
 *
 * The hardware supports only 256 values with the value zero reserved for the
 * host, so we check if an assigned value belongs to a previous generation,
 * which which requires us to assign a new value. If we're the first to use a
 * VMID for the new generation, we must flush necessary caches and TLBs on all
 * CPUs.
 */
static bool need_new_vmid_gen(struct kvm *kvm)
{
	return unlikely(kvm->arch.vmid_gen != atomic64_read(&kvm_vmid_gen));
}

/**
 * update_vttbr - Update the VTTBR with a valid VMID before the guest runs
 * @kvm	The guest that we are about to run
 *
 * Called from kvm_arch_vcpu_ioctl_run before entering the guest to ensure the
 * VM has a valid VMID, otherwise assigns a new one and flushes corresponding
 * caches and TLBs.
 */
static void update_vttbr(struct kvm *kvm)
{
	phys_addr_t pgd_phys;
	u64 vmid;

	if (!need_new_vmid_gen(kvm))
		return;

	spin_lock(&kvm_vmid_lock);

	/*
	 * We need to re-check the vmid_gen here to ensure that if another vcpu
	 * already allocated a valid vmid for this vm, then this vcpu should
	 * use the same vmid.
	 */
	if (!need_new_vmid_gen(kvm)) {
		spin_unlock(&kvm_vmid_lock);
		return;
	}

	/* First user of a new VMID generation? */
	if (unlikely(kvm_next_vmid == 0)) {
		atomic64_inc(&kvm_vmid_gen);
		kvm_next_vmid = 1;

		/*
		 * On SMP we know no other CPUs can use this CPU's or each
		 * other's VMID after force_vm_exit returns since the
		 * kvm_vmid_lock blocks them from reentry to the guest.
		 */
		force_vm_exit(cpu_all_mask);
		/*
		 * Now broadcast TLB + ICACHE invalidation over the inner
		 * shareable domain to make sure all data structures are
		 * clean.
		 */
		kvm_call_hyp(__kvm_flush_vm_context);
	}

	kvm->arch.vmid_gen = atomic64_read(&kvm_vmid_gen);
	kvm->arch.vmid = kvm_next_vmid;
	kvm_next_vmid++;
	kvm_next_vmid &= (1 << kvm_vmid_bits) - 1;

	/* update vttbr to be used with the new vmid */
	pgd_phys = virt_to_phys(kvm->arch.pgd);
	BUG_ON(pgd_phys & ~VTTBR_BADDR_MASK);
	vmid = ((u64)(kvm->arch.vmid) << VTTBR_VMID_SHIFT) & VTTBR_VMID_MASK(kvm_vmid_bits);
	kvm->arch.vttbr = kvm_phys_to_vttbr(pgd_phys) | vmid;

	spin_unlock(&kvm_vmid_lock);
}

static int kvm_vcpu_first_run_init(struct kvm_vcpu *vcpu)
{
	struct kvm *kvm = vcpu->kvm;
	int ret = 0;

	if (likely(vcpu->arch.has_run_once))
		return 0;

	vcpu->arch.has_run_once = true;

	/*
	 * Map the VGIC hardware resources before running a vcpu the first
	 * time on this VM.
	 */
	if (unlikely(irqchip_in_kernel(kvm) && !vgic_ready(kvm))) {
		ret = kvm_vgic_map_resources(kvm);
		if (ret)
			return ret;
	}

	ret = kvm_timer_enable(vcpu);
	if (ret)
		return ret;

	ret = kvm_arm_pmu_v3_enable(vcpu);

	return ret;
}

bool kvm_arch_intc_initialized(struct kvm *kvm)
{
	return vgic_initialized(kvm);
}

void kvm_arm_halt_guest(struct kvm *kvm)
{
	int i;
	struct kvm_vcpu *vcpu;

	kvm_for_each_vcpu(i, vcpu, kvm)
		vcpu->arch.pause = true;
	kvm_make_all_cpus_request(kvm, KVM_REQ_SLEEP);
}

void kvm_arm_resume_guest(struct kvm *kvm)
{
	int i;
	struct kvm_vcpu *vcpu;

	kvm_for_each_vcpu(i, vcpu, kvm) {
		vcpu->arch.pause = false;
		swake_up(kvm_arch_vcpu_wq(vcpu));
	}
}

static void vcpu_req_sleep(struct kvm_vcpu *vcpu)
{
	struct swait_queue_head *wq = kvm_arch_vcpu_wq(vcpu);

	swait_event_interruptible(*wq, ((!vcpu->arch.power_off) &&
				       (!vcpu->arch.pause)));

	if (vcpu->arch.power_off || vcpu->arch.pause) {
		/* Awaken to handle a signal, request we sleep again later. */
		kvm_make_request(KVM_REQ_SLEEP, vcpu);
	}
}

static int kvm_vcpu_initialized(struct kvm_vcpu *vcpu)
{
	return vcpu->arch.target >= 0;
}

static void check_vcpu_requests(struct kvm_vcpu *vcpu)
{
	if (kvm_request_pending(vcpu)) {
		if (kvm_check_request(KVM_REQ_SLEEP, vcpu))
			vcpu_req_sleep(vcpu);

		/*
		 * Clear IRQ_PENDING requests that were made to guarantee
		 * that a VCPU sees new virtual interrupts.
		 */
		kvm_check_request(KVM_REQ_IRQ_PENDING, vcpu);
	}
}

/**
 * kvm_arch_vcpu_ioctl_run - the main VCPU run function to execute guest code
 * @vcpu:	The VCPU pointer
 * @run:	The kvm_run structure pointer used for userspace state exchange
 *
 * This function is called through the VCPU_RUN ioctl called from user space. It
 * will execute VM code in a loop until the time slice for the process is used
 * or some emulation is needed from user space in which case the function will
 * return with return value 0 and with the kvm_run structure filled in with the
 * required data for the requested emulation.
 */
int kvm_arch_vcpu_ioctl_run(struct kvm_vcpu *vcpu, struct kvm_run *run)
{
	int ret;

	if (unlikely(!kvm_vcpu_initialized(vcpu)))
		return -ENOEXEC;

	vcpu_load(vcpu);

	ret = kvm_vcpu_first_run_init(vcpu);
	if (ret)
		goto out;

	if (run->exit_reason == KVM_EXIT_MMIO) {
		ret = kvm_handle_mmio_return(vcpu, vcpu->run);
		if (ret)
<<<<<<< HEAD
			return ret;
		if (kvm_arm_handle_step_debug(vcpu, vcpu->run))
			return 0;
=======
			goto out;
		if (kvm_arm_handle_step_debug(vcpu, vcpu->run)) {
			ret = 0;
			goto out;
		}
>>>>>>> 7cd91804

	}

	if (run->immediate_exit) {
		ret = -EINTR;
		goto out;
	}

	kvm_sigset_activate(vcpu);

	ret = 1;
	run->exit_reason = KVM_EXIT_UNKNOWN;
	while (ret > 0) {
		/*
		 * Check conditions before entering the guest
		 */
		cond_resched();

		update_vttbr(vcpu->kvm);

		check_vcpu_requests(vcpu);

		/*
		 * Preparing the interrupts to be injected also
		 * involves poking the GIC, which must be done in a
		 * non-preemptible context.
		 */
		preempt_disable();

		/* Flush FP/SIMD state that can't survive guest entry/exit */
		kvm_fpsimd_flush_cpu_state();

		kvm_pmu_flush_hwstate(vcpu);

		local_irq_disable();

		kvm_vgic_flush_hwstate(vcpu);

		/*
		 * If we have a singal pending, or need to notify a userspace
		 * irqchip about timer or PMU level changes, then we exit (and
		 * update the timer level state in kvm_timer_update_run
		 * below).
		 */
		if (signal_pending(current) ||
		    kvm_timer_should_notify_user(vcpu) ||
		    kvm_pmu_should_notify_user(vcpu)) {
			ret = -EINTR;
			run->exit_reason = KVM_EXIT_INTR;
		}

		/*
		 * Ensure we set mode to IN_GUEST_MODE after we disable
		 * interrupts and before the final VCPU requests check.
		 * See the comment in kvm_vcpu_exiting_guest_mode() and
		 * Documentation/virtual/kvm/vcpu-requests.rst
		 */
		smp_store_mb(vcpu->mode, IN_GUEST_MODE);

		if (ret <= 0 || need_new_vmid_gen(vcpu->kvm) ||
		    kvm_request_pending(vcpu)) {
			vcpu->mode = OUTSIDE_GUEST_MODE;
			kvm_pmu_sync_hwstate(vcpu);
			kvm_timer_sync_hwstate(vcpu);
			kvm_vgic_sync_hwstate(vcpu);
			local_irq_enable();
			preempt_enable();
			continue;
		}

		kvm_arm_setup_debug(vcpu);

		/**************************************************************
		 * Enter the guest
		 */
		trace_kvm_entry(*vcpu_pc(vcpu));
		guest_enter_irqoff();
		if (has_vhe())
			kvm_arm_vhe_guest_enter();

		ret = kvm_call_hyp(__kvm_vcpu_run, vcpu);

		if (has_vhe())
			kvm_arm_vhe_guest_exit();
		vcpu->mode = OUTSIDE_GUEST_MODE;
		vcpu->stat.exits++;
		/*
		 * Back from guest
		 *************************************************************/

		kvm_arm_clear_debug(vcpu);

		/*
		 * We must sync the PMU state before the vgic state so
		 * that the vgic can properly sample the updated state of the
		 * interrupt line.
		 */
		kvm_pmu_sync_hwstate(vcpu);

		/*
		 * Sync the vgic state before syncing the timer state because
		 * the timer code needs to know if the virtual timer
		 * interrupts are active.
		 */
		kvm_vgic_sync_hwstate(vcpu);

		/*
		 * Sync the timer hardware state before enabling interrupts as
		 * we don't want vtimer interrupts to race with syncing the
		 * timer virtual interrupt state.
		 */
		kvm_timer_sync_hwstate(vcpu);

		/*
		 * We may have taken a host interrupt in HYP mode (ie
		 * while executing the guest). This interrupt is still
		 * pending, as we haven't serviced it yet!
		 *
		 * We're now back in SVC mode, with interrupts
		 * disabled.  Enabling the interrupts now will have
		 * the effect of taking the interrupt again, in SVC
		 * mode this time.
		 */
		local_irq_enable();

		/*
		 * We do local_irq_enable() before calling guest_exit() so
		 * that if a timer interrupt hits while running the guest we
		 * account that tick as being spent in the guest.  We enable
		 * preemption after calling guest_exit() so that if we get
		 * preempted we make sure ticks after that is not counted as
		 * guest time.
		 */
		guest_exit();
		trace_kvm_exit(ret, kvm_vcpu_trap_get_class(vcpu), *vcpu_pc(vcpu));

<<<<<<< HEAD
		/* Exit types that need handling before we can be preempted */
		handle_exit_early(vcpu, run, ret);

=======
>>>>>>> 7cd91804
		preempt_enable();

		ret = handle_exit(vcpu, run, ret);
	}

	/* Tell userspace about in-kernel device output levels */
	if (unlikely(!irqchip_in_kernel(vcpu->kvm))) {
		kvm_timer_update_run(vcpu);
		kvm_pmu_update_run(vcpu);
	}

	kvm_sigset_deactivate(vcpu);

<<<<<<< HEAD
=======
out:
	vcpu_put(vcpu);
>>>>>>> 7cd91804
	return ret;
}

static int vcpu_interrupt_line(struct kvm_vcpu *vcpu, int number, bool level)
{
	int bit_index;
	bool set;
	unsigned long *ptr;

	if (number == KVM_ARM_IRQ_CPU_IRQ)
		bit_index = __ffs(HCR_VI);
	else /* KVM_ARM_IRQ_CPU_FIQ */
		bit_index = __ffs(HCR_VF);

	ptr = (unsigned long *)&vcpu->arch.irq_lines;
	if (level)
		set = test_and_set_bit(bit_index, ptr);
	else
		set = test_and_clear_bit(bit_index, ptr);

	/*
	 * If we didn't change anything, no need to wake up or kick other CPUs
	 */
	if (set == level)
		return 0;

	/*
	 * The vcpu irq_lines field was updated, wake up sleeping VCPUs and
	 * trigger a world-switch round on the running physical CPU to set the
	 * virtual IRQ/FIQ fields in the HCR appropriately.
	 */
	kvm_make_request(KVM_REQ_IRQ_PENDING, vcpu);
	kvm_vcpu_kick(vcpu);

	return 0;
}

int kvm_vm_ioctl_irq_line(struct kvm *kvm, struct kvm_irq_level *irq_level,
			  bool line_status)
{
	u32 irq = irq_level->irq;
	unsigned int irq_type, vcpu_idx, irq_num;
	int nrcpus = atomic_read(&kvm->online_vcpus);
	struct kvm_vcpu *vcpu = NULL;
	bool level = irq_level->level;

	irq_type = (irq >> KVM_ARM_IRQ_TYPE_SHIFT) & KVM_ARM_IRQ_TYPE_MASK;
	vcpu_idx = (irq >> KVM_ARM_IRQ_VCPU_SHIFT) & KVM_ARM_IRQ_VCPU_MASK;
	irq_num = (irq >> KVM_ARM_IRQ_NUM_SHIFT) & KVM_ARM_IRQ_NUM_MASK;

	trace_kvm_irq_line(irq_type, vcpu_idx, irq_num, irq_level->level);

	switch (irq_type) {
	case KVM_ARM_IRQ_TYPE_CPU:
		if (irqchip_in_kernel(kvm))
			return -ENXIO;

		if (vcpu_idx >= nrcpus)
			return -EINVAL;

		vcpu = kvm_get_vcpu(kvm, vcpu_idx);
		if (!vcpu)
			return -EINVAL;

		if (irq_num > KVM_ARM_IRQ_CPU_FIQ)
			return -EINVAL;

		return vcpu_interrupt_line(vcpu, irq_num, level);
	case KVM_ARM_IRQ_TYPE_PPI:
		if (!irqchip_in_kernel(kvm))
			return -ENXIO;

		if (vcpu_idx >= nrcpus)
			return -EINVAL;

		vcpu = kvm_get_vcpu(kvm, vcpu_idx);
		if (!vcpu)
			return -EINVAL;

		if (irq_num < VGIC_NR_SGIS || irq_num >= VGIC_NR_PRIVATE_IRQS)
			return -EINVAL;

		return kvm_vgic_inject_irq(kvm, vcpu->vcpu_id, irq_num, level, NULL);
	case KVM_ARM_IRQ_TYPE_SPI:
		if (!irqchip_in_kernel(kvm))
			return -ENXIO;

		if (irq_num < VGIC_NR_PRIVATE_IRQS)
			return -EINVAL;

		return kvm_vgic_inject_irq(kvm, 0, irq_num, level, NULL);
	}

	return -EINVAL;
}

static int kvm_vcpu_set_target(struct kvm_vcpu *vcpu,
			       const struct kvm_vcpu_init *init)
{
	unsigned int i;
	int phys_target = kvm_target_cpu();

	if (init->target != phys_target)
		return -EINVAL;

	/*
	 * Secondary and subsequent calls to KVM_ARM_VCPU_INIT must
	 * use the same target.
	 */
	if (vcpu->arch.target != -1 && vcpu->arch.target != init->target)
		return -EINVAL;

	/* -ENOENT for unknown features, -EINVAL for invalid combinations. */
	for (i = 0; i < sizeof(init->features) * 8; i++) {
		bool set = (init->features[i / 32] & (1 << (i % 32)));

		if (set && i >= KVM_VCPU_MAX_FEATURES)
			return -ENOENT;

		/*
		 * Secondary and subsequent calls to KVM_ARM_VCPU_INIT must
		 * use the same feature set.
		 */
		if (vcpu->arch.target != -1 && i < KVM_VCPU_MAX_FEATURES &&
		    test_bit(i, vcpu->arch.features) != set)
			return -EINVAL;

		if (set)
			set_bit(i, vcpu->arch.features);
	}

	vcpu->arch.target = phys_target;

	/* Now we know what it is, we can reset it. */
	return kvm_reset_vcpu(vcpu);
}


static int kvm_arch_vcpu_ioctl_vcpu_init(struct kvm_vcpu *vcpu,
					 struct kvm_vcpu_init *init)
{
	int ret;

	ret = kvm_vcpu_set_target(vcpu, init);
	if (ret)
		return ret;

	/*
	 * Ensure a rebooted VM will fault in RAM pages and detect if the
	 * guest MMU is turned off and flush the caches as needed.
	 */
	if (vcpu->arch.has_run_once)
		stage2_unmap_vm(vcpu->kvm);

	vcpu_reset_hcr(vcpu);

	/*
	 * Handle the "start in power-off" case.
	 */
	if (test_bit(KVM_ARM_VCPU_POWER_OFF, vcpu->arch.features))
		vcpu_power_off(vcpu);
	else
		vcpu->arch.power_off = false;

	return 0;
}

static int kvm_arm_vcpu_set_attr(struct kvm_vcpu *vcpu,
				 struct kvm_device_attr *attr)
{
	int ret = -ENXIO;

	switch (attr->group) {
	default:
		ret = kvm_arm_vcpu_arch_set_attr(vcpu, attr);
		break;
	}

	return ret;
}

static int kvm_arm_vcpu_get_attr(struct kvm_vcpu *vcpu,
				 struct kvm_device_attr *attr)
{
	int ret = -ENXIO;

	switch (attr->group) {
	default:
		ret = kvm_arm_vcpu_arch_get_attr(vcpu, attr);
		break;
	}

	return ret;
}

static int kvm_arm_vcpu_has_attr(struct kvm_vcpu *vcpu,
				 struct kvm_device_attr *attr)
{
	int ret = -ENXIO;

	switch (attr->group) {
	default:
		ret = kvm_arm_vcpu_arch_has_attr(vcpu, attr);
		break;
	}

	return ret;
}

long kvm_arch_vcpu_ioctl(struct file *filp,
			 unsigned int ioctl, unsigned long arg)
{
	struct kvm_vcpu *vcpu = filp->private_data;
	void __user *argp = (void __user *)arg;
	struct kvm_device_attr attr;
	long r;

	vcpu_load(vcpu);

	switch (ioctl) {
	case KVM_ARM_VCPU_INIT: {
		struct kvm_vcpu_init init;

		r = -EFAULT;
		if (copy_from_user(&init, argp, sizeof(init)))
			break;

		r = kvm_arch_vcpu_ioctl_vcpu_init(vcpu, &init);
		break;
	}
	case KVM_SET_ONE_REG:
	case KVM_GET_ONE_REG: {
		struct kvm_one_reg reg;

		r = -ENOEXEC;
		if (unlikely(!kvm_vcpu_initialized(vcpu)))
			break;

		r = -EFAULT;
		if (copy_from_user(&reg, argp, sizeof(reg)))
			break;

		if (ioctl == KVM_SET_ONE_REG)
			r = kvm_arm_set_reg(vcpu, &reg);
		else
			r = kvm_arm_get_reg(vcpu, &reg);
		break;
	}
	case KVM_GET_REG_LIST: {
		struct kvm_reg_list __user *user_list = argp;
		struct kvm_reg_list reg_list;
		unsigned n;

		r = -ENOEXEC;
		if (unlikely(!kvm_vcpu_initialized(vcpu)))
			break;

		r = -EFAULT;
		if (copy_from_user(&reg_list, user_list, sizeof(reg_list)))
			break;
		n = reg_list.n;
		reg_list.n = kvm_arm_num_regs(vcpu);
		if (copy_to_user(user_list, &reg_list, sizeof(reg_list)))
			break;
		r = -E2BIG;
		if (n < reg_list.n)
			break;
		r = kvm_arm_copy_reg_indices(vcpu, user_list->reg);
		break;
	}
	case KVM_SET_DEVICE_ATTR: {
		r = -EFAULT;
		if (copy_from_user(&attr, argp, sizeof(attr)))
			break;
		r = kvm_arm_vcpu_set_attr(vcpu, &attr);
		break;
	}
	case KVM_GET_DEVICE_ATTR: {
		r = -EFAULT;
		if (copy_from_user(&attr, argp, sizeof(attr)))
			break;
		r = kvm_arm_vcpu_get_attr(vcpu, &attr);
		break;
	}
	case KVM_HAS_DEVICE_ATTR: {
		r = -EFAULT;
		if (copy_from_user(&attr, argp, sizeof(attr)))
			break;
		r = kvm_arm_vcpu_has_attr(vcpu, &attr);
		break;
	}
	default:
		r = -EINVAL;
	}

	vcpu_put(vcpu);
	return r;
}

/**
 * kvm_vm_ioctl_get_dirty_log - get and clear the log of dirty pages in a slot
 * @kvm: kvm instance
 * @log: slot id and address to which we copy the log
 *
 * Steps 1-4 below provide general overview of dirty page logging. See
 * kvm_get_dirty_log_protect() function description for additional details.
 *
 * We call kvm_get_dirty_log_protect() to handle steps 1-3, upon return we
 * always flush the TLB (step 4) even if previous step failed  and the dirty
 * bitmap may be corrupt. Regardless of previous outcome the KVM logging API
 * does not preclude user space subsequent dirty log read. Flushing TLB ensures
 * writes will be marked dirty for next log read.
 *
 *   1. Take a snapshot of the bit and clear it if needed.
 *   2. Write protect the corresponding page.
 *   3. Copy the snapshot to the userspace.
 *   4. Flush TLB's if needed.
 */
int kvm_vm_ioctl_get_dirty_log(struct kvm *kvm, struct kvm_dirty_log *log)
{
	bool is_dirty = false;
	int r;

	mutex_lock(&kvm->slots_lock);

	r = kvm_get_dirty_log_protect(kvm, log, &is_dirty);

	if (is_dirty)
		kvm_flush_remote_tlbs(kvm);

	mutex_unlock(&kvm->slots_lock);
	return r;
}

static int kvm_vm_ioctl_set_device_addr(struct kvm *kvm,
					struct kvm_arm_device_addr *dev_addr)
{
	unsigned long dev_id, type;

	dev_id = (dev_addr->id & KVM_ARM_DEVICE_ID_MASK) >>
		KVM_ARM_DEVICE_ID_SHIFT;
	type = (dev_addr->id & KVM_ARM_DEVICE_TYPE_MASK) >>
		KVM_ARM_DEVICE_TYPE_SHIFT;

	switch (dev_id) {
	case KVM_ARM_DEVICE_VGIC_V2:
		if (!vgic_present)
			return -ENXIO;
		return kvm_vgic_addr(kvm, type, &dev_addr->addr, true);
	default:
		return -ENODEV;
	}
}

long kvm_arch_vm_ioctl(struct file *filp,
		       unsigned int ioctl, unsigned long arg)
{
	struct kvm *kvm = filp->private_data;
	void __user *argp = (void __user *)arg;

	switch (ioctl) {
	case KVM_CREATE_IRQCHIP: {
		int ret;
		if (!vgic_present)
			return -ENXIO;
		mutex_lock(&kvm->lock);
		ret = kvm_vgic_create(kvm, KVM_DEV_TYPE_ARM_VGIC_V2);
		mutex_unlock(&kvm->lock);
		return ret;
	}
	case KVM_ARM_SET_DEVICE_ADDR: {
		struct kvm_arm_device_addr dev_addr;

		if (copy_from_user(&dev_addr, argp, sizeof(dev_addr)))
			return -EFAULT;
		return kvm_vm_ioctl_set_device_addr(kvm, &dev_addr);
	}
	case KVM_ARM_PREFERRED_TARGET: {
		int err;
		struct kvm_vcpu_init init;

		err = kvm_vcpu_preferred_target(&init);
		if (err)
			return err;

		if (copy_to_user(argp, &init, sizeof(init)))
			return -EFAULT;

		return 0;
	}
	default:
		return -EINVAL;
	}
}

static void cpu_init_hyp_mode(void *dummy)
{
	phys_addr_t pgd_ptr;
	unsigned long hyp_stack_ptr;
	unsigned long stack_page;
	unsigned long vector_ptr;

	/* Switch from the HYP stub to our own HYP init vector */
	__hyp_set_vectors(kvm_get_idmap_vector());

	pgd_ptr = kvm_mmu_get_httbr();
	stack_page = __this_cpu_read(kvm_arm_hyp_stack_page);
	hyp_stack_ptr = stack_page + PAGE_SIZE;
	vector_ptr = (unsigned long)kvm_get_hyp_vector();

	__cpu_init_hyp_mode(pgd_ptr, hyp_stack_ptr, vector_ptr);
	__cpu_init_stage2();

	kvm_arm_init_debug();
}

static void cpu_hyp_reset(void)
{
	if (!is_kernel_in_hyp_mode())
		__hyp_reset_vectors();
}

static void cpu_hyp_reinit(void)
{
	cpu_hyp_reset();

	if (is_kernel_in_hyp_mode()) {
		/*
		 * __cpu_init_stage2() is safe to call even if the PM
		 * event was cancelled before the CPU was reset.
		 */
		__cpu_init_stage2();
		kvm_timer_init_vhe();
	} else {
		cpu_init_hyp_mode(NULL);
	}

	if (vgic_present)
		kvm_vgic_init_cpu_hardware();
}

static void _kvm_arch_hardware_enable(void *discard)
{
	if (!__this_cpu_read(kvm_arm_hardware_enabled)) {
		cpu_hyp_reinit();
		__this_cpu_write(kvm_arm_hardware_enabled, 1);
	}
}

int kvm_arch_hardware_enable(void)
{
	_kvm_arch_hardware_enable(NULL);
	return 0;
}

static void _kvm_arch_hardware_disable(void *discard)
{
	if (__this_cpu_read(kvm_arm_hardware_enabled)) {
		cpu_hyp_reset();
		__this_cpu_write(kvm_arm_hardware_enabled, 0);
	}
}

void kvm_arch_hardware_disable(void)
{
	_kvm_arch_hardware_disable(NULL);
}

#ifdef CONFIG_CPU_PM
static int hyp_init_cpu_pm_notifier(struct notifier_block *self,
				    unsigned long cmd,
				    void *v)
{
	/*
	 * kvm_arm_hardware_enabled is left with its old value over
	 * PM_ENTER->PM_EXIT. It is used to indicate PM_EXIT should
	 * re-enable hyp.
	 */
	switch (cmd) {
	case CPU_PM_ENTER:
		if (__this_cpu_read(kvm_arm_hardware_enabled))
			/*
			 * don't update kvm_arm_hardware_enabled here
			 * so that the hardware will be re-enabled
			 * when we resume. See below.
			 */
			cpu_hyp_reset();

		return NOTIFY_OK;
	case CPU_PM_EXIT:
		if (__this_cpu_read(kvm_arm_hardware_enabled))
			/* The hardware was enabled before suspend. */
			cpu_hyp_reinit();

		return NOTIFY_OK;

	default:
		return NOTIFY_DONE;
	}
}

static struct notifier_block hyp_init_cpu_pm_nb = {
	.notifier_call = hyp_init_cpu_pm_notifier,
};

static void __init hyp_cpu_pm_init(void)
{
	cpu_pm_register_notifier(&hyp_init_cpu_pm_nb);
}
static void __init hyp_cpu_pm_exit(void)
{
	cpu_pm_unregister_notifier(&hyp_init_cpu_pm_nb);
}
#else
static inline void hyp_cpu_pm_init(void)
{
}
static inline void hyp_cpu_pm_exit(void)
{
}
#endif

static int init_common_resources(void)
{
	/* set size of VMID supported by CPU */
	kvm_vmid_bits = kvm_get_vmid_bits();
	kvm_info("%d-bit VMID\n", kvm_vmid_bits);

	return 0;
}

static int init_subsystems(void)
{
	int err = 0;

	/*
	 * Enable hardware so that subsystem initialisation can access EL2.
	 */
	on_each_cpu(_kvm_arch_hardware_enable, NULL, 1);

	/*
	 * Register CPU lower-power notifier
	 */
	hyp_cpu_pm_init();

	/*
	 * Init HYP view of VGIC
	 */
	err = kvm_vgic_hyp_init();
	switch (err) {
	case 0:
		vgic_present = true;
		break;
	case -ENODEV:
	case -ENXIO:
		vgic_present = false;
		err = 0;
		break;
	default:
		goto out;
	}

	/*
	 * Init HYP architected timer support
	 */
	err = kvm_timer_hyp_init(vgic_present);
	if (err)
		goto out;

	kvm_perf_init();
	kvm_coproc_table_init();

out:
	on_each_cpu(_kvm_arch_hardware_disable, NULL, 1);

	return err;
}

static void teardown_hyp_mode(void)
{
	int cpu;

	free_hyp_pgds();
	for_each_possible_cpu(cpu)
		free_page(per_cpu(kvm_arm_hyp_stack_page, cpu));
	hyp_cpu_pm_exit();
}

/**
 * Inits Hyp-mode on all online CPUs
 */
static int init_hyp_mode(void)
{
	int cpu;
	int err = 0;

	/*
	 * Allocate Hyp PGD and setup Hyp identity mapping
	 */
	err = kvm_mmu_init();
	if (err)
		goto out_err;

	/*
	 * Allocate stack pages for Hypervisor-mode
	 */
	for_each_possible_cpu(cpu) {
		unsigned long stack_page;

		stack_page = __get_free_page(GFP_KERNEL);
		if (!stack_page) {
			err = -ENOMEM;
			goto out_err;
		}

		per_cpu(kvm_arm_hyp_stack_page, cpu) = stack_page;
	}

	/*
	 * Map the Hyp-code called directly from the host
	 */
	err = create_hyp_mappings(kvm_ksym_ref(__hyp_text_start),
				  kvm_ksym_ref(__hyp_text_end), PAGE_HYP_EXEC);
	if (err) {
		kvm_err("Cannot map world-switch code\n");
		goto out_err;
	}

	err = create_hyp_mappings(kvm_ksym_ref(__start_rodata),
				  kvm_ksym_ref(__end_rodata), PAGE_HYP_RO);
	if (err) {
		kvm_err("Cannot map rodata section\n");
		goto out_err;
	}

	err = create_hyp_mappings(kvm_ksym_ref(__bss_start),
				  kvm_ksym_ref(__bss_stop), PAGE_HYP_RO);
	if (err) {
		kvm_err("Cannot map bss section\n");
		goto out_err;
	}

	err = kvm_map_vectors();
	if (err) {
		kvm_err("Cannot map vectors\n");
		goto out_err;
	}

	/*
	 * Map the Hyp stack pages
	 */
	for_each_possible_cpu(cpu) {
		char *stack_page = (char *)per_cpu(kvm_arm_hyp_stack_page, cpu);
		err = create_hyp_mappings(stack_page, stack_page + PAGE_SIZE,
					  PAGE_HYP);

		if (err) {
			kvm_err("Cannot map hyp stack\n");
			goto out_err;
		}
	}

	for_each_possible_cpu(cpu) {
		kvm_cpu_context_t *cpu_ctxt;

		cpu_ctxt = per_cpu_ptr(&kvm_host_cpu_state, cpu);
		err = create_hyp_mappings(cpu_ctxt, cpu_ctxt + 1, PAGE_HYP);

		if (err) {
			kvm_err("Cannot map host CPU state: %d\n", err);
			goto out_err;
		}
	}

	return 0;

out_err:
	teardown_hyp_mode();
	kvm_err("error initializing Hyp mode: %d\n", err);
	return err;
}

static void check_kvm_target_cpu(void *ret)
{
	*(int *)ret = kvm_target_cpu();
}

struct kvm_vcpu *kvm_mpidr_to_vcpu(struct kvm *kvm, unsigned long mpidr)
{
	struct kvm_vcpu *vcpu;
	int i;

	mpidr &= MPIDR_HWID_BITMASK;
	kvm_for_each_vcpu(i, vcpu, kvm) {
		if (mpidr == kvm_vcpu_get_mpidr_aff(vcpu))
			return vcpu;
	}
	return NULL;
}

bool kvm_arch_has_irq_bypass(void)
{
	return true;
}

int kvm_arch_irq_bypass_add_producer(struct irq_bypass_consumer *cons,
				      struct irq_bypass_producer *prod)
{
	struct kvm_kernel_irqfd *irqfd =
		container_of(cons, struct kvm_kernel_irqfd, consumer);

	return kvm_vgic_v4_set_forwarding(irqfd->kvm, prod->irq,
					  &irqfd->irq_entry);
}
void kvm_arch_irq_bypass_del_producer(struct irq_bypass_consumer *cons,
				      struct irq_bypass_producer *prod)
{
	struct kvm_kernel_irqfd *irqfd =
		container_of(cons, struct kvm_kernel_irqfd, consumer);

	kvm_vgic_v4_unset_forwarding(irqfd->kvm, prod->irq,
				     &irqfd->irq_entry);
}

void kvm_arch_irq_bypass_stop(struct irq_bypass_consumer *cons)
{
	struct kvm_kernel_irqfd *irqfd =
		container_of(cons, struct kvm_kernel_irqfd, consumer);

	kvm_arm_halt_guest(irqfd->kvm);
}

void kvm_arch_irq_bypass_start(struct irq_bypass_consumer *cons)
{
	struct kvm_kernel_irqfd *irqfd =
		container_of(cons, struct kvm_kernel_irqfd, consumer);

	kvm_arm_resume_guest(irqfd->kvm);
}

/**
 * Initialize Hyp-mode and memory mappings on all CPUs.
 */
int kvm_arch_init(void *opaque)
{
	int err;
	int ret, cpu;
	bool in_hyp_mode;

	if (!is_hyp_mode_available()) {
		kvm_info("HYP mode not available\n");
		return -ENODEV;
	}

	for_each_online_cpu(cpu) {
		smp_call_function_single(cpu, check_kvm_target_cpu, &ret, 1);
		if (ret < 0) {
			kvm_err("Error, CPU %d not supported!\n", cpu);
			return -ENODEV;
		}
	}

	err = init_common_resources();
	if (err)
		return err;

	in_hyp_mode = is_kernel_in_hyp_mode();

	if (!in_hyp_mode) {
		err = init_hyp_mode();
		if (err)
			goto out_err;
	}

	err = init_subsystems();
	if (err)
		goto out_hyp;

	if (in_hyp_mode)
		kvm_info("VHE mode initialized successfully\n");
	else
		kvm_info("Hyp mode initialized successfully\n");

	return 0;

out_hyp:
	if (!in_hyp_mode)
		teardown_hyp_mode();
out_err:
	return err;
}

/* NOP: Compiling as a module not supported */
void kvm_arch_exit(void)
{
	kvm_perf_teardown();
}

static int arm_init(void)
{
	int rc = kvm_init(NULL, sizeof(struct kvm_vcpu), 0, THIS_MODULE);
	return rc;
}

module_init(arm_init);<|MERGE_RESOLUTION|>--- conflicted
+++ resolved
@@ -636,17 +636,11 @@
 	if (run->exit_reason == KVM_EXIT_MMIO) {
 		ret = kvm_handle_mmio_return(vcpu, vcpu->run);
 		if (ret)
-<<<<<<< HEAD
-			return ret;
-		if (kvm_arm_handle_step_debug(vcpu, vcpu->run))
-			return 0;
-=======
 			goto out;
 		if (kvm_arm_handle_step_debug(vcpu, vcpu->run)) {
 			ret = 0;
 			goto out;
 		}
->>>>>>> 7cd91804
 
 	}
 
@@ -783,12 +777,9 @@
 		guest_exit();
 		trace_kvm_exit(ret, kvm_vcpu_trap_get_class(vcpu), *vcpu_pc(vcpu));
 
-<<<<<<< HEAD
 		/* Exit types that need handling before we can be preempted */
 		handle_exit_early(vcpu, run, ret);
 
-=======
->>>>>>> 7cd91804
 		preempt_enable();
 
 		ret = handle_exit(vcpu, run, ret);
@@ -802,11 +793,8 @@
 
 	kvm_sigset_deactivate(vcpu);
 
-<<<<<<< HEAD
-=======
 out:
 	vcpu_put(vcpu);
->>>>>>> 7cd91804
 	return ret;
 }
 
