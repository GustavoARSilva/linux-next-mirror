--- conflicted
+++ resolved
@@ -6026,7 +6026,6 @@
 	u64 reserve_size = 0;
 	u64 csum_leaves;
 	unsigned outstanding_extents;
-<<<<<<< HEAD
 
 	lockdep_assert_held(&inode->lock);
 	outstanding_extents = inode->outstanding_extents;
@@ -6038,19 +6037,6 @@
 	reserve_size += btrfs_calc_trans_metadata_size(fs_info,
 						       csum_leaves);
 
-=======
-
-	lockdep_assert_held(&inode->lock);
-	outstanding_extents = inode->outstanding_extents;
-	if (outstanding_extents)
-		reserve_size = btrfs_calc_trans_metadata_size(fs_info,
-						outstanding_extents + 1);
-	csum_leaves = btrfs_csum_bytes_to_leaves(fs_info,
-						 inode->csum_bytes);
-	reserve_size += btrfs_calc_trans_metadata_size(fs_info,
-						       csum_leaves);
-
->>>>>>> 0f7cda2b
 	spin_lock(&block_rsv->lock);
 	block_rsv->size = reserve_size;
 	spin_unlock(&block_rsv->lock);
@@ -6153,7 +6139,6 @@
 
 	btrfs_inode_rsv_release(inode);
 }
-<<<<<<< HEAD
 
 /**
  * btrfs_delalloc_release_extents - release our outstanding_extents
@@ -6177,31 +6162,6 @@
 	btrfs_calculate_inode_block_rsv_size(fs_info, inode);
 	spin_unlock(&inode->lock);
 
-=======
-
-/**
- * btrfs_delalloc_release_extents - release our outstanding_extents
- * @inode: the inode to balance the reservation for.
- * @num_bytes: the number of bytes we originally reserved with
- *
- * When we reserve space we increase outstanding_extents for the extents we may
- * add.  Once we've set the range as delalloc or created our ordered extents we
- * have outstanding_extents to track the real usage, so we use this to free our
- * temporarily tracked outstanding_extents.  This _must_ be used in conjunction
- * with btrfs_delalloc_reserve_metadata.
- */
-void btrfs_delalloc_release_extents(struct btrfs_inode *inode, u64 num_bytes)
-{
-	struct btrfs_fs_info *fs_info = btrfs_sb(inode->vfs_inode.i_sb);
-	unsigned num_extents;
-
-	spin_lock(&inode->lock);
-	num_extents = count_max_extents(num_bytes);
-	btrfs_mod_outstanding_extents(inode, -num_extents);
-	btrfs_calculate_inode_block_rsv_size(fs_info, inode);
-	spin_unlock(&inode->lock);
-
->>>>>>> 0f7cda2b
 	if (btrfs_is_testing(fs_info))
 		return;
 
