/*
 *  linux/fs/ext2/super.c
 *
 * Copyright (C) 1992, 1993, 1994, 1995
 * Remy Card (card@masi.ibp.fr)
 * Laboratoire MASI - Institut Blaise Pascal
 * Universite Pierre et Marie Curie (Paris VI)
 *
 *  from
 *
 *  linux/fs/minix/inode.c
 *
 *  Copyright (C) 1991, 1992  Linus Torvalds
 *
 *  Big-endian to little-endian byte-swapping/bitmaps by
 *        David S. Miller (davem@caip.rutgers.edu), 1995
 */

#include <linux/module.h>
#include <linux/string.h>
#include <linux/fs.h>
#include <linux/slab.h>
#include <linux/init.h>
#include <linux/blkdev.h>
#include <linux/parser.h>
#include <linux/random.h>
#include <linux/buffer_head.h>
#include <linux/exportfs.h>
#include <linux/vfs.h>
#include <linux/seq_file.h>
#include <linux/mount.h>
#include <linux/log2.h>
#include <linux/quotaops.h>
#include <linux/uaccess.h>
#include <linux/dax.h>
#include "ext2.h"
#include "xattr.h"
#include "acl.h"

static void ext2_write_super(struct super_block *sb);
static int ext2_remount (struct super_block * sb, int * flags, char * data);
static int ext2_statfs (struct dentry * dentry, struct kstatfs * buf);
static int ext2_sync_fs(struct super_block *sb, int wait);
static int ext2_freeze(struct super_block *sb);
static int ext2_unfreeze(struct super_block *sb);

void ext2_error(struct super_block *sb, const char *function,
		const char *fmt, ...)
{
	struct va_format vaf;
	va_list args;
	struct ext2_sb_info *sbi = EXT2_SB(sb);
	struct ext2_super_block *es = sbi->s_es;

	if (!sb_rdonly(sb)) {
		spin_lock(&sbi->s_lock);
		sbi->s_mount_state |= EXT2_ERROR_FS;
		es->s_state |= cpu_to_le16(EXT2_ERROR_FS);
		spin_unlock(&sbi->s_lock);
		ext2_sync_super(sb, es, 1);
	}

	va_start(args, fmt);

	vaf.fmt = fmt;
	vaf.va = &args;

	printk(KERN_CRIT "EXT2-fs (%s): error: %s: %pV\n",
	       sb->s_id, function, &vaf);

	va_end(args);

	if (test_opt(sb, ERRORS_PANIC))
		panic("EXT2-fs: panic from previous error\n");
	if (test_opt(sb, ERRORS_RO)) {
		ext2_msg(sb, KERN_CRIT,
			     "error: remounting filesystem read-only");
		sb->s_flags |= SB_RDONLY;
	}
}

void ext2_msg(struct super_block *sb, const char *prefix,
		const char *fmt, ...)
{
	struct va_format vaf;
	va_list args;

	va_start(args, fmt);

	vaf.fmt = fmt;
	vaf.va = &args;

	printk("%sEXT2-fs (%s): %pV\n", prefix, sb->s_id, &vaf);

	va_end(args);
}

/*
 * This must be called with sbi->s_lock held.
 */
void ext2_update_dynamic_rev(struct super_block *sb)
{
	struct ext2_super_block *es = EXT2_SB(sb)->s_es;

	if (le32_to_cpu(es->s_rev_level) > EXT2_GOOD_OLD_REV)
		return;

	ext2_msg(sb, KERN_WARNING,
		     "warning: updating to rev %d because of "
		     "new feature flag, running e2fsck is recommended",
		     EXT2_DYNAMIC_REV);

	es->s_first_ino = cpu_to_le32(EXT2_GOOD_OLD_FIRST_INO);
	es->s_inode_size = cpu_to_le16(EXT2_GOOD_OLD_INODE_SIZE);
	es->s_rev_level = cpu_to_le32(EXT2_DYNAMIC_REV);
	/* leave es->s_feature_*compat flags alone */
	/* es->s_uuid will be set by e2fsck if empty */

	/*
	 * The rest of the superblock fields should be zero, and if not it
	 * means they are likely already in use, so leave them alone.  We
	 * can leave it up to e2fsck to clean up any inconsistencies there.
	 */
}

#ifdef CONFIG_QUOTA
static int ext2_quota_off(struct super_block *sb, int type);

static void ext2_quota_off_umount(struct super_block *sb)
{
	int type;

	for (type = 0; type < MAXQUOTAS; type++)
		ext2_quota_off(sb, type);
}
#else
static inline void ext2_quota_off_umount(struct super_block *sb)
{
}
#endif

static void ext2_put_super (struct super_block * sb)
{
	int db_count;
	int i;
	struct ext2_sb_info *sbi = EXT2_SB(sb);

	ext2_quota_off_umount(sb);

	if (sbi->s_ea_block_cache) {
		ext2_xattr_destroy_cache(sbi->s_ea_block_cache);
		sbi->s_ea_block_cache = NULL;
	}
	if (!sb_rdonly(sb)) {
		struct ext2_super_block *es = sbi->s_es;

		spin_lock(&sbi->s_lock);
		es->s_state = cpu_to_le16(sbi->s_mount_state);
		spin_unlock(&sbi->s_lock);
		ext2_sync_super(sb, es, 1);
	}
	db_count = sbi->s_gdb_count;
	for (i = 0; i < db_count; i++)
		if (sbi->s_group_desc[i])
			brelse (sbi->s_group_desc[i]);
	kfree(sbi->s_group_desc);
	kfree(sbi->s_debts);
	percpu_counter_destroy(&sbi->s_freeblocks_counter);
	percpu_counter_destroy(&sbi->s_freeinodes_counter);
	percpu_counter_destroy(&sbi->s_dirs_counter);
	brelse (sbi->s_sbh);
	sb->s_fs_info = NULL;
	kfree(sbi->s_blockgroup_lock);
	fs_put_dax(sbi->s_daxdev);
	kfree(sbi);
}

static struct kmem_cache * ext2_inode_cachep;

static struct inode *ext2_alloc_inode(struct super_block *sb)
{
	struct ext2_inode_info *ei;
	ei = kmem_cache_alloc(ext2_inode_cachep, GFP_KERNEL);
	if (!ei)
		return NULL;
	ei->i_block_alloc_info = NULL;
	ei->vfs_inode.i_version = 1;
#ifdef CONFIG_QUOTA
	memset(&ei->i_dquot, 0, sizeof(ei->i_dquot));
#endif

	return &ei->vfs_inode;
}

static void ext2_i_callback(struct rcu_head *head)
{
	struct inode *inode = container_of(head, struct inode, i_rcu);
	kmem_cache_free(ext2_inode_cachep, EXT2_I(inode));
}

static void ext2_destroy_inode(struct inode *inode)
{
	call_rcu(&inode->i_rcu, ext2_i_callback);
}

static void init_once(void *foo)
{
	struct ext2_inode_info *ei = (struct ext2_inode_info *) foo;

	rwlock_init(&ei->i_meta_lock);
#ifdef CONFIG_EXT2_FS_XATTR
	init_rwsem(&ei->xattr_sem);
#endif
	mutex_init(&ei->truncate_mutex);
#ifdef CONFIG_FS_DAX
	init_rwsem(&ei->dax_sem);
#endif
	inode_init_once(&ei->vfs_inode);
}

static int __init init_inodecache(void)
{
	ext2_inode_cachep = kmem_cache_create("ext2_inode_cache",
					     sizeof(struct ext2_inode_info),
					     0, (SLAB_RECLAIM_ACCOUNT|
						SLAB_MEM_SPREAD|SLAB_ACCOUNT),
					     init_once);
	if (ext2_inode_cachep == NULL)
		return -ENOMEM;
	return 0;
}

static void destroy_inodecache(void)
{
	/*
	 * Make sure all delayed rcu free inodes are flushed before we
	 * destroy cache.
	 */
	rcu_barrier();
	kmem_cache_destroy(ext2_inode_cachep);
}

static int ext2_show_options(struct seq_file *seq, struct dentry *root)
{
	struct super_block *sb = root->d_sb;
	struct ext2_sb_info *sbi = EXT2_SB(sb);
	struct ext2_super_block *es = sbi->s_es;
	unsigned long def_mount_opts;

	spin_lock(&sbi->s_lock);
	def_mount_opts = le32_to_cpu(es->s_default_mount_opts);

	if (sbi->s_sb_block != 1)
		seq_printf(seq, ",sb=%lu", sbi->s_sb_block);
	if (test_opt(sb, MINIX_DF))
		seq_puts(seq, ",minixdf");
	if (test_opt(sb, GRPID))
		seq_puts(seq, ",grpid");
	if (!test_opt(sb, GRPID) && (def_mount_opts & EXT2_DEFM_BSDGROUPS))
		seq_puts(seq, ",nogrpid");
	if (!uid_eq(sbi->s_resuid, make_kuid(&init_user_ns, EXT2_DEF_RESUID)) ||
	    le16_to_cpu(es->s_def_resuid) != EXT2_DEF_RESUID) {
		seq_printf(seq, ",resuid=%u",
				from_kuid_munged(&init_user_ns, sbi->s_resuid));
	}
	if (!gid_eq(sbi->s_resgid, make_kgid(&init_user_ns, EXT2_DEF_RESGID)) ||
	    le16_to_cpu(es->s_def_resgid) != EXT2_DEF_RESGID) {
		seq_printf(seq, ",resgid=%u",
				from_kgid_munged(&init_user_ns, sbi->s_resgid));
	}
	if (test_opt(sb, ERRORS_RO)) {
		int def_errors = le16_to_cpu(es->s_errors);

		if (def_errors == EXT2_ERRORS_PANIC ||
		    def_errors == EXT2_ERRORS_CONTINUE) {
			seq_puts(seq, ",errors=remount-ro");
		}
	}
	if (test_opt(sb, ERRORS_CONT))
		seq_puts(seq, ",errors=continue");
	if (test_opt(sb, ERRORS_PANIC))
		seq_puts(seq, ",errors=panic");
	if (test_opt(sb, NO_UID32))
		seq_puts(seq, ",nouid32");
	if (test_opt(sb, DEBUG))
		seq_puts(seq, ",debug");
	if (test_opt(sb, OLDALLOC))
		seq_puts(seq, ",oldalloc");

#ifdef CONFIG_EXT2_FS_XATTR
	if (test_opt(sb, XATTR_USER))
		seq_puts(seq, ",user_xattr");
	if (!test_opt(sb, XATTR_USER) &&
	    (def_mount_opts & EXT2_DEFM_XATTR_USER)) {
		seq_puts(seq, ",nouser_xattr");
	}
#endif

#ifdef CONFIG_EXT2_FS_POSIX_ACL
	if (test_opt(sb, POSIX_ACL))
		seq_puts(seq, ",acl");
	if (!test_opt(sb, POSIX_ACL) && (def_mount_opts & EXT2_DEFM_ACL))
		seq_puts(seq, ",noacl");
#endif

	if (test_opt(sb, NOBH))
		seq_puts(seq, ",nobh");

#if defined(CONFIG_QUOTA)
	if (sbi->s_mount_opt & EXT2_MOUNT_USRQUOTA)
		seq_puts(seq, ",usrquota");

	if (sbi->s_mount_opt & EXT2_MOUNT_GRPQUOTA)
		seq_puts(seq, ",grpquota");
#endif

#ifdef CONFIG_FS_DAX
	if (sbi->s_mount_opt & EXT2_MOUNT_XIP)
		seq_puts(seq, ",xip");
	if (sbi->s_mount_opt & EXT2_MOUNT_DAX)
		seq_puts(seq, ",dax");
#endif

	if (!test_opt(sb, RESERVATION))
		seq_puts(seq, ",noreservation");

	spin_unlock(&sbi->s_lock);
	return 0;
}

#ifdef CONFIG_QUOTA
static ssize_t ext2_quota_read(struct super_block *sb, int type, char *data, size_t len, loff_t off);
static ssize_t ext2_quota_write(struct super_block *sb, int type, const char *data, size_t len, loff_t off);
static int ext2_quota_on(struct super_block *sb, int type, int format_id,
			 const struct path *path);
static struct dquot **ext2_get_dquots(struct inode *inode)
{
	return EXT2_I(inode)->i_dquot;
}

static const struct quotactl_ops ext2_quotactl_ops = {
	.quota_on	= ext2_quota_on,
	.quota_off	= ext2_quota_off,
	.quota_sync	= dquot_quota_sync,
	.get_state	= dquot_get_state,
	.set_info	= dquot_set_dqinfo,
	.get_dqblk	= dquot_get_dqblk,
	.set_dqblk	= dquot_set_dqblk,
	.get_nextdqblk	= dquot_get_next_dqblk,
};
#endif

static const struct super_operations ext2_sops = {
	.alloc_inode	= ext2_alloc_inode,
	.destroy_inode	= ext2_destroy_inode,
	.write_inode	= ext2_write_inode,
	.evict_inode	= ext2_evict_inode,
	.put_super	= ext2_put_super,
	.sync_fs	= ext2_sync_fs,
	.freeze_fs	= ext2_freeze,
	.unfreeze_fs	= ext2_unfreeze,
	.statfs		= ext2_statfs,
	.remount_fs	= ext2_remount,
	.show_options	= ext2_show_options,
#ifdef CONFIG_QUOTA
	.quota_read	= ext2_quota_read,
	.quota_write	= ext2_quota_write,
	.get_dquots	= ext2_get_dquots,
#endif
};

static struct inode *ext2_nfs_get_inode(struct super_block *sb,
		u64 ino, u32 generation)
{
	struct inode *inode;

	if (ino < EXT2_FIRST_INO(sb) && ino != EXT2_ROOT_INO)
		return ERR_PTR(-ESTALE);
	if (ino > le32_to_cpu(EXT2_SB(sb)->s_es->s_inodes_count))
		return ERR_PTR(-ESTALE);

	/*
	 * ext2_iget isn't quite right if the inode is currently unallocated!
	 * However ext2_iget currently does appropriate checks to handle stale
	 * inodes so everything is OK.
	 */
	inode = ext2_iget(sb, ino);
	if (IS_ERR(inode))
		return ERR_CAST(inode);
	if (generation && inode->i_generation != generation) {
		/* we didn't find the right inode.. */
		iput(inode);
		return ERR_PTR(-ESTALE);
	}
	return inode;
}

static struct dentry *ext2_fh_to_dentry(struct super_block *sb, struct fid *fid,
		int fh_len, int fh_type)
{
	return generic_fh_to_dentry(sb, fid, fh_len, fh_type,
				    ext2_nfs_get_inode);
}

static struct dentry *ext2_fh_to_parent(struct super_block *sb, struct fid *fid,
		int fh_len, int fh_type)
{
	return generic_fh_to_parent(sb, fid, fh_len, fh_type,
				    ext2_nfs_get_inode);
}

static const struct export_operations ext2_export_ops = {
	.fh_to_dentry = ext2_fh_to_dentry,
	.fh_to_parent = ext2_fh_to_parent,
	.get_parent = ext2_get_parent,
};

static unsigned long get_sb_block(void **data)
{
	unsigned long 	sb_block;
	char 		*options = (char *) *data;

	if (!options || strncmp(options, "sb=", 3) != 0)
		return 1;	/* Default location */
	options += 3;
	sb_block = simple_strtoul(options, &options, 0);
	if (*options && *options != ',') {
		printk("EXT2-fs: Invalid sb specification: %s\n",
		       (char *) *data);
		return 1;
	}
	if (*options == ',')
		options++;
	*data = (void *) options;
	return sb_block;
}

enum {
	Opt_bsd_df, Opt_minix_df, Opt_grpid, Opt_nogrpid,
	Opt_resgid, Opt_resuid, Opt_sb, Opt_err_cont, Opt_err_panic,
	Opt_err_ro, Opt_nouid32, Opt_nocheck, Opt_debug,
	Opt_oldalloc, Opt_orlov, Opt_nobh, Opt_user_xattr, Opt_nouser_xattr,
	Opt_acl, Opt_noacl, Opt_xip, Opt_dax, Opt_ignore, Opt_err, Opt_quota,
	Opt_usrquota, Opt_grpquota, Opt_reservation, Opt_noreservation
};

static const match_table_t tokens = {
	{Opt_bsd_df, "bsddf"},
	{Opt_minix_df, "minixdf"},
	{Opt_grpid, "grpid"},
	{Opt_grpid, "bsdgroups"},
	{Opt_nogrpid, "nogrpid"},
	{Opt_nogrpid, "sysvgroups"},
	{Opt_resgid, "resgid=%u"},
	{Opt_resuid, "resuid=%u"},
	{Opt_sb, "sb=%u"},
	{Opt_err_cont, "errors=continue"},
	{Opt_err_panic, "errors=panic"},
	{Opt_err_ro, "errors=remount-ro"},
	{Opt_nouid32, "nouid32"},
	{Opt_nocheck, "check=none"},
	{Opt_nocheck, "nocheck"},
	{Opt_debug, "debug"},
	{Opt_oldalloc, "oldalloc"},
	{Opt_orlov, "orlov"},
	{Opt_nobh, "nobh"},
	{Opt_user_xattr, "user_xattr"},
	{Opt_nouser_xattr, "nouser_xattr"},
	{Opt_acl, "acl"},
	{Opt_noacl, "noacl"},
	{Opt_xip, "xip"},
	{Opt_dax, "dax"},
	{Opt_grpquota, "grpquota"},
	{Opt_ignore, "noquota"},
	{Opt_quota, "quota"},
	{Opt_usrquota, "usrquota"},
	{Opt_reservation, "reservation"},
	{Opt_noreservation, "noreservation"},
	{Opt_err, NULL}
};

static int parse_options(char *options, struct super_block *sb,
			 struct ext2_mount_options *opts)
{
	char *p;
	substring_t args[MAX_OPT_ARGS];
	int option;
	kuid_t uid;
	kgid_t gid;

	if (!options)
		return 1;

	while ((p = strsep (&options, ",")) != NULL) {
		int token;
		if (!*p)
			continue;

		token = match_token(p, tokens, args);
		switch (token) {
		case Opt_bsd_df:
			clear_opt (opts->s_mount_opt, MINIX_DF);
			break;
		case Opt_minix_df:
			set_opt (opts->s_mount_opt, MINIX_DF);
			break;
		case Opt_grpid:
			set_opt (opts->s_mount_opt, GRPID);
			break;
		case Opt_nogrpid:
			clear_opt (opts->s_mount_opt, GRPID);
			break;
		case Opt_resuid:
			if (match_int(&args[0], &option))
				return 0;
			uid = make_kuid(current_user_ns(), option);
			if (!uid_valid(uid)) {
				ext2_msg(sb, KERN_ERR, "Invalid uid value %d", option);
				return 0;

			}
			opts->s_resuid = uid;
			break;
		case Opt_resgid:
			if (match_int(&args[0], &option))
				return 0;
			gid = make_kgid(current_user_ns(), option);
			if (!gid_valid(gid)) {
				ext2_msg(sb, KERN_ERR, "Invalid gid value %d", option);
				return 0;
			}
			opts->s_resgid = gid;
			break;
		case Opt_sb:
			/* handled by get_sb_block() instead of here */
			/* *sb_block = match_int(&args[0]); */
			break;
		case Opt_err_panic:
			clear_opt (opts->s_mount_opt, ERRORS_CONT);
			clear_opt (opts->s_mount_opt, ERRORS_RO);
			set_opt (opts->s_mount_opt, ERRORS_PANIC);
			break;
		case Opt_err_ro:
			clear_opt (opts->s_mount_opt, ERRORS_CONT);
			clear_opt (opts->s_mount_opt, ERRORS_PANIC);
			set_opt (opts->s_mount_opt, ERRORS_RO);
			break;
		case Opt_err_cont:
			clear_opt (opts->s_mount_opt, ERRORS_RO);
			clear_opt (opts->s_mount_opt, ERRORS_PANIC);
			set_opt (opts->s_mount_opt, ERRORS_CONT);
			break;
		case Opt_nouid32:
			set_opt (opts->s_mount_opt, NO_UID32);
			break;
		case Opt_nocheck:
			clear_opt (opts->s_mount_opt, CHECK);
			break;
		case Opt_debug:
			set_opt (opts->s_mount_opt, DEBUG);
			break;
		case Opt_oldalloc:
			set_opt (opts->s_mount_opt, OLDALLOC);
			break;
		case Opt_orlov:
			clear_opt (opts->s_mount_opt, OLDALLOC);
			break;
		case Opt_nobh:
			set_opt (opts->s_mount_opt, NOBH);
			break;
#ifdef CONFIG_EXT2_FS_XATTR
		case Opt_user_xattr:
			set_opt (opts->s_mount_opt, XATTR_USER);
			break;
		case Opt_nouser_xattr:
			clear_opt (opts->s_mount_opt, XATTR_USER);
			break;
#else
		case Opt_user_xattr:
		case Opt_nouser_xattr:
			ext2_msg(sb, KERN_INFO, "(no)user_xattr options"
				"not supported");
			break;
#endif
#ifdef CONFIG_EXT2_FS_POSIX_ACL
		case Opt_acl:
			set_opt(opts->s_mount_opt, POSIX_ACL);
			break;
		case Opt_noacl:
			clear_opt(opts->s_mount_opt, POSIX_ACL);
			break;
#else
		case Opt_acl:
		case Opt_noacl:
			ext2_msg(sb, KERN_INFO,
				"(no)acl options not supported");
			break;
#endif
		case Opt_xip:
			ext2_msg(sb, KERN_INFO, "use dax instead of xip");
			set_opt(opts->s_mount_opt, XIP);
			/* Fall through */
		case Opt_dax:
#ifdef CONFIG_FS_DAX
			ext2_msg(sb, KERN_WARNING,
		"DAX enabled. Warning: EXPERIMENTAL, use at your own risk");
			set_opt(opts->s_mount_opt, DAX);
#else
			ext2_msg(sb, KERN_INFO, "dax option not supported");
#endif
			break;

#if defined(CONFIG_QUOTA)
		case Opt_quota:
		case Opt_usrquota:
			set_opt(opts->s_mount_opt, USRQUOTA);
			break;

		case Opt_grpquota:
			set_opt(opts->s_mount_opt, GRPQUOTA);
			break;
#else
		case Opt_quota:
		case Opt_usrquota:
		case Opt_grpquota:
			ext2_msg(sb, KERN_INFO,
				"quota operations not supported");
			break;
#endif

		case Opt_reservation:
			set_opt(opts->s_mount_opt, RESERVATION);
			ext2_msg(sb, KERN_INFO, "reservations ON");
			break;
		case Opt_noreservation:
			clear_opt(opts->s_mount_opt, RESERVATION);
			ext2_msg(sb, KERN_INFO, "reservations OFF");
			break;
		case Opt_ignore:
			break;
		default:
			return 0;
		}
	}
	return 1;
}

static int ext2_setup_super (struct super_block * sb,
			      struct ext2_super_block * es,
			      int read_only)
{
	int res = 0;
	struct ext2_sb_info *sbi = EXT2_SB(sb);

	if (le32_to_cpu(es->s_rev_level) > EXT2_MAX_SUPP_REV) {
		ext2_msg(sb, KERN_ERR,
			"error: revision level too high, "
			"forcing read-only mode");
		res = SB_RDONLY;
	}
	if (read_only)
		return res;
	if (!(sbi->s_mount_state & EXT2_VALID_FS))
		ext2_msg(sb, KERN_WARNING,
			"warning: mounting unchecked fs, "
			"running e2fsck is recommended");
	else if ((sbi->s_mount_state & EXT2_ERROR_FS))
		ext2_msg(sb, KERN_WARNING,
			"warning: mounting fs with errors, "
			"running e2fsck is recommended");
	else if ((__s16) le16_to_cpu(es->s_max_mnt_count) >= 0 &&
		 le16_to_cpu(es->s_mnt_count) >=
		 (unsigned short) (__s16) le16_to_cpu(es->s_max_mnt_count))
		ext2_msg(sb, KERN_WARNING,
			"warning: maximal mount count reached, "
			"running e2fsck is recommended");
	else if (le32_to_cpu(es->s_checkinterval) &&
		(le32_to_cpu(es->s_lastcheck) +
			le32_to_cpu(es->s_checkinterval) <= get_seconds()))
		ext2_msg(sb, KERN_WARNING,
			"warning: checktime reached, "
			"running e2fsck is recommended");
	if (!le16_to_cpu(es->s_max_mnt_count))
		es->s_max_mnt_count = cpu_to_le16(EXT2_DFL_MAX_MNT_COUNT);
	le16_add_cpu(&es->s_mnt_count, 1);
	if (test_opt (sb, DEBUG))
		ext2_msg(sb, KERN_INFO, "%s, %s, bs=%lu, fs=%lu, gc=%lu, "
			"bpg=%lu, ipg=%lu, mo=%04lx]",
			EXT2FS_VERSION, EXT2FS_DATE, sb->s_blocksize,
			sbi->s_frag_size,
			sbi->s_groups_count,
			EXT2_BLOCKS_PER_GROUP(sb),
			EXT2_INODES_PER_GROUP(sb),
			sbi->s_mount_opt);
	return res;
}

static int ext2_check_descriptors(struct super_block *sb)
{
	int i;
	struct ext2_sb_info *sbi = EXT2_SB(sb);

	ext2_debug ("Checking group descriptors");

	for (i = 0; i < sbi->s_groups_count; i++) {
		struct ext2_group_desc *gdp = ext2_get_group_desc(sb, i, NULL);
		ext2_fsblk_t first_block = ext2_group_first_block_no(sb, i);
		ext2_fsblk_t last_block;

		if (i == sbi->s_groups_count - 1)
			last_block = le32_to_cpu(sbi->s_es->s_blocks_count) - 1;
		else
			last_block = first_block +
				(EXT2_BLOCKS_PER_GROUP(sb) - 1);

		if (le32_to_cpu(gdp->bg_block_bitmap) < first_block ||
		    le32_to_cpu(gdp->bg_block_bitmap) > last_block)
		{
			ext2_error (sb, "ext2_check_descriptors",
				    "Block bitmap for group %d"
				    " not in group (block %lu)!",
				    i, (unsigned long) le32_to_cpu(gdp->bg_block_bitmap));
			return 0;
		}
		if (le32_to_cpu(gdp->bg_inode_bitmap) < first_block ||
		    le32_to_cpu(gdp->bg_inode_bitmap) > last_block)
		{
			ext2_error (sb, "ext2_check_descriptors",
				    "Inode bitmap for group %d"
				    " not in group (block %lu)!",
				    i, (unsigned long) le32_to_cpu(gdp->bg_inode_bitmap));
			return 0;
		}
		if (le32_to_cpu(gdp->bg_inode_table) < first_block ||
		    le32_to_cpu(gdp->bg_inode_table) + sbi->s_itb_per_group - 1 >
		    last_block)
		{
			ext2_error (sb, "ext2_check_descriptors",
				    "Inode table for group %d"
				    " not in group (block %lu)!",
				    i, (unsigned long) le32_to_cpu(gdp->bg_inode_table));
			return 0;
		}
	}
	return 1;
}

/*
 * Maximal file size.  There is a direct, and {,double-,triple-}indirect
 * block limit, and also a limit of (2^32 - 1) 512-byte sectors in i_blocks.
 * We need to be 1 filesystem block less than the 2^32 sector limit.
 */
static loff_t ext2_max_size(int bits)
{
	loff_t res = EXT2_NDIR_BLOCKS;
	int meta_blocks;
	loff_t upper_limit;

	/* This is calculated to be the largest file size for a
	 * dense, file such that the total number of
	 * sectors in the file, including data and all indirect blocks,
	 * does not exceed 2^32 -1
	 * __u32 i_blocks representing the total number of
	 * 512 bytes blocks of the file
	 */
	upper_limit = (1LL << 32) - 1;

	/* total blocks in file system block size */
	upper_limit >>= (bits - 9);


	/* indirect blocks */
	meta_blocks = 1;
	/* double indirect blocks */
	meta_blocks += 1 + (1LL << (bits-2));
	/* tripple indirect blocks */
	meta_blocks += 1 + (1LL << (bits-2)) + (1LL << (2*(bits-2)));

	upper_limit -= meta_blocks;
	upper_limit <<= bits;

	res += 1LL << (bits-2);
	res += 1LL << (2*(bits-2));
	res += 1LL << (3*(bits-2));
	res <<= bits;
	if (res > upper_limit)
		res = upper_limit;

	if (res > MAX_LFS_FILESIZE)
		res = MAX_LFS_FILESIZE;

	return res;
}

static unsigned long descriptor_loc(struct super_block *sb,
				    unsigned long logic_sb_block,
				    int nr)
{
	struct ext2_sb_info *sbi = EXT2_SB(sb);
	unsigned long bg, first_meta_bg;
	int has_super = 0;
	
	first_meta_bg = le32_to_cpu(sbi->s_es->s_first_meta_bg);

	if (!EXT2_HAS_INCOMPAT_FEATURE(sb, EXT2_FEATURE_INCOMPAT_META_BG) ||
	    nr < first_meta_bg)
		return (logic_sb_block + nr + 1);
	bg = sbi->s_desc_per_block * nr;
	if (ext2_bg_has_super(sb, bg))
		has_super = 1;

	return ext2_group_first_block_no(sb, bg) + has_super;
}

static int ext2_fill_super(struct super_block *sb, void *data, int silent)
{
	struct dax_device *dax_dev = fs_dax_get_by_bdev(sb->s_bdev);
	struct buffer_head * bh;
	struct ext2_sb_info * sbi;
	struct ext2_super_block * es;
	struct inode *root;
	unsigned long block;
	unsigned long sb_block = get_sb_block(&data);
	unsigned long logic_sb_block;
	unsigned long offset = 0;
	unsigned long def_mount_opts;
	long ret = -EINVAL;
	int blocksize = BLOCK_SIZE;
	int db_count;
	int i, j;
	__le32 features;
	int err;
	struct ext2_mount_options opts;

	err = -ENOMEM;
	sbi = kzalloc(sizeof(*sbi), GFP_KERNEL);
	if (!sbi)
		goto failed;

	sbi->s_blockgroup_lock =
		kzalloc(sizeof(struct blockgroup_lock), GFP_KERNEL);
	if (!sbi->s_blockgroup_lock) {
		kfree(sbi);
		goto failed;
	}
	sb->s_fs_info = sbi;
	sbi->s_sb_block = sb_block;
	sbi->s_daxdev = dax_dev;

	spin_lock_init(&sbi->s_lock);

	/*
	 * See what the current blocksize for the device is, and
	 * use that as the blocksize.  Otherwise (or if the blocksize
	 * is smaller than the default) use the default.
	 * This is important for devices that have a hardware
	 * sectorsize that is larger than the default.
	 */
	blocksize = sb_min_blocksize(sb, BLOCK_SIZE);
	if (!blocksize) {
		ext2_msg(sb, KERN_ERR, "error: unable to set blocksize");
		goto failed_sbi;
	}

	/*
	 * If the superblock doesn't start on a hardware sector boundary,
	 * calculate the offset.  
	 */
	if (blocksize != BLOCK_SIZE) {
		logic_sb_block = (sb_block*BLOCK_SIZE) / blocksize;
		offset = (sb_block*BLOCK_SIZE) % blocksize;
	} else {
		logic_sb_block = sb_block;
	}

	if (!(bh = sb_bread(sb, logic_sb_block))) {
		ext2_msg(sb, KERN_ERR, "error: unable to read superblock");
		goto failed_sbi;
	}
	/*
	 * Note: s_es must be initialized as soon as possible because
	 *       some ext2 macro-instructions depend on its value
	 */
	es = (struct ext2_super_block *) (((char *)bh->b_data) + offset);
	sbi->s_es = es;
	sb->s_magic = le16_to_cpu(es->s_magic);

	if (sb->s_magic != EXT2_SUPER_MAGIC)
		goto cantfind_ext2;

	/* Set defaults before we parse the mount options */
	def_mount_opts = le32_to_cpu(es->s_default_mount_opts);
	if (def_mount_opts & EXT2_DEFM_DEBUG)
		set_opt(opts.s_mount_opt, DEBUG);
	if (def_mount_opts & EXT2_DEFM_BSDGROUPS)
		set_opt(opts.s_mount_opt, GRPID);
	if (def_mount_opts & EXT2_DEFM_UID16)
		set_opt(opts.s_mount_opt, NO_UID32);
#ifdef CONFIG_EXT2_FS_XATTR
	if (def_mount_opts & EXT2_DEFM_XATTR_USER)
		set_opt(opts.s_mount_opt, XATTR_USER);
#endif
#ifdef CONFIG_EXT2_FS_POSIX_ACL
	if (def_mount_opts & EXT2_DEFM_ACL)
		set_opt(opts.s_mount_opt, POSIX_ACL);
#endif
	
	if (le16_to_cpu(sbi->s_es->s_errors) == EXT2_ERRORS_PANIC)
		set_opt(opts.s_mount_opt, ERRORS_PANIC);
	else if (le16_to_cpu(sbi->s_es->s_errors) == EXT2_ERRORS_CONTINUE)
		set_opt(opts.s_mount_opt, ERRORS_CONT);
	else
		set_opt(opts.s_mount_opt, ERRORS_RO);

	opts.s_resuid = make_kuid(&init_user_ns, le16_to_cpu(es->s_def_resuid));
	opts.s_resgid = make_kgid(&init_user_ns, le16_to_cpu(es->s_def_resgid));
	
	set_opt(opts.s_mount_opt, RESERVATION);

	if (!parse_options((char *) data, sb, &opts))
		goto failed_mount;

<<<<<<< HEAD
	sbi->s_mount_opt = opts.s_mount_opt;
	sbi->s_resuid = opts.s_resuid;
	sbi->s_resgid = opts.s_resgid;

	sb->s_flags = (sb->s_flags & ~MS_POSIXACL) |
=======
	sb->s_flags = (sb->s_flags & ~SB_POSIXACL) |
>>>>>>> 7d8c430e
		((EXT2_SB(sb)->s_mount_opt & EXT2_MOUNT_POSIX_ACL) ?
		 SB_POSIXACL : 0);
	sb->s_iflags |= SB_I_CGROUPWB;

	if (le32_to_cpu(es->s_rev_level) == EXT2_GOOD_OLD_REV &&
	    (EXT2_HAS_COMPAT_FEATURE(sb, ~0U) ||
	     EXT2_HAS_RO_COMPAT_FEATURE(sb, ~0U) ||
	     EXT2_HAS_INCOMPAT_FEATURE(sb, ~0U)))
		ext2_msg(sb, KERN_WARNING,
			"warning: feature flags set on rev 0 fs, "
			"running e2fsck is recommended");
	/*
	 * Check feature flags regardless of the revision level, since we
	 * previously didn't change the revision level when setting the flags,
	 * so there is a chance incompat flags are set on a rev 0 filesystem.
	 */
	features = EXT2_HAS_INCOMPAT_FEATURE(sb, ~EXT2_FEATURE_INCOMPAT_SUPP);
	if (features) {
		ext2_msg(sb, KERN_ERR,	"error: couldn't mount because of "
		       "unsupported optional features (%x)",
			le32_to_cpu(features));
		goto failed_mount;
	}
	if (!sb_rdonly(sb) && (features = EXT2_HAS_RO_COMPAT_FEATURE(sb, ~EXT2_FEATURE_RO_COMPAT_SUPP))){
		ext2_msg(sb, KERN_ERR, "error: couldn't mount RDWR because of "
		       "unsupported optional features (%x)",
		       le32_to_cpu(features));
		goto failed_mount;
	}

	blocksize = BLOCK_SIZE << le32_to_cpu(sbi->s_es->s_log_block_size);

	if (sbi->s_mount_opt & EXT2_MOUNT_DAX) {
		err = bdev_dax_supported(sb, blocksize);
		if (err)
			goto failed_mount;
	}

	/* If the blocksize doesn't match, re-read the thing.. */
	if (sb->s_blocksize != blocksize) {
		brelse(bh);

		if (!sb_set_blocksize(sb, blocksize)) {
			ext2_msg(sb, KERN_ERR,
				"error: bad blocksize %d", blocksize);
			goto failed_sbi;
		}

		logic_sb_block = (sb_block*BLOCK_SIZE) / blocksize;
		offset = (sb_block*BLOCK_SIZE) % blocksize;
		bh = sb_bread(sb, logic_sb_block);
		if(!bh) {
			ext2_msg(sb, KERN_ERR, "error: couldn't read"
				"superblock on 2nd try");
			goto failed_sbi;
		}
		es = (struct ext2_super_block *) (((char *)bh->b_data) + offset);
		sbi->s_es = es;
		if (es->s_magic != cpu_to_le16(EXT2_SUPER_MAGIC)) {
			ext2_msg(sb, KERN_ERR, "error: magic mismatch");
			goto failed_mount;
		}
	}

	sb->s_maxbytes = ext2_max_size(sb->s_blocksize_bits);
	sb->s_max_links = EXT2_LINK_MAX;

	if (le32_to_cpu(es->s_rev_level) == EXT2_GOOD_OLD_REV) {
		sbi->s_inode_size = EXT2_GOOD_OLD_INODE_SIZE;
		sbi->s_first_ino = EXT2_GOOD_OLD_FIRST_INO;
	} else {
		sbi->s_inode_size = le16_to_cpu(es->s_inode_size);
		sbi->s_first_ino = le32_to_cpu(es->s_first_ino);
		if ((sbi->s_inode_size < EXT2_GOOD_OLD_INODE_SIZE) ||
		    !is_power_of_2(sbi->s_inode_size) ||
		    (sbi->s_inode_size > blocksize)) {
			ext2_msg(sb, KERN_ERR,
				"error: unsupported inode size: %d",
				sbi->s_inode_size);
			goto failed_mount;
		}
	}

	sbi->s_frag_size = EXT2_MIN_FRAG_SIZE <<
				   le32_to_cpu(es->s_log_frag_size);
	if (sbi->s_frag_size == 0)
		goto cantfind_ext2;
	sbi->s_frags_per_block = sb->s_blocksize / sbi->s_frag_size;

	sbi->s_blocks_per_group = le32_to_cpu(es->s_blocks_per_group);
	sbi->s_frags_per_group = le32_to_cpu(es->s_frags_per_group);
	sbi->s_inodes_per_group = le32_to_cpu(es->s_inodes_per_group);

	if (EXT2_INODE_SIZE(sb) == 0)
		goto cantfind_ext2;
	sbi->s_inodes_per_block = sb->s_blocksize / EXT2_INODE_SIZE(sb);
	if (sbi->s_inodes_per_block == 0 || sbi->s_inodes_per_group == 0)
		goto cantfind_ext2;
	sbi->s_itb_per_group = sbi->s_inodes_per_group /
					sbi->s_inodes_per_block;
	sbi->s_desc_per_block = sb->s_blocksize /
					sizeof (struct ext2_group_desc);
	sbi->s_sbh = bh;
	sbi->s_mount_state = le16_to_cpu(es->s_state);
	sbi->s_addr_per_block_bits =
		ilog2 (EXT2_ADDR_PER_BLOCK(sb));
	sbi->s_desc_per_block_bits =
		ilog2 (EXT2_DESC_PER_BLOCK(sb));

	if (sb->s_magic != EXT2_SUPER_MAGIC)
		goto cantfind_ext2;

	if (sb->s_blocksize != bh->b_size) {
		if (!silent)
			ext2_msg(sb, KERN_ERR, "error: unsupported blocksize");
		goto failed_mount;
	}

	if (sb->s_blocksize != sbi->s_frag_size) {
		ext2_msg(sb, KERN_ERR,
			"error: fragsize %lu != blocksize %lu"
			"(not supported yet)",
			sbi->s_frag_size, sb->s_blocksize);
		goto failed_mount;
	}

	if (sbi->s_blocks_per_group > sb->s_blocksize * 8) {
		ext2_msg(sb, KERN_ERR,
			"error: #blocks per group too big: %lu",
			sbi->s_blocks_per_group);
		goto failed_mount;
	}
	if (sbi->s_frags_per_group > sb->s_blocksize * 8) {
		ext2_msg(sb, KERN_ERR,
			"error: #fragments per group too big: %lu",
			sbi->s_frags_per_group);
		goto failed_mount;
	}
	if (sbi->s_inodes_per_group > sb->s_blocksize * 8) {
		ext2_msg(sb, KERN_ERR,
			"error: #inodes per group too big: %lu",
			sbi->s_inodes_per_group);
		goto failed_mount;
	}

	if (EXT2_BLOCKS_PER_GROUP(sb) == 0)
		goto cantfind_ext2;
 	sbi->s_groups_count = ((le32_to_cpu(es->s_blocks_count) -
 				le32_to_cpu(es->s_first_data_block) - 1)
 					/ EXT2_BLOCKS_PER_GROUP(sb)) + 1;
	db_count = (sbi->s_groups_count + EXT2_DESC_PER_BLOCK(sb) - 1) /
		   EXT2_DESC_PER_BLOCK(sb);
	sbi->s_group_desc = kmalloc (db_count * sizeof (struct buffer_head *), GFP_KERNEL);
	if (sbi->s_group_desc == NULL) {
		ext2_msg(sb, KERN_ERR, "error: not enough memory");
		goto failed_mount;
	}
	bgl_lock_init(sbi->s_blockgroup_lock);
	sbi->s_debts = kcalloc(sbi->s_groups_count, sizeof(*sbi->s_debts), GFP_KERNEL);
	if (!sbi->s_debts) {
		ext2_msg(sb, KERN_ERR, "error: not enough memory");
		goto failed_mount_group_desc;
	}
	for (i = 0; i < db_count; i++) {
		block = descriptor_loc(sb, logic_sb_block, i);
		sbi->s_group_desc[i] = sb_bread(sb, block);
		if (!sbi->s_group_desc[i]) {
			for (j = 0; j < i; j++)
				brelse (sbi->s_group_desc[j]);
			ext2_msg(sb, KERN_ERR,
				"error: unable to read group descriptors");
			goto failed_mount_group_desc;
		}
	}
	if (!ext2_check_descriptors (sb)) {
		ext2_msg(sb, KERN_ERR, "group descriptors corrupted");
		goto failed_mount2;
	}
	sbi->s_gdb_count = db_count;
	get_random_bytes(&sbi->s_next_generation, sizeof(u32));
	spin_lock_init(&sbi->s_next_gen_lock);

	/* per fileystem reservation list head & lock */
	spin_lock_init(&sbi->s_rsv_window_lock);
	sbi->s_rsv_window_root = RB_ROOT;
	/*
	 * Add a single, static dummy reservation to the start of the
	 * reservation window list --- it gives us a placeholder for
	 * append-at-start-of-list which makes the allocation logic
	 * _much_ simpler.
	 */
	sbi->s_rsv_window_head.rsv_start = EXT2_RESERVE_WINDOW_NOT_ALLOCATED;
	sbi->s_rsv_window_head.rsv_end = EXT2_RESERVE_WINDOW_NOT_ALLOCATED;
	sbi->s_rsv_window_head.rsv_alloc_hit = 0;
	sbi->s_rsv_window_head.rsv_goal_size = 0;
	ext2_rsv_window_add(sb, &sbi->s_rsv_window_head);

	err = percpu_counter_init(&sbi->s_freeblocks_counter,
				ext2_count_free_blocks(sb), GFP_KERNEL);
	if (!err) {
		err = percpu_counter_init(&sbi->s_freeinodes_counter,
				ext2_count_free_inodes(sb), GFP_KERNEL);
	}
	if (!err) {
		err = percpu_counter_init(&sbi->s_dirs_counter,
				ext2_count_dirs(sb), GFP_KERNEL);
	}
	if (err) {
		ext2_msg(sb, KERN_ERR, "error: insufficient memory");
		goto failed_mount3;
	}

#ifdef CONFIG_EXT2_FS_XATTR
	sbi->s_ea_block_cache = ext2_xattr_create_cache();
	if (!sbi->s_ea_block_cache) {
		ext2_msg(sb, KERN_ERR, "Failed to create ea_block_cache");
		goto failed_mount3;
	}
#endif
	/*
	 * set up enough so that it can read an inode
	 */
	sb->s_op = &ext2_sops;
	sb->s_export_op = &ext2_export_ops;
	sb->s_xattr = ext2_xattr_handlers;

#ifdef CONFIG_QUOTA
	sb->dq_op = &dquot_operations;
	sb->s_qcop = &ext2_quotactl_ops;
	sb->s_quota_types = QTYPE_MASK_USR | QTYPE_MASK_GRP;
#endif

	root = ext2_iget(sb, EXT2_ROOT_INO);
	if (IS_ERR(root)) {
		ret = PTR_ERR(root);
		goto failed_mount3;
	}
	if (!S_ISDIR(root->i_mode) || !root->i_blocks || !root->i_size) {
		iput(root);
		ext2_msg(sb, KERN_ERR, "error: corrupt root inode, run e2fsck");
		goto failed_mount3;
	}

	sb->s_root = d_make_root(root);
	if (!sb->s_root) {
		ext2_msg(sb, KERN_ERR, "error: get root inode failed");
		ret = -ENOMEM;
		goto failed_mount3;
	}
	if (EXT2_HAS_COMPAT_FEATURE(sb, EXT3_FEATURE_COMPAT_HAS_JOURNAL))
		ext2_msg(sb, KERN_WARNING,
			"warning: mounting ext3 filesystem as ext2");
	if (ext2_setup_super (sb, es, sb_rdonly(sb)))
		sb->s_flags |= SB_RDONLY;
	ext2_write_super(sb);
	return 0;

cantfind_ext2:
	if (!silent)
		ext2_msg(sb, KERN_ERR,
			"error: can't find an ext2 filesystem on dev %s.",
			sb->s_id);
	goto failed_mount;
failed_mount3:
	if (sbi->s_ea_block_cache)
		ext2_xattr_destroy_cache(sbi->s_ea_block_cache);
	percpu_counter_destroy(&sbi->s_freeblocks_counter);
	percpu_counter_destroy(&sbi->s_freeinodes_counter);
	percpu_counter_destroy(&sbi->s_dirs_counter);
failed_mount2:
	for (i = 0; i < db_count; i++)
		brelse(sbi->s_group_desc[i]);
failed_mount_group_desc:
	kfree(sbi->s_group_desc);
	kfree(sbi->s_debts);
failed_mount:
	brelse(bh);
failed_sbi:
	sb->s_fs_info = NULL;
	kfree(sbi->s_blockgroup_lock);
	kfree(sbi);
failed:
	fs_put_dax(dax_dev);
	return ret;
}

static void ext2_clear_super_error(struct super_block *sb)
{
	struct buffer_head *sbh = EXT2_SB(sb)->s_sbh;

	if (buffer_write_io_error(sbh)) {
		/*
		 * Oh, dear.  A previous attempt to write the
		 * superblock failed.  This could happen because the
		 * USB device was yanked out.  Or it could happen to
		 * be a transient write error and maybe the block will
		 * be remapped.  Nothing we can do but to retry the
		 * write and hope for the best.
		 */
		ext2_msg(sb, KERN_ERR,
		       "previous I/O error to superblock detected\n");
		clear_buffer_write_io_error(sbh);
		set_buffer_uptodate(sbh);
	}
}

void ext2_sync_super(struct super_block *sb, struct ext2_super_block *es,
		     int wait)
{
	ext2_clear_super_error(sb);
	spin_lock(&EXT2_SB(sb)->s_lock);
	es->s_free_blocks_count = cpu_to_le32(ext2_count_free_blocks(sb));
	es->s_free_inodes_count = cpu_to_le32(ext2_count_free_inodes(sb));
	es->s_wtime = cpu_to_le32(get_seconds());
	/* unlock before we do IO */
	spin_unlock(&EXT2_SB(sb)->s_lock);
	mark_buffer_dirty(EXT2_SB(sb)->s_sbh);
	if (wait)
		sync_dirty_buffer(EXT2_SB(sb)->s_sbh);
}

/*
 * In the second extended file system, it is not necessary to
 * write the super block since we use a mapping of the
 * disk super block in a buffer.
 *
 * However, this function is still used to set the fs valid
 * flags to 0.  We need to set this flag to 0 since the fs
 * may have been checked while mounted and e2fsck may have
 * set s_state to EXT2_VALID_FS after some corrections.
 */
static int ext2_sync_fs(struct super_block *sb, int wait)
{
	struct ext2_sb_info *sbi = EXT2_SB(sb);
	struct ext2_super_block *es = EXT2_SB(sb)->s_es;

	/*
	 * Write quota structures to quota file, sync_blockdev() will write
	 * them to disk later
	 */
	dquot_writeback_dquots(sb, -1);

	spin_lock(&sbi->s_lock);
	if (es->s_state & cpu_to_le16(EXT2_VALID_FS)) {
		ext2_debug("setting valid to 0\n");
		es->s_state &= cpu_to_le16(~EXT2_VALID_FS);
	}
	spin_unlock(&sbi->s_lock);
	ext2_sync_super(sb, es, wait);
	return 0;
}

static int ext2_freeze(struct super_block *sb)
{
	struct ext2_sb_info *sbi = EXT2_SB(sb);

	/*
	 * Open but unlinked files present? Keep EXT2_VALID_FS flag cleared
	 * because we have unattached inodes and thus filesystem is not fully
	 * consistent.
	 */
	if (atomic_long_read(&sb->s_remove_count)) {
		ext2_sync_fs(sb, 1);
		return 0;
	}
	/* Set EXT2_FS_VALID flag */
	spin_lock(&sbi->s_lock);
	sbi->s_es->s_state = cpu_to_le16(sbi->s_mount_state);
	spin_unlock(&sbi->s_lock);
	ext2_sync_super(sb, sbi->s_es, 1);

	return 0;
}

static int ext2_unfreeze(struct super_block *sb)
{
	/* Just write sb to clear EXT2_VALID_FS flag */
	ext2_write_super(sb);

	return 0;
}

static void ext2_write_super(struct super_block *sb)
{
	if (!sb_rdonly(sb))
		ext2_sync_fs(sb, 1);
}

static int ext2_remount (struct super_block * sb, int * flags, char * data)
{
	struct ext2_sb_info * sbi = EXT2_SB(sb);
	struct ext2_super_block * es;
	struct ext2_mount_options new_opts;
	int err;

	sync_filesystem(sb);

	spin_lock(&sbi->s_lock);
	new_opts.s_mount_opt = sbi->s_mount_opt;
	new_opts.s_resuid = sbi->s_resuid;
	new_opts.s_resgid = sbi->s_resgid;
	spin_unlock(&sbi->s_lock);

	/*
	 * Allow the "check" option to be passed as a remount option.
	 */
<<<<<<< HEAD
	if (!parse_options(data, sb, &new_opts))
		return -EINVAL;
=======
	if (!parse_options(data, sb)) {
		err = -EINVAL;
		goto restore_opts;
	}

	sb->s_flags = (sb->s_flags & ~SB_POSIXACL) |
		((sbi->s_mount_opt & EXT2_MOUNT_POSIX_ACL) ? SB_POSIXACL : 0);
>>>>>>> 7d8c430e

	spin_lock(&sbi->s_lock);
	es = sbi->s_es;
	if ((sbi->s_mount_opt ^ new_opts.s_mount_opt) & EXT2_MOUNT_DAX) {
		ext2_msg(sb, KERN_WARNING, "warning: refusing change of "
			 "dax flag with busy inodes while remounting");
<<<<<<< HEAD
		new_opts.s_mount_opt ^= EXT2_MOUNT_DAX;
	}
	if ((bool)(*flags & MS_RDONLY) == sb_rdonly(sb))
		goto out_set;
	if (*flags & MS_RDONLY) {
=======
		sbi->s_mount_opt ^= EXT2_MOUNT_DAX;
	}
	if ((bool)(*flags & SB_RDONLY) == sb_rdonly(sb)) {
		spin_unlock(&sbi->s_lock);
		return 0;
	}
	if (*flags & SB_RDONLY) {
>>>>>>> 7d8c430e
		if (le16_to_cpu(es->s_state) & EXT2_VALID_FS ||
		    !(sbi->s_mount_state & EXT2_VALID_FS))
			goto out_set;

		/*
		 * OK, we are remounting a valid rw partition rdonly, so set
		 * the rdonly flag and then mark the partition as valid again.
		 */
		es->s_state = cpu_to_le16(sbi->s_mount_state);
		es->s_mtime = cpu_to_le32(get_seconds());
		spin_unlock(&sbi->s_lock);

		err = dquot_suspend(sb, -1);
		if (err < 0)
			return err;

		ext2_sync_super(sb, es, 1);
	} else {
		__le32 ret = EXT2_HAS_RO_COMPAT_FEATURE(sb,
					       ~EXT2_FEATURE_RO_COMPAT_SUPP);
		if (ret) {
			spin_unlock(&sbi->s_lock);
			ext2_msg(sb, KERN_WARNING,
				"warning: couldn't remount RDWR because of "
				"unsupported optional features (%x).",
				le32_to_cpu(ret));
			return -EROFS;
		}
		/*
		 * Mounting a RDONLY partition read-write, so reread and
		 * store the current valid flag.  (It may have been changed
		 * by e2fsck since we originally mounted the partition.)
		 */
		sbi->s_mount_state = le16_to_cpu(es->s_state);
		if (!ext2_setup_super (sb, es, 0))
			sb->s_flags &= ~SB_RDONLY;
		spin_unlock(&sbi->s_lock);

		ext2_write_super(sb);

		dquot_resume(sb, -1);
	}

	spin_lock(&sbi->s_lock);
out_set:
	sbi->s_mount_opt = new_opts.s_mount_opt;
	sbi->s_resuid = new_opts.s_resuid;
	sbi->s_resgid = new_opts.s_resgid;
	sb->s_flags = (sb->s_flags & ~MS_POSIXACL) |
		((sbi->s_mount_opt & EXT2_MOUNT_POSIX_ACL) ? MS_POSIXACL : 0);
	spin_unlock(&sbi->s_lock);

	return 0;
}

static int ext2_statfs (struct dentry * dentry, struct kstatfs * buf)
{
	struct super_block *sb = dentry->d_sb;
	struct ext2_sb_info *sbi = EXT2_SB(sb);
	struct ext2_super_block *es = sbi->s_es;
	u64 fsid;

	spin_lock(&sbi->s_lock);

	if (test_opt (sb, MINIX_DF))
		sbi->s_overhead_last = 0;
	else if (sbi->s_blocks_last != le32_to_cpu(es->s_blocks_count)) {
		unsigned long i, overhead = 0;
		smp_rmb();

		/*
		 * Compute the overhead (FS structures). This is constant
		 * for a given filesystem unless the number of block groups
		 * changes so we cache the previous value until it does.
		 */

		/*
		 * All of the blocks before first_data_block are
		 * overhead
		 */
		overhead = le32_to_cpu(es->s_first_data_block);

		/*
		 * Add the overhead attributed to the superblock and
		 * block group descriptors.  If the sparse superblocks
		 * feature is turned on, then not all groups have this.
		 */
		for (i = 0; i < sbi->s_groups_count; i++)
			overhead += ext2_bg_has_super(sb, i) +
				ext2_bg_num_gdb(sb, i);

		/*
		 * Every block group has an inode bitmap, a block
		 * bitmap, and an inode table.
		 */
		overhead += (sbi->s_groups_count *
			     (2 + sbi->s_itb_per_group));
		sbi->s_overhead_last = overhead;
		smp_wmb();
		sbi->s_blocks_last = le32_to_cpu(es->s_blocks_count);
	}

	buf->f_type = EXT2_SUPER_MAGIC;
	buf->f_bsize = sb->s_blocksize;
	buf->f_blocks = le32_to_cpu(es->s_blocks_count) - sbi->s_overhead_last;
	buf->f_bfree = ext2_count_free_blocks(sb);
	es->s_free_blocks_count = cpu_to_le32(buf->f_bfree);
	buf->f_bavail = buf->f_bfree - le32_to_cpu(es->s_r_blocks_count);
	if (buf->f_bfree < le32_to_cpu(es->s_r_blocks_count))
		buf->f_bavail = 0;
	buf->f_files = le32_to_cpu(es->s_inodes_count);
	buf->f_ffree = ext2_count_free_inodes(sb);
	es->s_free_inodes_count = cpu_to_le32(buf->f_ffree);
	buf->f_namelen = EXT2_NAME_LEN;
	fsid = le64_to_cpup((void *)es->s_uuid) ^
	       le64_to_cpup((void *)es->s_uuid + sizeof(u64));
	buf->f_fsid.val[0] = fsid & 0xFFFFFFFFUL;
	buf->f_fsid.val[1] = (fsid >> 32) & 0xFFFFFFFFUL;
	spin_unlock(&sbi->s_lock);
	return 0;
}

static struct dentry *ext2_mount(struct file_system_type *fs_type,
	int flags, const char *dev_name, void *data)
{
	return mount_bdev(fs_type, flags, dev_name, data, ext2_fill_super);
}

#ifdef CONFIG_QUOTA

/* Read data from quotafile - avoid pagecache and such because we cannot afford
 * acquiring the locks... As quota files are never truncated and quota code
 * itself serializes the operations (and no one else should touch the files)
 * we don't have to be afraid of races */
static ssize_t ext2_quota_read(struct super_block *sb, int type, char *data,
			       size_t len, loff_t off)
{
	struct inode *inode = sb_dqopt(sb)->files[type];
	sector_t blk = off >> EXT2_BLOCK_SIZE_BITS(sb);
	int err = 0;
	int offset = off & (sb->s_blocksize - 1);
	int tocopy;
	size_t toread;
	struct buffer_head tmp_bh;
	struct buffer_head *bh;
	loff_t i_size = i_size_read(inode);

	if (off > i_size)
		return 0;
	if (off+len > i_size)
		len = i_size-off;
	toread = len;
	while (toread > 0) {
		tocopy = sb->s_blocksize - offset < toread ?
				sb->s_blocksize - offset : toread;

		tmp_bh.b_state = 0;
		tmp_bh.b_size = sb->s_blocksize;
		err = ext2_get_block(inode, blk, &tmp_bh, 0);
		if (err < 0)
			return err;
		if (!buffer_mapped(&tmp_bh))	/* A hole? */
			memset(data, 0, tocopy);
		else {
			bh = sb_bread(sb, tmp_bh.b_blocknr);
			if (!bh)
				return -EIO;
			memcpy(data, bh->b_data+offset, tocopy);
			brelse(bh);
		}
		offset = 0;
		toread -= tocopy;
		data += tocopy;
		blk++;
	}
	return len;
}

/* Write to quotafile */
static ssize_t ext2_quota_write(struct super_block *sb, int type,
				const char *data, size_t len, loff_t off)
{
	struct inode *inode = sb_dqopt(sb)->files[type];
	sector_t blk = off >> EXT2_BLOCK_SIZE_BITS(sb);
	int err = 0;
	int offset = off & (sb->s_blocksize - 1);
	int tocopy;
	size_t towrite = len;
	struct buffer_head tmp_bh;
	struct buffer_head *bh;

	while (towrite > 0) {
		tocopy = sb->s_blocksize - offset < towrite ?
				sb->s_blocksize - offset : towrite;

		tmp_bh.b_state = 0;
		tmp_bh.b_size = sb->s_blocksize;
		err = ext2_get_block(inode, blk, &tmp_bh, 1);
		if (err < 0)
			goto out;
		if (offset || tocopy != EXT2_BLOCK_SIZE(sb))
			bh = sb_bread(sb, tmp_bh.b_blocknr);
		else
			bh = sb_getblk(sb, tmp_bh.b_blocknr);
		if (unlikely(!bh)) {
			err = -EIO;
			goto out;
		}
		lock_buffer(bh);
		memcpy(bh->b_data+offset, data, tocopy);
		flush_dcache_page(bh->b_page);
		set_buffer_uptodate(bh);
		mark_buffer_dirty(bh);
		unlock_buffer(bh);
		brelse(bh);
		offset = 0;
		towrite -= tocopy;
		data += tocopy;
		blk++;
	}
out:
	if (len == towrite)
		return err;
	if (inode->i_size < off+len-towrite)
		i_size_write(inode, off+len-towrite);
	inode->i_version++;
	inode->i_mtime = inode->i_ctime = current_time(inode);
	mark_inode_dirty(inode);
	return len - towrite;
}

static int ext2_quota_on(struct super_block *sb, int type, int format_id,
			 const struct path *path)
{
	int err;
	struct inode *inode;

	err = dquot_quota_on(sb, type, format_id, path);
	if (err)
		return err;

	inode = d_inode(path->dentry);
	inode_lock(inode);
	EXT2_I(inode)->i_flags |= EXT2_NOATIME_FL | EXT2_IMMUTABLE_FL;
	inode_set_flags(inode, S_NOATIME | S_IMMUTABLE,
			S_NOATIME | S_IMMUTABLE);
	inode_unlock(inode);
	mark_inode_dirty(inode);

	return 0;
}

static int ext2_quota_off(struct super_block *sb, int type)
{
	struct inode *inode = sb_dqopt(sb)->files[type];
	int err;

	if (!inode || !igrab(inode))
		goto out;

	err = dquot_quota_off(sb, type);
	if (err)
		goto out_put;

	inode_lock(inode);
	EXT2_I(inode)->i_flags &= ~(EXT2_NOATIME_FL | EXT2_IMMUTABLE_FL);
	inode_set_flags(inode, 0, S_NOATIME | S_IMMUTABLE);
	inode_unlock(inode);
	mark_inode_dirty(inode);
out_put:
	iput(inode);
	return err;
out:
	return dquot_quota_off(sb, type);
}

#endif

static struct file_system_type ext2_fs_type = {
	.owner		= THIS_MODULE,
	.name		= "ext2",
	.mount		= ext2_mount,
	.kill_sb	= kill_block_super,
	.fs_flags	= FS_REQUIRES_DEV,
};
MODULE_ALIAS_FS("ext2");

static int __init init_ext2_fs(void)
{
	int err;

	err = init_inodecache();
	if (err)
		return err;
        err = register_filesystem(&ext2_fs_type);
	if (err)
		goto out;
	return 0;
out:
	destroy_inodecache();
	return err;
}

static void __exit exit_ext2_fs(void)
{
	unregister_filesystem(&ext2_fs_type);
	destroy_inodecache();
}

MODULE_AUTHOR("Remy Card and others");
MODULE_DESCRIPTION("Second Extended Filesystem");
MODULE_LICENSE("GPL");
module_init(init_ext2_fs)
module_exit(exit_ext2_fs)<|MERGE_RESOLUTION|>--- conflicted
+++ resolved
@@ -920,15 +920,11 @@
 	if (!parse_options((char *) data, sb, &opts))
 		goto failed_mount;
 
-<<<<<<< HEAD
 	sbi->s_mount_opt = opts.s_mount_opt;
 	sbi->s_resuid = opts.s_resuid;
 	sbi->s_resgid = opts.s_resgid;
 
-	sb->s_flags = (sb->s_flags & ~MS_POSIXACL) |
-=======
 	sb->s_flags = (sb->s_flags & ~SB_POSIXACL) |
->>>>>>> 7d8c430e
 		((EXT2_SB(sb)->s_mount_opt & EXT2_MOUNT_POSIX_ACL) ?
 		 SB_POSIXACL : 0);
 	sb->s_iflags |= SB_I_CGROUPWB;
@@ -1335,39 +1331,19 @@
 	/*
 	 * Allow the "check" option to be passed as a remount option.
 	 */
-<<<<<<< HEAD
 	if (!parse_options(data, sb, &new_opts))
 		return -EINVAL;
-=======
-	if (!parse_options(data, sb)) {
-		err = -EINVAL;
-		goto restore_opts;
-	}
-
-	sb->s_flags = (sb->s_flags & ~SB_POSIXACL) |
-		((sbi->s_mount_opt & EXT2_MOUNT_POSIX_ACL) ? SB_POSIXACL : 0);
->>>>>>> 7d8c430e
 
 	spin_lock(&sbi->s_lock);
 	es = sbi->s_es;
 	if ((sbi->s_mount_opt ^ new_opts.s_mount_opt) & EXT2_MOUNT_DAX) {
 		ext2_msg(sb, KERN_WARNING, "warning: refusing change of "
 			 "dax flag with busy inodes while remounting");
-<<<<<<< HEAD
 		new_opts.s_mount_opt ^= EXT2_MOUNT_DAX;
 	}
-	if ((bool)(*flags & MS_RDONLY) == sb_rdonly(sb))
+	if ((bool)(*flags & SB_RDONLY) == sb_rdonly(sb))
 		goto out_set;
-	if (*flags & MS_RDONLY) {
-=======
-		sbi->s_mount_opt ^= EXT2_MOUNT_DAX;
-	}
-	if ((bool)(*flags & SB_RDONLY) == sb_rdonly(sb)) {
-		spin_unlock(&sbi->s_lock);
-		return 0;
-	}
 	if (*flags & SB_RDONLY) {
->>>>>>> 7d8c430e
 		if (le16_to_cpu(es->s_state) & EXT2_VALID_FS ||
 		    !(sbi->s_mount_state & EXT2_VALID_FS))
 			goto out_set;
@@ -1416,8 +1392,8 @@
 	sbi->s_mount_opt = new_opts.s_mount_opt;
 	sbi->s_resuid = new_opts.s_resuid;
 	sbi->s_resgid = new_opts.s_resgid;
-	sb->s_flags = (sb->s_flags & ~MS_POSIXACL) |
-		((sbi->s_mount_opt & EXT2_MOUNT_POSIX_ACL) ? MS_POSIXACL : 0);
+	sb->s_flags = (sb->s_flags & ~SB_POSIXACL) |
+		((sbi->s_mount_opt & EXT2_MOUNT_POSIX_ACL) ? SB_POSIXACL : 0);
 	spin_unlock(&sbi->s_lock);
 
 	return 0;
