--- conflicted
+++ resolved
@@ -1,9 +1,8 @@
 #
 # QCOM Soc drivers
 #
-<<<<<<< HEAD
 menu "Qualcomm SoC drivers"
-=======
+
 config QCOM_GLINK_SSR
 	tristate "Qualcomm Glink SSR driver"
 	depends on RPMSG
@@ -12,7 +11,6 @@
 	  Say y here to enable GLINK SSR support. The GLINK SSR driver
 	  implements the SSR protocol for notifying the remote processor about
 	  neighboring subsystems going up or down.
->>>>>>> 99ec2711
 
 config QCOM_GSBI
         tristate "QCOM General Serial Bus Interface"
