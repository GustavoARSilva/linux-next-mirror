--- conflicted
+++ resolved
@@ -1903,12 +1903,9 @@
 		adsp_warn(dsp, "Algorithm list end %x 0x%x != 0xbedead\n",
 			  reg, be32_to_cpu(val));
 
-<<<<<<< HEAD
-=======
 	/* Convert length from DSP words to bytes */
 	len *= sizeof(u32);
 
->>>>>>> 4f2bd18b
 	alg = kcalloc(len, 2, GFP_KERNEL | GFP_DMA);
 	if (!alg)
 		return ERR_PTR(-ENOMEM);
