--- conflicted
+++ resolved
@@ -1125,19 +1125,11 @@
 		 */
 		return blk_mq_get_driver_tag(rq, hctx, false);
 	}
-<<<<<<< HEAD
 
 	wait = &this_hctx->dispatch_wait;
 	if (!list_empty_careful(&wait->entry))
 		return false;
 
-=======
-
-	wait = &this_hctx->dispatch_wait;
-	if (!list_empty_careful(&wait->entry))
-		return false;
-
->>>>>>> 68c5735e
 	spin_lock(&this_hctx->lock);
 	if (!list_empty(&wait->entry)) {
 		spin_unlock(&this_hctx->lock);
@@ -1783,10 +1775,7 @@
 		*cookie = new_cookie;
 		break;
 	case BLK_STS_RESOURCE:
-<<<<<<< HEAD
-=======
 	case BLK_STS_DEV_RESOURCE:
->>>>>>> 68c5735e
 		__blk_mq_requeue_request(rq);
 		break;
 	default:
@@ -1849,11 +1838,7 @@
 	hctx_lock(hctx, &srcu_idx);
 
 	ret = __blk_mq_try_issue_directly(hctx, rq, cookie, false);
-<<<<<<< HEAD
-	if (ret == BLK_STS_RESOURCE)
-=======
 	if (ret == BLK_STS_RESOURCE || ret == BLK_STS_DEV_RESOURCE)
->>>>>>> 68c5735e
 		blk_mq_sched_insert_request(rq, false, true, false);
 	else if (ret != BLK_STS_OK)
 		blk_mq_end_request(rq, ret);
