--- conflicted
+++ resolved
@@ -28,15 +28,12 @@
 # ignore userspace tools
 ignore="$ignore ( -path ${tree}tools ) -prune -o"
 
-<<<<<<< HEAD
-=======
 # Find all available archs
 find_all_archs()
 {
 	ALLSOURCE_ARCHS="$(cd "${tree}arch/" && echo *)"
 }
 
->>>>>>> 79f7e502
 # Detect if ALLSOURCE_ARCHS is set. If not, we assume SRCARCH
 if [ "${ALLSOURCE_ARCHS}" = "" ]; then
 	ALLSOURCE_ARCHS=${SRCARCH}
