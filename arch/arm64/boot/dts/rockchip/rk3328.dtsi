/*
 * Copyright (c) 2017 Fuzhou Rockchip Electronics Co., Ltd
 *
 * This file is dual-licensed: you can use it either under the terms
 * of the GPL or the X11 license, at your option. Note that this dual
 * licensing only applies to this file, and not this project as a
 * whole.
 *
 *  a) This library is free software; you can redistribute it and/or
 *     modify it under the terms of the GNU General Public License as
 *     published by the Free Software Foundation; either version 2 of the
 *     License, or (at your option) any later version.
 *
 *     This library is distributed in the hope that it will be useful,
 *     but WITHOUT ANY WARRANTY; without even the implied warranty of
 *     MERCHANTABILITY or FITNESS FOR A PARTICULAR PURPOSE.  See the
 *     GNU General Public License for more details.
 *
 * Or, alternatively,
 *
 *  b) Permission is hereby granted, free of charge, to any person
 *     obtaining a copy of this software and associated documentation
 *     files (the "Software"), to deal in the Software without
 *     restriction, including without limitation the rights to use,
 *     copy, modify, merge, publish, distribute, sublicense, and/or
 *     sell copies of the Software, and to permit persons to whom the
 *     Software is furnished to do so, subject to the following
 *     conditions:
 *
 *     The above copyright notice and this permission notice shall be
 *     included in all copies or substantial portions of the Software.
 *
 *     THE SOFTWARE IS PROVIDED "AS IS", WITHOUT WARRANTY OF ANY KIND,
 *     EXPRESS OR IMPLIED, INCLUDING BUT NOT LIMITED TO THE WARRANTIES
 *     OF MERCHANTABILITY, FITNESS FOR A PARTICULAR PURPOSE AND
 *     NONINFRINGEMENT. IN NO EVENT SHALL THE AUTHORS OR COPYRIGHT
 *     HOLDERS BE LIABLE FOR ANY CLAIM, DAMAGES OR OTHER LIABILITY,
 *     WHETHER IN AN ACTION OF CONTRACT, TORT OR OTHERWISE, ARISING
 *     FROM, OUT OF OR IN CONNECTION WITH THE SOFTWARE OR THE USE OR
 *     OTHER DEALINGS IN THE SOFTWARE.
 */

#include <dt-bindings/clock/rk3328-cru.h>
#include <dt-bindings/gpio/gpio.h>
#include <dt-bindings/interrupt-controller/arm-gic.h>
#include <dt-bindings/interrupt-controller/irq.h>
#include <dt-bindings/pinctrl/rockchip.h>
#include <dt-bindings/power/rk3328-power.h>
#include <dt-bindings/soc/rockchip,boot-mode.h>
#include <dt-bindings/thermal/thermal.h>

/ {
	compatible = "rockchip,rk3328";

	interrupt-parent = <&gic>;
	#address-cells = <2>;
	#size-cells = <2>;

	aliases {
		serial0 = &uart0;
		serial1 = &uart1;
		serial2 = &uart2;
		i2c0 = &i2c0;
		i2c1 = &i2c1;
		i2c2 = &i2c2;
		i2c3 = &i2c3;
		ethernet0 = &gmac2io;
		ethernet1 = &gmac2phy;
	};

	cpus {
		#address-cells = <2>;
		#size-cells = <0>;

		cpu0: cpu@0 {
			device_type = "cpu";
			compatible = "arm,cortex-a53", "arm,armv8";
			reg = <0x0 0x0>;
			clocks = <&cru ARMCLK>;
			#cooling-cells = <2>;
			dynamic-power-coefficient = <120>;
			enable-method = "psci";
			next-level-cache = <&l2>;
			operating-points-v2 = <&cpu0_opp_table>;
		};

		cpu1: cpu@1 {
			device_type = "cpu";
			compatible = "arm,cortex-a53", "arm,armv8";
			reg = <0x0 0x1>;
			clocks = <&cru ARMCLK>;
			dynamic-power-coefficient = <120>;
			enable-method = "psci";
			next-level-cache = <&l2>;
			operating-points-v2 = <&cpu0_opp_table>;
		};

		cpu2: cpu@2 {
			device_type = "cpu";
			compatible = "arm,cortex-a53", "arm,armv8";
			reg = <0x0 0x2>;
			clocks = <&cru ARMCLK>;
			dynamic-power-coefficient = <120>;
			enable-method = "psci";
			next-level-cache = <&l2>;
			operating-points-v2 = <&cpu0_opp_table>;
		};

		cpu3: cpu@3 {
			device_type = "cpu";
			compatible = "arm,cortex-a53", "arm,armv8";
			reg = <0x0 0x3>;
			clocks = <&cru ARMCLK>;
			dynamic-power-coefficient = <120>;
			enable-method = "psci";
			next-level-cache = <&l2>;
			operating-points-v2 = <&cpu0_opp_table>;
		};

		l2: l2-cache0 {
			compatible = "cache";
		};
	};

	cpu0_opp_table: opp_table0 {
		compatible = "operating-points-v2";
		opp-shared;

		opp-408000000 {
			opp-hz = /bits/ 64 <408000000>;
			opp-microvolt = <950000>;
			clock-latency-ns = <40000>;
			opp-suspend;
		};
		opp-600000000 {
			opp-hz = /bits/ 64 <600000000>;
			opp-microvolt = <950000>;
			clock-latency-ns = <40000>;
		};
		opp-816000000 {
			opp-hz = /bits/ 64 <816000000>;
			opp-microvolt = <1000000>;
			clock-latency-ns = <40000>;
		};
		opp-1008000000 {
			opp-hz = /bits/ 64 <1008000000>;
			opp-microvolt = <1100000>;
			clock-latency-ns = <40000>;
		};
		opp-1200000000 {
			opp-hz = /bits/ 64 <1200000000>;
			opp-microvolt = <1225000>;
			clock-latency-ns = <40000>;
		};
		opp-1296000000 {
			opp-hz = /bits/ 64 <1296000000>;
			opp-microvolt = <1300000>;
			clock-latency-ns = <40000>;
		};
	};

	amba {
		compatible = "simple-bus";
		#address-cells = <2>;
		#size-cells = <2>;
		ranges;

		dmac: dmac@ff1f0000 {
			compatible = "arm,pl330", "arm,primecell";
			reg = <0x0 0xff1f0000 0x0 0x4000>;
			interrupts = <GIC_SPI 0 IRQ_TYPE_LEVEL_HIGH>,
				     <GIC_SPI 1 IRQ_TYPE_LEVEL_HIGH>;
			clocks = <&cru ACLK_DMAC>;
			clock-names = "apb_pclk";
			#dma-cells = <1>;
		};
	};

	arm-pmu {
		compatible = "arm,cortex-a53-pmu";
		interrupts = <GIC_SPI 100 IRQ_TYPE_LEVEL_HIGH>,
			     <GIC_SPI 101 IRQ_TYPE_LEVEL_HIGH>,
			     <GIC_SPI 102 IRQ_TYPE_LEVEL_HIGH>,
			     <GIC_SPI 103 IRQ_TYPE_LEVEL_HIGH>;
		interrupt-affinity = <&cpu0>, <&cpu1>, <&cpu2>, <&cpu3>;
	};

	psci {
		compatible = "arm,psci-1.0", "arm,psci-0.2";
		method = "smc";
	};

	timer {
		compatible = "arm,armv8-timer";
		interrupts = <GIC_PPI 13 (GIC_CPU_MASK_SIMPLE(4) | IRQ_TYPE_LEVEL_LOW)>,
			     <GIC_PPI 14 (GIC_CPU_MASK_SIMPLE(4) | IRQ_TYPE_LEVEL_LOW)>,
			     <GIC_PPI 11 (GIC_CPU_MASK_SIMPLE(4) | IRQ_TYPE_LEVEL_LOW)>,
			     <GIC_PPI 10 (GIC_CPU_MASK_SIMPLE(4) | IRQ_TYPE_LEVEL_LOW)>;
	};

	xin24m: xin24m {
		compatible = "fixed-clock";
		#clock-cells = <0>;
		clock-frequency = <24000000>;
		clock-output-names = "xin24m";
	};

	i2s0: i2s@ff000000 {
		compatible = "rockchip,rk3328-i2s", "rockchip,rk3066-i2s";
		reg = <0x0 0xff000000 0x0 0x1000>;
		interrupts = <GIC_SPI 26 IRQ_TYPE_LEVEL_HIGH>;
		clocks = <&cru SCLK_I2S0>, <&cru HCLK_I2S0_8CH>;
		clock-names = "i2s_clk", "i2s_hclk";
		dmas = <&dmac 11>, <&dmac 12>;
		dma-names = "tx", "rx";
		status = "disabled";
	};

	i2s1: i2s@ff010000 {
		compatible = "rockchip,rk3328-i2s", "rockchip,rk3066-i2s";
		reg = <0x0 0xff010000 0x0 0x1000>;
		interrupts = <GIC_SPI 27 IRQ_TYPE_LEVEL_HIGH>;
		clocks = <&cru SCLK_I2S1>, <&cru HCLK_I2S1_8CH>;
		clock-names = "i2s_clk", "i2s_hclk";
		dmas = <&dmac 14>, <&dmac 15>;
		dma-names = "tx", "rx";
		status = "disabled";
	};

	i2s2: i2s@ff020000 {
		compatible = "rockchip,rk3328-i2s", "rockchip,rk3066-i2s";
		reg = <0x0 0xff020000 0x0 0x1000>;
		interrupts = <GIC_SPI 28 IRQ_TYPE_LEVEL_HIGH>;
		clocks = <&cru SCLK_I2S2>, <&cru HCLK_I2S2_2CH>;
		clock-names = "i2s_clk", "i2s_hclk";
		dmas = <&dmac 0>, <&dmac 1>;
		dma-names = "tx", "rx";
		status = "disabled";
	};

	spdif: spdif@ff030000 {
		compatible = "rockchip,rk3328-spdif";
		reg = <0x0 0xff030000 0x0 0x1000>;
		interrupts = <GIC_SPI 29 IRQ_TYPE_LEVEL_HIGH>;
		clocks = <&cru SCLK_SPDIF>, <&cru HCLK_SPDIF_8CH>;
		clock-names = "mclk", "hclk";
		dmas = <&dmac 10>;
		dma-names = "tx";
		pinctrl-names = "default";
		pinctrl-0 = <&spdifm2_tx>;
		status = "disabled";
	};

	pdm: pdm@ff040000 {
		compatible = "rockchip,pdm";
		reg = <0x0 0xff040000 0x0 0x1000>;
		clocks = <&cru SCLK_PDM>, <&cru HCLK_PDM>;
		clock-names = "pdm_clk", "pdm_hclk";
		dmas = <&dmac 16>;
		dma-names = "rx";
		pinctrl-names = "default", "sleep";
		pinctrl-0 = <&pdmm0_clk
			     &pdmm0_sdi0
			     &pdmm0_sdi1
			     &pdmm0_sdi2
			     &pdmm0_sdi3>;
		pinctrl-1 = <&pdmm0_clk_sleep
			     &pdmm0_sdi0_sleep
			     &pdmm0_sdi1_sleep
			     &pdmm0_sdi2_sleep
			     &pdmm0_sdi3_sleep>;
		status = "disabled";
	};

	grf: syscon@ff100000 {
		compatible = "rockchip,rk3328-grf", "syscon", "simple-mfd";
		reg = <0x0 0xff100000 0x0 0x1000>;
		#address-cells = <1>;
		#size-cells = <1>;

		io_domains: io-domains {
			compatible = "rockchip,rk3328-io-voltage-domain";
			status = "disabled";
		};

		power: power-controller {
			compatible = "rockchip,rk3328-power-controller";
			#power-domain-cells = <1>;
			#address-cells = <1>;
			#size-cells = <0>;

			pd_hevc@RK3328_PD_HEVC {
				reg = <RK3328_PD_HEVC>;
			};
			pd_video@RK3328_PD_VIDEO {
				reg = <RK3328_PD_VIDEO>;
			};
			pd_vpu@RK3328_PD_VPU {
				reg = <RK3328_PD_VPU>;
			};
		};

		reboot-mode {
			compatible = "syscon-reboot-mode";
			offset = <0x5c8>;
			mode-normal = <BOOT_NORMAL>;
			mode-recovery = <BOOT_RECOVERY>;
			mode-bootloader = <BOOT_FASTBOOT>;
			mode-loader = <BOOT_BL_DOWNLOAD>;
		};

	};

	uart0: serial@ff110000 {
		compatible = "rockchip,rk3328-uart", "snps,dw-apb-uart";
		reg = <0x0 0xff110000 0x0 0x100>;
		interrupts = <GIC_SPI 55 IRQ_TYPE_LEVEL_HIGH>;
		clocks = <&cru SCLK_UART0>, <&cru PCLK_UART0>;
		clock-names = "baudclk", "apb_pclk";
		dmas = <&dmac 2>, <&dmac 3>;
		#dma-cells = <2>;
		pinctrl-names = "default";
		pinctrl-0 = <&uart0_xfer &uart0_cts &uart0_rts>;
		reg-io-width = <4>;
		reg-shift = <2>;
		status = "disabled";
	};

	uart1: serial@ff120000 {
		compatible = "rockchip,rk3328-uart", "snps,dw-apb-uart";
		reg = <0x0 0xff120000 0x0 0x100>;
		interrupts = <GIC_SPI 56 IRQ_TYPE_LEVEL_HIGH>;
		clocks = <&cru SCLK_UART1>, <&cru PCLK_UART1>;
		clock-names = "sclk_uart", "pclk_uart";
		dmas = <&dmac 4>, <&dmac 5>;
		#dma-cells = <2>;
		pinctrl-names = "default";
		pinctrl-0 = <&uart1_xfer &uart1_cts &uart1_rts>;
		reg-io-width = <4>;
		reg-shift = <2>;
		status = "disabled";
	};

	uart2: serial@ff130000 {
		compatible = "rockchip,rk3328-uart", "snps,dw-apb-uart";
		reg = <0x0 0xff130000 0x0 0x100>;
		interrupts = <GIC_SPI 57 IRQ_TYPE_LEVEL_HIGH>;
		clocks = <&cru SCLK_UART2>, <&cru PCLK_UART2>;
		clock-names = "baudclk", "apb_pclk";
		dmas = <&dmac 6>, <&dmac 7>;
		#dma-cells = <2>;
		pinctrl-names = "default";
		pinctrl-0 = <&uart2m1_xfer>;
		reg-io-width = <4>;
		reg-shift = <2>;
		status = "disabled";
	};

	i2c0: i2c@ff150000 {
		compatible = "rockchip,rk3328-i2c", "rockchip,rk3399-i2c";
		reg = <0x0 0xff150000 0x0 0x1000>;
		interrupts = <GIC_SPI 36 IRQ_TYPE_LEVEL_HIGH>;
		#address-cells = <1>;
		#size-cells = <0>;
		clocks = <&cru SCLK_I2C0>, <&cru PCLK_I2C0>;
		clock-names = "i2c", "pclk";
		pinctrl-names = "default";
		pinctrl-0 = <&i2c0_xfer>;
		status = "disabled";
	};

	i2c1: i2c@ff160000 {
		compatible = "rockchip,rk3328-i2c", "rockchip,rk3399-i2c";
		reg = <0x0 0xff160000 0x0 0x1000>;
		interrupts = <GIC_SPI 37 IRQ_TYPE_LEVEL_HIGH>;
		#address-cells = <1>;
		#size-cells = <0>;
		clocks = <&cru SCLK_I2C1>, <&cru PCLK_I2C1>;
		clock-names = "i2c", "pclk";
		pinctrl-names = "default";
		pinctrl-0 = <&i2c1_xfer>;
		status = "disabled";
	};

	i2c2: i2c@ff170000 {
		compatible = "rockchip,rk3328-i2c", "rockchip,rk3399-i2c";
		reg = <0x0 0xff170000 0x0 0x1000>;
		interrupts = <GIC_SPI 38 IRQ_TYPE_LEVEL_HIGH>;
		#address-cells = <1>;
		#size-cells = <0>;
		clocks = <&cru SCLK_I2C2>, <&cru PCLK_I2C2>;
		clock-names = "i2c", "pclk";
		pinctrl-names = "default";
		pinctrl-0 = <&i2c2_xfer>;
		status = "disabled";
	};

	i2c3: i2c@ff180000 {
		compatible = "rockchip,rk3328-i2c", "rockchip,rk3399-i2c";
		reg = <0x0 0xff180000 0x0 0x1000>;
		interrupts = <GIC_SPI 39 IRQ_TYPE_LEVEL_HIGH>;
		#address-cells = <1>;
		#size-cells = <0>;
		clocks = <&cru SCLK_I2C3>, <&cru PCLK_I2C3>;
		clock-names = "i2c", "pclk";
		pinctrl-names = "default";
		pinctrl-0 = <&i2c3_xfer>;
		status = "disabled";
	};

	spi0: spi@ff190000 {
		compatible = "rockchip,rk3328-spi", "rockchip,rk3066-spi";
		reg = <0x0 0xff190000 0x0 0x1000>;
		interrupts = <GIC_SPI 49 IRQ_TYPE_LEVEL_HIGH>;
		#address-cells = <1>;
		#size-cells = <0>;
		clocks = <&cru SCLK_SPI>, <&cru PCLK_SPI>;
		clock-names = "spiclk", "apb_pclk";
		dmas = <&dmac 8>, <&dmac 9>;
		dma-names = "tx", "rx";
		pinctrl-names = "default";
		pinctrl-0 = <&spi0m2_clk &spi0m2_tx &spi0m2_rx &spi0m2_cs0>;
		status = "disabled";
	};

	wdt: watchdog@ff1a0000 {
		compatible = "snps,dw-wdt";
		reg = <0x0 0xff1a0000 0x0 0x100>;
		interrupts = <GIC_SPI 40 IRQ_TYPE_LEVEL_HIGH>;
	};

	pwm0: pwm@ff1b0000 {
		compatible = "rockchip,rk3328-pwm";
		reg = <0x0 0xff1b0000 0x0 0x10>;
		clocks = <&cru SCLK_PWM>, <&cru PCLK_PWM>;
		clock-names = "pwm", "pclk";
		pinctrl-names = "default";
		pinctrl-0 = <&pwm0_pin>;
		#pwm-cells = <3>;
		status = "disabled";
	};

	pwm1: pwm@ff1b0010 {
		compatible = "rockchip,rk3328-pwm";
		reg = <0x0 0xff1b0010 0x0 0x10>;
		clocks = <&cru SCLK_PWM>, <&cru PCLK_PWM>;
		clock-names = "pwm", "pclk";
		pinctrl-names = "default";
		pinctrl-0 = <&pwm1_pin>;
		#pwm-cells = <3>;
		status = "disabled";
	};

	pwm2: pwm@ff1b0020 {
		compatible = "rockchip,rk3328-pwm";
		reg = <0x0 0xff1b0020 0x0 0x10>;
		clocks = <&cru SCLK_PWM>, <&cru PCLK_PWM>;
		clock-names = "pwm", "pclk";
		pinctrl-names = "default";
		pinctrl-0 = <&pwm2_pin>;
		#pwm-cells = <3>;
		status = "disabled";
	};

	pwm3: pwm@ff1b0030 {
		compatible = "rockchip,rk3328-pwm";
		reg = <0x0 0xff1b0030 0x0 0x10>;
		interrupts = <GIC_SPI 50 IRQ_TYPE_LEVEL_HIGH>;
		clocks = <&cru SCLK_PWM>, <&cru PCLK_PWM>;
		clock-names = "pwm", "pclk";
		pinctrl-names = "default";
		pinctrl-0 = <&pwmir_pin>;
		#pwm-cells = <3>;
		status = "disabled";
	};

	thermal-zones {
		soc_thermal: soc-thermal {
			polling-delay-passive = <20>;
			polling-delay = <1000>;
			sustainable-power = <1000>;

			thermal-sensors = <&tsadc 0>;

			trips {
				threshold: trip-point0 {
					temperature = <70000>;
					hysteresis = <2000>;
					type = "passive";
				};
				target: trip-point1 {
					temperature = <85000>;
					hysteresis = <2000>;
					type = "passive";
				};
				soc_crit: soc-crit {
					temperature = <95000>;
					hysteresis = <2000>;
					type = "critical";
				};
			};

			cooling-maps {
				map0 {
					trip = <&target>;
					cooling-device = <&cpu0 THERMAL_NO_LIMIT THERMAL_NO_LIMIT>;
					contribution = <4096>;
				};
			};
		};

	};

	tsadc: tsadc@ff250000 {
		compatible = "rockchip,rk3328-tsadc";
		reg = <0x0 0xff250000 0x0 0x100>;
		interrupts = <GIC_SPI 58 IRQ_TYPE_LEVEL_HIGH 0>;
		assigned-clocks = <&cru SCLK_TSADC>;
		assigned-clock-rates = <50000>;
		clocks = <&cru SCLK_TSADC>, <&cru PCLK_TSADC>;
		clock-names = "tsadc", "apb_pclk";
		pinctrl-names = "init", "default", "sleep";
		pinctrl-0 = <&otp_gpio>;
		pinctrl-1 = <&otp_out>;
		pinctrl-2 = <&otp_gpio>;
		resets = <&cru SRST_TSADC>;
		reset-names = "tsadc-apb";
		rockchip,grf = <&grf>;
		rockchip,hw-tshut-temp = <100000>;
		#thermal-sensor-cells = <1>;
		status = "disabled";
	};

	saradc: adc@ff280000 {
		compatible = "rockchip,rk3328-saradc", "rockchip,rk3399-saradc";
		reg = <0x0 0xff280000 0x0 0x100>;
		interrupts = <GIC_SPI 80 IRQ_TYPE_LEVEL_HIGH>;
		#io-channel-cells = <1>;
		clocks = <&cru SCLK_SARADC>, <&cru PCLK_SARADC>;
		clock-names = "saradc", "apb_pclk";
		resets = <&cru SRST_SARADC_P>;
		reset-names = "saradc-apb";
		status = "disabled";
	};

	h265e_mmu: iommu@ff330200 {
		compatible = "rockchip,iommu";
		reg = <0x0 0xff330200 0 0x100>;
		interrupts = <GIC_SPI 96 IRQ_TYPE_LEVEL_HIGH>;
		interrupt-names = "h265e_mmu";
		#iommu-cells = <0>;
		status = "disabled";
	};

	vepu_mmu: iommu@ff340800 {
		compatible = "rockchip,iommu";
		reg = <0x0 0xff340800 0x0 0x40>;
		interrupts = <GIC_SPI 98 IRQ_TYPE_LEVEL_HIGH>;
		interrupt-names = "vepu_mmu";
		#iommu-cells = <0>;
		status = "disabled";
	};

	vpu_mmu: iommu@ff350800 {
		compatible = "rockchip,iommu";
		reg = <0x0 0xff350800 0x0 0x40>;
		interrupts = <GIC_SPI 11 IRQ_TYPE_LEVEL_HIGH>;
		interrupt-names = "vpu_mmu";
		#iommu-cells = <0>;
		status = "disabled";
	};

	rkvdec_mmu: iommu@ff360480 {
		compatible = "rockchip,iommu";
		reg = <0x0 0xff360480 0x0 0x40>, <0x0 0xff3604c0 0x0 0x40>;
		interrupts = <GIC_SPI 74 IRQ_TYPE_LEVEL_HIGH>;
		interrupt-names = "rkvdec_mmu";
		#iommu-cells = <0>;
		status = "disabled";
	};

	vop_mmu: iommu@ff373f00 {
		compatible = "rockchip,iommu";
		reg = <0x0 0xff373f00 0x0 0x100>;
		interrupts = <GIC_SPI 32 IRQ_TYPE_LEVEL_HIGH 0>;
		interrupt-names = "vop_mmu";
		#iommu-cells = <0>;
		status = "disabled";
	};

	cru: clock-controller@ff440000 {
		compatible = "rockchip,rk3328-cru", "rockchip,cru", "syscon";
		reg = <0x0 0xff440000 0x0 0x1000>;
		rockchip,grf = <&grf>;
		#clock-cells = <1>;
		#reset-cells = <1>;
		assigned-clocks =
			/*
			 * CPLL should run at 1200, but that is to high for
			 * the initial dividers of most of its children.
			 * We need set cpll child clk div first,
			 * and then set the cpll frequency.
			 */
			<&cru DCLK_LCDC>, <&cru SCLK_PDM>,
			<&cru SCLK_RTC32K>, <&cru SCLK_UART0>,
			<&cru SCLK_UART1>, <&cru SCLK_UART2>,
			<&cru ACLK_BUS_PRE>, <&cru ACLK_PERI_PRE>,
			<&cru ACLK_VIO_PRE>, <&cru ACLK_RGA_PRE>,
			<&cru ACLK_VOP_PRE>, <&cru ACLK_RKVDEC_PRE>,
			<&cru ACLK_RKVENC>, <&cru ACLK_VPU_PRE>,
			<&cru SCLK_VDEC_CABAC>, <&cru SCLK_VDEC_CORE>,
			<&cru SCLK_VENC_CORE>, <&cru SCLK_VENC_DSP>,
			<&cru SCLK_SDIO>, <&cru SCLK_TSP>,
			<&cru SCLK_WIFI>, <&cru ARMCLK>,
			<&cru PLL_GPLL>, <&cru PLL_CPLL>,
			<&cru ACLK_BUS_PRE>, <&cru HCLK_BUS_PRE>,
			<&cru PCLK_BUS_PRE>, <&cru ACLK_PERI_PRE>,
			<&cru HCLK_PERI>, <&cru PCLK_PERI>,
			<&cru SCLK_RTC32K>;
		assigned-clock-parents =
			<&cru HDMIPHY>, <&cru PLL_APLL>,
			<&cru PLL_GPLL>, <&xin24m>,
			<&xin24m>, <&xin24m>;
		assigned-clock-rates =
			<0>, <61440000>,
			<0>, <24000000>,
			<24000000>, <24000000>,
			<15000000>, <15000000>,
			<100000000>, <100000000>,
			<100000000>, <100000000>,
			<50000000>, <100000000>,
			<100000000>, <100000000>,
			<50000000>, <50000000>,
			<50000000>, <50000000>,
			<24000000>, <600000000>,
			<491520000>, <1200000000>,
			<150000000>, <75000000>,
			<75000000>, <150000000>,
			<75000000>, <75000000>,
			<32768>;
	};

	usb2phy_grf: syscon@ff450000 {
		compatible = "rockchip,rk3328-usb2phy-grf", "syscon",
			     "simple-mfd";
		reg = <0x0 0xff450000 0x0 0x10000>;
		#address-cells = <1>;
		#size-cells = <1>;

		u2phy: usb2-phy@100 {
			compatible = "rockchip,rk3328-usb2phy";
			reg = <0x100 0x10>;
			clocks = <&xin24m>;
			clock-names = "phyclk";
			clock-output-names = "usb480m_phy";
			#clock-cells = <0>;
			assigned-clocks = <&cru USB480M>;
			assigned-clock-parents = <&u2phy>;
			status = "disabled";

			u2phy_otg: otg-port {
				#phy-cells = <0>;
				interrupts = <GIC_SPI 59 IRQ_TYPE_LEVEL_HIGH>,
					     <GIC_SPI 60 IRQ_TYPE_LEVEL_HIGH>,
					     <GIC_SPI 61 IRQ_TYPE_LEVEL_HIGH>;
				interrupt-names = "otg-bvalid", "otg-id",
						  "linestate";
				status = "disabled";
			};

			u2phy_host: host-port {
				#phy-cells = <0>;
				interrupts = <GIC_SPI 62 IRQ_TYPE_LEVEL_HIGH>;
				interrupt-names = "linestate";
				status = "disabled";
			};
		};
	};

	sdmmc: dwmmc@ff500000 {
		compatible = "rockchip,rk3328-dw-mshc", "rockchip,rk3288-dw-mshc";
		reg = <0x0 0xff500000 0x0 0x4000>;
		interrupts = <GIC_SPI 12 IRQ_TYPE_LEVEL_HIGH>;
		clocks = <&cru HCLK_SDMMC>, <&cru SCLK_SDMMC>,
			 <&cru SCLK_SDMMC_DRV>, <&cru SCLK_SDMMC_SAMPLE>;
		clock-names = "biu", "ciu", "ciu_drv", "ciu_sample";
		fifo-depth = <0x100>;
		status = "disabled";
	};

	sdio: dwmmc@ff510000 {
		compatible = "rockchip,rk3328-dw-mshc", "rockchip,rk3288-dw-mshc";
		reg = <0x0 0xff510000 0x0 0x4000>;
		interrupts = <GIC_SPI 13 IRQ_TYPE_LEVEL_HIGH>;
		clocks = <&cru HCLK_SDIO>, <&cru SCLK_SDIO>,
			 <&cru SCLK_SDIO_DRV>, <&cru SCLK_SDIO_SAMPLE>;
		clock-names = "biu", "ciu", "ciu_drv", "ciu_sample";
		fifo-depth = <0x100>;
		status = "disabled";
	};

	emmc: dwmmc@ff520000 {
		compatible = "rockchip,rk3328-dw-mshc", "rockchip,rk3288-dw-mshc";
		reg = <0x0 0xff520000 0x0 0x4000>;
		interrupts = <GIC_SPI 14 IRQ_TYPE_LEVEL_HIGH>;
		clocks = <&cru HCLK_EMMC>, <&cru SCLK_EMMC>,
			 <&cru SCLK_EMMC_DRV>, <&cru SCLK_EMMC_SAMPLE>;
		clock-names = "biu", "ciu", "ciu_drv", "ciu_sample";
		fifo-depth = <0x100>;
		status = "disabled";
	};

	gmac2io: ethernet@ff540000 {
		compatible = "rockchip,rk3328-gmac";
		reg = <0x0 0xff540000 0x0 0x10000>;
		interrupts = <GIC_SPI 24 IRQ_TYPE_LEVEL_HIGH>;
		interrupt-names = "macirq";
		clocks = <&cru SCLK_MAC2IO>, <&cru SCLK_MAC2IO_RX>,
			 <&cru SCLK_MAC2IO_TX>, <&cru SCLK_MAC2IO_REF>,
			 <&cru SCLK_MAC2IO_REFOUT>, <&cru ACLK_MAC2IO>,
			 <&cru PCLK_MAC2IO>;
		clock-names = "stmmaceth", "mac_clk_rx",
			      "mac_clk_tx", "clk_mac_ref",
			      "clk_mac_refout", "aclk_mac",
			      "pclk_mac";
		resets = <&cru SRST_GMAC2IO_A>;
		reset-names = "stmmaceth";
		rockchip,grf = <&grf>;
		status = "disabled";
	};

	gmac2phy: ethernet@ff550000 {
		compatible = "rockchip,rk3328-gmac";
		reg = <0x0 0xff550000 0x0 0x10000>;
		rockchip,grf = <&grf>;
		interrupts = <GIC_SPI 21 IRQ_TYPE_LEVEL_HIGH>;
		interrupt-names = "macirq";
		clocks = <&cru SCLK_MAC2PHY_SRC>, <&cru SCLK_MAC2PHY_RXTX>,
			 <&cru SCLK_MAC2PHY_RXTX>, <&cru SCLK_MAC2PHY_REF>,
			 <&cru ACLK_MAC2PHY>, <&cru PCLK_MAC2PHY>,
			 <&cru SCLK_MAC2PHY_OUT>;
		clock-names = "stmmaceth", "mac_clk_rx",
			      "mac_clk_tx", "clk_mac_ref",
			      "aclk_mac", "pclk_mac",
			      "clk_macphy";
		resets = <&cru SRST_GMAC2PHY_A>, <&cru SRST_MACPHY>;
		reset-names = "stmmaceth", "mac-phy";
		phy-mode = "rmii";
		phy-handle = <&phy>;
		status = "disabled";

		mdio {
			compatible = "snps,dwmac-mdio";
			#address-cells = <1>;
			#size-cells = <0>;

			phy: phy@0 {
				compatible = "ethernet-phy-id1234.d400", "ethernet-phy-ieee802.3-c22";
				reg = <0>;
				clocks = <&cru SCLK_MAC2PHY_OUT>;
				resets = <&cru SRST_MACPHY>;
				pinctrl-names = "default";
				pinctrl-0 = <&fephyled_rxm1 &fephyled_linkm1>;
				phy-is-integrated;
			};
		};
	};

<<<<<<< HEAD
=======
	usb20_otg: usb@ff580000 {
		compatible = "rockchip,rk3328-usb", "rockchip,rk3066-usb",
			     "snps,dwc2";
		reg = <0x0 0xff580000 0x0 0x40000>;
		interrupts = <GIC_SPI 23 IRQ_TYPE_LEVEL_HIGH>;
		clocks = <&cru HCLK_OTG>;
		clock-names = "otg";
		dr_mode = "otg";
		g-np-tx-fifo-size = <16>;
		g-rx-fifo-size = <280>;
		g-tx-fifo-size = <256 128 128 64 32 16>;
		g-use-dma;
		phys = <&u2phy_otg>;
		phy-names = "usb2-phy";
		status = "disabled";
	};

	usb_host0_ehci: usb@ff5c0000 {
		compatible = "generic-ehci";
		reg = <0x0 0xff5c0000 0x0 0x10000>;
		interrupts = <GIC_SPI 16 IRQ_TYPE_LEVEL_HIGH>;
		clocks = <&cru HCLK_HOST0>, <&u2phy>;
		clock-names = "usbhost", "utmi";
		phys = <&u2phy_host>;
		phy-names = "usb";
		status = "disabled";
	};

	usb_host0_ohci: usb@ff5d0000 {
		compatible = "generic-ohci";
		reg = <0x0 0xff5d0000 0x0 0x10000>;
		interrupts = <GIC_SPI 17 IRQ_TYPE_LEVEL_HIGH>;
		clocks = <&cru HCLK_HOST0>, <&u2phy>;
		clock-names = "usbhost", "utmi";
		phys = <&u2phy_host>;
		phy-names = "usb";
		status = "disabled";
	};

>>>>>>> 1278f58c
	gic: interrupt-controller@ff811000 {
		compatible = "arm,gic-400";
		#interrupt-cells = <3>;
		#address-cells = <0>;
		interrupt-controller;
		reg = <0x0 0xff811000 0 0x1000>,
		      <0x0 0xff812000 0 0x2000>,
		      <0x0 0xff814000 0 0x2000>,
		      <0x0 0xff816000 0 0x2000>;
		interrupts = <GIC_PPI 9
		      (GIC_CPU_MASK_SIMPLE(4) | IRQ_TYPE_LEVEL_HIGH)>;
	};

	pinctrl: pinctrl {
		compatible = "rockchip,rk3328-pinctrl";
		rockchip,grf = <&grf>;
		#address-cells = <2>;
		#size-cells = <2>;
		ranges;

		gpio0: gpio0@ff210000 {
			compatible = "rockchip,gpio-bank";
			reg = <0x0 0xff210000 0x0 0x100>;
			interrupts = <GIC_SPI 51 IRQ_TYPE_LEVEL_HIGH>;
			clocks = <&cru PCLK_GPIO0>;

			gpio-controller;
			#gpio-cells = <2>;

			interrupt-controller;
			#interrupt-cells = <2>;
		};

		gpio1: gpio1@ff220000 {
			compatible = "rockchip,gpio-bank";
			reg = <0x0 0xff220000 0x0 0x100>;
			interrupts = <GIC_SPI 52 IRQ_TYPE_LEVEL_HIGH>;
			clocks = <&cru PCLK_GPIO1>;

			gpio-controller;
			#gpio-cells = <2>;

			interrupt-controller;
			#interrupt-cells = <2>;
		};

		gpio2: gpio2@ff230000 {
			compatible = "rockchip,gpio-bank";
			reg = <0x0 0xff230000 0x0 0x100>;
			interrupts = <GIC_SPI 53 IRQ_TYPE_LEVEL_HIGH>;
			clocks = <&cru PCLK_GPIO2>;

			gpio-controller;
			#gpio-cells = <2>;

			interrupt-controller;
			#interrupt-cells = <2>;
		};

		gpio3: gpio3@ff240000 {
			compatible = "rockchip,gpio-bank";
			reg = <0x0 0xff240000 0x0 0x100>;
			interrupts = <GIC_SPI 54 IRQ_TYPE_LEVEL_HIGH>;
			clocks = <&cru PCLK_GPIO3>;

			gpio-controller;
			#gpio-cells = <2>;

			interrupt-controller;
			#interrupt-cells = <2>;
		};

		pcfg_pull_up: pcfg-pull-up {
			bias-pull-up;
		};

		pcfg_pull_down: pcfg-pull-down {
			bias-pull-down;
		};

		pcfg_pull_none: pcfg-pull-none {
			bias-disable;
		};

		pcfg_pull_none_2ma: pcfg-pull-none-2ma {
			bias-disable;
			drive-strength = <2>;
		};

		pcfg_pull_up_2ma: pcfg-pull-up-2ma {
			bias-pull-up;
			drive-strength = <2>;
		};

		pcfg_pull_up_4ma: pcfg-pull-up-4ma {
			bias-pull-up;
			drive-strength = <4>;
		};

		pcfg_pull_none_4ma: pcfg-pull-none-4ma {
			bias-disable;
			drive-strength = <4>;
		};

		pcfg_pull_down_4ma: pcfg-pull-down-4ma {
			bias-pull-down;
			drive-strength = <4>;
		};

		pcfg_pull_none_8ma: pcfg-pull-none-8ma {
			bias-disable;
			drive-strength = <8>;
		};

		pcfg_pull_up_8ma: pcfg-pull-up-8ma {
			bias-pull-up;
			drive-strength = <8>;
		};

		pcfg_pull_none_12ma: pcfg-pull-none-12ma {
			bias-disable;
			drive-strength = <12>;
		};

		pcfg_pull_up_12ma: pcfg-pull-up-12ma {
			bias-pull-up;
			drive-strength = <12>;
		};

		pcfg_output_high: pcfg-output-high {
			output-high;
		};

		pcfg_output_low: pcfg-output-low {
			output-low;
		};

		pcfg_input_high: pcfg-input-high {
			bias-pull-up;
			input-enable;
		};

		pcfg_input: pcfg-input {
			input-enable;
		};

		i2c0 {
			i2c0_xfer: i2c0-xfer {
				rockchip,pins = <2 RK_PD0 1 &pcfg_pull_none>,
						<2 RK_PD1 1 &pcfg_pull_none>;
			};
		};

		i2c1 {
			i2c1_xfer: i2c1-xfer {
				rockchip,pins = <2 RK_PA4 2 &pcfg_pull_none>,
						<2 RK_PA5 2 &pcfg_pull_none>;
			};
		};

		i2c2 {
			i2c2_xfer: i2c2-xfer {
				rockchip,pins = <2 RK_PB5 1 &pcfg_pull_none>,
						<2 RK_PB6 1 &pcfg_pull_none>;
			};
		};

		i2c3 {
			i2c3_xfer: i2c3-xfer {
				rockchip,pins = <0 RK_PA5 2 &pcfg_pull_none>,
						<0 RK_PA6 2 &pcfg_pull_none>;
			};
			i2c3_gpio: i2c3-gpio {
				rockchip,pins =
					<0 RK_PA5 RK_FUNC_GPIO &pcfg_pull_none>,
					<0 RK_PA6 RK_FUNC_GPIO &pcfg_pull_none>;
			};
		};

		hdmi_i2c {
			hdmii2c_xfer: hdmii2c-xfer {
				rockchip,pins = <0 RK_PA5 1 &pcfg_pull_none>,
						<0 RK_PA6 1 &pcfg_pull_none>;
			};
		};

		pdm-0 {
			pdmm0_clk: pdmm0-clk {
				rockchip,pins = <2 RK_PC2 2 &pcfg_pull_none>;
			};

			pdmm0_fsync: pdmm0-fsync {
				rockchip,pins = <2 RK_PC7 2 &pcfg_pull_none>;
			};

			pdmm0_sdi0: pdmm0-sdi0 {
				rockchip,pins = <2 RK_PC3 2 &pcfg_pull_none>;
			};

			pdmm0_sdi1: pdmm0-sdi1 {
				rockchip,pins = <2 RK_PC4 2 &pcfg_pull_none>;
			};

			pdmm0_sdi2: pdmm0-sdi2 {
				rockchip,pins = <2 RK_PC5 2 &pcfg_pull_none>;
			};

			pdmm0_sdi3: pdmm0-sdi3 {
				rockchip,pins = <2 RK_PC6 2 &pcfg_pull_none>;
			};

			pdmm0_clk_sleep: pdmm0-clk-sleep {
				rockchip,pins =
					<2 RK_PC2 RK_FUNC_GPIO &pcfg_input_high>;
			};

			pdmm0_sdi0_sleep: pdmm0-sdi0-sleep {
				rockchip,pins =
					<2 RK_PC3 RK_FUNC_GPIO &pcfg_input_high>;
			};

			pdmm0_sdi1_sleep: pdmm0-sdi1-sleep {
				rockchip,pins =
					<2 RK_PC4 RK_FUNC_GPIO &pcfg_input_high>;
			};

			pdmm0_sdi2_sleep: pdmm0-sdi2-sleep {
				rockchip,pins =
					<2 RK_PC5 RK_FUNC_GPIO &pcfg_input_high>;
			};

			pdmm0_sdi3_sleep: pdmm0-sdi3-sleep {
				rockchip,pins =
					<2 RK_PC6 RK_FUNC_GPIO &pcfg_input_high>;
			};

			pdmm0_fsync_sleep: pdmm0-fsync-sleep {
				rockchip,pins =
					<2 RK_PC7 RK_FUNC_GPIO &pcfg_input_high>;
			};
		};

		tsadc {
			otp_gpio: otp-gpio {
				rockchip,pins = <2 RK_PB5 RK_FUNC_GPIO &pcfg_pull_none>;
			};

			otp_out: otp-out {
				rockchip,pins = <2 RK_PB5 1 &pcfg_pull_none>;
			};
		};

		uart0 {
			uart0_xfer: uart0-xfer {
				rockchip,pins = <1 RK_PB1 1 &pcfg_pull_up>,
						<1 RK_PB0 1 &pcfg_pull_none>;
			};

			uart0_cts: uart0-cts {
				rockchip,pins = <1 RK_PB3 1 &pcfg_pull_none>;
			};

			uart0_rts: uart0-rts {
				rockchip,pins = <1 RK_PB2 1 &pcfg_pull_none>;
			};

			uart0_rts_gpio: uart0-rts-gpio {
				rockchip,pins = <1 RK_PB2 RK_FUNC_GPIO &pcfg_pull_none>;
			};
		};

		uart1 {
			uart1_xfer: uart1-xfer {
				rockchip,pins = <3 RK_PA4 4 &pcfg_pull_up>,
						<3 RK_PA6 4 &pcfg_pull_none>;
			};

			uart1_cts: uart1-cts {
				rockchip,pins = <3 RK_PA7 4 &pcfg_pull_none>;
			};

			uart1_rts: uart1-rts {
				rockchip,pins = <3 RK_PA5 4 &pcfg_pull_none>;
			};

			uart1_rts_gpio: uart1-rts-gpio {
				rockchip,pins = <3 RK_PA5 RK_FUNC_GPIO &pcfg_pull_none>;
			};
		};

		uart2-0 {
			uart2m0_xfer: uart2m0-xfer {
				rockchip,pins = <1 RK_PA0 2 &pcfg_pull_up>,
						<1 RK_PA1 2 &pcfg_pull_none>;
			};
		};

		uart2-1 {
			uart2m1_xfer: uart2m1-xfer {
				rockchip,pins = <2 RK_PA0 1 &pcfg_pull_up>,
						<2 RK_PA1 1 &pcfg_pull_none>;
			};
		};

		spi0-0 {
			spi0m0_clk: spi0m0-clk {
				rockchip,pins = <2 RK_PB0 1 &pcfg_pull_up>;
			};

			spi0m0_cs0: spi0m0-cs0 {
				rockchip,pins = <2 RK_PB3 1 &pcfg_pull_up>;
			};

			spi0m0_tx: spi0m0-tx {
				rockchip,pins = <2 RK_PB1 1 &pcfg_pull_up>;
			};

			spi0m0_rx: spi0m0-rx {
				rockchip,pins = <2 RK_PB2 1 &pcfg_pull_up>;
			};

			spi0m0_cs1: spi0m0-cs1 {
				rockchip,pins = <2 RK_PB4 1 &pcfg_pull_up>;
			};
		};

		spi0-1 {
			spi0m1_clk: spi0m1-clk {
				rockchip,pins = <3 RK_PC7 2 &pcfg_pull_up>;
			};

			spi0m1_cs0: spi0m1-cs0 {
				rockchip,pins = <3 RK_PD2 2 &pcfg_pull_up>;
			};

			spi0m1_tx: spi0m1-tx {
				rockchip,pins = <3 RK_PD1 2 &pcfg_pull_up>;
			};

			spi0m1_rx: spi0m1-rx {
				rockchip,pins = <3 RK_PD0 2 &pcfg_pull_up>;
			};

			spi0m1_cs1: spi0m1-cs1 {
				rockchip,pins = <3 RK_PD3 2 &pcfg_pull_up>;
			};
		};

		spi0-2 {
			spi0m2_clk: spi0m2-clk {
				rockchip,pins = <3 RK_PA0 4 &pcfg_pull_up>;
			};

			spi0m2_cs0: spi0m2-cs0 {
				rockchip,pins = <3 RK_PB0 3 &pcfg_pull_up>;
			};

			spi0m2_tx: spi0m2-tx {
				rockchip,pins = <3 RK_PA1 4 &pcfg_pull_up>;
			};

			spi0m2_rx: spi0m2-rx {
				rockchip,pins = <3 RK_PA2 4 &pcfg_pull_up>;
			};
		};

		i2s1 {
			i2s1_mclk: i2s1-mclk {
				rockchip,pins = <2 RK_PB7 1 &pcfg_pull_none>;
			};

			i2s1_sclk: i2s1-sclk {
				rockchip,pins = <2 RK_PC2 1 &pcfg_pull_none>;
			};

			i2s1_lrckrx: i2s1-lrckrx {
				rockchip,pins = <2 RK_PC0 1 &pcfg_pull_none>;
			};

			i2s1_lrcktx: i2s1-lrcktx {
				rockchip,pins = <2 RK_PC1 1 &pcfg_pull_none>;
			};

			i2s1_sdi: i2s1-sdi {
				rockchip,pins = <2 RK_PC3 1 &pcfg_pull_none>;
			};

			i2s1_sdo: i2s1-sdo {
				rockchip,pins = <2 RK_PC7 1 &pcfg_pull_none>;
			};

			i2s1_sdio1: i2s1-sdio1 {
				rockchip,pins = <2 RK_PC4 1 &pcfg_pull_none>;
			};

			i2s1_sdio2: i2s1-sdio2 {
				rockchip,pins = <2 RK_PC5 1 &pcfg_pull_none>;
			};

			i2s1_sdio3: i2s1-sdio3 {
				rockchip,pins = <2 RK_PC6 1 &pcfg_pull_none>;
			};

			i2s1_sleep: i2s1-sleep {
				rockchip,pins =
					<2 RK_PB7 RK_FUNC_GPIO &pcfg_input_high>,
					<2 RK_PC0 RK_FUNC_GPIO &pcfg_input_high>,
					<2 RK_PC1 RK_FUNC_GPIO &pcfg_input_high>,
					<2 RK_PC2 RK_FUNC_GPIO &pcfg_input_high>,
					<2 RK_PC3 RK_FUNC_GPIO &pcfg_input_high>,
					<2 RK_PC4 RK_FUNC_GPIO &pcfg_input_high>,
					<2 RK_PC5 RK_FUNC_GPIO &pcfg_input_high>,
					<2 RK_PC6 RK_FUNC_GPIO &pcfg_input_high>,
					<2 RK_PC7 RK_FUNC_GPIO &pcfg_input_high>;
			};
		};

		i2s2-0 {
			i2s2m0_mclk: i2s2m0-mclk {
				rockchip,pins = <1 RK_PC5 1 &pcfg_pull_none>;
			};

			i2s2m0_sclk: i2s2m0-sclk {
				rockchip,pins = <1 RK_PC6 1 &pcfg_pull_none>;
			};

			i2s2m0_lrckrx: i2s2m0-lrckrx {
				rockchip,pins = <1 RK_PD2 1 &pcfg_pull_none>;
			};

			i2s2m0_lrcktx: i2s2m0-lrcktx {
				rockchip,pins = <1 RK_PC7 1 &pcfg_pull_none>;
			};

			i2s2m0_sdi: i2s2m0-sdi {
				rockchip,pins = <1 RK_PD0 1 &pcfg_pull_none>;
			};

			i2s2m0_sdo: i2s2m0-sdo {
				rockchip,pins = <1 RK_PD1 1 &pcfg_pull_none>;
			};

			i2s2m0_sleep: i2s2m0-sleep {
				rockchip,pins =
					<1 RK_PC5 RK_FUNC_GPIO &pcfg_input_high>,
					<1 RK_PC6 RK_FUNC_GPIO &pcfg_input_high>,
					<1 RK_PD2 RK_FUNC_GPIO &pcfg_input_high>,
					<1 RK_PC7 RK_FUNC_GPIO &pcfg_input_high>,
					<1 RK_PD0 RK_FUNC_GPIO &pcfg_input_high>,
					<1 RK_PD1 RK_FUNC_GPIO &pcfg_input_high>;
			};
		};

		i2s2-1 {
			i2s2m1_mclk: i2s2m1-mclk {
				rockchip,pins = <1 RK_PC5 1 &pcfg_pull_none>;
			};

			i2s2m1_sclk: i2s2m1-sclk {
				rockchip,pins = <3 RK_PA0 6 &pcfg_pull_none>;
			};

			i2s2m1_lrckrx: i2sm1-lrckrx {
				rockchip,pins = <3 RK_PB0 6 &pcfg_pull_none>;
			};

			i2s2m1_lrcktx: i2s2m1-lrcktx {
				rockchip,pins = <3 RK_PB0 4 &pcfg_pull_none>;
			};

			i2s2m1_sdi: i2s2m1-sdi {
				rockchip,pins = <3 RK_PA2 6 &pcfg_pull_none>;
			};

			i2s2m1_sdo: i2s2m1-sdo {
				rockchip,pins = <3 RK_PA1 6 &pcfg_pull_none>;
			};

			i2s2m1_sleep: i2s2m1-sleep {
				rockchip,pins =
					<1 RK_PC5 RK_FUNC_GPIO &pcfg_input_high>,
					<3 RK_PA0 RK_FUNC_GPIO &pcfg_input_high>,
					<3 RK_PB0 RK_FUNC_GPIO &pcfg_input_high>,
					<3 RK_PA2 RK_FUNC_GPIO &pcfg_input_high>,
					<3 RK_PA1 RK_FUNC_GPIO &pcfg_input_high>;
			};
		};

		spdif-0 {
			spdifm0_tx: spdifm0-tx {
				rockchip,pins = <0 RK_PD3 1 &pcfg_pull_none>;
			};
		};

		spdif-1 {
			spdifm1_tx: spdifm1-tx {
				rockchip,pins = <2 RK_PC1 2 &pcfg_pull_none>;
			};
		};

		spdif-2 {
			spdifm2_tx: spdifm2-tx {
				rockchip,pins = <0 RK_PA2 2 &pcfg_pull_none>;
			};
		};

		sdmmc0-0 {
			sdmmc0m0_pwren: sdmmc0m0-pwren {
				rockchip,pins = <2 RK_PA7 1 &pcfg_pull_up_4ma>;
			};

			sdmmc0m0_gpio: sdmmc0m0-gpio {
				rockchip,pins = <2 RK_PA7 RK_FUNC_GPIO &pcfg_pull_up_4ma>;
			};
		};

		sdmmc0-1 {
			sdmmc0m1_pwren: sdmmc0m1-pwren {
				rockchip,pins = <0 RK_PD6 3 &pcfg_pull_up_4ma>;
			};

			sdmmc0m1_gpio: sdmmc0m1-gpio {
				rockchip,pins = <0 RK_PD6 RK_FUNC_GPIO &pcfg_pull_up_4ma>;
			};
		};

		sdmmc0 {
			sdmmc0_clk: sdmmc0-clk {
				rockchip,pins = <1 RK_PA6 1 &pcfg_pull_none_4ma>;
			};

			sdmmc0_cmd: sdmmc0-cmd {
				rockchip,pins = <1 RK_PA4 1 &pcfg_pull_up_4ma>;
			};

			sdmmc0_dectn: sdmmc0-dectn {
				rockchip,pins = <1 RK_PA5 1 &pcfg_pull_up_4ma>;
			};

			sdmmc0_wrprt: sdmmc0-wrprt {
				rockchip,pins = <1 RK_PA7 1 &pcfg_pull_up_4ma>;
			};

			sdmmc0_bus1: sdmmc0-bus1 {
				rockchip,pins = <1 RK_PA0 1 &pcfg_pull_up_4ma>;
			};

			sdmmc0_bus4: sdmmc0-bus4 {
				rockchip,pins = <1 RK_PA0 1 &pcfg_pull_up_4ma>,
						<1 RK_PA1 1 &pcfg_pull_up_4ma>,
						<1 RK_PA2 1 &pcfg_pull_up_4ma>,
						<1 RK_PA3 1 &pcfg_pull_up_4ma>;
			};

			sdmmc0_gpio: sdmmc0-gpio {
				rockchip,pins =
					<1 RK_PA6 RK_FUNC_GPIO &pcfg_pull_up_4ma>,
					<1 RK_PA4 RK_FUNC_GPIO &pcfg_pull_up_4ma>,
					<1 RK_PA5 RK_FUNC_GPIO &pcfg_pull_up_4ma>,
					<1 RK_PA7 RK_FUNC_GPIO &pcfg_pull_up_4ma>,
					<1 RK_PA3 RK_FUNC_GPIO &pcfg_pull_up_4ma>,
					<1 RK_PA2 RK_FUNC_GPIO &pcfg_pull_up_4ma>,
					<1 RK_PA1 RK_FUNC_GPIO &pcfg_pull_up_4ma>,
					<1 RK_PA0 RK_FUNC_GPIO &pcfg_pull_up_4ma>;
			};
		};

		sdmmc0ext {
			sdmmc0ext_clk: sdmmc0ext-clk {
				rockchip,pins = <3 RK_PA2 3 &pcfg_pull_none_4ma>;
			};

			sdmmc0ext_cmd: sdmmc0ext-cmd {
				rockchip,pins = <3 RK_PA0 3 &pcfg_pull_up_4ma>;
			};

			sdmmc0ext_wrprt: sdmmc0ext-wrprt {
				rockchip,pins = <3 RK_PA3 3 &pcfg_pull_up_4ma>;
			};

			sdmmc0ext_dectn: sdmmc0ext-dectn {
				rockchip,pins = <3 RK_PA1 3 &pcfg_pull_up_4ma>;
			};

			sdmmc0ext_bus1: sdmmc0ext-bus1 {
				rockchip,pins = <3 RK_PA4 3 &pcfg_pull_up_4ma>;
			};

			sdmmc0ext_bus4: sdmmc0ext-bus4 {
				rockchip,pins =
					<3 RK_PA4 3 &pcfg_pull_up_4ma>,
					<3 RK_PA5 3 &pcfg_pull_up_4ma>,
					<3 RK_PA6 3 &pcfg_pull_up_4ma>,
					<3 RK_PA7 3 &pcfg_pull_up_4ma>;
			};

			sdmmc0ext_gpio: sdmmc0ext-gpio {
				rockchip,pins =
					<3 RK_PA0 RK_FUNC_GPIO &pcfg_pull_up_4ma>,
					<3 RK_PA1 RK_FUNC_GPIO &pcfg_pull_up_4ma>,
					<3 RK_PA2 RK_FUNC_GPIO &pcfg_pull_up_4ma>,
					<3 RK_PA3 RK_FUNC_GPIO &pcfg_pull_up_4ma>,
					<3 RK_PA4 RK_FUNC_GPIO &pcfg_pull_up_4ma>,
					<3 RK_PA5 RK_FUNC_GPIO &pcfg_pull_up_4ma>,
					<3 RK_PA6 RK_FUNC_GPIO &pcfg_pull_up_4ma>,
					<3 RK_PA7 RK_FUNC_GPIO &pcfg_pull_up_4ma>;
			};
		};

		sdmmc1 {
			sdmmc1_clk: sdmmc1-clk {
				rockchip,pins = <1 RK_PB4 1 &pcfg_pull_none_8ma>;
			};

			sdmmc1_cmd: sdmmc1-cmd {
				rockchip,pins = <1 RK_PB5 1 &pcfg_pull_up_8ma>;
			};

			sdmmc1_pwren: sdmmc1-pwren {
				rockchip,pins = <1 RK_PC2 1 &pcfg_pull_up_8ma>;
			};

			sdmmc1_wrprt: sdmmc1-wrprt {
				rockchip,pins = <1 RK_PC4 1 &pcfg_pull_up_8ma>;
			};

			sdmmc1_dectn: sdmmc1-dectn {
				rockchip,pins = <1 RK_PC3 1 &pcfg_pull_up_8ma>;
			};

			sdmmc1_bus1: sdmmc1-bus1 {
				rockchip,pins = <1 RK_PB6 1 &pcfg_pull_up_8ma>;
			};

			sdmmc1_bus4: sdmmc1-bus4 {
				rockchip,pins = <1 RK_PB6 1 &pcfg_pull_up_8ma>,
						<1 RK_PB7 1 &pcfg_pull_up_8ma>,
						<1 RK_PC0 1 &pcfg_pull_up_8ma>,
						<1 RK_PC1 1 &pcfg_pull_up_8ma>;
			};

			sdmmc1_gpio: sdmmc1-gpio {
				rockchip,pins =
					<1 RK_PB4 RK_FUNC_GPIO &pcfg_pull_up_4ma>,
					<1 RK_PB5 RK_FUNC_GPIO &pcfg_pull_up_4ma>,
					<1 RK_PB6 RK_FUNC_GPIO &pcfg_pull_up_4ma>,
					<1 RK_PB7 RK_FUNC_GPIO &pcfg_pull_up_4ma>,
					<1 RK_PC0 RK_FUNC_GPIO &pcfg_pull_up_4ma>,
					<1 RK_PC1 RK_FUNC_GPIO &pcfg_pull_up_4ma>,
					<1 RK_PC2 RK_FUNC_GPIO &pcfg_pull_up_4ma>,
					<1 RK_PC3 RK_FUNC_GPIO &pcfg_pull_up_4ma>,
					<1 RK_PC4 RK_FUNC_GPIO &pcfg_pull_up_4ma>;
			};
		};

		emmc {
			emmc_clk: emmc-clk {
				rockchip,pins = <3 RK_PC5 2 &pcfg_pull_none_12ma>;
			};

			emmc_cmd: emmc-cmd {
				rockchip,pins = <3 RK_PC3 2 &pcfg_pull_up_12ma>;
			};

			emmc_pwren: emmc-pwren {
				rockchip,pins = <3 RK_PC6 2 &pcfg_pull_none>;
			};

			emmc_rstnout: emmc-rstnout {
				rockchip,pins = <3 RK_PC4 2 &pcfg_pull_none>;
			};

			emmc_bus1: emmc-bus1 {
				rockchip,pins = <0 RK_PA7 2 &pcfg_pull_up_12ma>;
			};

			emmc_bus4: emmc-bus4 {
				rockchip,pins =
					<0 RK_PA7 2 &pcfg_pull_up_12ma>,
					<2 RK_PD4 2 &pcfg_pull_up_12ma>,
					<2 RK_PD5 2 &pcfg_pull_up_12ma>,
					<2 RK_PD6 2 &pcfg_pull_up_12ma>;
			};

			emmc_bus8: emmc-bus8 {
				rockchip,pins =
					<0 RK_PA7 2 &pcfg_pull_up_12ma>,
					<2 RK_PD4 2 &pcfg_pull_up_12ma>,
					<2 RK_PD5 2 &pcfg_pull_up_12ma>,
					<2 RK_PD6 2 &pcfg_pull_up_12ma>,
					<2 RK_PD7 2 &pcfg_pull_up_12ma>,
					<3 RK_PC0 2 &pcfg_pull_up_12ma>,
					<3 RK_PC1 2 &pcfg_pull_up_12ma>,
					<3 RK_PC2 2 &pcfg_pull_up_12ma>;
			};
		};

		pwm0 {
			pwm0_pin: pwm0-pin {
				rockchip,pins = <2 RK_PA4 1 &pcfg_pull_none>;
			};
		};

		pwm1 {
			pwm1_pin: pwm1-pin {
				rockchip,pins = <2 RK_PA5 1 &pcfg_pull_none>;
			};
		};

		pwm2 {
			pwm2_pin: pwm2-pin {
				rockchip,pins = <2 RK_PA6 1 &pcfg_pull_none>;
			};
		};

		pwmir {
			pwmir_pin: pwmir-pin {
				rockchip,pins = <2 RK_PA2 1 &pcfg_pull_none>;
			};
		};

		gmac-1 {
			rgmiim1_pins: rgmiim1-pins {
				rockchip,pins =
					/* mac_txclk */
					<1 RK_PB4 2 &pcfg_pull_none_12ma>,
					/* mac_rxclk */
					<1 RK_PB5 2 &pcfg_pull_none_2ma>,
					/* mac_mdio */
					<1 RK_PC3 2 &pcfg_pull_none_2ma>,
					/* mac_txen */
					<1 RK_PD1 2 &pcfg_pull_none_12ma>,
					/* mac_clk */
					<1 RK_PC5 2 &pcfg_pull_none_2ma>,
					/* mac_rxdv */
					<1 RK_PC6 2 &pcfg_pull_none_2ma>,
					/* mac_mdc */
					<1 RK_PC7 2 &pcfg_pull_none_2ma>,
					/* mac_rxd1 */
					<1 RK_PB2 2 &pcfg_pull_none_2ma>,
					/* mac_rxd0 */
					<1 RK_PB3 2 &pcfg_pull_none_2ma>,
					/* mac_txd1 */
					<1 RK_PB0 2 &pcfg_pull_none_12ma>,
					/* mac_txd0 */
					<1 RK_PB1 2 &pcfg_pull_none_12ma>,
					/* mac_rxd3 */
					<1 RK_PB6 2 &pcfg_pull_none_2ma>,
					/* mac_rxd2 */
					<1 RK_PB7 2 &pcfg_pull_none_2ma>,
					/* mac_txd3 */
					<1 RK_PC0 2 &pcfg_pull_none_12ma>,
					/* mac_txd2 */
					<1 RK_PC1 2 &pcfg_pull_none_12ma>,

					/* mac_txclk */
					<0 RK_PB0 1 &pcfg_pull_none>,
					/* mac_txen */
					<0 RK_PB4 1 &pcfg_pull_none>,
					/* mac_clk */
					<0 RK_PD0 1 &pcfg_pull_none>,
					/* mac_txd1 */
					<0 RK_PC0 1 &pcfg_pull_none>,
					/* mac_txd0 */
					<0 RK_PC1 1 &pcfg_pull_none>,
					/* mac_txd3 */
					<0 RK_PC7 1 &pcfg_pull_none>,
					/* mac_txd2 */
					<0 RK_PC6 1 &pcfg_pull_none>;
			};

			rmiim1_pins: rmiim1-pins {
				rockchip,pins =
					/* mac_mdio */
					<1 RK_PC3 2 &pcfg_pull_none_2ma>,
					/* mac_txen */
					<1 RK_PD1 2 &pcfg_pull_none_12ma>,
					/* mac_clk */
					<1 RK_PC5 2 &pcfg_pull_none_2ma>,
					/* mac_rxer */
					<1 RK_PD0 2 &pcfg_pull_none_2ma>,
					/* mac_rxdv */
					<1 RK_PC6 2 &pcfg_pull_none_2ma>,
					/* mac_mdc */
					<1 RK_PC7 2 &pcfg_pull_none_2ma>,
					/* mac_rxd1 */
					<1 RK_PB2 2 &pcfg_pull_none_2ma>,
					/* mac_rxd0 */
					<1 RK_PB3 2 &pcfg_pull_none_2ma>,
					/* mac_txd1 */
					<1 RK_PB0 2 &pcfg_pull_none_12ma>,
					/* mac_txd0 */
					<1 RK_PB1 2 &pcfg_pull_none_12ma>,

					/* mac_mdio */
					<0 RK_PB3 1 &pcfg_pull_none>,
					/* mac_txen */
					<0 RK_PB4 1 &pcfg_pull_none>,
					/* mac_clk */
					<0 RK_PD0 1 &pcfg_pull_none>,
					/* mac_mdc */
					<0 RK_PC3 1 &pcfg_pull_none>,
					/* mac_txd1 */
					<0 RK_PC0 1 &pcfg_pull_none>,
					/* mac_txd0 */
					<0 RK_PC1 1 &pcfg_pull_none>;
			};
		};

		gmac2phy {
			fephyled_speed100: fephyled-speed100 {
				rockchip,pins = <0 RK_PD7 1 &pcfg_pull_none>;
			};

			fephyled_speed10: fephyled-speed10 {
				rockchip,pins = <0 RK_PD6 1 &pcfg_pull_none>;
			};

			fephyled_duplex: fephyled-duplex {
				rockchip,pins = <0 RK_PD6 2 &pcfg_pull_none>;
			};

			fephyled_rxm0: fephyled-rxm0 {
				rockchip,pins = <0 RK_PD5 1 &pcfg_pull_none>;
			};

			fephyled_txm0: fephyled-txm0 {
				rockchip,pins = <0 RK_PD5 2 &pcfg_pull_none>;
			};

			fephyled_linkm0: fephyled-linkm0 {
				rockchip,pins = <0 RK_PD4 1 &pcfg_pull_none>;
			};

			fephyled_rxm1: fephyled-rxm1 {
				rockchip,pins = <2 RK_PD1 2 &pcfg_pull_none>;
			};

			fephyled_txm1: fephyled-txm1 {
				rockchip,pins = <2 RK_PD1 3 &pcfg_pull_none>;
			};

			fephyled_linkm1: fephyled-linkm1 {
				rockchip,pins = <2 RK_PD0 2 &pcfg_pull_none>;
			};
		};

		tsadc_pin {
			tsadc_int: tsadc-int {
				rockchip,pins = <2 RK_PB5 2 &pcfg_pull_none>;
			};
			tsadc_gpio: tsadc-gpio {
				rockchip,pins = <2 RK_PB5 RK_FUNC_GPIO &pcfg_pull_none>;
			};
		};

		hdmi_pin {
			hdmi_cec: hdmi-cec {
				rockchip,pins = <0 RK_PA3 1 &pcfg_pull_none>;
			};

			hdmi_hpd: hdmi-hpd {
				rockchip,pins = <0 RK_PA4 1 &pcfg_pull_down>;
			};
		};

		cif-0 {
			dvp_d2d9_m0:dvp-d2d9-m0 {
				rockchip,pins =
					/* cif_d0 */
					<3 RK_PA4 2 &pcfg_pull_none>,
					/* cif_d1 */
					<3 RK_PA5 2 &pcfg_pull_none>,
					/* cif_d2 */
					<3 RK_PA6 2 &pcfg_pull_none>,
					/* cif_d3 */
					<3 RK_PA7 2 &pcfg_pull_none>,
					/* cif_d4 */
					<3 RK_PB0 2 &pcfg_pull_none>,
					/* cif_d5m0 */
					<3 RK_PB1 2 &pcfg_pull_none>,
					/* cif_d6m0 */
					<3 RK_PB2 2 &pcfg_pull_none>,
					/* cif_d7m0 */
					<3 RK_PB3 2 &pcfg_pull_none>,
					/* cif_href */
					<3 RK_PA1 2 &pcfg_pull_none>,
					/* cif_vsync */
					<3 RK_PA0 2 &pcfg_pull_none>,
					/* cif_clkoutm0 */
					<3 RK_PA3 2 &pcfg_pull_none>,
					/* cif_clkin */
					<3 RK_PA2 2 &pcfg_pull_none>;
			};
		};

		cif-1 {
			dvp_d2d9_m1:dvp-d2d9-m1 {
				rockchip,pins =
					/* cif_d0 */
					<3 RK_PA4 2 &pcfg_pull_none>,
					/* cif_d1 */
					<3 RK_PA5 2 &pcfg_pull_none>,
					/* cif_d2 */
					<3 RK_PA6 2 &pcfg_pull_none>,
					/* cif_d3 */
					<3 RK_PA7 2 &pcfg_pull_none>,
					/* cif_d4 */
					<3 RK_PB0 2 &pcfg_pull_none>,
					/* cif_d5m1 */
					<2 RK_PC0 4 &pcfg_pull_none>,
					/* cif_d6m1 */
					<2 RK_PC1 4 &pcfg_pull_none>,
					/* cif_d7m1 */
					<2 RK_PC2 4 &pcfg_pull_none>,
					/* cif_href */
					<3 RK_PA1 2 &pcfg_pull_none>,
					/* cif_vsync */
					<3 RK_PA0 2 &pcfg_pull_none>,
					/* cif_clkoutm1 */
					<2 RK_PB7 4 &pcfg_pull_none>,
					/* cif_clkin */
					<3 RK_PA2 2 &pcfg_pull_none>;
			};
		};
	};
};<|MERGE_RESOLUTION|>--- conflicted
+++ resolved
@@ -766,8 +766,6 @@
 		};
 	};
 
-<<<<<<< HEAD
-=======
 	usb20_otg: usb@ff580000 {
 		compatible = "rockchip,rk3328-usb", "rockchip,rk3066-usb",
 			     "snps,dwc2";
@@ -807,7 +805,6 @@
 		status = "disabled";
 	};
 
->>>>>>> 1278f58c
 	gic: interrupt-controller@ff811000 {
 		compatible = "arm,gic-400";
 		#interrupt-cells = <3>;
