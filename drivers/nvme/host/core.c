/*
 * NVM Express device driver
 * Copyright (c) 2011-2014, Intel Corporation.
 *
 * This program is free software; you can redistribute it and/or modify it
 * under the terms and conditions of the GNU General Public License,
 * version 2, as published by the Free Software Foundation.
 *
 * This program is distributed in the hope it will be useful, but WITHOUT
 * ANY WARRANTY; without even the implied warranty of MERCHANTABILITY or
 * FITNESS FOR A PARTICULAR PURPOSE.  See the GNU General Public License for
 * more details.
 */

#include <linux/blkdev.h>
#include <linux/blk-mq.h>
#include <linux/delay.h>
#include <linux/errno.h>
#include <linux/hdreg.h>
#include <linux/kernel.h>
#include <linux/module.h>
#include <linux/list_sort.h>
#include <linux/slab.h>
#include <linux/types.h>
#include <linux/pr.h>
#include <linux/ptrace.h>
#include <linux/nvme_ioctl.h>
#include <linux/t10-pi.h>
#include <linux/pm_qos.h>
#include <asm/unaligned.h>

#include "nvme.h"
#include "fabrics.h"

#define NVME_MINORS		(1U << MINORBITS)

unsigned char admin_timeout = 60;
module_param(admin_timeout, byte, 0644);
MODULE_PARM_DESC(admin_timeout, "timeout in seconds for admin commands");
EXPORT_SYMBOL_GPL(admin_timeout);

unsigned char nvme_io_timeout = 30;
module_param_named(io_timeout, nvme_io_timeout, byte, 0644);
MODULE_PARM_DESC(io_timeout, "timeout in seconds for I/O");
EXPORT_SYMBOL_GPL(nvme_io_timeout);

static unsigned char shutdown_timeout = 5;
module_param(shutdown_timeout, byte, 0644);
MODULE_PARM_DESC(shutdown_timeout, "timeout in seconds for controller shutdown");

static u8 nvme_max_retries = 5;
module_param_named(max_retries, nvme_max_retries, byte, 0644);
MODULE_PARM_DESC(max_retries, "max number of retries a command may have");

static int nvme_char_major;
module_param(nvme_char_major, int, 0);

static unsigned long default_ps_max_latency_us = 100000;
module_param(default_ps_max_latency_us, ulong, 0644);
MODULE_PARM_DESC(default_ps_max_latency_us,
		 "max power saving latency for new devices; use PM QOS to change per device");

static bool force_apst;
module_param(force_apst, bool, 0644);
MODULE_PARM_DESC(force_apst, "allow APST for newly enumerated devices even if quirked off");

static bool streams;
module_param(streams, bool, 0644);
MODULE_PARM_DESC(streams, "turn on support for Streams write directives");

struct workqueue_struct *nvme_wq;
EXPORT_SYMBOL_GPL(nvme_wq);

static LIST_HEAD(nvme_ctrl_list);
static DEFINE_SPINLOCK(dev_list_lock);

static struct class *nvme_class;

static __le32 nvme_get_log_dw10(u8 lid, size_t size)
{
	return cpu_to_le32((((size / 4) - 1) << 16) | lid);
}

int nvme_reset_ctrl(struct nvme_ctrl *ctrl)
{
	if (!nvme_change_ctrl_state(ctrl, NVME_CTRL_RESETTING))
		return -EBUSY;
	if (!queue_work(nvme_wq, &ctrl->reset_work))
		return -EBUSY;
	return 0;
}
EXPORT_SYMBOL_GPL(nvme_reset_ctrl);

static int nvme_reset_ctrl_sync(struct nvme_ctrl *ctrl)
{
	int ret;

	ret = nvme_reset_ctrl(ctrl);
	if (!ret)
		flush_work(&ctrl->reset_work);
	return ret;
}

static blk_status_t nvme_error_status(struct request *req)
{
	switch (nvme_req(req)->status & 0x7ff) {
	case NVME_SC_SUCCESS:
		return BLK_STS_OK;
	case NVME_SC_CAP_EXCEEDED:
		return BLK_STS_NOSPC;
	case NVME_SC_ONCS_NOT_SUPPORTED:
		return BLK_STS_NOTSUPP;
	case NVME_SC_WRITE_FAULT:
	case NVME_SC_READ_ERROR:
	case NVME_SC_UNWRITTEN_BLOCK:
	case NVME_SC_ACCESS_DENIED:
	case NVME_SC_READ_ONLY:
		return BLK_STS_MEDIUM;
	case NVME_SC_GUARD_CHECK:
	case NVME_SC_APPTAG_CHECK:
	case NVME_SC_REFTAG_CHECK:
	case NVME_SC_INVALID_PI:
		return BLK_STS_PROTECTION;
	case NVME_SC_RESERVATION_CONFLICT:
		return BLK_STS_NEXUS;
	default:
		return BLK_STS_IOERR;
	}
}

static inline bool nvme_req_needs_retry(struct request *req)
{
	if (blk_noretry_request(req))
		return false;
	if (nvme_req(req)->status & NVME_SC_DNR)
		return false;
	if (jiffies - req->start_time >= req->timeout)
		return false;
	if (nvme_req(req)->retries >= nvme_max_retries)
		return false;
	return true;
}

void nvme_complete_rq(struct request *req)
{
	if (unlikely(nvme_req(req)->status && nvme_req_needs_retry(req))) {
		nvme_req(req)->retries++;
		blk_mq_requeue_request(req, true);
		return;
	}

	blk_mq_end_request(req, nvme_error_status(req));
}
EXPORT_SYMBOL_GPL(nvme_complete_rq);

void nvme_cancel_request(struct request *req, void *data, bool reserved)
{
	int status;

	if (!blk_mq_request_started(req))
		return;

	dev_dbg_ratelimited(((struct nvme_ctrl *) data)->device,
				"Cancelling I/O %d", req->tag);

	status = NVME_SC_ABORT_REQ;
	if (blk_queue_dying(req->q))
		status |= NVME_SC_DNR;
	nvme_req(req)->status = status;
	blk_mq_complete_request(req);

}
EXPORT_SYMBOL_GPL(nvme_cancel_request);

bool nvme_change_ctrl_state(struct nvme_ctrl *ctrl,
		enum nvme_ctrl_state new_state)
{
	enum nvme_ctrl_state old_state;
	unsigned long flags;
	bool changed = false;

	spin_lock_irqsave(&ctrl->lock, flags);

	old_state = ctrl->state;
	switch (new_state) {
	case NVME_CTRL_LIVE:
		switch (old_state) {
		case NVME_CTRL_NEW:
		case NVME_CTRL_RESETTING:
		case NVME_CTRL_RECONNECTING:
			changed = true;
			/* FALLTHRU */
		default:
			break;
		}
		break;
	case NVME_CTRL_RESETTING:
		switch (old_state) {
		case NVME_CTRL_NEW:
		case NVME_CTRL_LIVE:
			changed = true;
			/* FALLTHRU */
		default:
			break;
		}
		break;
	case NVME_CTRL_RECONNECTING:
		switch (old_state) {
		case NVME_CTRL_LIVE:
			changed = true;
			/* FALLTHRU */
		default:
			break;
		}
		break;
	case NVME_CTRL_DELETING:
		switch (old_state) {
		case NVME_CTRL_LIVE:
		case NVME_CTRL_RESETTING:
		case NVME_CTRL_RECONNECTING:
			changed = true;
			/* FALLTHRU */
		default:
			break;
		}
		break;
	case NVME_CTRL_DEAD:
		switch (old_state) {
		case NVME_CTRL_DELETING:
			changed = true;
			/* FALLTHRU */
		default:
			break;
		}
		break;
	default:
		break;
	}

	if (changed)
		ctrl->state = new_state;

	spin_unlock_irqrestore(&ctrl->lock, flags);

	return changed;
}
EXPORT_SYMBOL_GPL(nvme_change_ctrl_state);

static void nvme_free_ns(struct kref *kref)
{
	struct nvme_ns *ns = container_of(kref, struct nvme_ns, kref);

	if (ns->ndev)
		nvme_nvm_unregister(ns);

	if (ns->disk) {
		spin_lock(&dev_list_lock);
		ns->disk->private_data = NULL;
		spin_unlock(&dev_list_lock);
	}

	put_disk(ns->disk);
	ida_simple_remove(&ns->ctrl->ns_ida, ns->instance);
	nvme_put_ctrl(ns->ctrl);
	kfree(ns);
}

static void nvme_put_ns(struct nvme_ns *ns)
{
	kref_put(&ns->kref, nvme_free_ns);
}

static struct nvme_ns *nvme_get_ns_from_disk(struct gendisk *disk)
{
	struct nvme_ns *ns;

	spin_lock(&dev_list_lock);
	ns = disk->private_data;
	if (ns) {
		if (!kref_get_unless_zero(&ns->kref))
			goto fail;
		if (!try_module_get(ns->ctrl->ops->module))
			goto fail_put_ns;
	}
	spin_unlock(&dev_list_lock);

	return ns;

fail_put_ns:
	kref_put(&ns->kref, nvme_free_ns);
fail:
	spin_unlock(&dev_list_lock);
	return NULL;
}

struct request *nvme_alloc_request(struct request_queue *q,
		struct nvme_command *cmd, unsigned int flags, int qid)
{
	unsigned op = nvme_is_write(cmd) ? REQ_OP_DRV_OUT : REQ_OP_DRV_IN;
	struct request *req;

	if (qid == NVME_QID_ANY) {
		req = blk_mq_alloc_request(q, op, flags);
	} else {
		req = blk_mq_alloc_request_hctx(q, op, flags,
				qid ? qid - 1 : 0);
	}
	if (IS_ERR(req))
		return req;

	req->cmd_flags |= REQ_FAILFAST_DRIVER;
	nvme_req(req)->cmd = cmd;

	return req;
}
EXPORT_SYMBOL_GPL(nvme_alloc_request);

static int nvme_toggle_streams(struct nvme_ctrl *ctrl, bool enable)
{
	struct nvme_command c;

	memset(&c, 0, sizeof(c));

	c.directive.opcode = nvme_admin_directive_send;
	c.directive.nsid = cpu_to_le32(NVME_NSID_ALL);
	c.directive.doper = NVME_DIR_SND_ID_OP_ENABLE;
	c.directive.dtype = NVME_DIR_IDENTIFY;
	c.directive.tdtype = NVME_DIR_STREAMS;
	c.directive.endir = enable ? NVME_DIR_ENDIR : 0;

	return nvme_submit_sync_cmd(ctrl->admin_q, &c, NULL, 0);
}

static int nvme_disable_streams(struct nvme_ctrl *ctrl)
{
	return nvme_toggle_streams(ctrl, false);
}

static int nvme_enable_streams(struct nvme_ctrl *ctrl)
{
	return nvme_toggle_streams(ctrl, true);
}

static int nvme_get_stream_params(struct nvme_ctrl *ctrl,
				  struct streams_directive_params *s, u32 nsid)
{
	struct nvme_command c;

	memset(&c, 0, sizeof(c));
	memset(s, 0, sizeof(*s));

	c.directive.opcode = nvme_admin_directive_recv;
	c.directive.nsid = cpu_to_le32(nsid);
	c.directive.numd = cpu_to_le32((sizeof(*s) >> 2) - 1);
	c.directive.doper = NVME_DIR_RCV_ST_OP_PARAM;
	c.directive.dtype = NVME_DIR_STREAMS;

	return nvme_submit_sync_cmd(ctrl->admin_q, &c, s, sizeof(*s));
}

static int nvme_configure_directives(struct nvme_ctrl *ctrl)
{
	struct streams_directive_params s;
	int ret;

	if (!(ctrl->oacs & NVME_CTRL_OACS_DIRECTIVES))
		return 0;
	if (!streams)
		return 0;

	ret = nvme_enable_streams(ctrl);
	if (ret)
		return ret;

	ret = nvme_get_stream_params(ctrl, &s, NVME_NSID_ALL);
	if (ret)
		return ret;

	ctrl->nssa = le16_to_cpu(s.nssa);
	if (ctrl->nssa < BLK_MAX_WRITE_HINTS - 1) {
		dev_info(ctrl->device, "too few streams (%u) available\n",
					ctrl->nssa);
		nvme_disable_streams(ctrl);
		return 0;
	}

	ctrl->nr_streams = min_t(unsigned, ctrl->nssa, BLK_MAX_WRITE_HINTS - 1);
	dev_info(ctrl->device, "Using %u streams\n", ctrl->nr_streams);
	return 0;
}

/*
 * Check if 'req' has a write hint associated with it. If it does, assign
 * a valid namespace stream to the write.
 */
static void nvme_assign_write_stream(struct nvme_ctrl *ctrl,
				     struct request *req, u16 *control,
				     u32 *dsmgmt)
{
	enum rw_hint streamid = req->write_hint;

	if (streamid == WRITE_LIFE_NOT_SET || streamid == WRITE_LIFE_NONE)
		streamid = 0;
	else {
		streamid--;
		if (WARN_ON_ONCE(streamid > ctrl->nr_streams))
			return;

		*control |= NVME_RW_DTYPE_STREAMS;
		*dsmgmt |= streamid << 16;
	}

	if (streamid < ARRAY_SIZE(req->q->write_hints))
		req->q->write_hints[streamid] += blk_rq_bytes(req) >> 9;
}

static inline void nvme_setup_flush(struct nvme_ns *ns,
		struct nvme_command *cmnd)
{
	memset(cmnd, 0, sizeof(*cmnd));
	cmnd->common.opcode = nvme_cmd_flush;
	cmnd->common.nsid = cpu_to_le32(ns->ns_id);
}

static blk_status_t nvme_setup_discard(struct nvme_ns *ns, struct request *req,
		struct nvme_command *cmnd)
{
	unsigned short segments = blk_rq_nr_discard_segments(req), n = 0;
	struct nvme_dsm_range *range;
	struct bio *bio;

	range = kmalloc_array(segments, sizeof(*range), GFP_ATOMIC);
	if (!range)
		return BLK_STS_RESOURCE;

	__rq_for_each_bio(bio, req) {
		u64 slba = nvme_block_nr(ns, bio->bi_iter.bi_sector);
		u32 nlb = bio->bi_iter.bi_size >> ns->lba_shift;

		range[n].cattr = cpu_to_le32(0);
		range[n].nlb = cpu_to_le32(nlb);
		range[n].slba = cpu_to_le64(slba);
		n++;
	}

	if (WARN_ON_ONCE(n != segments)) {
		kfree(range);
		return BLK_STS_IOERR;
	}

	memset(cmnd, 0, sizeof(*cmnd));
	cmnd->dsm.opcode = nvme_cmd_dsm;
	cmnd->dsm.nsid = cpu_to_le32(ns->ns_id);
	cmnd->dsm.nr = cpu_to_le32(segments - 1);
	cmnd->dsm.attributes = cpu_to_le32(NVME_DSMGMT_AD);

	req->special_vec.bv_page = virt_to_page(range);
	req->special_vec.bv_offset = offset_in_page(range);
	req->special_vec.bv_len = sizeof(*range) * segments;
	req->rq_flags |= RQF_SPECIAL_PAYLOAD;

	return BLK_STS_OK;
}

static inline blk_status_t nvme_setup_rw(struct nvme_ns *ns,
		struct request *req, struct nvme_command *cmnd)
{
	struct nvme_ctrl *ctrl = ns->ctrl;
	u16 control = 0;
	u32 dsmgmt = 0;

	/*
	 * If formated with metadata, require the block layer provide a buffer
	 * unless this namespace is formated such that the metadata can be
	 * stripped/generated by the controller with PRACT=1.
	 */
	if (ns && ns->ms &&
	    (!ns->pi_type || ns->ms != sizeof(struct t10_pi_tuple)) &&
	    !blk_integrity_rq(req) && !blk_rq_is_passthrough(req))
		return BLK_STS_NOTSUPP;

	if (req->cmd_flags & REQ_FUA)
		control |= NVME_RW_FUA;
	if (req->cmd_flags & (REQ_FAILFAST_DEV | REQ_RAHEAD))
		control |= NVME_RW_LR;

	if (req->cmd_flags & REQ_RAHEAD)
		dsmgmt |= NVME_RW_DSM_FREQ_PREFETCH;

	memset(cmnd, 0, sizeof(*cmnd));
	cmnd->rw.opcode = (rq_data_dir(req) ? nvme_cmd_write : nvme_cmd_read);
	cmnd->rw.nsid = cpu_to_le32(ns->ns_id);
	cmnd->rw.slba = cpu_to_le64(nvme_block_nr(ns, blk_rq_pos(req)));
	cmnd->rw.length = cpu_to_le16((blk_rq_bytes(req) >> ns->lba_shift) - 1);

	if (req_op(req) == REQ_OP_WRITE && ctrl->nr_streams)
		nvme_assign_write_stream(ctrl, req, &control, &dsmgmt);

	if (ns->ms) {
		switch (ns->pi_type) {
		case NVME_NS_DPS_PI_TYPE3:
			control |= NVME_RW_PRINFO_PRCHK_GUARD;
			break;
		case NVME_NS_DPS_PI_TYPE1:
		case NVME_NS_DPS_PI_TYPE2:
			control |= NVME_RW_PRINFO_PRCHK_GUARD |
					NVME_RW_PRINFO_PRCHK_REF;
			cmnd->rw.reftag = cpu_to_le32(
					nvme_block_nr(ns, blk_rq_pos(req)));
			break;
		}
		if (!blk_integrity_rq(req))
			control |= NVME_RW_PRINFO_PRACT;
	}

	cmnd->rw.control = cpu_to_le16(control);
	cmnd->rw.dsmgmt = cpu_to_le32(dsmgmt);
	return 0;
}

blk_status_t nvme_setup_cmd(struct nvme_ns *ns, struct request *req,
		struct nvme_command *cmd)
{
	blk_status_t ret = BLK_STS_OK;

	if (!(req->rq_flags & RQF_DONTPREP)) {
		nvme_req(req)->retries = 0;
		nvme_req(req)->flags = 0;
		req->rq_flags |= RQF_DONTPREP;
	}

	switch (req_op(req)) {
	case REQ_OP_DRV_IN:
	case REQ_OP_DRV_OUT:
		memcpy(cmd, nvme_req(req)->cmd, sizeof(*cmd));
		break;
	case REQ_OP_FLUSH:
		nvme_setup_flush(ns, cmd);
		break;
	case REQ_OP_WRITE_ZEROES:
		/* currently only aliased to deallocate for a few ctrls: */
	case REQ_OP_DISCARD:
		ret = nvme_setup_discard(ns, req, cmd);
		break;
	case REQ_OP_READ:
	case REQ_OP_WRITE:
		ret = nvme_setup_rw(ns, req, cmd);
		break;
	default:
		WARN_ON_ONCE(1);
		return BLK_STS_IOERR;
	}

	cmd->common.command_id = req->tag;
	return ret;
}
EXPORT_SYMBOL_GPL(nvme_setup_cmd);

/*
 * Returns 0 on success.  If the result is negative, it's a Linux error code;
 * if the result is positive, it's an NVM Express status code
 */
int __nvme_submit_sync_cmd(struct request_queue *q, struct nvme_command *cmd,
		union nvme_result *result, void *buffer, unsigned bufflen,
		unsigned timeout, int qid, int at_head, int flags)
{
	struct request *req;
	int ret;

	req = nvme_alloc_request(q, cmd, flags, qid);
	if (IS_ERR(req))
		return PTR_ERR(req);

	req->timeout = timeout ? timeout : ADMIN_TIMEOUT;

	if (buffer && bufflen) {
		ret = blk_rq_map_kern(q, req, buffer, bufflen, GFP_KERNEL);
		if (ret)
			goto out;
	}

	blk_execute_rq(req->q, NULL, req, at_head);
	if (result)
		*result = nvme_req(req)->result;
	if (nvme_req(req)->flags & NVME_REQ_CANCELLED)
		ret = -EINTR;
	else
		ret = nvme_req(req)->status;
 out:
	blk_mq_free_request(req);
	return ret;
}
EXPORT_SYMBOL_GPL(__nvme_submit_sync_cmd);

int nvme_submit_sync_cmd(struct request_queue *q, struct nvme_command *cmd,
		void *buffer, unsigned bufflen)
{
	return __nvme_submit_sync_cmd(q, cmd, NULL, buffer, bufflen, 0,
			NVME_QID_ANY, 0, 0);
}
EXPORT_SYMBOL_GPL(nvme_submit_sync_cmd);

static void *nvme_add_user_metadata(struct bio *bio, void __user *ubuf,
		unsigned len, u32 seed, bool write)
{
	struct bio_integrity_payload *bip;
	int ret = -ENOMEM;
	void *buf;

	buf = kmalloc(len, GFP_KERNEL);
	if (!buf)
		goto out;

	ret = -EFAULT;
	if (write && copy_from_user(buf, ubuf, len))
		goto out_free_meta;

	bip = bio_integrity_alloc(bio, GFP_KERNEL, 1);
	if (IS_ERR(bip)) {
		ret = PTR_ERR(bip);
		goto out_free_meta;
	}

	bip->bip_iter.bi_size = len;
	bip->bip_iter.bi_sector = seed;
	ret = bio_integrity_add_page(bio, virt_to_page(buf), len,
			offset_in_page(buf));
	if (ret == len)
		return buf;
	ret = -ENOMEM;
out_free_meta:
	kfree(buf);
out:
	return ERR_PTR(ret);
}

static int nvme_submit_user_cmd(struct request_queue *q,
		struct nvme_command *cmd, void __user *ubuffer,
		unsigned bufflen, void __user *meta_buffer, unsigned meta_len,
		u32 meta_seed, u32 *result, unsigned timeout)
{
	bool write = nvme_is_write(cmd);
	struct nvme_ns *ns = q->queuedata;
	struct gendisk *disk = ns ? ns->disk : NULL;
	struct request *req;
	struct bio *bio = NULL;
	void *meta = NULL;
	int ret;

	req = nvme_alloc_request(q, cmd, 0, NVME_QID_ANY);
	if (IS_ERR(req))
		return PTR_ERR(req);

	req->timeout = timeout ? timeout : ADMIN_TIMEOUT;

	if (ubuffer && bufflen) {
		ret = blk_rq_map_user(q, req, NULL, ubuffer, bufflen,
				GFP_KERNEL);
		if (ret)
			goto out;
		bio = req->bio;
<<<<<<< HEAD

		if (!disk)
			goto submit;
		bio->bi_disk = disk;

		if (meta_buffer && meta_len) {
			struct bio_integrity_payload *bip;

			meta = kmalloc(meta_len, GFP_KERNEL);
			if (!meta) {
				ret = -ENOMEM;
=======
		bio->bi_disk = disk;
		if (disk && meta_buffer && meta_len) {
			meta = nvme_add_user_metadata(bio, meta_buffer, meta_len,
					meta_seed, write);
			if (IS_ERR(meta)) {
				ret = PTR_ERR(meta);
>>>>>>> 1278f58c
				goto out_unmap;
			}
		}
	}

	blk_execute_rq(req->q, disk, req, 0);
	if (nvme_req(req)->flags & NVME_REQ_CANCELLED)
		ret = -EINTR;
	else
		ret = nvme_req(req)->status;
	if (result)
		*result = le32_to_cpu(nvme_req(req)->result.u32);
	if (meta && !ret && !write) {
		if (copy_to_user(meta_buffer, meta, meta_len))
			ret = -EFAULT;
	}
	kfree(meta);
 out_unmap:
	if (bio)
		blk_rq_unmap_user(bio);
 out:
	blk_mq_free_request(req);
	return ret;
}

static void nvme_keep_alive_end_io(struct request *rq, blk_status_t status)
{
	struct nvme_ctrl *ctrl = rq->end_io_data;

	blk_mq_free_request(rq);

	if (status) {
		dev_err(ctrl->device,
			"failed nvme_keep_alive_end_io error=%d\n",
				status);
		return;
	}

	schedule_delayed_work(&ctrl->ka_work, ctrl->kato * HZ);
}

static int nvme_keep_alive(struct nvme_ctrl *ctrl)
{
	struct nvme_command c;
	struct request *rq;

	memset(&c, 0, sizeof(c));
	c.common.opcode = nvme_admin_keep_alive;

	rq = nvme_alloc_request(ctrl->admin_q, &c, BLK_MQ_REQ_RESERVED,
			NVME_QID_ANY);
	if (IS_ERR(rq))
		return PTR_ERR(rq);

	rq->timeout = ctrl->kato * HZ;
	rq->end_io_data = ctrl;

	blk_execute_rq_nowait(rq->q, NULL, rq, 0, nvme_keep_alive_end_io);

	return 0;
}

static void nvme_keep_alive_work(struct work_struct *work)
{
	struct nvme_ctrl *ctrl = container_of(to_delayed_work(work),
			struct nvme_ctrl, ka_work);

	if (nvme_keep_alive(ctrl)) {
		/* allocation failure, reset the controller */
		dev_err(ctrl->device, "keep-alive failed\n");
		nvme_reset_ctrl(ctrl);
		return;
	}
}

void nvme_start_keep_alive(struct nvme_ctrl *ctrl)
{
	if (unlikely(ctrl->kato == 0))
		return;

	INIT_DELAYED_WORK(&ctrl->ka_work, nvme_keep_alive_work);
	schedule_delayed_work(&ctrl->ka_work, ctrl->kato * HZ);
}
EXPORT_SYMBOL_GPL(nvme_start_keep_alive);

void nvme_stop_keep_alive(struct nvme_ctrl *ctrl)
{
	if (unlikely(ctrl->kato == 0))
		return;

	cancel_delayed_work_sync(&ctrl->ka_work);
}
EXPORT_SYMBOL_GPL(nvme_stop_keep_alive);

static int nvme_identify_ctrl(struct nvme_ctrl *dev, struct nvme_id_ctrl **id)
{
	struct nvme_command c = { };
	int error;

	/* gcc-4.4.4 (at least) has issues with initializers and anon unions */
	c.identify.opcode = nvme_admin_identify;
	c.identify.cns = NVME_ID_CNS_CTRL;

	*id = kmalloc(sizeof(struct nvme_id_ctrl), GFP_KERNEL);
	if (!*id)
		return -ENOMEM;

	error = nvme_submit_sync_cmd(dev->admin_q, &c, *id,
			sizeof(struct nvme_id_ctrl));
	if (error)
		kfree(*id);
	return error;
}

static int nvme_identify_ns_descs(struct nvme_ctrl *ctrl, unsigned nsid,
		u8 *eui64, u8 *nguid, uuid_t *uuid)
{
	struct nvme_command c = { };
	int status;
	void *data;
	int pos;
	int len;

	c.identify.opcode = nvme_admin_identify;
	c.identify.nsid = cpu_to_le32(nsid);
	c.identify.cns = NVME_ID_CNS_NS_DESC_LIST;

	data = kzalloc(NVME_IDENTIFY_DATA_SIZE, GFP_KERNEL);
	if (!data)
		return -ENOMEM;

	status = nvme_submit_sync_cmd(ctrl->admin_q, &c, data,
				      NVME_IDENTIFY_DATA_SIZE);
	if (status)
		goto free_data;

	for (pos = 0; pos < NVME_IDENTIFY_DATA_SIZE; pos += len) {
		struct nvme_ns_id_desc *cur = data + pos;

		if (cur->nidl == 0)
			break;

		switch (cur->nidt) {
		case NVME_NIDT_EUI64:
			if (cur->nidl != NVME_NIDT_EUI64_LEN) {
				dev_warn(ctrl->device,
					 "ctrl returned bogus length: %d for NVME_NIDT_EUI64\n",
					 cur->nidl);
				goto free_data;
			}
			len = NVME_NIDT_EUI64_LEN;
			memcpy(eui64, data + pos + sizeof(*cur), len);
			break;
		case NVME_NIDT_NGUID:
			if (cur->nidl != NVME_NIDT_NGUID_LEN) {
				dev_warn(ctrl->device,
					 "ctrl returned bogus length: %d for NVME_NIDT_NGUID\n",
					 cur->nidl);
				goto free_data;
			}
			len = NVME_NIDT_NGUID_LEN;
			memcpy(nguid, data + pos + sizeof(*cur), len);
			break;
		case NVME_NIDT_UUID:
			if (cur->nidl != NVME_NIDT_UUID_LEN) {
				dev_warn(ctrl->device,
					 "ctrl returned bogus length: %d for NVME_NIDT_UUID\n",
					 cur->nidl);
				goto free_data;
			}
			len = NVME_NIDT_UUID_LEN;
			uuid_copy(uuid, data + pos + sizeof(*cur));
			break;
		default:
			/* Skip unnkown types */
			len = cur->nidl;
			break;
		}

		len += sizeof(*cur);
	}
free_data:
	kfree(data);
	return status;
}

static int nvme_identify_ns_list(struct nvme_ctrl *dev, unsigned nsid, __le32 *ns_list)
{
	struct nvme_command c = { };

	c.identify.opcode = nvme_admin_identify;
	c.identify.cns = NVME_ID_CNS_NS_ACTIVE_LIST;
	c.identify.nsid = cpu_to_le32(nsid);
	return nvme_submit_sync_cmd(dev->admin_q, &c, ns_list, 0x1000);
}

static struct nvme_id_ns *nvme_identify_ns(struct nvme_ctrl *ctrl,
		unsigned nsid)
{
	struct nvme_id_ns *id;
	struct nvme_command c = { };
	int error;

	/* gcc-4.4.4 (at least) has issues with initializers and anon unions */
	c.identify.opcode = nvme_admin_identify;
	c.identify.nsid = cpu_to_le32(nsid);
	c.identify.cns = NVME_ID_CNS_NS;

	id = kmalloc(sizeof(*id), GFP_KERNEL);
	if (!id)
		return NULL;

	error = nvme_submit_sync_cmd(ctrl->admin_q, &c, id, sizeof(*id));
	if (error) {
		dev_warn(ctrl->device, "Identify namespace failed\n");
		kfree(id);
		return NULL;
	}

	return id;
}

static int nvme_set_features(struct nvme_ctrl *dev, unsigned fid, unsigned dword11,
		      void *buffer, size_t buflen, u32 *result)
{
	struct nvme_command c;
	union nvme_result res;
	int ret;

	memset(&c, 0, sizeof(c));
	c.features.opcode = nvme_admin_set_features;
	c.features.fid = cpu_to_le32(fid);
	c.features.dword11 = cpu_to_le32(dword11);

	ret = __nvme_submit_sync_cmd(dev->admin_q, &c, &res,
			buffer, buflen, 0, NVME_QID_ANY, 0, 0);
	if (ret >= 0 && result)
		*result = le32_to_cpu(res.u32);
	return ret;
}

int nvme_set_queue_count(struct nvme_ctrl *ctrl, int *count)
{
	u32 q_count = (*count - 1) | ((*count - 1) << 16);
	u32 result;
	int status, nr_io_queues;

	status = nvme_set_features(ctrl, NVME_FEAT_NUM_QUEUES, q_count, NULL, 0,
			&result);
	if (status < 0)
		return status;

	/*
	 * Degraded controllers might return an error when setting the queue
	 * count.  We still want to be able to bring them online and offer
	 * access to the admin queue, as that might be only way to fix them up.
	 */
	if (status > 0) {
		dev_err(ctrl->device, "Could not set queue count (%d)\n", status);
		*count = 0;
	} else {
		nr_io_queues = min(result & 0xffff, result >> 16) + 1;
		*count = min(*count, nr_io_queues);
	}

	return 0;
}
EXPORT_SYMBOL_GPL(nvme_set_queue_count);

static int nvme_submit_io(struct nvme_ns *ns, struct nvme_user_io __user *uio)
{
	struct nvme_user_io io;
	struct nvme_command c;
	unsigned length, meta_len;
	void __user *metadata;

	if (copy_from_user(&io, uio, sizeof(io)))
		return -EFAULT;
	if (io.flags)
		return -EINVAL;

	switch (io.opcode) {
	case nvme_cmd_write:
	case nvme_cmd_read:
	case nvme_cmd_compare:
		break;
	default:
		return -EINVAL;
	}

	length = (io.nblocks + 1) << ns->lba_shift;
	meta_len = (io.nblocks + 1) * ns->ms;
	metadata = (void __user *)(uintptr_t)io.metadata;

	if (ns->ext) {
		length += meta_len;
		meta_len = 0;
	} else if (meta_len) {
		if ((io.metadata & 3) || !io.metadata)
			return -EINVAL;
	}

	memset(&c, 0, sizeof(c));
	c.rw.opcode = io.opcode;
	c.rw.flags = io.flags;
	c.rw.nsid = cpu_to_le32(ns->ns_id);
	c.rw.slba = cpu_to_le64(io.slba);
	c.rw.length = cpu_to_le16(io.nblocks);
	c.rw.control = cpu_to_le16(io.control);
	c.rw.dsmgmt = cpu_to_le32(io.dsmgmt);
	c.rw.reftag = cpu_to_le32(io.reftag);
	c.rw.apptag = cpu_to_le16(io.apptag);
	c.rw.appmask = cpu_to_le16(io.appmask);

	return nvme_submit_user_cmd(ns->queue, &c,
			(void __user *)(uintptr_t)io.addr, length,
			metadata, meta_len, io.slba, NULL, 0);
}

static int nvme_user_cmd(struct nvme_ctrl *ctrl, struct nvme_ns *ns,
			struct nvme_passthru_cmd __user *ucmd)
{
	struct nvme_passthru_cmd cmd;
	struct nvme_command c;
	unsigned timeout = 0;
	int status;

	if (!capable(CAP_SYS_ADMIN))
		return -EACCES;
	if (copy_from_user(&cmd, ucmd, sizeof(cmd)))
		return -EFAULT;
	if (cmd.flags)
		return -EINVAL;

	memset(&c, 0, sizeof(c));
	c.common.opcode = cmd.opcode;
	c.common.flags = cmd.flags;
	c.common.nsid = cpu_to_le32(cmd.nsid);
	c.common.cdw2[0] = cpu_to_le32(cmd.cdw2);
	c.common.cdw2[1] = cpu_to_le32(cmd.cdw3);
	c.common.cdw10[0] = cpu_to_le32(cmd.cdw10);
	c.common.cdw10[1] = cpu_to_le32(cmd.cdw11);
	c.common.cdw10[2] = cpu_to_le32(cmd.cdw12);
	c.common.cdw10[3] = cpu_to_le32(cmd.cdw13);
	c.common.cdw10[4] = cpu_to_le32(cmd.cdw14);
	c.common.cdw10[5] = cpu_to_le32(cmd.cdw15);

	if (cmd.timeout_ms)
		timeout = msecs_to_jiffies(cmd.timeout_ms);

	status = nvme_submit_user_cmd(ns ? ns->queue : ctrl->admin_q, &c,
			(void __user *)(uintptr_t)cmd.addr, cmd.data_len,
			(void __user *)(uintptr_t)cmd.metadata, cmd.metadata,
			0, &cmd.result, timeout);
	if (status >= 0) {
		if (put_user(cmd.result, &ucmd->result))
			return -EFAULT;
	}

	return status;
}

static int nvme_ioctl(struct block_device *bdev, fmode_t mode,
		unsigned int cmd, unsigned long arg)
{
	struct nvme_ns *ns = bdev->bd_disk->private_data;

	switch (cmd) {
	case NVME_IOCTL_ID:
		force_successful_syscall_return();
		return ns->ns_id;
	case NVME_IOCTL_ADMIN_CMD:
		return nvme_user_cmd(ns->ctrl, NULL, (void __user *)arg);
	case NVME_IOCTL_IO_CMD:
		return nvme_user_cmd(ns->ctrl, ns, (void __user *)arg);
	case NVME_IOCTL_SUBMIT_IO:
		return nvme_submit_io(ns, (void __user *)arg);
	default:
#ifdef CONFIG_NVM
		if (ns->ndev)
			return nvme_nvm_ioctl(ns, cmd, arg);
#endif
		if (is_sed_ioctl(cmd))
			return sed_ioctl(ns->ctrl->opal_dev, cmd,
					 (void __user *) arg);
		return -ENOTTY;
	}
}

#ifdef CONFIG_COMPAT
static int nvme_compat_ioctl(struct block_device *bdev, fmode_t mode,
			unsigned int cmd, unsigned long arg)
{
	return nvme_ioctl(bdev, mode, cmd, arg);
}
#else
#define nvme_compat_ioctl	NULL
#endif

static int nvme_open(struct block_device *bdev, fmode_t mode)
{
	return nvme_get_ns_from_disk(bdev->bd_disk) ? 0 : -ENXIO;
}

static void nvme_release(struct gendisk *disk, fmode_t mode)
{
	struct nvme_ns *ns = disk->private_data;

	module_put(ns->ctrl->ops->module);
	nvme_put_ns(ns);
}

static int nvme_getgeo(struct block_device *bdev, struct hd_geometry *geo)
{
	/* some standard values */
	geo->heads = 1 << 6;
	geo->sectors = 1 << 5;
	geo->cylinders = get_capacity(bdev->bd_disk) >> 11;
	return 0;
}

#ifdef CONFIG_BLK_DEV_INTEGRITY
static void nvme_prep_integrity(struct gendisk *disk, struct nvme_id_ns *id,
		u16 bs)
{
	struct nvme_ns *ns = disk->private_data;
	u16 old_ms = ns->ms;
	u8 pi_type = 0;

	ns->ms = le16_to_cpu(id->lbaf[id->flbas & NVME_NS_FLBAS_LBA_MASK].ms);
	ns->ext = ns->ms && (id->flbas & NVME_NS_FLBAS_META_EXT);

	/* PI implementation requires metadata equal t10 pi tuple size */
	if (ns->ms == sizeof(struct t10_pi_tuple))
		pi_type = id->dps & NVME_NS_DPS_PI_MASK;

	if (blk_get_integrity(disk) &&
	    (ns->pi_type != pi_type || ns->ms != old_ms ||
	     bs != queue_logical_block_size(disk->queue) ||
	     (ns->ms && ns->ext)))
		blk_integrity_unregister(disk);

	ns->pi_type = pi_type;
}

static void nvme_init_integrity(struct nvme_ns *ns)
{
	struct blk_integrity integrity;

	memset(&integrity, 0, sizeof(integrity));
	switch (ns->pi_type) {
	case NVME_NS_DPS_PI_TYPE3:
		integrity.profile = &t10_pi_type3_crc;
		integrity.tag_size = sizeof(u16) + sizeof(u32);
		integrity.flags |= BLK_INTEGRITY_DEVICE_CAPABLE;
		break;
	case NVME_NS_DPS_PI_TYPE1:
	case NVME_NS_DPS_PI_TYPE2:
		integrity.profile = &t10_pi_type1_crc;
		integrity.tag_size = sizeof(u16);
		integrity.flags |= BLK_INTEGRITY_DEVICE_CAPABLE;
		break;
	default:
		integrity.profile = NULL;
		break;
	}
	integrity.tuple_size = ns->ms;
	blk_integrity_register(ns->disk, &integrity);
	blk_queue_max_integrity_segments(ns->queue, 1);
}
#else
static void nvme_prep_integrity(struct gendisk *disk, struct nvme_id_ns *id,
		u16 bs)
{
}
static void nvme_init_integrity(struct nvme_ns *ns)
{
}
#endif /* CONFIG_BLK_DEV_INTEGRITY */

static void nvme_set_chunk_size(struct nvme_ns *ns)
{
	u32 chunk_size = (((u32)ns->noiob) << (ns->lba_shift - 9));
	blk_queue_chunk_sectors(ns->queue, rounddown_pow_of_two(chunk_size));
}

static void nvme_config_discard(struct nvme_ns *ns)
{
	struct nvme_ctrl *ctrl = ns->ctrl;
	u32 logical_block_size = queue_logical_block_size(ns->queue);

	BUILD_BUG_ON(PAGE_SIZE / sizeof(struct nvme_dsm_range) <
			NVME_DSM_MAX_RANGES);

	if (ctrl->nr_streams && ns->sws && ns->sgs) {
		unsigned int sz = logical_block_size * ns->sws * ns->sgs;

		ns->queue->limits.discard_alignment = sz;
		ns->queue->limits.discard_granularity = sz;
	} else {
		ns->queue->limits.discard_alignment = logical_block_size;
		ns->queue->limits.discard_granularity = logical_block_size;
	}
	blk_queue_max_discard_sectors(ns->queue, UINT_MAX);
	blk_queue_max_discard_segments(ns->queue, NVME_DSM_MAX_RANGES);
	queue_flag_set_unlocked(QUEUE_FLAG_DISCARD, ns->queue);

	if (ctrl->quirks & NVME_QUIRK_DEALLOCATE_ZEROES)
		blk_queue_max_write_zeroes_sectors(ns->queue, UINT_MAX);
}

static void nvme_report_ns_ids(struct nvme_ctrl *ctrl, unsigned int nsid,
		struct nvme_id_ns *id, u8 *eui64, u8 *nguid, uuid_t *uuid)
{
	if (ctrl->vs >= NVME_VS(1, 1, 0))
		memcpy(eui64, id->eui64, sizeof(id->eui64));
	if (ctrl->vs >= NVME_VS(1, 2, 0))
		memcpy(nguid, id->nguid, sizeof(id->nguid));
	if (ctrl->vs >= NVME_VS(1, 3, 0)) {
		 /* Don't treat error as fatal we potentially
		  * already have a NGUID or EUI-64
		  */
		if (nvme_identify_ns_descs(ctrl, nsid, eui64, nguid, uuid))
			dev_warn(ctrl->device,
				 "%s: Identify Descriptors failed\n", __func__);
	}
}

static void __nvme_revalidate_disk(struct gendisk *disk, struct nvme_id_ns *id)
{
	struct nvme_ns *ns = disk->private_data;
	struct nvme_ctrl *ctrl = ns->ctrl;
	u16 bs;

	/*
	 * If identify namespace failed, use default 512 byte block size so
	 * block layer can use before failing read/write for 0 capacity.
	 */
	ns->lba_shift = id->lbaf[id->flbas & NVME_NS_FLBAS_LBA_MASK].ds;
	if (ns->lba_shift == 0)
		ns->lba_shift = 9;
	bs = 1 << ns->lba_shift;
	ns->noiob = le16_to_cpu(id->noiob);

	blk_mq_freeze_queue(disk->queue);

	if (ctrl->ops->flags & NVME_F_METADATA_SUPPORTED)
		nvme_prep_integrity(disk, id, bs);
	blk_queue_logical_block_size(ns->queue, bs);
	if (ns->noiob)
		nvme_set_chunk_size(ns);
	if (ns->ms && !blk_get_integrity(disk) && !ns->ext)
		nvme_init_integrity(ns);
	if (ns->ms && !(ns->ms == 8 && ns->pi_type) && !blk_get_integrity(disk))
		set_capacity(disk, 0);
	else
		set_capacity(disk, le64_to_cpup(&id->nsze) << (ns->lba_shift - 9));

	if (ctrl->oncs & NVME_CTRL_ONCS_DSM)
		nvme_config_discard(ns);
	blk_mq_unfreeze_queue(disk->queue);
}

static int nvme_revalidate_disk(struct gendisk *disk)
{
	struct nvme_ns *ns = disk->private_data;
	struct nvme_ctrl *ctrl = ns->ctrl;
	struct nvme_id_ns *id;
	u8 eui64[8] = { 0 }, nguid[16] = { 0 };
	uuid_t uuid = uuid_null;
	int ret = 0;

	if (test_bit(NVME_NS_DEAD, &ns->flags)) {
		set_capacity(disk, 0);
		return -ENODEV;
	}

	id = nvme_identify_ns(ctrl, ns->ns_id);
	if (!id)
		return -ENODEV;

	if (id->ncap == 0) {
		ret = -ENODEV;
		goto out;
	}

	nvme_report_ns_ids(ctrl, ns->ns_id, id, eui64, nguid, &uuid);
	if (!uuid_equal(&ns->uuid, &uuid) ||
	    memcmp(&ns->nguid, &nguid, sizeof(ns->nguid)) ||
	    memcmp(&ns->eui, &eui64, sizeof(ns->eui))) {
		dev_err(ctrl->device,
			"identifiers changed for nsid %d\n", ns->ns_id);
		ret = -ENODEV;
	}

out:
	kfree(id);
	return ret;
}

static char nvme_pr_type(enum pr_type type)
{
	switch (type) {
	case PR_WRITE_EXCLUSIVE:
		return 1;
	case PR_EXCLUSIVE_ACCESS:
		return 2;
	case PR_WRITE_EXCLUSIVE_REG_ONLY:
		return 3;
	case PR_EXCLUSIVE_ACCESS_REG_ONLY:
		return 4;
	case PR_WRITE_EXCLUSIVE_ALL_REGS:
		return 5;
	case PR_EXCLUSIVE_ACCESS_ALL_REGS:
		return 6;
	default:
		return 0;
	}
};

static int nvme_pr_command(struct block_device *bdev, u32 cdw10,
				u64 key, u64 sa_key, u8 op)
{
	struct nvme_ns *ns = bdev->bd_disk->private_data;
	struct nvme_command c;
	u8 data[16] = { 0, };

	put_unaligned_le64(key, &data[0]);
	put_unaligned_le64(sa_key, &data[8]);

	memset(&c, 0, sizeof(c));
	c.common.opcode = op;
	c.common.nsid = cpu_to_le32(ns->ns_id);
	c.common.cdw10[0] = cpu_to_le32(cdw10);

	return nvme_submit_sync_cmd(ns->queue, &c, data, 16);
}

static int nvme_pr_register(struct block_device *bdev, u64 old,
		u64 new, unsigned flags)
{
	u32 cdw10;

	if (flags & ~PR_FL_IGNORE_KEY)
		return -EOPNOTSUPP;

	cdw10 = old ? 2 : 0;
	cdw10 |= (flags & PR_FL_IGNORE_KEY) ? 1 << 3 : 0;
	cdw10 |= (1 << 30) | (1 << 31); /* PTPL=1 */
	return nvme_pr_command(bdev, cdw10, old, new, nvme_cmd_resv_register);
}

static int nvme_pr_reserve(struct block_device *bdev, u64 key,
		enum pr_type type, unsigned flags)
{
	u32 cdw10;

	if (flags & ~PR_FL_IGNORE_KEY)
		return -EOPNOTSUPP;

	cdw10 = nvme_pr_type(type) << 8;
	cdw10 |= ((flags & PR_FL_IGNORE_KEY) ? 1 << 3 : 0);
	return nvme_pr_command(bdev, cdw10, key, 0, nvme_cmd_resv_acquire);
}

static int nvme_pr_preempt(struct block_device *bdev, u64 old, u64 new,
		enum pr_type type, bool abort)
{
	u32 cdw10 = nvme_pr_type(type) << 8 | abort ? 2 : 1;
	return nvme_pr_command(bdev, cdw10, old, new, nvme_cmd_resv_acquire);
}

static int nvme_pr_clear(struct block_device *bdev, u64 key)
{
	u32 cdw10 = 1 | (key ? 1 << 3 : 0);
	return nvme_pr_command(bdev, cdw10, key, 0, nvme_cmd_resv_register);
}

static int nvme_pr_release(struct block_device *bdev, u64 key, enum pr_type type)
{
	u32 cdw10 = nvme_pr_type(type) << 8 | key ? 1 << 3 : 0;
	return nvme_pr_command(bdev, cdw10, key, 0, nvme_cmd_resv_release);
}

static const struct pr_ops nvme_pr_ops = {
	.pr_register	= nvme_pr_register,
	.pr_reserve	= nvme_pr_reserve,
	.pr_release	= nvme_pr_release,
	.pr_preempt	= nvme_pr_preempt,
	.pr_clear	= nvme_pr_clear,
};

#ifdef CONFIG_BLK_SED_OPAL
int nvme_sec_submit(void *data, u16 spsp, u8 secp, void *buffer, size_t len,
		bool send)
{
	struct nvme_ctrl *ctrl = data;
	struct nvme_command cmd;

	memset(&cmd, 0, sizeof(cmd));
	if (send)
		cmd.common.opcode = nvme_admin_security_send;
	else
		cmd.common.opcode = nvme_admin_security_recv;
	cmd.common.nsid = 0;
	cmd.common.cdw10[0] = cpu_to_le32(((u32)secp) << 24 | ((u32)spsp) << 8);
	cmd.common.cdw10[1] = cpu_to_le32(len);

	return __nvme_submit_sync_cmd(ctrl->admin_q, &cmd, NULL, buffer, len,
				      ADMIN_TIMEOUT, NVME_QID_ANY, 1, 0);
}
EXPORT_SYMBOL_GPL(nvme_sec_submit);
#endif /* CONFIG_BLK_SED_OPAL */

static const struct block_device_operations nvme_fops = {
	.owner		= THIS_MODULE,
	.ioctl		= nvme_ioctl,
	.compat_ioctl	= nvme_compat_ioctl,
	.open		= nvme_open,
	.release	= nvme_release,
	.getgeo		= nvme_getgeo,
	.revalidate_disk= nvme_revalidate_disk,
	.pr_ops		= &nvme_pr_ops,
};

static int nvme_wait_ready(struct nvme_ctrl *ctrl, u64 cap, bool enabled)
{
	unsigned long timeout =
		((NVME_CAP_TIMEOUT(cap) + 1) * HZ / 2) + jiffies;
	u32 csts, bit = enabled ? NVME_CSTS_RDY : 0;
	int ret;

	while ((ret = ctrl->ops->reg_read32(ctrl, NVME_REG_CSTS, &csts)) == 0) {
		if (csts == ~0)
			return -ENODEV;
		if ((csts & NVME_CSTS_RDY) == bit)
			break;

		msleep(100);
		if (fatal_signal_pending(current))
			return -EINTR;
		if (time_after(jiffies, timeout)) {
			dev_err(ctrl->device,
				"Device not ready; aborting %s\n", enabled ?
						"initialisation" : "reset");
			return -ENODEV;
		}
	}

	return ret;
}

/*
 * If the device has been passed off to us in an enabled state, just clear
 * the enabled bit.  The spec says we should set the 'shutdown notification
 * bits', but doing so may cause the device to complete commands to the
 * admin queue ... and we don't know what memory that might be pointing at!
 */
int nvme_disable_ctrl(struct nvme_ctrl *ctrl, u64 cap)
{
	int ret;

	ctrl->ctrl_config &= ~NVME_CC_SHN_MASK;
	ctrl->ctrl_config &= ~NVME_CC_ENABLE;

	ret = ctrl->ops->reg_write32(ctrl, NVME_REG_CC, ctrl->ctrl_config);
	if (ret)
		return ret;

	if (ctrl->quirks & NVME_QUIRK_DELAY_BEFORE_CHK_RDY)
		msleep(NVME_QUIRK_DELAY_AMOUNT);

	return nvme_wait_ready(ctrl, cap, false);
}
EXPORT_SYMBOL_GPL(nvme_disable_ctrl);

int nvme_enable_ctrl(struct nvme_ctrl *ctrl, u64 cap)
{
	/*
	 * Default to a 4K page size, with the intention to update this
	 * path in the future to accomodate architectures with differing
	 * kernel and IO page sizes.
	 */
	unsigned dev_page_min = NVME_CAP_MPSMIN(cap) + 12, page_shift = 12;
	int ret;

	if (page_shift < dev_page_min) {
		dev_err(ctrl->device,
			"Minimum device page size %u too large for host (%u)\n",
			1 << dev_page_min, 1 << page_shift);
		return -ENODEV;
	}

	ctrl->page_size = 1 << page_shift;

	ctrl->ctrl_config = NVME_CC_CSS_NVM;
	ctrl->ctrl_config |= (page_shift - 12) << NVME_CC_MPS_SHIFT;
	ctrl->ctrl_config |= NVME_CC_AMS_RR | NVME_CC_SHN_NONE;
	ctrl->ctrl_config |= NVME_CC_IOSQES | NVME_CC_IOCQES;
	ctrl->ctrl_config |= NVME_CC_ENABLE;

	ret = ctrl->ops->reg_write32(ctrl, NVME_REG_CC, ctrl->ctrl_config);
	if (ret)
		return ret;
	return nvme_wait_ready(ctrl, cap, true);
}
EXPORT_SYMBOL_GPL(nvme_enable_ctrl);

int nvme_shutdown_ctrl(struct nvme_ctrl *ctrl)
{
	unsigned long timeout = jiffies + (ctrl->shutdown_timeout * HZ);
	u32 csts;
	int ret;

	ctrl->ctrl_config &= ~NVME_CC_SHN_MASK;
	ctrl->ctrl_config |= NVME_CC_SHN_NORMAL;

	ret = ctrl->ops->reg_write32(ctrl, NVME_REG_CC, ctrl->ctrl_config);
	if (ret)
		return ret;

	while ((ret = ctrl->ops->reg_read32(ctrl, NVME_REG_CSTS, &csts)) == 0) {
		if ((csts & NVME_CSTS_SHST_MASK) == NVME_CSTS_SHST_CMPLT)
			break;

		msleep(100);
		if (fatal_signal_pending(current))
			return -EINTR;
		if (time_after(jiffies, timeout)) {
			dev_err(ctrl->device,
				"Device shutdown incomplete; abort shutdown\n");
			return -ENODEV;
		}
	}

	return ret;
}
EXPORT_SYMBOL_GPL(nvme_shutdown_ctrl);

static void nvme_set_queue_limits(struct nvme_ctrl *ctrl,
		struct request_queue *q)
{
	bool vwc = false;

	if (ctrl->max_hw_sectors) {
		u32 max_segments =
			(ctrl->max_hw_sectors / (ctrl->page_size >> 9)) + 1;

		blk_queue_max_hw_sectors(q, ctrl->max_hw_sectors);
		blk_queue_max_segments(q, min_t(u32, max_segments, USHRT_MAX));
	}
	if (ctrl->quirks & NVME_QUIRK_STRIPE_SIZE)
		blk_queue_chunk_sectors(q, ctrl->max_hw_sectors);
	blk_queue_virt_boundary(q, ctrl->page_size - 1);
	if (ctrl->vwc & NVME_CTRL_VWC_PRESENT)
		vwc = true;
	blk_queue_write_cache(q, vwc, vwc);
}

static int nvme_configure_timestamp(struct nvme_ctrl *ctrl)
{
	__le64 ts;
	int ret;

	if (!(ctrl->oncs & NVME_CTRL_ONCS_TIMESTAMP))
		return 0;

	ts = cpu_to_le64(ktime_to_ms(ktime_get_real()));
	ret = nvme_set_features(ctrl, NVME_FEAT_TIMESTAMP, 0, &ts, sizeof(ts),
			NULL);
	if (ret)
		dev_warn_once(ctrl->device,
			"could not set timestamp (%d)\n", ret);
	return ret;
}

static int nvme_configure_apst(struct nvme_ctrl *ctrl)
{
	/*
	 * APST (Autonomous Power State Transition) lets us program a
	 * table of power state transitions that the controller will
	 * perform automatically.  We configure it with a simple
	 * heuristic: we are willing to spend at most 2% of the time
	 * transitioning between power states.  Therefore, when running
	 * in any given state, we will enter the next lower-power
	 * non-operational state after waiting 50 * (enlat + exlat)
	 * microseconds, as long as that state's exit latency is under
	 * the requested maximum latency.
	 *
	 * We will not autonomously enter any non-operational state for
	 * which the total latency exceeds ps_max_latency_us.  Users
	 * can set ps_max_latency_us to zero to turn off APST.
	 */

	unsigned apste;
	struct nvme_feat_auto_pst *table;
	u64 max_lat_us = 0;
	int max_ps = -1;
	int ret;

	/*
	 * If APST isn't supported or if we haven't been initialized yet,
	 * then don't do anything.
	 */
	if (!ctrl->apsta)
		return 0;

	if (ctrl->npss > 31) {
		dev_warn(ctrl->device, "NPSS is invalid; not using APST\n");
		return 0;
	}

	table = kzalloc(sizeof(*table), GFP_KERNEL);
	if (!table)
		return 0;

	if (!ctrl->apst_enabled || ctrl->ps_max_latency_us == 0) {
		/* Turn off APST. */
		apste = 0;
		dev_dbg(ctrl->device, "APST disabled\n");
	} else {
		__le64 target = cpu_to_le64(0);
		int state;

		/*
		 * Walk through all states from lowest- to highest-power.
		 * According to the spec, lower-numbered states use more
		 * power.  NPSS, despite the name, is the index of the
		 * lowest-power state, not the number of states.
		 */
		for (state = (int)ctrl->npss; state >= 0; state--) {
			u64 total_latency_us, exit_latency_us, transition_ms;

			if (target)
				table->entries[state] = target;

			/*
			 * Don't allow transitions to the deepest state
			 * if it's quirked off.
			 */
			if (state == ctrl->npss &&
			    (ctrl->quirks & NVME_QUIRK_NO_DEEPEST_PS))
				continue;

			/*
			 * Is this state a useful non-operational state for
			 * higher-power states to autonomously transition to?
			 */
			if (!(ctrl->psd[state].flags &
			      NVME_PS_FLAGS_NON_OP_STATE))
				continue;

			exit_latency_us =
				(u64)le32_to_cpu(ctrl->psd[state].exit_lat);
			if (exit_latency_us > ctrl->ps_max_latency_us)
				continue;

			total_latency_us =
				exit_latency_us +
				le32_to_cpu(ctrl->psd[state].entry_lat);

			/*
			 * This state is good.  Use it as the APST idle
			 * target for higher power states.
			 */
			transition_ms = total_latency_us + 19;
			do_div(transition_ms, 20);
			if (transition_ms > (1 << 24) - 1)
				transition_ms = (1 << 24) - 1;

			target = cpu_to_le64((state << 3) |
					     (transition_ms << 8));

			if (max_ps == -1)
				max_ps = state;

			if (total_latency_us > max_lat_us)
				max_lat_us = total_latency_us;
		}

		apste = 1;

		if (max_ps == -1) {
			dev_dbg(ctrl->device, "APST enabled but no non-operational states are available\n");
		} else {
			dev_dbg(ctrl->device, "APST enabled: max PS = %d, max round-trip latency = %lluus, table = %*phN\n",
				max_ps, max_lat_us, (int)sizeof(*table), table);
		}
	}

	ret = nvme_set_features(ctrl, NVME_FEAT_AUTO_PST, apste,
				table, sizeof(*table), NULL);
	if (ret)
		dev_err(ctrl->device, "failed to set APST feature (%d)\n", ret);

	kfree(table);
	return ret;
}

static void nvme_set_latency_tolerance(struct device *dev, s32 val)
{
	struct nvme_ctrl *ctrl = dev_get_drvdata(dev);
	u64 latency;

	switch (val) {
	case PM_QOS_LATENCY_TOLERANCE_NO_CONSTRAINT:
	case PM_QOS_LATENCY_ANY:
		latency = U64_MAX;
		break;

	default:
		latency = val;
	}

	if (ctrl->ps_max_latency_us != latency) {
		ctrl->ps_max_latency_us = latency;
		nvme_configure_apst(ctrl);
	}
}

struct nvme_core_quirk_entry {
	/*
	 * NVMe model and firmware strings are padded with spaces.  For
	 * simplicity, strings in the quirk table are padded with NULLs
	 * instead.
	 */
	u16 vid;
	const char *mn;
	const char *fr;
	unsigned long quirks;
};

static const struct nvme_core_quirk_entry core_quirks[] = {
	{
		/*
		 * This Toshiba device seems to die using any APST states.  See:
		 * https://bugs.launchpad.net/ubuntu/+source/linux/+bug/1678184/comments/11
		 */
		.vid = 0x1179,
		.mn = "THNSF5256GPUK TOSHIBA",
		.quirks = NVME_QUIRK_NO_APST,
	}
};

/* match is null-terminated but idstr is space-padded. */
static bool string_matches(const char *idstr, const char *match, size_t len)
{
	size_t matchlen;

	if (!match)
		return true;

	matchlen = strlen(match);
	WARN_ON_ONCE(matchlen > len);

	if (memcmp(idstr, match, matchlen))
		return false;

	for (; matchlen < len; matchlen++)
		if (idstr[matchlen] != ' ')
			return false;

	return true;
}

static bool quirk_matches(const struct nvme_id_ctrl *id,
			  const struct nvme_core_quirk_entry *q)
{
	return q->vid == le16_to_cpu(id->vid) &&
		string_matches(id->mn, q->mn, sizeof(id->mn)) &&
		string_matches(id->fr, q->fr, sizeof(id->fr));
}

static void nvme_init_subnqn(struct nvme_ctrl *ctrl, struct nvme_id_ctrl *id)
{
	size_t nqnlen;
	int off;

	nqnlen = strnlen(id->subnqn, NVMF_NQN_SIZE);
	if (nqnlen > 0 && nqnlen < NVMF_NQN_SIZE) {
		strcpy(ctrl->subnqn, id->subnqn);
		return;
	}

	if (ctrl->vs >= NVME_VS(1, 2, 1))
		dev_warn(ctrl->device, "missing or invalid SUBNQN field.\n");

	/* Generate a "fake" NQN per Figure 254 in NVMe 1.3 + ECN 001 */
	off = snprintf(ctrl->subnqn, NVMF_NQN_SIZE,
			"nqn.2014.08.org.nvmexpress:%4x%4x",
			le16_to_cpu(id->vid), le16_to_cpu(id->ssvid));
	memcpy(ctrl->subnqn + off, id->sn, sizeof(id->sn));
	off += sizeof(id->sn);
	memcpy(ctrl->subnqn + off, id->mn, sizeof(id->mn));
	off += sizeof(id->mn);
	memset(ctrl->subnqn + off, 0, sizeof(ctrl->subnqn) - off);
}

/*
 * Initialize the cached copies of the Identify data and various controller
 * register in our nvme_ctrl structure.  This should be called as soon as
 * the admin queue is fully up and running.
 */
int nvme_init_identify(struct nvme_ctrl *ctrl)
{
	struct nvme_id_ctrl *id;
	u64 cap;
	int ret, page_shift;
	u32 max_hw_sectors;
	bool prev_apst_enabled;

	ret = ctrl->ops->reg_read32(ctrl, NVME_REG_VS, &ctrl->vs);
	if (ret) {
		dev_err(ctrl->device, "Reading VS failed (%d)\n", ret);
		return ret;
	}

	ret = ctrl->ops->reg_read64(ctrl, NVME_REG_CAP, &cap);
	if (ret) {
		dev_err(ctrl->device, "Reading CAP failed (%d)\n", ret);
		return ret;
	}
	page_shift = NVME_CAP_MPSMIN(cap) + 12;

	if (ctrl->vs >= NVME_VS(1, 1, 0))
		ctrl->subsystem = NVME_CAP_NSSRC(cap);

	ret = nvme_identify_ctrl(ctrl, &id);
	if (ret) {
		dev_err(ctrl->device, "Identify Controller failed (%d)\n", ret);
		return -EIO;
	}

	nvme_init_subnqn(ctrl, id);

	if (!ctrl->identified) {
		/*
		 * Check for quirks.  Quirk can depend on firmware version,
		 * so, in principle, the set of quirks present can change
		 * across a reset.  As a possible future enhancement, we
		 * could re-scan for quirks every time we reinitialize
		 * the device, but we'd have to make sure that the driver
		 * behaves intelligently if the quirks change.
		 */

		int i;

		for (i = 0; i < ARRAY_SIZE(core_quirks); i++) {
			if (quirk_matches(id, &core_quirks[i]))
				ctrl->quirks |= core_quirks[i].quirks;
		}
	}

	if (force_apst && (ctrl->quirks & NVME_QUIRK_NO_DEEPEST_PS)) {
		dev_warn(ctrl->device, "forcibly allowing all power states due to nvme_core.force_apst -- use at your own risk\n");
		ctrl->quirks &= ~NVME_QUIRK_NO_DEEPEST_PS;
	}

	ctrl->oacs = le16_to_cpu(id->oacs);
	ctrl->vid = le16_to_cpu(id->vid);
	ctrl->oncs = le16_to_cpup(&id->oncs);
	atomic_set(&ctrl->abort_limit, id->acl + 1);
	ctrl->vwc = id->vwc;
	ctrl->cntlid = le16_to_cpup(&id->cntlid);
	memcpy(ctrl->serial, id->sn, sizeof(id->sn));
	memcpy(ctrl->model, id->mn, sizeof(id->mn));
	memcpy(ctrl->firmware_rev, id->fr, sizeof(id->fr));
	if (id->mdts)
		max_hw_sectors = 1 << (id->mdts + page_shift - 9);
	else
		max_hw_sectors = UINT_MAX;
	ctrl->max_hw_sectors =
		min_not_zero(ctrl->max_hw_sectors, max_hw_sectors);

	nvme_set_queue_limits(ctrl, ctrl->admin_q);
	ctrl->sgls = le32_to_cpu(id->sgls);
	ctrl->kas = le16_to_cpu(id->kas);

	if (id->rtd3e) {
		/* us -> s */
		u32 transition_time = le32_to_cpu(id->rtd3e) / 1000000;

		ctrl->shutdown_timeout = clamp_t(unsigned int, transition_time,
						 shutdown_timeout, 60);

		if (ctrl->shutdown_timeout != shutdown_timeout)
			dev_warn(ctrl->device,
				 "Shutdown timeout set to %u seconds\n",
				 ctrl->shutdown_timeout);
	} else
		ctrl->shutdown_timeout = shutdown_timeout;

	ctrl->npss = id->npss;
	ctrl->apsta = id->apsta;
	prev_apst_enabled = ctrl->apst_enabled;
	if (ctrl->quirks & NVME_QUIRK_NO_APST) {
		if (force_apst && id->apsta) {
			dev_warn(ctrl->device, "forcibly allowing APST due to nvme_core.force_apst -- use at your own risk\n");
			ctrl->apst_enabled = true;
		} else {
			ctrl->apst_enabled = false;
		}
	} else {
		ctrl->apst_enabled = id->apsta;
	}
	memcpy(ctrl->psd, id->psd, sizeof(ctrl->psd));

	if (ctrl->ops->flags & NVME_F_FABRICS) {
		ctrl->icdoff = le16_to_cpu(id->icdoff);
		ctrl->ioccsz = le32_to_cpu(id->ioccsz);
		ctrl->iorcsz = le32_to_cpu(id->iorcsz);
		ctrl->maxcmd = le16_to_cpu(id->maxcmd);

		/*
		 * In fabrics we need to verify the cntlid matches the
		 * admin connect
		 */
		if (ctrl->cntlid != le16_to_cpu(id->cntlid)) {
			ret = -EINVAL;
			goto out_free;
		}

		if (!ctrl->opts->discovery_nqn && !ctrl->kas) {
			dev_err(ctrl->device,
				"keep-alive support is mandatory for fabrics\n");
			ret = -EINVAL;
			goto out_free;
		}
	} else {
		ctrl->cntlid = le16_to_cpu(id->cntlid);
		ctrl->hmpre = le32_to_cpu(id->hmpre);
		ctrl->hmmin = le32_to_cpu(id->hmmin);
	}

	kfree(id);

	if (ctrl->apst_enabled && !prev_apst_enabled)
		dev_pm_qos_expose_latency_tolerance(ctrl->device);
	else if (!ctrl->apst_enabled && prev_apst_enabled)
		dev_pm_qos_hide_latency_tolerance(ctrl->device);

	ret = nvme_configure_apst(ctrl);
	if (ret < 0)
		return ret;
	
	ret = nvme_configure_timestamp(ctrl);
	if (ret < 0)
		return ret;

	ret = nvme_configure_directives(ctrl);
	if (ret < 0)
		return ret;

	ctrl->identified = true;

	return 0;

out_free:
	kfree(id);
	return ret;
}
EXPORT_SYMBOL_GPL(nvme_init_identify);

static int nvme_dev_open(struct inode *inode, struct file *file)
{
	struct nvme_ctrl *ctrl;
	int instance = iminor(inode);
	int ret = -ENODEV;

	spin_lock(&dev_list_lock);
	list_for_each_entry(ctrl, &nvme_ctrl_list, node) {
		if (ctrl->instance != instance)
			continue;

		if (!ctrl->admin_q) {
			ret = -EWOULDBLOCK;
			break;
		}
		if (!kref_get_unless_zero(&ctrl->kref))
			break;
		file->private_data = ctrl;
		ret = 0;
		break;
	}
	spin_unlock(&dev_list_lock);

	return ret;
}

static int nvme_dev_release(struct inode *inode, struct file *file)
{
	nvme_put_ctrl(file->private_data);
	return 0;
}

static int nvme_dev_user_cmd(struct nvme_ctrl *ctrl, void __user *argp)
{
	struct nvme_ns *ns;
	int ret;

	mutex_lock(&ctrl->namespaces_mutex);
	if (list_empty(&ctrl->namespaces)) {
		ret = -ENOTTY;
		goto out_unlock;
	}

	ns = list_first_entry(&ctrl->namespaces, struct nvme_ns, list);
	if (ns != list_last_entry(&ctrl->namespaces, struct nvme_ns, list)) {
		dev_warn(ctrl->device,
			"NVME_IOCTL_IO_CMD not supported when multiple namespaces present!\n");
		ret = -EINVAL;
		goto out_unlock;
	}

	dev_warn(ctrl->device,
		"using deprecated NVME_IOCTL_IO_CMD ioctl on the char device!\n");
	kref_get(&ns->kref);
	mutex_unlock(&ctrl->namespaces_mutex);

	ret = nvme_user_cmd(ctrl, ns, argp);
	nvme_put_ns(ns);
	return ret;

out_unlock:
	mutex_unlock(&ctrl->namespaces_mutex);
	return ret;
}

static long nvme_dev_ioctl(struct file *file, unsigned int cmd,
		unsigned long arg)
{
	struct nvme_ctrl *ctrl = file->private_data;
	void __user *argp = (void __user *)arg;

	switch (cmd) {
	case NVME_IOCTL_ADMIN_CMD:
		return nvme_user_cmd(ctrl, NULL, argp);
	case NVME_IOCTL_IO_CMD:
		return nvme_dev_user_cmd(ctrl, argp);
	case NVME_IOCTL_RESET:
		dev_warn(ctrl->device, "resetting controller\n");
		return nvme_reset_ctrl_sync(ctrl);
	case NVME_IOCTL_SUBSYS_RESET:
		return nvme_reset_subsystem(ctrl);
	case NVME_IOCTL_RESCAN:
		nvme_queue_scan(ctrl);
		return 0;
	default:
		return -ENOTTY;
	}
}

static const struct file_operations nvme_dev_fops = {
	.owner		= THIS_MODULE,
	.open		= nvme_dev_open,
	.release	= nvme_dev_release,
	.unlocked_ioctl	= nvme_dev_ioctl,
	.compat_ioctl	= nvme_dev_ioctl,
};

static ssize_t nvme_sysfs_reset(struct device *dev,
				struct device_attribute *attr, const char *buf,
				size_t count)
{
	struct nvme_ctrl *ctrl = dev_get_drvdata(dev);
	int ret;

	ret = nvme_reset_ctrl_sync(ctrl);
	if (ret < 0)
		return ret;
	return count;
}
static DEVICE_ATTR(reset_controller, S_IWUSR, NULL, nvme_sysfs_reset);

static ssize_t nvme_sysfs_rescan(struct device *dev,
				struct device_attribute *attr, const char *buf,
				size_t count)
{
	struct nvme_ctrl *ctrl = dev_get_drvdata(dev);

	nvme_queue_scan(ctrl);
	return count;
}
static DEVICE_ATTR(rescan_controller, S_IWUSR, NULL, nvme_sysfs_rescan);

static ssize_t wwid_show(struct device *dev, struct device_attribute *attr,
								char *buf)
{
	struct nvme_ns *ns = nvme_get_ns_from_dev(dev);
	struct nvme_ctrl *ctrl = ns->ctrl;
	int serial_len = sizeof(ctrl->serial);
	int model_len = sizeof(ctrl->model);

	if (!uuid_is_null(&ns->uuid))
		return sprintf(buf, "uuid.%pU\n", &ns->uuid);

	if (memchr_inv(ns->nguid, 0, sizeof(ns->nguid)))
		return sprintf(buf, "eui.%16phN\n", ns->nguid);

	if (memchr_inv(ns->eui, 0, sizeof(ns->eui)))
		return sprintf(buf, "eui.%8phN\n", ns->eui);

	while (serial_len > 0 && (ctrl->serial[serial_len - 1] == ' ' ||
				  ctrl->serial[serial_len - 1] == '\0'))
		serial_len--;
	while (model_len > 0 && (ctrl->model[model_len - 1] == ' ' ||
				 ctrl->model[model_len - 1] == '\0'))
		model_len--;

	return sprintf(buf, "nvme.%04x-%*phN-%*phN-%08x\n", ctrl->vid,
		serial_len, ctrl->serial, model_len, ctrl->model, ns->ns_id);
}
static DEVICE_ATTR(wwid, S_IRUGO, wwid_show, NULL);

static ssize_t nguid_show(struct device *dev, struct device_attribute *attr,
			  char *buf)
{
	struct nvme_ns *ns = nvme_get_ns_from_dev(dev);
	return sprintf(buf, "%pU\n", ns->nguid);
}
static DEVICE_ATTR(nguid, S_IRUGO, nguid_show, NULL);

static ssize_t uuid_show(struct device *dev, struct device_attribute *attr,
								char *buf)
{
	struct nvme_ns *ns = nvme_get_ns_from_dev(dev);

	/* For backward compatibility expose the NGUID to userspace if
	 * we have no UUID set
	 */
	if (uuid_is_null(&ns->uuid)) {
		printk_ratelimited(KERN_WARNING
				   "No UUID available providing old NGUID\n");
		return sprintf(buf, "%pU\n", ns->nguid);
	}
	return sprintf(buf, "%pU\n", &ns->uuid);
}
static DEVICE_ATTR(uuid, S_IRUGO, uuid_show, NULL);

static ssize_t eui_show(struct device *dev, struct device_attribute *attr,
								char *buf)
{
	struct nvme_ns *ns = nvme_get_ns_from_dev(dev);
	return sprintf(buf, "%8phd\n", ns->eui);
}
static DEVICE_ATTR(eui, S_IRUGO, eui_show, NULL);

static ssize_t nsid_show(struct device *dev, struct device_attribute *attr,
								char *buf)
{
	struct nvme_ns *ns = nvme_get_ns_from_dev(dev);
	return sprintf(buf, "%d\n", ns->ns_id);
}
static DEVICE_ATTR(nsid, S_IRUGO, nsid_show, NULL);

static struct attribute *nvme_ns_attrs[] = {
	&dev_attr_wwid.attr,
	&dev_attr_uuid.attr,
	&dev_attr_nguid.attr,
	&dev_attr_eui.attr,
	&dev_attr_nsid.attr,
	NULL,
};

static umode_t nvme_ns_attrs_are_visible(struct kobject *kobj,
		struct attribute *a, int n)
{
	struct device *dev = container_of(kobj, struct device, kobj);
	struct nvme_ns *ns = nvme_get_ns_from_dev(dev);

	if (a == &dev_attr_uuid.attr) {
		if (uuid_is_null(&ns->uuid) ||
		    !memchr_inv(ns->nguid, 0, sizeof(ns->nguid)))
			return 0;
	}
	if (a == &dev_attr_nguid.attr) {
		if (!memchr_inv(ns->nguid, 0, sizeof(ns->nguid)))
			return 0;
	}
	if (a == &dev_attr_eui.attr) {
		if (!memchr_inv(ns->eui, 0, sizeof(ns->eui)))
			return 0;
	}
	return a->mode;
}

static const struct attribute_group nvme_ns_attr_group = {
	.attrs		= nvme_ns_attrs,
	.is_visible	= nvme_ns_attrs_are_visible,
};

#define nvme_show_str_function(field)						\
static ssize_t  field##_show(struct device *dev,				\
			    struct device_attribute *attr, char *buf)		\
{										\
        struct nvme_ctrl *ctrl = dev_get_drvdata(dev);				\
        return sprintf(buf, "%.*s\n", (int)sizeof(ctrl->field), ctrl->field);	\
}										\
static DEVICE_ATTR(field, S_IRUGO, field##_show, NULL);

#define nvme_show_int_function(field)						\
static ssize_t  field##_show(struct device *dev,				\
			    struct device_attribute *attr, char *buf)		\
{										\
        struct nvme_ctrl *ctrl = dev_get_drvdata(dev);				\
        return sprintf(buf, "%d\n", ctrl->field);	\
}										\
static DEVICE_ATTR(field, S_IRUGO, field##_show, NULL);

nvme_show_str_function(model);
nvme_show_str_function(serial);
nvme_show_str_function(firmware_rev);
nvme_show_int_function(cntlid);

static ssize_t nvme_sysfs_delete(struct device *dev,
				struct device_attribute *attr, const char *buf,
				size_t count)
{
	struct nvme_ctrl *ctrl = dev_get_drvdata(dev);

	if (device_remove_file_self(dev, attr))
		ctrl->ops->delete_ctrl(ctrl);
	return count;
}
static DEVICE_ATTR(delete_controller, S_IWUSR, NULL, nvme_sysfs_delete);

static ssize_t nvme_sysfs_show_transport(struct device *dev,
					 struct device_attribute *attr,
					 char *buf)
{
	struct nvme_ctrl *ctrl = dev_get_drvdata(dev);

	return snprintf(buf, PAGE_SIZE, "%s\n", ctrl->ops->name);
}
static DEVICE_ATTR(transport, S_IRUGO, nvme_sysfs_show_transport, NULL);

static ssize_t nvme_sysfs_show_state(struct device *dev,
				     struct device_attribute *attr,
				     char *buf)
{
	struct nvme_ctrl *ctrl = dev_get_drvdata(dev);
	static const char *const state_name[] = {
		[NVME_CTRL_NEW]		= "new",
		[NVME_CTRL_LIVE]	= "live",
		[NVME_CTRL_RESETTING]	= "resetting",
		[NVME_CTRL_RECONNECTING]= "reconnecting",
		[NVME_CTRL_DELETING]	= "deleting",
		[NVME_CTRL_DEAD]	= "dead",
	};

	if ((unsigned)ctrl->state < ARRAY_SIZE(state_name) &&
	    state_name[ctrl->state])
		return sprintf(buf, "%s\n", state_name[ctrl->state]);

	return sprintf(buf, "unknown state\n");
}

static DEVICE_ATTR(state, S_IRUGO, nvme_sysfs_show_state, NULL);

static ssize_t nvme_sysfs_show_subsysnqn(struct device *dev,
					 struct device_attribute *attr,
					 char *buf)
{
	struct nvme_ctrl *ctrl = dev_get_drvdata(dev);

	return snprintf(buf, PAGE_SIZE, "%s\n", ctrl->subnqn);
}
static DEVICE_ATTR(subsysnqn, S_IRUGO, nvme_sysfs_show_subsysnqn, NULL);

static ssize_t nvme_sysfs_show_address(struct device *dev,
					 struct device_attribute *attr,
					 char *buf)
{
	struct nvme_ctrl *ctrl = dev_get_drvdata(dev);

	return ctrl->ops->get_address(ctrl, buf, PAGE_SIZE);
}
static DEVICE_ATTR(address, S_IRUGO, nvme_sysfs_show_address, NULL);

static struct attribute *nvme_dev_attrs[] = {
	&dev_attr_reset_controller.attr,
	&dev_attr_rescan_controller.attr,
	&dev_attr_model.attr,
	&dev_attr_serial.attr,
	&dev_attr_firmware_rev.attr,
	&dev_attr_cntlid.attr,
	&dev_attr_delete_controller.attr,
	&dev_attr_transport.attr,
	&dev_attr_subsysnqn.attr,
	&dev_attr_address.attr,
	&dev_attr_state.attr,
	NULL
};

static umode_t nvme_dev_attrs_are_visible(struct kobject *kobj,
		struct attribute *a, int n)
{
	struct device *dev = container_of(kobj, struct device, kobj);
	struct nvme_ctrl *ctrl = dev_get_drvdata(dev);

	if (a == &dev_attr_delete_controller.attr && !ctrl->ops->delete_ctrl)
		return 0;
	if (a == &dev_attr_address.attr && !ctrl->ops->get_address)
		return 0;

	return a->mode;
}

static struct attribute_group nvme_dev_attrs_group = {
	.attrs		= nvme_dev_attrs,
	.is_visible	= nvme_dev_attrs_are_visible,
};

static const struct attribute_group *nvme_dev_attr_groups[] = {
	&nvme_dev_attrs_group,
	NULL,
};

static int ns_cmp(void *priv, struct list_head *a, struct list_head *b)
{
	struct nvme_ns *nsa = container_of(a, struct nvme_ns, list);
	struct nvme_ns *nsb = container_of(b, struct nvme_ns, list);

	return nsa->ns_id - nsb->ns_id;
}

static struct nvme_ns *nvme_find_get_ns(struct nvme_ctrl *ctrl, unsigned nsid)
{
	struct nvme_ns *ns, *ret = NULL;

	mutex_lock(&ctrl->namespaces_mutex);
	list_for_each_entry(ns, &ctrl->namespaces, list) {
		if (ns->ns_id == nsid) {
			kref_get(&ns->kref);
			ret = ns;
			break;
		}
		if (ns->ns_id > nsid)
			break;
	}
	mutex_unlock(&ctrl->namespaces_mutex);
	return ret;
}

static int nvme_setup_streams_ns(struct nvme_ctrl *ctrl, struct nvme_ns *ns)
{
	struct streams_directive_params s;
	int ret;

	if (!ctrl->nr_streams)
		return 0;

	ret = nvme_get_stream_params(ctrl, &s, ns->ns_id);
	if (ret)
		return ret;

	ns->sws = le32_to_cpu(s.sws);
	ns->sgs = le16_to_cpu(s.sgs);

	if (ns->sws) {
		unsigned int bs = 1 << ns->lba_shift;

		blk_queue_io_min(ns->queue, bs * ns->sws);
		if (ns->sgs)
			blk_queue_io_opt(ns->queue, bs * ns->sws * ns->sgs);
	}

	return 0;
}

static void nvme_alloc_ns(struct nvme_ctrl *ctrl, unsigned nsid)
{
	struct nvme_ns *ns;
	struct gendisk *disk;
	struct nvme_id_ns *id;
	char disk_name[DISK_NAME_LEN];
	int node = dev_to_node(ctrl->dev);

	ns = kzalloc_node(sizeof(*ns), GFP_KERNEL, node);
	if (!ns)
		return;

	ns->instance = ida_simple_get(&ctrl->ns_ida, 1, 0, GFP_KERNEL);
	if (ns->instance < 0)
		goto out_free_ns;

	ns->queue = blk_mq_init_queue(ctrl->tagset);
	if (IS_ERR(ns->queue))
		goto out_release_instance;
	queue_flag_set_unlocked(QUEUE_FLAG_NONROT, ns->queue);
	ns->queue->queuedata = ns;
	ns->ctrl = ctrl;

	kref_init(&ns->kref);
	ns->ns_id = nsid;
	ns->lba_shift = 9; /* set to a default value for 512 until disk is validated */

	blk_queue_logical_block_size(ns->queue, 1 << ns->lba_shift);
	nvme_set_queue_limits(ctrl, ns->queue);
	nvme_setup_streams_ns(ctrl, ns);

	sprintf(disk_name, "nvme%dn%d", ctrl->instance, ns->instance);

	id = nvme_identify_ns(ctrl, nsid);
	if (!id)
		goto out_free_queue;

	if (id->ncap == 0)
		goto out_free_id;

	nvme_report_ns_ids(ctrl, ns->ns_id, id, ns->eui, ns->nguid, &ns->uuid);

	if (nvme_nvm_ns_supported(ns, id) &&
				nvme_nvm_register(ns, disk_name, node)) {
		dev_warn(ctrl->device, "%s: LightNVM init failure\n", __func__);
		goto out_free_id;
	}

	disk = alloc_disk_node(0, node);
	if (!disk)
		goto out_free_id;

	disk->fops = &nvme_fops;
	disk->private_data = ns;
	disk->queue = ns->queue;
	disk->flags = GENHD_FL_EXT_DEVT;
	memcpy(disk->disk_name, disk_name, DISK_NAME_LEN);
	ns->disk = disk;

	__nvme_revalidate_disk(disk, id);

	mutex_lock(&ctrl->namespaces_mutex);
	list_add_tail(&ns->list, &ctrl->namespaces);
	mutex_unlock(&ctrl->namespaces_mutex);

	kref_get(&ctrl->kref);

	kfree(id);

	device_add_disk(ctrl->device, ns->disk);
	if (sysfs_create_group(&disk_to_dev(ns->disk)->kobj,
					&nvme_ns_attr_group))
		pr_warn("%s: failed to create sysfs group for identification\n",
			ns->disk->disk_name);
	if (ns->ndev && nvme_nvm_register_sysfs(ns))
		pr_warn("%s: failed to register lightnvm sysfs group for identification\n",
			ns->disk->disk_name);
	return;
 out_free_id:
	kfree(id);
 out_free_queue:
	blk_cleanup_queue(ns->queue);
 out_release_instance:
	ida_simple_remove(&ctrl->ns_ida, ns->instance);
 out_free_ns:
	kfree(ns);
}

static void nvme_ns_remove(struct nvme_ns *ns)
{
	if (test_and_set_bit(NVME_NS_REMOVING, &ns->flags))
		return;

	if (ns->disk && ns->disk->flags & GENHD_FL_UP) {
		if (blk_get_integrity(ns->disk))
			blk_integrity_unregister(ns->disk);
		sysfs_remove_group(&disk_to_dev(ns->disk)->kobj,
					&nvme_ns_attr_group);
		if (ns->ndev)
			nvme_nvm_unregister_sysfs(ns);
		del_gendisk(ns->disk);
		blk_cleanup_queue(ns->queue);
	}

	mutex_lock(&ns->ctrl->namespaces_mutex);
	list_del_init(&ns->list);
	mutex_unlock(&ns->ctrl->namespaces_mutex);

	nvme_put_ns(ns);
}

static void nvme_validate_ns(struct nvme_ctrl *ctrl, unsigned nsid)
{
	struct nvme_ns *ns;

	ns = nvme_find_get_ns(ctrl, nsid);
	if (ns) {
		if (ns->disk && revalidate_disk(ns->disk))
			nvme_ns_remove(ns);
		nvme_put_ns(ns);
	} else
		nvme_alloc_ns(ctrl, nsid);
}

static void nvme_remove_invalid_namespaces(struct nvme_ctrl *ctrl,
					unsigned nsid)
{
	struct nvme_ns *ns, *next;

	list_for_each_entry_safe(ns, next, &ctrl->namespaces, list) {
		if (ns->ns_id > nsid)
			nvme_ns_remove(ns);
	}
}

static int nvme_scan_ns_list(struct nvme_ctrl *ctrl, unsigned nn)
{
	struct nvme_ns *ns;
	__le32 *ns_list;
	unsigned i, j, nsid, prev = 0, num_lists = DIV_ROUND_UP(nn, 1024);
	int ret = 0;

	ns_list = kzalloc(0x1000, GFP_KERNEL);
	if (!ns_list)
		return -ENOMEM;

	for (i = 0; i < num_lists; i++) {
		ret = nvme_identify_ns_list(ctrl, prev, ns_list);
		if (ret)
			goto free;

		for (j = 0; j < min(nn, 1024U); j++) {
			nsid = le32_to_cpu(ns_list[j]);
			if (!nsid)
				goto out;

			nvme_validate_ns(ctrl, nsid);

			while (++prev < nsid) {
				ns = nvme_find_get_ns(ctrl, prev);
				if (ns) {
					nvme_ns_remove(ns);
					nvme_put_ns(ns);
				}
			}
		}
		nn -= j;
	}
 out:
	nvme_remove_invalid_namespaces(ctrl, prev);
 free:
	kfree(ns_list);
	return ret;
}

static void nvme_scan_ns_sequential(struct nvme_ctrl *ctrl, unsigned nn)
{
	unsigned i;

	for (i = 1; i <= nn; i++)
		nvme_validate_ns(ctrl, i);

	nvme_remove_invalid_namespaces(ctrl, nn);
}

static void nvme_scan_work(struct work_struct *work)
{
	struct nvme_ctrl *ctrl =
		container_of(work, struct nvme_ctrl, scan_work);
	struct nvme_id_ctrl *id;
	unsigned nn;

	if (ctrl->state != NVME_CTRL_LIVE)
		return;

	if (nvme_identify_ctrl(ctrl, &id))
		return;

	nn = le32_to_cpu(id->nn);
	if (ctrl->vs >= NVME_VS(1, 1, 0) &&
	    !(ctrl->quirks & NVME_QUIRK_IDENTIFY_CNS)) {
		if (!nvme_scan_ns_list(ctrl, nn))
			goto done;
	}
	nvme_scan_ns_sequential(ctrl, nn);
 done:
	mutex_lock(&ctrl->namespaces_mutex);
	list_sort(NULL, &ctrl->namespaces, ns_cmp);
	mutex_unlock(&ctrl->namespaces_mutex);
	kfree(id);
}

void nvme_queue_scan(struct nvme_ctrl *ctrl)
{
	/*
	 * Do not queue new scan work when a controller is reset during
	 * removal.
	 */
	if (ctrl->state == NVME_CTRL_LIVE)
		queue_work(nvme_wq, &ctrl->scan_work);
}
EXPORT_SYMBOL_GPL(nvme_queue_scan);

/*
 * This function iterates the namespace list unlocked to allow recovery from
 * controller failure. It is up to the caller to ensure the namespace list is
 * not modified by scan work while this function is executing.
 */
void nvme_remove_namespaces(struct nvme_ctrl *ctrl)
{
	struct nvme_ns *ns, *next;

	/*
	 * The dead states indicates the controller was not gracefully
	 * disconnected. In that case, we won't be able to flush any data while
	 * removing the namespaces' disks; fail all the queues now to avoid
	 * potentially having to clean up the failed sync later.
	 */
	if (ctrl->state == NVME_CTRL_DEAD)
		nvme_kill_queues(ctrl);

	list_for_each_entry_safe(ns, next, &ctrl->namespaces, list)
		nvme_ns_remove(ns);
}
EXPORT_SYMBOL_GPL(nvme_remove_namespaces);

static void nvme_async_event_work(struct work_struct *work)
{
	struct nvme_ctrl *ctrl =
		container_of(work, struct nvme_ctrl, async_event_work);

	spin_lock_irq(&ctrl->lock);
	while (ctrl->event_limit > 0) {
		int aer_idx = --ctrl->event_limit;

		spin_unlock_irq(&ctrl->lock);
		ctrl->ops->submit_async_event(ctrl, aer_idx);
		spin_lock_irq(&ctrl->lock);
	}
	spin_unlock_irq(&ctrl->lock);
}

static bool nvme_ctrl_pp_status(struct nvme_ctrl *ctrl)
{

	u32 csts;

	if (ctrl->ops->reg_read32(ctrl, NVME_REG_CSTS, &csts))
		return false;

	if (csts == ~0)
		return false;

	return ((ctrl->ctrl_config & NVME_CC_ENABLE) && (csts & NVME_CSTS_PP));
}

static void nvme_get_fw_slot_info(struct nvme_ctrl *ctrl)
{
	struct nvme_command c = { };
	struct nvme_fw_slot_info_log *log;

	log = kmalloc(sizeof(*log), GFP_KERNEL);
	if (!log)
		return;

	c.common.opcode = nvme_admin_get_log_page;
	c.common.nsid = cpu_to_le32(NVME_NSID_ALL);
	c.common.cdw10[0] = nvme_get_log_dw10(NVME_LOG_FW_SLOT, sizeof(*log));

	if (!nvme_submit_sync_cmd(ctrl->admin_q, &c, log, sizeof(*log)))
		dev_warn(ctrl->device,
				"Get FW SLOT INFO log error\n");
	kfree(log);
}

static void nvme_fw_act_work(struct work_struct *work)
{
	struct nvme_ctrl *ctrl = container_of(work,
				struct nvme_ctrl, fw_act_work);
	unsigned long fw_act_timeout;

	if (ctrl->mtfa)
		fw_act_timeout = jiffies +
				msecs_to_jiffies(ctrl->mtfa * 100);
	else
		fw_act_timeout = jiffies +
				msecs_to_jiffies(admin_timeout * 1000);

	nvme_stop_queues(ctrl);
	while (nvme_ctrl_pp_status(ctrl)) {
		if (time_after(jiffies, fw_act_timeout)) {
			dev_warn(ctrl->device,
				"Fw activation timeout, reset controller\n");
			nvme_reset_ctrl(ctrl);
			break;
		}
		msleep(100);
	}

	if (ctrl->state != NVME_CTRL_LIVE)
		return;

	nvme_start_queues(ctrl);
	/* read FW slot informationi to clear the AER*/
	nvme_get_fw_slot_info(ctrl);
}

void nvme_complete_async_event(struct nvme_ctrl *ctrl, __le16 status,
		union nvme_result *res)
{
	u32 result = le32_to_cpu(res->u32);
	bool done = true;

	switch (le16_to_cpu(status) >> 1) {
	case NVME_SC_SUCCESS:
		done = false;
		/*FALLTHRU*/
	case NVME_SC_ABORT_REQ:
		++ctrl->event_limit;
		queue_work(nvme_wq, &ctrl->async_event_work);
		break;
	default:
		break;
	}

	if (done)
		return;

	switch (result & 0xff07) {
	case NVME_AER_NOTICE_NS_CHANGED:
		dev_info(ctrl->device, "rescanning\n");
		nvme_queue_scan(ctrl);
		break;
	case NVME_AER_NOTICE_FW_ACT_STARTING:
		schedule_work(&ctrl->fw_act_work);
		break;
	default:
		dev_warn(ctrl->device, "async event result %08x\n", result);
	}
}
EXPORT_SYMBOL_GPL(nvme_complete_async_event);

void nvme_queue_async_events(struct nvme_ctrl *ctrl)
{
	ctrl->event_limit = NVME_NR_AERS;
	queue_work(nvme_wq, &ctrl->async_event_work);
}
EXPORT_SYMBOL_GPL(nvme_queue_async_events);

static DEFINE_IDA(nvme_instance_ida);

static int nvme_set_instance(struct nvme_ctrl *ctrl)
{
	int instance, error;

	do {
		if (!ida_pre_get(&nvme_instance_ida, GFP_KERNEL))
			return -ENODEV;

		spin_lock(&dev_list_lock);
		error = ida_get_new(&nvme_instance_ida, &instance);
		spin_unlock(&dev_list_lock);
	} while (error == -EAGAIN);

	if (error)
		return -ENODEV;

	ctrl->instance = instance;
	return 0;
}

static void nvme_release_instance(struct nvme_ctrl *ctrl)
{
	spin_lock(&dev_list_lock);
	ida_remove(&nvme_instance_ida, ctrl->instance);
	spin_unlock(&dev_list_lock);
}

void nvme_stop_ctrl(struct nvme_ctrl *ctrl)
{
	nvme_stop_keep_alive(ctrl);
	flush_work(&ctrl->async_event_work);
	flush_work(&ctrl->scan_work);
	cancel_work_sync(&ctrl->fw_act_work);
}
EXPORT_SYMBOL_GPL(nvme_stop_ctrl);

void nvme_start_ctrl(struct nvme_ctrl *ctrl)
{
	if (ctrl->kato)
		nvme_start_keep_alive(ctrl);

	if (ctrl->queue_count > 1) {
		nvme_queue_scan(ctrl);
		nvme_queue_async_events(ctrl);
		nvme_start_queues(ctrl);
	}
}
EXPORT_SYMBOL_GPL(nvme_start_ctrl);

void nvme_uninit_ctrl(struct nvme_ctrl *ctrl)
{
	device_destroy(nvme_class, MKDEV(nvme_char_major, ctrl->instance));

	spin_lock(&dev_list_lock);
	list_del(&ctrl->node);
	spin_unlock(&dev_list_lock);
}
EXPORT_SYMBOL_GPL(nvme_uninit_ctrl);

static void nvme_free_ctrl(struct kref *kref)
{
	struct nvme_ctrl *ctrl = container_of(kref, struct nvme_ctrl, kref);

	put_device(ctrl->device);
	nvme_release_instance(ctrl);
	ida_destroy(&ctrl->ns_ida);

	ctrl->ops->free_ctrl(ctrl);
}

void nvme_put_ctrl(struct nvme_ctrl *ctrl)
{
	kref_put(&ctrl->kref, nvme_free_ctrl);
}
EXPORT_SYMBOL_GPL(nvme_put_ctrl);

/*
 * Initialize a NVMe controller structures.  This needs to be called during
 * earliest initialization so that we have the initialized structured around
 * during probing.
 */
int nvme_init_ctrl(struct nvme_ctrl *ctrl, struct device *dev,
		const struct nvme_ctrl_ops *ops, unsigned long quirks)
{
	int ret;

	ctrl->state = NVME_CTRL_NEW;
	spin_lock_init(&ctrl->lock);
	INIT_LIST_HEAD(&ctrl->namespaces);
	mutex_init(&ctrl->namespaces_mutex);
	kref_init(&ctrl->kref);
	ctrl->dev = dev;
	ctrl->ops = ops;
	ctrl->quirks = quirks;
	INIT_WORK(&ctrl->scan_work, nvme_scan_work);
	INIT_WORK(&ctrl->async_event_work, nvme_async_event_work);
	INIT_WORK(&ctrl->fw_act_work, nvme_fw_act_work);

	ret = nvme_set_instance(ctrl);
	if (ret)
		goto out;

	ctrl->device = device_create_with_groups(nvme_class, ctrl->dev,
				MKDEV(nvme_char_major, ctrl->instance),
				ctrl, nvme_dev_attr_groups,
				"nvme%d", ctrl->instance);
	if (IS_ERR(ctrl->device)) {
		ret = PTR_ERR(ctrl->device);
		goto out_release_instance;
	}
	get_device(ctrl->device);
	ida_init(&ctrl->ns_ida);

	spin_lock(&dev_list_lock);
	list_add_tail(&ctrl->node, &nvme_ctrl_list);
	spin_unlock(&dev_list_lock);

	/*
	 * Initialize latency tolerance controls.  The sysfs files won't
	 * be visible to userspace unless the device actually supports APST.
	 */
	ctrl->device->power.set_latency_tolerance = nvme_set_latency_tolerance;
	dev_pm_qos_update_user_latency_tolerance(ctrl->device,
		min(default_ps_max_latency_us, (unsigned long)S32_MAX));

	return 0;
out_release_instance:
	nvme_release_instance(ctrl);
out:
	return ret;
}
EXPORT_SYMBOL_GPL(nvme_init_ctrl);

/**
 * nvme_kill_queues(): Ends all namespace queues
 * @ctrl: the dead controller that needs to end
 *
 * Call this function when the driver determines it is unable to get the
 * controller in a state capable of servicing IO.
 */
void nvme_kill_queues(struct nvme_ctrl *ctrl)
{
	struct nvme_ns *ns;

	mutex_lock(&ctrl->namespaces_mutex);

	/* Forcibly unquiesce queues to avoid blocking dispatch */
	if (ctrl->admin_q)
		blk_mq_unquiesce_queue(ctrl->admin_q);

	list_for_each_entry(ns, &ctrl->namespaces, list) {
		/*
		 * Revalidating a dead namespace sets capacity to 0. This will
		 * end buffered writers dirtying pages that can't be synced.
		 */
		if (!ns->disk || test_and_set_bit(NVME_NS_DEAD, &ns->flags))
			continue;
		revalidate_disk(ns->disk);
		blk_set_queue_dying(ns->queue);

		/* Forcibly unquiesce queues to avoid blocking dispatch */
		blk_mq_unquiesce_queue(ns->queue);
	}
	mutex_unlock(&ctrl->namespaces_mutex);
}
EXPORT_SYMBOL_GPL(nvme_kill_queues);

void nvme_unfreeze(struct nvme_ctrl *ctrl)
{
	struct nvme_ns *ns;

	mutex_lock(&ctrl->namespaces_mutex);
	list_for_each_entry(ns, &ctrl->namespaces, list)
		blk_mq_unfreeze_queue(ns->queue);
	mutex_unlock(&ctrl->namespaces_mutex);
}
EXPORT_SYMBOL_GPL(nvme_unfreeze);

void nvme_wait_freeze_timeout(struct nvme_ctrl *ctrl, long timeout)
{
	struct nvme_ns *ns;

	mutex_lock(&ctrl->namespaces_mutex);
	list_for_each_entry(ns, &ctrl->namespaces, list) {
		timeout = blk_mq_freeze_queue_wait_timeout(ns->queue, timeout);
		if (timeout <= 0)
			break;
	}
	mutex_unlock(&ctrl->namespaces_mutex);
}
EXPORT_SYMBOL_GPL(nvme_wait_freeze_timeout);

void nvme_wait_freeze(struct nvme_ctrl *ctrl)
{
	struct nvme_ns *ns;

	mutex_lock(&ctrl->namespaces_mutex);
	list_for_each_entry(ns, &ctrl->namespaces, list)
		blk_mq_freeze_queue_wait(ns->queue);
	mutex_unlock(&ctrl->namespaces_mutex);
}
EXPORT_SYMBOL_GPL(nvme_wait_freeze);

void nvme_start_freeze(struct nvme_ctrl *ctrl)
{
	struct nvme_ns *ns;

	mutex_lock(&ctrl->namespaces_mutex);
	list_for_each_entry(ns, &ctrl->namespaces, list)
		blk_freeze_queue_start(ns->queue);
	mutex_unlock(&ctrl->namespaces_mutex);
}
EXPORT_SYMBOL_GPL(nvme_start_freeze);

void nvme_stop_queues(struct nvme_ctrl *ctrl)
{
	struct nvme_ns *ns;

	mutex_lock(&ctrl->namespaces_mutex);
	list_for_each_entry(ns, &ctrl->namespaces, list)
		blk_mq_quiesce_queue(ns->queue);
	mutex_unlock(&ctrl->namespaces_mutex);
}
EXPORT_SYMBOL_GPL(nvme_stop_queues);

void nvme_start_queues(struct nvme_ctrl *ctrl)
{
	struct nvme_ns *ns;

	mutex_lock(&ctrl->namespaces_mutex);
	list_for_each_entry(ns, &ctrl->namespaces, list)
		blk_mq_unquiesce_queue(ns->queue);
	mutex_unlock(&ctrl->namespaces_mutex);
}
EXPORT_SYMBOL_GPL(nvme_start_queues);

int __init nvme_core_init(void)
{
	int result;

	nvme_wq = alloc_workqueue("nvme-wq",
			WQ_UNBOUND | WQ_MEM_RECLAIM | WQ_SYSFS, 0);
	if (!nvme_wq)
		return -ENOMEM;

	result = __register_chrdev(nvme_char_major, 0, NVME_MINORS, "nvme",
							&nvme_dev_fops);
	if (result < 0)
		goto destroy_wq;
	else if (result > 0)
		nvme_char_major = result;

	nvme_class = class_create(THIS_MODULE, "nvme");
	if (IS_ERR(nvme_class)) {
		result = PTR_ERR(nvme_class);
		goto unregister_chrdev;
	}

	return 0;

unregister_chrdev:
	__unregister_chrdev(nvme_char_major, 0, NVME_MINORS, "nvme");
destroy_wq:
	destroy_workqueue(nvme_wq);
	return result;
}

void nvme_core_exit(void)
{
	class_destroy(nvme_class);
	__unregister_chrdev(nvme_char_major, 0, NVME_MINORS, "nvme");
	destroy_workqueue(nvme_wq);
}

MODULE_LICENSE("GPL");
MODULE_VERSION("1.0");
module_init(nvme_core_init);
module_exit(nvme_core_exit);<|MERGE_RESOLUTION|>--- conflicted
+++ resolved
@@ -659,26 +659,12 @@
 		if (ret)
 			goto out;
 		bio = req->bio;
-<<<<<<< HEAD
-
-		if (!disk)
-			goto submit;
-		bio->bi_disk = disk;
-
-		if (meta_buffer && meta_len) {
-			struct bio_integrity_payload *bip;
-
-			meta = kmalloc(meta_len, GFP_KERNEL);
-			if (!meta) {
-				ret = -ENOMEM;
-=======
 		bio->bi_disk = disk;
 		if (disk && meta_buffer && meta_len) {
 			meta = nvme_add_user_metadata(bio, meta_buffer, meta_len,
 					meta_seed, write);
 			if (IS_ERR(meta)) {
 				ret = PTR_ERR(meta);
->>>>>>> 1278f58c
 				goto out_unmap;
 			}
 		}
