--- conflicted
+++ resolved
@@ -1248,15 +1248,12 @@
 	  GPIO driver for SPI compatible parallel-in/serial-out shift
 	  registers. These are input only devices.
 
-<<<<<<< HEAD
 config GPIO_XRA1403
 	tristate "EXAR XRA1403 16-bit GPIO expander"
 	select REGMAP_SPI
 	help
 	  GPIO driver for EXAR XRA1403 16-bit SPI-based GPIO expander.
 
-=======
->>>>>>> ece5946c
 endmenu
 
 menu "USB GPIO expanders"
