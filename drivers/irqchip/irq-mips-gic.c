/*
 * This file is subject to the terms and conditions of the GNU General Public
 * License.  See the file "COPYING" in the main directory of this archive
 * for more details.
 *
 * Copyright (C) 2008 Ralf Baechle (ralf@linux-mips.org)
 * Copyright (C) 2012 MIPS Technologies, Inc.  All rights reserved.
 */
#include <linux/bitmap.h>
#include <linux/clocksource.h>
#include <linux/init.h>
#include <linux/interrupt.h>
#include <linux/irq.h>
#include <linux/irqchip.h>
#include <linux/of_address.h>
#include <linux/percpu.h>
#include <linux/sched.h>
#include <linux/smp.h>

#include <asm/mips-cps.h>
#include <asm/setup.h>
#include <asm/traps.h>

#include <dt-bindings/interrupt-controller/mips-gic.h>

#define GIC_MAX_INTRS		256
#define GIC_MAX_LONGS		BITS_TO_LONGS(GIC_MAX_INTRS)

/* Add 2 to convert GIC CPU pin to core interrupt */
#define GIC_CPU_PIN_OFFSET	2

/* Mapped interrupt to pin X, then GIC will generate the vector (X+1). */
#define GIC_PIN_TO_VEC_OFFSET	1

/* Convert between local/shared IRQ number and GIC HW IRQ number. */
#define GIC_LOCAL_HWIRQ_BASE	0
#define GIC_LOCAL_TO_HWIRQ(x)	(GIC_LOCAL_HWIRQ_BASE + (x))
#define GIC_HWIRQ_TO_LOCAL(x)	((x) - GIC_LOCAL_HWIRQ_BASE)
#define GIC_SHARED_HWIRQ_BASE	GIC_NUM_LOCAL_INTRS
#define GIC_SHARED_TO_HWIRQ(x)	(GIC_SHARED_HWIRQ_BASE + (x))
#define GIC_HWIRQ_TO_SHARED(x)	((x) - GIC_SHARED_HWIRQ_BASE)

void __iomem *mips_gic_base;

DEFINE_PER_CPU_READ_MOSTLY(unsigned long[GIC_MAX_LONGS], pcpu_masks);

static DEFINE_SPINLOCK(gic_lock);
static struct irq_domain *gic_irq_domain;
static struct irq_domain *gic_ipi_domain;
static int gic_shared_intrs;
static int gic_vpes;
static unsigned int gic_cpu_pin;
static unsigned int timer_cpu_pin;
static struct irq_chip gic_level_irq_controller, gic_edge_irq_controller;
DECLARE_BITMAP(ipi_resrv, GIC_MAX_INTRS);
DECLARE_BITMAP(ipi_available, GIC_MAX_INTRS);

static void gic_clear_pcpu_masks(unsigned int intr)
{
	unsigned int i;

	/* Clear the interrupt's bit in all pcpu_masks */
	for_each_possible_cpu(i)
		clear_bit(intr, per_cpu_ptr(pcpu_masks, i));
}

static bool gic_local_irq_is_routable(int intr)
{
	u32 vpe_ctl;

	/* All local interrupts are routable in EIC mode. */
	if (cpu_has_veic)
		return true;

	vpe_ctl = read_gic_vl_ctl();
	switch (intr) {
	case GIC_LOCAL_INT_TIMER:
		return vpe_ctl & GIC_VX_CTL_TIMER_ROUTABLE;
	case GIC_LOCAL_INT_PERFCTR:
		return vpe_ctl & GIC_VX_CTL_PERFCNT_ROUTABLE;
	case GIC_LOCAL_INT_FDC:
		return vpe_ctl & GIC_VX_CTL_FDC_ROUTABLE;
	case GIC_LOCAL_INT_SWINT0:
	case GIC_LOCAL_INT_SWINT1:
		return vpe_ctl & GIC_VX_CTL_SWINT_ROUTABLE;
	default:
		return true;
	}
}

static void gic_bind_eic_interrupt(int irq, int set)
{
	/* Convert irq vector # to hw int # */
	irq -= GIC_PIN_TO_VEC_OFFSET;

	/* Set irq to use shadow set */
	write_gic_vl_eic_shadow_set(irq, set);
}

static void gic_send_ipi(struct irq_data *d, unsigned int cpu)
{
	irq_hw_number_t hwirq = GIC_HWIRQ_TO_SHARED(irqd_to_hwirq(d));

	write_gic_wedge(GIC_WEDGE_RW | hwirq);
}

int gic_get_c0_compare_int(void)
{
	if (!gic_local_irq_is_routable(GIC_LOCAL_INT_TIMER))
		return MIPS_CPU_IRQ_BASE + cp0_compare_irq;
	return irq_create_mapping(gic_irq_domain,
				  GIC_LOCAL_TO_HWIRQ(GIC_LOCAL_INT_TIMER));
}

int gic_get_c0_perfcount_int(void)
{
	if (!gic_local_irq_is_routable(GIC_LOCAL_INT_PERFCTR)) {
		/* Is the performance counter shared with the timer? */
		if (cp0_perfcount_irq < 0)
			return -1;
		return MIPS_CPU_IRQ_BASE + cp0_perfcount_irq;
	}
	return irq_create_mapping(gic_irq_domain,
				  GIC_LOCAL_TO_HWIRQ(GIC_LOCAL_INT_PERFCTR));
}

int gic_get_c0_fdc_int(void)
{
	if (!gic_local_irq_is_routable(GIC_LOCAL_INT_FDC)) {
		/* Is the FDC IRQ even present? */
		if (cp0_fdc_irq < 0)
			return -1;
		return MIPS_CPU_IRQ_BASE + cp0_fdc_irq;
	}

	return irq_create_mapping(gic_irq_domain,
				  GIC_LOCAL_TO_HWIRQ(GIC_LOCAL_INT_FDC));
}

static void gic_handle_shared_int(bool chained)
{
	unsigned int intr, virq;
	unsigned long *pcpu_mask;
	DECLARE_BITMAP(pending, GIC_MAX_INTRS);

	/* Get per-cpu bitmaps */
	pcpu_mask = this_cpu_ptr(pcpu_masks);

	if (mips_cm_is64)
		__ioread64_copy(pending, addr_gic_pend(),
				DIV_ROUND_UP(gic_shared_intrs, 64));
	else
		__ioread32_copy(pending, addr_gic_pend(),
				DIV_ROUND_UP(gic_shared_intrs, 32));

	bitmap_and(pending, pending, pcpu_mask, gic_shared_intrs);

	for_each_set_bit(intr, pending, gic_shared_intrs) {
		virq = irq_linear_revmap(gic_irq_domain,
					 GIC_SHARED_TO_HWIRQ(intr));
		if (chained)
			generic_handle_irq(virq);
		else
			do_IRQ(virq);
	}
}

static void gic_mask_irq(struct irq_data *d)
{
	unsigned int intr = GIC_HWIRQ_TO_SHARED(d->hwirq);

	write_gic_rmask(BIT(intr));
	gic_clear_pcpu_masks(intr);
}

static void gic_unmask_irq(struct irq_data *d)
{
	struct cpumask *affinity = irq_data_get_affinity_mask(d);
	unsigned int intr = GIC_HWIRQ_TO_SHARED(d->hwirq);
	unsigned int cpu;

	write_gic_smask(BIT(intr));

	gic_clear_pcpu_masks(intr);
	cpu = cpumask_first_and(affinity, cpu_online_mask);
	set_bit(intr, per_cpu_ptr(pcpu_masks, cpu));
}

static void gic_ack_irq(struct irq_data *d)
{
	unsigned int irq = GIC_HWIRQ_TO_SHARED(d->hwirq);

	write_gic_wedge(irq);
}

static int gic_set_type(struct irq_data *d, unsigned int type)
{
	unsigned int irq = GIC_HWIRQ_TO_SHARED(d->hwirq);
	unsigned long flags;
	bool is_edge;

	spin_lock_irqsave(&gic_lock, flags);
	switch (type & IRQ_TYPE_SENSE_MASK) {
	case IRQ_TYPE_EDGE_FALLING:
		change_gic_pol(irq, GIC_POL_FALLING_EDGE);
		change_gic_trig(irq, GIC_TRIG_EDGE);
		change_gic_dual(irq, GIC_DUAL_SINGLE);
		is_edge = true;
		break;
	case IRQ_TYPE_EDGE_RISING:
		change_gic_pol(irq, GIC_POL_RISING_EDGE);
		change_gic_trig(irq, GIC_TRIG_EDGE);
		change_gic_dual(irq, GIC_DUAL_SINGLE);
		is_edge = true;
		break;
	case IRQ_TYPE_EDGE_BOTH:
		/* polarity is irrelevant in this case */
		change_gic_trig(irq, GIC_TRIG_EDGE);
		change_gic_dual(irq, GIC_DUAL_DUAL);
		is_edge = true;
		break;
	case IRQ_TYPE_LEVEL_LOW:
		change_gic_pol(irq, GIC_POL_ACTIVE_LOW);
		change_gic_trig(irq, GIC_TRIG_LEVEL);
		change_gic_dual(irq, GIC_DUAL_SINGLE);
		is_edge = false;
		break;
	case IRQ_TYPE_LEVEL_HIGH:
	default:
		change_gic_pol(irq, GIC_POL_ACTIVE_HIGH);
		change_gic_trig(irq, GIC_TRIG_LEVEL);
		change_gic_dual(irq, GIC_DUAL_SINGLE);
		is_edge = false;
		break;
	}

	if (is_edge)
		irq_set_chip_handler_name_locked(d, &gic_edge_irq_controller,
						 handle_edge_irq, NULL);
	else
		irq_set_chip_handler_name_locked(d, &gic_level_irq_controller,
						 handle_level_irq, NULL);
	spin_unlock_irqrestore(&gic_lock, flags);

	return 0;
}

#ifdef CONFIG_SMP
static int gic_set_affinity(struct irq_data *d, const struct cpumask *cpumask,
			    bool force)
{
	unsigned int irq = GIC_HWIRQ_TO_SHARED(d->hwirq);
<<<<<<< HEAD
	unsigned long flags;
	unsigned int cpu;
=======
	cpumask_t	tmp = CPU_MASK_NONE;
	unsigned long	flags;
	int		i, cpu;
>>>>>>> a989c418

	cpu = cpumask_first_and(cpumask, cpu_online_mask);
	if (cpu >= NR_CPUS)
		return -EINVAL;

	cpu = cpumask_first(&tmp);

	/* Assumption : cpumask refers to a single CPU */
	spin_lock_irqsave(&gic_lock, flags);

	/* Re-route this IRQ */
<<<<<<< HEAD
	write_gic_map_vp(irq, BIT(mips_cm_vp_id(cpu)));

	/* Update the pcpu_masks */
	gic_clear_pcpu_masks(irq);
	if (read_gic_mask(irq))
		set_bit(irq, per_cpu_ptr(pcpu_masks, cpu));

=======
	gic_map_to_vpe(irq, mips_cm_vp_id(cpu));

	/* Update the pcpu_masks */
	for (i = 0; i < min(gic_vpes, NR_CPUS); i++)
		clear_bit(irq, pcpu_masks[i].pcpu_mask);
	set_bit(irq, pcpu_masks[cpu].pcpu_mask);

	cpumask_copy(irq_data_get_affinity_mask(d), cpumask);
	irq_data_update_effective_affinity(d, cpumask_of(cpu));
>>>>>>> a989c418
	spin_unlock_irqrestore(&gic_lock, flags);

	return IRQ_SET_MASK_OK;
}
#endif

static struct irq_chip gic_level_irq_controller = {
	.name			=	"MIPS GIC",
	.irq_mask		=	gic_mask_irq,
	.irq_unmask		=	gic_unmask_irq,
	.irq_set_type		=	gic_set_type,
#ifdef CONFIG_SMP
	.irq_set_affinity	=	gic_set_affinity,
#endif
};

static struct irq_chip gic_edge_irq_controller = {
	.name			=	"MIPS GIC",
	.irq_ack		=	gic_ack_irq,
	.irq_mask		=	gic_mask_irq,
	.irq_unmask		=	gic_unmask_irq,
	.irq_set_type		=	gic_set_type,
#ifdef CONFIG_SMP
	.irq_set_affinity	=	gic_set_affinity,
#endif
	.ipi_send_single	=	gic_send_ipi,
};

static void gic_handle_local_int(bool chained)
{
	unsigned long pending, masked;
	unsigned int intr, virq;

	pending = read_gic_vl_pend();
	masked = read_gic_vl_mask();

	bitmap_and(&pending, &pending, &masked, GIC_NUM_LOCAL_INTRS);

	for_each_set_bit(intr, &pending, GIC_NUM_LOCAL_INTRS) {
		virq = irq_linear_revmap(gic_irq_domain,
					 GIC_LOCAL_TO_HWIRQ(intr));
		if (chained)
			generic_handle_irq(virq);
		else
			do_IRQ(virq);
	}
}

static void gic_mask_local_irq(struct irq_data *d)
{
	int intr = GIC_HWIRQ_TO_LOCAL(d->hwirq);

	write_gic_vl_rmask(BIT(intr));
}

static void gic_unmask_local_irq(struct irq_data *d)
{
	int intr = GIC_HWIRQ_TO_LOCAL(d->hwirq);

	write_gic_vl_smask(BIT(intr));
}

static struct irq_chip gic_local_irq_controller = {
	.name			=	"MIPS GIC Local",
	.irq_mask		=	gic_mask_local_irq,
	.irq_unmask		=	gic_unmask_local_irq,
};

static void gic_mask_local_irq_all_vpes(struct irq_data *d)
{
	int intr = GIC_HWIRQ_TO_LOCAL(d->hwirq);
	int i;
	unsigned long flags;

	spin_lock_irqsave(&gic_lock, flags);
	for (i = 0; i < gic_vpes; i++) {
		write_gic_vl_other(mips_cm_vp_id(i));
		write_gic_vo_rmask(BIT(intr));
	}
	spin_unlock_irqrestore(&gic_lock, flags);
}

static void gic_unmask_local_irq_all_vpes(struct irq_data *d)
{
	int intr = GIC_HWIRQ_TO_LOCAL(d->hwirq);
	int i;
	unsigned long flags;

	spin_lock_irqsave(&gic_lock, flags);
	for (i = 0; i < gic_vpes; i++) {
		write_gic_vl_other(mips_cm_vp_id(i));
		write_gic_vo_smask(BIT(intr));
	}
	spin_unlock_irqrestore(&gic_lock, flags);
}

static struct irq_chip gic_all_vpes_local_irq_controller = {
	.name			=	"MIPS GIC Local",
	.irq_mask		=	gic_mask_local_irq_all_vpes,
	.irq_unmask		=	gic_unmask_local_irq_all_vpes,
};

static void __gic_irq_dispatch(void)
{
	gic_handle_local_int(false);
	gic_handle_shared_int(false);
}

static void gic_irq_dispatch(struct irq_desc *desc)
{
	gic_handle_local_int(true);
	gic_handle_shared_int(true);
}

static int gic_local_irq_domain_map(struct irq_domain *d, unsigned int virq,
				    irq_hw_number_t hw)
{
	int intr = GIC_HWIRQ_TO_LOCAL(hw);
	int i;
	unsigned long flags;
	u32 val;

	if (!gic_local_irq_is_routable(intr))
		return -EPERM;

	if (intr > GIC_LOCAL_INT_FDC) {
		pr_err("Invalid local IRQ %d\n", intr);
		return -EINVAL;
	}

	if (intr == GIC_LOCAL_INT_TIMER) {
		/* CONFIG_MIPS_CMP workaround (see __gic_init) */
		val = GIC_MAP_PIN_MAP_TO_PIN | timer_cpu_pin;
	} else {
		val = GIC_MAP_PIN_MAP_TO_PIN | gic_cpu_pin;
	}

	spin_lock_irqsave(&gic_lock, flags);
	for (i = 0; i < gic_vpes; i++) {
		write_gic_vl_other(mips_cm_vp_id(i));
		write_gic_vo_map(intr, val);
	}
	spin_unlock_irqrestore(&gic_lock, flags);

	return 0;
}

static int gic_shared_irq_domain_map(struct irq_domain *d, unsigned int virq,
				     irq_hw_number_t hw, unsigned int cpu)
{
	int intr = GIC_HWIRQ_TO_SHARED(hw);
	unsigned long flags;

	spin_lock_irqsave(&gic_lock, flags);
	write_gic_map_pin(intr, GIC_MAP_PIN_MAP_TO_PIN | gic_cpu_pin);
	write_gic_map_vp(intr, BIT(mips_cm_vp_id(cpu)));
	gic_clear_pcpu_masks(intr);
	set_bit(intr, per_cpu_ptr(pcpu_masks, cpu));
	spin_unlock_irqrestore(&gic_lock, flags);

	return 0;
}

static int gic_irq_domain_xlate(struct irq_domain *d, struct device_node *ctrlr,
				const u32 *intspec, unsigned int intsize,
				irq_hw_number_t *out_hwirq,
				unsigned int *out_type)
{
	if (intsize != 3)
		return -EINVAL;

	if (intspec[0] == GIC_SHARED)
		*out_hwirq = GIC_SHARED_TO_HWIRQ(intspec[1]);
	else if (intspec[0] == GIC_LOCAL)
		*out_hwirq = GIC_LOCAL_TO_HWIRQ(intspec[1]);
	else
		return -EINVAL;
	*out_type = intspec[2] & IRQ_TYPE_SENSE_MASK;

	return 0;
}

static int gic_irq_domain_map(struct irq_domain *d, unsigned int virq,
			      irq_hw_number_t hwirq)
{
	int err;

	if (hwirq >= GIC_SHARED_HWIRQ_BASE) {
		/* verify that shared irqs don't conflict with an IPI irq */
		if (test_bit(GIC_HWIRQ_TO_SHARED(hwirq), ipi_resrv))
			return -EBUSY;

		err = irq_domain_set_hwirq_and_chip(d, virq, hwirq,
						    &gic_level_irq_controller,
						    NULL);
		if (err)
			return err;

		irqd_set_single_target(irq_desc_get_irq_data(irq_to_desc(virq)));
		return gic_shared_irq_domain_map(d, virq, hwirq, 0);
	}

	switch (GIC_HWIRQ_TO_LOCAL(hwirq)) {
	case GIC_LOCAL_INT_TIMER:
	case GIC_LOCAL_INT_PERFCTR:
	case GIC_LOCAL_INT_FDC:
		/*
		 * HACK: These are all really percpu interrupts, but
		 * the rest of the MIPS kernel code does not use the
		 * percpu IRQ API for them.
		 */
		err = irq_domain_set_hwirq_and_chip(d, virq, hwirq,
						    &gic_all_vpes_local_irq_controller,
						    NULL);
		if (err)
			return err;

		irq_set_handler(virq, handle_percpu_irq);
		break;

	default:
		err = irq_domain_set_hwirq_and_chip(d, virq, hwirq,
						    &gic_local_irq_controller,
						    NULL);
		if (err)
			return err;

		irq_set_handler(virq, handle_percpu_devid_irq);
		irq_set_percpu_devid(virq);
		break;
	}

	return gic_local_irq_domain_map(d, virq, hwirq);
}

static int gic_irq_domain_alloc(struct irq_domain *d, unsigned int virq,
				unsigned int nr_irqs, void *arg)
{
	struct irq_fwspec *fwspec = arg;
	irq_hw_number_t hwirq;

	if (fwspec->param[0] == GIC_SHARED)
		hwirq = GIC_SHARED_TO_HWIRQ(fwspec->param[1]);
	else
		hwirq = GIC_LOCAL_TO_HWIRQ(fwspec->param[1]);

	return gic_irq_domain_map(d, virq, hwirq);
}

void gic_irq_domain_free(struct irq_domain *d, unsigned int virq,
			 unsigned int nr_irqs)
{
}

static const struct irq_domain_ops gic_irq_domain_ops = {
	.xlate = gic_irq_domain_xlate,
	.alloc = gic_irq_domain_alloc,
	.free = gic_irq_domain_free,
	.map = gic_irq_domain_map,
};

static int gic_ipi_domain_xlate(struct irq_domain *d, struct device_node *ctrlr,
				const u32 *intspec, unsigned int intsize,
				irq_hw_number_t *out_hwirq,
				unsigned int *out_type)
{
	/*
	 * There's nothing to translate here. hwirq is dynamically allocated and
	 * the irq type is always edge triggered.
	 * */
	*out_hwirq = 0;
	*out_type = IRQ_TYPE_EDGE_RISING;

	return 0;
}

static int gic_ipi_domain_alloc(struct irq_domain *d, unsigned int virq,
				unsigned int nr_irqs, void *arg)
{
	struct cpumask *ipimask = arg;
	irq_hw_number_t hwirq, base_hwirq;
	int cpu, ret, i;

	base_hwirq = find_first_bit(ipi_available, gic_shared_intrs);
	if (base_hwirq == gic_shared_intrs)
		return -ENOMEM;

	/* check that we have enough space */
	for (i = base_hwirq; i < nr_irqs; i++) {
		if (!test_bit(i, ipi_available))
			return -EBUSY;
	}
	bitmap_clear(ipi_available, base_hwirq, nr_irqs);

	/* map the hwirq for each cpu consecutively */
	i = 0;
	for_each_cpu(cpu, ipimask) {
		hwirq = GIC_SHARED_TO_HWIRQ(base_hwirq + i);

		ret = irq_domain_set_hwirq_and_chip(d, virq + i, hwirq,
						    &gic_edge_irq_controller,
						    NULL);
		if (ret)
			goto error;

		ret = irq_domain_set_hwirq_and_chip(d->parent, virq + i, hwirq,
						    &gic_edge_irq_controller,
						    NULL);
		if (ret)
			goto error;

		ret = irq_set_irq_type(virq + i, IRQ_TYPE_EDGE_RISING);
		if (ret)
			goto error;

		ret = gic_shared_irq_domain_map(d, virq + i, hwirq, cpu);
		if (ret)
			goto error;

		i++;
	}

	return 0;
error:
	bitmap_set(ipi_available, base_hwirq, nr_irqs);
	return ret;
}

void gic_ipi_domain_free(struct irq_domain *d, unsigned int virq,
			 unsigned int nr_irqs)
{
	irq_hw_number_t base_hwirq;
	struct irq_data *data;

	data = irq_get_irq_data(virq);
	if (!data)
		return;

	base_hwirq = GIC_HWIRQ_TO_SHARED(irqd_to_hwirq(data));
	bitmap_set(ipi_available, base_hwirq, nr_irqs);
}

int gic_ipi_domain_match(struct irq_domain *d, struct device_node *node,
			 enum irq_domain_bus_token bus_token)
{
	bool is_ipi;

	switch (bus_token) {
	case DOMAIN_BUS_IPI:
		is_ipi = d->bus_token == bus_token;
		return (!node || to_of_node(d->fwnode) == node) && is_ipi;
		break;
	default:
		return 0;
	}
}

static const struct irq_domain_ops gic_ipi_domain_ops = {
	.xlate = gic_ipi_domain_xlate,
	.alloc = gic_ipi_domain_alloc,
	.free = gic_ipi_domain_free,
	.match = gic_ipi_domain_match,
};


static int __init gic_of_init(struct device_node *node,
			      struct device_node *parent)
{
	unsigned int cpu_vec, i, j, gicconfig, cpu, v[2];
	unsigned long reserved;
	phys_addr_t gic_base;
	struct resource res;
	size_t gic_len;

	/* Find the first available CPU vector. */
	i = 0;
	reserved = (C_SW0 | C_SW1) >> __fls(C_SW0);
	while (!of_property_read_u32_index(node, "mti,reserved-cpu-vectors",
					   i++, &cpu_vec))
		reserved |= BIT(cpu_vec);

	cpu_vec = find_first_zero_bit(&reserved, hweight_long(ST0_IM));
	if (cpu_vec == hweight_long(ST0_IM)) {
		pr_err("No CPU vectors available for GIC\n");
		return -ENODEV;
	}

	if (of_address_to_resource(node, 0, &res)) {
		/*
		 * Probe the CM for the GIC base address if not specified
		 * in the device-tree.
		 */
		if (mips_cm_present()) {
			gic_base = read_gcr_gic_base() &
				~CM_GCR_GIC_BASE_GICEN;
			gic_len = 0x20000;
		} else {
			pr_err("Failed to get GIC memory range\n");
			return -ENODEV;
		}
	} else {
		gic_base = res.start;
		gic_len = resource_size(&res);
	}

	if (mips_cm_present()) {
		write_gcr_gic_base(gic_base | CM_GCR_GIC_BASE_GICEN);
		/* Ensure GIC region is enabled before trying to access it */
		__sync();
	}

	mips_gic_base = ioremap_nocache(gic_base, gic_len);

	gicconfig = read_gic_config();
	gic_shared_intrs = gicconfig & GIC_CONFIG_NUMINTERRUPTS;
	gic_shared_intrs >>= __fls(GIC_CONFIG_NUMINTERRUPTS);
	gic_shared_intrs = (gic_shared_intrs + 1) * 8;

	gic_vpes = gicconfig & GIC_CONFIG_PVPS;
	gic_vpes >>= __fls(GIC_CONFIG_PVPS);
	gic_vpes = gic_vpes + 1;

	if (cpu_has_veic) {
		/* Set EIC mode for all VPEs */
		for_each_present_cpu(cpu) {
			write_gic_vl_other(mips_cm_vp_id(cpu));
			write_gic_vo_ctl(GIC_VX_CTL_EIC);
		}

		/* Always use vector 1 in EIC mode */
		gic_cpu_pin = 0;
		timer_cpu_pin = gic_cpu_pin;
		set_vi_handler(gic_cpu_pin + GIC_PIN_TO_VEC_OFFSET,
			       __gic_irq_dispatch);
	} else {
		gic_cpu_pin = cpu_vec - GIC_CPU_PIN_OFFSET;
		irq_set_chained_handler(MIPS_CPU_IRQ_BASE + cpu_vec,
					gic_irq_dispatch);
		/*
		 * With the CMP implementation of SMP (deprecated), other CPUs
		 * are started by the bootloader and put into a timer based
		 * waiting poll loop. We must not re-route those CPU's local
		 * timer interrupts as the wait instruction will never finish,
		 * so just handle whatever CPU interrupt it is routed to by
		 * default.
		 *
		 * This workaround should be removed when CMP support is
		 * dropped.
		 */
		if (IS_ENABLED(CONFIG_MIPS_CMP) &&
		    gic_local_irq_is_routable(GIC_LOCAL_INT_TIMER)) {
			timer_cpu_pin = read_gic_vl_timer_map() & GIC_MAP_PIN_MAP;
			irq_set_chained_handler(MIPS_CPU_IRQ_BASE +
						GIC_CPU_PIN_OFFSET +
						timer_cpu_pin,
						gic_irq_dispatch);
		} else {
			timer_cpu_pin = gic_cpu_pin;
		}
	}

	gic_irq_domain = irq_domain_add_simple(node, GIC_NUM_LOCAL_INTRS +
					       gic_shared_intrs, 0,
					       &gic_irq_domain_ops, NULL);
	if (!gic_irq_domain) {
		pr_err("Failed to add GIC IRQ domain");
		return -ENXIO;
	}

	gic_ipi_domain = irq_domain_add_hierarchy(gic_irq_domain,
						  IRQ_DOMAIN_FLAG_IPI_PER_CPU,
						  GIC_NUM_LOCAL_INTRS + gic_shared_intrs,
						  node, &gic_ipi_domain_ops, NULL);
	if (!gic_ipi_domain) {
		pr_err("Failed to add GIC IPI domain");
		return -ENXIO;
	}

	irq_domain_update_bus_token(gic_ipi_domain, DOMAIN_BUS_IPI);

	if (node &&
	    !of_property_read_u32_array(node, "mti,reserved-ipi-vectors", v, 2)) {
		bitmap_set(ipi_resrv, v[0], v[1]);
	} else {
		/* Make the last 2 * gic_vpes available for IPIs */
		bitmap_set(ipi_resrv,
			   gic_shared_intrs - 2 * gic_vpes,
			   2 * gic_vpes);
	}

	bitmap_copy(ipi_available, ipi_resrv, GIC_MAX_INTRS);

	board_bind_eic_interrupt = &gic_bind_eic_interrupt;

	/* Setup defaults */
	for (i = 0; i < gic_shared_intrs; i++) {
		change_gic_pol(i, GIC_POL_ACTIVE_HIGH);
		change_gic_trig(i, GIC_TRIG_LEVEL);
		write_gic_rmask(BIT(i));
	}

	for (i = 0; i < gic_vpes; i++) {
		write_gic_vl_other(mips_cm_vp_id(i));
		for (j = 0; j < GIC_NUM_LOCAL_INTRS; j++) {
			if (!gic_local_irq_is_routable(j))
				continue;
			write_gic_vo_rmask(BIT(j));
		}
	}

	return 0;
}
IRQCHIP_DECLARE(mips_gic, "mti,gic", gic_of_init);<|MERGE_RESOLUTION|>--- conflicted
+++ resolved
@@ -250,26 +250,17 @@
 			    bool force)
 {
 	unsigned int irq = GIC_HWIRQ_TO_SHARED(d->hwirq);
-<<<<<<< HEAD
 	unsigned long flags;
 	unsigned int cpu;
-=======
-	cpumask_t	tmp = CPU_MASK_NONE;
-	unsigned long	flags;
-	int		i, cpu;
->>>>>>> a989c418
 
 	cpu = cpumask_first_and(cpumask, cpu_online_mask);
 	if (cpu >= NR_CPUS)
 		return -EINVAL;
 
-	cpu = cpumask_first(&tmp);
-
 	/* Assumption : cpumask refers to a single CPU */
 	spin_lock_irqsave(&gic_lock, flags);
 
 	/* Re-route this IRQ */
-<<<<<<< HEAD
 	write_gic_map_vp(irq, BIT(mips_cm_vp_id(cpu)));
 
 	/* Update the pcpu_masks */
@@ -277,17 +268,7 @@
 	if (read_gic_mask(irq))
 		set_bit(irq, per_cpu_ptr(pcpu_masks, cpu));
 
-=======
-	gic_map_to_vpe(irq, mips_cm_vp_id(cpu));
-
-	/* Update the pcpu_masks */
-	for (i = 0; i < min(gic_vpes, NR_CPUS); i++)
-		clear_bit(irq, pcpu_masks[i].pcpu_mask);
-	set_bit(irq, pcpu_masks[cpu].pcpu_mask);
-
-	cpumask_copy(irq_data_get_affinity_mask(d), cpumask);
 	irq_data_update_effective_affinity(d, cpumask_of(cpu));
->>>>>>> a989c418
 	spin_unlock_irqrestore(&gic_lock, flags);
 
 	return IRQ_SET_MASK_OK;
