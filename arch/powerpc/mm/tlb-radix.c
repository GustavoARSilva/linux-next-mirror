/*
 * TLB flush routines for radix kernels.
 *
 * Copyright 2015-2016, Aneesh Kumar K.V, IBM Corporation.
 *
 * This program is free software; you can redistribute it and/or
 * modify it under the terms of the GNU General Public License
 * as published by the Free Software Foundation; either version
 * 2 of the License, or (at your option) any later version.
 */

#include <linux/mm.h>
#include <linux/hugetlb.h>
#include <linux/memblock.h>

#include <asm/ppc-opcode.h>
#include <asm/tlb.h>
#include <asm/tlbflush.h>
#include <asm/trace.h>
#include <asm/cputhreads.h>

#define RIC_FLUSH_TLB 0
#define RIC_FLUSH_PWC 1
#define RIC_FLUSH_ALL 2

static inline void __tlbiel_pid(unsigned long pid, int set,
				unsigned long ric)
{
	unsigned long rb,rs,prs,r;

	rb = PPC_BIT(53); /* IS = 1 */
	rb |= set << PPC_BITLSHIFT(51);
	rs = ((unsigned long)pid) << PPC_BITLSHIFT(31);
	prs = 1; /* process scoped */
	r = 1;   /* raidx format */

	asm volatile(PPC_TLBIEL(%0, %4, %3, %2, %1)
		     : : "r"(rb), "i"(r), "i"(prs), "i"(ric), "r"(rs) : "memory");
	trace_tlbie(0, 1, rb, rs, ric, prs, r);
}

static inline void __tlbie_pid(unsigned long pid, unsigned long ric)
{
	unsigned long rb,rs,prs,r;

	rb = PPC_BIT(53); /* IS = 1 */
	rs = pid << PPC_BITLSHIFT(31);
	prs = 1; /* process scoped */
	r = 1;   /* raidx format */

	asm volatile(PPC_TLBIE_5(%0, %4, %3, %2, %1)
		     : : "r"(rb), "i"(r), "i"(prs), "i"(ric), "r"(rs) : "memory");
	trace_tlbie(0, 0, rb, rs, ric, prs, r);
}

/*
 * We use 128 set in radix mode and 256 set in hpt mode.
 */
static inline void _tlbiel_pid(unsigned long pid, unsigned long ric)
{
	int set;

	asm volatile("ptesync": : :"memory");

	/*
	 * Flush the first set of the TLB, and if we're doing a RIC_FLUSH_ALL,
	 * also flush the entire Page Walk Cache.
	 */
	__tlbiel_pid(pid, 0, ric);

	/* For PWC, only one flush is needed */
	if (ric == RIC_FLUSH_PWC) {
		asm volatile("ptesync": : :"memory");
		return;
	}

	/* For the remaining sets, just flush the TLB */
	for (set = 1; set < POWER9_TLB_SETS_RADIX ; set++)
		__tlbiel_pid(pid, set, RIC_FLUSH_TLB);

	asm volatile("ptesync": : :"memory");
	asm volatile(PPC_INVALIDATE_ERAT "; isync" : : :"memory");
}

static inline void _tlbie_pid(unsigned long pid, unsigned long ric)
{
	asm volatile("ptesync": : :"memory");
	__tlbie_pid(pid, ric);
	asm volatile("eieio; tlbsync; ptesync": : :"memory");
}

static inline void __tlbiel_va(unsigned long va, unsigned long pid,
			       unsigned long ap, unsigned long ric)
{
	unsigned long rb,rs,prs,r;

	rb = va & ~(PPC_BITMASK(52, 63));
	rb |= ap << PPC_BITLSHIFT(58);
	rs = pid << PPC_BITLSHIFT(31);
	prs = 1; /* process scoped */
	r = 1;   /* raidx format */

	asm volatile(PPC_TLBIEL(%0, %4, %3, %2, %1)
		     : : "r"(rb), "i"(r), "i"(prs), "i"(ric), "r"(rs) : "memory");
	trace_tlbie(0, 1, rb, rs, ric, prs, r);
}

static inline void __tlbiel_va_range(unsigned long start, unsigned long end,
				    unsigned long pid, unsigned long page_size,
				    unsigned long psize)
{
	unsigned long addr;
	unsigned long ap = mmu_get_ap(psize);

	for (addr = start; addr < end; addr += page_size)
		__tlbiel_va(addr, pid, ap, RIC_FLUSH_TLB);
}

static inline void _tlbiel_va(unsigned long va, unsigned long pid,
			      unsigned long psize, unsigned long ric)
{
	unsigned long ap = mmu_get_ap(psize);

	asm volatile("ptesync": : :"memory");
	__tlbiel_va(va, pid, ap, ric);
	asm volatile("ptesync": : :"memory");
}

static inline void _tlbiel_va_range(unsigned long start, unsigned long end,
				    unsigned long pid, unsigned long page_size,
				    unsigned long psize, bool also_pwc)
{
	asm volatile("ptesync": : :"memory");
	if (also_pwc)
		__tlbiel_pid(pid, 0, RIC_FLUSH_PWC);
	__tlbiel_va_range(start, end, pid, page_size, psize);
	asm volatile("ptesync": : :"memory");
}

static inline void __tlbie_va(unsigned long va, unsigned long pid,
			     unsigned long ap, unsigned long ric)
{
	unsigned long rb,rs,prs,r;

	rb = va & ~(PPC_BITMASK(52, 63));
	rb |= ap << PPC_BITLSHIFT(58);
	rs = pid << PPC_BITLSHIFT(31);
	prs = 1; /* process scoped */
	r = 1;   /* raidx format */

	asm volatile(PPC_TLBIE_5(%0, %4, %3, %2, %1)
		     : : "r"(rb), "i"(r), "i"(prs), "i"(ric), "r"(rs) : "memory");
	trace_tlbie(0, 0, rb, rs, ric, prs, r);
}

static inline void __tlbie_va_range(unsigned long start, unsigned long end,
				    unsigned long pid, unsigned long page_size,
				    unsigned long psize)
{
	unsigned long addr;
	unsigned long ap = mmu_get_ap(psize);

	for (addr = start; addr < end; addr += page_size)
		__tlbie_va(addr, pid, ap, RIC_FLUSH_TLB);
}

static inline void _tlbie_va(unsigned long va, unsigned long pid,
			      unsigned long psize, unsigned long ric)
{
	unsigned long ap = mmu_get_ap(psize);

	asm volatile("ptesync": : :"memory");
	__tlbie_va(va, pid, ap, ric);
	asm volatile("eieio; tlbsync; ptesync": : :"memory");
}

static inline void _tlbie_va_range(unsigned long start, unsigned long end,
				    unsigned long pid, unsigned long page_size,
				    unsigned long psize, bool also_pwc)
{
	asm volatile("ptesync": : :"memory");
	if (also_pwc)
		__tlbie_pid(pid, RIC_FLUSH_PWC);
	__tlbie_va_range(start, end, pid, page_size, psize);
	asm volatile("eieio; tlbsync; ptesync": : :"memory");
}

/*
 * Base TLB flushing operations:
 *
 *  - flush_tlb_mm(mm) flushes the specified mm context TLB's
 *  - flush_tlb_page(vma, vmaddr) flushes one page
 *  - flush_tlb_range(vma, start, end) flushes a range of pages
 *  - flush_tlb_kernel_range(start, end) flushes kernel pages
 *
 *  - local_* variants of page and mm only apply to the current
 *    processor
 */
void radix__local_flush_tlb_mm(struct mm_struct *mm)
{
	unsigned long pid;

	preempt_disable();
	pid = mm->context.id;
	if (pid != MMU_NO_CONTEXT)
		_tlbiel_pid(pid, RIC_FLUSH_TLB);
	preempt_enable();
}
EXPORT_SYMBOL(radix__local_flush_tlb_mm);

#ifndef CONFIG_SMP
void radix__local_flush_all_mm(struct mm_struct *mm)
{
	unsigned long pid;

	preempt_disable();
	pid = mm->context.id;
	if (pid != MMU_NO_CONTEXT)
		_tlbiel_pid(pid, RIC_FLUSH_ALL);
	preempt_enable();
}
EXPORT_SYMBOL(radix__local_flush_all_mm);
#endif /* CONFIG_SMP */

void radix__local_flush_tlb_page_psize(struct mm_struct *mm, unsigned long vmaddr,
				       int psize)
{
	unsigned long pid;

	preempt_disable();
	pid = mm->context.id;
	if (pid != MMU_NO_CONTEXT)
		_tlbiel_va(vmaddr, pid, psize, RIC_FLUSH_TLB);
	preempt_enable();
}

void radix__local_flush_tlb_page(struct vm_area_struct *vma, unsigned long vmaddr)
{
#ifdef CONFIG_HUGETLB_PAGE
	/* need the return fix for nohash.c */
	if (is_vm_hugetlb_page(vma))
		return radix__local_flush_hugetlb_page(vma, vmaddr);
#endif
	radix__local_flush_tlb_page_psize(vma->vm_mm, vmaddr, mmu_virtual_psize);
}
EXPORT_SYMBOL(radix__local_flush_tlb_page);

#ifdef CONFIG_SMP
void radix__flush_tlb_mm(struct mm_struct *mm)
{
	unsigned long pid;

	pid = mm->context.id;
	if (unlikely(pid == MMU_NO_CONTEXT))
		return;

	preempt_disable();
	if (!mm_is_thread_local(mm))
		_tlbie_pid(pid, RIC_FLUSH_TLB);
	else
		_tlbiel_pid(pid, RIC_FLUSH_TLB);
	preempt_enable();
}
EXPORT_SYMBOL(radix__flush_tlb_mm);

void radix__flush_all_mm(struct mm_struct *mm)
{
	unsigned long pid;

	pid = mm->context.id;
	if (unlikely(pid == MMU_NO_CONTEXT))
		return;

	preempt_disable();
	if (!mm_is_thread_local(mm))
		_tlbie_pid(pid, RIC_FLUSH_ALL);
	else
		_tlbiel_pid(pid, RIC_FLUSH_ALL);
	preempt_enable();
}
EXPORT_SYMBOL(radix__flush_all_mm);

void radix__flush_tlb_pwc(struct mmu_gather *tlb, unsigned long addr)
{
	tlb->need_flush_all = 1;
}
EXPORT_SYMBOL(radix__flush_tlb_pwc);

void radix__flush_tlb_page_psize(struct mm_struct *mm, unsigned long vmaddr,
				 int psize)
{
	unsigned long pid;

	pid = mm->context.id;
	if (unlikely(pid == MMU_NO_CONTEXT))
		return;

	preempt_disable();
	if (!mm_is_thread_local(mm))
		_tlbie_va(vmaddr, pid, psize, RIC_FLUSH_TLB);
	else
		_tlbiel_va(vmaddr, pid, psize, RIC_FLUSH_TLB);
	preempt_enable();
}

void radix__flush_tlb_page(struct vm_area_struct *vma, unsigned long vmaddr)
{
#ifdef CONFIG_HUGETLB_PAGE
	if (is_vm_hugetlb_page(vma))
		return radix__flush_hugetlb_page(vma, vmaddr);
#endif
	radix__flush_tlb_page_psize(vma->vm_mm, vmaddr, mmu_virtual_psize);
}
EXPORT_SYMBOL(radix__flush_tlb_page);

#else /* CONFIG_SMP */
#define radix__flush_all_mm radix__local_flush_all_mm
#endif /* CONFIG_SMP */

void radix__flush_tlb_kernel_range(unsigned long start, unsigned long end)
{
	_tlbie_pid(0, RIC_FLUSH_ALL);
}
EXPORT_SYMBOL(radix__flush_tlb_kernel_range);

#define TLB_FLUSH_ALL -1UL

/*
 * Number of pages above which we invalidate the entire PID rather than
 * flush individual pages, for local and global flushes respectively.
 *
 * tlbie goes out to the interconnect and individual ops are more costly.
 * It also does not iterate over sets like the local tlbiel variant when
 * invalidating a full PID, so it has a far lower threshold to change from
 * individual page flushes to full-pid flushes.
 */
static unsigned long tlb_single_page_flush_ceiling __read_mostly = 33;
static unsigned long tlb_local_single_page_flush_ceiling __read_mostly = POWER9_TLB_SETS_RADIX * 2;

void radix__flush_tlb_range(struct vm_area_struct *vma, unsigned long start,
		     unsigned long end)

{
	struct mm_struct *mm = vma->vm_mm;
	unsigned long pid;
	unsigned int page_shift = mmu_psize_defs[mmu_virtual_psize].shift;
	unsigned long page_size = 1UL << page_shift;
	unsigned long nr_pages = (end - start) >> page_shift;
	bool local, full;

#ifdef CONFIG_HUGETLB_PAGE
	if (is_vm_hugetlb_page(vma))
		return radix__flush_hugetlb_tlb_range(vma, start, end);
#endif

	pid = mm->context.id;
	if (unlikely(pid == MMU_NO_CONTEXT))
		return;

	preempt_disable();
	if (mm_is_thread_local(mm)) {
		local = true;
		full = (end == TLB_FLUSH_ALL ||
				nr_pages > tlb_local_single_page_flush_ceiling);
	} else {
		local = false;
		full = (end == TLB_FLUSH_ALL ||
				nr_pages > tlb_single_page_flush_ceiling);
	}

	if (full) {
		if (local)
			_tlbiel_pid(pid, RIC_FLUSH_TLB);
		else
			_tlbie_pid(pid, RIC_FLUSH_TLB);
	} else {
		bool hflush = false;
		unsigned long hstart, hend;

#ifdef CONFIG_TRANSPARENT_HUGEPAGE
		hstart = (start + HPAGE_PMD_SIZE - 1) >> HPAGE_PMD_SHIFT;
		hend = end >> HPAGE_PMD_SHIFT;
		if (hstart < hend) {
			hstart <<= HPAGE_PMD_SHIFT;
			hend <<= HPAGE_PMD_SHIFT;
			hflush = true;
		}
#endif

		asm volatile("ptesync": : :"memory");
		if (local) {
			__tlbiel_va_range(start, end, pid, page_size, mmu_virtual_psize);
			if (hflush)
				__tlbiel_va_range(hstart, hend, pid,
						HPAGE_PMD_SIZE, MMU_PAGE_2M);
			asm volatile("ptesync": : :"memory");
		} else {
			__tlbie_va_range(start, end, pid, page_size, mmu_virtual_psize);
			if (hflush)
				__tlbie_va_range(hstart, hend, pid,
						HPAGE_PMD_SIZE, MMU_PAGE_2M);
			asm volatile("eieio; tlbsync; ptesync": : :"memory");
		}
	}
	preempt_enable();
}
EXPORT_SYMBOL(radix__flush_tlb_range);

static int radix_get_mmu_psize(int page_size)
{
	int psize;

	if (page_size == (1UL << mmu_psize_defs[mmu_virtual_psize].shift))
		psize = mmu_virtual_psize;
	else if (page_size == (1UL << mmu_psize_defs[MMU_PAGE_2M].shift))
		psize = MMU_PAGE_2M;
	else if (page_size == (1UL << mmu_psize_defs[MMU_PAGE_1G].shift))
		psize = MMU_PAGE_1G;
	else
		return -1;
	return psize;
}

static void radix__flush_tlb_pwc_range_psize(struct mm_struct *mm, unsigned long start,
				  unsigned long end, int psize);

void radix__tlb_flush(struct mmu_gather *tlb)
{
	int psize = 0;
	struct mm_struct *mm = tlb->mm;
	int page_size = tlb->page_size;

	/*
	 * if page size is not something we understand, do a full mm flush
	 *
	 * A "fullmm" flush must always do a flush_all_mm (RIC=2) flush
	 * that flushes the process table entry cache upon process teardown.
	 * See the comment for radix in arch_exit_mmap().
	 */
	if (tlb->fullmm) {
		radix__flush_all_mm(mm);
	} else if ( (psize = radix_get_mmu_psize(page_size)) == -1) {
		if (!tlb->need_flush_all)
			radix__flush_tlb_mm(mm);
		else
			radix__flush_all_mm(mm);
	} else {
		unsigned long start = tlb->start;
		unsigned long end = tlb->end;

		if (!tlb->need_flush_all)
			radix__flush_tlb_range_psize(mm, start, end, psize);
		else
			radix__flush_tlb_pwc_range_psize(mm, start, end, psize);
	}
	tlb->need_flush_all = 0;
}

static inline void __radix__flush_tlb_range_psize(struct mm_struct *mm,
				unsigned long start, unsigned long end,
				int psize, bool also_pwc)
{
	unsigned long pid;
	unsigned int page_shift = mmu_psize_defs[psize].shift;
	unsigned long page_size = 1UL << page_shift;
	unsigned long nr_pages = (end - start) >> page_shift;
	bool local, full;

	pid = mm->context.id;
	if (unlikely(pid == MMU_NO_CONTEXT))
		return;

	preempt_disable();
	if (mm_is_thread_local(mm)) {
		local = true;
		full = (end == TLB_FLUSH_ALL ||
				nr_pages > tlb_local_single_page_flush_ceiling);
	} else {
		local = false;
		full = (end == TLB_FLUSH_ALL ||
				nr_pages > tlb_single_page_flush_ceiling);
	}

	if (full) {
		if (local)
			_tlbiel_pid(pid, also_pwc ? RIC_FLUSH_ALL : RIC_FLUSH_TLB);
		else
			_tlbie_pid(pid, also_pwc ? RIC_FLUSH_ALL: RIC_FLUSH_TLB);
	} else {
		if (local)
			_tlbiel_va_range(start, end, pid, page_size, psize, also_pwc);
		else
			_tlbie_va_range(start, end, pid, page_size, psize, also_pwc);
	}
	preempt_enable();
}

void radix__flush_tlb_range_psize(struct mm_struct *mm, unsigned long start,
				  unsigned long end, int psize)
{
	return __radix__flush_tlb_range_psize(mm, start, end, psize, false);
}

static void radix__flush_tlb_pwc_range_psize(struct mm_struct *mm, unsigned long start,
				  unsigned long end, int psize)
{
	__radix__flush_tlb_range_psize(mm, start, end, psize, true);
}

#ifdef CONFIG_TRANSPARENT_HUGEPAGE
void radix__flush_tlb_collapsed_pmd(struct mm_struct *mm, unsigned long addr)
{
	unsigned long pid, end;

<<<<<<< HEAD

	pid = mm ? mm->context.id : 0;
	preempt_disable();
=======
	pid = mm->context.id;
>>>>>>> 4e614c1c
	if (unlikely(pid == MMU_NO_CONTEXT))
		return;

	/* 4k page size, just blow the world */
	if (PAGE_SIZE == 0x1000) {
		radix__flush_all_mm(mm);
		preempt_enable();
		return;
	}

	end = addr + HPAGE_PMD_SIZE;

	/* Otherwise first do the PWC, then iterate the pages. */
	preempt_disable();

	if (mm_is_thread_local(mm)) {
		_tlbiel_va_range(addr, end, pid, PAGE_SIZE, mmu_virtual_psize, true);
	} else {
		_tlbie_va_range(addr, end, pid, PAGE_SIZE, mmu_virtual_psize, true);
	}

	preempt_enable();
}
#endif /* CONFIG_TRANSPARENT_HUGEPAGE */

void radix__flush_tlb_lpid_va(unsigned long lpid, unsigned long gpa,
			      unsigned long page_size)
{
	unsigned long rb,rs,prs,r;
	unsigned long ap;
	unsigned long ric = RIC_FLUSH_TLB;

	ap = mmu_get_ap(radix_get_mmu_psize(page_size));
	rb = gpa & ~(PPC_BITMASK(52, 63));
	rb |= ap << PPC_BITLSHIFT(58);
	rs = lpid & ((1UL << 32) - 1);
	prs = 0; /* process scoped */
	r = 1;   /* raidx format */

	asm volatile("ptesync": : :"memory");
	asm volatile(PPC_TLBIE_5(%0, %4, %3, %2, %1)
		     : : "r"(rb), "i"(r), "i"(prs), "i"(ric), "r"(rs) : "memory");
	asm volatile("eieio; tlbsync; ptesync": : :"memory");
	trace_tlbie(lpid, 0, rb, rs, ric, prs, r);
}
EXPORT_SYMBOL(radix__flush_tlb_lpid_va);

void radix__flush_tlb_lpid(unsigned long lpid)
{
	unsigned long rb,rs,prs,r;
	unsigned long ric = RIC_FLUSH_ALL;

	rb = 0x2 << PPC_BITLSHIFT(53); /* IS = 2 */
	rs = lpid & ((1UL << 32) - 1);
	prs = 0; /* partition scoped */
	r = 1;   /* raidx format */

	asm volatile("ptesync": : :"memory");
	asm volatile(PPC_TLBIE_5(%0, %4, %3, %2, %1)
		     : : "r"(rb), "i"(r), "i"(prs), "i"(ric), "r"(rs) : "memory");
	asm volatile("eieio; tlbsync; ptesync": : :"memory");
	trace_tlbie(lpid, 0, rb, rs, ric, prs, r);
}
EXPORT_SYMBOL(radix__flush_tlb_lpid);

void radix__flush_pmd_tlb_range(struct vm_area_struct *vma,
				unsigned long start, unsigned long end)
{
	radix__flush_tlb_range_psize(vma->vm_mm, start, end, MMU_PAGE_2M);
}
EXPORT_SYMBOL(radix__flush_pmd_tlb_range);

void radix__flush_tlb_all(void)
{
	unsigned long rb,prs,r,rs;
	unsigned long ric = RIC_FLUSH_ALL;

	rb = 0x3 << PPC_BITLSHIFT(53); /* IS = 3 */
	prs = 0; /* partition scoped */
	r = 1;   /* raidx format */
	rs = 1 & ((1UL << 32) - 1); /* any LPID value to flush guest mappings */

	asm volatile("ptesync": : :"memory");
	/*
	 * now flush guest entries by passing PRS = 1 and LPID != 0
	 */
	asm volatile(PPC_TLBIE_5(%0, %4, %3, %2, %1)
		     : : "r"(rb), "i"(r), "i"(1), "i"(ric), "r"(rs) : "memory");
	trace_tlbie(0, 0, rb, rs, ric, prs, r);
	/*
	 * now flush host entires by passing PRS = 0 and LPID == 0
	 */
	asm volatile(PPC_TLBIE_5(%0, %4, %3, %2, %1)
		     : : "r"(rb), "i"(r), "i"(prs), "i"(ric), "r"(0) : "memory");
	asm volatile("eieio; tlbsync; ptesync": : :"memory");
	trace_tlbie(0, 0, rb, 0, ric, prs, r);
}

void radix__flush_tlb_pte_p9_dd1(unsigned long old_pte, struct mm_struct *mm,
				 unsigned long address)
{
	/*
	 * We track page size in pte only for DD1, So we can
	 * call this only on DD1.
	 */
	if (!cpu_has_feature(CPU_FTR_POWER9_DD1)) {
		VM_WARN_ON(1);
		return;
	}

	if (old_pte & R_PAGE_LARGE)
		radix__flush_tlb_page_psize(mm, address, MMU_PAGE_2M);
	else
		radix__flush_tlb_page_psize(mm, address, mmu_virtual_psize);
}

#ifdef CONFIG_KVM_BOOK3S_HV_POSSIBLE
extern void radix_kvm_prefetch_workaround(struct mm_struct *mm)
{
	unsigned int pid = mm->context.id;

	if (unlikely(pid == MMU_NO_CONTEXT))
		return;

	/*
	 * If this context hasn't run on that CPU before and KVM is
	 * around, there's a slim chance that the guest on another
	 * CPU just brought in obsolete translation into the TLB of
	 * this CPU due to a bad prefetch using the guest PID on
	 * the way into the hypervisor.
	 *
	 * We work around this here. If KVM is possible, we check if
	 * any sibling thread is in KVM. If it is, the window may exist
	 * and thus we flush that PID from the core.
	 *
	 * A potential future improvement would be to mark which PIDs
	 * have never been used on the system and avoid it if the PID
	 * is new and the process has no other cpumask bit set.
	 */
	if (cpu_has_feature(CPU_FTR_HVMODE) && radix_enabled()) {
		int cpu = smp_processor_id();
		int sib = cpu_first_thread_sibling(cpu);
		bool flush = false;

		for (; sib <= cpu_last_thread_sibling(cpu) && !flush; sib++) {
			if (sib == cpu)
				continue;
			if (paca[sib].kvm_hstate.kvm_vcpu)
				flush = true;
		}
		if (flush)
			_tlbiel_pid(pid, RIC_FLUSH_ALL);
	}
}
EXPORT_SYMBOL_GPL(radix_kvm_prefetch_workaround);
#endif /* CONFIG_KVM_BOOK3S_HV_POSSIBLE */<|MERGE_RESOLUTION|>--- conflicted
+++ resolved
@@ -512,20 +512,13 @@
 {
 	unsigned long pid, end;
 
-<<<<<<< HEAD
-
-	pid = mm ? mm->context.id : 0;
-	preempt_disable();
-=======
-	pid = mm->context.id;
->>>>>>> 4e614c1c
+	pid = mm->context.id;
 	if (unlikely(pid == MMU_NO_CONTEXT))
 		return;
 
 	/* 4k page size, just blow the world */
 	if (PAGE_SIZE == 0x1000) {
 		radix__flush_all_mm(mm);
-		preempt_enable();
 		return;
 	}
 
