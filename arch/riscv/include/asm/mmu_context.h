--- conflicted
+++ resolved
@@ -69,36 +69,6 @@
 #endif
 }
 
-/*
- * When necessary, performs a deferred icache flush for the given MM context,
- * on the local CPU.  RISC-V has no direct mechanism for instruction cache
- * shoot downs, so instead we send an IPI that informs the remote harts they
- * need to flush their local instruction caches.  To avoid pathologically slow
- * behavior in a common case (a bunch of single-hart processes on a many-hart
- * machine, ie 'make -j') we avoid the IPIs for harts that are not currently
- * executing a MM context and instead schedule a deferred local instruction
- * cache flush to be performed before execution resumes on each hart.  This
- * actually performs that local instruction cache flush, which implicitly only
- * refers to the current hart.
- */
-static inline void flush_icache_deferred(struct mm_struct *mm)
-{
-#ifdef CONFIG_SMP
-	unsigned int cpu = smp_processor_id();
-	cpumask_t *mask = &mm->context.icache_stale_mask;
-
-	if (cpumask_test_cpu(cpu, mask)) {
-		cpumask_clear_cpu(cpu, mask);
-		/*
-		 * Ensure the remote hart's writes are visible to this hart.
-		 * This pairs with a barrier in flush_icache_mm.
-		 */
-		smp_mb();
-		local_flush_icache_all();
-	}
-#endif
-}
-
 static inline void switch_mm(struct mm_struct *prev,
 	struct mm_struct *next, struct task_struct *task)
 {
@@ -113,16 +83,12 @@
 		cpumask_clear_cpu(cpu, mm_cpumask(prev));
 		cpumask_set_cpu(cpu, mm_cpumask(next));
 
-<<<<<<< HEAD
-		set_pgdir(next->pgd);
-=======
 		/*
 		 * Use the old spbtr name instead of using the current satp
 		 * name to support binutils 2.29 which doesn't know about the
 		 * privileged ISA 1.10 yet.
 		 */
 		csr_write(sptbr, virt_to_pfn(next->pgd) | SATP_MODE);
->>>>>>> 03a0dded
 		local_flush_tlb_all();
 
 		flush_icache_deferred(next);
