/*
 * Copyright (C) 2007 Oracle.  All rights reserved.
 *
 * This program is free software; you can redistribute it and/or
 * modify it under the terms of the GNU General Public
 * License v2 as published by the Free Software Foundation.
 *
 * This program is distributed in the hope that it will be useful,
 * but WITHOUT ANY WARRANTY; without even the implied warranty of
 * MERCHANTABILITY or FITNESS FOR A PARTICULAR PURPOSE.  See the GNU
 * General Public License for more details.
 *
 * You should have received a copy of the GNU General Public
 * License along with this program; if not, write to the
 * Free Software Foundation, Inc., 59 Temple Place - Suite 330,
 * Boston, MA 021110-1307, USA.
 */
#include <linux/sched.h>
#include <linux/sched/signal.h>
#include <linux/pagemap.h>
#include <linux/writeback.h>
#include <linux/blkdev.h>
#include <linux/sort.h>
#include <linux/rcupdate.h>
#include <linux/kthread.h>
#include <linux/slab.h>
#include <linux/ratelimit.h>
#include <linux/percpu_counter.h>
#include <linux/lockdep.h>
#include "hash.h"
#include "tree-log.h"
#include "disk-io.h"
#include "print-tree.h"
#include "volumes.h"
#include "raid56.h"
#include "locking.h"
#include "free-space-cache.h"
#include "free-space-tree.h"
#include "math.h"
#include "sysfs.h"
#include "qgroup.h"
#include "ref-verify.h"

#undef SCRAMBLE_DELAYED_REFS

/*
 * control flags for do_chunk_alloc's force field
 * CHUNK_ALLOC_NO_FORCE means to only allocate a chunk
 * if we really need one.
 *
 * CHUNK_ALLOC_LIMITED means to only try and allocate one
 * if we have very few chunks already allocated.  This is
 * used as part of the clustering code to help make sure
 * we have a good pool of storage to cluster in, without
 * filling the FS with empty chunks
 *
 * CHUNK_ALLOC_FORCE means it must try to allocate one
 *
 */
enum {
	CHUNK_ALLOC_NO_FORCE = 0,
	CHUNK_ALLOC_LIMITED = 1,
	CHUNK_ALLOC_FORCE = 2,
};

static int __btrfs_free_extent(struct btrfs_trans_handle *trans,
			       struct btrfs_fs_info *fs_info,
				struct btrfs_delayed_ref_node *node, u64 parent,
				u64 root_objectid, u64 owner_objectid,
				u64 owner_offset, int refs_to_drop,
				struct btrfs_delayed_extent_op *extra_op);
static void __run_delayed_extent_op(struct btrfs_delayed_extent_op *extent_op,
				    struct extent_buffer *leaf,
				    struct btrfs_extent_item *ei);
static int alloc_reserved_file_extent(struct btrfs_trans_handle *trans,
				      struct btrfs_fs_info *fs_info,
				      u64 parent, u64 root_objectid,
				      u64 flags, u64 owner, u64 offset,
				      struct btrfs_key *ins, int ref_mod);
static int alloc_reserved_tree_block(struct btrfs_trans_handle *trans,
				     struct btrfs_fs_info *fs_info,
				     u64 parent, u64 root_objectid,
				     u64 flags, struct btrfs_disk_key *key,
				     int level, struct btrfs_key *ins);
static int do_chunk_alloc(struct btrfs_trans_handle *trans,
			  struct btrfs_fs_info *fs_info, u64 flags,
			  int force);
static int find_next_key(struct btrfs_path *path, int level,
			 struct btrfs_key *key);
static void dump_space_info(struct btrfs_fs_info *fs_info,
			    struct btrfs_space_info *info, u64 bytes,
			    int dump_block_groups);
static int block_rsv_use_bytes(struct btrfs_block_rsv *block_rsv,
			       u64 num_bytes);
static void space_info_add_new_bytes(struct btrfs_fs_info *fs_info,
				     struct btrfs_space_info *space_info,
				     u64 num_bytes);
static void space_info_add_old_bytes(struct btrfs_fs_info *fs_info,
				     struct btrfs_space_info *space_info,
				     u64 num_bytes);

static noinline int
block_group_cache_done(struct btrfs_block_group_cache *cache)
{
	smp_mb();
	return cache->cached == BTRFS_CACHE_FINISHED ||
		cache->cached == BTRFS_CACHE_ERROR;
}

static int block_group_bits(struct btrfs_block_group_cache *cache, u64 bits)
{
	return (cache->flags & bits) == bits;
}

void btrfs_get_block_group(struct btrfs_block_group_cache *cache)
{
	atomic_inc(&cache->count);
}

void btrfs_put_block_group(struct btrfs_block_group_cache *cache)
{
	if (atomic_dec_and_test(&cache->count)) {
		WARN_ON(cache->pinned > 0);
		WARN_ON(cache->reserved > 0);

		/*
		 * If not empty, someone is still holding mutex of
		 * full_stripe_lock, which can only be released by caller.
		 * And it will definitely cause use-after-free when caller
		 * tries to release full stripe lock.
		 *
		 * No better way to resolve, but only to warn.
		 */
		WARN_ON(!RB_EMPTY_ROOT(&cache->full_stripe_locks_root.root));
		kfree(cache->free_space_ctl);
		kfree(cache);
	}
}

/*
 * this adds the block group to the fs_info rb tree for the block group
 * cache
 */
static int btrfs_add_block_group_cache(struct btrfs_fs_info *info,
				struct btrfs_block_group_cache *block_group)
{
	struct rb_node **p;
	struct rb_node *parent = NULL;
	struct btrfs_block_group_cache *cache;

	spin_lock(&info->block_group_cache_lock);
	p = &info->block_group_cache_tree.rb_node;

	while (*p) {
		parent = *p;
		cache = rb_entry(parent, struct btrfs_block_group_cache,
				 cache_node);
		if (block_group->key.objectid < cache->key.objectid) {
			p = &(*p)->rb_left;
		} else if (block_group->key.objectid > cache->key.objectid) {
			p = &(*p)->rb_right;
		} else {
			spin_unlock(&info->block_group_cache_lock);
			return -EEXIST;
		}
	}

	rb_link_node(&block_group->cache_node, parent, p);
	rb_insert_color(&block_group->cache_node,
			&info->block_group_cache_tree);

	if (info->first_logical_byte > block_group->key.objectid)
		info->first_logical_byte = block_group->key.objectid;

	spin_unlock(&info->block_group_cache_lock);

	return 0;
}

/*
 * This will return the block group at or after bytenr if contains is 0, else
 * it will return the block group that contains the bytenr
 */
static struct btrfs_block_group_cache *
block_group_cache_tree_search(struct btrfs_fs_info *info, u64 bytenr,
			      int contains)
{
	struct btrfs_block_group_cache *cache, *ret = NULL;
	struct rb_node *n;
	u64 end, start;

	spin_lock(&info->block_group_cache_lock);
	n = info->block_group_cache_tree.rb_node;

	while (n) {
		cache = rb_entry(n, struct btrfs_block_group_cache,
				 cache_node);
		end = cache->key.objectid + cache->key.offset - 1;
		start = cache->key.objectid;

		if (bytenr < start) {
			if (!contains && (!ret || start < ret->key.objectid))
				ret = cache;
			n = n->rb_left;
		} else if (bytenr > start) {
			if (contains && bytenr <= end) {
				ret = cache;
				break;
			}
			n = n->rb_right;
		} else {
			ret = cache;
			break;
		}
	}
	if (ret) {
		btrfs_get_block_group(ret);
		if (bytenr == 0 && info->first_logical_byte > ret->key.objectid)
			info->first_logical_byte = ret->key.objectid;
	}
	spin_unlock(&info->block_group_cache_lock);

	return ret;
}

static int add_excluded_extent(struct btrfs_fs_info *fs_info,
			       u64 start, u64 num_bytes)
{
	u64 end = start + num_bytes - 1;
	set_extent_bits(&fs_info->freed_extents[0],
			start, end, EXTENT_UPTODATE);
	set_extent_bits(&fs_info->freed_extents[1],
			start, end, EXTENT_UPTODATE);
	return 0;
}

static void free_excluded_extents(struct btrfs_fs_info *fs_info,
				  struct btrfs_block_group_cache *cache)
{
	u64 start, end;

	start = cache->key.objectid;
	end = start + cache->key.offset - 1;

	clear_extent_bits(&fs_info->freed_extents[0],
			  start, end, EXTENT_UPTODATE);
	clear_extent_bits(&fs_info->freed_extents[1],
			  start, end, EXTENT_UPTODATE);
}

static int exclude_super_stripes(struct btrfs_fs_info *fs_info,
				 struct btrfs_block_group_cache *cache)
{
	u64 bytenr;
	u64 *logical;
	int stripe_len;
	int i, nr, ret;

	if (cache->key.objectid < BTRFS_SUPER_INFO_OFFSET) {
		stripe_len = BTRFS_SUPER_INFO_OFFSET - cache->key.objectid;
		cache->bytes_super += stripe_len;
		ret = add_excluded_extent(fs_info, cache->key.objectid,
					  stripe_len);
		if (ret)
			return ret;
	}

	for (i = 0; i < BTRFS_SUPER_MIRROR_MAX; i++) {
		bytenr = btrfs_sb_offset(i);
		ret = btrfs_rmap_block(fs_info, cache->key.objectid,
				       bytenr, 0, &logical, &nr, &stripe_len);
		if (ret)
			return ret;

		while (nr--) {
			u64 start, len;

			if (logical[nr] > cache->key.objectid +
			    cache->key.offset)
				continue;

			if (logical[nr] + stripe_len <= cache->key.objectid)
				continue;

			start = logical[nr];
			if (start < cache->key.objectid) {
				start = cache->key.objectid;
				len = (logical[nr] + stripe_len) - start;
			} else {
				len = min_t(u64, stripe_len,
					    cache->key.objectid +
					    cache->key.offset - start);
			}

			cache->bytes_super += len;
			ret = add_excluded_extent(fs_info, start, len);
			if (ret) {
				kfree(logical);
				return ret;
			}
		}

		kfree(logical);
	}
	return 0;
}

static struct btrfs_caching_control *
get_caching_control(struct btrfs_block_group_cache *cache)
{
	struct btrfs_caching_control *ctl;

	spin_lock(&cache->lock);
	if (!cache->caching_ctl) {
		spin_unlock(&cache->lock);
		return NULL;
	}

	ctl = cache->caching_ctl;
	refcount_inc(&ctl->count);
	spin_unlock(&cache->lock);
	return ctl;
}

static void put_caching_control(struct btrfs_caching_control *ctl)
{
	if (refcount_dec_and_test(&ctl->count))
		kfree(ctl);
}

#ifdef CONFIG_BTRFS_DEBUG
static void fragment_free_space(struct btrfs_block_group_cache *block_group)
{
	struct btrfs_fs_info *fs_info = block_group->fs_info;
	u64 start = block_group->key.objectid;
	u64 len = block_group->key.offset;
	u64 chunk = block_group->flags & BTRFS_BLOCK_GROUP_METADATA ?
		fs_info->nodesize : fs_info->sectorsize;
	u64 step = chunk << 1;

	while (len > chunk) {
		btrfs_remove_free_space(block_group, start, chunk);
		start += step;
		if (len < step)
			len = 0;
		else
			len -= step;
	}
}
#endif

/*
 * this is only called by cache_block_group, since we could have freed extents
 * we need to check the pinned_extents for any extents that can't be used yet
 * since their free space will be released as soon as the transaction commits.
 */
u64 add_new_free_space(struct btrfs_block_group_cache *block_group,
		       struct btrfs_fs_info *info, u64 start, u64 end)
{
	u64 extent_start, extent_end, size, total_added = 0;
	int ret;

	while (start < end) {
		ret = find_first_extent_bit(info->pinned_extents, start,
					    &extent_start, &extent_end,
					    EXTENT_DIRTY | EXTENT_UPTODATE,
					    NULL);
		if (ret)
			break;

		if (extent_start <= start) {
			start = extent_end + 1;
		} else if (extent_start > start && extent_start < end) {
			size = extent_start - start;
			total_added += size;
			ret = btrfs_add_free_space(block_group, start,
						   size);
			BUG_ON(ret); /* -ENOMEM or logic error */
			start = extent_end + 1;
		} else {
			break;
		}
	}

	if (start < end) {
		size = end - start;
		total_added += size;
		ret = btrfs_add_free_space(block_group, start, size);
		BUG_ON(ret); /* -ENOMEM or logic error */
	}

	return total_added;
}

static int load_extent_tree_free(struct btrfs_caching_control *caching_ctl)
{
	struct btrfs_block_group_cache *block_group = caching_ctl->block_group;
	struct btrfs_fs_info *fs_info = block_group->fs_info;
	struct btrfs_root *extent_root = fs_info->extent_root;
	struct btrfs_path *path;
	struct extent_buffer *leaf;
	struct btrfs_key key;
	u64 total_found = 0;
	u64 last = 0;
	u32 nritems;
	int ret;
	bool wakeup = true;

	path = btrfs_alloc_path();
	if (!path)
		return -ENOMEM;

	last = max_t(u64, block_group->key.objectid, BTRFS_SUPER_INFO_OFFSET);

#ifdef CONFIG_BTRFS_DEBUG
	/*
	 * If we're fragmenting we don't want to make anybody think we can
	 * allocate from this block group until we've had a chance to fragment
	 * the free space.
	 */
	if (btrfs_should_fragment_free_space(block_group))
		wakeup = false;
#endif
	/*
	 * We don't want to deadlock with somebody trying to allocate a new
	 * extent for the extent root while also trying to search the extent
	 * root to add free space.  So we skip locking and search the commit
	 * root, since its read-only
	 */
	path->skip_locking = 1;
	path->search_commit_root = 1;
	path->reada = READA_FORWARD;

	key.objectid = last;
	key.offset = 0;
	key.type = BTRFS_EXTENT_ITEM_KEY;

next:
	ret = btrfs_search_slot(NULL, extent_root, &key, path, 0, 0);
	if (ret < 0)
		goto out;

	leaf = path->nodes[0];
	nritems = btrfs_header_nritems(leaf);

	while (1) {
		if (btrfs_fs_closing(fs_info) > 1) {
			last = (u64)-1;
			break;
		}

		if (path->slots[0] < nritems) {
			btrfs_item_key_to_cpu(leaf, &key, path->slots[0]);
		} else {
			ret = find_next_key(path, 0, &key);
			if (ret)
				break;

			if (need_resched() ||
			    rwsem_is_contended(&fs_info->commit_root_sem)) {
				if (wakeup)
					caching_ctl->progress = last;
				btrfs_release_path(path);
				up_read(&fs_info->commit_root_sem);
				mutex_unlock(&caching_ctl->mutex);
				cond_resched();
				mutex_lock(&caching_ctl->mutex);
				down_read(&fs_info->commit_root_sem);
				goto next;
			}

			ret = btrfs_next_leaf(extent_root, path);
			if (ret < 0)
				goto out;
			if (ret)
				break;
			leaf = path->nodes[0];
			nritems = btrfs_header_nritems(leaf);
			continue;
		}

		if (key.objectid < last) {
			key.objectid = last;
			key.offset = 0;
			key.type = BTRFS_EXTENT_ITEM_KEY;

			if (wakeup)
				caching_ctl->progress = last;
			btrfs_release_path(path);
			goto next;
		}

		if (key.objectid < block_group->key.objectid) {
			path->slots[0]++;
			continue;
		}

		if (key.objectid >= block_group->key.objectid +
		    block_group->key.offset)
			break;

		if (key.type == BTRFS_EXTENT_ITEM_KEY ||
		    key.type == BTRFS_METADATA_ITEM_KEY) {
			total_found += add_new_free_space(block_group,
							  fs_info, last,
							  key.objectid);
			if (key.type == BTRFS_METADATA_ITEM_KEY)
				last = key.objectid +
					fs_info->nodesize;
			else
				last = key.objectid + key.offset;

			if (total_found > CACHING_CTL_WAKE_UP) {
				total_found = 0;
				if (wakeup)
					wake_up(&caching_ctl->wait);
			}
		}
		path->slots[0]++;
	}
	ret = 0;

	total_found += add_new_free_space(block_group, fs_info, last,
					  block_group->key.objectid +
					  block_group->key.offset);
	caching_ctl->progress = (u64)-1;

out:
	btrfs_free_path(path);
	return ret;
}

static noinline void caching_thread(struct btrfs_work *work)
{
	struct btrfs_block_group_cache *block_group;
	struct btrfs_fs_info *fs_info;
	struct btrfs_caching_control *caching_ctl;
	struct btrfs_root *extent_root;
	int ret;

	caching_ctl = container_of(work, struct btrfs_caching_control, work);
	block_group = caching_ctl->block_group;
	fs_info = block_group->fs_info;
	extent_root = fs_info->extent_root;

	mutex_lock(&caching_ctl->mutex);
	down_read(&fs_info->commit_root_sem);

	if (btrfs_fs_compat_ro(fs_info, FREE_SPACE_TREE))
		ret = load_free_space_tree(caching_ctl);
	else
		ret = load_extent_tree_free(caching_ctl);

	spin_lock(&block_group->lock);
	block_group->caching_ctl = NULL;
	block_group->cached = ret ? BTRFS_CACHE_ERROR : BTRFS_CACHE_FINISHED;
	spin_unlock(&block_group->lock);

#ifdef CONFIG_BTRFS_DEBUG
	if (btrfs_should_fragment_free_space(block_group)) {
		u64 bytes_used;

		spin_lock(&block_group->space_info->lock);
		spin_lock(&block_group->lock);
		bytes_used = block_group->key.offset -
			btrfs_block_group_used(&block_group->item);
		block_group->space_info->bytes_used += bytes_used >> 1;
		spin_unlock(&block_group->lock);
		spin_unlock(&block_group->space_info->lock);
		fragment_free_space(block_group);
	}
#endif

	caching_ctl->progress = (u64)-1;

	up_read(&fs_info->commit_root_sem);
	free_excluded_extents(fs_info, block_group);
	mutex_unlock(&caching_ctl->mutex);

	wake_up(&caching_ctl->wait);

	put_caching_control(caching_ctl);
	btrfs_put_block_group(block_group);
}

static int cache_block_group(struct btrfs_block_group_cache *cache,
			     int load_cache_only)
{
	DEFINE_WAIT(wait);
	struct btrfs_fs_info *fs_info = cache->fs_info;
	struct btrfs_caching_control *caching_ctl;
	int ret = 0;

	caching_ctl = kzalloc(sizeof(*caching_ctl), GFP_NOFS);
	if (!caching_ctl)
		return -ENOMEM;

	INIT_LIST_HEAD(&caching_ctl->list);
	mutex_init(&caching_ctl->mutex);
	init_waitqueue_head(&caching_ctl->wait);
	caching_ctl->block_group = cache;
	caching_ctl->progress = cache->key.objectid;
	refcount_set(&caching_ctl->count, 1);
	btrfs_init_work(&caching_ctl->work, btrfs_cache_helper,
			caching_thread, NULL, NULL);

	spin_lock(&cache->lock);
	/*
	 * This should be a rare occasion, but this could happen I think in the
	 * case where one thread starts to load the space cache info, and then
	 * some other thread starts a transaction commit which tries to do an
	 * allocation while the other thread is still loading the space cache
	 * info.  The previous loop should have kept us from choosing this block
	 * group, but if we've moved to the state where we will wait on caching
	 * block groups we need to first check if we're doing a fast load here,
	 * so we can wait for it to finish, otherwise we could end up allocating
	 * from a block group who's cache gets evicted for one reason or
	 * another.
	 */
	while (cache->cached == BTRFS_CACHE_FAST) {
		struct btrfs_caching_control *ctl;

		ctl = cache->caching_ctl;
		refcount_inc(&ctl->count);
		prepare_to_wait(&ctl->wait, &wait, TASK_UNINTERRUPTIBLE);
		spin_unlock(&cache->lock);

		schedule();

		finish_wait(&ctl->wait, &wait);
		put_caching_control(ctl);
		spin_lock(&cache->lock);
	}

	if (cache->cached != BTRFS_CACHE_NO) {
		spin_unlock(&cache->lock);
		kfree(caching_ctl);
		return 0;
	}
	WARN_ON(cache->caching_ctl);
	cache->caching_ctl = caching_ctl;
	cache->cached = BTRFS_CACHE_FAST;
	spin_unlock(&cache->lock);

	if (btrfs_test_opt(fs_info, SPACE_CACHE)) {
		mutex_lock(&caching_ctl->mutex);
		ret = load_free_space_cache(fs_info, cache);

		spin_lock(&cache->lock);
		if (ret == 1) {
			cache->caching_ctl = NULL;
			cache->cached = BTRFS_CACHE_FINISHED;
			cache->last_byte_to_unpin = (u64)-1;
			caching_ctl->progress = (u64)-1;
		} else {
			if (load_cache_only) {
				cache->caching_ctl = NULL;
				cache->cached = BTRFS_CACHE_NO;
			} else {
				cache->cached = BTRFS_CACHE_STARTED;
				cache->has_caching_ctl = 1;
			}
		}
		spin_unlock(&cache->lock);
#ifdef CONFIG_BTRFS_DEBUG
		if (ret == 1 &&
		    btrfs_should_fragment_free_space(cache)) {
			u64 bytes_used;

			spin_lock(&cache->space_info->lock);
			spin_lock(&cache->lock);
			bytes_used = cache->key.offset -
				btrfs_block_group_used(&cache->item);
			cache->space_info->bytes_used += bytes_used >> 1;
			spin_unlock(&cache->lock);
			spin_unlock(&cache->space_info->lock);
			fragment_free_space(cache);
		}
#endif
		mutex_unlock(&caching_ctl->mutex);

		wake_up(&caching_ctl->wait);
		if (ret == 1) {
			put_caching_control(caching_ctl);
			free_excluded_extents(fs_info, cache);
			return 0;
		}
	} else {
		/*
		 * We're either using the free space tree or no caching at all.
		 * Set cached to the appropriate value and wakeup any waiters.
		 */
		spin_lock(&cache->lock);
		if (load_cache_only) {
			cache->caching_ctl = NULL;
			cache->cached = BTRFS_CACHE_NO;
		} else {
			cache->cached = BTRFS_CACHE_STARTED;
			cache->has_caching_ctl = 1;
		}
		spin_unlock(&cache->lock);
		wake_up(&caching_ctl->wait);
	}

	if (load_cache_only) {
		put_caching_control(caching_ctl);
		return 0;
	}

	down_write(&fs_info->commit_root_sem);
	refcount_inc(&caching_ctl->count);
	list_add_tail(&caching_ctl->list, &fs_info->caching_block_groups);
	up_write(&fs_info->commit_root_sem);

	btrfs_get_block_group(cache);

	btrfs_queue_work(fs_info->caching_workers, &caching_ctl->work);

	return ret;
}

/*
 * return the block group that starts at or after bytenr
 */
static struct btrfs_block_group_cache *
btrfs_lookup_first_block_group(struct btrfs_fs_info *info, u64 bytenr)
{
	return block_group_cache_tree_search(info, bytenr, 0);
}

/*
 * return the block group that contains the given bytenr
 */
struct btrfs_block_group_cache *btrfs_lookup_block_group(
						 struct btrfs_fs_info *info,
						 u64 bytenr)
{
	return block_group_cache_tree_search(info, bytenr, 1);
}

static struct btrfs_space_info *__find_space_info(struct btrfs_fs_info *info,
						  u64 flags)
{
	struct list_head *head = &info->space_info;
	struct btrfs_space_info *found;

	flags &= BTRFS_BLOCK_GROUP_TYPE_MASK;

	rcu_read_lock();
	list_for_each_entry_rcu(found, head, list) {
		if (found->flags & flags) {
			rcu_read_unlock();
			return found;
		}
	}
	rcu_read_unlock();
	return NULL;
}

static void add_pinned_bytes(struct btrfs_fs_info *fs_info, s64 num_bytes,
			     u64 owner, u64 root_objectid)
{
	struct btrfs_space_info *space_info;
	u64 flags;

	if (owner < BTRFS_FIRST_FREE_OBJECTID) {
		if (root_objectid == BTRFS_CHUNK_TREE_OBJECTID)
			flags = BTRFS_BLOCK_GROUP_SYSTEM;
		else
			flags = BTRFS_BLOCK_GROUP_METADATA;
	} else {
		flags = BTRFS_BLOCK_GROUP_DATA;
	}

	space_info = __find_space_info(fs_info, flags);
	ASSERT(space_info);
	percpu_counter_add(&space_info->total_bytes_pinned, num_bytes);
}

/*
 * after adding space to the filesystem, we need to clear the full flags
 * on all the space infos.
 */
void btrfs_clear_space_info_full(struct btrfs_fs_info *info)
{
	struct list_head *head = &info->space_info;
	struct btrfs_space_info *found;

	rcu_read_lock();
	list_for_each_entry_rcu(found, head, list)
		found->full = 0;
	rcu_read_unlock();
}

/* simple helper to search for an existing data extent at a given offset */
int btrfs_lookup_data_extent(struct btrfs_fs_info *fs_info, u64 start, u64 len)
{
	int ret;
	struct btrfs_key key;
	struct btrfs_path *path;

	path = btrfs_alloc_path();
	if (!path)
		return -ENOMEM;

	key.objectid = start;
	key.offset = len;
	key.type = BTRFS_EXTENT_ITEM_KEY;
	ret = btrfs_search_slot(NULL, fs_info->extent_root, &key, path, 0, 0);
	btrfs_free_path(path);
	return ret;
}

/*
 * helper function to lookup reference count and flags of a tree block.
 *
 * the head node for delayed ref is used to store the sum of all the
 * reference count modifications queued up in the rbtree. the head
 * node may also store the extent flags to set. This way you can check
 * to see what the reference count and extent flags would be if all of
 * the delayed refs are not processed.
 */
int btrfs_lookup_extent_info(struct btrfs_trans_handle *trans,
			     struct btrfs_fs_info *fs_info, u64 bytenr,
			     u64 offset, int metadata, u64 *refs, u64 *flags)
{
	struct btrfs_delayed_ref_head *head;
	struct btrfs_delayed_ref_root *delayed_refs;
	struct btrfs_path *path;
	struct btrfs_extent_item *ei;
	struct extent_buffer *leaf;
	struct btrfs_key key;
	u32 item_size;
	u64 num_refs;
	u64 extent_flags;
	int ret;

	/*
	 * If we don't have skinny metadata, don't bother doing anything
	 * different
	 */
	if (metadata && !btrfs_fs_incompat(fs_info, SKINNY_METADATA)) {
		offset = fs_info->nodesize;
		metadata = 0;
	}

	path = btrfs_alloc_path();
	if (!path)
		return -ENOMEM;

	if (!trans) {
		path->skip_locking = 1;
		path->search_commit_root = 1;
	}

search_again:
	key.objectid = bytenr;
	key.offset = offset;
	if (metadata)
		key.type = BTRFS_METADATA_ITEM_KEY;
	else
		key.type = BTRFS_EXTENT_ITEM_KEY;

	ret = btrfs_search_slot(trans, fs_info->extent_root, &key, path, 0, 0);
	if (ret < 0)
		goto out_free;

	if (ret > 0 && metadata && key.type == BTRFS_METADATA_ITEM_KEY) {
		if (path->slots[0]) {
			path->slots[0]--;
			btrfs_item_key_to_cpu(path->nodes[0], &key,
					      path->slots[0]);
			if (key.objectid == bytenr &&
			    key.type == BTRFS_EXTENT_ITEM_KEY &&
			    key.offset == fs_info->nodesize)
				ret = 0;
		}
	}

	if (ret == 0) {
		leaf = path->nodes[0];
		item_size = btrfs_item_size_nr(leaf, path->slots[0]);
		if (item_size >= sizeof(*ei)) {
			ei = btrfs_item_ptr(leaf, path->slots[0],
					    struct btrfs_extent_item);
			num_refs = btrfs_extent_refs(leaf, ei);
			extent_flags = btrfs_extent_flags(leaf, ei);
		} else {
#ifdef BTRFS_COMPAT_EXTENT_TREE_V0
			struct btrfs_extent_item_v0 *ei0;
			BUG_ON(item_size != sizeof(*ei0));
			ei0 = btrfs_item_ptr(leaf, path->slots[0],
					     struct btrfs_extent_item_v0);
			num_refs = btrfs_extent_refs_v0(leaf, ei0);
			/* FIXME: this isn't correct for data */
			extent_flags = BTRFS_BLOCK_FLAG_FULL_BACKREF;
#else
			BUG();
#endif
		}
		BUG_ON(num_refs == 0);
	} else {
		num_refs = 0;
		extent_flags = 0;
		ret = 0;
	}

	if (!trans)
		goto out;

	delayed_refs = &trans->transaction->delayed_refs;
	spin_lock(&delayed_refs->lock);
	head = btrfs_find_delayed_ref_head(delayed_refs, bytenr);
	if (head) {
		if (!mutex_trylock(&head->mutex)) {
			refcount_inc(&head->refs);
			spin_unlock(&delayed_refs->lock);

			btrfs_release_path(path);

			/*
			 * Mutex was contended, block until it's released and try
			 * again
			 */
			mutex_lock(&head->mutex);
			mutex_unlock(&head->mutex);
			btrfs_put_delayed_ref_head(head);
			goto search_again;
		}
		spin_lock(&head->lock);
		if (head->extent_op && head->extent_op->update_flags)
			extent_flags |= head->extent_op->flags_to_set;
		else
			BUG_ON(num_refs == 0);

		num_refs += head->ref_mod;
		spin_unlock(&head->lock);
		mutex_unlock(&head->mutex);
	}
	spin_unlock(&delayed_refs->lock);
out:
	WARN_ON(num_refs == 0);
	if (refs)
		*refs = num_refs;
	if (flags)
		*flags = extent_flags;
out_free:
	btrfs_free_path(path);
	return ret;
}

/*
 * Back reference rules.  Back refs have three main goals:
 *
 * 1) differentiate between all holders of references to an extent so that
 *    when a reference is dropped we can make sure it was a valid reference
 *    before freeing the extent.
 *
 * 2) Provide enough information to quickly find the holders of an extent
 *    if we notice a given block is corrupted or bad.
 *
 * 3) Make it easy to migrate blocks for FS shrinking or storage pool
 *    maintenance.  This is actually the same as #2, but with a slightly
 *    different use case.
 *
 * There are two kinds of back refs. The implicit back refs is optimized
 * for pointers in non-shared tree blocks. For a given pointer in a block,
 * back refs of this kind provide information about the block's owner tree
 * and the pointer's key. These information allow us to find the block by
 * b-tree searching. The full back refs is for pointers in tree blocks not
 * referenced by their owner trees. The location of tree block is recorded
 * in the back refs. Actually the full back refs is generic, and can be
 * used in all cases the implicit back refs is used. The major shortcoming
 * of the full back refs is its overhead. Every time a tree block gets
 * COWed, we have to update back refs entry for all pointers in it.
 *
 * For a newly allocated tree block, we use implicit back refs for
 * pointers in it. This means most tree related operations only involve
 * implicit back refs. For a tree block created in old transaction, the
 * only way to drop a reference to it is COW it. So we can detect the
 * event that tree block loses its owner tree's reference and do the
 * back refs conversion.
 *
 * When a tree block is COWed through a tree, there are four cases:
 *
 * The reference count of the block is one and the tree is the block's
 * owner tree. Nothing to do in this case.
 *
 * The reference count of the block is one and the tree is not the
 * block's owner tree. In this case, full back refs is used for pointers
 * in the block. Remove these full back refs, add implicit back refs for
 * every pointers in the new block.
 *
 * The reference count of the block is greater than one and the tree is
 * the block's owner tree. In this case, implicit back refs is used for
 * pointers in the block. Add full back refs for every pointers in the
 * block, increase lower level extents' reference counts. The original
 * implicit back refs are entailed to the new block.
 *
 * The reference count of the block is greater than one and the tree is
 * not the block's owner tree. Add implicit back refs for every pointer in
 * the new block, increase lower level extents' reference count.
 *
 * Back Reference Key composing:
 *
 * The key objectid corresponds to the first byte in the extent,
 * The key type is used to differentiate between types of back refs.
 * There are different meanings of the key offset for different types
 * of back refs.
 *
 * File extents can be referenced by:
 *
 * - multiple snapshots, subvolumes, or different generations in one subvol
 * - different files inside a single subvolume
 * - different offsets inside a file (bookend extents in file.c)
 *
 * The extent ref structure for the implicit back refs has fields for:
 *
 * - Objectid of the subvolume root
 * - objectid of the file holding the reference
 * - original offset in the file
 * - how many bookend extents
 *
 * The key offset for the implicit back refs is hash of the first
 * three fields.
 *
 * The extent ref structure for the full back refs has field for:
 *
 * - number of pointers in the tree leaf
 *
 * The key offset for the implicit back refs is the first byte of
 * the tree leaf
 *
 * When a file extent is allocated, The implicit back refs is used.
 * the fields are filled in:
 *
 *     (root_key.objectid, inode objectid, offset in file, 1)
 *
 * When a file extent is removed file truncation, we find the
 * corresponding implicit back refs and check the following fields:
 *
 *     (btrfs_header_owner(leaf), inode objectid, offset in file)
 *
 * Btree extents can be referenced by:
 *
 * - Different subvolumes
 *
 * Both the implicit back refs and the full back refs for tree blocks
 * only consist of key. The key offset for the implicit back refs is
 * objectid of block's owner tree. The key offset for the full back refs
 * is the first byte of parent block.
 *
 * When implicit back refs is used, information about the lowest key and
 * level of the tree block are required. These information are stored in
 * tree block info structure.
 */

#ifdef BTRFS_COMPAT_EXTENT_TREE_V0
static int convert_extent_item_v0(struct btrfs_trans_handle *trans,
				  struct btrfs_fs_info *fs_info,
				  struct btrfs_path *path,
				  u64 owner, u32 extra_size)
{
	struct btrfs_root *root = fs_info->extent_root;
	struct btrfs_extent_item *item;
	struct btrfs_extent_item_v0 *ei0;
	struct btrfs_extent_ref_v0 *ref0;
	struct btrfs_tree_block_info *bi;
	struct extent_buffer *leaf;
	struct btrfs_key key;
	struct btrfs_key found_key;
	u32 new_size = sizeof(*item);
	u64 refs;
	int ret;

	leaf = path->nodes[0];
	BUG_ON(btrfs_item_size_nr(leaf, path->slots[0]) != sizeof(*ei0));

	btrfs_item_key_to_cpu(leaf, &key, path->slots[0]);
	ei0 = btrfs_item_ptr(leaf, path->slots[0],
			     struct btrfs_extent_item_v0);
	refs = btrfs_extent_refs_v0(leaf, ei0);

	if (owner == (u64)-1) {
		while (1) {
			if (path->slots[0] >= btrfs_header_nritems(leaf)) {
				ret = btrfs_next_leaf(root, path);
				if (ret < 0)
					return ret;
				BUG_ON(ret > 0); /* Corruption */
				leaf = path->nodes[0];
			}
			btrfs_item_key_to_cpu(leaf, &found_key,
					      path->slots[0]);
			BUG_ON(key.objectid != found_key.objectid);
			if (found_key.type != BTRFS_EXTENT_REF_V0_KEY) {
				path->slots[0]++;
				continue;
			}
			ref0 = btrfs_item_ptr(leaf, path->slots[0],
					      struct btrfs_extent_ref_v0);
			owner = btrfs_ref_objectid_v0(leaf, ref0);
			break;
		}
	}
	btrfs_release_path(path);

	if (owner < BTRFS_FIRST_FREE_OBJECTID)
		new_size += sizeof(*bi);

	new_size -= sizeof(*ei0);
	ret = btrfs_search_slot(trans, root, &key, path,
				new_size + extra_size, 1);
	if (ret < 0)
		return ret;
	BUG_ON(ret); /* Corruption */

	btrfs_extend_item(fs_info, path, new_size);

	leaf = path->nodes[0];
	item = btrfs_item_ptr(leaf, path->slots[0], struct btrfs_extent_item);
	btrfs_set_extent_refs(leaf, item, refs);
	/* FIXME: get real generation */
	btrfs_set_extent_generation(leaf, item, 0);
	if (owner < BTRFS_FIRST_FREE_OBJECTID) {
		btrfs_set_extent_flags(leaf, item,
				       BTRFS_EXTENT_FLAG_TREE_BLOCK |
				       BTRFS_BLOCK_FLAG_FULL_BACKREF);
		bi = (struct btrfs_tree_block_info *)(item + 1);
		/* FIXME: get first key of the block */
		memzero_extent_buffer(leaf, (unsigned long)bi, sizeof(*bi));
		btrfs_set_tree_block_level(leaf, bi, (int)owner);
	} else {
		btrfs_set_extent_flags(leaf, item, BTRFS_EXTENT_FLAG_DATA);
	}
	btrfs_mark_buffer_dirty(leaf);
	return 0;
}
#endif

/*
 * is_data == BTRFS_REF_TYPE_BLOCK, tree block type is required,
 * is_data == BTRFS_REF_TYPE_DATA, data type is requried,
 * is_data == BTRFS_REF_TYPE_ANY, either type is OK.
 */
int btrfs_get_extent_inline_ref_type(const struct extent_buffer *eb,
				     struct btrfs_extent_inline_ref *iref,
				     enum btrfs_inline_ref_type is_data)
{
	int type = btrfs_extent_inline_ref_type(eb, iref);
	u64 offset = btrfs_extent_inline_ref_offset(eb, iref);

	if (type == BTRFS_TREE_BLOCK_REF_KEY ||
	    type == BTRFS_SHARED_BLOCK_REF_KEY ||
	    type == BTRFS_SHARED_DATA_REF_KEY ||
	    type == BTRFS_EXTENT_DATA_REF_KEY) {
		if (is_data == BTRFS_REF_TYPE_BLOCK) {
			if (type == BTRFS_TREE_BLOCK_REF_KEY)
				return type;
			if (type == BTRFS_SHARED_BLOCK_REF_KEY) {
				ASSERT(eb->fs_info);
				/*
				 * Every shared one has parent tree
				 * block, which must be aligned to
				 * nodesize.
				 */
				if (offset &&
				    IS_ALIGNED(offset, eb->fs_info->nodesize))
					return type;
			}
		} else if (is_data == BTRFS_REF_TYPE_DATA) {
			if (type == BTRFS_EXTENT_DATA_REF_KEY)
				return type;
			if (type == BTRFS_SHARED_DATA_REF_KEY) {
				ASSERT(eb->fs_info);
				/*
				 * Every shared one has parent tree
				 * block, which must be aligned to
				 * nodesize.
				 */
				if (offset &&
				    IS_ALIGNED(offset, eb->fs_info->nodesize))
					return type;
			}
		} else {
			ASSERT(is_data == BTRFS_REF_TYPE_ANY);
			return type;
		}
	}

	btrfs_print_leaf((struct extent_buffer *)eb);
	btrfs_err(eb->fs_info, "eb %llu invalid extent inline ref type %d",
		  eb->start, type);
	WARN_ON(1);

	return BTRFS_REF_TYPE_INVALID;
}

static u64 hash_extent_data_ref(u64 root_objectid, u64 owner, u64 offset)
{
	u32 high_crc = ~(u32)0;
	u32 low_crc = ~(u32)0;
	__le64 lenum;

	lenum = cpu_to_le64(root_objectid);
	high_crc = btrfs_crc32c(high_crc, &lenum, sizeof(lenum));
	lenum = cpu_to_le64(owner);
	low_crc = btrfs_crc32c(low_crc, &lenum, sizeof(lenum));
	lenum = cpu_to_le64(offset);
	low_crc = btrfs_crc32c(low_crc, &lenum, sizeof(lenum));

	return ((u64)high_crc << 31) ^ (u64)low_crc;
}

static u64 hash_extent_data_ref_item(struct extent_buffer *leaf,
				     struct btrfs_extent_data_ref *ref)
{
	return hash_extent_data_ref(btrfs_extent_data_ref_root(leaf, ref),
				    btrfs_extent_data_ref_objectid(leaf, ref),
				    btrfs_extent_data_ref_offset(leaf, ref));
}

static int match_extent_data_ref(struct extent_buffer *leaf,
				 struct btrfs_extent_data_ref *ref,
				 u64 root_objectid, u64 owner, u64 offset)
{
	if (btrfs_extent_data_ref_root(leaf, ref) != root_objectid ||
	    btrfs_extent_data_ref_objectid(leaf, ref) != owner ||
	    btrfs_extent_data_ref_offset(leaf, ref) != offset)
		return 0;
	return 1;
}

static noinline int lookup_extent_data_ref(struct btrfs_trans_handle *trans,
					   struct btrfs_fs_info *fs_info,
					   struct btrfs_path *path,
					   u64 bytenr, u64 parent,
					   u64 root_objectid,
					   u64 owner, u64 offset)
{
	struct btrfs_root *root = fs_info->extent_root;
	struct btrfs_key key;
	struct btrfs_extent_data_ref *ref;
	struct extent_buffer *leaf;
	u32 nritems;
	int ret;
	int recow;
	int err = -ENOENT;

	key.objectid = bytenr;
	if (parent) {
		key.type = BTRFS_SHARED_DATA_REF_KEY;
		key.offset = parent;
	} else {
		key.type = BTRFS_EXTENT_DATA_REF_KEY;
		key.offset = hash_extent_data_ref(root_objectid,
						  owner, offset);
	}
again:
	recow = 0;
	ret = btrfs_search_slot(trans, root, &key, path, -1, 1);
	if (ret < 0) {
		err = ret;
		goto fail;
	}

	if (parent) {
		if (!ret)
			return 0;
#ifdef BTRFS_COMPAT_EXTENT_TREE_V0
		key.type = BTRFS_EXTENT_REF_V0_KEY;
		btrfs_release_path(path);
		ret = btrfs_search_slot(trans, root, &key, path, -1, 1);
		if (ret < 0) {
			err = ret;
			goto fail;
		}
		if (!ret)
			return 0;
#endif
		goto fail;
	}

	leaf = path->nodes[0];
	nritems = btrfs_header_nritems(leaf);
	while (1) {
		if (path->slots[0] >= nritems) {
			ret = btrfs_next_leaf(root, path);
			if (ret < 0)
				err = ret;
			if (ret)
				goto fail;

			leaf = path->nodes[0];
			nritems = btrfs_header_nritems(leaf);
			recow = 1;
		}

		btrfs_item_key_to_cpu(leaf, &key, path->slots[0]);
		if (key.objectid != bytenr ||
		    key.type != BTRFS_EXTENT_DATA_REF_KEY)
			goto fail;

		ref = btrfs_item_ptr(leaf, path->slots[0],
				     struct btrfs_extent_data_ref);

		if (match_extent_data_ref(leaf, ref, root_objectid,
					  owner, offset)) {
			if (recow) {
				btrfs_release_path(path);
				goto again;
			}
			err = 0;
			break;
		}
		path->slots[0]++;
	}
fail:
	return err;
}

static noinline int insert_extent_data_ref(struct btrfs_trans_handle *trans,
					   struct btrfs_fs_info *fs_info,
					   struct btrfs_path *path,
					   u64 bytenr, u64 parent,
					   u64 root_objectid, u64 owner,
					   u64 offset, int refs_to_add)
{
	struct btrfs_root *root = fs_info->extent_root;
	struct btrfs_key key;
	struct extent_buffer *leaf;
	u32 size;
	u32 num_refs;
	int ret;

	key.objectid = bytenr;
	if (parent) {
		key.type = BTRFS_SHARED_DATA_REF_KEY;
		key.offset = parent;
		size = sizeof(struct btrfs_shared_data_ref);
	} else {
		key.type = BTRFS_EXTENT_DATA_REF_KEY;
		key.offset = hash_extent_data_ref(root_objectid,
						  owner, offset);
		size = sizeof(struct btrfs_extent_data_ref);
	}

	ret = btrfs_insert_empty_item(trans, root, path, &key, size);
	if (ret && ret != -EEXIST)
		goto fail;

	leaf = path->nodes[0];
	if (parent) {
		struct btrfs_shared_data_ref *ref;
		ref = btrfs_item_ptr(leaf, path->slots[0],
				     struct btrfs_shared_data_ref);
		if (ret == 0) {
			btrfs_set_shared_data_ref_count(leaf, ref, refs_to_add);
		} else {
			num_refs = btrfs_shared_data_ref_count(leaf, ref);
			num_refs += refs_to_add;
			btrfs_set_shared_data_ref_count(leaf, ref, num_refs);
		}
	} else {
		struct btrfs_extent_data_ref *ref;
		while (ret == -EEXIST) {
			ref = btrfs_item_ptr(leaf, path->slots[0],
					     struct btrfs_extent_data_ref);
			if (match_extent_data_ref(leaf, ref, root_objectid,
						  owner, offset))
				break;
			btrfs_release_path(path);
			key.offset++;
			ret = btrfs_insert_empty_item(trans, root, path, &key,
						      size);
			if (ret && ret != -EEXIST)
				goto fail;

			leaf = path->nodes[0];
		}
		ref = btrfs_item_ptr(leaf, path->slots[0],
				     struct btrfs_extent_data_ref);
		if (ret == 0) {
			btrfs_set_extent_data_ref_root(leaf, ref,
						       root_objectid);
			btrfs_set_extent_data_ref_objectid(leaf, ref, owner);
			btrfs_set_extent_data_ref_offset(leaf, ref, offset);
			btrfs_set_extent_data_ref_count(leaf, ref, refs_to_add);
		} else {
			num_refs = btrfs_extent_data_ref_count(leaf, ref);
			num_refs += refs_to_add;
			btrfs_set_extent_data_ref_count(leaf, ref, num_refs);
		}
	}
	btrfs_mark_buffer_dirty(leaf);
	ret = 0;
fail:
	btrfs_release_path(path);
	return ret;
}

static noinline int remove_extent_data_ref(struct btrfs_trans_handle *trans,
					   struct btrfs_fs_info *fs_info,
					   struct btrfs_path *path,
					   int refs_to_drop, int *last_ref)
{
	struct btrfs_key key;
	struct btrfs_extent_data_ref *ref1 = NULL;
	struct btrfs_shared_data_ref *ref2 = NULL;
	struct extent_buffer *leaf;
	u32 num_refs = 0;
	int ret = 0;

	leaf = path->nodes[0];
	btrfs_item_key_to_cpu(leaf, &key, path->slots[0]);

	if (key.type == BTRFS_EXTENT_DATA_REF_KEY) {
		ref1 = btrfs_item_ptr(leaf, path->slots[0],
				      struct btrfs_extent_data_ref);
		num_refs = btrfs_extent_data_ref_count(leaf, ref1);
	} else if (key.type == BTRFS_SHARED_DATA_REF_KEY) {
		ref2 = btrfs_item_ptr(leaf, path->slots[0],
				      struct btrfs_shared_data_ref);
		num_refs = btrfs_shared_data_ref_count(leaf, ref2);
#ifdef BTRFS_COMPAT_EXTENT_TREE_V0
	} else if (key.type == BTRFS_EXTENT_REF_V0_KEY) {
		struct btrfs_extent_ref_v0 *ref0;
		ref0 = btrfs_item_ptr(leaf, path->slots[0],
				      struct btrfs_extent_ref_v0);
		num_refs = btrfs_ref_count_v0(leaf, ref0);
#endif
	} else {
		BUG();
	}

	BUG_ON(num_refs < refs_to_drop);
	num_refs -= refs_to_drop;

	if (num_refs == 0) {
		ret = btrfs_del_item(trans, fs_info->extent_root, path);
		*last_ref = 1;
	} else {
		if (key.type == BTRFS_EXTENT_DATA_REF_KEY)
			btrfs_set_extent_data_ref_count(leaf, ref1, num_refs);
		else if (key.type == BTRFS_SHARED_DATA_REF_KEY)
			btrfs_set_shared_data_ref_count(leaf, ref2, num_refs);
#ifdef BTRFS_COMPAT_EXTENT_TREE_V0
		else {
			struct btrfs_extent_ref_v0 *ref0;
			ref0 = btrfs_item_ptr(leaf, path->slots[0],
					struct btrfs_extent_ref_v0);
			btrfs_set_ref_count_v0(leaf, ref0, num_refs);
		}
#endif
		btrfs_mark_buffer_dirty(leaf);
	}
	return ret;
}

static noinline u32 extent_data_ref_count(struct btrfs_path *path,
					  struct btrfs_extent_inline_ref *iref)
{
	struct btrfs_key key;
	struct extent_buffer *leaf;
	struct btrfs_extent_data_ref *ref1;
	struct btrfs_shared_data_ref *ref2;
	u32 num_refs = 0;
	int type;

	leaf = path->nodes[0];
	btrfs_item_key_to_cpu(leaf, &key, path->slots[0]);
	if (iref) {
		/*
		 * If type is invalid, we should have bailed out earlier than
		 * this call.
		 */
		type = btrfs_get_extent_inline_ref_type(leaf, iref, BTRFS_REF_TYPE_DATA);
		ASSERT(type != BTRFS_REF_TYPE_INVALID);
		if (type == BTRFS_EXTENT_DATA_REF_KEY) {
			ref1 = (struct btrfs_extent_data_ref *)(&iref->offset);
			num_refs = btrfs_extent_data_ref_count(leaf, ref1);
		} else {
			ref2 = (struct btrfs_shared_data_ref *)(iref + 1);
			num_refs = btrfs_shared_data_ref_count(leaf, ref2);
		}
	} else if (key.type == BTRFS_EXTENT_DATA_REF_KEY) {
		ref1 = btrfs_item_ptr(leaf, path->slots[0],
				      struct btrfs_extent_data_ref);
		num_refs = btrfs_extent_data_ref_count(leaf, ref1);
	} else if (key.type == BTRFS_SHARED_DATA_REF_KEY) {
		ref2 = btrfs_item_ptr(leaf, path->slots[0],
				      struct btrfs_shared_data_ref);
		num_refs = btrfs_shared_data_ref_count(leaf, ref2);
#ifdef BTRFS_COMPAT_EXTENT_TREE_V0
	} else if (key.type == BTRFS_EXTENT_REF_V0_KEY) {
		struct btrfs_extent_ref_v0 *ref0;
		ref0 = btrfs_item_ptr(leaf, path->slots[0],
				      struct btrfs_extent_ref_v0);
		num_refs = btrfs_ref_count_v0(leaf, ref0);
#endif
	} else {
		WARN_ON(1);
	}
	return num_refs;
}

static noinline int lookup_tree_block_ref(struct btrfs_trans_handle *trans,
					  struct btrfs_fs_info *fs_info,
					  struct btrfs_path *path,
					  u64 bytenr, u64 parent,
					  u64 root_objectid)
{
	struct btrfs_root *root = fs_info->extent_root;
	struct btrfs_key key;
	int ret;

	key.objectid = bytenr;
	if (parent) {
		key.type = BTRFS_SHARED_BLOCK_REF_KEY;
		key.offset = parent;
	} else {
		key.type = BTRFS_TREE_BLOCK_REF_KEY;
		key.offset = root_objectid;
	}

	ret = btrfs_search_slot(trans, root, &key, path, -1, 1);
	if (ret > 0)
		ret = -ENOENT;
#ifdef BTRFS_COMPAT_EXTENT_TREE_V0
	if (ret == -ENOENT && parent) {
		btrfs_release_path(path);
		key.type = BTRFS_EXTENT_REF_V0_KEY;
		ret = btrfs_search_slot(trans, root, &key, path, -1, 1);
		if (ret > 0)
			ret = -ENOENT;
	}
#endif
	return ret;
}

static noinline int insert_tree_block_ref(struct btrfs_trans_handle *trans,
					  struct btrfs_fs_info *fs_info,
					  struct btrfs_path *path,
					  u64 bytenr, u64 parent,
					  u64 root_objectid)
{
	struct btrfs_key key;
	int ret;

	key.objectid = bytenr;
	if (parent) {
		key.type = BTRFS_SHARED_BLOCK_REF_KEY;
		key.offset = parent;
	} else {
		key.type = BTRFS_TREE_BLOCK_REF_KEY;
		key.offset = root_objectid;
	}

	ret = btrfs_insert_empty_item(trans, fs_info->extent_root,
				      path, &key, 0);
	btrfs_release_path(path);
	return ret;
}

static inline int extent_ref_type(u64 parent, u64 owner)
{
	int type;
	if (owner < BTRFS_FIRST_FREE_OBJECTID) {
		if (parent > 0)
			type = BTRFS_SHARED_BLOCK_REF_KEY;
		else
			type = BTRFS_TREE_BLOCK_REF_KEY;
	} else {
		if (parent > 0)
			type = BTRFS_SHARED_DATA_REF_KEY;
		else
			type = BTRFS_EXTENT_DATA_REF_KEY;
	}
	return type;
}

static int find_next_key(struct btrfs_path *path, int level,
			 struct btrfs_key *key)

{
	for (; level < BTRFS_MAX_LEVEL; level++) {
		if (!path->nodes[level])
			break;
		if (path->slots[level] + 1 >=
		    btrfs_header_nritems(path->nodes[level]))
			continue;
		if (level == 0)
			btrfs_item_key_to_cpu(path->nodes[level], key,
					      path->slots[level] + 1);
		else
			btrfs_node_key_to_cpu(path->nodes[level], key,
					      path->slots[level] + 1);
		return 0;
	}
	return 1;
}

/*
 * look for inline back ref. if back ref is found, *ref_ret is set
 * to the address of inline back ref, and 0 is returned.
 *
 * if back ref isn't found, *ref_ret is set to the address where it
 * should be inserted, and -ENOENT is returned.
 *
 * if insert is true and there are too many inline back refs, the path
 * points to the extent item, and -EAGAIN is returned.
 *
 * NOTE: inline back refs are ordered in the same way that back ref
 *	 items in the tree are ordered.
 */
static noinline_for_stack
int lookup_inline_extent_backref(struct btrfs_trans_handle *trans,
				 struct btrfs_fs_info *fs_info,
				 struct btrfs_path *path,
				 struct btrfs_extent_inline_ref **ref_ret,
				 u64 bytenr, u64 num_bytes,
				 u64 parent, u64 root_objectid,
				 u64 owner, u64 offset, int insert)
{
	struct btrfs_root *root = fs_info->extent_root;
	struct btrfs_key key;
	struct extent_buffer *leaf;
	struct btrfs_extent_item *ei;
	struct btrfs_extent_inline_ref *iref;
	u64 flags;
	u64 item_size;
	unsigned long ptr;
	unsigned long end;
	int extra_size;
	int type;
	int want;
	int ret;
	int err = 0;
	bool skinny_metadata = btrfs_fs_incompat(fs_info, SKINNY_METADATA);
	int needed;

	key.objectid = bytenr;
	key.type = BTRFS_EXTENT_ITEM_KEY;
	key.offset = num_bytes;

	want = extent_ref_type(parent, owner);
	if (insert) {
		extra_size = btrfs_extent_inline_ref_size(want);
		path->keep_locks = 1;
	} else
		extra_size = -1;

	/*
	 * Owner is our parent level, so we can just add one to get the level
	 * for the block we are interested in.
	 */
	if (skinny_metadata && owner < BTRFS_FIRST_FREE_OBJECTID) {
		key.type = BTRFS_METADATA_ITEM_KEY;
		key.offset = owner;
	}

again:
	ret = btrfs_search_slot(trans, root, &key, path, extra_size, 1);
	if (ret < 0) {
		err = ret;
		goto out;
	}

	/*
	 * We may be a newly converted file system which still has the old fat
	 * extent entries for metadata, so try and see if we have one of those.
	 */
	if (ret > 0 && skinny_metadata) {
		skinny_metadata = false;
		if (path->slots[0]) {
			path->slots[0]--;
			btrfs_item_key_to_cpu(path->nodes[0], &key,
					      path->slots[0]);
			if (key.objectid == bytenr &&
			    key.type == BTRFS_EXTENT_ITEM_KEY &&
			    key.offset == num_bytes)
				ret = 0;
		}
		if (ret) {
			key.objectid = bytenr;
			key.type = BTRFS_EXTENT_ITEM_KEY;
			key.offset = num_bytes;
			btrfs_release_path(path);
			goto again;
		}
	}

	if (ret && !insert) {
		err = -ENOENT;
		goto out;
	} else if (WARN_ON(ret)) {
		err = -EIO;
		goto out;
	}

	leaf = path->nodes[0];
	item_size = btrfs_item_size_nr(leaf, path->slots[0]);
#ifdef BTRFS_COMPAT_EXTENT_TREE_V0
	if (item_size < sizeof(*ei)) {
		if (!insert) {
			err = -ENOENT;
			goto out;
		}
		ret = convert_extent_item_v0(trans, fs_info, path, owner,
					     extra_size);
		if (ret < 0) {
			err = ret;
			goto out;
		}
		leaf = path->nodes[0];
		item_size = btrfs_item_size_nr(leaf, path->slots[0]);
	}
#endif
	BUG_ON(item_size < sizeof(*ei));

	ei = btrfs_item_ptr(leaf, path->slots[0], struct btrfs_extent_item);
	flags = btrfs_extent_flags(leaf, ei);

	ptr = (unsigned long)(ei + 1);
	end = (unsigned long)ei + item_size;

	if (flags & BTRFS_EXTENT_FLAG_TREE_BLOCK && !skinny_metadata) {
		ptr += sizeof(struct btrfs_tree_block_info);
		BUG_ON(ptr > end);
	}

	if (owner >= BTRFS_FIRST_FREE_OBJECTID)
		needed = BTRFS_REF_TYPE_DATA;
	else
		needed = BTRFS_REF_TYPE_BLOCK;

	err = -ENOENT;
	while (1) {
		if (ptr >= end) {
			WARN_ON(ptr > end);
			break;
		}
		iref = (struct btrfs_extent_inline_ref *)ptr;
		type = btrfs_get_extent_inline_ref_type(leaf, iref, needed);
		if (type == BTRFS_REF_TYPE_INVALID) {
			err = -EINVAL;
			goto out;
		}

		if (want < type)
			break;
		if (want > type) {
			ptr += btrfs_extent_inline_ref_size(type);
			continue;
		}

		if (type == BTRFS_EXTENT_DATA_REF_KEY) {
			struct btrfs_extent_data_ref *dref;
			dref = (struct btrfs_extent_data_ref *)(&iref->offset);
			if (match_extent_data_ref(leaf, dref, root_objectid,
						  owner, offset)) {
				err = 0;
				break;
			}
			if (hash_extent_data_ref_item(leaf, dref) <
			    hash_extent_data_ref(root_objectid, owner, offset))
				break;
		} else {
			u64 ref_offset;
			ref_offset = btrfs_extent_inline_ref_offset(leaf, iref);
			if (parent > 0) {
				if (parent == ref_offset) {
					err = 0;
					break;
				}
				if (ref_offset < parent)
					break;
			} else {
				if (root_objectid == ref_offset) {
					err = 0;
					break;
				}
				if (ref_offset < root_objectid)
					break;
			}
		}
		ptr += btrfs_extent_inline_ref_size(type);
	}
	if (err == -ENOENT && insert) {
		if (item_size + extra_size >=
		    BTRFS_MAX_EXTENT_ITEM_SIZE(root)) {
			err = -EAGAIN;
			goto out;
		}
		/*
		 * To add new inline back ref, we have to make sure
		 * there is no corresponding back ref item.
		 * For simplicity, we just do not add new inline back
		 * ref if there is any kind of item for this block
		 */
		if (find_next_key(path, 0, &key) == 0 &&
		    key.objectid == bytenr &&
		    key.type < BTRFS_BLOCK_GROUP_ITEM_KEY) {
			err = -EAGAIN;
			goto out;
		}
	}
	*ref_ret = (struct btrfs_extent_inline_ref *)ptr;
out:
	if (insert) {
		path->keep_locks = 0;
		btrfs_unlock_up_safe(path, 1);
	}
	return err;
}

/*
 * helper to add new inline back ref
 */
static noinline_for_stack
void setup_inline_extent_backref(struct btrfs_fs_info *fs_info,
				 struct btrfs_path *path,
				 struct btrfs_extent_inline_ref *iref,
				 u64 parent, u64 root_objectid,
				 u64 owner, u64 offset, int refs_to_add,
				 struct btrfs_delayed_extent_op *extent_op)
{
	struct extent_buffer *leaf;
	struct btrfs_extent_item *ei;
	unsigned long ptr;
	unsigned long end;
	unsigned long item_offset;
	u64 refs;
	int size;
	int type;

	leaf = path->nodes[0];
	ei = btrfs_item_ptr(leaf, path->slots[0], struct btrfs_extent_item);
	item_offset = (unsigned long)iref - (unsigned long)ei;

	type = extent_ref_type(parent, owner);
	size = btrfs_extent_inline_ref_size(type);

	btrfs_extend_item(fs_info, path, size);

	ei = btrfs_item_ptr(leaf, path->slots[0], struct btrfs_extent_item);
	refs = btrfs_extent_refs(leaf, ei);
	refs += refs_to_add;
	btrfs_set_extent_refs(leaf, ei, refs);
	if (extent_op)
		__run_delayed_extent_op(extent_op, leaf, ei);

	ptr = (unsigned long)ei + item_offset;
	end = (unsigned long)ei + btrfs_item_size_nr(leaf, path->slots[0]);
	if (ptr < end - size)
		memmove_extent_buffer(leaf, ptr + size, ptr,
				      end - size - ptr);

	iref = (struct btrfs_extent_inline_ref *)ptr;
	btrfs_set_extent_inline_ref_type(leaf, iref, type);
	if (type == BTRFS_EXTENT_DATA_REF_KEY) {
		struct btrfs_extent_data_ref *dref;
		dref = (struct btrfs_extent_data_ref *)(&iref->offset);
		btrfs_set_extent_data_ref_root(leaf, dref, root_objectid);
		btrfs_set_extent_data_ref_objectid(leaf, dref, owner);
		btrfs_set_extent_data_ref_offset(leaf, dref, offset);
		btrfs_set_extent_data_ref_count(leaf, dref, refs_to_add);
	} else if (type == BTRFS_SHARED_DATA_REF_KEY) {
		struct btrfs_shared_data_ref *sref;
		sref = (struct btrfs_shared_data_ref *)(iref + 1);
		btrfs_set_shared_data_ref_count(leaf, sref, refs_to_add);
		btrfs_set_extent_inline_ref_offset(leaf, iref, parent);
	} else if (type == BTRFS_SHARED_BLOCK_REF_KEY) {
		btrfs_set_extent_inline_ref_offset(leaf, iref, parent);
	} else {
		btrfs_set_extent_inline_ref_offset(leaf, iref, root_objectid);
	}
	btrfs_mark_buffer_dirty(leaf);
}

static int lookup_extent_backref(struct btrfs_trans_handle *trans,
				 struct btrfs_fs_info *fs_info,
				 struct btrfs_path *path,
				 struct btrfs_extent_inline_ref **ref_ret,
				 u64 bytenr, u64 num_bytes, u64 parent,
				 u64 root_objectid, u64 owner, u64 offset)
{
	int ret;

	ret = lookup_inline_extent_backref(trans, fs_info, path, ref_ret,
					   bytenr, num_bytes, parent,
					   root_objectid, owner, offset, 0);
	if (ret != -ENOENT)
		return ret;

	btrfs_release_path(path);
	*ref_ret = NULL;

	if (owner < BTRFS_FIRST_FREE_OBJECTID) {
		ret = lookup_tree_block_ref(trans, fs_info, path, bytenr,
					    parent, root_objectid);
	} else {
		ret = lookup_extent_data_ref(trans, fs_info, path, bytenr,
					     parent, root_objectid, owner,
					     offset);
	}
	return ret;
}

/*
 * helper to update/remove inline back ref
 */
static noinline_for_stack
void update_inline_extent_backref(struct btrfs_fs_info *fs_info,
				  struct btrfs_path *path,
				  struct btrfs_extent_inline_ref *iref,
				  int refs_to_mod,
				  struct btrfs_delayed_extent_op *extent_op,
				  int *last_ref)
{
	struct extent_buffer *leaf;
	struct btrfs_extent_item *ei;
	struct btrfs_extent_data_ref *dref = NULL;
	struct btrfs_shared_data_ref *sref = NULL;
	unsigned long ptr;
	unsigned long end;
	u32 item_size;
	int size;
	int type;
	u64 refs;

	leaf = path->nodes[0];
	ei = btrfs_item_ptr(leaf, path->slots[0], struct btrfs_extent_item);
	refs = btrfs_extent_refs(leaf, ei);
	WARN_ON(refs_to_mod < 0 && refs + refs_to_mod <= 0);
	refs += refs_to_mod;
	btrfs_set_extent_refs(leaf, ei, refs);
	if (extent_op)
		__run_delayed_extent_op(extent_op, leaf, ei);

	/*
	 * If type is invalid, we should have bailed out after
	 * lookup_inline_extent_backref().
	 */
	type = btrfs_get_extent_inline_ref_type(leaf, iref, BTRFS_REF_TYPE_ANY);
	ASSERT(type != BTRFS_REF_TYPE_INVALID);

	if (type == BTRFS_EXTENT_DATA_REF_KEY) {
		dref = (struct btrfs_extent_data_ref *)(&iref->offset);
		refs = btrfs_extent_data_ref_count(leaf, dref);
	} else if (type == BTRFS_SHARED_DATA_REF_KEY) {
		sref = (struct btrfs_shared_data_ref *)(iref + 1);
		refs = btrfs_shared_data_ref_count(leaf, sref);
	} else {
		refs = 1;
		BUG_ON(refs_to_mod != -1);
	}

	BUG_ON(refs_to_mod < 0 && refs < -refs_to_mod);
	refs += refs_to_mod;

	if (refs > 0) {
		if (type == BTRFS_EXTENT_DATA_REF_KEY)
			btrfs_set_extent_data_ref_count(leaf, dref, refs);
		else
			btrfs_set_shared_data_ref_count(leaf, sref, refs);
	} else {
		*last_ref = 1;
		size =  btrfs_extent_inline_ref_size(type);
		item_size = btrfs_item_size_nr(leaf, path->slots[0]);
		ptr = (unsigned long)iref;
		end = (unsigned long)ei + item_size;
		if (ptr + size < end)
			memmove_extent_buffer(leaf, ptr, ptr + size,
					      end - ptr - size);
		item_size -= size;
		btrfs_truncate_item(fs_info, path, item_size, 1);
	}
	btrfs_mark_buffer_dirty(leaf);
}

static noinline_for_stack
int insert_inline_extent_backref(struct btrfs_trans_handle *trans,
				 struct btrfs_fs_info *fs_info,
				 struct btrfs_path *path,
				 u64 bytenr, u64 num_bytes, u64 parent,
				 u64 root_objectid, u64 owner,
				 u64 offset, int refs_to_add,
				 struct btrfs_delayed_extent_op *extent_op)
{
	struct btrfs_extent_inline_ref *iref;
	int ret;

	ret = lookup_inline_extent_backref(trans, fs_info, path, &iref,
					   bytenr, num_bytes, parent,
					   root_objectid, owner, offset, 1);
	if (ret == 0) {
		BUG_ON(owner < BTRFS_FIRST_FREE_OBJECTID);
		update_inline_extent_backref(fs_info, path, iref,
					     refs_to_add, extent_op, NULL);
	} else if (ret == -ENOENT) {
		setup_inline_extent_backref(fs_info, path, iref, parent,
					    root_objectid, owner, offset,
					    refs_to_add, extent_op);
		ret = 0;
	}
	return ret;
}

static int insert_extent_backref(struct btrfs_trans_handle *trans,
				 struct btrfs_fs_info *fs_info,
				 struct btrfs_path *path,
				 u64 bytenr, u64 parent, u64 root_objectid,
				 u64 owner, u64 offset, int refs_to_add)
{
	int ret;
	if (owner < BTRFS_FIRST_FREE_OBJECTID) {
		BUG_ON(refs_to_add != 1);
		ret = insert_tree_block_ref(trans, fs_info, path, bytenr,
					    parent, root_objectid);
	} else {
		ret = insert_extent_data_ref(trans, fs_info, path, bytenr,
					     parent, root_objectid,
					     owner, offset, refs_to_add);
	}
	return ret;
}

static int remove_extent_backref(struct btrfs_trans_handle *trans,
				 struct btrfs_fs_info *fs_info,
				 struct btrfs_path *path,
				 struct btrfs_extent_inline_ref *iref,
				 int refs_to_drop, int is_data, int *last_ref)
{
	int ret = 0;

	BUG_ON(!is_data && refs_to_drop != 1);
	if (iref) {
		update_inline_extent_backref(fs_info, path, iref,
					     -refs_to_drop, NULL, last_ref);
	} else if (is_data) {
		ret = remove_extent_data_ref(trans, fs_info, path, refs_to_drop,
					     last_ref);
	} else {
		*last_ref = 1;
		ret = btrfs_del_item(trans, fs_info->extent_root, path);
	}
	return ret;
}

#define in_range(b, first, len)        ((b) >= (first) && (b) < (first) + (len))
static int btrfs_issue_discard(struct block_device *bdev, u64 start, u64 len,
			       u64 *discarded_bytes)
{
	int j, ret = 0;
	u64 bytes_left, end;
	u64 aligned_start = ALIGN(start, 1 << 9);

	if (WARN_ON(start != aligned_start)) {
		len -= aligned_start - start;
		len = round_down(len, 1 << 9);
		start = aligned_start;
	}

	*discarded_bytes = 0;

	if (!len)
		return 0;

	end = start + len;
	bytes_left = len;

	/* Skip any superblocks on this device. */
	for (j = 0; j < BTRFS_SUPER_MIRROR_MAX; j++) {
		u64 sb_start = btrfs_sb_offset(j);
		u64 sb_end = sb_start + BTRFS_SUPER_INFO_SIZE;
		u64 size = sb_start - start;

		if (!in_range(sb_start, start, bytes_left) &&
		    !in_range(sb_end, start, bytes_left) &&
		    !in_range(start, sb_start, BTRFS_SUPER_INFO_SIZE))
			continue;

		/*
		 * Superblock spans beginning of range.  Adjust start and
		 * try again.
		 */
		if (sb_start <= start) {
			start += sb_end - start;
			if (start > end) {
				bytes_left = 0;
				break;
			}
			bytes_left = end - start;
			continue;
		}

		if (size) {
			ret = blkdev_issue_discard(bdev, start >> 9, size >> 9,
						   GFP_NOFS, 0);
			if (!ret)
				*discarded_bytes += size;
			else if (ret != -EOPNOTSUPP)
				return ret;
		}

		start = sb_end;
		if (start > end) {
			bytes_left = 0;
			break;
		}
		bytes_left = end - start;
	}

	if (bytes_left) {
		ret = blkdev_issue_discard(bdev, start >> 9, bytes_left >> 9,
					   GFP_NOFS, 0);
		if (!ret)
			*discarded_bytes += bytes_left;
	}
	return ret;
}

int btrfs_discard_extent(struct btrfs_fs_info *fs_info, u64 bytenr,
			 u64 num_bytes, u64 *actual_bytes)
{
	int ret;
	u64 discarded_bytes = 0;
	struct btrfs_bio *bbio = NULL;


	/*
	 * Avoid races with device replace and make sure our bbio has devices
	 * associated to its stripes that don't go away while we are discarding.
	 */
	btrfs_bio_counter_inc_blocked(fs_info);
	/* Tell the block device(s) that the sectors can be discarded */
	ret = btrfs_map_block(fs_info, BTRFS_MAP_DISCARD, bytenr, &num_bytes,
			      &bbio, 0);
	/* Error condition is -ENOMEM */
	if (!ret) {
		struct btrfs_bio_stripe *stripe = bbio->stripes;
		int i;


		for (i = 0; i < bbio->num_stripes; i++, stripe++) {
			u64 bytes;
			if (!stripe->dev->can_discard)
				continue;

			ret = btrfs_issue_discard(stripe->dev->bdev,
						  stripe->physical,
						  stripe->length,
						  &bytes);
			if (!ret)
				discarded_bytes += bytes;
			else if (ret != -EOPNOTSUPP)
				break; /* Logic errors or -ENOMEM, or -EIO but I don't know how that could happen JDM */

			/*
			 * Just in case we get back EOPNOTSUPP for some reason,
			 * just ignore the return value so we don't screw up
			 * people calling discard_extent.
			 */
			ret = 0;
		}
		btrfs_put_bbio(bbio);
	}
	btrfs_bio_counter_dec(fs_info);

	if (actual_bytes)
		*actual_bytes = discarded_bytes;


	if (ret == -EOPNOTSUPP)
		ret = 0;
	return ret;
}

/* Can return -ENOMEM */
int btrfs_inc_extent_ref(struct btrfs_trans_handle *trans,
			 struct btrfs_root *root,
			 u64 bytenr, u64 num_bytes, u64 parent,
			 u64 root_objectid, u64 owner, u64 offset)
{
	struct btrfs_fs_info *fs_info = root->fs_info;
	int old_ref_mod, new_ref_mod;
	int ret;

	BUG_ON(owner < BTRFS_FIRST_FREE_OBJECTID &&
	       root_objectid == BTRFS_TREE_LOG_OBJECTID);

	btrfs_ref_tree_mod(root, bytenr, num_bytes, parent, root_objectid,
			   owner, offset, BTRFS_ADD_DELAYED_REF);

	if (owner < BTRFS_FIRST_FREE_OBJECTID) {
		ret = btrfs_add_delayed_tree_ref(fs_info, trans, bytenr,
						 num_bytes, parent,
						 root_objectid, (int)owner,
						 BTRFS_ADD_DELAYED_REF, NULL,
						 &old_ref_mod, &new_ref_mod);
	} else {
		ret = btrfs_add_delayed_data_ref(fs_info, trans, bytenr,
						 num_bytes, parent,
						 root_objectid, owner, offset,
						 0, BTRFS_ADD_DELAYED_REF,
						 &old_ref_mod, &new_ref_mod);
	}

	if (ret == 0 && old_ref_mod < 0 && new_ref_mod >= 0)
		add_pinned_bytes(fs_info, -num_bytes, owner, root_objectid);

	return ret;
}

static int __btrfs_inc_extent_ref(struct btrfs_trans_handle *trans,
				  struct btrfs_fs_info *fs_info,
				  struct btrfs_delayed_ref_node *node,
				  u64 parent, u64 root_objectid,
				  u64 owner, u64 offset, int refs_to_add,
				  struct btrfs_delayed_extent_op *extent_op)
{
	struct btrfs_path *path;
	struct extent_buffer *leaf;
	struct btrfs_extent_item *item;
	struct btrfs_key key;
	u64 bytenr = node->bytenr;
	u64 num_bytes = node->num_bytes;
	u64 refs;
	int ret;

	path = btrfs_alloc_path();
	if (!path)
		return -ENOMEM;

	path->reada = READA_FORWARD;
	path->leave_spinning = 1;
	/* this will setup the path even if it fails to insert the back ref */
	ret = insert_inline_extent_backref(trans, fs_info, path, bytenr,
					   num_bytes, parent, root_objectid,
					   owner, offset,
					   refs_to_add, extent_op);
	if ((ret < 0 && ret != -EAGAIN) || !ret)
		goto out;

	/*
	 * Ok we had -EAGAIN which means we didn't have space to insert and
	 * inline extent ref, so just update the reference count and add a
	 * normal backref.
	 */
	leaf = path->nodes[0];
	btrfs_item_key_to_cpu(leaf, &key, path->slots[0]);
	item = btrfs_item_ptr(leaf, path->slots[0], struct btrfs_extent_item);
	refs = btrfs_extent_refs(leaf, item);
	btrfs_set_extent_refs(leaf, item, refs + refs_to_add);
	if (extent_op)
		__run_delayed_extent_op(extent_op, leaf, item);

	btrfs_mark_buffer_dirty(leaf);
	btrfs_release_path(path);

	path->reada = READA_FORWARD;
	path->leave_spinning = 1;
	/* now insert the actual backref */
	ret = insert_extent_backref(trans, fs_info, path, bytenr, parent,
				    root_objectid, owner, offset, refs_to_add);
	if (ret)
		btrfs_abort_transaction(trans, ret);
out:
	btrfs_free_path(path);
	return ret;
}

static int run_delayed_data_ref(struct btrfs_trans_handle *trans,
				struct btrfs_fs_info *fs_info,
				struct btrfs_delayed_ref_node *node,
				struct btrfs_delayed_extent_op *extent_op,
				int insert_reserved)
{
	int ret = 0;
	struct btrfs_delayed_data_ref *ref;
	struct btrfs_key ins;
	u64 parent = 0;
	u64 ref_root = 0;
	u64 flags = 0;

	ins.objectid = node->bytenr;
	ins.offset = node->num_bytes;
	ins.type = BTRFS_EXTENT_ITEM_KEY;

	ref = btrfs_delayed_node_to_data_ref(node);
	trace_run_delayed_data_ref(fs_info, node, ref, node->action);

	if (node->type == BTRFS_SHARED_DATA_REF_KEY)
		parent = ref->parent;
	ref_root = ref->root;

	if (node->action == BTRFS_ADD_DELAYED_REF && insert_reserved) {
		if (extent_op)
			flags |= extent_op->flags_to_set;
		ret = alloc_reserved_file_extent(trans, fs_info,
						 parent, ref_root, flags,
						 ref->objectid, ref->offset,
						 &ins, node->ref_mod);
	} else if (node->action == BTRFS_ADD_DELAYED_REF) {
		ret = __btrfs_inc_extent_ref(trans, fs_info, node, parent,
					     ref_root, ref->objectid,
					     ref->offset, node->ref_mod,
					     extent_op);
	} else if (node->action == BTRFS_DROP_DELAYED_REF) {
		ret = __btrfs_free_extent(trans, fs_info, node, parent,
					  ref_root, ref->objectid,
					  ref->offset, node->ref_mod,
					  extent_op);
	} else {
		BUG();
	}
	return ret;
}

static void __run_delayed_extent_op(struct btrfs_delayed_extent_op *extent_op,
				    struct extent_buffer *leaf,
				    struct btrfs_extent_item *ei)
{
	u64 flags = btrfs_extent_flags(leaf, ei);
	if (extent_op->update_flags) {
		flags |= extent_op->flags_to_set;
		btrfs_set_extent_flags(leaf, ei, flags);
	}

	if (extent_op->update_key) {
		struct btrfs_tree_block_info *bi;
		BUG_ON(!(flags & BTRFS_EXTENT_FLAG_TREE_BLOCK));
		bi = (struct btrfs_tree_block_info *)(ei + 1);
		btrfs_set_tree_block_key(leaf, bi, &extent_op->key);
	}
}

static int run_delayed_extent_op(struct btrfs_trans_handle *trans,
				 struct btrfs_fs_info *fs_info,
				 struct btrfs_delayed_ref_head *head,
				 struct btrfs_delayed_extent_op *extent_op)
{
	struct btrfs_key key;
	struct btrfs_path *path;
	struct btrfs_extent_item *ei;
	struct extent_buffer *leaf;
	u32 item_size;
	int ret;
	int err = 0;
	int metadata = !extent_op->is_data;

	if (trans->aborted)
		return 0;

	if (metadata && !btrfs_fs_incompat(fs_info, SKINNY_METADATA))
		metadata = 0;

	path = btrfs_alloc_path();
	if (!path)
		return -ENOMEM;

	key.objectid = head->bytenr;

	if (metadata) {
		key.type = BTRFS_METADATA_ITEM_KEY;
		key.offset = extent_op->level;
	} else {
		key.type = BTRFS_EXTENT_ITEM_KEY;
		key.offset = head->num_bytes;
	}

again:
	path->reada = READA_FORWARD;
	path->leave_spinning = 1;
	ret = btrfs_search_slot(trans, fs_info->extent_root, &key, path, 0, 1);
	if (ret < 0) {
		err = ret;
		goto out;
	}
	if (ret > 0) {
		if (metadata) {
			if (path->slots[0] > 0) {
				path->slots[0]--;
				btrfs_item_key_to_cpu(path->nodes[0], &key,
						      path->slots[0]);
				if (key.objectid == head->bytenr &&
				    key.type == BTRFS_EXTENT_ITEM_KEY &&
				    key.offset == head->num_bytes)
					ret = 0;
			}
			if (ret > 0) {
				btrfs_release_path(path);
				metadata = 0;

				key.objectid = head->bytenr;
				key.offset = head->num_bytes;
				key.type = BTRFS_EXTENT_ITEM_KEY;
				goto again;
			}
		} else {
			err = -EIO;
			goto out;
		}
	}

	leaf = path->nodes[0];
	item_size = btrfs_item_size_nr(leaf, path->slots[0]);
#ifdef BTRFS_COMPAT_EXTENT_TREE_V0
	if (item_size < sizeof(*ei)) {
		ret = convert_extent_item_v0(trans, fs_info, path, (u64)-1, 0);
		if (ret < 0) {
			err = ret;
			goto out;
		}
		leaf = path->nodes[0];
		item_size = btrfs_item_size_nr(leaf, path->slots[0]);
	}
#endif
	BUG_ON(item_size < sizeof(*ei));
	ei = btrfs_item_ptr(leaf, path->slots[0], struct btrfs_extent_item);
	__run_delayed_extent_op(extent_op, leaf, ei);

	btrfs_mark_buffer_dirty(leaf);
out:
	btrfs_free_path(path);
	return err;
}

static int run_delayed_tree_ref(struct btrfs_trans_handle *trans,
				struct btrfs_fs_info *fs_info,
				struct btrfs_delayed_ref_node *node,
				struct btrfs_delayed_extent_op *extent_op,
				int insert_reserved)
{
	int ret = 0;
	struct btrfs_delayed_tree_ref *ref;
	struct btrfs_key ins;
	u64 parent = 0;
	u64 ref_root = 0;
	bool skinny_metadata = btrfs_fs_incompat(fs_info, SKINNY_METADATA);

	ref = btrfs_delayed_node_to_tree_ref(node);
	trace_run_delayed_tree_ref(fs_info, node, ref, node->action);

	if (node->type == BTRFS_SHARED_BLOCK_REF_KEY)
		parent = ref->parent;
	ref_root = ref->root;

	ins.objectid = node->bytenr;
	if (skinny_metadata) {
		ins.offset = ref->level;
		ins.type = BTRFS_METADATA_ITEM_KEY;
	} else {
		ins.offset = node->num_bytes;
		ins.type = BTRFS_EXTENT_ITEM_KEY;
	}

	if (node->ref_mod != 1) {
		btrfs_err(fs_info,
	"btree block(%llu) has %d references rather than 1: action %d ref_root %llu parent %llu",
			  node->bytenr, node->ref_mod, node->action, ref_root,
			  parent);
		return -EIO;
	}
	if (node->action == BTRFS_ADD_DELAYED_REF && insert_reserved) {
		BUG_ON(!extent_op || !extent_op->update_flags);
		ret = alloc_reserved_tree_block(trans, fs_info,
						parent, ref_root,
						extent_op->flags_to_set,
						&extent_op->key,
						ref->level, &ins);
	} else if (node->action == BTRFS_ADD_DELAYED_REF) {
		ret = __btrfs_inc_extent_ref(trans, fs_info, node,
					     parent, ref_root,
					     ref->level, 0, 1,
					     extent_op);
	} else if (node->action == BTRFS_DROP_DELAYED_REF) {
		ret = __btrfs_free_extent(trans, fs_info, node,
					  parent, ref_root,
					  ref->level, 0, 1, extent_op);
	} else {
		BUG();
	}
	return ret;
}

/* helper function to actually process a single delayed ref entry */
static int run_one_delayed_ref(struct btrfs_trans_handle *trans,
			       struct btrfs_fs_info *fs_info,
			       struct btrfs_delayed_ref_node *node,
			       struct btrfs_delayed_extent_op *extent_op,
			       int insert_reserved)
{
	int ret = 0;

	if (trans->aborted) {
		if (insert_reserved)
			btrfs_pin_extent(fs_info, node->bytenr,
					 node->num_bytes, 1);
		return 0;
	}

	if (node->type == BTRFS_TREE_BLOCK_REF_KEY ||
	    node->type == BTRFS_SHARED_BLOCK_REF_KEY)
		ret = run_delayed_tree_ref(trans, fs_info, node, extent_op,
					   insert_reserved);
	else if (node->type == BTRFS_EXTENT_DATA_REF_KEY ||
		 node->type == BTRFS_SHARED_DATA_REF_KEY)
		ret = run_delayed_data_ref(trans, fs_info, node, extent_op,
					   insert_reserved);
	else
		BUG();
	return ret;
}

static inline struct btrfs_delayed_ref_node *
select_delayed_ref(struct btrfs_delayed_ref_head *head)
{
	struct btrfs_delayed_ref_node *ref;

	if (RB_EMPTY_ROOT(&head->ref_tree))
		return NULL;

	/*
	 * Select a delayed ref of type BTRFS_ADD_DELAYED_REF first.
	 * This is to prevent a ref count from going down to zero, which deletes
	 * the extent item from the extent tree, when there still are references
	 * to add, which would fail because they would not find the extent item.
	 */
	if (!list_empty(&head->ref_add_list))
		return list_first_entry(&head->ref_add_list,
				struct btrfs_delayed_ref_node, add_list);

	ref = rb_entry(rb_first(&head->ref_tree),
		       struct btrfs_delayed_ref_node, ref_node);
	ASSERT(list_empty(&ref->add_list));
	return ref;
}

static void unselect_delayed_ref_head(struct btrfs_delayed_ref_root *delayed_refs,
				      struct btrfs_delayed_ref_head *head)
{
	spin_lock(&delayed_refs->lock);
	head->processing = 0;
	delayed_refs->num_heads_ready++;
	spin_unlock(&delayed_refs->lock);
	btrfs_delayed_ref_unlock(head);
}

static int cleanup_extent_op(struct btrfs_trans_handle *trans,
			     struct btrfs_fs_info *fs_info,
			     struct btrfs_delayed_ref_head *head)
{
	struct btrfs_delayed_extent_op *extent_op = head->extent_op;
	int ret;

	if (!extent_op)
		return 0;
	head->extent_op = NULL;
	if (head->must_insert_reserved) {
		btrfs_free_delayed_extent_op(extent_op);
		return 0;
	}
	spin_unlock(&head->lock);
	ret = run_delayed_extent_op(trans, fs_info, head, extent_op);
	btrfs_free_delayed_extent_op(extent_op);
	return ret ? ret : 1;
}

static int cleanup_ref_head(struct btrfs_trans_handle *trans,
			    struct btrfs_fs_info *fs_info,
			    struct btrfs_delayed_ref_head *head)
{
	struct btrfs_delayed_ref_root *delayed_refs;
	int ret;

	delayed_refs = &trans->transaction->delayed_refs;

	ret = cleanup_extent_op(trans, fs_info, head);
	if (ret < 0) {
		unselect_delayed_ref_head(delayed_refs, head);
		btrfs_debug(fs_info, "run_delayed_extent_op returned %d", ret);
		return ret;
	} else if (ret) {
		return ret;
	}

	/*
	 * Need to drop our head ref lock and re-acquire the delayed ref lock
	 * and then re-check to make sure nobody got added.
	 */
	spin_unlock(&head->lock);
	spin_lock(&delayed_refs->lock);
	spin_lock(&head->lock);
	if (!RB_EMPTY_ROOT(&head->ref_tree) || head->extent_op) {
		spin_unlock(&head->lock);
		spin_unlock(&delayed_refs->lock);
		return 1;
	}
	delayed_refs->num_heads--;
	rb_erase(&head->href_node, &delayed_refs->href_root);
	RB_CLEAR_NODE(&head->href_node);
	spin_unlock(&delayed_refs->lock);
	spin_unlock(&head->lock);
	atomic_dec(&delayed_refs->num_entries);

	trace_run_delayed_ref_head(fs_info, head, 0);

	if (head->total_ref_mod < 0) {
		struct btrfs_block_group_cache *cache;

		cache = btrfs_lookup_block_group(fs_info, head->bytenr);
		ASSERT(cache);
		percpu_counter_add(&cache->space_info->total_bytes_pinned,
				   -head->num_bytes);
		btrfs_put_block_group(cache);

		if (head->is_data) {
			spin_lock(&delayed_refs->lock);
			delayed_refs->pending_csums -= head->num_bytes;
			spin_unlock(&delayed_refs->lock);
		}
	}

	if (head->must_insert_reserved) {
		btrfs_pin_extent(fs_info, head->bytenr,
				 head->num_bytes, 1);
		if (head->is_data) {
			ret = btrfs_del_csums(trans, fs_info, head->bytenr,
					      head->num_bytes);
		}
	}

	/* Also free its reserved qgroup space */
	btrfs_qgroup_free_delayed_ref(fs_info, head->qgroup_ref_root,
				      head->qgroup_reserved);
	btrfs_delayed_ref_unlock(head);
	btrfs_put_delayed_ref_head(head);
	return 0;
}

/*
 * Returns 0 on success or if called with an already aborted transaction.
 * Returns -ENOMEM or -EIO on failure and will abort the transaction.
 */
static noinline int __btrfs_run_delayed_refs(struct btrfs_trans_handle *trans,
					     struct btrfs_fs_info *fs_info,
					     unsigned long nr)
{
	struct btrfs_delayed_ref_root *delayed_refs;
	struct btrfs_delayed_ref_node *ref;
	struct btrfs_delayed_ref_head *locked_ref = NULL;
	struct btrfs_delayed_extent_op *extent_op;
	ktime_t start = ktime_get();
	int ret;
	unsigned long count = 0;
	unsigned long actual_count = 0;
	int must_insert_reserved = 0;

	delayed_refs = &trans->transaction->delayed_refs;
	while (1) {
		if (!locked_ref) {
			if (count >= nr)
				break;

			spin_lock(&delayed_refs->lock);
			locked_ref = btrfs_select_ref_head(trans);
			if (!locked_ref) {
				spin_unlock(&delayed_refs->lock);
				break;
			}

			/* grab the lock that says we are going to process
			 * all the refs for this head */
			ret = btrfs_delayed_ref_lock(trans, locked_ref);
			spin_unlock(&delayed_refs->lock);
			/*
			 * we may have dropped the spin lock to get the head
			 * mutex lock, and that might have given someone else
			 * time to free the head.  If that's true, it has been
			 * removed from our list and we can move on.
			 */
			if (ret == -EAGAIN) {
				locked_ref = NULL;
				count++;
				continue;
			}
		}

		/*
		 * We need to try and merge add/drops of the same ref since we
		 * can run into issues with relocate dropping the implicit ref
		 * and then it being added back again before the drop can
		 * finish.  If we merged anything we need to re-loop so we can
		 * get a good ref.
		 * Or we can get node references of the same type that weren't
		 * merged when created due to bumps in the tree mod seq, and
		 * we need to merge them to prevent adding an inline extent
		 * backref before dropping it (triggering a BUG_ON at
		 * insert_inline_extent_backref()).
		 */
		spin_lock(&locked_ref->lock);
		btrfs_merge_delayed_refs(trans, fs_info, delayed_refs,
					 locked_ref);

		/*
		 * locked_ref is the head node, so we have to go one
		 * node back for any delayed ref updates
		 */
		ref = select_delayed_ref(locked_ref);

		if (ref && ref->seq &&
		    btrfs_check_delayed_seq(fs_info, delayed_refs, ref->seq)) {
			spin_unlock(&locked_ref->lock);
			unselect_delayed_ref_head(delayed_refs, locked_ref);
			locked_ref = NULL;
			cond_resched();
			count++;
			continue;
		}

		/*
		 * We're done processing refs in this ref_head, clean everything
		 * up and move on to the next ref_head.
		 */
		if (!ref) {
			ret = cleanup_ref_head(trans, fs_info, locked_ref);
			if (ret > 0 ) {
				/* We dropped our lock, we need to loop. */
				ret = 0;
				continue;
			} else if (ret) {
				return ret;
			}
			locked_ref = NULL;
			count++;
			continue;
		}

		actual_count++;
		ref->in_tree = 0;
		rb_erase(&ref->ref_node, &locked_ref->ref_tree);
		RB_CLEAR_NODE(&ref->ref_node);
		if (!list_empty(&ref->add_list))
			list_del(&ref->add_list);
		/*
		 * When we play the delayed ref, also correct the ref_mod on
		 * head
		 */
		switch (ref->action) {
		case BTRFS_ADD_DELAYED_REF:
		case BTRFS_ADD_DELAYED_EXTENT:
			locked_ref->ref_mod -= ref->ref_mod;
			break;
		case BTRFS_DROP_DELAYED_REF:
			locked_ref->ref_mod += ref->ref_mod;
			break;
		default:
			WARN_ON(1);
		}
		atomic_dec(&delayed_refs->num_entries);

		/*
		 * Record the must-insert_reserved flag before we drop the spin
		 * lock.
		 */
		must_insert_reserved = locked_ref->must_insert_reserved;
		locked_ref->must_insert_reserved = 0;

		extent_op = locked_ref->extent_op;
		locked_ref->extent_op = NULL;
		spin_unlock(&locked_ref->lock);

		ret = run_one_delayed_ref(trans, fs_info, ref, extent_op,
					  must_insert_reserved);

		btrfs_free_delayed_extent_op(extent_op);
		if (ret) {
			unselect_delayed_ref_head(delayed_refs, locked_ref);
			btrfs_put_delayed_ref(ref);
			btrfs_debug(fs_info, "run_one_delayed_ref returned %d",
				    ret);
			return ret;
		}

		btrfs_put_delayed_ref(ref);
		count++;
		cond_resched();
	}

	/*
	 * We don't want to include ref heads since we can have empty ref heads
	 * and those will drastically skew our runtime down since we just do
	 * accounting, no actual extent tree updates.
	 */
	if (actual_count > 0) {
		u64 runtime = ktime_to_ns(ktime_sub(ktime_get(), start));
		u64 avg;

		/*
		 * We weigh the current average higher than our current runtime
		 * to avoid large swings in the average.
		 */
		spin_lock(&delayed_refs->lock);
		avg = fs_info->avg_delayed_ref_runtime * 3 + runtime;
		fs_info->avg_delayed_ref_runtime = avg >> 2;	/* div by 4 */
		spin_unlock(&delayed_refs->lock);
	}
	return 0;
}

#ifdef SCRAMBLE_DELAYED_REFS
/*
 * Normally delayed refs get processed in ascending bytenr order. This
 * correlates in most cases to the order added. To expose dependencies on this
 * order, we start to process the tree in the middle instead of the beginning
 */
static u64 find_middle(struct rb_root *root)
{
	struct rb_node *n = root->rb_node;
	struct btrfs_delayed_ref_node *entry;
	int alt = 1;
	u64 middle;
	u64 first = 0, last = 0;

	n = rb_first(root);
	if (n) {
		entry = rb_entry(n, struct btrfs_delayed_ref_node, rb_node);
		first = entry->bytenr;
	}
	n = rb_last(root);
	if (n) {
		entry = rb_entry(n, struct btrfs_delayed_ref_node, rb_node);
		last = entry->bytenr;
	}
	n = root->rb_node;

	while (n) {
		entry = rb_entry(n, struct btrfs_delayed_ref_node, rb_node);
		WARN_ON(!entry->in_tree);

		middle = entry->bytenr;

		if (alt)
			n = n->rb_left;
		else
			n = n->rb_right;

		alt = 1 - alt;
	}
	return middle;
}
#endif

static inline u64 heads_to_leaves(struct btrfs_fs_info *fs_info, u64 heads)
{
	u64 num_bytes;

	num_bytes = heads * (sizeof(struct btrfs_extent_item) +
			     sizeof(struct btrfs_extent_inline_ref));
	if (!btrfs_fs_incompat(fs_info, SKINNY_METADATA))
		num_bytes += heads * sizeof(struct btrfs_tree_block_info);

	/*
	 * We don't ever fill up leaves all the way so multiply by 2 just to be
	 * closer to what we're really going to want to use.
	 */
	return div_u64(num_bytes, BTRFS_LEAF_DATA_SIZE(fs_info));
}

/*
 * Takes the number of bytes to be csumm'ed and figures out how many leaves it
 * would require to store the csums for that many bytes.
 */
u64 btrfs_csum_bytes_to_leaves(struct btrfs_fs_info *fs_info, u64 csum_bytes)
{
	u64 csum_size;
	u64 num_csums_per_leaf;
	u64 num_csums;

	csum_size = BTRFS_MAX_ITEM_SIZE(fs_info);
	num_csums_per_leaf = div64_u64(csum_size,
			(u64)btrfs_super_csum_size(fs_info->super_copy));
	num_csums = div64_u64(csum_bytes, fs_info->sectorsize);
	num_csums += num_csums_per_leaf - 1;
	num_csums = div64_u64(num_csums, num_csums_per_leaf);
	return num_csums;
}

int btrfs_check_space_for_delayed_refs(struct btrfs_trans_handle *trans,
				       struct btrfs_fs_info *fs_info)
{
	struct btrfs_block_rsv *global_rsv;
	u64 num_heads = trans->transaction->delayed_refs.num_heads_ready;
	u64 csum_bytes = trans->transaction->delayed_refs.pending_csums;
	u64 num_dirty_bgs = trans->transaction->num_dirty_bgs;
	u64 num_bytes, num_dirty_bgs_bytes;
	int ret = 0;

	num_bytes = btrfs_calc_trans_metadata_size(fs_info, 1);
	num_heads = heads_to_leaves(fs_info, num_heads);
	if (num_heads > 1)
		num_bytes += (num_heads - 1) * fs_info->nodesize;
	num_bytes <<= 1;
	num_bytes += btrfs_csum_bytes_to_leaves(fs_info, csum_bytes) *
							fs_info->nodesize;
	num_dirty_bgs_bytes = btrfs_calc_trans_metadata_size(fs_info,
							     num_dirty_bgs);
	global_rsv = &fs_info->global_block_rsv;

	/*
	 * If we can't allocate any more chunks lets make sure we have _lots_ of
	 * wiggle room since running delayed refs can create more delayed refs.
	 */
	if (global_rsv->space_info->full) {
		num_dirty_bgs_bytes <<= 1;
		num_bytes <<= 1;
	}

	spin_lock(&global_rsv->lock);
	if (global_rsv->reserved <= num_bytes + num_dirty_bgs_bytes)
		ret = 1;
	spin_unlock(&global_rsv->lock);
	return ret;
}

int btrfs_should_throttle_delayed_refs(struct btrfs_trans_handle *trans,
				       struct btrfs_fs_info *fs_info)
{
	u64 num_entries =
		atomic_read(&trans->transaction->delayed_refs.num_entries);
	u64 avg_runtime;
	u64 val;

	smp_mb();
	avg_runtime = fs_info->avg_delayed_ref_runtime;
	val = num_entries * avg_runtime;
	if (val >= NSEC_PER_SEC)
		return 1;
	if (val >= NSEC_PER_SEC / 2)
		return 2;

	return btrfs_check_space_for_delayed_refs(trans, fs_info);
}

struct async_delayed_refs {
	struct btrfs_root *root;
	u64 transid;
	int count;
	int error;
	int sync;
	struct completion wait;
	struct btrfs_work work;
};

static inline struct async_delayed_refs *
to_async_delayed_refs(struct btrfs_work *work)
{
	return container_of(work, struct async_delayed_refs, work);
}

static void delayed_ref_async_start(struct btrfs_work *work)
{
	struct async_delayed_refs *async = to_async_delayed_refs(work);
	struct btrfs_trans_handle *trans;
	struct btrfs_fs_info *fs_info = async->root->fs_info;
	int ret;

	/* if the commit is already started, we don't need to wait here */
	if (btrfs_transaction_blocked(fs_info))
		goto done;

	trans = btrfs_join_transaction(async->root);
	if (IS_ERR(trans)) {
		async->error = PTR_ERR(trans);
		goto done;
	}

	/*
	 * trans->sync means that when we call end_transaction, we won't
	 * wait on delayed refs
	 */
	trans->sync = true;

	/* Don't bother flushing if we got into a different transaction */
	if (trans->transid > async->transid)
		goto end;

	ret = btrfs_run_delayed_refs(trans, fs_info, async->count);
	if (ret)
		async->error = ret;
end:
	ret = btrfs_end_transaction(trans);
	if (ret && !async->error)
		async->error = ret;
done:
	if (async->sync)
		complete(&async->wait);
	else
		kfree(async);
}

int btrfs_async_run_delayed_refs(struct btrfs_fs_info *fs_info,
				 unsigned long count, u64 transid, int wait)
{
	struct async_delayed_refs *async;
	int ret;

	async = kmalloc(sizeof(*async), GFP_NOFS);
	if (!async)
		return -ENOMEM;

	async->root = fs_info->tree_root;
	async->count = count;
	async->error = 0;
	async->transid = transid;
	if (wait)
		async->sync = 1;
	else
		async->sync = 0;
	init_completion(&async->wait);

	btrfs_init_work(&async->work, btrfs_extent_refs_helper,
			delayed_ref_async_start, NULL, NULL);

	btrfs_queue_work(fs_info->extent_workers, &async->work);

	if (wait) {
		wait_for_completion(&async->wait);
		ret = async->error;
		kfree(async);
		return ret;
	}
	return 0;
}

/*
 * this starts processing the delayed reference count updates and
 * extent insertions we have queued up so far.  count can be
 * 0, which means to process everything in the tree at the start
 * of the run (but not newly added entries), or it can be some target
 * number you'd like to process.
 *
 * Returns 0 on success or if called with an aborted transaction
 * Returns <0 on error and aborts the transaction
 */
int btrfs_run_delayed_refs(struct btrfs_trans_handle *trans,
			   struct btrfs_fs_info *fs_info, unsigned long count)
{
	struct rb_node *node;
	struct btrfs_delayed_ref_root *delayed_refs;
	struct btrfs_delayed_ref_head *head;
	int ret;
	int run_all = count == (unsigned long)-1;
	bool can_flush_pending_bgs = trans->can_flush_pending_bgs;

	/* We'll clean this up in btrfs_cleanup_transaction */
	if (trans->aborted)
		return 0;

	if (test_bit(BTRFS_FS_CREATING_FREE_SPACE_TREE, &fs_info->flags))
		return 0;

	delayed_refs = &trans->transaction->delayed_refs;
	if (count == 0)
		count = atomic_read(&delayed_refs->num_entries) * 2;

again:
#ifdef SCRAMBLE_DELAYED_REFS
	delayed_refs->run_delayed_start = find_middle(&delayed_refs->root);
#endif
	trans->can_flush_pending_bgs = false;
	ret = __btrfs_run_delayed_refs(trans, fs_info, count);
	if (ret < 0) {
		btrfs_abort_transaction(trans, ret);
		return ret;
	}

	if (run_all) {
		if (!list_empty(&trans->new_bgs))
			btrfs_create_pending_block_groups(trans, fs_info);

		spin_lock(&delayed_refs->lock);
		node = rb_first(&delayed_refs->href_root);
		if (!node) {
			spin_unlock(&delayed_refs->lock);
			goto out;
		}
		head = rb_entry(node, struct btrfs_delayed_ref_head,
				href_node);
		refcount_inc(&head->refs);
		spin_unlock(&delayed_refs->lock);

		/* Mutex was contended, block until it's released and retry. */
		mutex_lock(&head->mutex);
		mutex_unlock(&head->mutex);

		btrfs_put_delayed_ref_head(head);
		cond_resched();
		goto again;
	}
out:
	trans->can_flush_pending_bgs = can_flush_pending_bgs;
	return 0;
}

int btrfs_set_disk_extent_flags(struct btrfs_trans_handle *trans,
				struct btrfs_fs_info *fs_info,
				u64 bytenr, u64 num_bytes, u64 flags,
				int level, int is_data)
{
	struct btrfs_delayed_extent_op *extent_op;
	int ret;

	extent_op = btrfs_alloc_delayed_extent_op();
	if (!extent_op)
		return -ENOMEM;

	extent_op->flags_to_set = flags;
	extent_op->update_flags = true;
	extent_op->update_key = false;
	extent_op->is_data = is_data ? true : false;
	extent_op->level = level;

	ret = btrfs_add_delayed_extent_op(fs_info, trans, bytenr,
					  num_bytes, extent_op);
	if (ret)
		btrfs_free_delayed_extent_op(extent_op);
	return ret;
}

static noinline int check_delayed_ref(struct btrfs_root *root,
				      struct btrfs_path *path,
				      u64 objectid, u64 offset, u64 bytenr)
{
	struct btrfs_delayed_ref_head *head;
	struct btrfs_delayed_ref_node *ref;
	struct btrfs_delayed_data_ref *data_ref;
	struct btrfs_delayed_ref_root *delayed_refs;
	struct btrfs_transaction *cur_trans;
	struct rb_node *node;
	int ret = 0;

	cur_trans = root->fs_info->running_transaction;
	if (!cur_trans)
		return 0;

	delayed_refs = &cur_trans->delayed_refs;
	spin_lock(&delayed_refs->lock);
	head = btrfs_find_delayed_ref_head(delayed_refs, bytenr);
	if (!head) {
		spin_unlock(&delayed_refs->lock);
		return 0;
	}

	if (!mutex_trylock(&head->mutex)) {
		refcount_inc(&head->refs);
		spin_unlock(&delayed_refs->lock);

		btrfs_release_path(path);

		/*
		 * Mutex was contended, block until it's released and let
		 * caller try again
		 */
		mutex_lock(&head->mutex);
		mutex_unlock(&head->mutex);
		btrfs_put_delayed_ref_head(head);
		return -EAGAIN;
	}
	spin_unlock(&delayed_refs->lock);

	spin_lock(&head->lock);
	/*
	 * XXX: We should replace this with a proper search function in the
	 * future.
	 */
	for (node = rb_first(&head->ref_tree); node; node = rb_next(node)) {
		ref = rb_entry(node, struct btrfs_delayed_ref_node, ref_node);
		/* If it's a shared ref we know a cross reference exists */
		if (ref->type != BTRFS_EXTENT_DATA_REF_KEY) {
			ret = 1;
			break;
		}

		data_ref = btrfs_delayed_node_to_data_ref(ref);

		/*
		 * If our ref doesn't match the one we're currently looking at
		 * then we have a cross reference.
		 */
		if (data_ref->root != root->root_key.objectid ||
		    data_ref->objectid != objectid ||
		    data_ref->offset != offset) {
			ret = 1;
			break;
		}
	}
	spin_unlock(&head->lock);
	mutex_unlock(&head->mutex);
	return ret;
}

static noinline int check_committed_ref(struct btrfs_root *root,
					struct btrfs_path *path,
					u64 objectid, u64 offset, u64 bytenr)
{
	struct btrfs_fs_info *fs_info = root->fs_info;
	struct btrfs_root *extent_root = fs_info->extent_root;
	struct extent_buffer *leaf;
	struct btrfs_extent_data_ref *ref;
	struct btrfs_extent_inline_ref *iref;
	struct btrfs_extent_item *ei;
	struct btrfs_key key;
	u32 item_size;
	int type;
	int ret;

	key.objectid = bytenr;
	key.offset = (u64)-1;
	key.type = BTRFS_EXTENT_ITEM_KEY;

	ret = btrfs_search_slot(NULL, extent_root, &key, path, 0, 0);
	if (ret < 0)
		goto out;
	BUG_ON(ret == 0); /* Corruption */

	ret = -ENOENT;
	if (path->slots[0] == 0)
		goto out;

	path->slots[0]--;
	leaf = path->nodes[0];
	btrfs_item_key_to_cpu(leaf, &key, path->slots[0]);

	if (key.objectid != bytenr || key.type != BTRFS_EXTENT_ITEM_KEY)
		goto out;

	ret = 1;
	item_size = btrfs_item_size_nr(leaf, path->slots[0]);
#ifdef BTRFS_COMPAT_EXTENT_TREE_V0
	if (item_size < sizeof(*ei)) {
		WARN_ON(item_size != sizeof(struct btrfs_extent_item_v0));
		goto out;
	}
#endif
	ei = btrfs_item_ptr(leaf, path->slots[0], struct btrfs_extent_item);

	if (item_size != sizeof(*ei) +
	    btrfs_extent_inline_ref_size(BTRFS_EXTENT_DATA_REF_KEY))
		goto out;

	if (btrfs_extent_generation(leaf, ei) <=
	    btrfs_root_last_snapshot(&root->root_item))
		goto out;

	iref = (struct btrfs_extent_inline_ref *)(ei + 1);

	type = btrfs_get_extent_inline_ref_type(leaf, iref, BTRFS_REF_TYPE_DATA);
	if (type != BTRFS_EXTENT_DATA_REF_KEY)
		goto out;

	ref = (struct btrfs_extent_data_ref *)(&iref->offset);
	if (btrfs_extent_refs(leaf, ei) !=
	    btrfs_extent_data_ref_count(leaf, ref) ||
	    btrfs_extent_data_ref_root(leaf, ref) !=
	    root->root_key.objectid ||
	    btrfs_extent_data_ref_objectid(leaf, ref) != objectid ||
	    btrfs_extent_data_ref_offset(leaf, ref) != offset)
		goto out;

	ret = 0;
out:
	return ret;
}

int btrfs_cross_ref_exist(struct btrfs_root *root, u64 objectid, u64 offset,
			  u64 bytenr)
{
	struct btrfs_path *path;
	int ret;
	int ret2;

	path = btrfs_alloc_path();
	if (!path)
		return -ENOENT;

	do {
		ret = check_committed_ref(root, path, objectid,
					  offset, bytenr);
		if (ret && ret != -ENOENT)
			goto out;

		ret2 = check_delayed_ref(root, path, objectid,
					 offset, bytenr);
	} while (ret2 == -EAGAIN);

	if (ret2 && ret2 != -ENOENT) {
		ret = ret2;
		goto out;
	}

	if (ret != -ENOENT || ret2 != -ENOENT)
		ret = 0;
out:
	btrfs_free_path(path);
	if (root->root_key.objectid == BTRFS_DATA_RELOC_TREE_OBJECTID)
		WARN_ON(ret > 0);
	return ret;
}

static int __btrfs_mod_ref(struct btrfs_trans_handle *trans,
			   struct btrfs_root *root,
			   struct extent_buffer *buf,
			   int full_backref, int inc)
{
	struct btrfs_fs_info *fs_info = root->fs_info;
	u64 bytenr;
	u64 num_bytes;
	u64 parent;
	u64 ref_root;
	u32 nritems;
	struct btrfs_key key;
	struct btrfs_file_extent_item *fi;
	int i;
	int level;
	int ret = 0;
	int (*process_func)(struct btrfs_trans_handle *,
			    struct btrfs_root *,
			    u64, u64, u64, u64, u64, u64);


	if (btrfs_is_testing(fs_info))
		return 0;

	ref_root = btrfs_header_owner(buf);
	nritems = btrfs_header_nritems(buf);
	level = btrfs_header_level(buf);

	if (!test_bit(BTRFS_ROOT_REF_COWS, &root->state) && level == 0)
		return 0;

	if (inc)
		process_func = btrfs_inc_extent_ref;
	else
		process_func = btrfs_free_extent;

	if (full_backref)
		parent = buf->start;
	else
		parent = 0;

	for (i = 0; i < nritems; i++) {
		if (level == 0) {
			btrfs_item_key_to_cpu(buf, &key, i);
			if (key.type != BTRFS_EXTENT_DATA_KEY)
				continue;
			fi = btrfs_item_ptr(buf, i,
					    struct btrfs_file_extent_item);
			if (btrfs_file_extent_type(buf, fi) ==
			    BTRFS_FILE_EXTENT_INLINE)
				continue;
			bytenr = btrfs_file_extent_disk_bytenr(buf, fi);
			if (bytenr == 0)
				continue;

			num_bytes = btrfs_file_extent_disk_num_bytes(buf, fi);
			key.offset -= btrfs_file_extent_offset(buf, fi);
			ret = process_func(trans, root, bytenr, num_bytes,
					   parent, ref_root, key.objectid,
					   key.offset);
			if (ret)
				goto fail;
		} else {
			bytenr = btrfs_node_blockptr(buf, i);
			num_bytes = fs_info->nodesize;
			ret = process_func(trans, root, bytenr, num_bytes,
					   parent, ref_root, level - 1, 0);
			if (ret)
				goto fail;
		}
	}
	return 0;
fail:
	return ret;
}

int btrfs_inc_ref(struct btrfs_trans_handle *trans, struct btrfs_root *root,
		  struct extent_buffer *buf, int full_backref)
{
	return __btrfs_mod_ref(trans, root, buf, full_backref, 1);
}

int btrfs_dec_ref(struct btrfs_trans_handle *trans, struct btrfs_root *root,
		  struct extent_buffer *buf, int full_backref)
{
	return __btrfs_mod_ref(trans, root, buf, full_backref, 0);
}

static int write_one_cache_group(struct btrfs_trans_handle *trans,
				 struct btrfs_fs_info *fs_info,
				 struct btrfs_path *path,
				 struct btrfs_block_group_cache *cache)
{
	int ret;
	struct btrfs_root *extent_root = fs_info->extent_root;
	unsigned long bi;
	struct extent_buffer *leaf;

	ret = btrfs_search_slot(trans, extent_root, &cache->key, path, 0, 1);
	if (ret) {
		if (ret > 0)
			ret = -ENOENT;
		goto fail;
	}

	leaf = path->nodes[0];
	bi = btrfs_item_ptr_offset(leaf, path->slots[0]);
	write_extent_buffer(leaf, &cache->item, bi, sizeof(cache->item));
	btrfs_mark_buffer_dirty(leaf);
fail:
	btrfs_release_path(path);
	return ret;

}

static struct btrfs_block_group_cache *
next_block_group(struct btrfs_fs_info *fs_info,
		 struct btrfs_block_group_cache *cache)
{
	struct rb_node *node;

	spin_lock(&fs_info->block_group_cache_lock);

	/* If our block group was removed, we need a full search. */
	if (RB_EMPTY_NODE(&cache->cache_node)) {
		const u64 next_bytenr = cache->key.objectid + cache->key.offset;

		spin_unlock(&fs_info->block_group_cache_lock);
		btrfs_put_block_group(cache);
		cache = btrfs_lookup_first_block_group(fs_info, next_bytenr); return cache;
	}
	node = rb_next(&cache->cache_node);
	btrfs_put_block_group(cache);
	if (node) {
		cache = rb_entry(node, struct btrfs_block_group_cache,
				 cache_node);
		btrfs_get_block_group(cache);
	} else
		cache = NULL;
	spin_unlock(&fs_info->block_group_cache_lock);
	return cache;
}

static int cache_save_setup(struct btrfs_block_group_cache *block_group,
			    struct btrfs_trans_handle *trans,
			    struct btrfs_path *path)
{
	struct btrfs_fs_info *fs_info = block_group->fs_info;
	struct btrfs_root *root = fs_info->tree_root;
	struct inode *inode = NULL;
	struct extent_changeset *data_reserved = NULL;
	u64 alloc_hint = 0;
	int dcs = BTRFS_DC_ERROR;
	u64 num_pages = 0;
	int retries = 0;
	int ret = 0;

	/*
	 * If this block group is smaller than 100 megs don't bother caching the
	 * block group.
	 */
	if (block_group->key.offset < (100 * SZ_1M)) {
		spin_lock(&block_group->lock);
		block_group->disk_cache_state = BTRFS_DC_WRITTEN;
		spin_unlock(&block_group->lock);
		return 0;
	}

	if (trans->aborted)
		return 0;
again:
	inode = lookup_free_space_inode(fs_info, block_group, path);
	if (IS_ERR(inode) && PTR_ERR(inode) != -ENOENT) {
		ret = PTR_ERR(inode);
		btrfs_release_path(path);
		goto out;
	}

	if (IS_ERR(inode)) {
		BUG_ON(retries);
		retries++;

		if (block_group->ro)
			goto out_free;

		ret = create_free_space_inode(fs_info, trans, block_group,
					      path);
		if (ret)
			goto out_free;
		goto again;
	}

	/* We've already setup this transaction, go ahead and exit */
	if (block_group->cache_generation == trans->transid &&
	    i_size_read(inode)) {
		dcs = BTRFS_DC_SETUP;
		goto out_put;
	}

	/*
	 * We want to set the generation to 0, that way if anything goes wrong
	 * from here on out we know not to trust this cache when we load up next
	 * time.
	 */
	BTRFS_I(inode)->generation = 0;
	ret = btrfs_update_inode(trans, root, inode);
	if (ret) {
		/*
		 * So theoretically we could recover from this, simply set the
		 * super cache generation to 0 so we know to invalidate the
		 * cache, but then we'd have to keep track of the block groups
		 * that fail this way so we know we _have_ to reset this cache
		 * before the next commit or risk reading stale cache.  So to
		 * limit our exposure to horrible edge cases lets just abort the
		 * transaction, this only happens in really bad situations
		 * anyway.
		 */
		btrfs_abort_transaction(trans, ret);
		goto out_put;
	}
	WARN_ON(ret);

	if (i_size_read(inode) > 0) {
		ret = btrfs_check_trunc_cache_free_space(fs_info,
					&fs_info->global_block_rsv);
		if (ret)
			goto out_put;

		ret = btrfs_truncate_free_space_cache(trans, NULL, inode);
		if (ret)
			goto out_put;
	}

	spin_lock(&block_group->lock);
	if (block_group->cached != BTRFS_CACHE_FINISHED ||
	    !btrfs_test_opt(fs_info, SPACE_CACHE)) {
		/*
		 * don't bother trying to write stuff out _if_
		 * a) we're not cached,
		 * b) we're with nospace_cache mount option,
		 * c) we're with v2 space_cache (FREE_SPACE_TREE).
		 */
		dcs = BTRFS_DC_WRITTEN;
		spin_unlock(&block_group->lock);
		goto out_put;
	}
	spin_unlock(&block_group->lock);

	/*
	 * We hit an ENOSPC when setting up the cache in this transaction, just
	 * skip doing the setup, we've already cleared the cache so we're safe.
	 */
	if (test_bit(BTRFS_TRANS_CACHE_ENOSPC, &trans->transaction->flags)) {
		ret = -ENOSPC;
		goto out_put;
	}

	/*
	 * Try to preallocate enough space based on how big the block group is.
	 * Keep in mind this has to include any pinned space which could end up
	 * taking up quite a bit since it's not folded into the other space
	 * cache.
	 */
	num_pages = div_u64(block_group->key.offset, SZ_256M);
	if (!num_pages)
		num_pages = 1;

	num_pages *= 16;
	num_pages *= PAGE_SIZE;

	ret = btrfs_check_data_free_space(inode, &data_reserved, 0, num_pages);
	if (ret)
		goto out_put;

	ret = btrfs_prealloc_file_range_trans(inode, trans, 0, 0, num_pages,
					      num_pages, num_pages,
					      &alloc_hint);
	/*
	 * Our cache requires contiguous chunks so that we don't modify a bunch
	 * of metadata or split extents when writing the cache out, which means
	 * we can enospc if we are heavily fragmented in addition to just normal
	 * out of space conditions.  So if we hit this just skip setting up any
	 * other block groups for this transaction, maybe we'll unpin enough
	 * space the next time around.
	 */
	if (!ret)
		dcs = BTRFS_DC_SETUP;
	else if (ret == -ENOSPC)
		set_bit(BTRFS_TRANS_CACHE_ENOSPC, &trans->transaction->flags);

out_put:
	iput(inode);
out_free:
	btrfs_release_path(path);
out:
	spin_lock(&block_group->lock);
	if (!ret && dcs == BTRFS_DC_SETUP)
		block_group->cache_generation = trans->transid;
	block_group->disk_cache_state = dcs;
	spin_unlock(&block_group->lock);

	extent_changeset_free(data_reserved);
	return ret;
}

int btrfs_setup_space_cache(struct btrfs_trans_handle *trans,
			    struct btrfs_fs_info *fs_info)
{
	struct btrfs_block_group_cache *cache, *tmp;
	struct btrfs_transaction *cur_trans = trans->transaction;
	struct btrfs_path *path;

	if (list_empty(&cur_trans->dirty_bgs) ||
	    !btrfs_test_opt(fs_info, SPACE_CACHE))
		return 0;

	path = btrfs_alloc_path();
	if (!path)
		return -ENOMEM;

	/* Could add new block groups, use _safe just in case */
	list_for_each_entry_safe(cache, tmp, &cur_trans->dirty_bgs,
				 dirty_list) {
		if (cache->disk_cache_state == BTRFS_DC_CLEAR)
			cache_save_setup(cache, trans, path);
	}

	btrfs_free_path(path);
	return 0;
}

/*
 * transaction commit does final block group cache writeback during a
 * critical section where nothing is allowed to change the FS.  This is
 * required in order for the cache to actually match the block group,
 * but can introduce a lot of latency into the commit.
 *
 * So, btrfs_start_dirty_block_groups is here to kick off block group
 * cache IO.  There's a chance we'll have to redo some of it if the
 * block group changes again during the commit, but it greatly reduces
 * the commit latency by getting rid of the easy block groups while
 * we're still allowing others to join the commit.
 */
int btrfs_start_dirty_block_groups(struct btrfs_trans_handle *trans,
				   struct btrfs_fs_info *fs_info)
{
	struct btrfs_block_group_cache *cache;
	struct btrfs_transaction *cur_trans = trans->transaction;
	int ret = 0;
	int should_put;
	struct btrfs_path *path = NULL;
	LIST_HEAD(dirty);
	struct list_head *io = &cur_trans->io_bgs;
	int num_started = 0;
	int loops = 0;

	spin_lock(&cur_trans->dirty_bgs_lock);
	if (list_empty(&cur_trans->dirty_bgs)) {
		spin_unlock(&cur_trans->dirty_bgs_lock);
		return 0;
	}
	list_splice_init(&cur_trans->dirty_bgs, &dirty);
	spin_unlock(&cur_trans->dirty_bgs_lock);

again:
	/*
	 * make sure all the block groups on our dirty list actually
	 * exist
	 */
	btrfs_create_pending_block_groups(trans, fs_info);

	if (!path) {
		path = btrfs_alloc_path();
		if (!path)
			return -ENOMEM;
	}

	/*
	 * cache_write_mutex is here only to save us from balance or automatic
	 * removal of empty block groups deleting this block group while we are
	 * writing out the cache
	 */
	mutex_lock(&trans->transaction->cache_write_mutex);
	while (!list_empty(&dirty)) {
		cache = list_first_entry(&dirty,
					 struct btrfs_block_group_cache,
					 dirty_list);
		/*
		 * this can happen if something re-dirties a block
		 * group that is already under IO.  Just wait for it to
		 * finish and then do it all again
		 */
		if (!list_empty(&cache->io_list)) {
			list_del_init(&cache->io_list);
			btrfs_wait_cache_io(trans, cache, path);
			btrfs_put_block_group(cache);
		}


		/*
		 * btrfs_wait_cache_io uses the cache->dirty_list to decide
		 * if it should update the cache_state.  Don't delete
		 * until after we wait.
		 *
		 * Since we're not running in the commit critical section
		 * we need the dirty_bgs_lock to protect from update_block_group
		 */
		spin_lock(&cur_trans->dirty_bgs_lock);
		list_del_init(&cache->dirty_list);
		spin_unlock(&cur_trans->dirty_bgs_lock);

		should_put = 1;

		cache_save_setup(cache, trans, path);

		if (cache->disk_cache_state == BTRFS_DC_SETUP) {
			cache->io_ctl.inode = NULL;
			ret = btrfs_write_out_cache(fs_info, trans,
						    cache, path);
			if (ret == 0 && cache->io_ctl.inode) {
				num_started++;
				should_put = 0;

				/*
				 * the cache_write_mutex is protecting
				 * the io_list
				 */
				list_add_tail(&cache->io_list, io);
			} else {
				/*
				 * if we failed to write the cache, the
				 * generation will be bad and life goes on
				 */
				ret = 0;
			}
		}
		if (!ret) {
			ret = write_one_cache_group(trans, fs_info,
						    path, cache);
			/*
			 * Our block group might still be attached to the list
			 * of new block groups in the transaction handle of some
			 * other task (struct btrfs_trans_handle->new_bgs). This
			 * means its block group item isn't yet in the extent
			 * tree. If this happens ignore the error, as we will
			 * try again later in the critical section of the
			 * transaction commit.
			 */
			if (ret == -ENOENT) {
				ret = 0;
				spin_lock(&cur_trans->dirty_bgs_lock);
				if (list_empty(&cache->dirty_list)) {
					list_add_tail(&cache->dirty_list,
						      &cur_trans->dirty_bgs);
					btrfs_get_block_group(cache);
				}
				spin_unlock(&cur_trans->dirty_bgs_lock);
			} else if (ret) {
				btrfs_abort_transaction(trans, ret);
			}
		}

		/* if its not on the io list, we need to put the block group */
		if (should_put)
			btrfs_put_block_group(cache);

		if (ret)
			break;

		/*
		 * Avoid blocking other tasks for too long. It might even save
		 * us from writing caches for block groups that are going to be
		 * removed.
		 */
		mutex_unlock(&trans->transaction->cache_write_mutex);
		mutex_lock(&trans->transaction->cache_write_mutex);
	}
	mutex_unlock(&trans->transaction->cache_write_mutex);

	/*
	 * go through delayed refs for all the stuff we've just kicked off
	 * and then loop back (just once)
	 */
	ret = btrfs_run_delayed_refs(trans, fs_info, 0);
	if (!ret && loops == 0) {
		loops++;
		spin_lock(&cur_trans->dirty_bgs_lock);
		list_splice_init(&cur_trans->dirty_bgs, &dirty);
		/*
		 * dirty_bgs_lock protects us from concurrent block group
		 * deletes too (not just cache_write_mutex).
		 */
		if (!list_empty(&dirty)) {
			spin_unlock(&cur_trans->dirty_bgs_lock);
			goto again;
		}
		spin_unlock(&cur_trans->dirty_bgs_lock);
	} else if (ret < 0) {
		btrfs_cleanup_dirty_bgs(cur_trans, fs_info);
	}

	btrfs_free_path(path);
	return ret;
}

int btrfs_write_dirty_block_groups(struct btrfs_trans_handle *trans,
				   struct btrfs_fs_info *fs_info)
{
	struct btrfs_block_group_cache *cache;
	struct btrfs_transaction *cur_trans = trans->transaction;
	int ret = 0;
	int should_put;
	struct btrfs_path *path;
	struct list_head *io = &cur_trans->io_bgs;
	int num_started = 0;

	path = btrfs_alloc_path();
	if (!path)
		return -ENOMEM;

	/*
	 * Even though we are in the critical section of the transaction commit,
	 * we can still have concurrent tasks adding elements to this
	 * transaction's list of dirty block groups. These tasks correspond to
	 * endio free space workers started when writeback finishes for a
	 * space cache, which run inode.c:btrfs_finish_ordered_io(), and can
	 * allocate new block groups as a result of COWing nodes of the root
	 * tree when updating the free space inode. The writeback for the space
	 * caches is triggered by an earlier call to
	 * btrfs_start_dirty_block_groups() and iterations of the following
	 * loop.
	 * Also we want to do the cache_save_setup first and then run the
	 * delayed refs to make sure we have the best chance at doing this all
	 * in one shot.
	 */
	spin_lock(&cur_trans->dirty_bgs_lock);
	while (!list_empty(&cur_trans->dirty_bgs)) {
		cache = list_first_entry(&cur_trans->dirty_bgs,
					 struct btrfs_block_group_cache,
					 dirty_list);

		/*
		 * this can happen if cache_save_setup re-dirties a block
		 * group that is already under IO.  Just wait for it to
		 * finish and then do it all again
		 */
		if (!list_empty(&cache->io_list)) {
			spin_unlock(&cur_trans->dirty_bgs_lock);
			list_del_init(&cache->io_list);
			btrfs_wait_cache_io(trans, cache, path);
			btrfs_put_block_group(cache);
			spin_lock(&cur_trans->dirty_bgs_lock);
		}

		/*
		 * don't remove from the dirty list until after we've waited
		 * on any pending IO
		 */
		list_del_init(&cache->dirty_list);
		spin_unlock(&cur_trans->dirty_bgs_lock);
		should_put = 1;

		cache_save_setup(cache, trans, path);

		if (!ret)
			ret = btrfs_run_delayed_refs(trans, fs_info,
						     (unsigned long) -1);

		if (!ret && cache->disk_cache_state == BTRFS_DC_SETUP) {
			cache->io_ctl.inode = NULL;
			ret = btrfs_write_out_cache(fs_info, trans,
						    cache, path);
			if (ret == 0 && cache->io_ctl.inode) {
				num_started++;
				should_put = 0;
				list_add_tail(&cache->io_list, io);
			} else {
				/*
				 * if we failed to write the cache, the
				 * generation will be bad and life goes on
				 */
				ret = 0;
			}
		}
		if (!ret) {
			ret = write_one_cache_group(trans, fs_info,
						    path, cache);
			/*
			 * One of the free space endio workers might have
			 * created a new block group while updating a free space
			 * cache's inode (at inode.c:btrfs_finish_ordered_io())
			 * and hasn't released its transaction handle yet, in
			 * which case the new block group is still attached to
			 * its transaction handle and its creation has not
			 * finished yet (no block group item in the extent tree
			 * yet, etc). If this is the case, wait for all free
			 * space endio workers to finish and retry. This is a
			 * a very rare case so no need for a more efficient and
			 * complex approach.
			 */
			if (ret == -ENOENT) {
				wait_event(cur_trans->writer_wait,
				   atomic_read(&cur_trans->num_writers) == 1);
				ret = write_one_cache_group(trans, fs_info,
							    path, cache);
			}
			if (ret)
				btrfs_abort_transaction(trans, ret);
		}

		/* if its not on the io list, we need to put the block group */
		if (should_put)
			btrfs_put_block_group(cache);
		spin_lock(&cur_trans->dirty_bgs_lock);
	}
	spin_unlock(&cur_trans->dirty_bgs_lock);

	while (!list_empty(io)) {
		cache = list_first_entry(io, struct btrfs_block_group_cache,
					 io_list);
		list_del_init(&cache->io_list);
		btrfs_wait_cache_io(trans, cache, path);
		btrfs_put_block_group(cache);
	}

	btrfs_free_path(path);
	return ret;
}

int btrfs_extent_readonly(struct btrfs_fs_info *fs_info, u64 bytenr)
{
	struct btrfs_block_group_cache *block_group;
	int readonly = 0;

	block_group = btrfs_lookup_block_group(fs_info, bytenr);
	if (!block_group || block_group->ro)
		readonly = 1;
	if (block_group)
		btrfs_put_block_group(block_group);
	return readonly;
}

bool btrfs_inc_nocow_writers(struct btrfs_fs_info *fs_info, u64 bytenr)
{
	struct btrfs_block_group_cache *bg;
	bool ret = true;

	bg = btrfs_lookup_block_group(fs_info, bytenr);
	if (!bg)
		return false;

	spin_lock(&bg->lock);
	if (bg->ro)
		ret = false;
	else
		atomic_inc(&bg->nocow_writers);
	spin_unlock(&bg->lock);

	/* no put on block group, done by btrfs_dec_nocow_writers */
	if (!ret)
		btrfs_put_block_group(bg);

	return ret;

}

void btrfs_dec_nocow_writers(struct btrfs_fs_info *fs_info, u64 bytenr)
{
	struct btrfs_block_group_cache *bg;

	bg = btrfs_lookup_block_group(fs_info, bytenr);
	ASSERT(bg);
	if (atomic_dec_and_test(&bg->nocow_writers))
		wake_up_atomic_t(&bg->nocow_writers);
	/*
	 * Once for our lookup and once for the lookup done by a previous call
	 * to btrfs_inc_nocow_writers()
	 */
	btrfs_put_block_group(bg);
	btrfs_put_block_group(bg);
}

void btrfs_wait_nocow_writers(struct btrfs_block_group_cache *bg)
{
	wait_on_atomic_t(&bg->nocow_writers, atomic_t_wait,
			 TASK_UNINTERRUPTIBLE);
}

static const char *alloc_name(u64 flags)
{
	switch (flags) {
	case BTRFS_BLOCK_GROUP_METADATA|BTRFS_BLOCK_GROUP_DATA:
		return "mixed";
	case BTRFS_BLOCK_GROUP_METADATA:
		return "metadata";
	case BTRFS_BLOCK_GROUP_DATA:
		return "data";
	case BTRFS_BLOCK_GROUP_SYSTEM:
		return "system";
	default:
		WARN_ON(1);
		return "invalid-combination";
	};
}

static int create_space_info(struct btrfs_fs_info *info, u64 flags,
			     struct btrfs_space_info **new)
{

	struct btrfs_space_info *space_info;
	int i;
	int ret;

	space_info = kzalloc(sizeof(*space_info), GFP_NOFS);
	if (!space_info)
		return -ENOMEM;

	ret = percpu_counter_init(&space_info->total_bytes_pinned, 0,
				 GFP_KERNEL);
	if (ret) {
		kfree(space_info);
		return ret;
	}

	for (i = 0; i < BTRFS_NR_RAID_TYPES; i++)
		INIT_LIST_HEAD(&space_info->block_groups[i]);
	init_rwsem(&space_info->groups_sem);
	spin_lock_init(&space_info->lock);
	space_info->flags = flags & BTRFS_BLOCK_GROUP_TYPE_MASK;
	space_info->force_alloc = CHUNK_ALLOC_NO_FORCE;
	init_waitqueue_head(&space_info->wait);
	INIT_LIST_HEAD(&space_info->ro_bgs);
	INIT_LIST_HEAD(&space_info->tickets);
	INIT_LIST_HEAD(&space_info->priority_tickets);

	ret = kobject_init_and_add(&space_info->kobj, &space_info_ktype,
				    info->space_info_kobj, "%s",
				    alloc_name(space_info->flags));
	if (ret) {
		percpu_counter_destroy(&space_info->total_bytes_pinned);
		kfree(space_info);
		return ret;
	}

	*new = space_info;
	list_add_rcu(&space_info->list, &info->space_info);
	if (flags & BTRFS_BLOCK_GROUP_DATA)
		info->data_sinfo = space_info;

	return ret;
}

static void update_space_info(struct btrfs_fs_info *info, u64 flags,
			     u64 total_bytes, u64 bytes_used,
			     u64 bytes_readonly,
			     struct btrfs_space_info **space_info)
{
	struct btrfs_space_info *found;
	int factor;

	if (flags & (BTRFS_BLOCK_GROUP_DUP | BTRFS_BLOCK_GROUP_RAID1 |
		     BTRFS_BLOCK_GROUP_RAID10))
		factor = 2;
	else
		factor = 1;

	found = __find_space_info(info, flags);
	ASSERT(found);
	spin_lock(&found->lock);
	found->total_bytes += total_bytes;
	found->disk_total += total_bytes * factor;
	found->bytes_used += bytes_used;
	found->disk_used += bytes_used * factor;
	found->bytes_readonly += bytes_readonly;
	if (total_bytes > 0)
		found->full = 0;
	space_info_add_new_bytes(info, found, total_bytes -
				 bytes_used - bytes_readonly);
	spin_unlock(&found->lock);
	*space_info = found;
}

static void set_avail_alloc_bits(struct btrfs_fs_info *fs_info, u64 flags)
{
	u64 extra_flags = chunk_to_extended(flags) &
				BTRFS_EXTENDED_PROFILE_MASK;

	write_seqlock(&fs_info->profiles_lock);
	if (flags & BTRFS_BLOCK_GROUP_DATA)
		fs_info->avail_data_alloc_bits |= extra_flags;
	if (flags & BTRFS_BLOCK_GROUP_METADATA)
		fs_info->avail_metadata_alloc_bits |= extra_flags;
	if (flags & BTRFS_BLOCK_GROUP_SYSTEM)
		fs_info->avail_system_alloc_bits |= extra_flags;
	write_sequnlock(&fs_info->profiles_lock);
}

/*
 * returns target flags in extended format or 0 if restripe for this
 * chunk_type is not in progress
 *
 * should be called with either volume_mutex or balance_lock held
 */
static u64 get_restripe_target(struct btrfs_fs_info *fs_info, u64 flags)
{
	struct btrfs_balance_control *bctl = fs_info->balance_ctl;
	u64 target = 0;

	if (!bctl)
		return 0;

	if (flags & BTRFS_BLOCK_GROUP_DATA &&
	    bctl->data.flags & BTRFS_BALANCE_ARGS_CONVERT) {
		target = BTRFS_BLOCK_GROUP_DATA | bctl->data.target;
	} else if (flags & BTRFS_BLOCK_GROUP_SYSTEM &&
		   bctl->sys.flags & BTRFS_BALANCE_ARGS_CONVERT) {
		target = BTRFS_BLOCK_GROUP_SYSTEM | bctl->sys.target;
	} else if (flags & BTRFS_BLOCK_GROUP_METADATA &&
		   bctl->meta.flags & BTRFS_BALANCE_ARGS_CONVERT) {
		target = BTRFS_BLOCK_GROUP_METADATA | bctl->meta.target;
	}

	return target;
}

/*
 * @flags: available profiles in extended format (see ctree.h)
 *
 * Returns reduced profile in chunk format.  If profile changing is in
 * progress (either running or paused) picks the target profile (if it's
 * already available), otherwise falls back to plain reducing.
 */
static u64 btrfs_reduce_alloc_profile(struct btrfs_fs_info *fs_info, u64 flags)
{
	u64 num_devices = fs_info->fs_devices->rw_devices;
	u64 target;
	u64 raid_type;
	u64 allowed = 0;

	/*
	 * see if restripe for this chunk_type is in progress, if so
	 * try to reduce to the target profile
	 */
	spin_lock(&fs_info->balance_lock);
	target = get_restripe_target(fs_info, flags);
	if (target) {
		/* pick target profile only if it's already available */
		if ((flags & target) & BTRFS_EXTENDED_PROFILE_MASK) {
			spin_unlock(&fs_info->balance_lock);
			return extended_to_chunk(target);
		}
	}
	spin_unlock(&fs_info->balance_lock);

	/* First, mask out the RAID levels which aren't possible */
	for (raid_type = 0; raid_type < BTRFS_NR_RAID_TYPES; raid_type++) {
		if (num_devices >= btrfs_raid_array[raid_type].devs_min)
			allowed |= btrfs_raid_group[raid_type];
	}
	allowed &= flags;

	if (allowed & BTRFS_BLOCK_GROUP_RAID6)
		allowed = BTRFS_BLOCK_GROUP_RAID6;
	else if (allowed & BTRFS_BLOCK_GROUP_RAID5)
		allowed = BTRFS_BLOCK_GROUP_RAID5;
	else if (allowed & BTRFS_BLOCK_GROUP_RAID10)
		allowed = BTRFS_BLOCK_GROUP_RAID10;
	else if (allowed & BTRFS_BLOCK_GROUP_RAID1)
		allowed = BTRFS_BLOCK_GROUP_RAID1;
	else if (allowed & BTRFS_BLOCK_GROUP_RAID0)
		allowed = BTRFS_BLOCK_GROUP_RAID0;

	flags &= ~BTRFS_BLOCK_GROUP_PROFILE_MASK;

	return extended_to_chunk(flags | allowed);
}

static u64 get_alloc_profile(struct btrfs_fs_info *fs_info, u64 orig_flags)
{
	unsigned seq;
	u64 flags;

	do {
		flags = orig_flags;
		seq = read_seqbegin(&fs_info->profiles_lock);

		if (flags & BTRFS_BLOCK_GROUP_DATA)
			flags |= fs_info->avail_data_alloc_bits;
		else if (flags & BTRFS_BLOCK_GROUP_SYSTEM)
			flags |= fs_info->avail_system_alloc_bits;
		else if (flags & BTRFS_BLOCK_GROUP_METADATA)
			flags |= fs_info->avail_metadata_alloc_bits;
	} while (read_seqretry(&fs_info->profiles_lock, seq));

	return btrfs_reduce_alloc_profile(fs_info, flags);
}

static u64 get_alloc_profile_by_root(struct btrfs_root *root, int data)
{
	struct btrfs_fs_info *fs_info = root->fs_info;
	u64 flags;
	u64 ret;

	if (data)
		flags = BTRFS_BLOCK_GROUP_DATA;
	else if (root == fs_info->chunk_root)
		flags = BTRFS_BLOCK_GROUP_SYSTEM;
	else
		flags = BTRFS_BLOCK_GROUP_METADATA;

	ret = get_alloc_profile(fs_info, flags);
	return ret;
}

u64 btrfs_data_alloc_profile(struct btrfs_fs_info *fs_info)
{
	return get_alloc_profile(fs_info, BTRFS_BLOCK_GROUP_DATA);
}

u64 btrfs_metadata_alloc_profile(struct btrfs_fs_info *fs_info)
{
	return get_alloc_profile(fs_info, BTRFS_BLOCK_GROUP_METADATA);
}

u64 btrfs_system_alloc_profile(struct btrfs_fs_info *fs_info)
{
	return get_alloc_profile(fs_info, BTRFS_BLOCK_GROUP_SYSTEM);
}

static u64 btrfs_space_info_used(struct btrfs_space_info *s_info,
				 bool may_use_included)
{
	ASSERT(s_info);
	return s_info->bytes_used + s_info->bytes_reserved +
		s_info->bytes_pinned + s_info->bytes_readonly +
		(may_use_included ? s_info->bytes_may_use : 0);
}

int btrfs_alloc_data_chunk_ondemand(struct btrfs_inode *inode, u64 bytes)
{
	struct btrfs_root *root = inode->root;
	struct btrfs_fs_info *fs_info = root->fs_info;
	struct btrfs_space_info *data_sinfo = fs_info->data_sinfo;
	u64 used;
	int ret = 0;
	int need_commit = 2;
	int have_pinned_space;

	/* make sure bytes are sectorsize aligned */
	bytes = ALIGN(bytes, fs_info->sectorsize);

	if (btrfs_is_free_space_inode(inode)) {
		need_commit = 0;
		ASSERT(current->journal_info);
	}

again:
	/* make sure we have enough space to handle the data first */
	spin_lock(&data_sinfo->lock);
	used = btrfs_space_info_used(data_sinfo, true);

	if (used + bytes > data_sinfo->total_bytes) {
		struct btrfs_trans_handle *trans;

		/*
		 * if we don't have enough free bytes in this space then we need
		 * to alloc a new chunk.
		 */
		if (!data_sinfo->full) {
			u64 alloc_target;

			data_sinfo->force_alloc = CHUNK_ALLOC_FORCE;
			spin_unlock(&data_sinfo->lock);

			alloc_target = btrfs_data_alloc_profile(fs_info);
			/*
			 * It is ugly that we don't call nolock join
			 * transaction for the free space inode case here.
			 * But it is safe because we only do the data space
			 * reservation for the free space cache in the
			 * transaction context, the common join transaction
			 * just increase the counter of the current transaction
			 * handler, doesn't try to acquire the trans_lock of
			 * the fs.
			 */
			trans = btrfs_join_transaction(root);
			if (IS_ERR(trans))
				return PTR_ERR(trans);

			ret = do_chunk_alloc(trans, fs_info, alloc_target,
					     CHUNK_ALLOC_NO_FORCE);
			btrfs_end_transaction(trans);
			if (ret < 0) {
				if (ret != -ENOSPC)
					return ret;
				else {
					have_pinned_space = 1;
					goto commit_trans;
				}
			}

			goto again;
		}

		/*
		 * If we don't have enough pinned space to deal with this
		 * allocation, and no removed chunk in current transaction,
		 * don't bother committing the transaction.
		 */
		have_pinned_space = percpu_counter_compare(
			&data_sinfo->total_bytes_pinned,
			used + bytes - data_sinfo->total_bytes);
		spin_unlock(&data_sinfo->lock);

		/* commit the current transaction and try again */
commit_trans:
		if (need_commit &&
		    !atomic_read(&fs_info->open_ioctl_trans)) {
			need_commit--;

			if (need_commit > 0) {
				btrfs_start_delalloc_roots(fs_info, 0, -1);
				btrfs_wait_ordered_roots(fs_info, U64_MAX, 0,
							 (u64)-1);
			}

			trans = btrfs_join_transaction(root);
			if (IS_ERR(trans))
				return PTR_ERR(trans);
			if (have_pinned_space >= 0 ||
			    test_bit(BTRFS_TRANS_HAVE_FREE_BGS,
				     &trans->transaction->flags) ||
			    need_commit > 0) {
				ret = btrfs_commit_transaction(trans);
				if (ret)
					return ret;
				/*
				 * The cleaner kthread might still be doing iput
				 * operations. Wait for it to finish so that
				 * more space is released.
				 */
				mutex_lock(&fs_info->cleaner_delayed_iput_mutex);
				mutex_unlock(&fs_info->cleaner_delayed_iput_mutex);
				goto again;
			} else {
				btrfs_end_transaction(trans);
			}
		}

		trace_btrfs_space_reservation(fs_info,
					      "space_info:enospc",
					      data_sinfo->flags, bytes, 1);
		return -ENOSPC;
	}
	data_sinfo->bytes_may_use += bytes;
	trace_btrfs_space_reservation(fs_info, "space_info",
				      data_sinfo->flags, bytes, 1);
	spin_unlock(&data_sinfo->lock);

	return ret;
}

int btrfs_check_data_free_space(struct inode *inode,
			struct extent_changeset **reserved, u64 start, u64 len)
{
	struct btrfs_fs_info *fs_info = btrfs_sb(inode->i_sb);
	int ret;

	/* align the range */
	len = round_up(start + len, fs_info->sectorsize) -
	      round_down(start, fs_info->sectorsize);
	start = round_down(start, fs_info->sectorsize);

	ret = btrfs_alloc_data_chunk_ondemand(BTRFS_I(inode), len);
	if (ret < 0)
		return ret;

	/* Use new btrfs_qgroup_reserve_data to reserve precious data space. */
	ret = btrfs_qgroup_reserve_data(inode, reserved, start, len);
	if (ret < 0)
		btrfs_free_reserved_data_space_noquota(inode, start, len);
	else
		ret = 0;
	return ret;
}

/*
 * Called if we need to clear a data reservation for this inode
 * Normally in a error case.
 *
 * This one will *NOT* use accurate qgroup reserved space API, just for case
 * which we can't sleep and is sure it won't affect qgroup reserved space.
 * Like clear_bit_hook().
 */
void btrfs_free_reserved_data_space_noquota(struct inode *inode, u64 start,
					    u64 len)
{
	struct btrfs_fs_info *fs_info = btrfs_sb(inode->i_sb);
	struct btrfs_space_info *data_sinfo;

	/* Make sure the range is aligned to sectorsize */
	len = round_up(start + len, fs_info->sectorsize) -
	      round_down(start, fs_info->sectorsize);
	start = round_down(start, fs_info->sectorsize);

	data_sinfo = fs_info->data_sinfo;
	spin_lock(&data_sinfo->lock);
	if (WARN_ON(data_sinfo->bytes_may_use < len))
		data_sinfo->bytes_may_use = 0;
	else
		data_sinfo->bytes_may_use -= len;
	trace_btrfs_space_reservation(fs_info, "space_info",
				      data_sinfo->flags, len, 0);
	spin_unlock(&data_sinfo->lock);
}

/*
 * Called if we need to clear a data reservation for this inode
 * Normally in a error case.
 *
 * This one will handle the per-inode data rsv map for accurate reserved
 * space framework.
 */
void btrfs_free_reserved_data_space(struct inode *inode,
			struct extent_changeset *reserved, u64 start, u64 len)
{
	struct btrfs_root *root = BTRFS_I(inode)->root;

	/* Make sure the range is aligned to sectorsize */
	len = round_up(start + len, root->fs_info->sectorsize) -
	      round_down(start, root->fs_info->sectorsize);
	start = round_down(start, root->fs_info->sectorsize);

	btrfs_free_reserved_data_space_noquota(inode, start, len);
	btrfs_qgroup_free_data(inode, reserved, start, len);
}

static void force_metadata_allocation(struct btrfs_fs_info *info)
{
	struct list_head *head = &info->space_info;
	struct btrfs_space_info *found;

	rcu_read_lock();
	list_for_each_entry_rcu(found, head, list) {
		if (found->flags & BTRFS_BLOCK_GROUP_METADATA)
			found->force_alloc = CHUNK_ALLOC_FORCE;
	}
	rcu_read_unlock();
}

static inline u64 calc_global_rsv_need_space(struct btrfs_block_rsv *global)
{
	return (global->size << 1);
}

static int should_alloc_chunk(struct btrfs_fs_info *fs_info,
			      struct btrfs_space_info *sinfo, int force)
{
	struct btrfs_block_rsv *global_rsv = &fs_info->global_block_rsv;
	u64 bytes_used = btrfs_space_info_used(sinfo, false);
	u64 thresh;

	if (force == CHUNK_ALLOC_FORCE)
		return 1;

	/*
	 * We need to take into account the global rsv because for all intents
	 * and purposes it's used space.  Don't worry about locking the
	 * global_rsv, it doesn't change except when the transaction commits.
	 */
	if (sinfo->flags & BTRFS_BLOCK_GROUP_METADATA)
		bytes_used += calc_global_rsv_need_space(global_rsv);

	/*
	 * in limited mode, we want to have some free space up to
	 * about 1% of the FS size.
	 */
	if (force == CHUNK_ALLOC_LIMITED) {
		thresh = btrfs_super_total_bytes(fs_info->super_copy);
		thresh = max_t(u64, SZ_64M, div_factor_fine(thresh, 1));

		if (sinfo->total_bytes - bytes_used < thresh)
			return 1;
	}

	if (bytes_used + SZ_2M < div_factor(sinfo->total_bytes, 8))
		return 0;
	return 1;
}

static u64 get_profile_num_devs(struct btrfs_fs_info *fs_info, u64 type)
{
	u64 num_dev;

	if (type & (BTRFS_BLOCK_GROUP_RAID10 |
		    BTRFS_BLOCK_GROUP_RAID0 |
		    BTRFS_BLOCK_GROUP_RAID5 |
		    BTRFS_BLOCK_GROUP_RAID6))
		num_dev = fs_info->fs_devices->rw_devices;
	else if (type & BTRFS_BLOCK_GROUP_RAID1)
		num_dev = 2;
	else
		num_dev = 1;	/* DUP or single */

	return num_dev;
}

/*
 * If @is_allocation is true, reserve space in the system space info necessary
 * for allocating a chunk, otherwise if it's false, reserve space necessary for
 * removing a chunk.
 */
void check_system_chunk(struct btrfs_trans_handle *trans,
			struct btrfs_fs_info *fs_info, u64 type)
{
	struct btrfs_space_info *info;
	u64 left;
	u64 thresh;
	int ret = 0;
	u64 num_devs;

	/*
	 * Needed because we can end up allocating a system chunk and for an
	 * atomic and race free space reservation in the chunk block reserve.
	 */
	ASSERT(mutex_is_locked(&fs_info->chunk_mutex));

	info = __find_space_info(fs_info, BTRFS_BLOCK_GROUP_SYSTEM);
	spin_lock(&info->lock);
	left = info->total_bytes - btrfs_space_info_used(info, true);
	spin_unlock(&info->lock);

	num_devs = get_profile_num_devs(fs_info, type);

	/* num_devs device items to update and 1 chunk item to add or remove */
	thresh = btrfs_calc_trunc_metadata_size(fs_info, num_devs) +
		btrfs_calc_trans_metadata_size(fs_info, 1);

	if (left < thresh && btrfs_test_opt(fs_info, ENOSPC_DEBUG)) {
		btrfs_info(fs_info, "left=%llu, need=%llu, flags=%llu",
			   left, thresh, type);
		dump_space_info(fs_info, info, 0, 0);
	}

	if (left < thresh) {
		u64 flags = btrfs_system_alloc_profile(fs_info);

		/*
		 * Ignore failure to create system chunk. We might end up not
		 * needing it, as we might not need to COW all nodes/leafs from
		 * the paths we visit in the chunk tree (they were already COWed
		 * or created in the current transaction for example).
		 */
		ret = btrfs_alloc_chunk(trans, fs_info, flags);
	}

	if (!ret) {
		ret = btrfs_block_rsv_add(fs_info->chunk_root,
					  &fs_info->chunk_block_rsv,
					  thresh, BTRFS_RESERVE_NO_FLUSH);
		if (!ret)
			trans->chunk_bytes_reserved += thresh;
	}
}

/*
 * If force is CHUNK_ALLOC_FORCE:
 *    - return 1 if it successfully allocates a chunk,
 *    - return errors including -ENOSPC otherwise.
 * If force is NOT CHUNK_ALLOC_FORCE:
 *    - return 0 if it doesn't need to allocate a new chunk,
 *    - return 1 if it successfully allocates a chunk,
 *    - return errors including -ENOSPC otherwise.
 */
static int do_chunk_alloc(struct btrfs_trans_handle *trans,
			  struct btrfs_fs_info *fs_info, u64 flags, int force)
{
	struct btrfs_space_info *space_info;
	int wait_for_alloc = 0;
	int ret = 0;

	/* Don't re-enter if we're already allocating a chunk */
	if (trans->allocating_chunk)
		return -ENOSPC;

	space_info = __find_space_info(fs_info, flags);
	if (!space_info) {
		ret = create_space_info(fs_info, flags, &space_info);
		if (ret)
			return ret;
	}

again:
	spin_lock(&space_info->lock);
	if (force < space_info->force_alloc)
		force = space_info->force_alloc;
	if (space_info->full) {
		if (should_alloc_chunk(fs_info, space_info, force))
			ret = -ENOSPC;
		else
			ret = 0;
		spin_unlock(&space_info->lock);
		return ret;
	}

	if (!should_alloc_chunk(fs_info, space_info, force)) {
		spin_unlock(&space_info->lock);
		return 0;
	} else if (space_info->chunk_alloc) {
		wait_for_alloc = 1;
	} else {
		space_info->chunk_alloc = 1;
	}

	spin_unlock(&space_info->lock);

	mutex_lock(&fs_info->chunk_mutex);

	/*
	 * The chunk_mutex is held throughout the entirety of a chunk
	 * allocation, so once we've acquired the chunk_mutex we know that the
	 * other guy is done and we need to recheck and see if we should
	 * allocate.
	 */
	if (wait_for_alloc) {
		mutex_unlock(&fs_info->chunk_mutex);
		wait_for_alloc = 0;
		goto again;
	}

	trans->allocating_chunk = true;

	/*
	 * If we have mixed data/metadata chunks we want to make sure we keep
	 * allocating mixed chunks instead of individual chunks.
	 */
	if (btrfs_mixed_space_info(space_info))
		flags |= (BTRFS_BLOCK_GROUP_DATA | BTRFS_BLOCK_GROUP_METADATA);

	/*
	 * if we're doing a data chunk, go ahead and make sure that
	 * we keep a reasonable number of metadata chunks allocated in the
	 * FS as well.
	 */
	if (flags & BTRFS_BLOCK_GROUP_DATA && fs_info->metadata_ratio) {
		fs_info->data_chunk_allocations++;
		if (!(fs_info->data_chunk_allocations %
		      fs_info->metadata_ratio))
			force_metadata_allocation(fs_info);
	}

	/*
	 * Check if we have enough space in SYSTEM chunk because we may need
	 * to update devices.
	 */
	check_system_chunk(trans, fs_info, flags);

	ret = btrfs_alloc_chunk(trans, fs_info, flags);
	trans->allocating_chunk = false;

	spin_lock(&space_info->lock);
	if (ret < 0 && ret != -ENOSPC)
		goto out;
	if (ret)
		space_info->full = 1;
	else
		ret = 1;

	space_info->force_alloc = CHUNK_ALLOC_NO_FORCE;
out:
	space_info->chunk_alloc = 0;
	spin_unlock(&space_info->lock);
	mutex_unlock(&fs_info->chunk_mutex);
	/*
	 * When we allocate a new chunk we reserve space in the chunk block
	 * reserve to make sure we can COW nodes/leafs in the chunk tree or
	 * add new nodes/leafs to it if we end up needing to do it when
	 * inserting the chunk item and updating device items as part of the
	 * second phase of chunk allocation, performed by
	 * btrfs_finish_chunk_alloc(). So make sure we don't accumulate a
	 * large number of new block groups to create in our transaction
	 * handle's new_bgs list to avoid exhausting the chunk block reserve
	 * in extreme cases - like having a single transaction create many new
	 * block groups when starting to write out the free space caches of all
	 * the block groups that were made dirty during the lifetime of the
	 * transaction.
	 */
	if (trans->can_flush_pending_bgs &&
	    trans->chunk_bytes_reserved >= (u64)SZ_2M) {
		btrfs_create_pending_block_groups(trans, fs_info);
		btrfs_trans_release_chunk_metadata(trans);
	}
	return ret;
}

static int can_overcommit(struct btrfs_fs_info *fs_info,
			  struct btrfs_space_info *space_info, u64 bytes,
			  enum btrfs_reserve_flush_enum flush,
			  bool system_chunk)
{
	struct btrfs_block_rsv *global_rsv = &fs_info->global_block_rsv;
	u64 profile;
	u64 space_size;
	u64 avail;
	u64 used;

	/* Don't overcommit when in mixed mode. */
	if (space_info->flags & BTRFS_BLOCK_GROUP_DATA)
		return 0;

	if (system_chunk)
		profile = btrfs_system_alloc_profile(fs_info);
	else
		profile = btrfs_metadata_alloc_profile(fs_info);

	used = btrfs_space_info_used(space_info, false);

	/*
	 * We only want to allow over committing if we have lots of actual space
	 * free, but if we don't have enough space to handle the global reserve
	 * space then we could end up having a real enospc problem when trying
	 * to allocate a chunk or some other such important allocation.
	 */
	spin_lock(&global_rsv->lock);
	space_size = calc_global_rsv_need_space(global_rsv);
	spin_unlock(&global_rsv->lock);
	if (used + space_size >= space_info->total_bytes)
		return 0;

	used += space_info->bytes_may_use;

	avail = atomic64_read(&fs_info->free_chunk_space);

	/*
	 * If we have dup, raid1 or raid10 then only half of the free
	 * space is actually useable.  For raid56, the space info used
	 * doesn't include the parity drive, so we don't have to
	 * change the math
	 */
	if (profile & (BTRFS_BLOCK_GROUP_DUP |
		       BTRFS_BLOCK_GROUP_RAID1 |
		       BTRFS_BLOCK_GROUP_RAID10))
		avail >>= 1;

	/*
	 * If we aren't flushing all things, let us overcommit up to
	 * 1/2th of the space. If we can flush, don't let us overcommit
	 * too much, let it overcommit up to 1/8 of the space.
	 */
	if (flush == BTRFS_RESERVE_FLUSH_ALL)
		avail >>= 3;
	else
		avail >>= 1;

	if (used + bytes < space_info->total_bytes + avail)
		return 1;
	return 0;
}

static void btrfs_writeback_inodes_sb_nr(struct btrfs_fs_info *fs_info,
					 unsigned long nr_pages, int nr_items)
{
	struct super_block *sb = fs_info->sb;

	if (down_read_trylock(&sb->s_umount)) {
		writeback_inodes_sb_nr(sb, nr_pages, WB_REASON_FS_FREE_SPACE);
		up_read(&sb->s_umount);
	} else {
		/*
		 * We needn't worry the filesystem going from r/w to r/o though
		 * we don't acquire ->s_umount mutex, because the filesystem
		 * should guarantee the delalloc inodes list be empty after
		 * the filesystem is readonly(all dirty pages are written to
		 * the disk).
		 */
		btrfs_start_delalloc_roots(fs_info, 0, nr_items);
		if (!current->journal_info)
			btrfs_wait_ordered_roots(fs_info, nr_items, 0, (u64)-1);
	}
}

static inline u64 calc_reclaim_items_nr(struct btrfs_fs_info *fs_info,
					u64 to_reclaim)
{
	u64 bytes;
	u64 nr;

	bytes = btrfs_calc_trans_metadata_size(fs_info, 1);
	nr = div64_u64(to_reclaim, bytes);
	if (!nr)
		nr = 1;
	return nr;
}

#define EXTENT_SIZE_PER_ITEM	SZ_256K

/*
 * shrink metadata reservation for delalloc
 */
static void shrink_delalloc(struct btrfs_fs_info *fs_info, u64 to_reclaim,
			    u64 orig, bool wait_ordered)
{
	struct btrfs_space_info *space_info;
	struct btrfs_trans_handle *trans;
	u64 delalloc_bytes;
	u64 max_reclaim;
	u64 items;
	long time_left;
	unsigned long nr_pages;
	int loops;
	enum btrfs_reserve_flush_enum flush;

	/* Calc the number of the pages we need flush for space reservation */
	items = calc_reclaim_items_nr(fs_info, to_reclaim);
	to_reclaim = items * EXTENT_SIZE_PER_ITEM;

	trans = (struct btrfs_trans_handle *)current->journal_info;
	space_info = __find_space_info(fs_info, BTRFS_BLOCK_GROUP_METADATA);

	delalloc_bytes = percpu_counter_sum_positive(
						&fs_info->delalloc_bytes);
	if (delalloc_bytes == 0) {
		if (trans)
			return;
		if (wait_ordered)
			btrfs_wait_ordered_roots(fs_info, items, 0, (u64)-1);
		return;
	}

	loops = 0;
	while (delalloc_bytes && loops < 3) {
		max_reclaim = min(delalloc_bytes, to_reclaim);
		nr_pages = max_reclaim >> PAGE_SHIFT;
		btrfs_writeback_inodes_sb_nr(fs_info, nr_pages, items);
		/*
		 * We need to wait for the async pages to actually start before
		 * we do anything.
		 */
		max_reclaim = atomic_read(&fs_info->async_delalloc_pages);
		if (!max_reclaim)
			goto skip_async;

		if (max_reclaim <= nr_pages)
			max_reclaim = 0;
		else
			max_reclaim -= nr_pages;

		wait_event(fs_info->async_submit_wait,
			   atomic_read(&fs_info->async_delalloc_pages) <=
			   (int)max_reclaim);
skip_async:
		if (!trans)
			flush = BTRFS_RESERVE_FLUSH_ALL;
		else
			flush = BTRFS_RESERVE_NO_FLUSH;
		spin_lock(&space_info->lock);
		if (list_empty(&space_info->tickets) &&
		    list_empty(&space_info->priority_tickets)) {
			spin_unlock(&space_info->lock);
			break;
		}
		spin_unlock(&space_info->lock);

		loops++;
		if (wait_ordered && !trans) {
			btrfs_wait_ordered_roots(fs_info, items, 0, (u64)-1);
		} else {
			time_left = schedule_timeout_killable(1);
			if (time_left)
				break;
		}
		delalloc_bytes = percpu_counter_sum_positive(
						&fs_info->delalloc_bytes);
	}
}

struct reserve_ticket {
	u64 bytes;
	int error;
	struct list_head list;
	wait_queue_head_t wait;
};

/**
 * maybe_commit_transaction - possibly commit the transaction if its ok to
 * @root - the root we're allocating for
 * @bytes - the number of bytes we want to reserve
 * @force - force the commit
 *
 * This will check to make sure that committing the transaction will actually
 * get us somewhere and then commit the transaction if it does.  Otherwise it
 * will return -ENOSPC.
 */
static int may_commit_transaction(struct btrfs_fs_info *fs_info,
				  struct btrfs_space_info *space_info)
{
	struct reserve_ticket *ticket = NULL;
	struct btrfs_block_rsv *delayed_rsv = &fs_info->delayed_block_rsv;
	struct btrfs_trans_handle *trans;
	u64 bytes;

	trans = (struct btrfs_trans_handle *)current->journal_info;
	if (trans)
		return -EAGAIN;

	spin_lock(&space_info->lock);
	if (!list_empty(&space_info->priority_tickets))
		ticket = list_first_entry(&space_info->priority_tickets,
					  struct reserve_ticket, list);
	else if (!list_empty(&space_info->tickets))
		ticket = list_first_entry(&space_info->tickets,
					  struct reserve_ticket, list);
	bytes = (ticket) ? ticket->bytes : 0;
	spin_unlock(&space_info->lock);

	if (!bytes)
		return 0;

	/* See if there is enough pinned space to make this reservation */
	if (percpu_counter_compare(&space_info->total_bytes_pinned,
				   bytes) >= 0)
		goto commit;

	/*
	 * See if there is some space in the delayed insertion reservation for
	 * this reservation.
	 */
	if (space_info != delayed_rsv->space_info)
		return -ENOSPC;

	spin_lock(&delayed_rsv->lock);
	if (delayed_rsv->size > bytes)
		bytes = 0;
	else
		bytes -= delayed_rsv->size;
<<<<<<< HEAD
	if (percpu_counter_compare(&space_info->total_bytes_pinned,
				   bytes) < 0) {
		spin_unlock(&delayed_rsv->lock);
=======
	spin_unlock(&delayed_rsv->lock);

	if (percpu_counter_compare(&space_info->total_bytes_pinned,
				   bytes) < 0) {
>>>>>>> 32a7ff6b
		return -ENOSPC;
	}

commit:
	trans = btrfs_join_transaction(fs_info->extent_root);
	if (IS_ERR(trans))
		return -ENOSPC;

	return btrfs_commit_transaction(trans);
}

/*
 * Try to flush some data based on policy set by @state. This is only advisory
 * and may fail for various reasons. The caller is supposed to examine the
 * state of @space_info to detect the outcome.
 */
static void flush_space(struct btrfs_fs_info *fs_info,
		       struct btrfs_space_info *space_info, u64 num_bytes,
		       int state)
{
	struct btrfs_root *root = fs_info->extent_root;
	struct btrfs_trans_handle *trans;
	int nr;
	int ret = 0;

	switch (state) {
	case FLUSH_DELAYED_ITEMS_NR:
	case FLUSH_DELAYED_ITEMS:
		if (state == FLUSH_DELAYED_ITEMS_NR)
			nr = calc_reclaim_items_nr(fs_info, num_bytes) * 2;
		else
			nr = -1;

		trans = btrfs_join_transaction(root);
		if (IS_ERR(trans)) {
			ret = PTR_ERR(trans);
			break;
		}
		ret = btrfs_run_delayed_items_nr(trans, fs_info, nr);
		btrfs_end_transaction(trans);
		break;
	case FLUSH_DELALLOC:
	case FLUSH_DELALLOC_WAIT:
		shrink_delalloc(fs_info, num_bytes * 2, num_bytes,
				state == FLUSH_DELALLOC_WAIT);
		break;
	case ALLOC_CHUNK:
		trans = btrfs_join_transaction(root);
		if (IS_ERR(trans)) {
			ret = PTR_ERR(trans);
			break;
		}
		ret = do_chunk_alloc(trans, fs_info,
				     btrfs_metadata_alloc_profile(fs_info),
				     CHUNK_ALLOC_NO_FORCE);
		btrfs_end_transaction(trans);
		if (ret > 0 || ret == -ENOSPC)
			ret = 0;
		break;
	case COMMIT_TRANS:
		ret = may_commit_transaction(fs_info, space_info);
		break;
	default:
		ret = -ENOSPC;
		break;
	}

	trace_btrfs_flush_space(fs_info, space_info->flags, num_bytes, state,
				ret);
	return;
}

static inline u64
btrfs_calc_reclaim_metadata_size(struct btrfs_fs_info *fs_info,
				 struct btrfs_space_info *space_info,
				 bool system_chunk)
{
	struct reserve_ticket *ticket;
	u64 used;
	u64 expected;
	u64 to_reclaim = 0;

	list_for_each_entry(ticket, &space_info->tickets, list)
		to_reclaim += ticket->bytes;
	list_for_each_entry(ticket, &space_info->priority_tickets, list)
		to_reclaim += ticket->bytes;
	if (to_reclaim)
		return to_reclaim;

	to_reclaim = min_t(u64, num_online_cpus() * SZ_1M, SZ_16M);
	if (can_overcommit(fs_info, space_info, to_reclaim,
			   BTRFS_RESERVE_FLUSH_ALL, system_chunk))
		return 0;

	used = btrfs_space_info_used(space_info, true);

	if (can_overcommit(fs_info, space_info, SZ_1M,
			   BTRFS_RESERVE_FLUSH_ALL, system_chunk))
		expected = div_factor_fine(space_info->total_bytes, 95);
	else
		expected = div_factor_fine(space_info->total_bytes, 90);

	if (used > expected)
		to_reclaim = used - expected;
	else
		to_reclaim = 0;
	to_reclaim = min(to_reclaim, space_info->bytes_may_use +
				     space_info->bytes_reserved);
	return to_reclaim;
}

static inline int need_do_async_reclaim(struct btrfs_fs_info *fs_info,
					struct btrfs_space_info *space_info,
					u64 used, bool system_chunk)
{
	u64 thresh = div_factor_fine(space_info->total_bytes, 98);

	/* If we're just plain full then async reclaim just slows us down. */
	if ((space_info->bytes_used + space_info->bytes_reserved) >= thresh)
		return 0;

	if (!btrfs_calc_reclaim_metadata_size(fs_info, space_info,
					      system_chunk))
		return 0;

	return (used >= thresh && !btrfs_fs_closing(fs_info) &&
		!test_bit(BTRFS_FS_STATE_REMOUNTING, &fs_info->fs_state));
}

static void wake_all_tickets(struct list_head *head)
{
	struct reserve_ticket *ticket;

	while (!list_empty(head)) {
		ticket = list_first_entry(head, struct reserve_ticket, list);
		list_del_init(&ticket->list);
		ticket->error = -ENOSPC;
		wake_up(&ticket->wait);
	}
}

/*
 * This is for normal flushers, we can wait all goddamned day if we want to.  We
 * will loop and continuously try to flush as long as we are making progress.
 * We count progress as clearing off tickets each time we have to loop.
 */
static void btrfs_async_reclaim_metadata_space(struct work_struct *work)
{
	struct btrfs_fs_info *fs_info;
	struct btrfs_space_info *space_info;
	u64 to_reclaim;
	int flush_state;
	int commit_cycles = 0;
	u64 last_tickets_id;

	fs_info = container_of(work, struct btrfs_fs_info, async_reclaim_work);
	space_info = __find_space_info(fs_info, BTRFS_BLOCK_GROUP_METADATA);

	spin_lock(&space_info->lock);
	to_reclaim = btrfs_calc_reclaim_metadata_size(fs_info, space_info,
						      false);
	if (!to_reclaim) {
		space_info->flush = 0;
		spin_unlock(&space_info->lock);
		return;
	}
	last_tickets_id = space_info->tickets_id;
	spin_unlock(&space_info->lock);

	flush_state = FLUSH_DELAYED_ITEMS_NR;
	do {
		flush_space(fs_info, space_info, to_reclaim, flush_state);
		spin_lock(&space_info->lock);
		if (list_empty(&space_info->tickets)) {
			space_info->flush = 0;
			spin_unlock(&space_info->lock);
			return;
		}
		to_reclaim = btrfs_calc_reclaim_metadata_size(fs_info,
							      space_info,
							      false);
		if (last_tickets_id == space_info->tickets_id) {
			flush_state++;
		} else {
			last_tickets_id = space_info->tickets_id;
			flush_state = FLUSH_DELAYED_ITEMS_NR;
			if (commit_cycles)
				commit_cycles--;
		}

		if (flush_state > COMMIT_TRANS) {
			commit_cycles++;
			if (commit_cycles > 2) {
				wake_all_tickets(&space_info->tickets);
				space_info->flush = 0;
			} else {
				flush_state = FLUSH_DELAYED_ITEMS_NR;
			}
		}
		spin_unlock(&space_info->lock);
	} while (flush_state <= COMMIT_TRANS);
}

void btrfs_init_async_reclaim_work(struct work_struct *work)
{
	INIT_WORK(work, btrfs_async_reclaim_metadata_space);
}

static void priority_reclaim_metadata_space(struct btrfs_fs_info *fs_info,
					    struct btrfs_space_info *space_info,
					    struct reserve_ticket *ticket)
{
	u64 to_reclaim;
	int flush_state = FLUSH_DELAYED_ITEMS_NR;

	spin_lock(&space_info->lock);
	to_reclaim = btrfs_calc_reclaim_metadata_size(fs_info, space_info,
						      false);
	if (!to_reclaim) {
		spin_unlock(&space_info->lock);
		return;
	}
	spin_unlock(&space_info->lock);

	do {
		flush_space(fs_info, space_info, to_reclaim, flush_state);
		flush_state++;
		spin_lock(&space_info->lock);
		if (ticket->bytes == 0) {
			spin_unlock(&space_info->lock);
			return;
		}
		spin_unlock(&space_info->lock);

		/*
		 * Priority flushers can't wait on delalloc without
		 * deadlocking.
		 */
		if (flush_state == FLUSH_DELALLOC ||
		    flush_state == FLUSH_DELALLOC_WAIT)
			flush_state = ALLOC_CHUNK;
	} while (flush_state < COMMIT_TRANS);
}

static int wait_reserve_ticket(struct btrfs_fs_info *fs_info,
			       struct btrfs_space_info *space_info,
			       struct reserve_ticket *ticket, u64 orig_bytes)

{
	DEFINE_WAIT(wait);
	int ret = 0;

	spin_lock(&space_info->lock);
	while (ticket->bytes > 0 && ticket->error == 0) {
		ret = prepare_to_wait_event(&ticket->wait, &wait, TASK_KILLABLE);
		if (ret) {
			ret = -EINTR;
			break;
		}
		spin_unlock(&space_info->lock);

		schedule();

		finish_wait(&ticket->wait, &wait);
		spin_lock(&space_info->lock);
	}
	if (!ret)
		ret = ticket->error;
	if (!list_empty(&ticket->list))
		list_del_init(&ticket->list);
	if (ticket->bytes && ticket->bytes < orig_bytes) {
		u64 num_bytes = orig_bytes - ticket->bytes;
		space_info->bytes_may_use -= num_bytes;
		trace_btrfs_space_reservation(fs_info, "space_info",
					      space_info->flags, num_bytes, 0);
	}
	spin_unlock(&space_info->lock);

	return ret;
}

/**
 * reserve_metadata_bytes - try to reserve bytes from the block_rsv's space
 * @root - the root we're allocating for
 * @space_info - the space info we want to allocate from
 * @orig_bytes - the number of bytes we want
 * @flush - whether or not we can flush to make our reservation
 *
 * This will reserve orig_bytes number of bytes from the space info associated
 * with the block_rsv.  If there is not enough space it will make an attempt to
 * flush out space to make room.  It will do this by flushing delalloc if
 * possible or committing the transaction.  If flush is 0 then no attempts to
 * regain reservations will be made and this will fail if there is not enough
 * space already.
 */
static int __reserve_metadata_bytes(struct btrfs_fs_info *fs_info,
				    struct btrfs_space_info *space_info,
				    u64 orig_bytes,
				    enum btrfs_reserve_flush_enum flush,
				    bool system_chunk)
{
	struct reserve_ticket ticket;
	u64 used;
	int ret = 0;

	ASSERT(orig_bytes);
	ASSERT(!current->journal_info || flush != BTRFS_RESERVE_FLUSH_ALL);

	spin_lock(&space_info->lock);
	ret = -ENOSPC;
	used = btrfs_space_info_used(space_info, true);

	/*
	 * If we have enough space then hooray, make our reservation and carry
	 * on.  If not see if we can overcommit, and if we can, hooray carry on.
	 * If not things get more complicated.
	 */
	if (used + orig_bytes <= space_info->total_bytes) {
		space_info->bytes_may_use += orig_bytes;
		trace_btrfs_space_reservation(fs_info, "space_info",
					      space_info->flags, orig_bytes, 1);
		ret = 0;
	} else if (can_overcommit(fs_info, space_info, orig_bytes, flush,
				  system_chunk)) {
		space_info->bytes_may_use += orig_bytes;
		trace_btrfs_space_reservation(fs_info, "space_info",
					      space_info->flags, orig_bytes, 1);
		ret = 0;
	}

	/*
	 * If we couldn't make a reservation then setup our reservation ticket
	 * and kick the async worker if it's not already running.
	 *
	 * If we are a priority flusher then we just need to add our ticket to
	 * the list and we will do our own flushing further down.
	 */
	if (ret && flush != BTRFS_RESERVE_NO_FLUSH) {
		ticket.bytes = orig_bytes;
		ticket.error = 0;
		init_waitqueue_head(&ticket.wait);
		if (flush == BTRFS_RESERVE_FLUSH_ALL) {
			list_add_tail(&ticket.list, &space_info->tickets);
			if (!space_info->flush) {
				space_info->flush = 1;
				trace_btrfs_trigger_flush(fs_info,
							  space_info->flags,
							  orig_bytes, flush,
							  "enospc");
				queue_work(system_unbound_wq,
					   &fs_info->async_reclaim_work);
			}
		} else {
			list_add_tail(&ticket.list,
				      &space_info->priority_tickets);
		}
	} else if (!ret && space_info->flags & BTRFS_BLOCK_GROUP_METADATA) {
		used += orig_bytes;
		/*
		 * We will do the space reservation dance during log replay,
		 * which means we won't have fs_info->fs_root set, so don't do
		 * the async reclaim as we will panic.
		 */
		if (!test_bit(BTRFS_FS_LOG_RECOVERING, &fs_info->flags) &&
		    need_do_async_reclaim(fs_info, space_info,
					  used, system_chunk) &&
		    !work_busy(&fs_info->async_reclaim_work)) {
			trace_btrfs_trigger_flush(fs_info, space_info->flags,
						  orig_bytes, flush, "preempt");
			queue_work(system_unbound_wq,
				   &fs_info->async_reclaim_work);
		}
	}
	spin_unlock(&space_info->lock);
	if (!ret || flush == BTRFS_RESERVE_NO_FLUSH)
		return ret;

	if (flush == BTRFS_RESERVE_FLUSH_ALL)
		return wait_reserve_ticket(fs_info, space_info, &ticket,
					   orig_bytes);

	ret = 0;
	priority_reclaim_metadata_space(fs_info, space_info, &ticket);
	spin_lock(&space_info->lock);
	if (ticket.bytes) {
		if (ticket.bytes < orig_bytes) {
			u64 num_bytes = orig_bytes - ticket.bytes;
			space_info->bytes_may_use -= num_bytes;
			trace_btrfs_space_reservation(fs_info, "space_info",
						      space_info->flags,
						      num_bytes, 0);

		}
		list_del_init(&ticket.list);
		ret = -ENOSPC;
	}
	spin_unlock(&space_info->lock);
	ASSERT(list_empty(&ticket.list));
	return ret;
}

/**
 * reserve_metadata_bytes - try to reserve bytes from the block_rsv's space
 * @root - the root we're allocating for
 * @block_rsv - the block_rsv we're allocating for
 * @orig_bytes - the number of bytes we want
 * @flush - whether or not we can flush to make our reservation
 *
 * This will reserve orgi_bytes number of bytes from the space info associated
 * with the block_rsv.  If there is not enough space it will make an attempt to
 * flush out space to make room.  It will do this by flushing delalloc if
 * possible or committing the transaction.  If flush is 0 then no attempts to
 * regain reservations will be made and this will fail if there is not enough
 * space already.
 */
static int reserve_metadata_bytes(struct btrfs_root *root,
				  struct btrfs_block_rsv *block_rsv,
				  u64 orig_bytes,
				  enum btrfs_reserve_flush_enum flush)
{
	struct btrfs_fs_info *fs_info = root->fs_info;
	struct btrfs_block_rsv *global_rsv = &fs_info->global_block_rsv;
	int ret;
	bool system_chunk = (root == fs_info->chunk_root);

	ret = __reserve_metadata_bytes(fs_info, block_rsv->space_info,
				       orig_bytes, flush, system_chunk);
	if (ret == -ENOSPC &&
	    unlikely(root->orphan_cleanup_state == ORPHAN_CLEANUP_STARTED)) {
		if (block_rsv != global_rsv &&
		    !block_rsv_use_bytes(global_rsv, orig_bytes))
			ret = 0;
	}
	if (ret == -ENOSPC)
		trace_btrfs_space_reservation(fs_info, "space_info:enospc",
					      block_rsv->space_info->flags,
					      orig_bytes, 1);
	return ret;
}

static struct btrfs_block_rsv *get_block_rsv(
					const struct btrfs_trans_handle *trans,
					const struct btrfs_root *root)
{
	struct btrfs_fs_info *fs_info = root->fs_info;
	struct btrfs_block_rsv *block_rsv = NULL;

	if (test_bit(BTRFS_ROOT_REF_COWS, &root->state) ||
	    (root == fs_info->csum_root && trans->adding_csums) ||
	    (root == fs_info->uuid_root))
		block_rsv = trans->block_rsv;

	if (!block_rsv)
		block_rsv = root->block_rsv;

	if (!block_rsv)
		block_rsv = &fs_info->empty_block_rsv;

	return block_rsv;
}

static int block_rsv_use_bytes(struct btrfs_block_rsv *block_rsv,
			       u64 num_bytes)
{
	int ret = -ENOSPC;
	spin_lock(&block_rsv->lock);
	if (block_rsv->reserved >= num_bytes) {
		block_rsv->reserved -= num_bytes;
		if (block_rsv->reserved < block_rsv->size)
			block_rsv->full = 0;
		ret = 0;
	}
	spin_unlock(&block_rsv->lock);
	return ret;
}

static void block_rsv_add_bytes(struct btrfs_block_rsv *block_rsv,
				u64 num_bytes, int update_size)
{
	spin_lock(&block_rsv->lock);
	block_rsv->reserved += num_bytes;
	if (update_size)
		block_rsv->size += num_bytes;
	else if (block_rsv->reserved >= block_rsv->size)
		block_rsv->full = 1;
	spin_unlock(&block_rsv->lock);
}

int btrfs_cond_migrate_bytes(struct btrfs_fs_info *fs_info,
			     struct btrfs_block_rsv *dest, u64 num_bytes,
			     int min_factor)
{
	struct btrfs_block_rsv *global_rsv = &fs_info->global_block_rsv;
	u64 min_bytes;

	if (global_rsv->space_info != dest->space_info)
		return -ENOSPC;

	spin_lock(&global_rsv->lock);
	min_bytes = div_factor(global_rsv->size, min_factor);
	if (global_rsv->reserved < min_bytes + num_bytes) {
		spin_unlock(&global_rsv->lock);
		return -ENOSPC;
	}
	global_rsv->reserved -= num_bytes;
	if (global_rsv->reserved < global_rsv->size)
		global_rsv->full = 0;
	spin_unlock(&global_rsv->lock);

	block_rsv_add_bytes(dest, num_bytes, 1);
	return 0;
}

/*
 * This is for space we already have accounted in space_info->bytes_may_use, so
 * basically when we're returning space from block_rsv's.
 */
static void space_info_add_old_bytes(struct btrfs_fs_info *fs_info,
				     struct btrfs_space_info *space_info,
				     u64 num_bytes)
{
	struct reserve_ticket *ticket;
	struct list_head *head;
	u64 used;
	enum btrfs_reserve_flush_enum flush = BTRFS_RESERVE_NO_FLUSH;
	bool check_overcommit = false;

	spin_lock(&space_info->lock);
	head = &space_info->priority_tickets;

	/*
	 * If we are over our limit then we need to check and see if we can
	 * overcommit, and if we can't then we just need to free up our space
	 * and not satisfy any requests.
	 */
	used = btrfs_space_info_used(space_info, true);
	if (used - num_bytes >= space_info->total_bytes)
		check_overcommit = true;
again:
	while (!list_empty(head) && num_bytes) {
		ticket = list_first_entry(head, struct reserve_ticket,
					  list);
		/*
		 * We use 0 bytes because this space is already reserved, so
		 * adding the ticket space would be a double count.
		 */
		if (check_overcommit &&
		    !can_overcommit(fs_info, space_info, 0, flush, false))
			break;
		if (num_bytes >= ticket->bytes) {
			list_del_init(&ticket->list);
			num_bytes -= ticket->bytes;
			ticket->bytes = 0;
			space_info->tickets_id++;
			wake_up(&ticket->wait);
		} else {
			ticket->bytes -= num_bytes;
			num_bytes = 0;
		}
	}

	if (num_bytes && head == &space_info->priority_tickets) {
		head = &space_info->tickets;
		flush = BTRFS_RESERVE_FLUSH_ALL;
		goto again;
	}
	space_info->bytes_may_use -= num_bytes;
	trace_btrfs_space_reservation(fs_info, "space_info",
				      space_info->flags, num_bytes, 0);
	spin_unlock(&space_info->lock);
}

/*
 * This is for newly allocated space that isn't accounted in
 * space_info->bytes_may_use yet.  So if we allocate a chunk or unpin an extent
 * we use this helper.
 */
static void space_info_add_new_bytes(struct btrfs_fs_info *fs_info,
				     struct btrfs_space_info *space_info,
				     u64 num_bytes)
{
	struct reserve_ticket *ticket;
	struct list_head *head = &space_info->priority_tickets;

again:
	while (!list_empty(head) && num_bytes) {
		ticket = list_first_entry(head, struct reserve_ticket,
					  list);
		if (num_bytes >= ticket->bytes) {
			trace_btrfs_space_reservation(fs_info, "space_info",
						      space_info->flags,
						      ticket->bytes, 1);
			list_del_init(&ticket->list);
			num_bytes -= ticket->bytes;
			space_info->bytes_may_use += ticket->bytes;
			ticket->bytes = 0;
			space_info->tickets_id++;
			wake_up(&ticket->wait);
		} else {
			trace_btrfs_space_reservation(fs_info, "space_info",
						      space_info->flags,
						      num_bytes, 1);
			space_info->bytes_may_use += num_bytes;
			ticket->bytes -= num_bytes;
			num_bytes = 0;
		}
	}

	if (num_bytes && head == &space_info->priority_tickets) {
		head = &space_info->tickets;
		goto again;
	}
}

static u64 block_rsv_release_bytes(struct btrfs_fs_info *fs_info,
				    struct btrfs_block_rsv *block_rsv,
				    struct btrfs_block_rsv *dest, u64 num_bytes)
{
	struct btrfs_space_info *space_info = block_rsv->space_info;
	u64 ret;

	spin_lock(&block_rsv->lock);
	if (num_bytes == (u64)-1)
		num_bytes = block_rsv->size;
	block_rsv->size -= num_bytes;
	if (block_rsv->reserved >= block_rsv->size) {
		num_bytes = block_rsv->reserved - block_rsv->size;
		block_rsv->reserved = block_rsv->size;
		block_rsv->full = 1;
	} else {
		num_bytes = 0;
	}
	spin_unlock(&block_rsv->lock);

	ret = num_bytes;
	if (num_bytes > 0) {
		if (dest) {
			spin_lock(&dest->lock);
			if (!dest->full) {
				u64 bytes_to_add;

				bytes_to_add = dest->size - dest->reserved;
				bytes_to_add = min(num_bytes, bytes_to_add);
				dest->reserved += bytes_to_add;
				if (dest->reserved >= dest->size)
					dest->full = 1;
				num_bytes -= bytes_to_add;
			}
			spin_unlock(&dest->lock);
		}
		if (num_bytes)
			space_info_add_old_bytes(fs_info, space_info,
						 num_bytes);
	}
	return ret;
}

int btrfs_block_rsv_migrate(struct btrfs_block_rsv *src,
			    struct btrfs_block_rsv *dst, u64 num_bytes,
			    int update_size)
{
	int ret;

	ret = block_rsv_use_bytes(src, num_bytes);
	if (ret)
		return ret;

	block_rsv_add_bytes(dst, num_bytes, update_size);
	return 0;
}

void btrfs_init_block_rsv(struct btrfs_block_rsv *rsv, unsigned short type)
{
	memset(rsv, 0, sizeof(*rsv));
	spin_lock_init(&rsv->lock);
	rsv->type = type;
}

void btrfs_init_metadata_block_rsv(struct btrfs_fs_info *fs_info,
				   struct btrfs_block_rsv *rsv,
				   unsigned short type)
{
	btrfs_init_block_rsv(rsv, type);
	rsv->space_info = __find_space_info(fs_info,
					    BTRFS_BLOCK_GROUP_METADATA);
}

struct btrfs_block_rsv *btrfs_alloc_block_rsv(struct btrfs_fs_info *fs_info,
					      unsigned short type)
{
	struct btrfs_block_rsv *block_rsv;

	block_rsv = kmalloc(sizeof(*block_rsv), GFP_NOFS);
	if (!block_rsv)
		return NULL;

	btrfs_init_metadata_block_rsv(fs_info, block_rsv, type);
	return block_rsv;
}

void btrfs_free_block_rsv(struct btrfs_fs_info *fs_info,
			  struct btrfs_block_rsv *rsv)
{
	if (!rsv)
		return;
	btrfs_block_rsv_release(fs_info, rsv, (u64)-1);
	kfree(rsv);
}

void __btrfs_free_block_rsv(struct btrfs_block_rsv *rsv)
{
	kfree(rsv);
}

int btrfs_block_rsv_add(struct btrfs_root *root,
			struct btrfs_block_rsv *block_rsv, u64 num_bytes,
			enum btrfs_reserve_flush_enum flush)
{
	int ret;

	if (num_bytes == 0)
		return 0;

	ret = reserve_metadata_bytes(root, block_rsv, num_bytes, flush);
	if (!ret) {
		block_rsv_add_bytes(block_rsv, num_bytes, 1);
		return 0;
	}

	return ret;
}

int btrfs_block_rsv_check(struct btrfs_block_rsv *block_rsv, int min_factor)
{
	u64 num_bytes = 0;
	int ret = -ENOSPC;

	if (!block_rsv)
		return 0;

	spin_lock(&block_rsv->lock);
	num_bytes = div_factor(block_rsv->size, min_factor);
	if (block_rsv->reserved >= num_bytes)
		ret = 0;
	spin_unlock(&block_rsv->lock);

	return ret;
}

int btrfs_block_rsv_refill(struct btrfs_root *root,
			   struct btrfs_block_rsv *block_rsv, u64 min_reserved,
			   enum btrfs_reserve_flush_enum flush)
{
	u64 num_bytes = 0;
	int ret = -ENOSPC;

	if (!block_rsv)
		return 0;

	spin_lock(&block_rsv->lock);
	num_bytes = min_reserved;
	if (block_rsv->reserved >= num_bytes)
		ret = 0;
	else
		num_bytes -= block_rsv->reserved;
	spin_unlock(&block_rsv->lock);

	if (!ret)
		return 0;

	ret = reserve_metadata_bytes(root, block_rsv, num_bytes, flush);
	if (!ret) {
		block_rsv_add_bytes(block_rsv, num_bytes, 0);
		return 0;
	}

	return ret;
}

/**
 * btrfs_inode_rsv_refill - refill the inode block rsv.
 * @inode - the inode we are refilling.
 * @flush - the flusing restriction.
 *
 * Essentially the same as btrfs_block_rsv_refill, except it uses the
 * block_rsv->size as the minimum size.  We'll either refill the missing amount
 * or return if we already have enough space.  This will also handle the resreve
 * tracepoint for the reserved amount.
 */
int btrfs_inode_rsv_refill(struct btrfs_inode *inode,
			   enum btrfs_reserve_flush_enum flush)
{
	struct btrfs_root *root = inode->root;
	struct btrfs_block_rsv *block_rsv = &inode->block_rsv;
	u64 num_bytes = 0;
	int ret = -ENOSPC;

	spin_lock(&block_rsv->lock);
	if (block_rsv->reserved < block_rsv->size)
		num_bytes = block_rsv->size - block_rsv->reserved;
	spin_unlock(&block_rsv->lock);

	if (num_bytes == 0)
		return 0;

	ret = reserve_metadata_bytes(root, block_rsv, num_bytes, flush);
	if (!ret) {
		block_rsv_add_bytes(block_rsv, num_bytes, 0);
		trace_btrfs_space_reservation(root->fs_info, "delalloc",
					      btrfs_ino(inode), num_bytes, 1);
	}
	return ret;
}

/**
 * btrfs_inode_rsv_release - release any excessive reservation.
 * @inode - the inode we need to release from.
 *
 * This is the same as btrfs_block_rsv_release, except that it handles the
 * tracepoint for the reservation.
 */
void btrfs_inode_rsv_release(struct btrfs_inode *inode)
{
	struct btrfs_fs_info *fs_info = inode->root->fs_info;
	struct btrfs_block_rsv *global_rsv = &fs_info->global_block_rsv;
	struct btrfs_block_rsv *block_rsv = &inode->block_rsv;
	u64 released = 0;

	/*
	 * Since we statically set the block_rsv->size we just want to say we
	 * are releasing 0 bytes, and then we'll just get the reservation over
	 * the size free'd.
	 */
	released = block_rsv_release_bytes(fs_info, block_rsv, global_rsv, 0);
	if (released > 0)
		trace_btrfs_space_reservation(fs_info, "delalloc",
					      btrfs_ino(inode), released, 0);
}

void btrfs_block_rsv_release(struct btrfs_fs_info *fs_info,
			     struct btrfs_block_rsv *block_rsv,
			     u64 num_bytes)
{
	struct btrfs_block_rsv *global_rsv = &fs_info->global_block_rsv;

	if (global_rsv == block_rsv ||
	    block_rsv->space_info != global_rsv->space_info)
		global_rsv = NULL;
	block_rsv_release_bytes(fs_info, block_rsv, global_rsv, num_bytes);
}

static void update_global_block_rsv(struct btrfs_fs_info *fs_info)
{
	struct btrfs_block_rsv *block_rsv = &fs_info->global_block_rsv;
	struct btrfs_space_info *sinfo = block_rsv->space_info;
	u64 num_bytes;

	/*
	 * The global block rsv is based on the size of the extent tree, the
	 * checksum tree and the root tree.  If the fs is empty we want to set
	 * it to a minimal amount for safety.
	 */
	num_bytes = btrfs_root_used(&fs_info->extent_root->root_item) +
		btrfs_root_used(&fs_info->csum_root->root_item) +
		btrfs_root_used(&fs_info->tree_root->root_item);
	num_bytes = max_t(u64, num_bytes, SZ_16M);

	spin_lock(&sinfo->lock);
	spin_lock(&block_rsv->lock);

	block_rsv->size = min_t(u64, num_bytes, SZ_512M);

	if (block_rsv->reserved < block_rsv->size) {
		num_bytes = btrfs_space_info_used(sinfo, true);
		if (sinfo->total_bytes > num_bytes) {
			num_bytes = sinfo->total_bytes - num_bytes;
			num_bytes = min(num_bytes,
					block_rsv->size - block_rsv->reserved);
			block_rsv->reserved += num_bytes;
			sinfo->bytes_may_use += num_bytes;
			trace_btrfs_space_reservation(fs_info, "space_info",
						      sinfo->flags, num_bytes,
						      1);
		}
	} else if (block_rsv->reserved > block_rsv->size) {
		num_bytes = block_rsv->reserved - block_rsv->size;
		sinfo->bytes_may_use -= num_bytes;
		trace_btrfs_space_reservation(fs_info, "space_info",
				      sinfo->flags, num_bytes, 0);
		block_rsv->reserved = block_rsv->size;
	}

	if (block_rsv->reserved == block_rsv->size)
		block_rsv->full = 1;
	else
		block_rsv->full = 0;

	spin_unlock(&block_rsv->lock);
	spin_unlock(&sinfo->lock);
}

static void init_global_block_rsv(struct btrfs_fs_info *fs_info)
{
	struct btrfs_space_info *space_info;

	space_info = __find_space_info(fs_info, BTRFS_BLOCK_GROUP_SYSTEM);
	fs_info->chunk_block_rsv.space_info = space_info;

	space_info = __find_space_info(fs_info, BTRFS_BLOCK_GROUP_METADATA);
	fs_info->global_block_rsv.space_info = space_info;
	fs_info->trans_block_rsv.space_info = space_info;
	fs_info->empty_block_rsv.space_info = space_info;
	fs_info->delayed_block_rsv.space_info = space_info;

	fs_info->extent_root->block_rsv = &fs_info->global_block_rsv;
	fs_info->csum_root->block_rsv = &fs_info->global_block_rsv;
	fs_info->dev_root->block_rsv = &fs_info->global_block_rsv;
	fs_info->tree_root->block_rsv = &fs_info->global_block_rsv;
	if (fs_info->quota_root)
		fs_info->quota_root->block_rsv = &fs_info->global_block_rsv;
	fs_info->chunk_root->block_rsv = &fs_info->chunk_block_rsv;

	update_global_block_rsv(fs_info);
}

static void release_global_block_rsv(struct btrfs_fs_info *fs_info)
{
	block_rsv_release_bytes(fs_info, &fs_info->global_block_rsv, NULL,
				(u64)-1);
	WARN_ON(fs_info->trans_block_rsv.size > 0);
	WARN_ON(fs_info->trans_block_rsv.reserved > 0);
	WARN_ON(fs_info->chunk_block_rsv.size > 0);
	WARN_ON(fs_info->chunk_block_rsv.reserved > 0);
	WARN_ON(fs_info->delayed_block_rsv.size > 0);
	WARN_ON(fs_info->delayed_block_rsv.reserved > 0);
}

void btrfs_trans_release_metadata(struct btrfs_trans_handle *trans,
				  struct btrfs_fs_info *fs_info)
{
	if (!trans->block_rsv) {
		ASSERT(!trans->bytes_reserved);
		return;
	}

	if (!trans->bytes_reserved)
		return;

	ASSERT(trans->block_rsv == &fs_info->trans_block_rsv);
	trace_btrfs_space_reservation(fs_info, "transaction",
				      trans->transid, trans->bytes_reserved, 0);
	btrfs_block_rsv_release(fs_info, trans->block_rsv,
				trans->bytes_reserved);
	trans->bytes_reserved = 0;
}

/*
 * To be called after all the new block groups attached to the transaction
 * handle have been created (btrfs_create_pending_block_groups()).
 */
void btrfs_trans_release_chunk_metadata(struct btrfs_trans_handle *trans)
{
	struct btrfs_fs_info *fs_info = trans->fs_info;

	if (!trans->chunk_bytes_reserved)
		return;

	WARN_ON_ONCE(!list_empty(&trans->new_bgs));

	block_rsv_release_bytes(fs_info, &fs_info->chunk_block_rsv, NULL,
				trans->chunk_bytes_reserved);
	trans->chunk_bytes_reserved = 0;
}

/* Can only return 0 or -ENOSPC */
int btrfs_orphan_reserve_metadata(struct btrfs_trans_handle *trans,
				  struct btrfs_inode *inode)
{
	struct btrfs_fs_info *fs_info = btrfs_sb(inode->vfs_inode.i_sb);
	struct btrfs_root *root = inode->root;
	/*
	 * We always use trans->block_rsv here as we will have reserved space
	 * for our orphan when starting the transaction, using get_block_rsv()
	 * here will sometimes make us choose the wrong block rsv as we could be
	 * doing a reloc inode for a non refcounted root.
	 */
	struct btrfs_block_rsv *src_rsv = trans->block_rsv;
	struct btrfs_block_rsv *dst_rsv = root->orphan_block_rsv;

	/*
	 * We need to hold space in order to delete our orphan item once we've
	 * added it, so this takes the reservation so we can release it later
	 * when we are truly done with the orphan item.
	 */
	u64 num_bytes = btrfs_calc_trans_metadata_size(fs_info, 1);

	trace_btrfs_space_reservation(fs_info, "orphan", btrfs_ino(inode), 
			num_bytes, 1);
	return btrfs_block_rsv_migrate(src_rsv, dst_rsv, num_bytes, 1);
}

void btrfs_orphan_release_metadata(struct btrfs_inode *inode)
{
	struct btrfs_fs_info *fs_info = btrfs_sb(inode->vfs_inode.i_sb);
	struct btrfs_root *root = inode->root;
	u64 num_bytes = btrfs_calc_trans_metadata_size(fs_info, 1);

	trace_btrfs_space_reservation(fs_info, "orphan", btrfs_ino(inode),
			num_bytes, 0);
	btrfs_block_rsv_release(fs_info, root->orphan_block_rsv, num_bytes);
}

/*
 * btrfs_subvolume_reserve_metadata() - reserve space for subvolume operation
 * root: the root of the parent directory
 * rsv: block reservation
 * items: the number of items that we need do reservation
 * qgroup_reserved: used to return the reserved size in qgroup
 *
 * This function is used to reserve the space for snapshot/subvolume
 * creation and deletion. Those operations are different with the
 * common file/directory operations, they change two fs/file trees
 * and root tree, the number of items that the qgroup reserves is
 * different with the free space reservation. So we can not use
 * the space reservation mechanism in start_transaction().
 */
int btrfs_subvolume_reserve_metadata(struct btrfs_root *root,
				     struct btrfs_block_rsv *rsv,
				     int items,
				     u64 *qgroup_reserved,
				     bool use_global_rsv)
{
	u64 num_bytes;
	int ret;
	struct btrfs_fs_info *fs_info = root->fs_info;
	struct btrfs_block_rsv *global_rsv = &fs_info->global_block_rsv;

	if (test_bit(BTRFS_FS_QUOTA_ENABLED, &fs_info->flags)) {
		/* One for parent inode, two for dir entries */
		num_bytes = 3 * fs_info->nodesize;
		ret = btrfs_qgroup_reserve_meta(root, num_bytes, true);
		if (ret)
			return ret;
	} else {
		num_bytes = 0;
	}

	*qgroup_reserved = num_bytes;

	num_bytes = btrfs_calc_trans_metadata_size(fs_info, items);
	rsv->space_info = __find_space_info(fs_info,
					    BTRFS_BLOCK_GROUP_METADATA);
	ret = btrfs_block_rsv_add(root, rsv, num_bytes,
				  BTRFS_RESERVE_FLUSH_ALL);

	if (ret == -ENOSPC && use_global_rsv)
		ret = btrfs_block_rsv_migrate(global_rsv, rsv, num_bytes, 1);

	if (ret && *qgroup_reserved)
		btrfs_qgroup_free_meta(root, *qgroup_reserved);

	return ret;
}

void btrfs_subvolume_release_metadata(struct btrfs_fs_info *fs_info,
				      struct btrfs_block_rsv *rsv)
{
	btrfs_block_rsv_release(fs_info, rsv, (u64)-1);
}

static void btrfs_calculate_inode_block_rsv_size(struct btrfs_fs_info *fs_info,
						 struct btrfs_inode *inode)
{
	struct btrfs_block_rsv *block_rsv = &inode->block_rsv;
	u64 reserve_size = 0;
	u64 csum_leaves;
	unsigned outstanding_extents;

	lockdep_assert_held(&inode->lock);
	outstanding_extents = inode->outstanding_extents;
	if (outstanding_extents)
		reserve_size = btrfs_calc_trans_metadata_size(fs_info,
						outstanding_extents + 1);
	csum_leaves = btrfs_csum_bytes_to_leaves(fs_info,
						 inode->csum_bytes);
	reserve_size += btrfs_calc_trans_metadata_size(fs_info,
						       csum_leaves);

	spin_lock(&block_rsv->lock);
	block_rsv->size = reserve_size;
	spin_unlock(&block_rsv->lock);
}

int btrfs_delalloc_reserve_metadata(struct btrfs_inode *inode, u64 num_bytes)
{
	struct btrfs_fs_info *fs_info = btrfs_sb(inode->vfs_inode.i_sb);
	struct btrfs_root *root = inode->root;
	unsigned nr_extents;
	enum btrfs_reserve_flush_enum flush = BTRFS_RESERVE_FLUSH_ALL;
	int ret = 0;
	bool delalloc_lock = true;

	/* If we are a free space inode we need to not flush since we will be in
	 * the middle of a transaction commit.  We also don't need the delalloc
	 * mutex since we won't race with anybody.  We need this mostly to make
	 * lockdep shut its filthy mouth.
	 *
	 * If we have a transaction open (can happen if we call truncate_block
	 * from truncate), then we need FLUSH_LIMIT so we don't deadlock.
	 */
	if (btrfs_is_free_space_inode(inode)) {
		flush = BTRFS_RESERVE_NO_FLUSH;
		delalloc_lock = false;
	} else if (current->journal_info) {
		flush = BTRFS_RESERVE_FLUSH_LIMIT;
	}

	if (flush != BTRFS_RESERVE_NO_FLUSH &&
	    btrfs_transaction_in_commit(fs_info))
		schedule_timeout(1);

	if (delalloc_lock)
		mutex_lock(&inode->delalloc_mutex);

	num_bytes = ALIGN(num_bytes, fs_info->sectorsize);

	/* Add our new extents and calculate the new rsv size. */
	spin_lock(&inode->lock);
	nr_extents = count_max_extents(num_bytes);
	btrfs_mod_outstanding_extents(inode, nr_extents);
	inode->csum_bytes += num_bytes;
	btrfs_calculate_inode_block_rsv_size(fs_info, inode);
	spin_unlock(&inode->lock);

	if (test_bit(BTRFS_FS_QUOTA_ENABLED, &fs_info->flags)) {
		ret = btrfs_qgroup_reserve_meta(root,
				nr_extents * fs_info->nodesize, true);
		if (ret)
			goto out_fail;
	}

	ret = btrfs_inode_rsv_refill(inode, flush);
	if (unlikely(ret)) {
		btrfs_qgroup_free_meta(root,
				       nr_extents * fs_info->nodesize);
		goto out_fail;
	}

	if (delalloc_lock)
		mutex_unlock(&inode->delalloc_mutex);
	return 0;

out_fail:
	spin_lock(&inode->lock);
	nr_extents = count_max_extents(num_bytes);
	btrfs_mod_outstanding_extents(inode, -nr_extents);
	inode->csum_bytes -= num_bytes;
	btrfs_calculate_inode_block_rsv_size(fs_info, inode);
	spin_unlock(&inode->lock);

	btrfs_inode_rsv_release(inode);
	if (delalloc_lock)
		mutex_unlock(&inode->delalloc_mutex);
	return ret;
}

/**
 * btrfs_delalloc_release_metadata - release a metadata reservation for an inode
 * @inode: the inode to release the reservation for.
 * @num_bytes: the number of bytes we are releasing.
 *
 * This will release the metadata reservation for an inode.  This can be called
 * once we complete IO for a given set of bytes to release their metadata
 * reservations, or on error for the same reason.
 */
void btrfs_delalloc_release_metadata(struct btrfs_inode *inode, u64 num_bytes)
{
	struct btrfs_fs_info *fs_info = btrfs_sb(inode->vfs_inode.i_sb);

	num_bytes = ALIGN(num_bytes, fs_info->sectorsize);
	spin_lock(&inode->lock);
	inode->csum_bytes -= num_bytes;
	btrfs_calculate_inode_block_rsv_size(fs_info, inode);
	spin_unlock(&inode->lock);

	if (btrfs_is_testing(fs_info))
		return;

	btrfs_inode_rsv_release(inode);
}

/**
 * btrfs_delalloc_release_extents - release our outstanding_extents
 * @inode: the inode to balance the reservation for.
 * @num_bytes: the number of bytes we originally reserved with
 *
 * When we reserve space we increase outstanding_extents for the extents we may
 * add.  Once we've set the range as delalloc or created our ordered extents we
 * have outstanding_extents to track the real usage, so we use this to free our
 * temporarily tracked outstanding_extents.  This _must_ be used in conjunction
 * with btrfs_delalloc_reserve_metadata.
 */
void btrfs_delalloc_release_extents(struct btrfs_inode *inode, u64 num_bytes)
{
	struct btrfs_fs_info *fs_info = btrfs_sb(inode->vfs_inode.i_sb);
	unsigned num_extents;

	spin_lock(&inode->lock);
	num_extents = count_max_extents(num_bytes);
	btrfs_mod_outstanding_extents(inode, -num_extents);
	btrfs_calculate_inode_block_rsv_size(fs_info, inode);
	spin_unlock(&inode->lock);
<<<<<<< HEAD

	if (btrfs_is_testing(fs_info))
		return;

=======

	if (btrfs_is_testing(fs_info))
		return;

>>>>>>> 32a7ff6b
	btrfs_inode_rsv_release(inode);
}

/**
 * btrfs_delalloc_reserve_space - reserve data and metadata space for
 * delalloc
 * @inode: inode we're writing to
 * @start: start range we are writing to
 * @len: how long the range we are writing to
 * @reserved: mandatory parameter, record actually reserved qgroup ranges of
 * 	      current reservation.
 *
 * This will do the following things
 *
 * o reserve space in data space info for num bytes
 *   and reserve precious corresponding qgroup space
 *   (Done in check_data_free_space)
 *
 * o reserve space for metadata space, based on the number of outstanding
 *   extents and how much csums will be needed
 *   also reserve metadata space in a per root over-reserve method.
 * o add to the inodes->delalloc_bytes
 * o add it to the fs_info's delalloc inodes list.
 *   (Above 3 all done in delalloc_reserve_metadata)
 *
 * Return 0 for success
 * Return <0 for error(-ENOSPC or -EQUOT)
 */
int btrfs_delalloc_reserve_space(struct inode *inode,
			struct extent_changeset **reserved, u64 start, u64 len)
{
	int ret;

	ret = btrfs_check_data_free_space(inode, reserved, start, len);
	if (ret < 0)
		return ret;
	ret = btrfs_delalloc_reserve_metadata(BTRFS_I(inode), len);
	if (ret < 0)
		btrfs_free_reserved_data_space(inode, *reserved, start, len);
	return ret;
}

/**
 * btrfs_delalloc_release_space - release data and metadata space for delalloc
 * @inode: inode we're releasing space for
 * @start: start position of the space already reserved
 * @len: the len of the space already reserved
 * @release_bytes: the len of the space we consumed or didn't use
 *
 * This function will release the metadata space that was not used and will
 * decrement ->delalloc_bytes and remove it from the fs_info delalloc_inodes
 * list if there are no delalloc bytes left.
 * Also it will handle the qgroup reserved space.
 */
void btrfs_delalloc_release_space(struct inode *inode,
				  struct extent_changeset *reserved,
				  u64 start, u64 len)
{
	btrfs_delalloc_release_metadata(BTRFS_I(inode), len);
	btrfs_free_reserved_data_space(inode, reserved, start, len);
}

static int update_block_group(struct btrfs_trans_handle *trans,
			      struct btrfs_fs_info *info, u64 bytenr,
			      u64 num_bytes, int alloc)
{
	struct btrfs_block_group_cache *cache = NULL;
	u64 total = num_bytes;
	u64 old_val;
	u64 byte_in_group;
	int factor;

	/* block accounting for super block */
	spin_lock(&info->delalloc_root_lock);
	old_val = btrfs_super_bytes_used(info->super_copy);
	if (alloc)
		old_val += num_bytes;
	else
		old_val -= num_bytes;
	btrfs_set_super_bytes_used(info->super_copy, old_val);
	spin_unlock(&info->delalloc_root_lock);

	while (total) {
		cache = btrfs_lookup_block_group(info, bytenr);
		if (!cache)
			return -ENOENT;
		if (cache->flags & (BTRFS_BLOCK_GROUP_DUP |
				    BTRFS_BLOCK_GROUP_RAID1 |
				    BTRFS_BLOCK_GROUP_RAID10))
			factor = 2;
		else
			factor = 1;
		/*
		 * If this block group has free space cache written out, we
		 * need to make sure to load it if we are removing space.  This
		 * is because we need the unpinning stage to actually add the
		 * space back to the block group, otherwise we will leak space.
		 */
		if (!alloc && cache->cached == BTRFS_CACHE_NO)
			cache_block_group(cache, 1);

		byte_in_group = bytenr - cache->key.objectid;
		WARN_ON(byte_in_group > cache->key.offset);

		spin_lock(&cache->space_info->lock);
		spin_lock(&cache->lock);

		if (btrfs_test_opt(info, SPACE_CACHE) &&
		    cache->disk_cache_state < BTRFS_DC_CLEAR)
			cache->disk_cache_state = BTRFS_DC_CLEAR;

		old_val = btrfs_block_group_used(&cache->item);
		num_bytes = min(total, cache->key.offset - byte_in_group);
		if (alloc) {
			old_val += num_bytes;
			btrfs_set_block_group_used(&cache->item, old_val);
			cache->reserved -= num_bytes;
			cache->space_info->bytes_reserved -= num_bytes;
			cache->space_info->bytes_used += num_bytes;
			cache->space_info->disk_used += num_bytes * factor;
			spin_unlock(&cache->lock);
			spin_unlock(&cache->space_info->lock);
		} else {
			old_val -= num_bytes;
			btrfs_set_block_group_used(&cache->item, old_val);
			cache->pinned += num_bytes;
			cache->space_info->bytes_pinned += num_bytes;
			cache->space_info->bytes_used -= num_bytes;
			cache->space_info->disk_used -= num_bytes * factor;
			spin_unlock(&cache->lock);
			spin_unlock(&cache->space_info->lock);

			trace_btrfs_space_reservation(info, "pinned",
						      cache->space_info->flags,
						      num_bytes, 1);
			percpu_counter_add(&cache->space_info->total_bytes_pinned,
					   num_bytes);
			set_extent_dirty(info->pinned_extents,
					 bytenr, bytenr + num_bytes - 1,
					 GFP_NOFS | __GFP_NOFAIL);
		}

		spin_lock(&trans->transaction->dirty_bgs_lock);
		if (list_empty(&cache->dirty_list)) {
			list_add_tail(&cache->dirty_list,
				      &trans->transaction->dirty_bgs);
				trans->transaction->num_dirty_bgs++;
			btrfs_get_block_group(cache);
		}
		spin_unlock(&trans->transaction->dirty_bgs_lock);

		/*
		 * No longer have used bytes in this block group, queue it for
		 * deletion. We do this after adding the block group to the
		 * dirty list to avoid races between cleaner kthread and space
		 * cache writeout.
		 */
		if (!alloc && old_val == 0) {
			spin_lock(&info->unused_bgs_lock);
			if (list_empty(&cache->bg_list)) {
				btrfs_get_block_group(cache);
				list_add_tail(&cache->bg_list,
					      &info->unused_bgs);
			}
			spin_unlock(&info->unused_bgs_lock);
		}

		btrfs_put_block_group(cache);
		total -= num_bytes;
		bytenr += num_bytes;
	}
	return 0;
}

static u64 first_logical_byte(struct btrfs_fs_info *fs_info, u64 search_start)
{
	struct btrfs_block_group_cache *cache;
	u64 bytenr;

	spin_lock(&fs_info->block_group_cache_lock);
	bytenr = fs_info->first_logical_byte;
	spin_unlock(&fs_info->block_group_cache_lock);

	if (bytenr < (u64)-1)
		return bytenr;

	cache = btrfs_lookup_first_block_group(fs_info, search_start);
	if (!cache)
		return 0;

	bytenr = cache->key.objectid;
	btrfs_put_block_group(cache);

	return bytenr;
}

static int pin_down_extent(struct btrfs_fs_info *fs_info,
			   struct btrfs_block_group_cache *cache,
			   u64 bytenr, u64 num_bytes, int reserved)
{
	spin_lock(&cache->space_info->lock);
	spin_lock(&cache->lock);
	cache->pinned += num_bytes;
	cache->space_info->bytes_pinned += num_bytes;
	if (reserved) {
		cache->reserved -= num_bytes;
		cache->space_info->bytes_reserved -= num_bytes;
	}
	spin_unlock(&cache->lock);
	spin_unlock(&cache->space_info->lock);

	trace_btrfs_space_reservation(fs_info, "pinned",
				      cache->space_info->flags, num_bytes, 1);
	percpu_counter_add(&cache->space_info->total_bytes_pinned, num_bytes);
	set_extent_dirty(fs_info->pinned_extents, bytenr,
			 bytenr + num_bytes - 1, GFP_NOFS | __GFP_NOFAIL);
	return 0;
}

/*
 * this function must be called within transaction
 */
int btrfs_pin_extent(struct btrfs_fs_info *fs_info,
		     u64 bytenr, u64 num_bytes, int reserved)
{
	struct btrfs_block_group_cache *cache;

	cache = btrfs_lookup_block_group(fs_info, bytenr);
	BUG_ON(!cache); /* Logic error */

	pin_down_extent(fs_info, cache, bytenr, num_bytes, reserved);

	btrfs_put_block_group(cache);
	return 0;
}

/*
 * this function must be called within transaction
 */
int btrfs_pin_extent_for_log_replay(struct btrfs_fs_info *fs_info,
				    u64 bytenr, u64 num_bytes)
{
	struct btrfs_block_group_cache *cache;
	int ret;

	cache = btrfs_lookup_block_group(fs_info, bytenr);
	if (!cache)
		return -EINVAL;

	/*
	 * pull in the free space cache (if any) so that our pin
	 * removes the free space from the cache.  We have load_only set
	 * to one because the slow code to read in the free extents does check
	 * the pinned extents.
	 */
	cache_block_group(cache, 1);

	pin_down_extent(fs_info, cache, bytenr, num_bytes, 0);

	/* remove us from the free space cache (if we're there at all) */
	ret = btrfs_remove_free_space(cache, bytenr, num_bytes);
	btrfs_put_block_group(cache);
	return ret;
}

static int __exclude_logged_extent(struct btrfs_fs_info *fs_info,
				   u64 start, u64 num_bytes)
{
	int ret;
	struct btrfs_block_group_cache *block_group;
	struct btrfs_caching_control *caching_ctl;

	block_group = btrfs_lookup_block_group(fs_info, start);
	if (!block_group)
		return -EINVAL;

	cache_block_group(block_group, 0);
	caching_ctl = get_caching_control(block_group);

	if (!caching_ctl) {
		/* Logic error */
		BUG_ON(!block_group_cache_done(block_group));
		ret = btrfs_remove_free_space(block_group, start, num_bytes);
	} else {
		mutex_lock(&caching_ctl->mutex);

		if (start >= caching_ctl->progress) {
			ret = add_excluded_extent(fs_info, start, num_bytes);
		} else if (start + num_bytes <= caching_ctl->progress) {
			ret = btrfs_remove_free_space(block_group,
						      start, num_bytes);
		} else {
			num_bytes = caching_ctl->progress - start;
			ret = btrfs_remove_free_space(block_group,
						      start, num_bytes);
			if (ret)
				goto out_lock;

			num_bytes = (start + num_bytes) -
				caching_ctl->progress;
			start = caching_ctl->progress;
			ret = add_excluded_extent(fs_info, start, num_bytes);
		}
out_lock:
		mutex_unlock(&caching_ctl->mutex);
		put_caching_control(caching_ctl);
	}
	btrfs_put_block_group(block_group);
	return ret;
}

int btrfs_exclude_logged_extents(struct btrfs_fs_info *fs_info,
				 struct extent_buffer *eb)
{
	struct btrfs_file_extent_item *item;
	struct btrfs_key key;
	int found_type;
	int i;

	if (!btrfs_fs_incompat(fs_info, MIXED_GROUPS))
		return 0;

	for (i = 0; i < btrfs_header_nritems(eb); i++) {
		btrfs_item_key_to_cpu(eb, &key, i);
		if (key.type != BTRFS_EXTENT_DATA_KEY)
			continue;
		item = btrfs_item_ptr(eb, i, struct btrfs_file_extent_item);
		found_type = btrfs_file_extent_type(eb, item);
		if (found_type == BTRFS_FILE_EXTENT_INLINE)
			continue;
		if (btrfs_file_extent_disk_bytenr(eb, item) == 0)
			continue;
		key.objectid = btrfs_file_extent_disk_bytenr(eb, item);
		key.offset = btrfs_file_extent_disk_num_bytes(eb, item);
		__exclude_logged_extent(fs_info, key.objectid, key.offset);
	}

	return 0;
}

static void
btrfs_inc_block_group_reservations(struct btrfs_block_group_cache *bg)
{
	atomic_inc(&bg->reservations);
}

void btrfs_dec_block_group_reservations(struct btrfs_fs_info *fs_info,
					const u64 start)
{
	struct btrfs_block_group_cache *bg;

	bg = btrfs_lookup_block_group(fs_info, start);
	ASSERT(bg);
	if (atomic_dec_and_test(&bg->reservations))
		wake_up_atomic_t(&bg->reservations);
	btrfs_put_block_group(bg);
}

void btrfs_wait_block_group_reservations(struct btrfs_block_group_cache *bg)
{
	struct btrfs_space_info *space_info = bg->space_info;

	ASSERT(bg->ro);

	if (!(bg->flags & BTRFS_BLOCK_GROUP_DATA))
		return;

	/*
	 * Our block group is read only but before we set it to read only,
	 * some task might have had allocated an extent from it already, but it
	 * has not yet created a respective ordered extent (and added it to a
	 * root's list of ordered extents).
	 * Therefore wait for any task currently allocating extents, since the
	 * block group's reservations counter is incremented while a read lock
	 * on the groups' semaphore is held and decremented after releasing
	 * the read access on that semaphore and creating the ordered extent.
	 */
	down_write(&space_info->groups_sem);
	up_write(&space_info->groups_sem);

	wait_on_atomic_t(&bg->reservations, atomic_t_wait,
			 TASK_UNINTERRUPTIBLE);
}

/**
 * btrfs_add_reserved_bytes - update the block_group and space info counters
 * @cache:	The cache we are manipulating
 * @ram_bytes:  The number of bytes of file content, and will be same to
 *              @num_bytes except for the compress path.
 * @num_bytes:	The number of bytes in question
 * @delalloc:   The blocks are allocated for the delalloc write
 *
 * This is called by the allocator when it reserves space. If this is a
 * reservation and the block group has become read only we cannot make the
 * reservation and return -EAGAIN, otherwise this function always succeeds.
 */
static int btrfs_add_reserved_bytes(struct btrfs_block_group_cache *cache,
				    u64 ram_bytes, u64 num_bytes, int delalloc)
{
	struct btrfs_space_info *space_info = cache->space_info;
	int ret = 0;

	spin_lock(&space_info->lock);
	spin_lock(&cache->lock);
	if (cache->ro) {
		ret = -EAGAIN;
	} else {
		cache->reserved += num_bytes;
		space_info->bytes_reserved += num_bytes;

		trace_btrfs_space_reservation(cache->fs_info,
				"space_info", space_info->flags,
				ram_bytes, 0);
		space_info->bytes_may_use -= ram_bytes;
		if (delalloc)
			cache->delalloc_bytes += num_bytes;
	}
	spin_unlock(&cache->lock);
	spin_unlock(&space_info->lock);
	return ret;
}

/**
 * btrfs_free_reserved_bytes - update the block_group and space info counters
 * @cache:      The cache we are manipulating
 * @num_bytes:  The number of bytes in question
 * @delalloc:   The blocks are allocated for the delalloc write
 *
 * This is called by somebody who is freeing space that was never actually used
 * on disk.  For example if you reserve some space for a new leaf in transaction
 * A and before transaction A commits you free that leaf, you call this with
 * reserve set to 0 in order to clear the reservation.
 */

static int btrfs_free_reserved_bytes(struct btrfs_block_group_cache *cache,
				     u64 num_bytes, int delalloc)
{
	struct btrfs_space_info *space_info = cache->space_info;
	int ret = 0;

	spin_lock(&space_info->lock);
	spin_lock(&cache->lock);
	if (cache->ro)
		space_info->bytes_readonly += num_bytes;
	cache->reserved -= num_bytes;
	space_info->bytes_reserved -= num_bytes;

	if (delalloc)
		cache->delalloc_bytes -= num_bytes;
	spin_unlock(&cache->lock);
	spin_unlock(&space_info->lock);
	return ret;
}
void btrfs_prepare_extent_commit(struct btrfs_fs_info *fs_info)
{
	struct btrfs_caching_control *next;
	struct btrfs_caching_control *caching_ctl;
	struct btrfs_block_group_cache *cache;

	down_write(&fs_info->commit_root_sem);

	list_for_each_entry_safe(caching_ctl, next,
				 &fs_info->caching_block_groups, list) {
		cache = caching_ctl->block_group;
		if (block_group_cache_done(cache)) {
			cache->last_byte_to_unpin = (u64)-1;
			list_del_init(&caching_ctl->list);
			put_caching_control(caching_ctl);
		} else {
			cache->last_byte_to_unpin = caching_ctl->progress;
		}
	}

	if (fs_info->pinned_extents == &fs_info->freed_extents[0])
		fs_info->pinned_extents = &fs_info->freed_extents[1];
	else
		fs_info->pinned_extents = &fs_info->freed_extents[0];

	up_write(&fs_info->commit_root_sem);

	update_global_block_rsv(fs_info);
}

/*
 * Returns the free cluster for the given space info and sets empty_cluster to
 * what it should be based on the mount options.
 */
static struct btrfs_free_cluster *
fetch_cluster_info(struct btrfs_fs_info *fs_info,
		   struct btrfs_space_info *space_info, u64 *empty_cluster)
{
	struct btrfs_free_cluster *ret = NULL;

	*empty_cluster = 0;
	if (btrfs_mixed_space_info(space_info))
		return ret;

	if (space_info->flags & BTRFS_BLOCK_GROUP_METADATA) {
		ret = &fs_info->meta_alloc_cluster;
		if (btrfs_test_opt(fs_info, SSD))
			*empty_cluster = SZ_2M;
		else
			*empty_cluster = SZ_64K;
	} else if ((space_info->flags & BTRFS_BLOCK_GROUP_DATA) &&
		   btrfs_test_opt(fs_info, SSD_SPREAD)) {
		*empty_cluster = SZ_2M;
		ret = &fs_info->data_alloc_cluster;
	}

	return ret;
}

static int unpin_extent_range(struct btrfs_fs_info *fs_info,
			      u64 start, u64 end,
			      const bool return_free_space)
{
	struct btrfs_block_group_cache *cache = NULL;
	struct btrfs_space_info *space_info;
	struct btrfs_block_rsv *global_rsv = &fs_info->global_block_rsv;
	struct btrfs_free_cluster *cluster = NULL;
	u64 len;
	u64 total_unpinned = 0;
	u64 empty_cluster = 0;
	bool readonly;

	while (start <= end) {
		readonly = false;
		if (!cache ||
		    start >= cache->key.objectid + cache->key.offset) {
			if (cache)
				btrfs_put_block_group(cache);
			total_unpinned = 0;
			cache = btrfs_lookup_block_group(fs_info, start);
			BUG_ON(!cache); /* Logic error */

			cluster = fetch_cluster_info(fs_info,
						     cache->space_info,
						     &empty_cluster);
			empty_cluster <<= 1;
		}

		len = cache->key.objectid + cache->key.offset - start;
		len = min(len, end + 1 - start);

		if (start < cache->last_byte_to_unpin) {
			len = min(len, cache->last_byte_to_unpin - start);
			if (return_free_space)
				btrfs_add_free_space(cache, start, len);
		}

		start += len;
		total_unpinned += len;
		space_info = cache->space_info;

		/*
		 * If this space cluster has been marked as fragmented and we've
		 * unpinned enough in this block group to potentially allow a
		 * cluster to be created inside of it go ahead and clear the
		 * fragmented check.
		 */
		if (cluster && cluster->fragmented &&
		    total_unpinned > empty_cluster) {
			spin_lock(&cluster->lock);
			cluster->fragmented = 0;
			spin_unlock(&cluster->lock);
		}

		spin_lock(&space_info->lock);
		spin_lock(&cache->lock);
		cache->pinned -= len;
		space_info->bytes_pinned -= len;

		trace_btrfs_space_reservation(fs_info, "pinned",
					      space_info->flags, len, 0);
		space_info->max_extent_size = 0;
		percpu_counter_add(&space_info->total_bytes_pinned, -len);
		if (cache->ro) {
			space_info->bytes_readonly += len;
			readonly = true;
		}
		spin_unlock(&cache->lock);
		if (!readonly && return_free_space &&
		    global_rsv->space_info == space_info) {
			u64 to_add = len;

			spin_lock(&global_rsv->lock);
			if (!global_rsv->full) {
				to_add = min(len, global_rsv->size -
					     global_rsv->reserved);
				global_rsv->reserved += to_add;
				space_info->bytes_may_use += to_add;
				if (global_rsv->reserved >= global_rsv->size)
					global_rsv->full = 1;
				trace_btrfs_space_reservation(fs_info,
							      "space_info",
							      space_info->flags,
							      to_add, 1);
				len -= to_add;
			}
			spin_unlock(&global_rsv->lock);
			/* Add to any tickets we may have */
			if (len)
				space_info_add_new_bytes(fs_info, space_info,
							 len);
		}
		spin_unlock(&space_info->lock);
	}

	if (cache)
		btrfs_put_block_group(cache);
	return 0;
}

int btrfs_finish_extent_commit(struct btrfs_trans_handle *trans,
			       struct btrfs_fs_info *fs_info)
{
	struct btrfs_block_group_cache *block_group, *tmp;
	struct list_head *deleted_bgs;
	struct extent_io_tree *unpin;
	u64 start;
	u64 end;
	int ret;

	if (fs_info->pinned_extents == &fs_info->freed_extents[0])
		unpin = &fs_info->freed_extents[1];
	else
		unpin = &fs_info->freed_extents[0];

	while (!trans->aborted) {
		mutex_lock(&fs_info->unused_bg_unpin_mutex);
		ret = find_first_extent_bit(unpin, 0, &start, &end,
					    EXTENT_DIRTY, NULL);
		if (ret) {
			mutex_unlock(&fs_info->unused_bg_unpin_mutex);
			break;
		}

		if (btrfs_test_opt(fs_info, DISCARD))
			ret = btrfs_discard_extent(fs_info, start,
						   end + 1 - start, NULL);

		clear_extent_dirty(unpin, start, end);
		unpin_extent_range(fs_info, start, end, true);
		mutex_unlock(&fs_info->unused_bg_unpin_mutex);
		cond_resched();
	}

	/*
	 * Transaction is finished.  We don't need the lock anymore.  We
	 * do need to clean up the block groups in case of a transaction
	 * abort.
	 */
	deleted_bgs = &trans->transaction->deleted_bgs;
	list_for_each_entry_safe(block_group, tmp, deleted_bgs, bg_list) {
		u64 trimmed = 0;

		ret = -EROFS;
		if (!trans->aborted)
			ret = btrfs_discard_extent(fs_info,
						   block_group->key.objectid,
						   block_group->key.offset,
						   &trimmed);

		list_del_init(&block_group->bg_list);
		btrfs_put_block_group_trimming(block_group);
		btrfs_put_block_group(block_group);

		if (ret) {
			const char *errstr = btrfs_decode_error(ret);
			btrfs_warn(fs_info,
			   "discard failed while removing blockgroup: errno=%d %s",
				   ret, errstr);
		}
	}

	return 0;
}

static int __btrfs_free_extent(struct btrfs_trans_handle *trans,
				struct btrfs_fs_info *info,
				struct btrfs_delayed_ref_node *node, u64 parent,
				u64 root_objectid, u64 owner_objectid,
				u64 owner_offset, int refs_to_drop,
				struct btrfs_delayed_extent_op *extent_op)
{
	struct btrfs_key key;
	struct btrfs_path *path;
	struct btrfs_root *extent_root = info->extent_root;
	struct extent_buffer *leaf;
	struct btrfs_extent_item *ei;
	struct btrfs_extent_inline_ref *iref;
	int ret;
	int is_data;
	int extent_slot = 0;
	int found_extent = 0;
	int num_to_del = 1;
	u32 item_size;
	u64 refs;
	u64 bytenr = node->bytenr;
	u64 num_bytes = node->num_bytes;
	int last_ref = 0;
	bool skinny_metadata = btrfs_fs_incompat(info, SKINNY_METADATA);

	path = btrfs_alloc_path();
	if (!path)
		return -ENOMEM;

	path->reada = READA_FORWARD;
	path->leave_spinning = 1;

	is_data = owner_objectid >= BTRFS_FIRST_FREE_OBJECTID;
	BUG_ON(!is_data && refs_to_drop != 1);

	if (is_data)
		skinny_metadata = false;

	ret = lookup_extent_backref(trans, info, path, &iref,
				    bytenr, num_bytes, parent,
				    root_objectid, owner_objectid,
				    owner_offset);
	if (ret == 0) {
		extent_slot = path->slots[0];
		while (extent_slot >= 0) {
			btrfs_item_key_to_cpu(path->nodes[0], &key,
					      extent_slot);
			if (key.objectid != bytenr)
				break;
			if (key.type == BTRFS_EXTENT_ITEM_KEY &&
			    key.offset == num_bytes) {
				found_extent = 1;
				break;
			}
			if (key.type == BTRFS_METADATA_ITEM_KEY &&
			    key.offset == owner_objectid) {
				found_extent = 1;
				break;
			}
			if (path->slots[0] - extent_slot > 5)
				break;
			extent_slot--;
		}
#ifdef BTRFS_COMPAT_EXTENT_TREE_V0
		item_size = btrfs_item_size_nr(path->nodes[0], extent_slot);
		if (found_extent && item_size < sizeof(*ei))
			found_extent = 0;
#endif
		if (!found_extent) {
			BUG_ON(iref);
			ret = remove_extent_backref(trans, info, path, NULL,
						    refs_to_drop,
						    is_data, &last_ref);
			if (ret) {
				btrfs_abort_transaction(trans, ret);
				goto out;
			}
			btrfs_release_path(path);
			path->leave_spinning = 1;

			key.objectid = bytenr;
			key.type = BTRFS_EXTENT_ITEM_KEY;
			key.offset = num_bytes;

			if (!is_data && skinny_metadata) {
				key.type = BTRFS_METADATA_ITEM_KEY;
				key.offset = owner_objectid;
			}

			ret = btrfs_search_slot(trans, extent_root,
						&key, path, -1, 1);
			if (ret > 0 && skinny_metadata && path->slots[0]) {
				/*
				 * Couldn't find our skinny metadata item,
				 * see if we have ye olde extent item.
				 */
				path->slots[0]--;
				btrfs_item_key_to_cpu(path->nodes[0], &key,
						      path->slots[0]);
				if (key.objectid == bytenr &&
				    key.type == BTRFS_EXTENT_ITEM_KEY &&
				    key.offset == num_bytes)
					ret = 0;
			}

			if (ret > 0 && skinny_metadata) {
				skinny_metadata = false;
				key.objectid = bytenr;
				key.type = BTRFS_EXTENT_ITEM_KEY;
				key.offset = num_bytes;
				btrfs_release_path(path);
				ret = btrfs_search_slot(trans, extent_root,
							&key, path, -1, 1);
			}

			if (ret) {
				btrfs_err(info,
					  "umm, got %d back from search, was looking for %llu",
					  ret, bytenr);
				if (ret > 0)
					btrfs_print_leaf(path->nodes[0]);
			}
			if (ret < 0) {
				btrfs_abort_transaction(trans, ret);
				goto out;
			}
			extent_slot = path->slots[0];
		}
	} else if (WARN_ON(ret == -ENOENT)) {
		btrfs_print_leaf(path->nodes[0]);
		btrfs_err(info,
			"unable to find ref byte nr %llu parent %llu root %llu  owner %llu offset %llu",
			bytenr, parent, root_objectid, owner_objectid,
			owner_offset);
		btrfs_abort_transaction(trans, ret);
		goto out;
	} else {
		btrfs_abort_transaction(trans, ret);
		goto out;
	}

	leaf = path->nodes[0];
	item_size = btrfs_item_size_nr(leaf, extent_slot);
#ifdef BTRFS_COMPAT_EXTENT_TREE_V0
	if (item_size < sizeof(*ei)) {
		BUG_ON(found_extent || extent_slot != path->slots[0]);
		ret = convert_extent_item_v0(trans, info, path, owner_objectid,
					     0);
		if (ret < 0) {
			btrfs_abort_transaction(trans, ret);
			goto out;
		}

		btrfs_release_path(path);
		path->leave_spinning = 1;

		key.objectid = bytenr;
		key.type = BTRFS_EXTENT_ITEM_KEY;
		key.offset = num_bytes;

		ret = btrfs_search_slot(trans, extent_root, &key, path,
					-1, 1);
		if (ret) {
			btrfs_err(info,
				  "umm, got %d back from search, was looking for %llu",
				ret, bytenr);
			btrfs_print_leaf(path->nodes[0]);
		}
		if (ret < 0) {
			btrfs_abort_transaction(trans, ret);
			goto out;
		}

		extent_slot = path->slots[0];
		leaf = path->nodes[0];
		item_size = btrfs_item_size_nr(leaf, extent_slot);
	}
#endif
	BUG_ON(item_size < sizeof(*ei));
	ei = btrfs_item_ptr(leaf, extent_slot,
			    struct btrfs_extent_item);
	if (owner_objectid < BTRFS_FIRST_FREE_OBJECTID &&
	    key.type == BTRFS_EXTENT_ITEM_KEY) {
		struct btrfs_tree_block_info *bi;
		BUG_ON(item_size < sizeof(*ei) + sizeof(*bi));
		bi = (struct btrfs_tree_block_info *)(ei + 1);
		WARN_ON(owner_objectid != btrfs_tree_block_level(leaf, bi));
	}

	refs = btrfs_extent_refs(leaf, ei);
	if (refs < refs_to_drop) {
		btrfs_err(info,
			  "trying to drop %d refs but we only have %Lu for bytenr %Lu",
			  refs_to_drop, refs, bytenr);
		ret = -EINVAL;
		btrfs_abort_transaction(trans, ret);
		goto out;
	}
	refs -= refs_to_drop;

	if (refs > 0) {
		if (extent_op)
			__run_delayed_extent_op(extent_op, leaf, ei);
		/*
		 * In the case of inline back ref, reference count will
		 * be updated by remove_extent_backref
		 */
		if (iref) {
			BUG_ON(!found_extent);
		} else {
			btrfs_set_extent_refs(leaf, ei, refs);
			btrfs_mark_buffer_dirty(leaf);
		}
		if (found_extent) {
			ret = remove_extent_backref(trans, info, path,
						    iref, refs_to_drop,
						    is_data, &last_ref);
			if (ret) {
				btrfs_abort_transaction(trans, ret);
				goto out;
			}
		}
	} else {
		if (found_extent) {
			BUG_ON(is_data && refs_to_drop !=
			       extent_data_ref_count(path, iref));
			if (iref) {
				BUG_ON(path->slots[0] != extent_slot);
			} else {
				BUG_ON(path->slots[0] != extent_slot + 1);
				path->slots[0] = extent_slot;
				num_to_del = 2;
			}
		}

		last_ref = 1;
		ret = btrfs_del_items(trans, extent_root, path, path->slots[0],
				      num_to_del);
		if (ret) {
			btrfs_abort_transaction(trans, ret);
			goto out;
		}
		btrfs_release_path(path);

		if (is_data) {
			ret = btrfs_del_csums(trans, info, bytenr, num_bytes);
			if (ret) {
				btrfs_abort_transaction(trans, ret);
				goto out;
			}
		}

		ret = add_to_free_space_tree(trans, info, bytenr, num_bytes);
		if (ret) {
			btrfs_abort_transaction(trans, ret);
			goto out;
		}

		ret = update_block_group(trans, info, bytenr, num_bytes, 0);
		if (ret) {
			btrfs_abort_transaction(trans, ret);
			goto out;
		}
	}
	btrfs_release_path(path);

out:
	btrfs_free_path(path);
	return ret;
}

/*
 * when we free an block, it is possible (and likely) that we free the last
 * delayed ref for that extent as well.  This searches the delayed ref tree for
 * a given extent, and if there are no other delayed refs to be processed, it
 * removes it from the tree.
 */
static noinline int check_ref_cleanup(struct btrfs_trans_handle *trans,
				      u64 bytenr)
{
	struct btrfs_delayed_ref_head *head;
	struct btrfs_delayed_ref_root *delayed_refs;
	int ret = 0;

	delayed_refs = &trans->transaction->delayed_refs;
	spin_lock(&delayed_refs->lock);
	head = btrfs_find_delayed_ref_head(delayed_refs, bytenr);
	if (!head)
		goto out_delayed_unlock;

	spin_lock(&head->lock);
	if (!RB_EMPTY_ROOT(&head->ref_tree))
		goto out;

	if (head->extent_op) {
		if (!head->must_insert_reserved)
			goto out;
		btrfs_free_delayed_extent_op(head->extent_op);
		head->extent_op = NULL;
	}

	/*
	 * waiting for the lock here would deadlock.  If someone else has it
	 * locked they are already in the process of dropping it anyway
	 */
	if (!mutex_trylock(&head->mutex))
		goto out;

	/*
	 * at this point we have a head with no other entries.  Go
	 * ahead and process it.
	 */
	rb_erase(&head->href_node, &delayed_refs->href_root);
	RB_CLEAR_NODE(&head->href_node);
	atomic_dec(&delayed_refs->num_entries);

	/*
	 * we don't take a ref on the node because we're removing it from the
	 * tree, so we just steal the ref the tree was holding.
	 */
	delayed_refs->num_heads--;
	if (head->processing == 0)
		delayed_refs->num_heads_ready--;
	head->processing = 0;
	spin_unlock(&head->lock);
	spin_unlock(&delayed_refs->lock);

	BUG_ON(head->extent_op);
	if (head->must_insert_reserved)
		ret = 1;

	mutex_unlock(&head->mutex);
	btrfs_put_delayed_ref_head(head);
	return ret;
out:
	spin_unlock(&head->lock);

out_delayed_unlock:
	spin_unlock(&delayed_refs->lock);
	return 0;
}

void btrfs_free_tree_block(struct btrfs_trans_handle *trans,
			   struct btrfs_root *root,
			   struct extent_buffer *buf,
			   u64 parent, int last_ref)
{
	struct btrfs_fs_info *fs_info = root->fs_info;
	int pin = 1;
	int ret;

	if (root->root_key.objectid != BTRFS_TREE_LOG_OBJECTID) {
		int old_ref_mod, new_ref_mod;

		btrfs_ref_tree_mod(root, buf->start, buf->len, parent,
				   root->root_key.objectid,
				   btrfs_header_level(buf), 0,
				   BTRFS_DROP_DELAYED_REF);
		ret = btrfs_add_delayed_tree_ref(fs_info, trans, buf->start,
						 buf->len, parent,
						 root->root_key.objectid,
						 btrfs_header_level(buf),
						 BTRFS_DROP_DELAYED_REF, NULL,
						 &old_ref_mod, &new_ref_mod);
		BUG_ON(ret); /* -ENOMEM */
		pin = old_ref_mod >= 0 && new_ref_mod < 0;
	}

	if (last_ref && btrfs_header_generation(buf) == trans->transid) {
		struct btrfs_block_group_cache *cache;

		if (root->root_key.objectid != BTRFS_TREE_LOG_OBJECTID) {
			ret = check_ref_cleanup(trans, buf->start);
			if (!ret)
				goto out;
		}

		pin = 0;
		cache = btrfs_lookup_block_group(fs_info, buf->start);

		if (btrfs_header_flag(buf, BTRFS_HEADER_FLAG_WRITTEN)) {
			pin_down_extent(fs_info, cache, buf->start,
					buf->len, 1);
			btrfs_put_block_group(cache);
			goto out;
		}

		WARN_ON(test_bit(EXTENT_BUFFER_DIRTY, &buf->bflags));

		btrfs_add_free_space(cache, buf->start, buf->len);
		btrfs_free_reserved_bytes(cache, buf->len, 0);
		btrfs_put_block_group(cache);
		trace_btrfs_reserved_extent_free(fs_info, buf->start, buf->len);
	}
out:
	if (pin)
		add_pinned_bytes(fs_info, buf->len, btrfs_header_level(buf),
				 root->root_key.objectid);

	if (last_ref) {
		/*
		 * Deleting the buffer, clear the corrupt flag since it doesn't
		 * matter anymore.
		 */
		clear_bit(EXTENT_BUFFER_CORRUPT, &buf->bflags);
	}
}

/* Can return -ENOMEM */
int btrfs_free_extent(struct btrfs_trans_handle *trans,
		      struct btrfs_root *root,
		      u64 bytenr, u64 num_bytes, u64 parent, u64 root_objectid,
		      u64 owner, u64 offset)
{
	struct btrfs_fs_info *fs_info = root->fs_info;
	int old_ref_mod, new_ref_mod;
	int ret;

	if (btrfs_is_testing(fs_info))
		return 0;

	if (root_objectid != BTRFS_TREE_LOG_OBJECTID)
		btrfs_ref_tree_mod(root, bytenr, num_bytes, parent,
				   root_objectid, owner, offset,
				   BTRFS_DROP_DELAYED_REF);

	/*
	 * tree log blocks never actually go into the extent allocation
	 * tree, just update pinning info and exit early.
	 */
	if (root_objectid == BTRFS_TREE_LOG_OBJECTID) {
		WARN_ON(owner >= BTRFS_FIRST_FREE_OBJECTID);
		/* unlocks the pinned mutex */
		btrfs_pin_extent(fs_info, bytenr, num_bytes, 1);
		old_ref_mod = new_ref_mod = 0;
		ret = 0;
	} else if (owner < BTRFS_FIRST_FREE_OBJECTID) {
		ret = btrfs_add_delayed_tree_ref(fs_info, trans, bytenr,
						 num_bytes, parent,
						 root_objectid, (int)owner,
						 BTRFS_DROP_DELAYED_REF, NULL,
						 &old_ref_mod, &new_ref_mod);
	} else {
		ret = btrfs_add_delayed_data_ref(fs_info, trans, bytenr,
						 num_bytes, parent,
						 root_objectid, owner, offset,
						 0, BTRFS_DROP_DELAYED_REF,
						 &old_ref_mod, &new_ref_mod);
	}

	if (ret == 0 && old_ref_mod >= 0 && new_ref_mod < 0)
		add_pinned_bytes(fs_info, num_bytes, owner, root_objectid);

	return ret;
}

/*
 * when we wait for progress in the block group caching, its because
 * our allocation attempt failed at least once.  So, we must sleep
 * and let some progress happen before we try again.
 *
 * This function will sleep at least once waiting for new free space to
 * show up, and then it will check the block group free space numbers
 * for our min num_bytes.  Another option is to have it go ahead
 * and look in the rbtree for a free extent of a given size, but this
 * is a good start.
 *
 * Callers of this must check if cache->cached == BTRFS_CACHE_ERROR before using
 * any of the information in this block group.
 */
static noinline void
wait_block_group_cache_progress(struct btrfs_block_group_cache *cache,
				u64 num_bytes)
{
	struct btrfs_caching_control *caching_ctl;

	caching_ctl = get_caching_control(cache);
	if (!caching_ctl)
		return;

	wait_event(caching_ctl->wait, block_group_cache_done(cache) ||
		   (cache->free_space_ctl->free_space >= num_bytes));

	put_caching_control(caching_ctl);
}

static noinline int
wait_block_group_cache_done(struct btrfs_block_group_cache *cache)
{
	struct btrfs_caching_control *caching_ctl;
	int ret = 0;

	caching_ctl = get_caching_control(cache);
	if (!caching_ctl)
		return (cache->cached == BTRFS_CACHE_ERROR) ? -EIO : 0;

	wait_event(caching_ctl->wait, block_group_cache_done(cache));
	if (cache->cached == BTRFS_CACHE_ERROR)
		ret = -EIO;
	put_caching_control(caching_ctl);
	return ret;
}

int __get_raid_index(u64 flags)
{
	if (flags & BTRFS_BLOCK_GROUP_RAID10)
		return BTRFS_RAID_RAID10;
	else if (flags & BTRFS_BLOCK_GROUP_RAID1)
		return BTRFS_RAID_RAID1;
	else if (flags & BTRFS_BLOCK_GROUP_DUP)
		return BTRFS_RAID_DUP;
	else if (flags & BTRFS_BLOCK_GROUP_RAID0)
		return BTRFS_RAID_RAID0;
	else if (flags & BTRFS_BLOCK_GROUP_RAID5)
		return BTRFS_RAID_RAID5;
	else if (flags & BTRFS_BLOCK_GROUP_RAID6)
		return BTRFS_RAID_RAID6;

	return BTRFS_RAID_SINGLE; /* BTRFS_BLOCK_GROUP_SINGLE */
}

int get_block_group_index(struct btrfs_block_group_cache *cache)
{
	return __get_raid_index(cache->flags);
}

static const char *btrfs_raid_type_names[BTRFS_NR_RAID_TYPES] = {
	[BTRFS_RAID_RAID10]	= "raid10",
	[BTRFS_RAID_RAID1]	= "raid1",
	[BTRFS_RAID_DUP]	= "dup",
	[BTRFS_RAID_RAID0]	= "raid0",
	[BTRFS_RAID_SINGLE]	= "single",
	[BTRFS_RAID_RAID5]	= "raid5",
	[BTRFS_RAID_RAID6]	= "raid6",
};

static const char *get_raid_name(enum btrfs_raid_types type)
{
	if (type >= BTRFS_NR_RAID_TYPES)
		return NULL;

	return btrfs_raid_type_names[type];
}

enum btrfs_loop_type {
	LOOP_CACHING_NOWAIT = 0,
	LOOP_CACHING_WAIT = 1,
	LOOP_ALLOC_CHUNK = 2,
	LOOP_NO_EMPTY_SIZE = 3,
};

static inline void
btrfs_lock_block_group(struct btrfs_block_group_cache *cache,
		       int delalloc)
{
	if (delalloc)
		down_read(&cache->data_rwsem);
}

static inline void
btrfs_grab_block_group(struct btrfs_block_group_cache *cache,
		       int delalloc)
{
	btrfs_get_block_group(cache);
	if (delalloc)
		down_read(&cache->data_rwsem);
}

static struct btrfs_block_group_cache *
btrfs_lock_cluster(struct btrfs_block_group_cache *block_group,
		   struct btrfs_free_cluster *cluster,
		   int delalloc)
{
	struct btrfs_block_group_cache *used_bg = NULL;

	spin_lock(&cluster->refill_lock);
	while (1) {
		used_bg = cluster->block_group;
		if (!used_bg)
			return NULL;

		if (used_bg == block_group)
			return used_bg;

		btrfs_get_block_group(used_bg);

		if (!delalloc)
			return used_bg;

		if (down_read_trylock(&used_bg->data_rwsem))
			return used_bg;

		spin_unlock(&cluster->refill_lock);

		/* We should only have one-level nested. */
		down_read_nested(&used_bg->data_rwsem, SINGLE_DEPTH_NESTING);

		spin_lock(&cluster->refill_lock);
		if (used_bg == cluster->block_group)
			return used_bg;

		up_read(&used_bg->data_rwsem);
		btrfs_put_block_group(used_bg);
	}
}

static inline void
btrfs_release_block_group(struct btrfs_block_group_cache *cache,
			 int delalloc)
{
	if (delalloc)
		up_read(&cache->data_rwsem);
	btrfs_put_block_group(cache);
}

/*
 * walks the btree of allocated extents and find a hole of a given size.
 * The key ins is changed to record the hole:
 * ins->objectid == start position
 * ins->flags = BTRFS_EXTENT_ITEM_KEY
 * ins->offset == the size of the hole.
 * Any available blocks before search_start are skipped.
 *
 * If there is no suitable free space, we will record the max size of
 * the free space extent currently.
 */
static noinline int find_free_extent(struct btrfs_fs_info *fs_info,
				u64 ram_bytes, u64 num_bytes, u64 empty_size,
				u64 hint_byte, struct btrfs_key *ins,
				u64 flags, int delalloc)
{
	int ret = 0;
	struct btrfs_root *root = fs_info->extent_root;
	struct btrfs_free_cluster *last_ptr = NULL;
	struct btrfs_block_group_cache *block_group = NULL;
	u64 search_start = 0;
	u64 max_extent_size = 0;
	u64 empty_cluster = 0;
	struct btrfs_space_info *space_info;
	int loop = 0;
	int index = __get_raid_index(flags);
	bool failed_cluster_refill = false;
	bool failed_alloc = false;
	bool use_cluster = true;
	bool have_caching_bg = false;
	bool orig_have_caching_bg = false;
	bool full_search = false;

	WARN_ON(num_bytes < fs_info->sectorsize);
	ins->type = BTRFS_EXTENT_ITEM_KEY;
	ins->objectid = 0;
	ins->offset = 0;

	trace_find_free_extent(fs_info, num_bytes, empty_size, flags);

	space_info = __find_space_info(fs_info, flags);
	if (!space_info) {
		btrfs_err(fs_info, "No space info for %llu", flags);
		return -ENOSPC;
	}

	/*
	 * If our free space is heavily fragmented we may not be able to make
	 * big contiguous allocations, so instead of doing the expensive search
	 * for free space, simply return ENOSPC with our max_extent_size so we
	 * can go ahead and search for a more manageable chunk.
	 *
	 * If our max_extent_size is large enough for our allocation simply
	 * disable clustering since we will likely not be able to find enough
	 * space to create a cluster and induce latency trying.
	 */
	if (unlikely(space_info->max_extent_size)) {
		spin_lock(&space_info->lock);
		if (space_info->max_extent_size &&
		    num_bytes > space_info->max_extent_size) {
			ins->offset = space_info->max_extent_size;
			spin_unlock(&space_info->lock);
			return -ENOSPC;
		} else if (space_info->max_extent_size) {
			use_cluster = false;
		}
		spin_unlock(&space_info->lock);
	}

	last_ptr = fetch_cluster_info(fs_info, space_info, &empty_cluster);
	if (last_ptr) {
		spin_lock(&last_ptr->lock);
		if (last_ptr->block_group)
			hint_byte = last_ptr->window_start;
		if (last_ptr->fragmented) {
			/*
			 * We still set window_start so we can keep track of the
			 * last place we found an allocation to try and save
			 * some time.
			 */
			hint_byte = last_ptr->window_start;
			use_cluster = false;
		}
		spin_unlock(&last_ptr->lock);
	}

	search_start = max(search_start, first_logical_byte(fs_info, 0));
	search_start = max(search_start, hint_byte);
	if (search_start == hint_byte) {
		block_group = btrfs_lookup_block_group(fs_info, search_start);
		/*
		 * we don't want to use the block group if it doesn't match our
		 * allocation bits, or if its not cached.
		 *
		 * However if we are re-searching with an ideal block group
		 * picked out then we don't care that the block group is cached.
		 */
		if (block_group && block_group_bits(block_group, flags) &&
		    block_group->cached != BTRFS_CACHE_NO) {
			down_read(&space_info->groups_sem);
			if (list_empty(&block_group->list) ||
			    block_group->ro) {
				/*
				 * someone is removing this block group,
				 * we can't jump into the have_block_group
				 * target because our list pointers are not
				 * valid
				 */
				btrfs_put_block_group(block_group);
				up_read(&space_info->groups_sem);
			} else {
				index = get_block_group_index(block_group);
				btrfs_lock_block_group(block_group, delalloc);
				goto have_block_group;
			}
		} else if (block_group) {
			btrfs_put_block_group(block_group);
		}
	}
search:
	have_caching_bg = false;
	if (index == 0 || index == __get_raid_index(flags))
		full_search = true;
	down_read(&space_info->groups_sem);
	list_for_each_entry(block_group, &space_info->block_groups[index],
			    list) {
		u64 offset;
		int cached;

		/* If the block group is read-only, we can skip it entirely. */
		if (unlikely(block_group->ro))
			continue;

		btrfs_grab_block_group(block_group, delalloc);
		search_start = block_group->key.objectid;

		/*
		 * this can happen if we end up cycling through all the
		 * raid types, but we want to make sure we only allocate
		 * for the proper type.
		 */
		if (!block_group_bits(block_group, flags)) {
		    u64 extra = BTRFS_BLOCK_GROUP_DUP |
				BTRFS_BLOCK_GROUP_RAID1 |
				BTRFS_BLOCK_GROUP_RAID5 |
				BTRFS_BLOCK_GROUP_RAID6 |
				BTRFS_BLOCK_GROUP_RAID10;

			/*
			 * if they asked for extra copies and this block group
			 * doesn't provide them, bail.  This does allow us to
			 * fill raid0 from raid1.
			 */
			if ((flags & extra) && !(block_group->flags & extra))
				goto loop;
		}

have_block_group:
		cached = block_group_cache_done(block_group);
		if (unlikely(!cached)) {
			have_caching_bg = true;
			ret = cache_block_group(block_group, 0);
			BUG_ON(ret < 0);
			ret = 0;
		}

		if (unlikely(block_group->cached == BTRFS_CACHE_ERROR))
			goto loop;

		/*
		 * Ok we want to try and use the cluster allocator, so
		 * lets look there
		 */
		if (last_ptr && use_cluster) {
			struct btrfs_block_group_cache *used_block_group;
			unsigned long aligned_cluster;
			/*
			 * the refill lock keeps out other
			 * people trying to start a new cluster
			 */
			used_block_group = btrfs_lock_cluster(block_group,
							      last_ptr,
							      delalloc);
			if (!used_block_group)
				goto refill_cluster;

			if (used_block_group != block_group &&
			    (used_block_group->ro ||
			     !block_group_bits(used_block_group, flags)))
				goto release_cluster;

			offset = btrfs_alloc_from_cluster(used_block_group,
						last_ptr,
						num_bytes,
						used_block_group->key.objectid,
						&max_extent_size);
			if (offset) {
				/* we have a block, we're done */
				spin_unlock(&last_ptr->refill_lock);
				trace_btrfs_reserve_extent_cluster(fs_info,
						used_block_group,
						search_start, num_bytes);
				if (used_block_group != block_group) {
					btrfs_release_block_group(block_group,
								  delalloc);
					block_group = used_block_group;
				}
				goto checks;
			}

			WARN_ON(last_ptr->block_group != used_block_group);
release_cluster:
			/* If we are on LOOP_NO_EMPTY_SIZE, we can't
			 * set up a new clusters, so lets just skip it
			 * and let the allocator find whatever block
			 * it can find.  If we reach this point, we
			 * will have tried the cluster allocator
			 * plenty of times and not have found
			 * anything, so we are likely way too
			 * fragmented for the clustering stuff to find
			 * anything.
			 *
			 * However, if the cluster is taken from the
			 * current block group, release the cluster
			 * first, so that we stand a better chance of
			 * succeeding in the unclustered
			 * allocation.  */
			if (loop >= LOOP_NO_EMPTY_SIZE &&
			    used_block_group != block_group) {
				spin_unlock(&last_ptr->refill_lock);
				btrfs_release_block_group(used_block_group,
							  delalloc);
				goto unclustered_alloc;
			}

			/*
			 * this cluster didn't work out, free it and
			 * start over
			 */
			btrfs_return_cluster_to_free_space(NULL, last_ptr);

			if (used_block_group != block_group)
				btrfs_release_block_group(used_block_group,
							  delalloc);
refill_cluster:
			if (loop >= LOOP_NO_EMPTY_SIZE) {
				spin_unlock(&last_ptr->refill_lock);
				goto unclustered_alloc;
			}

			aligned_cluster = max_t(unsigned long,
						empty_cluster + empty_size,
					      block_group->full_stripe_len);

			/* allocate a cluster in this block group */
			ret = btrfs_find_space_cluster(fs_info, block_group,
						       last_ptr, search_start,
						       num_bytes,
						       aligned_cluster);
			if (ret == 0) {
				/*
				 * now pull our allocation out of this
				 * cluster
				 */
				offset = btrfs_alloc_from_cluster(block_group,
							last_ptr,
							num_bytes,
							search_start,
							&max_extent_size);
				if (offset) {
					/* we found one, proceed */
					spin_unlock(&last_ptr->refill_lock);
					trace_btrfs_reserve_extent_cluster(fs_info,
						block_group, search_start,
						num_bytes);
					goto checks;
				}
			} else if (!cached && loop > LOOP_CACHING_NOWAIT
				   && !failed_cluster_refill) {
				spin_unlock(&last_ptr->refill_lock);

				failed_cluster_refill = true;
				wait_block_group_cache_progress(block_group,
				       num_bytes + empty_cluster + empty_size);
				goto have_block_group;
			}

			/*
			 * at this point we either didn't find a cluster
			 * or we weren't able to allocate a block from our
			 * cluster.  Free the cluster we've been trying
			 * to use, and go to the next block group
			 */
			btrfs_return_cluster_to_free_space(NULL, last_ptr);
			spin_unlock(&last_ptr->refill_lock);
			goto loop;
		}

unclustered_alloc:
		/*
		 * We are doing an unclustered alloc, set the fragmented flag so
		 * we don't bother trying to setup a cluster again until we get
		 * more space.
		 */
		if (unlikely(last_ptr)) {
			spin_lock(&last_ptr->lock);
			last_ptr->fragmented = 1;
			spin_unlock(&last_ptr->lock);
		}
		if (cached) {
			struct btrfs_free_space_ctl *ctl =
				block_group->free_space_ctl;

			spin_lock(&ctl->tree_lock);
			if (ctl->free_space <
			    num_bytes + empty_cluster + empty_size) {
				if (ctl->free_space > max_extent_size)
					max_extent_size = ctl->free_space;
				spin_unlock(&ctl->tree_lock);
				goto loop;
			}
			spin_unlock(&ctl->tree_lock);
		}

		offset = btrfs_find_space_for_alloc(block_group, search_start,
						    num_bytes, empty_size,
						    &max_extent_size);
		/*
		 * If we didn't find a chunk, and we haven't failed on this
		 * block group before, and this block group is in the middle of
		 * caching and we are ok with waiting, then go ahead and wait
		 * for progress to be made, and set failed_alloc to true.
		 *
		 * If failed_alloc is true then we've already waited on this
		 * block group once and should move on to the next block group.
		 */
		if (!offset && !failed_alloc && !cached &&
		    loop > LOOP_CACHING_NOWAIT) {
			wait_block_group_cache_progress(block_group,
						num_bytes + empty_size);
			failed_alloc = true;
			goto have_block_group;
		} else if (!offset) {
			goto loop;
		}
checks:
		search_start = ALIGN(offset, fs_info->stripesize);

		/* move on to the next group */
		if (search_start + num_bytes >
		    block_group->key.objectid + block_group->key.offset) {
			btrfs_add_free_space(block_group, offset, num_bytes);
			goto loop;
		}

		if (offset < search_start)
			btrfs_add_free_space(block_group, offset,
					     search_start - offset);
		BUG_ON(offset > search_start);

		ret = btrfs_add_reserved_bytes(block_group, ram_bytes,
				num_bytes, delalloc);
		if (ret == -EAGAIN) {
			btrfs_add_free_space(block_group, offset, num_bytes);
			goto loop;
		}
		btrfs_inc_block_group_reservations(block_group);

		/* we are all good, lets return */
		ins->objectid = search_start;
		ins->offset = num_bytes;

		trace_btrfs_reserve_extent(fs_info, block_group,
					   search_start, num_bytes);
		btrfs_release_block_group(block_group, delalloc);
		break;
loop:
		failed_cluster_refill = false;
		failed_alloc = false;
		BUG_ON(index != get_block_group_index(block_group));
		btrfs_release_block_group(block_group, delalloc);
		cond_resched();
	}
	up_read(&space_info->groups_sem);

	if ((loop == LOOP_CACHING_NOWAIT) && have_caching_bg
		&& !orig_have_caching_bg)
		orig_have_caching_bg = true;

	if (!ins->objectid && loop >= LOOP_CACHING_WAIT && have_caching_bg)
		goto search;

	if (!ins->objectid && ++index < BTRFS_NR_RAID_TYPES)
		goto search;

	/*
	 * LOOP_CACHING_NOWAIT, search partially cached block groups, kicking
	 *			caching kthreads as we move along
	 * LOOP_CACHING_WAIT, search everything, and wait if our bg is caching
	 * LOOP_ALLOC_CHUNK, force a chunk allocation and try again
	 * LOOP_NO_EMPTY_SIZE, set empty_size and empty_cluster to 0 and try
	 *			again
	 */
	if (!ins->objectid && loop < LOOP_NO_EMPTY_SIZE) {
		index = 0;
		if (loop == LOOP_CACHING_NOWAIT) {
			/*
			 * We want to skip the LOOP_CACHING_WAIT step if we
			 * don't have any uncached bgs and we've already done a
			 * full search through.
			 */
			if (orig_have_caching_bg || !full_search)
				loop = LOOP_CACHING_WAIT;
			else
				loop = LOOP_ALLOC_CHUNK;
		} else {
			loop++;
		}

		if (loop == LOOP_ALLOC_CHUNK) {
			struct btrfs_trans_handle *trans;
			int exist = 0;

			trans = current->journal_info;
			if (trans)
				exist = 1;
			else
				trans = btrfs_join_transaction(root);

			if (IS_ERR(trans)) {
				ret = PTR_ERR(trans);
				goto out;
			}

			ret = do_chunk_alloc(trans, fs_info, flags,
					     CHUNK_ALLOC_FORCE);

			/*
			 * If we can't allocate a new chunk we've already looped
			 * through at least once, move on to the NO_EMPTY_SIZE
			 * case.
			 */
			if (ret == -ENOSPC)
				loop = LOOP_NO_EMPTY_SIZE;

			/*
			 * Do not bail out on ENOSPC since we
			 * can do more things.
			 */
			if (ret < 0 && ret != -ENOSPC)
				btrfs_abort_transaction(trans, ret);
			else
				ret = 0;
			if (!exist)
				btrfs_end_transaction(trans);
			if (ret)
				goto out;
		}

		if (loop == LOOP_NO_EMPTY_SIZE) {
			/*
			 * Don't loop again if we already have no empty_size and
			 * no empty_cluster.
			 */
			if (empty_size == 0 &&
			    empty_cluster == 0) {
				ret = -ENOSPC;
				goto out;
			}
			empty_size = 0;
			empty_cluster = 0;
		}

		goto search;
	} else if (!ins->objectid) {
		ret = -ENOSPC;
	} else if (ins->objectid) {
		if (!use_cluster && last_ptr) {
			spin_lock(&last_ptr->lock);
			last_ptr->window_start = ins->objectid;
			spin_unlock(&last_ptr->lock);
		}
		ret = 0;
	}
out:
	if (ret == -ENOSPC) {
		spin_lock(&space_info->lock);
		space_info->max_extent_size = max_extent_size;
		spin_unlock(&space_info->lock);
		ins->offset = max_extent_size;
	}
	return ret;
}

static void dump_space_info(struct btrfs_fs_info *fs_info,
			    struct btrfs_space_info *info, u64 bytes,
			    int dump_block_groups)
{
	struct btrfs_block_group_cache *cache;
	int index = 0;

	spin_lock(&info->lock);
	btrfs_info(fs_info, "space_info %llu has %llu free, is %sfull",
		   info->flags,
		   info->total_bytes - btrfs_space_info_used(info, true),
		   info->full ? "" : "not ");
	btrfs_info(fs_info,
		"space_info total=%llu, used=%llu, pinned=%llu, reserved=%llu, may_use=%llu, readonly=%llu",
		info->total_bytes, info->bytes_used, info->bytes_pinned,
		info->bytes_reserved, info->bytes_may_use,
		info->bytes_readonly);
	spin_unlock(&info->lock);

	if (!dump_block_groups)
		return;

	down_read(&info->groups_sem);
again:
	list_for_each_entry(cache, &info->block_groups[index], list) {
		spin_lock(&cache->lock);
		btrfs_info(fs_info,
			"block group %llu has %llu bytes, %llu used %llu pinned %llu reserved %s",
			cache->key.objectid, cache->key.offset,
			btrfs_block_group_used(&cache->item), cache->pinned,
			cache->reserved, cache->ro ? "[readonly]" : "");
		btrfs_dump_free_space(cache, bytes);
		spin_unlock(&cache->lock);
	}
	if (++index < BTRFS_NR_RAID_TYPES)
		goto again;
	up_read(&info->groups_sem);
}

int btrfs_reserve_extent(struct btrfs_root *root, u64 ram_bytes,
			 u64 num_bytes, u64 min_alloc_size,
			 u64 empty_size, u64 hint_byte,
			 struct btrfs_key *ins, int is_data, int delalloc)
{
	struct btrfs_fs_info *fs_info = root->fs_info;
	bool final_tried = num_bytes == min_alloc_size;
	u64 flags;
	int ret;

	flags = get_alloc_profile_by_root(root, is_data);
again:
	WARN_ON(num_bytes < fs_info->sectorsize);
	ret = find_free_extent(fs_info, ram_bytes, num_bytes, empty_size,
			       hint_byte, ins, flags, delalloc);
	if (!ret && !is_data) {
		btrfs_dec_block_group_reservations(fs_info, ins->objectid);
	} else if (ret == -ENOSPC) {
		if (!final_tried && ins->offset) {
			num_bytes = min(num_bytes >> 1, ins->offset);
			num_bytes = round_down(num_bytes,
					       fs_info->sectorsize);
			num_bytes = max(num_bytes, min_alloc_size);
			ram_bytes = num_bytes;
			if (num_bytes == min_alloc_size)
				final_tried = true;
			goto again;
		} else if (btrfs_test_opt(fs_info, ENOSPC_DEBUG)) {
			struct btrfs_space_info *sinfo;

			sinfo = __find_space_info(fs_info, flags);
			btrfs_err(fs_info,
				  "allocation failed flags %llu, wanted %llu",
				  flags, num_bytes);
			if (sinfo)
				dump_space_info(fs_info, sinfo, num_bytes, 1);
		}
	}

	return ret;
}

static int __btrfs_free_reserved_extent(struct btrfs_fs_info *fs_info,
					u64 start, u64 len,
					int pin, int delalloc)
{
	struct btrfs_block_group_cache *cache;
	int ret = 0;

	cache = btrfs_lookup_block_group(fs_info, start);
	if (!cache) {
		btrfs_err(fs_info, "Unable to find block group for %llu",
			  start);
		return -ENOSPC;
	}

	if (pin)
		pin_down_extent(fs_info, cache, start, len, 1);
	else {
		if (btrfs_test_opt(fs_info, DISCARD))
			ret = btrfs_discard_extent(fs_info, start, len, NULL);
		btrfs_add_free_space(cache, start, len);
		btrfs_free_reserved_bytes(cache, len, delalloc);
		trace_btrfs_reserved_extent_free(fs_info, start, len);
	}

	btrfs_put_block_group(cache);
	return ret;
}

int btrfs_free_reserved_extent(struct btrfs_fs_info *fs_info,
			       u64 start, u64 len, int delalloc)
{
	return __btrfs_free_reserved_extent(fs_info, start, len, 0, delalloc);
}

int btrfs_free_and_pin_reserved_extent(struct btrfs_fs_info *fs_info,
				       u64 start, u64 len)
{
	return __btrfs_free_reserved_extent(fs_info, start, len, 1, 0);
}

static int alloc_reserved_file_extent(struct btrfs_trans_handle *trans,
				      struct btrfs_fs_info *fs_info,
				      u64 parent, u64 root_objectid,
				      u64 flags, u64 owner, u64 offset,
				      struct btrfs_key *ins, int ref_mod)
{
	int ret;
	struct btrfs_extent_item *extent_item;
	struct btrfs_extent_inline_ref *iref;
	struct btrfs_path *path;
	struct extent_buffer *leaf;
	int type;
	u32 size;

	if (parent > 0)
		type = BTRFS_SHARED_DATA_REF_KEY;
	else
		type = BTRFS_EXTENT_DATA_REF_KEY;

	size = sizeof(*extent_item) + btrfs_extent_inline_ref_size(type);

	path = btrfs_alloc_path();
	if (!path)
		return -ENOMEM;

	path->leave_spinning = 1;
	ret = btrfs_insert_empty_item(trans, fs_info->extent_root, path,
				      ins, size);
	if (ret) {
		btrfs_free_path(path);
		return ret;
	}

	leaf = path->nodes[0];
	extent_item = btrfs_item_ptr(leaf, path->slots[0],
				     struct btrfs_extent_item);
	btrfs_set_extent_refs(leaf, extent_item, ref_mod);
	btrfs_set_extent_generation(leaf, extent_item, trans->transid);
	btrfs_set_extent_flags(leaf, extent_item,
			       flags | BTRFS_EXTENT_FLAG_DATA);

	iref = (struct btrfs_extent_inline_ref *)(extent_item + 1);
	btrfs_set_extent_inline_ref_type(leaf, iref, type);
	if (parent > 0) {
		struct btrfs_shared_data_ref *ref;
		ref = (struct btrfs_shared_data_ref *)(iref + 1);
		btrfs_set_extent_inline_ref_offset(leaf, iref, parent);
		btrfs_set_shared_data_ref_count(leaf, ref, ref_mod);
	} else {
		struct btrfs_extent_data_ref *ref;
		ref = (struct btrfs_extent_data_ref *)(&iref->offset);
		btrfs_set_extent_data_ref_root(leaf, ref, root_objectid);
		btrfs_set_extent_data_ref_objectid(leaf, ref, owner);
		btrfs_set_extent_data_ref_offset(leaf, ref, offset);
		btrfs_set_extent_data_ref_count(leaf, ref, ref_mod);
	}

	btrfs_mark_buffer_dirty(path->nodes[0]);
	btrfs_free_path(path);

	ret = remove_from_free_space_tree(trans, fs_info, ins->objectid,
					  ins->offset);
	if (ret)
		return ret;

	ret = update_block_group(trans, fs_info, ins->objectid, ins->offset, 1);
	if (ret) { /* -ENOENT, logic error */
		btrfs_err(fs_info, "update block group failed for %llu %llu",
			ins->objectid, ins->offset);
		BUG();
	}
	trace_btrfs_reserved_extent_alloc(fs_info, ins->objectid, ins->offset);
	return ret;
}

static int alloc_reserved_tree_block(struct btrfs_trans_handle *trans,
				     struct btrfs_fs_info *fs_info,
				     u64 parent, u64 root_objectid,
				     u64 flags, struct btrfs_disk_key *key,
				     int level, struct btrfs_key *ins)
{
	int ret;
	struct btrfs_extent_item *extent_item;
	struct btrfs_tree_block_info *block_info;
	struct btrfs_extent_inline_ref *iref;
	struct btrfs_path *path;
	struct extent_buffer *leaf;
	u32 size = sizeof(*extent_item) + sizeof(*iref);
	u64 num_bytes = ins->offset;
	bool skinny_metadata = btrfs_fs_incompat(fs_info, SKINNY_METADATA);

	if (!skinny_metadata)
		size += sizeof(*block_info);

	path = btrfs_alloc_path();
	if (!path) {
		btrfs_free_and_pin_reserved_extent(fs_info, ins->objectid,
						   fs_info->nodesize);
		return -ENOMEM;
	}

	path->leave_spinning = 1;
	ret = btrfs_insert_empty_item(trans, fs_info->extent_root, path,
				      ins, size);
	if (ret) {
		btrfs_free_path(path);
		btrfs_free_and_pin_reserved_extent(fs_info, ins->objectid,
						   fs_info->nodesize);
		return ret;
	}

	leaf = path->nodes[0];
	extent_item = btrfs_item_ptr(leaf, path->slots[0],
				     struct btrfs_extent_item);
	btrfs_set_extent_refs(leaf, extent_item, 1);
	btrfs_set_extent_generation(leaf, extent_item, trans->transid);
	btrfs_set_extent_flags(leaf, extent_item,
			       flags | BTRFS_EXTENT_FLAG_TREE_BLOCK);

	if (skinny_metadata) {
		iref = (struct btrfs_extent_inline_ref *)(extent_item + 1);
		num_bytes = fs_info->nodesize;
	} else {
		block_info = (struct btrfs_tree_block_info *)(extent_item + 1);
		btrfs_set_tree_block_key(leaf, block_info, key);
		btrfs_set_tree_block_level(leaf, block_info, level);
		iref = (struct btrfs_extent_inline_ref *)(block_info + 1);
	}

	if (parent > 0) {
		BUG_ON(!(flags & BTRFS_BLOCK_FLAG_FULL_BACKREF));
		btrfs_set_extent_inline_ref_type(leaf, iref,
						 BTRFS_SHARED_BLOCK_REF_KEY);
		btrfs_set_extent_inline_ref_offset(leaf, iref, parent);
	} else {
		btrfs_set_extent_inline_ref_type(leaf, iref,
						 BTRFS_TREE_BLOCK_REF_KEY);
		btrfs_set_extent_inline_ref_offset(leaf, iref, root_objectid);
	}

	btrfs_mark_buffer_dirty(leaf);
	btrfs_free_path(path);

	ret = remove_from_free_space_tree(trans, fs_info, ins->objectid,
					  num_bytes);
	if (ret)
		return ret;

	ret = update_block_group(trans, fs_info, ins->objectid,
				 fs_info->nodesize, 1);
	if (ret) { /* -ENOENT, logic error */
		btrfs_err(fs_info, "update block group failed for %llu %llu",
			ins->objectid, ins->offset);
		BUG();
	}

	trace_btrfs_reserved_extent_alloc(fs_info, ins->objectid,
					  fs_info->nodesize);
	return ret;
}

int btrfs_alloc_reserved_file_extent(struct btrfs_trans_handle *trans,
				     struct btrfs_root *root, u64 owner,
				     u64 offset, u64 ram_bytes,
				     struct btrfs_key *ins)
{
	struct btrfs_fs_info *fs_info = root->fs_info;
	int ret;

	BUG_ON(root->root_key.objectid == BTRFS_TREE_LOG_OBJECTID);

	btrfs_ref_tree_mod(root, ins->objectid, ins->offset, 0,
			   root->root_key.objectid, owner, offset,
			   BTRFS_ADD_DELAYED_EXTENT);

	ret = btrfs_add_delayed_data_ref(fs_info, trans, ins->objectid,
					 ins->offset, 0,
					 root->root_key.objectid, owner,
					 offset, ram_bytes,
					 BTRFS_ADD_DELAYED_EXTENT, NULL, NULL);
	return ret;
}

/*
 * this is used by the tree logging recovery code.  It records that
 * an extent has been allocated and makes sure to clear the free
 * space cache bits as well
 */
int btrfs_alloc_logged_file_extent(struct btrfs_trans_handle *trans,
				   struct btrfs_fs_info *fs_info,
				   u64 root_objectid, u64 owner, u64 offset,
				   struct btrfs_key *ins)
{
	int ret;
	struct btrfs_block_group_cache *block_group;
	struct btrfs_space_info *space_info;

	/*
	 * Mixed block groups will exclude before processing the log so we only
	 * need to do the exclude dance if this fs isn't mixed.
	 */
	if (!btrfs_fs_incompat(fs_info, MIXED_GROUPS)) {
		ret = __exclude_logged_extent(fs_info, ins->objectid,
					      ins->offset);
		if (ret)
			return ret;
	}

	block_group = btrfs_lookup_block_group(fs_info, ins->objectid);
	if (!block_group)
		return -EINVAL;

	space_info = block_group->space_info;
	spin_lock(&space_info->lock);
	spin_lock(&block_group->lock);
	space_info->bytes_reserved += ins->offset;
	block_group->reserved += ins->offset;
	spin_unlock(&block_group->lock);
	spin_unlock(&space_info->lock);

	ret = alloc_reserved_file_extent(trans, fs_info, 0, root_objectid,
					 0, owner, offset, ins, 1);
	btrfs_put_block_group(block_group);
	return ret;
}

static struct extent_buffer *
btrfs_init_new_buffer(struct btrfs_trans_handle *trans, struct btrfs_root *root,
		      u64 bytenr, int level)
{
	struct btrfs_fs_info *fs_info = root->fs_info;
	struct extent_buffer *buf;

	buf = btrfs_find_create_tree_block(fs_info, bytenr);
	if (IS_ERR(buf))
		return buf;

	btrfs_set_header_generation(buf, trans->transid);
	btrfs_set_buffer_lockdep_class(root->root_key.objectid, buf, level);
	btrfs_tree_lock(buf);
	clean_tree_block(fs_info, buf);
	clear_bit(EXTENT_BUFFER_STALE, &buf->bflags);

	btrfs_set_lock_blocking(buf);
	set_extent_buffer_uptodate(buf);

	if (root->root_key.objectid == BTRFS_TREE_LOG_OBJECTID) {
		buf->log_index = root->log_transid % 2;
		/*
		 * we allow two log transactions at a time, use different
		 * EXENT bit to differentiate dirty pages.
		 */
		if (buf->log_index == 0)
			set_extent_dirty(&root->dirty_log_pages, buf->start,
					buf->start + buf->len - 1, GFP_NOFS);
		else
			set_extent_new(&root->dirty_log_pages, buf->start,
					buf->start + buf->len - 1);
	} else {
		buf->log_index = -1;
		set_extent_dirty(&trans->transaction->dirty_pages, buf->start,
			 buf->start + buf->len - 1, GFP_NOFS);
	}
	trans->dirty = true;
	/* this returns a buffer locked for blocking */
	return buf;
}

static struct btrfs_block_rsv *
use_block_rsv(struct btrfs_trans_handle *trans,
	      struct btrfs_root *root, u32 blocksize)
{
	struct btrfs_fs_info *fs_info = root->fs_info;
	struct btrfs_block_rsv *block_rsv;
	struct btrfs_block_rsv *global_rsv = &fs_info->global_block_rsv;
	int ret;
	bool global_updated = false;

	block_rsv = get_block_rsv(trans, root);

	if (unlikely(block_rsv->size == 0))
		goto try_reserve;
again:
	ret = block_rsv_use_bytes(block_rsv, blocksize);
	if (!ret)
		return block_rsv;

	if (block_rsv->failfast)
		return ERR_PTR(ret);

	if (block_rsv->type == BTRFS_BLOCK_RSV_GLOBAL && !global_updated) {
		global_updated = true;
		update_global_block_rsv(fs_info);
		goto again;
	}

	if (btrfs_test_opt(fs_info, ENOSPC_DEBUG)) {
		static DEFINE_RATELIMIT_STATE(_rs,
				DEFAULT_RATELIMIT_INTERVAL * 10,
				/*DEFAULT_RATELIMIT_BURST*/ 1);
		if (__ratelimit(&_rs))
			WARN(1, KERN_DEBUG
				"BTRFS: block rsv returned %d\n", ret);
	}
try_reserve:
	ret = reserve_metadata_bytes(root, block_rsv, blocksize,
				     BTRFS_RESERVE_NO_FLUSH);
	if (!ret)
		return block_rsv;
	/*
	 * If we couldn't reserve metadata bytes try and use some from
	 * the global reserve if its space type is the same as the global
	 * reservation.
	 */
	if (block_rsv->type != BTRFS_BLOCK_RSV_GLOBAL &&
	    block_rsv->space_info == global_rsv->space_info) {
		ret = block_rsv_use_bytes(global_rsv, blocksize);
		if (!ret)
			return global_rsv;
	}
	return ERR_PTR(ret);
}

static void unuse_block_rsv(struct btrfs_fs_info *fs_info,
			    struct btrfs_block_rsv *block_rsv, u32 blocksize)
{
	block_rsv_add_bytes(block_rsv, blocksize, 0);
	block_rsv_release_bytes(fs_info, block_rsv, NULL, 0);
}

/*
 * finds a free extent and does all the dirty work required for allocation
 * returns the tree buffer or an ERR_PTR on error.
 */
struct extent_buffer *btrfs_alloc_tree_block(struct btrfs_trans_handle *trans,
					     struct btrfs_root *root,
					     u64 parent, u64 root_objectid,
					     const struct btrfs_disk_key *key,
					     int level, u64 hint,
					     u64 empty_size)
{
	struct btrfs_fs_info *fs_info = root->fs_info;
	struct btrfs_key ins;
	struct btrfs_block_rsv *block_rsv;
	struct extent_buffer *buf;
	struct btrfs_delayed_extent_op *extent_op;
	u64 flags = 0;
	int ret;
	u32 blocksize = fs_info->nodesize;
	bool skinny_metadata = btrfs_fs_incompat(fs_info, SKINNY_METADATA);

#ifdef CONFIG_BTRFS_FS_RUN_SANITY_TESTS
	if (btrfs_is_testing(fs_info)) {
		buf = btrfs_init_new_buffer(trans, root, root->alloc_bytenr,
					    level);
		if (!IS_ERR(buf))
			root->alloc_bytenr += blocksize;
		return buf;
	}
#endif

	block_rsv = use_block_rsv(trans, root, blocksize);
	if (IS_ERR(block_rsv))
		return ERR_CAST(block_rsv);

	ret = btrfs_reserve_extent(root, blocksize, blocksize, blocksize,
				   empty_size, hint, &ins, 0, 0);
	if (ret)
		goto out_unuse;

	buf = btrfs_init_new_buffer(trans, root, ins.objectid, level);
	if (IS_ERR(buf)) {
		ret = PTR_ERR(buf);
		goto out_free_reserved;
	}

	if (root_objectid == BTRFS_TREE_RELOC_OBJECTID) {
		if (parent == 0)
			parent = ins.objectid;
		flags |= BTRFS_BLOCK_FLAG_FULL_BACKREF;
	} else
		BUG_ON(parent > 0);

	if (root_objectid != BTRFS_TREE_LOG_OBJECTID) {
		extent_op = btrfs_alloc_delayed_extent_op();
		if (!extent_op) {
			ret = -ENOMEM;
			goto out_free_buf;
		}
		if (key)
			memcpy(&extent_op->key, key, sizeof(extent_op->key));
		else
			memset(&extent_op->key, 0, sizeof(extent_op->key));
		extent_op->flags_to_set = flags;
		extent_op->update_key = skinny_metadata ? false : true;
		extent_op->update_flags = true;
		extent_op->is_data = false;
		extent_op->level = level;

		btrfs_ref_tree_mod(root, ins.objectid, ins.offset, parent,
				   root_objectid, level, 0,
				   BTRFS_ADD_DELAYED_EXTENT);
		ret = btrfs_add_delayed_tree_ref(fs_info, trans, ins.objectid,
						 ins.offset, parent,
						 root_objectid, level,
						 BTRFS_ADD_DELAYED_EXTENT,
						 extent_op, NULL, NULL);
		if (ret)
			goto out_free_delayed;
	}
	return buf;

out_free_delayed:
	btrfs_free_delayed_extent_op(extent_op);
out_free_buf:
	free_extent_buffer(buf);
out_free_reserved:
	btrfs_free_reserved_extent(fs_info, ins.objectid, ins.offset, 0);
out_unuse:
	unuse_block_rsv(fs_info, block_rsv, blocksize);
	return ERR_PTR(ret);
}

struct walk_control {
	u64 refs[BTRFS_MAX_LEVEL];
	u64 flags[BTRFS_MAX_LEVEL];
	struct btrfs_key update_progress;
	int stage;
	int level;
	int shared_level;
	int update_ref;
	int keep_locks;
	int reada_slot;
	int reada_count;
	int for_reloc;
};

#define DROP_REFERENCE	1
#define UPDATE_BACKREF	2

static noinline void reada_walk_down(struct btrfs_trans_handle *trans,
				     struct btrfs_root *root,
				     struct walk_control *wc,
				     struct btrfs_path *path)
{
	struct btrfs_fs_info *fs_info = root->fs_info;
	u64 bytenr;
	u64 generation;
	u64 refs;
	u64 flags;
	u32 nritems;
	struct btrfs_key key;
	struct extent_buffer *eb;
	int ret;
	int slot;
	int nread = 0;

	if (path->slots[wc->level] < wc->reada_slot) {
		wc->reada_count = wc->reada_count * 2 / 3;
		wc->reada_count = max(wc->reada_count, 2);
	} else {
		wc->reada_count = wc->reada_count * 3 / 2;
		wc->reada_count = min_t(int, wc->reada_count,
					BTRFS_NODEPTRS_PER_BLOCK(fs_info));
	}

	eb = path->nodes[wc->level];
	nritems = btrfs_header_nritems(eb);

	for (slot = path->slots[wc->level]; slot < nritems; slot++) {
		if (nread >= wc->reada_count)
			break;

		cond_resched();
		bytenr = btrfs_node_blockptr(eb, slot);
		generation = btrfs_node_ptr_generation(eb, slot);

		if (slot == path->slots[wc->level])
			goto reada;

		if (wc->stage == UPDATE_BACKREF &&
		    generation <= root->root_key.offset)
			continue;

		/* We don't lock the tree block, it's OK to be racy here */
		ret = btrfs_lookup_extent_info(trans, fs_info, bytenr,
					       wc->level - 1, 1, &refs,
					       &flags);
		/* We don't care about errors in readahead. */
		if (ret < 0)
			continue;
		BUG_ON(refs == 0);

		if (wc->stage == DROP_REFERENCE) {
			if (refs == 1)
				goto reada;

			if (wc->level == 1 &&
			    (flags & BTRFS_BLOCK_FLAG_FULL_BACKREF))
				continue;
			if (!wc->update_ref ||
			    generation <= root->root_key.offset)
				continue;
			btrfs_node_key_to_cpu(eb, &key, slot);
			ret = btrfs_comp_cpu_keys(&key,
						  &wc->update_progress);
			if (ret < 0)
				continue;
		} else {
			if (wc->level == 1 &&
			    (flags & BTRFS_BLOCK_FLAG_FULL_BACKREF))
				continue;
		}
reada:
		readahead_tree_block(fs_info, bytenr);
		nread++;
	}
	wc->reada_slot = slot;
}

/*
 * helper to process tree block while walking down the tree.
 *
 * when wc->stage == UPDATE_BACKREF, this function updates
 * back refs for pointers in the block.
 *
 * NOTE: return value 1 means we should stop walking down.
 */
static noinline int walk_down_proc(struct btrfs_trans_handle *trans,
				   struct btrfs_root *root,
				   struct btrfs_path *path,
				   struct walk_control *wc, int lookup_info)
{
	struct btrfs_fs_info *fs_info = root->fs_info;
	int level = wc->level;
	struct extent_buffer *eb = path->nodes[level];
	u64 flag = BTRFS_BLOCK_FLAG_FULL_BACKREF;
	int ret;

	if (wc->stage == UPDATE_BACKREF &&
	    btrfs_header_owner(eb) != root->root_key.objectid)
		return 1;

	/*
	 * when reference count of tree block is 1, it won't increase
	 * again. once full backref flag is set, we never clear it.
	 */
	if (lookup_info &&
	    ((wc->stage == DROP_REFERENCE && wc->refs[level] != 1) ||
	     (wc->stage == UPDATE_BACKREF && !(wc->flags[level] & flag)))) {
		BUG_ON(!path->locks[level]);
		ret = btrfs_lookup_extent_info(trans, fs_info,
					       eb->start, level, 1,
					       &wc->refs[level],
					       &wc->flags[level]);
		BUG_ON(ret == -ENOMEM);
		if (ret)
			return ret;
		BUG_ON(wc->refs[level] == 0);
	}

	if (wc->stage == DROP_REFERENCE) {
		if (wc->refs[level] > 1)
			return 1;

		if (path->locks[level] && !wc->keep_locks) {
			btrfs_tree_unlock_rw(eb, path->locks[level]);
			path->locks[level] = 0;
		}
		return 0;
	}

	/* wc->stage == UPDATE_BACKREF */
	if (!(wc->flags[level] & flag)) {
		BUG_ON(!path->locks[level]);
		ret = btrfs_inc_ref(trans, root, eb, 1);
		BUG_ON(ret); /* -ENOMEM */
		ret = btrfs_dec_ref(trans, root, eb, 0);
		BUG_ON(ret); /* -ENOMEM */
		ret = btrfs_set_disk_extent_flags(trans, fs_info, eb->start,
						  eb->len, flag,
						  btrfs_header_level(eb), 0);
		BUG_ON(ret); /* -ENOMEM */
		wc->flags[level] |= flag;
	}

	/*
	 * the block is shared by multiple trees, so it's not good to
	 * keep the tree lock
	 */
	if (path->locks[level] && level > 0) {
		btrfs_tree_unlock_rw(eb, path->locks[level]);
		path->locks[level] = 0;
	}
	return 0;
}

/*
 * helper to process tree block pointer.
 *
 * when wc->stage == DROP_REFERENCE, this function checks
 * reference count of the block pointed to. if the block
 * is shared and we need update back refs for the subtree
 * rooted at the block, this function changes wc->stage to
 * UPDATE_BACKREF. if the block is shared and there is no
 * need to update back, this function drops the reference
 * to the block.
 *
 * NOTE: return value 1 means we should stop walking down.
 */
static noinline int do_walk_down(struct btrfs_trans_handle *trans,
				 struct btrfs_root *root,
				 struct btrfs_path *path,
				 struct walk_control *wc, int *lookup_info)
{
	struct btrfs_fs_info *fs_info = root->fs_info;
	u64 bytenr;
	u64 generation;
	u64 parent;
	u32 blocksize;
	struct btrfs_key key;
	struct extent_buffer *next;
	int level = wc->level;
	int reada = 0;
	int ret = 0;
	bool need_account = false;

	generation = btrfs_node_ptr_generation(path->nodes[level],
					       path->slots[level]);
	/*
	 * if the lower level block was created before the snapshot
	 * was created, we know there is no need to update back refs
	 * for the subtree
	 */
	if (wc->stage == UPDATE_BACKREF &&
	    generation <= root->root_key.offset) {
		*lookup_info = 1;
		return 1;
	}

	bytenr = btrfs_node_blockptr(path->nodes[level], path->slots[level]);
	blocksize = fs_info->nodesize;

	next = find_extent_buffer(fs_info, bytenr);
	if (!next) {
		next = btrfs_find_create_tree_block(fs_info, bytenr);
		if (IS_ERR(next))
			return PTR_ERR(next);

		btrfs_set_buffer_lockdep_class(root->root_key.objectid, next,
					       level - 1);
		reada = 1;
	}
	btrfs_tree_lock(next);
	btrfs_set_lock_blocking(next);

	ret = btrfs_lookup_extent_info(trans, fs_info, bytenr, level - 1, 1,
				       &wc->refs[level - 1],
				       &wc->flags[level - 1]);
	if (ret < 0)
		goto out_unlock;

	if (unlikely(wc->refs[level - 1] == 0)) {
		btrfs_err(fs_info, "Missing references.");
		ret = -EIO;
		goto out_unlock;
	}
	*lookup_info = 0;

	if (wc->stage == DROP_REFERENCE) {
		if (wc->refs[level - 1] > 1) {
			need_account = true;
			if (level == 1 &&
			    (wc->flags[0] & BTRFS_BLOCK_FLAG_FULL_BACKREF))
				goto skip;

			if (!wc->update_ref ||
			    generation <= root->root_key.offset)
				goto skip;

			btrfs_node_key_to_cpu(path->nodes[level], &key,
					      path->slots[level]);
			ret = btrfs_comp_cpu_keys(&key, &wc->update_progress);
			if (ret < 0)
				goto skip;

			wc->stage = UPDATE_BACKREF;
			wc->shared_level = level - 1;
		}
	} else {
		if (level == 1 &&
		    (wc->flags[0] & BTRFS_BLOCK_FLAG_FULL_BACKREF))
			goto skip;
	}

	if (!btrfs_buffer_uptodate(next, generation, 0)) {
		btrfs_tree_unlock(next);
		free_extent_buffer(next);
		next = NULL;
		*lookup_info = 1;
	}

	if (!next) {
		if (reada && level == 1)
			reada_walk_down(trans, root, wc, path);
		next = read_tree_block(fs_info, bytenr, generation);
		if (IS_ERR(next)) {
			return PTR_ERR(next);
		} else if (!extent_buffer_uptodate(next)) {
			free_extent_buffer(next);
			return -EIO;
		}
		btrfs_tree_lock(next);
		btrfs_set_lock_blocking(next);
	}

	level--;
	ASSERT(level == btrfs_header_level(next));
	if (level != btrfs_header_level(next)) {
		btrfs_err(root->fs_info, "mismatched level");
		ret = -EIO;
		goto out_unlock;
	}
	path->nodes[level] = next;
	path->slots[level] = 0;
	path->locks[level] = BTRFS_WRITE_LOCK_BLOCKING;
	wc->level = level;
	if (wc->level == 1)
		wc->reada_slot = 0;
	return 0;
skip:
	wc->refs[level - 1] = 0;
	wc->flags[level - 1] = 0;
	if (wc->stage == DROP_REFERENCE) {
		if (wc->flags[level] & BTRFS_BLOCK_FLAG_FULL_BACKREF) {
			parent = path->nodes[level]->start;
		} else {
			ASSERT(root->root_key.objectid ==
			       btrfs_header_owner(path->nodes[level]));
			if (root->root_key.objectid !=
			    btrfs_header_owner(path->nodes[level])) {
				btrfs_err(root->fs_info,
						"mismatched block owner");
				ret = -EIO;
				goto out_unlock;
			}
			parent = 0;
		}

		if (need_account) {
			ret = btrfs_qgroup_trace_subtree(trans, root, next,
							 generation, level - 1);
			if (ret) {
				btrfs_err_rl(fs_info,
					     "Error %d accounting shared subtree. Quota is out of sync, rescan required.",
					     ret);
			}
		}
		ret = btrfs_free_extent(trans, root, bytenr, blocksize,
					parent, root->root_key.objectid,
					level - 1, 0);
		if (ret)
			goto out_unlock;
	}

	*lookup_info = 1;
	ret = 1;

out_unlock:
	btrfs_tree_unlock(next);
	free_extent_buffer(next);

	return ret;
}

/*
 * helper to process tree block while walking up the tree.
 *
 * when wc->stage == DROP_REFERENCE, this function drops
 * reference count on the block.
 *
 * when wc->stage == UPDATE_BACKREF, this function changes
 * wc->stage back to DROP_REFERENCE if we changed wc->stage
 * to UPDATE_BACKREF previously while processing the block.
 *
 * NOTE: return value 1 means we should stop walking up.
 */
static noinline int walk_up_proc(struct btrfs_trans_handle *trans,
				 struct btrfs_root *root,
				 struct btrfs_path *path,
				 struct walk_control *wc)
{
	struct btrfs_fs_info *fs_info = root->fs_info;
	int ret;
	int level = wc->level;
	struct extent_buffer *eb = path->nodes[level];
	u64 parent = 0;

	if (wc->stage == UPDATE_BACKREF) {
		BUG_ON(wc->shared_level < level);
		if (level < wc->shared_level)
			goto out;

		ret = find_next_key(path, level + 1, &wc->update_progress);
		if (ret > 0)
			wc->update_ref = 0;

		wc->stage = DROP_REFERENCE;
		wc->shared_level = -1;
		path->slots[level] = 0;

		/*
		 * check reference count again if the block isn't locked.
		 * we should start walking down the tree again if reference
		 * count is one.
		 */
		if (!path->locks[level]) {
			BUG_ON(level == 0);
			btrfs_tree_lock(eb);
			btrfs_set_lock_blocking(eb);
			path->locks[level] = BTRFS_WRITE_LOCK_BLOCKING;

			ret = btrfs_lookup_extent_info(trans, fs_info,
						       eb->start, level, 1,
						       &wc->refs[level],
						       &wc->flags[level]);
			if (ret < 0) {
				btrfs_tree_unlock_rw(eb, path->locks[level]);
				path->locks[level] = 0;
				return ret;
			}
			BUG_ON(wc->refs[level] == 0);
			if (wc->refs[level] == 1) {
				btrfs_tree_unlock_rw(eb, path->locks[level]);
				path->locks[level] = 0;
				return 1;
			}
		}
	}

	/* wc->stage == DROP_REFERENCE */
	BUG_ON(wc->refs[level] > 1 && !path->locks[level]);

	if (wc->refs[level] == 1) {
		if (level == 0) {
			if (wc->flags[level] & BTRFS_BLOCK_FLAG_FULL_BACKREF)
				ret = btrfs_dec_ref(trans, root, eb, 1);
			else
				ret = btrfs_dec_ref(trans, root, eb, 0);
			BUG_ON(ret); /* -ENOMEM */
			ret = btrfs_qgroup_trace_leaf_items(trans, fs_info, eb);
			if (ret) {
				btrfs_err_rl(fs_info,
					     "error %d accounting leaf items. Quota is out of sync, rescan required.",
					     ret);
			}
		}
		/* make block locked assertion in clean_tree_block happy */
		if (!path->locks[level] &&
		    btrfs_header_generation(eb) == trans->transid) {
			btrfs_tree_lock(eb);
			btrfs_set_lock_blocking(eb);
			path->locks[level] = BTRFS_WRITE_LOCK_BLOCKING;
		}
		clean_tree_block(fs_info, eb);
	}

	if (eb == root->node) {
		if (wc->flags[level] & BTRFS_BLOCK_FLAG_FULL_BACKREF)
			parent = eb->start;
		else
			BUG_ON(root->root_key.objectid !=
			       btrfs_header_owner(eb));
	} else {
		if (wc->flags[level + 1] & BTRFS_BLOCK_FLAG_FULL_BACKREF)
			parent = path->nodes[level + 1]->start;
		else
			BUG_ON(root->root_key.objectid !=
			       btrfs_header_owner(path->nodes[level + 1]));
	}

	btrfs_free_tree_block(trans, root, eb, parent, wc->refs[level] == 1);
out:
	wc->refs[level] = 0;
	wc->flags[level] = 0;
	return 0;
}

static noinline int walk_down_tree(struct btrfs_trans_handle *trans,
				   struct btrfs_root *root,
				   struct btrfs_path *path,
				   struct walk_control *wc)
{
	int level = wc->level;
	int lookup_info = 1;
	int ret;

	while (level >= 0) {
		ret = walk_down_proc(trans, root, path, wc, lookup_info);
		if (ret > 0)
			break;

		if (level == 0)
			break;

		if (path->slots[level] >=
		    btrfs_header_nritems(path->nodes[level]))
			break;

		ret = do_walk_down(trans, root, path, wc, &lookup_info);
		if (ret > 0) {
			path->slots[level]++;
			continue;
		} else if (ret < 0)
			return ret;
		level = wc->level;
	}
	return 0;
}

static noinline int walk_up_tree(struct btrfs_trans_handle *trans,
				 struct btrfs_root *root,
				 struct btrfs_path *path,
				 struct walk_control *wc, int max_level)
{
	int level = wc->level;
	int ret;

	path->slots[level] = btrfs_header_nritems(path->nodes[level]);
	while (level < max_level && path->nodes[level]) {
		wc->level = level;
		if (path->slots[level] + 1 <
		    btrfs_header_nritems(path->nodes[level])) {
			path->slots[level]++;
			return 0;
		} else {
			ret = walk_up_proc(trans, root, path, wc);
			if (ret > 0)
				return 0;

			if (path->locks[level]) {
				btrfs_tree_unlock_rw(path->nodes[level],
						     path->locks[level]);
				path->locks[level] = 0;
			}
			free_extent_buffer(path->nodes[level]);
			path->nodes[level] = NULL;
			level++;
		}
	}
	return 1;
}

/*
 * drop a subvolume tree.
 *
 * this function traverses the tree freeing any blocks that only
 * referenced by the tree.
 *
 * when a shared tree block is found. this function decreases its
 * reference count by one. if update_ref is true, this function
 * also make sure backrefs for the shared block and all lower level
 * blocks are properly updated.
 *
 * If called with for_reloc == 0, may exit early with -EAGAIN
 */
int btrfs_drop_snapshot(struct btrfs_root *root,
			 struct btrfs_block_rsv *block_rsv, int update_ref,
			 int for_reloc)
{
	struct btrfs_fs_info *fs_info = root->fs_info;
	struct btrfs_path *path;
	struct btrfs_trans_handle *trans;
	struct btrfs_root *tree_root = fs_info->tree_root;
	struct btrfs_root_item *root_item = &root->root_item;
	struct walk_control *wc;
	struct btrfs_key key;
	int err = 0;
	int ret;
	int level;
	bool root_dropped = false;

	btrfs_debug(fs_info, "Drop subvolume %llu", root->objectid);

	path = btrfs_alloc_path();
	if (!path) {
		err = -ENOMEM;
		goto out;
	}

	wc = kzalloc(sizeof(*wc), GFP_NOFS);
	if (!wc) {
		btrfs_free_path(path);
		err = -ENOMEM;
		goto out;
	}

	trans = btrfs_start_transaction(tree_root, 0);
	if (IS_ERR(trans)) {
		err = PTR_ERR(trans);
		goto out_free;
	}

	if (block_rsv)
		trans->block_rsv = block_rsv;

	if (btrfs_disk_key_objectid(&root_item->drop_progress) == 0) {
		level = btrfs_header_level(root->node);
		path->nodes[level] = btrfs_lock_root_node(root);
		btrfs_set_lock_blocking(path->nodes[level]);
		path->slots[level] = 0;
		path->locks[level] = BTRFS_WRITE_LOCK_BLOCKING;
		memset(&wc->update_progress, 0,
		       sizeof(wc->update_progress));
	} else {
		btrfs_disk_key_to_cpu(&key, &root_item->drop_progress);
		memcpy(&wc->update_progress, &key,
		       sizeof(wc->update_progress));

		level = root_item->drop_level;
		BUG_ON(level == 0);
		path->lowest_level = level;
		ret = btrfs_search_slot(NULL, root, &key, path, 0, 0);
		path->lowest_level = 0;
		if (ret < 0) {
			err = ret;
			goto out_end_trans;
		}
		WARN_ON(ret > 0);

		/*
		 * unlock our path, this is safe because only this
		 * function is allowed to delete this snapshot
		 */
		btrfs_unlock_up_safe(path, 0);

		level = btrfs_header_level(root->node);
		while (1) {
			btrfs_tree_lock(path->nodes[level]);
			btrfs_set_lock_blocking(path->nodes[level]);
			path->locks[level] = BTRFS_WRITE_LOCK_BLOCKING;

			ret = btrfs_lookup_extent_info(trans, fs_info,
						path->nodes[level]->start,
						level, 1, &wc->refs[level],
						&wc->flags[level]);
			if (ret < 0) {
				err = ret;
				goto out_end_trans;
			}
			BUG_ON(wc->refs[level] == 0);

			if (level == root_item->drop_level)
				break;

			btrfs_tree_unlock(path->nodes[level]);
			path->locks[level] = 0;
			WARN_ON(wc->refs[level] != 1);
			level--;
		}
	}

	wc->level = level;
	wc->shared_level = -1;
	wc->stage = DROP_REFERENCE;
	wc->update_ref = update_ref;
	wc->keep_locks = 0;
	wc->for_reloc = for_reloc;
	wc->reada_count = BTRFS_NODEPTRS_PER_BLOCK(fs_info);

	while (1) {

		ret = walk_down_tree(trans, root, path, wc);
		if (ret < 0) {
			err = ret;
			break;
		}

		ret = walk_up_tree(trans, root, path, wc, BTRFS_MAX_LEVEL);
		if (ret < 0) {
			err = ret;
			break;
		}

		if (ret > 0) {
			BUG_ON(wc->stage != DROP_REFERENCE);
			break;
		}

		if (wc->stage == DROP_REFERENCE) {
			level = wc->level;
			btrfs_node_key(path->nodes[level],
				       &root_item->drop_progress,
				       path->slots[level]);
			root_item->drop_level = level;
		}

		BUG_ON(wc->level == 0);
		if (btrfs_should_end_transaction(trans) ||
		    (!for_reloc && btrfs_need_cleaner_sleep(fs_info))) {
			ret = btrfs_update_root(trans, tree_root,
						&root->root_key,
						root_item);
			if (ret) {
				btrfs_abort_transaction(trans, ret);
				err = ret;
				goto out_end_trans;
			}

			btrfs_end_transaction_throttle(trans);
			if (!for_reloc && btrfs_need_cleaner_sleep(fs_info)) {
				btrfs_debug(fs_info,
					    "drop snapshot early exit");
				err = -EAGAIN;
				goto out_free;
			}

			trans = btrfs_start_transaction(tree_root, 0);
			if (IS_ERR(trans)) {
				err = PTR_ERR(trans);
				goto out_free;
			}
			if (block_rsv)
				trans->block_rsv = block_rsv;
		}
	}
	btrfs_release_path(path);
	if (err)
		goto out_end_trans;

	ret = btrfs_del_root(trans, fs_info, &root->root_key);
	if (ret) {
		btrfs_abort_transaction(trans, ret);
		goto out_end_trans;
	}

	if (root->root_key.objectid != BTRFS_TREE_RELOC_OBJECTID) {
		ret = btrfs_find_root(tree_root, &root->root_key, path,
				      NULL, NULL);
		if (ret < 0) {
			btrfs_abort_transaction(trans, ret);
			err = ret;
			goto out_end_trans;
		} else if (ret > 0) {
			/* if we fail to delete the orphan item this time
			 * around, it'll get picked up the next time.
			 *
			 * The most common failure here is just -ENOENT.
			 */
			btrfs_del_orphan_item(trans, tree_root,
					      root->root_key.objectid);
		}
	}

	if (test_bit(BTRFS_ROOT_IN_RADIX, &root->state)) {
		btrfs_add_dropped_root(trans, root);
	} else {
		free_extent_buffer(root->node);
		free_extent_buffer(root->commit_root);
		btrfs_put_fs_root(root);
	}
	root_dropped = true;
out_end_trans:
	btrfs_end_transaction_throttle(trans);
out_free:
	kfree(wc);
	btrfs_free_path(path);
out:
	/*
	 * So if we need to stop dropping the snapshot for whatever reason we
	 * need to make sure to add it back to the dead root list so that we
	 * keep trying to do the work later.  This also cleans up roots if we
	 * don't have it in the radix (like when we recover after a power fail
	 * or unmount) so we don't leak memory.
	 */
	if (!for_reloc && !root_dropped)
		btrfs_add_dead_root(root);
	if (err && err != -EAGAIN)
		btrfs_handle_fs_error(fs_info, err, NULL);
	return err;
}

/*
 * drop subtree rooted at tree block 'node'.
 *
 * NOTE: this function will unlock and release tree block 'node'
 * only used by relocation code
 */
int btrfs_drop_subtree(struct btrfs_trans_handle *trans,
			struct btrfs_root *root,
			struct extent_buffer *node,
			struct extent_buffer *parent)
{
	struct btrfs_fs_info *fs_info = root->fs_info;
	struct btrfs_path *path;
	struct walk_control *wc;
	int level;
	int parent_level;
	int ret = 0;
	int wret;

	BUG_ON(root->root_key.objectid != BTRFS_TREE_RELOC_OBJECTID);

	path = btrfs_alloc_path();
	if (!path)
		return -ENOMEM;

	wc = kzalloc(sizeof(*wc), GFP_NOFS);
	if (!wc) {
		btrfs_free_path(path);
		return -ENOMEM;
	}

	btrfs_assert_tree_locked(parent);
	parent_level = btrfs_header_level(parent);
	extent_buffer_get(parent);
	path->nodes[parent_level] = parent;
	path->slots[parent_level] = btrfs_header_nritems(parent);

	btrfs_assert_tree_locked(node);
	level = btrfs_header_level(node);
	path->nodes[level] = node;
	path->slots[level] = 0;
	path->locks[level] = BTRFS_WRITE_LOCK_BLOCKING;

	wc->refs[parent_level] = 1;
	wc->flags[parent_level] = BTRFS_BLOCK_FLAG_FULL_BACKREF;
	wc->level = level;
	wc->shared_level = -1;
	wc->stage = DROP_REFERENCE;
	wc->update_ref = 0;
	wc->keep_locks = 1;
	wc->for_reloc = 1;
	wc->reada_count = BTRFS_NODEPTRS_PER_BLOCK(fs_info);

	while (1) {
		wret = walk_down_tree(trans, root, path, wc);
		if (wret < 0) {
			ret = wret;
			break;
		}

		wret = walk_up_tree(trans, root, path, wc, parent_level);
		if (wret < 0)
			ret = wret;
		if (wret != 0)
			break;
	}

	kfree(wc);
	btrfs_free_path(path);
	return ret;
}

static u64 update_block_group_flags(struct btrfs_fs_info *fs_info, u64 flags)
{
	u64 num_devices;
	u64 stripped;

	/*
	 * if restripe for this chunk_type is on pick target profile and
	 * return, otherwise do the usual balance
	 */
	stripped = get_restripe_target(fs_info, flags);
	if (stripped)
		return extended_to_chunk(stripped);

	num_devices = fs_info->fs_devices->rw_devices;

	stripped = BTRFS_BLOCK_GROUP_RAID0 |
		BTRFS_BLOCK_GROUP_RAID5 | BTRFS_BLOCK_GROUP_RAID6 |
		BTRFS_BLOCK_GROUP_RAID1 | BTRFS_BLOCK_GROUP_RAID10;

	if (num_devices == 1) {
		stripped |= BTRFS_BLOCK_GROUP_DUP;
		stripped = flags & ~stripped;

		/* turn raid0 into single device chunks */
		if (flags & BTRFS_BLOCK_GROUP_RAID0)
			return stripped;

		/* turn mirroring into duplication */
		if (flags & (BTRFS_BLOCK_GROUP_RAID1 |
			     BTRFS_BLOCK_GROUP_RAID10))
			return stripped | BTRFS_BLOCK_GROUP_DUP;
	} else {
		/* they already had raid on here, just return */
		if (flags & stripped)
			return flags;

		stripped |= BTRFS_BLOCK_GROUP_DUP;
		stripped = flags & ~stripped;

		/* switch duplicated blocks with raid1 */
		if (flags & BTRFS_BLOCK_GROUP_DUP)
			return stripped | BTRFS_BLOCK_GROUP_RAID1;

		/* this is drive concat, leave it alone */
	}

	return flags;
}

static int inc_block_group_ro(struct btrfs_block_group_cache *cache, int force)
{
	struct btrfs_space_info *sinfo = cache->space_info;
	u64 num_bytes;
	u64 min_allocable_bytes;
	int ret = -ENOSPC;

	/*
	 * We need some metadata space and system metadata space for
	 * allocating chunks in some corner cases until we force to set
	 * it to be readonly.
	 */
	if ((sinfo->flags &
	     (BTRFS_BLOCK_GROUP_SYSTEM | BTRFS_BLOCK_GROUP_METADATA)) &&
	    !force)
		min_allocable_bytes = SZ_1M;
	else
		min_allocable_bytes = 0;

	spin_lock(&sinfo->lock);
	spin_lock(&cache->lock);

	if (cache->ro) {
		cache->ro++;
		ret = 0;
		goto out;
	}

	num_bytes = cache->key.offset - cache->reserved - cache->pinned -
		    cache->bytes_super - btrfs_block_group_used(&cache->item);

	if (btrfs_space_info_used(sinfo, true) + num_bytes +
	    min_allocable_bytes <= sinfo->total_bytes) {
		sinfo->bytes_readonly += num_bytes;
		cache->ro++;
		list_add_tail(&cache->ro_list, &sinfo->ro_bgs);
		ret = 0;
	}
out:
	spin_unlock(&cache->lock);
	spin_unlock(&sinfo->lock);
	return ret;
}

int btrfs_inc_block_group_ro(struct btrfs_fs_info *fs_info,
			     struct btrfs_block_group_cache *cache)

{
	struct btrfs_trans_handle *trans;
	u64 alloc_flags;
	int ret;

again:
	trans = btrfs_join_transaction(fs_info->extent_root);
	if (IS_ERR(trans))
		return PTR_ERR(trans);

	/*
	 * we're not allowed to set block groups readonly after the dirty
	 * block groups cache has started writing.  If it already started,
	 * back off and let this transaction commit
	 */
	mutex_lock(&fs_info->ro_block_group_mutex);
	if (test_bit(BTRFS_TRANS_DIRTY_BG_RUN, &trans->transaction->flags)) {
		u64 transid = trans->transid;

		mutex_unlock(&fs_info->ro_block_group_mutex);
		btrfs_end_transaction(trans);

		ret = btrfs_wait_for_commit(fs_info, transid);
		if (ret)
			return ret;
		goto again;
	}

	/*
	 * if we are changing raid levels, try to allocate a corresponding
	 * block group with the new raid level.
	 */
	alloc_flags = update_block_group_flags(fs_info, cache->flags);
	if (alloc_flags != cache->flags) {
		ret = do_chunk_alloc(trans, fs_info, alloc_flags,
				     CHUNK_ALLOC_FORCE);
		/*
		 * ENOSPC is allowed here, we may have enough space
		 * already allocated at the new raid level to
		 * carry on
		 */
		if (ret == -ENOSPC)
			ret = 0;
		if (ret < 0)
			goto out;
	}

	ret = inc_block_group_ro(cache, 0);
	if (!ret)
		goto out;
	alloc_flags = get_alloc_profile(fs_info, cache->space_info->flags);
	ret = do_chunk_alloc(trans, fs_info, alloc_flags,
			     CHUNK_ALLOC_FORCE);
	if (ret < 0)
		goto out;
	ret = inc_block_group_ro(cache, 0);
out:
	if (cache->flags & BTRFS_BLOCK_GROUP_SYSTEM) {
		alloc_flags = update_block_group_flags(fs_info, cache->flags);
		mutex_lock(&fs_info->chunk_mutex);
		check_system_chunk(trans, fs_info, alloc_flags);
		mutex_unlock(&fs_info->chunk_mutex);
	}
	mutex_unlock(&fs_info->ro_block_group_mutex);

	btrfs_end_transaction(trans);
	return ret;
}

int btrfs_force_chunk_alloc(struct btrfs_trans_handle *trans,
			    struct btrfs_fs_info *fs_info, u64 type)
{
	u64 alloc_flags = get_alloc_profile(fs_info, type);

	return do_chunk_alloc(trans, fs_info, alloc_flags, CHUNK_ALLOC_FORCE);
}

/*
 * helper to account the unused space of all the readonly block group in the
 * space_info. takes mirrors into account.
 */
u64 btrfs_account_ro_block_groups_free_space(struct btrfs_space_info *sinfo)
{
	struct btrfs_block_group_cache *block_group;
	u64 free_bytes = 0;
	int factor;

	/* It's df, we don't care if it's racy */
	if (list_empty(&sinfo->ro_bgs))
		return 0;

	spin_lock(&sinfo->lock);
	list_for_each_entry(block_group, &sinfo->ro_bgs, ro_list) {
		spin_lock(&block_group->lock);

		if (!block_group->ro) {
			spin_unlock(&block_group->lock);
			continue;
		}

		if (block_group->flags & (BTRFS_BLOCK_GROUP_RAID1 |
					  BTRFS_BLOCK_GROUP_RAID10 |
					  BTRFS_BLOCK_GROUP_DUP))
			factor = 2;
		else
			factor = 1;

		free_bytes += (block_group->key.offset -
			       btrfs_block_group_used(&block_group->item)) *
			       factor;

		spin_unlock(&block_group->lock);
	}
	spin_unlock(&sinfo->lock);

	return free_bytes;
}

void btrfs_dec_block_group_ro(struct btrfs_block_group_cache *cache)
{
	struct btrfs_space_info *sinfo = cache->space_info;
	u64 num_bytes;

	BUG_ON(!cache->ro);

	spin_lock(&sinfo->lock);
	spin_lock(&cache->lock);
	if (!--cache->ro) {
		num_bytes = cache->key.offset - cache->reserved -
			    cache->pinned - cache->bytes_super -
			    btrfs_block_group_used(&cache->item);
		sinfo->bytes_readonly -= num_bytes;
		list_del_init(&cache->ro_list);
	}
	spin_unlock(&cache->lock);
	spin_unlock(&sinfo->lock);
}

/*
 * checks to see if its even possible to relocate this block group.
 *
 * @return - -1 if it's not a good idea to relocate this block group, 0 if its
 * ok to go ahead and try.
 */
int btrfs_can_relocate(struct btrfs_fs_info *fs_info, u64 bytenr)
{
	struct btrfs_root *root = fs_info->extent_root;
	struct btrfs_block_group_cache *block_group;
	struct btrfs_space_info *space_info;
	struct btrfs_fs_devices *fs_devices = fs_info->fs_devices;
	struct btrfs_device *device;
	struct btrfs_trans_handle *trans;
	u64 min_free;
	u64 dev_min = 1;
	u64 dev_nr = 0;
	u64 target;
	int debug;
	int index;
	int full = 0;
	int ret = 0;

	debug = btrfs_test_opt(fs_info, ENOSPC_DEBUG);

	block_group = btrfs_lookup_block_group(fs_info, bytenr);

	/* odd, couldn't find the block group, leave it alone */
	if (!block_group) {
		if (debug)
			btrfs_warn(fs_info,
				   "can't find block group for bytenr %llu",
				   bytenr);
		return -1;
	}

	min_free = btrfs_block_group_used(&block_group->item);

	/* no bytes used, we're good */
	if (!min_free)
		goto out;

	space_info = block_group->space_info;
	spin_lock(&space_info->lock);

	full = space_info->full;

	/*
	 * if this is the last block group we have in this space, we can't
	 * relocate it unless we're able to allocate a new chunk below.
	 *
	 * Otherwise, we need to make sure we have room in the space to handle
	 * all of the extents from this block group.  If we can, we're good
	 */
	if ((space_info->total_bytes != block_group->key.offset) &&
	    (btrfs_space_info_used(space_info, false) + min_free <
	     space_info->total_bytes)) {
		spin_unlock(&space_info->lock);
		goto out;
	}
	spin_unlock(&space_info->lock);

	/*
	 * ok we don't have enough space, but maybe we have free space on our
	 * devices to allocate new chunks for relocation, so loop through our
	 * alloc devices and guess if we have enough space.  if this block
	 * group is going to be restriped, run checks against the target
	 * profile instead of the current one.
	 */
	ret = -1;

	/*
	 * index:
	 *      0: raid10
	 *      1: raid1
	 *      2: dup
	 *      3: raid0
	 *      4: single
	 */
	target = get_restripe_target(fs_info, block_group->flags);
	if (target) {
		index = __get_raid_index(extended_to_chunk(target));
	} else {
		/*
		 * this is just a balance, so if we were marked as full
		 * we know there is no space for a new chunk
		 */
		if (full) {
			if (debug)
				btrfs_warn(fs_info,
					   "no space to alloc new chunk for block group %llu",
					   block_group->key.objectid);
			goto out;
		}

		index = get_block_group_index(block_group);
	}

	if (index == BTRFS_RAID_RAID10) {
		dev_min = 4;
		/* Divide by 2 */
		min_free >>= 1;
	} else if (index == BTRFS_RAID_RAID1) {
		dev_min = 2;
	} else if (index == BTRFS_RAID_DUP) {
		/* Multiply by 2 */
		min_free <<= 1;
	} else if (index == BTRFS_RAID_RAID0) {
		dev_min = fs_devices->rw_devices;
		min_free = div64_u64(min_free, dev_min);
	}

	/* We need to do this so that we can look at pending chunks */
	trans = btrfs_join_transaction(root);
	if (IS_ERR(trans)) {
		ret = PTR_ERR(trans);
		goto out;
	}

	mutex_lock(&fs_info->chunk_mutex);
	list_for_each_entry(device, &fs_devices->alloc_list, dev_alloc_list) {
		u64 dev_offset;

		/*
		 * check to make sure we can actually find a chunk with enough
		 * space to fit our block group in.
		 */
		if (device->total_bytes > device->bytes_used + min_free &&
		    !device->is_tgtdev_for_dev_replace) {
			ret = find_free_dev_extent(trans, device, min_free,
						   &dev_offset, NULL);
			if (!ret)
				dev_nr++;

			if (dev_nr >= dev_min)
				break;

			ret = -1;
		}
	}
	if (debug && ret == -1)
		btrfs_warn(fs_info,
			   "no space to allocate a new chunk for block group %llu",
			   block_group->key.objectid);
	mutex_unlock(&fs_info->chunk_mutex);
	btrfs_end_transaction(trans);
out:
	btrfs_put_block_group(block_group);
	return ret;
}

static int find_first_block_group(struct btrfs_fs_info *fs_info,
				  struct btrfs_path *path,
				  struct btrfs_key *key)
{
	struct btrfs_root *root = fs_info->extent_root;
	int ret = 0;
	struct btrfs_key found_key;
	struct extent_buffer *leaf;
	int slot;

	ret = btrfs_search_slot(NULL, root, key, path, 0, 0);
	if (ret < 0)
		goto out;

	while (1) {
		slot = path->slots[0];
		leaf = path->nodes[0];
		if (slot >= btrfs_header_nritems(leaf)) {
			ret = btrfs_next_leaf(root, path);
			if (ret == 0)
				continue;
			if (ret < 0)
				goto out;
			break;
		}
		btrfs_item_key_to_cpu(leaf, &found_key, slot);

		if (found_key.objectid >= key->objectid &&
		    found_key.type == BTRFS_BLOCK_GROUP_ITEM_KEY) {
			struct extent_map_tree *em_tree;
			struct extent_map *em;

			em_tree = &root->fs_info->mapping_tree.map_tree;
			read_lock(&em_tree->lock);
			em = lookup_extent_mapping(em_tree, found_key.objectid,
						   found_key.offset);
			read_unlock(&em_tree->lock);
			if (!em) {
				btrfs_err(fs_info,
			"logical %llu len %llu found bg but no related chunk",
					  found_key.objectid, found_key.offset);
				ret = -ENOENT;
			} else {
				ret = 0;
			}
			free_extent_map(em);
			goto out;
		}
		path->slots[0]++;
	}
out:
	return ret;
}

void btrfs_put_block_group_cache(struct btrfs_fs_info *info)
{
	struct btrfs_block_group_cache *block_group;
	u64 last = 0;

	while (1) {
		struct inode *inode;

		block_group = btrfs_lookup_first_block_group(info, last);
		while (block_group) {
			spin_lock(&block_group->lock);
			if (block_group->iref)
				break;
			spin_unlock(&block_group->lock);
			block_group = next_block_group(info, block_group);
		}
		if (!block_group) {
			if (last == 0)
				break;
			last = 0;
			continue;
		}

		inode = block_group->inode;
		block_group->iref = 0;
		block_group->inode = NULL;
		spin_unlock(&block_group->lock);
		ASSERT(block_group->io_ctl.inode == NULL);
		iput(inode);
		last = block_group->key.objectid + block_group->key.offset;
		btrfs_put_block_group(block_group);
	}
}

/*
 * Must be called only after stopping all workers, since we could have block
 * group caching kthreads running, and therefore they could race with us if we
 * freed the block groups before stopping them.
 */
int btrfs_free_block_groups(struct btrfs_fs_info *info)
{
	struct btrfs_block_group_cache *block_group;
	struct btrfs_space_info *space_info;
	struct btrfs_caching_control *caching_ctl;
	struct rb_node *n;

	down_write(&info->commit_root_sem);
	while (!list_empty(&info->caching_block_groups)) {
		caching_ctl = list_entry(info->caching_block_groups.next,
					 struct btrfs_caching_control, list);
		list_del(&caching_ctl->list);
		put_caching_control(caching_ctl);
	}
	up_write(&info->commit_root_sem);

	spin_lock(&info->unused_bgs_lock);
	while (!list_empty(&info->unused_bgs)) {
		block_group = list_first_entry(&info->unused_bgs,
					       struct btrfs_block_group_cache,
					       bg_list);
		list_del_init(&block_group->bg_list);
		btrfs_put_block_group(block_group);
	}
	spin_unlock(&info->unused_bgs_lock);

	spin_lock(&info->block_group_cache_lock);
	while ((n = rb_last(&info->block_group_cache_tree)) != NULL) {
		block_group = rb_entry(n, struct btrfs_block_group_cache,
				       cache_node);
		rb_erase(&block_group->cache_node,
			 &info->block_group_cache_tree);
		RB_CLEAR_NODE(&block_group->cache_node);
		spin_unlock(&info->block_group_cache_lock);

		down_write(&block_group->space_info->groups_sem);
		list_del(&block_group->list);
		up_write(&block_group->space_info->groups_sem);

		/*
		 * We haven't cached this block group, which means we could
		 * possibly have excluded extents on this block group.
		 */
		if (block_group->cached == BTRFS_CACHE_NO ||
		    block_group->cached == BTRFS_CACHE_ERROR)
			free_excluded_extents(info, block_group);

		btrfs_remove_free_space_cache(block_group);
		ASSERT(block_group->cached != BTRFS_CACHE_STARTED);
		ASSERT(list_empty(&block_group->dirty_list));
		ASSERT(list_empty(&block_group->io_list));
		ASSERT(list_empty(&block_group->bg_list));
		ASSERT(atomic_read(&block_group->count) == 1);
		btrfs_put_block_group(block_group);

		spin_lock(&info->block_group_cache_lock);
	}
	spin_unlock(&info->block_group_cache_lock);

	/* now that all the block groups are freed, go through and
	 * free all the space_info structs.  This is only called during
	 * the final stages of unmount, and so we know nobody is
	 * using them.  We call synchronize_rcu() once before we start,
	 * just to be on the safe side.
	 */
	synchronize_rcu();

	release_global_block_rsv(info);

	while (!list_empty(&info->space_info)) {
		int i;

		space_info = list_entry(info->space_info.next,
					struct btrfs_space_info,
					list);

		/*
		 * Do not hide this behind enospc_debug, this is actually
		 * important and indicates a real bug if this happens.
		 */
		if (WARN_ON(space_info->bytes_pinned > 0 ||
			    space_info->bytes_reserved > 0 ||
			    space_info->bytes_may_use > 0))
			dump_space_info(info, space_info, 0, 0);
		list_del(&space_info->list);
		for (i = 0; i < BTRFS_NR_RAID_TYPES; i++) {
			struct kobject *kobj;
			kobj = space_info->block_group_kobjs[i];
			space_info->block_group_kobjs[i] = NULL;
			if (kobj) {
				kobject_del(kobj);
				kobject_put(kobj);
			}
		}
		kobject_del(&space_info->kobj);
		kobject_put(&space_info->kobj);
	}
	return 0;
}

static void link_block_group(struct btrfs_block_group_cache *cache)
{
	struct btrfs_space_info *space_info = cache->space_info;
	int index = get_block_group_index(cache);
	bool first = false;

	down_write(&space_info->groups_sem);
	if (list_empty(&space_info->block_groups[index]))
		first = true;
	list_add_tail(&cache->list, &space_info->block_groups[index]);
	up_write(&space_info->groups_sem);

	if (first) {
		struct raid_kobject *rkobj;
		int ret;

		rkobj = kzalloc(sizeof(*rkobj), GFP_NOFS);
		if (!rkobj)
			goto out_err;
		rkobj->raid_type = index;
		kobject_init(&rkobj->kobj, &btrfs_raid_ktype);
		ret = kobject_add(&rkobj->kobj, &space_info->kobj,
				  "%s", get_raid_name(index));
		if (ret) {
			kobject_put(&rkobj->kobj);
			goto out_err;
		}
		space_info->block_group_kobjs[index] = &rkobj->kobj;
	}

	return;
out_err:
	btrfs_warn(cache->fs_info,
		   "failed to add kobject for block cache, ignoring");
}

static struct btrfs_block_group_cache *
btrfs_create_block_group_cache(struct btrfs_fs_info *fs_info,
			       u64 start, u64 size)
{
	struct btrfs_block_group_cache *cache;

	cache = kzalloc(sizeof(*cache), GFP_NOFS);
	if (!cache)
		return NULL;

	cache->free_space_ctl = kzalloc(sizeof(*cache->free_space_ctl),
					GFP_NOFS);
	if (!cache->free_space_ctl) {
		kfree(cache);
		return NULL;
	}

	cache->key.objectid = start;
	cache->key.offset = size;
	cache->key.type = BTRFS_BLOCK_GROUP_ITEM_KEY;

	cache->fs_info = fs_info;
	cache->full_stripe_len = btrfs_full_stripe_len(fs_info, start);
	set_free_space_tree_thresholds(cache);

	atomic_set(&cache->count, 1);
	spin_lock_init(&cache->lock);
	init_rwsem(&cache->data_rwsem);
	INIT_LIST_HEAD(&cache->list);
	INIT_LIST_HEAD(&cache->cluster_list);
	INIT_LIST_HEAD(&cache->bg_list);
	INIT_LIST_HEAD(&cache->ro_list);
	INIT_LIST_HEAD(&cache->dirty_list);
	INIT_LIST_HEAD(&cache->io_list);
	btrfs_init_free_space_ctl(cache);
	atomic_set(&cache->trimming, 0);
	mutex_init(&cache->free_space_lock);
	btrfs_init_full_stripe_locks_tree(&cache->full_stripe_locks_root);

	return cache;
}

int btrfs_read_block_groups(struct btrfs_fs_info *info)
{
	struct btrfs_path *path;
	int ret;
	struct btrfs_block_group_cache *cache;
	struct btrfs_space_info *space_info;
	struct btrfs_key key;
	struct btrfs_key found_key;
	struct extent_buffer *leaf;
	int need_clear = 0;
	u64 cache_gen;
	u64 feature;
	int mixed;

	feature = btrfs_super_incompat_flags(info->super_copy);
	mixed = !!(feature & BTRFS_FEATURE_INCOMPAT_MIXED_GROUPS);

	key.objectid = 0;
	key.offset = 0;
	key.type = BTRFS_BLOCK_GROUP_ITEM_KEY;
	path = btrfs_alloc_path();
	if (!path)
		return -ENOMEM;
	path->reada = READA_FORWARD;

	cache_gen = btrfs_super_cache_generation(info->super_copy);
	if (btrfs_test_opt(info, SPACE_CACHE) &&
	    btrfs_super_generation(info->super_copy) != cache_gen)
		need_clear = 1;
	if (btrfs_test_opt(info, CLEAR_CACHE))
		need_clear = 1;

	while (1) {
		ret = find_first_block_group(info, path, &key);
		if (ret > 0)
			break;
		if (ret != 0)
			goto error;

		leaf = path->nodes[0];
		btrfs_item_key_to_cpu(leaf, &found_key, path->slots[0]);

		cache = btrfs_create_block_group_cache(info, found_key.objectid,
						       found_key.offset);
		if (!cache) {
			ret = -ENOMEM;
			goto error;
		}

		if (need_clear) {
			/*
			 * When we mount with old space cache, we need to
			 * set BTRFS_DC_CLEAR and set dirty flag.
			 *
			 * a) Setting 'BTRFS_DC_CLEAR' makes sure that we
			 *    truncate the old free space cache inode and
			 *    setup a new one.
			 * b) Setting 'dirty flag' makes sure that we flush
			 *    the new space cache info onto disk.
			 */
			if (btrfs_test_opt(info, SPACE_CACHE))
				cache->disk_cache_state = BTRFS_DC_CLEAR;
		}

		read_extent_buffer(leaf, &cache->item,
				   btrfs_item_ptr_offset(leaf, path->slots[0]),
				   sizeof(cache->item));
		cache->flags = btrfs_block_group_flags(&cache->item);
		if (!mixed &&
		    ((cache->flags & BTRFS_BLOCK_GROUP_METADATA) &&
		    (cache->flags & BTRFS_BLOCK_GROUP_DATA))) {
			btrfs_err(info,
"bg %llu is a mixed block group but filesystem hasn't enabled mixed block groups",
				  cache->key.objectid);
			ret = -EINVAL;
			goto error;
		}

		key.objectid = found_key.objectid + found_key.offset;
		btrfs_release_path(path);

		/*
		 * We need to exclude the super stripes now so that the space
		 * info has super bytes accounted for, otherwise we'll think
		 * we have more space than we actually do.
		 */
		ret = exclude_super_stripes(info, cache);
		if (ret) {
			/*
			 * We may have excluded something, so call this just in
			 * case.
			 */
			free_excluded_extents(info, cache);
			btrfs_put_block_group(cache);
			goto error;
		}

		/*
		 * check for two cases, either we are full, and therefore
		 * don't need to bother with the caching work since we won't
		 * find any space, or we are empty, and we can just add all
		 * the space in and be done with it.  This saves us _alot_ of
		 * time, particularly in the full case.
		 */
		if (found_key.offset == btrfs_block_group_used(&cache->item)) {
			cache->last_byte_to_unpin = (u64)-1;
			cache->cached = BTRFS_CACHE_FINISHED;
			free_excluded_extents(info, cache);
		} else if (btrfs_block_group_used(&cache->item) == 0) {
			cache->last_byte_to_unpin = (u64)-1;
			cache->cached = BTRFS_CACHE_FINISHED;
			add_new_free_space(cache, info,
					   found_key.objectid,
					   found_key.objectid +
					   found_key.offset);
			free_excluded_extents(info, cache);
		}

		ret = btrfs_add_block_group_cache(info, cache);
		if (ret) {
			btrfs_remove_free_space_cache(cache);
			btrfs_put_block_group(cache);
			goto error;
		}

		trace_btrfs_add_block_group(info, cache, 0);
		update_space_info(info, cache->flags, found_key.offset,
				  btrfs_block_group_used(&cache->item),
				  cache->bytes_super, &space_info);

		cache->space_info = space_info;

		link_block_group(cache);

		set_avail_alloc_bits(info, cache->flags);
		if (btrfs_chunk_readonly(info, cache->key.objectid)) {
			inc_block_group_ro(cache, 1);
		} else if (btrfs_block_group_used(&cache->item) == 0) {
			spin_lock(&info->unused_bgs_lock);
			/* Should always be true but just in case. */
			if (list_empty(&cache->bg_list)) {
				btrfs_get_block_group(cache);
				list_add_tail(&cache->bg_list,
					      &info->unused_bgs);
			}
			spin_unlock(&info->unused_bgs_lock);
		}
	}

	list_for_each_entry_rcu(space_info, &info->space_info, list) {
		if (!(get_alloc_profile(info, space_info->flags) &
		      (BTRFS_BLOCK_GROUP_RAID10 |
		       BTRFS_BLOCK_GROUP_RAID1 |
		       BTRFS_BLOCK_GROUP_RAID5 |
		       BTRFS_BLOCK_GROUP_RAID6 |
		       BTRFS_BLOCK_GROUP_DUP)))
			continue;
		/*
		 * avoid allocating from un-mirrored block group if there are
		 * mirrored block groups.
		 */
		list_for_each_entry(cache,
				&space_info->block_groups[BTRFS_RAID_RAID0],
				list)
			inc_block_group_ro(cache, 1);
		list_for_each_entry(cache,
				&space_info->block_groups[BTRFS_RAID_SINGLE],
				list)
			inc_block_group_ro(cache, 1);
	}

	init_global_block_rsv(info);
	ret = 0;
error:
	btrfs_free_path(path);
	return ret;
}

void btrfs_create_pending_block_groups(struct btrfs_trans_handle *trans,
				       struct btrfs_fs_info *fs_info)
{
	struct btrfs_block_group_cache *block_group, *tmp;
	struct btrfs_root *extent_root = fs_info->extent_root;
	struct btrfs_block_group_item item;
	struct btrfs_key key;
	int ret = 0;
	bool can_flush_pending_bgs = trans->can_flush_pending_bgs;

	trans->can_flush_pending_bgs = false;
	list_for_each_entry_safe(block_group, tmp, &trans->new_bgs, bg_list) {
		if (ret)
			goto next;

		spin_lock(&block_group->lock);
		memcpy(&item, &block_group->item, sizeof(item));
		memcpy(&key, &block_group->key, sizeof(key));
		spin_unlock(&block_group->lock);

		ret = btrfs_insert_item(trans, extent_root, &key, &item,
					sizeof(item));
		if (ret)
			btrfs_abort_transaction(trans, ret);
		ret = btrfs_finish_chunk_alloc(trans, fs_info, key.objectid,
					       key.offset);
		if (ret)
			btrfs_abort_transaction(trans, ret);
		add_block_group_free_space(trans, fs_info, block_group);
		/* already aborted the transaction if it failed. */
next:
		list_del_init(&block_group->bg_list);
	}
	trans->can_flush_pending_bgs = can_flush_pending_bgs;
}

int btrfs_make_block_group(struct btrfs_trans_handle *trans,
			   struct btrfs_fs_info *fs_info, u64 bytes_used,
			   u64 type, u64 chunk_offset, u64 size)
{
	struct btrfs_block_group_cache *cache;
	int ret;

	btrfs_set_log_full_commit(fs_info, trans);

	cache = btrfs_create_block_group_cache(fs_info, chunk_offset, size);
	if (!cache)
		return -ENOMEM;

	btrfs_set_block_group_used(&cache->item, bytes_used);
	btrfs_set_block_group_chunk_objectid(&cache->item,
					     BTRFS_FIRST_CHUNK_TREE_OBJECTID);
	btrfs_set_block_group_flags(&cache->item, type);

	cache->flags = type;
	cache->last_byte_to_unpin = (u64)-1;
	cache->cached = BTRFS_CACHE_FINISHED;
	cache->needs_free_space = 1;
	ret = exclude_super_stripes(fs_info, cache);
	if (ret) {
		/*
		 * We may have excluded something, so call this just in
		 * case.
		 */
		free_excluded_extents(fs_info, cache);
		btrfs_put_block_group(cache);
		return ret;
	}

	add_new_free_space(cache, fs_info, chunk_offset, chunk_offset + size);

	free_excluded_extents(fs_info, cache);

#ifdef CONFIG_BTRFS_DEBUG
	if (btrfs_should_fragment_free_space(cache)) {
		u64 new_bytes_used = size - bytes_used;

		bytes_used += new_bytes_used >> 1;
		fragment_free_space(cache);
	}
#endif
	/*
	 * Ensure the corresponding space_info object is created and
	 * assigned to our block group. We want our bg to be added to the rbtree
	 * with its ->space_info set.
	 */
	cache->space_info = __find_space_info(fs_info, cache->flags);
	if (!cache->space_info) {
		ret = create_space_info(fs_info, cache->flags,
				       &cache->space_info);
		if (ret) {
			btrfs_remove_free_space_cache(cache);
			btrfs_put_block_group(cache);
			return ret;
		}
	}

	ret = btrfs_add_block_group_cache(fs_info, cache);
	if (ret) {
		btrfs_remove_free_space_cache(cache);
		btrfs_put_block_group(cache);
		return ret;
	}

	/*
	 * Now that our block group has its ->space_info set and is inserted in
	 * the rbtree, update the space info's counters.
	 */
	trace_btrfs_add_block_group(fs_info, cache, 1);
	update_space_info(fs_info, cache->flags, size, bytes_used,
				cache->bytes_super, &cache->space_info);
	update_global_block_rsv(fs_info);

	link_block_group(cache);

	list_add_tail(&cache->bg_list, &trans->new_bgs);

	set_avail_alloc_bits(fs_info, type);
	return 0;
}

static void clear_avail_alloc_bits(struct btrfs_fs_info *fs_info, u64 flags)
{
	u64 extra_flags = chunk_to_extended(flags) &
				BTRFS_EXTENDED_PROFILE_MASK;

	write_seqlock(&fs_info->profiles_lock);
	if (flags & BTRFS_BLOCK_GROUP_DATA)
		fs_info->avail_data_alloc_bits &= ~extra_flags;
	if (flags & BTRFS_BLOCK_GROUP_METADATA)
		fs_info->avail_metadata_alloc_bits &= ~extra_flags;
	if (flags & BTRFS_BLOCK_GROUP_SYSTEM)
		fs_info->avail_system_alloc_bits &= ~extra_flags;
	write_sequnlock(&fs_info->profiles_lock);
}

int btrfs_remove_block_group(struct btrfs_trans_handle *trans,
			     struct btrfs_fs_info *fs_info, u64 group_start,
			     struct extent_map *em)
{
	struct btrfs_root *root = fs_info->extent_root;
	struct btrfs_path *path;
	struct btrfs_block_group_cache *block_group;
	struct btrfs_free_cluster *cluster;
	struct btrfs_root *tree_root = fs_info->tree_root;
	struct btrfs_key key;
	struct inode *inode;
	struct kobject *kobj = NULL;
	int ret;
	int index;
	int factor;
	struct btrfs_caching_control *caching_ctl = NULL;
	bool remove_em;

	block_group = btrfs_lookup_block_group(fs_info, group_start);
	BUG_ON(!block_group);
	BUG_ON(!block_group->ro);

	/*
	 * Free the reserved super bytes from this block group before
	 * remove it.
	 */
	free_excluded_extents(fs_info, block_group);
	btrfs_free_ref_tree_range(fs_info, block_group->key.objectid,
				  block_group->key.offset);

	memcpy(&key, &block_group->key, sizeof(key));
	index = get_block_group_index(block_group);
	if (block_group->flags & (BTRFS_BLOCK_GROUP_DUP |
				  BTRFS_BLOCK_GROUP_RAID1 |
				  BTRFS_BLOCK_GROUP_RAID10))
		factor = 2;
	else
		factor = 1;

	/* make sure this block group isn't part of an allocation cluster */
	cluster = &fs_info->data_alloc_cluster;
	spin_lock(&cluster->refill_lock);
	btrfs_return_cluster_to_free_space(block_group, cluster);
	spin_unlock(&cluster->refill_lock);

	/*
	 * make sure this block group isn't part of a metadata
	 * allocation cluster
	 */
	cluster = &fs_info->meta_alloc_cluster;
	spin_lock(&cluster->refill_lock);
	btrfs_return_cluster_to_free_space(block_group, cluster);
	spin_unlock(&cluster->refill_lock);

	path = btrfs_alloc_path();
	if (!path) {
		ret = -ENOMEM;
		goto out;
	}

	/*
	 * get the inode first so any iput calls done for the io_list
	 * aren't the final iput (no unlinks allowed now)
	 */
	inode = lookup_free_space_inode(fs_info, block_group, path);

	mutex_lock(&trans->transaction->cache_write_mutex);
	/*
	 * make sure our free spache cache IO is done before remove the
	 * free space inode
	 */
	spin_lock(&trans->transaction->dirty_bgs_lock);
	if (!list_empty(&block_group->io_list)) {
		list_del_init(&block_group->io_list);

		WARN_ON(!IS_ERR(inode) && inode != block_group->io_ctl.inode);

		spin_unlock(&trans->transaction->dirty_bgs_lock);
		btrfs_wait_cache_io(trans, block_group, path);
		btrfs_put_block_group(block_group);
		spin_lock(&trans->transaction->dirty_bgs_lock);
	}

	if (!list_empty(&block_group->dirty_list)) {
		list_del_init(&block_group->dirty_list);
		btrfs_put_block_group(block_group);
	}
	spin_unlock(&trans->transaction->dirty_bgs_lock);
	mutex_unlock(&trans->transaction->cache_write_mutex);

	if (!IS_ERR(inode)) {
		ret = btrfs_orphan_add(trans, BTRFS_I(inode));
		if (ret) {
			btrfs_add_delayed_iput(inode);
			goto out;
		}
		clear_nlink(inode);
		/* One for the block groups ref */
		spin_lock(&block_group->lock);
		if (block_group->iref) {
			block_group->iref = 0;
			block_group->inode = NULL;
			spin_unlock(&block_group->lock);
			iput(inode);
		} else {
			spin_unlock(&block_group->lock);
		}
		/* One for our lookup ref */
		btrfs_add_delayed_iput(inode);
	}

	key.objectid = BTRFS_FREE_SPACE_OBJECTID;
	key.offset = block_group->key.objectid;
	key.type = 0;

	ret = btrfs_search_slot(trans, tree_root, &key, path, -1, 1);
	if (ret < 0)
		goto out;
	if (ret > 0)
		btrfs_release_path(path);
	if (ret == 0) {
		ret = btrfs_del_item(trans, tree_root, path);
		if (ret)
			goto out;
		btrfs_release_path(path);
	}

	spin_lock(&fs_info->block_group_cache_lock);
	rb_erase(&block_group->cache_node,
		 &fs_info->block_group_cache_tree);
	RB_CLEAR_NODE(&block_group->cache_node);

	if (fs_info->first_logical_byte == block_group->key.objectid)
		fs_info->first_logical_byte = (u64)-1;
	spin_unlock(&fs_info->block_group_cache_lock);

	down_write(&block_group->space_info->groups_sem);
	/*
	 * we must use list_del_init so people can check to see if they
	 * are still on the list after taking the semaphore
	 */
	list_del_init(&block_group->list);
	if (list_empty(&block_group->space_info->block_groups[index])) {
		kobj = block_group->space_info->block_group_kobjs[index];
		block_group->space_info->block_group_kobjs[index] = NULL;
		clear_avail_alloc_bits(fs_info, block_group->flags);
	}
	up_write(&block_group->space_info->groups_sem);
	if (kobj) {
		kobject_del(kobj);
		kobject_put(kobj);
	}

	if (block_group->has_caching_ctl)
		caching_ctl = get_caching_control(block_group);
	if (block_group->cached == BTRFS_CACHE_STARTED)
		wait_block_group_cache_done(block_group);
	if (block_group->has_caching_ctl) {
		down_write(&fs_info->commit_root_sem);
		if (!caching_ctl) {
			struct btrfs_caching_control *ctl;

			list_for_each_entry(ctl,
				    &fs_info->caching_block_groups, list)
				if (ctl->block_group == block_group) {
					caching_ctl = ctl;
					refcount_inc(&caching_ctl->count);
					break;
				}
		}
		if (caching_ctl)
			list_del_init(&caching_ctl->list);
		up_write(&fs_info->commit_root_sem);
		if (caching_ctl) {
			/* Once for the caching bgs list and once for us. */
			put_caching_control(caching_ctl);
			put_caching_control(caching_ctl);
		}
	}

	spin_lock(&trans->transaction->dirty_bgs_lock);
	if (!list_empty(&block_group->dirty_list)) {
		WARN_ON(1);
	}
	if (!list_empty(&block_group->io_list)) {
		WARN_ON(1);
	}
	spin_unlock(&trans->transaction->dirty_bgs_lock);
	btrfs_remove_free_space_cache(block_group);

	spin_lock(&block_group->space_info->lock);
	list_del_init(&block_group->ro_list);

	if (btrfs_test_opt(fs_info, ENOSPC_DEBUG)) {
		WARN_ON(block_group->space_info->total_bytes
			< block_group->key.offset);
		WARN_ON(block_group->space_info->bytes_readonly
			< block_group->key.offset);
		WARN_ON(block_group->space_info->disk_total
			< block_group->key.offset * factor);
	}
	block_group->space_info->total_bytes -= block_group->key.offset;
	block_group->space_info->bytes_readonly -= block_group->key.offset;
	block_group->space_info->disk_total -= block_group->key.offset * factor;

	spin_unlock(&block_group->space_info->lock);

	memcpy(&key, &block_group->key, sizeof(key));

	mutex_lock(&fs_info->chunk_mutex);
	if (!list_empty(&em->list)) {
		/* We're in the transaction->pending_chunks list. */
		free_extent_map(em);
	}
	spin_lock(&block_group->lock);
	block_group->removed = 1;
	/*
	 * At this point trimming can't start on this block group, because we
	 * removed the block group from the tree fs_info->block_group_cache_tree
	 * so no one can't find it anymore and even if someone already got this
	 * block group before we removed it from the rbtree, they have already
	 * incremented block_group->trimming - if they didn't, they won't find
	 * any free space entries because we already removed them all when we
	 * called btrfs_remove_free_space_cache().
	 *
	 * And we must not remove the extent map from the fs_info->mapping_tree
	 * to prevent the same logical address range and physical device space
	 * ranges from being reused for a new block group. This is because our
	 * fs trim operation (btrfs_trim_fs() / btrfs_ioctl_fitrim()) is
	 * completely transactionless, so while it is trimming a range the
	 * currently running transaction might finish and a new one start,
	 * allowing for new block groups to be created that can reuse the same
	 * physical device locations unless we take this special care.
	 *
	 * There may also be an implicit trim operation if the file system
	 * is mounted with -odiscard. The same protections must remain
	 * in place until the extents have been discarded completely when
	 * the transaction commit has completed.
	 */
	remove_em = (atomic_read(&block_group->trimming) == 0);
	/*
	 * Make sure a trimmer task always sees the em in the pinned_chunks list
	 * if it sees block_group->removed == 1 (needs to lock block_group->lock
	 * before checking block_group->removed).
	 */
	if (!remove_em) {
		/*
		 * Our em might be in trans->transaction->pending_chunks which
		 * is protected by fs_info->chunk_mutex ([lock|unlock]_chunks),
		 * and so is the fs_info->pinned_chunks list.
		 *
		 * So at this point we must be holding the chunk_mutex to avoid
		 * any races with chunk allocation (more specifically at
		 * volumes.c:contains_pending_extent()), to ensure it always
		 * sees the em, either in the pending_chunks list or in the
		 * pinned_chunks list.
		 */
		list_move_tail(&em->list, &fs_info->pinned_chunks);
	}
	spin_unlock(&block_group->lock);

	if (remove_em) {
		struct extent_map_tree *em_tree;

		em_tree = &fs_info->mapping_tree.map_tree;
		write_lock(&em_tree->lock);
		/*
		 * The em might be in the pending_chunks list, so make sure the
		 * chunk mutex is locked, since remove_extent_mapping() will
		 * delete us from that list.
		 */
		remove_extent_mapping(em_tree, em);
		write_unlock(&em_tree->lock);
		/* once for the tree */
		free_extent_map(em);
	}

	mutex_unlock(&fs_info->chunk_mutex);

	ret = remove_block_group_free_space(trans, fs_info, block_group);
	if (ret)
		goto out;

	btrfs_put_block_group(block_group);
	btrfs_put_block_group(block_group);

	ret = btrfs_search_slot(trans, root, &key, path, -1, 1);
	if (ret > 0)
		ret = -EIO;
	if (ret < 0)
		goto out;

	ret = btrfs_del_item(trans, root, path);
out:
	btrfs_free_path(path);
	return ret;
}

struct btrfs_trans_handle *
btrfs_start_trans_remove_block_group(struct btrfs_fs_info *fs_info,
				     const u64 chunk_offset)
{
	struct extent_map_tree *em_tree = &fs_info->mapping_tree.map_tree;
	struct extent_map *em;
	struct map_lookup *map;
	unsigned int num_items;

	read_lock(&em_tree->lock);
	em = lookup_extent_mapping(em_tree, chunk_offset, 1);
	read_unlock(&em_tree->lock);
	ASSERT(em && em->start == chunk_offset);

	/*
	 * We need to reserve 3 + N units from the metadata space info in order
	 * to remove a block group (done at btrfs_remove_chunk() and at
	 * btrfs_remove_block_group()), which are used for:
	 *
	 * 1 unit for adding the free space inode's orphan (located in the tree
	 * of tree roots).
	 * 1 unit for deleting the block group item (located in the extent
	 * tree).
	 * 1 unit for deleting the free space item (located in tree of tree
	 * roots).
	 * N units for deleting N device extent items corresponding to each
	 * stripe (located in the device tree).
	 *
	 * In order to remove a block group we also need to reserve units in the
	 * system space info in order to update the chunk tree (update one or
	 * more device items and remove one chunk item), but this is done at
	 * btrfs_remove_chunk() through a call to check_system_chunk().
	 */
	map = em->map_lookup;
	num_items = 3 + map->num_stripes;
	free_extent_map(em);

	return btrfs_start_transaction_fallback_global_rsv(fs_info->extent_root,
							   num_items, 1);
}

/*
 * Process the unused_bgs list and remove any that don't have any allocated
 * space inside of them.
 */
void btrfs_delete_unused_bgs(struct btrfs_fs_info *fs_info)
{
	struct btrfs_block_group_cache *block_group;
	struct btrfs_space_info *space_info;
	struct btrfs_trans_handle *trans;
	int ret = 0;

	if (!test_bit(BTRFS_FS_OPEN, &fs_info->flags))
		return;

	spin_lock(&fs_info->unused_bgs_lock);
	while (!list_empty(&fs_info->unused_bgs)) {
		u64 start, end;
		int trimming;

		block_group = list_first_entry(&fs_info->unused_bgs,
					       struct btrfs_block_group_cache,
					       bg_list);
		list_del_init(&block_group->bg_list);

		space_info = block_group->space_info;

		if (ret || btrfs_mixed_space_info(space_info)) {
			btrfs_put_block_group(block_group);
			continue;
		}
		spin_unlock(&fs_info->unused_bgs_lock);

		mutex_lock(&fs_info->delete_unused_bgs_mutex);

		/* Don't want to race with allocators so take the groups_sem */
		down_write(&space_info->groups_sem);
		spin_lock(&block_group->lock);
		if (block_group->reserved ||
		    btrfs_block_group_used(&block_group->item) ||
		    block_group->ro ||
		    list_is_singular(&block_group->list)) {
			/*
			 * We want to bail if we made new allocations or have
			 * outstanding allocations in this block group.  We do
			 * the ro check in case balance is currently acting on
			 * this block group.
			 */
			spin_unlock(&block_group->lock);
			up_write(&space_info->groups_sem);
			goto next;
		}
		spin_unlock(&block_group->lock);

		/* We don't want to force the issue, only flip if it's ok. */
		ret = inc_block_group_ro(block_group, 0);
		up_write(&space_info->groups_sem);
		if (ret < 0) {
			ret = 0;
			goto next;
		}

		/*
		 * Want to do this before we do anything else so we can recover
		 * properly if we fail to join the transaction.
		 */
		trans = btrfs_start_trans_remove_block_group(fs_info,
						     block_group->key.objectid);
		if (IS_ERR(trans)) {
			btrfs_dec_block_group_ro(block_group);
			ret = PTR_ERR(trans);
			goto next;
		}

		/*
		 * We could have pending pinned extents for this block group,
		 * just delete them, we don't care about them anymore.
		 */
		start = block_group->key.objectid;
		end = start + block_group->key.offset - 1;
		/*
		 * Hold the unused_bg_unpin_mutex lock to avoid racing with
		 * btrfs_finish_extent_commit(). If we are at transaction N,
		 * another task might be running finish_extent_commit() for the
		 * previous transaction N - 1, and have seen a range belonging
		 * to the block group in freed_extents[] before we were able to
		 * clear the whole block group range from freed_extents[]. This
		 * means that task can lookup for the block group after we
		 * unpinned it from freed_extents[] and removed it, leading to
		 * a BUG_ON() at btrfs_unpin_extent_range().
		 */
		mutex_lock(&fs_info->unused_bg_unpin_mutex);
		ret = clear_extent_bits(&fs_info->freed_extents[0], start, end,
				  EXTENT_DIRTY);
		if (ret) {
			mutex_unlock(&fs_info->unused_bg_unpin_mutex);
			btrfs_dec_block_group_ro(block_group);
			goto end_trans;
		}
		ret = clear_extent_bits(&fs_info->freed_extents[1], start, end,
				  EXTENT_DIRTY);
		if (ret) {
			mutex_unlock(&fs_info->unused_bg_unpin_mutex);
			btrfs_dec_block_group_ro(block_group);
			goto end_trans;
		}
		mutex_unlock(&fs_info->unused_bg_unpin_mutex);

		/* Reset pinned so btrfs_put_block_group doesn't complain */
		spin_lock(&space_info->lock);
		spin_lock(&block_group->lock);

		space_info->bytes_pinned -= block_group->pinned;
		space_info->bytes_readonly += block_group->pinned;
		percpu_counter_add(&space_info->total_bytes_pinned,
				   -block_group->pinned);
		block_group->pinned = 0;

		spin_unlock(&block_group->lock);
		spin_unlock(&space_info->lock);

		/* DISCARD can flip during remount */
		trimming = btrfs_test_opt(fs_info, DISCARD);

		/* Implicit trim during transaction commit. */
		if (trimming)
			btrfs_get_block_group_trimming(block_group);

		/*
		 * Btrfs_remove_chunk will abort the transaction if things go
		 * horribly wrong.
		 */
		ret = btrfs_remove_chunk(trans, fs_info,
					 block_group->key.objectid);

		if (ret) {
			if (trimming)
				btrfs_put_block_group_trimming(block_group);
			goto end_trans;
		}

		/*
		 * If we're not mounted with -odiscard, we can just forget
		 * about this block group. Otherwise we'll need to wait
		 * until transaction commit to do the actual discard.
		 */
		if (trimming) {
			spin_lock(&fs_info->unused_bgs_lock);
			/*
			 * A concurrent scrub might have added us to the list
			 * fs_info->unused_bgs, so use a list_move operation
			 * to add the block group to the deleted_bgs list.
			 */
			list_move(&block_group->bg_list,
				  &trans->transaction->deleted_bgs);
			spin_unlock(&fs_info->unused_bgs_lock);
			btrfs_get_block_group(block_group);
		}
end_trans:
		btrfs_end_transaction(trans);
next:
		mutex_unlock(&fs_info->delete_unused_bgs_mutex);
		btrfs_put_block_group(block_group);
		spin_lock(&fs_info->unused_bgs_lock);
	}
	spin_unlock(&fs_info->unused_bgs_lock);
}

int btrfs_init_space_info(struct btrfs_fs_info *fs_info)
{
	struct btrfs_space_info *space_info;
	struct btrfs_super_block *disk_super;
	u64 features;
	u64 flags;
	int mixed = 0;
	int ret;

	disk_super = fs_info->super_copy;
	if (!btrfs_super_root(disk_super))
		return -EINVAL;

	features = btrfs_super_incompat_flags(disk_super);
	if (features & BTRFS_FEATURE_INCOMPAT_MIXED_GROUPS)
		mixed = 1;

	flags = BTRFS_BLOCK_GROUP_SYSTEM;
	ret = create_space_info(fs_info, flags, &space_info);
	if (ret)
		goto out;

	if (mixed) {
		flags = BTRFS_BLOCK_GROUP_METADATA | BTRFS_BLOCK_GROUP_DATA;
		ret = create_space_info(fs_info, flags, &space_info);
	} else {
		flags = BTRFS_BLOCK_GROUP_METADATA;
		ret = create_space_info(fs_info, flags, &space_info);
		if (ret)
			goto out;

		flags = BTRFS_BLOCK_GROUP_DATA;
		ret = create_space_info(fs_info, flags, &space_info);
	}
out:
	return ret;
}

int btrfs_error_unpin_extent_range(struct btrfs_fs_info *fs_info,
				   u64 start, u64 end)
{
	return unpin_extent_range(fs_info, start, end, false);
}

/*
 * It used to be that old block groups would be left around forever.
 * Iterating over them would be enough to trim unused space.  Since we
 * now automatically remove them, we also need to iterate over unallocated
 * space.
 *
 * We don't want a transaction for this since the discard may take a
 * substantial amount of time.  We don't require that a transaction be
 * running, but we do need to take a running transaction into account
 * to ensure that we're not discarding chunks that were released in
 * the current transaction.
 *
 * Holding the chunks lock will prevent other threads from allocating
 * or releasing chunks, but it won't prevent a running transaction
 * from committing and releasing the memory that the pending chunks
 * list head uses.  For that, we need to take a reference to the
 * transaction.
 */
static int btrfs_trim_free_extents(struct btrfs_device *device,
				   u64 minlen, u64 *trimmed)
{
	u64 start = 0, len = 0;
	int ret;

	*trimmed = 0;

	/* Not writeable = nothing to do. */
	if (!device->writeable)
		return 0;

	/* No free space = nothing to do. */
	if (device->total_bytes <= device->bytes_used)
		return 0;

	ret = 0;

	while (1) {
		struct btrfs_fs_info *fs_info = device->fs_info;
		struct btrfs_transaction *trans;
		u64 bytes;

		ret = mutex_lock_interruptible(&fs_info->chunk_mutex);
		if (ret)
			return ret;

		down_read(&fs_info->commit_root_sem);

		spin_lock(&fs_info->trans_lock);
		trans = fs_info->running_transaction;
		if (trans)
			refcount_inc(&trans->use_count);
		spin_unlock(&fs_info->trans_lock);

		ret = find_free_dev_extent_start(trans, device, minlen, start,
						 &start, &len);
		if (trans)
			btrfs_put_transaction(trans);

		if (ret) {
			up_read(&fs_info->commit_root_sem);
			mutex_unlock(&fs_info->chunk_mutex);
			if (ret == -ENOSPC)
				ret = 0;
			break;
		}

		ret = btrfs_issue_discard(device->bdev, start, len, &bytes);
		up_read(&fs_info->commit_root_sem);
		mutex_unlock(&fs_info->chunk_mutex);

		if (ret)
			break;

		start += len;
		*trimmed += bytes;

		if (fatal_signal_pending(current)) {
			ret = -ERESTARTSYS;
			break;
		}

		cond_resched();
	}

	return ret;
}

int btrfs_trim_fs(struct btrfs_fs_info *fs_info, struct fstrim_range *range)
{
	struct btrfs_block_group_cache *cache = NULL;
	struct btrfs_device *device;
	struct list_head *devices;
	u64 group_trimmed;
	u64 start;
	u64 end;
	u64 trimmed = 0;
	u64 total_bytes = btrfs_super_total_bytes(fs_info->super_copy);
	int ret = 0;

	/*
	 * try to trim all FS space, our block group may start from non-zero.
	 */
	if (range->len == total_bytes)
		cache = btrfs_lookup_first_block_group(fs_info, range->start);
	else
		cache = btrfs_lookup_block_group(fs_info, range->start);

	while (cache) {
		if (cache->key.objectid >= (range->start + range->len)) {
			btrfs_put_block_group(cache);
			break;
		}

		start = max(range->start, cache->key.objectid);
		end = min(range->start + range->len,
				cache->key.objectid + cache->key.offset);

		if (end - start >= range->minlen) {
			if (!block_group_cache_done(cache)) {
				ret = cache_block_group(cache, 0);
				if (ret) {
					btrfs_put_block_group(cache);
					break;
				}
				ret = wait_block_group_cache_done(cache);
				if (ret) {
					btrfs_put_block_group(cache);
					break;
				}
			}
			ret = btrfs_trim_block_group(cache,
						     &group_trimmed,
						     start,
						     end,
						     range->minlen);

			trimmed += group_trimmed;
			if (ret) {
				btrfs_put_block_group(cache);
				break;
			}
		}

		cache = next_block_group(fs_info, cache);
	}

	mutex_lock(&fs_info->fs_devices->device_list_mutex);
	devices = &fs_info->fs_devices->alloc_list;
	list_for_each_entry(device, devices, dev_alloc_list) {
		ret = btrfs_trim_free_extents(device, range->minlen,
					      &group_trimmed);
		if (ret)
			break;

		trimmed += group_trimmed;
	}
	mutex_unlock(&fs_info->fs_devices->device_list_mutex);

	range->len = trimmed;
	return ret;
}

/*
 * btrfs_{start,end}_write_no_snapshotting() are similar to
 * mnt_{want,drop}_write(), they are used to prevent some tasks from writing
 * data into the page cache through nocow before the subvolume is snapshoted,
 * but flush the data into disk after the snapshot creation, or to prevent
 * operations while snapshotting is ongoing and that cause the snapshot to be
 * inconsistent (writes followed by expanding truncates for example).
 */
void btrfs_end_write_no_snapshotting(struct btrfs_root *root)
{
	percpu_counter_dec(&root->subv_writers->counter);
	/*
	 * Make sure counter is updated before we wake up waiters.
	 */
	smp_mb();
	if (waitqueue_active(&root->subv_writers->wait))
		wake_up(&root->subv_writers->wait);
}

int btrfs_start_write_no_snapshotting(struct btrfs_root *root)
{
	if (atomic_read(&root->will_be_snapshotted))
		return 0;

	percpu_counter_inc(&root->subv_writers->counter);
	/*
	 * Make sure counter is updated before we check for snapshot creation.
	 */
	smp_mb();
	if (atomic_read(&root->will_be_snapshotted)) {
		btrfs_end_write_no_snapshotting(root);
		return 0;
	}
	return 1;
}

void btrfs_wait_for_snapshot_creation(struct btrfs_root *root)
{
	while (true) {
		int ret;

		ret = btrfs_start_write_no_snapshotting(root);
		if (ret)
			break;
		wait_on_atomic_t(&root->will_be_snapshotted, atomic_t_wait,
				 TASK_UNINTERRUPTIBLE);
	}
}<|MERGE_RESOLUTION|>--- conflicted
+++ resolved
@@ -4945,16 +4945,10 @@
 		bytes = 0;
 	else
 		bytes -= delayed_rsv->size;
-<<<<<<< HEAD
+	spin_unlock(&delayed_rsv->lock);
+
 	if (percpu_counter_compare(&space_info->total_bytes_pinned,
 				   bytes) < 0) {
-		spin_unlock(&delayed_rsv->lock);
-=======
-	spin_unlock(&delayed_rsv->lock);
-
-	if (percpu_counter_compare(&space_info->total_bytes_pinned,
-				   bytes) < 0) {
->>>>>>> 32a7ff6b
 		return -ENOSPC;
 	}
 
@@ -6167,17 +6161,10 @@
 	btrfs_mod_outstanding_extents(inode, -num_extents);
 	btrfs_calculate_inode_block_rsv_size(fs_info, inode);
 	spin_unlock(&inode->lock);
-<<<<<<< HEAD
 
 	if (btrfs_is_testing(fs_info))
 		return;
 
-=======
-
-	if (btrfs_is_testing(fs_info))
-		return;
-
->>>>>>> 32a7ff6b
 	btrfs_inode_rsv_release(inode);
 }
 
