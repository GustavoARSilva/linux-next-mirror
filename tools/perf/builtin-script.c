// SPDX-License-Identifier: GPL-2.0
#include "builtin.h"

#include "perf.h"
#include "util/cache.h"
#include "util/debug.h"
#include <subcmd/exec-cmd.h>
#include "util/header.h"
#include <subcmd/parse-options.h>
#include "util/perf_regs.h"
#include "util/session.h"
#include "util/tool.h"
#include "util/symbol.h"
#include "util/thread.h"
#include "util/trace-event.h"
#include "util/util.h"
#include "util/evlist.h"
#include "util/evsel.h"
#include "util/sort.h"
#include "util/data.h"
#include "util/auxtrace.h"
#include "util/cpumap.h"
#include "util/thread_map.h"
#include "util/stat.h"
#include "util/color.h"
#include "util/string2.h"
#include "util/thread-stack.h"
#include "util/time-utils.h"
#include "util/path.h"
#include "print_binary.h"
#include <linux/bitmap.h>
#include <linux/kernel.h>
#include <linux/stringify.h>
#include <linux/time64.h>
#include "asm/bug.h"
#include "util/mem-events.h"
#include "util/dump-insn.h"
#include <dirent.h>
#include <errno.h>
#include <inttypes.h>
#include <signal.h>
#include <sys/param.h>
#include <sys/types.h>
#include <sys/stat.h>
#include <unistd.h>

#include "sane_ctype.h"

static char const		*script_name;
static char const		*generate_script_lang;
static bool			debug_mode;
static u64			last_timestamp;
static u64			nr_unordered;
static bool			no_callchain;
static bool			latency_format;
static bool			system_wide;
static bool			print_flags;
static bool			nanosecs;
static const char		*cpu_list;
static DECLARE_BITMAP(cpu_bitmap, MAX_NR_CPUS);
static struct perf_stat_config	stat_config;
static int			max_blocks;

unsigned int scripting_max_stack = PERF_MAX_STACK_DEPTH;

enum perf_output_field {
	PERF_OUTPUT_COMM            = 1U << 0,
	PERF_OUTPUT_TID             = 1U << 1,
	PERF_OUTPUT_PID             = 1U << 2,
	PERF_OUTPUT_TIME            = 1U << 3,
	PERF_OUTPUT_CPU             = 1U << 4,
	PERF_OUTPUT_EVNAME          = 1U << 5,
	PERF_OUTPUT_TRACE           = 1U << 6,
	PERF_OUTPUT_IP              = 1U << 7,
	PERF_OUTPUT_SYM             = 1U << 8,
	PERF_OUTPUT_DSO             = 1U << 9,
	PERF_OUTPUT_ADDR            = 1U << 10,
	PERF_OUTPUT_SYMOFFSET       = 1U << 11,
	PERF_OUTPUT_SRCLINE         = 1U << 12,
	PERF_OUTPUT_PERIOD          = 1U << 13,
	PERF_OUTPUT_IREGS	    = 1U << 14,
	PERF_OUTPUT_BRSTACK	    = 1U << 15,
	PERF_OUTPUT_BRSTACKSYM	    = 1U << 16,
	PERF_OUTPUT_DATA_SRC	    = 1U << 17,
	PERF_OUTPUT_WEIGHT	    = 1U << 18,
	PERF_OUTPUT_BPF_OUTPUT	    = 1U << 19,
	PERF_OUTPUT_CALLINDENT	    = 1U << 20,
	PERF_OUTPUT_INSN	    = 1U << 21,
	PERF_OUTPUT_INSNLEN	    = 1U << 22,
	PERF_OUTPUT_BRSTACKINSN	    = 1U << 23,
	PERF_OUTPUT_BRSTACKOFF	    = 1U << 24,
	PERF_OUTPUT_SYNTH           = 1U << 25,
	PERF_OUTPUT_PHYS_ADDR       = 1U << 26,
	PERF_OUTPUT_UREGS	    = 1U << 27,
<<<<<<< HEAD
=======
	PERF_OUTPUT_METRIC	    = 1U << 28,
>>>>>>> 29112ebd
};

struct output_option {
	const char *str;
	enum perf_output_field field;
} all_output_options[] = {
	{.str = "comm",  .field = PERF_OUTPUT_COMM},
	{.str = "tid",   .field = PERF_OUTPUT_TID},
	{.str = "pid",   .field = PERF_OUTPUT_PID},
	{.str = "time",  .field = PERF_OUTPUT_TIME},
	{.str = "cpu",   .field = PERF_OUTPUT_CPU},
	{.str = "event", .field = PERF_OUTPUT_EVNAME},
	{.str = "trace", .field = PERF_OUTPUT_TRACE},
	{.str = "ip",    .field = PERF_OUTPUT_IP},
	{.str = "sym",   .field = PERF_OUTPUT_SYM},
	{.str = "dso",   .field = PERF_OUTPUT_DSO},
	{.str = "addr",  .field = PERF_OUTPUT_ADDR},
	{.str = "symoff", .field = PERF_OUTPUT_SYMOFFSET},
	{.str = "srcline", .field = PERF_OUTPUT_SRCLINE},
	{.str = "period", .field = PERF_OUTPUT_PERIOD},
	{.str = "iregs", .field = PERF_OUTPUT_IREGS},
	{.str = "uregs", .field = PERF_OUTPUT_UREGS},
	{.str = "brstack", .field = PERF_OUTPUT_BRSTACK},
	{.str = "brstacksym", .field = PERF_OUTPUT_BRSTACKSYM},
	{.str = "data_src", .field = PERF_OUTPUT_DATA_SRC},
	{.str = "weight",   .field = PERF_OUTPUT_WEIGHT},
	{.str = "bpf-output",   .field = PERF_OUTPUT_BPF_OUTPUT},
	{.str = "callindent", .field = PERF_OUTPUT_CALLINDENT},
	{.str = "insn", .field = PERF_OUTPUT_INSN},
	{.str = "insnlen", .field = PERF_OUTPUT_INSNLEN},
	{.str = "brstackinsn", .field = PERF_OUTPUT_BRSTACKINSN},
	{.str = "brstackoff", .field = PERF_OUTPUT_BRSTACKOFF},
	{.str = "synth", .field = PERF_OUTPUT_SYNTH},
	{.str = "phys_addr", .field = PERF_OUTPUT_PHYS_ADDR},
	{.str = "metric", .field = PERF_OUTPUT_METRIC},
};

enum {
	OUTPUT_TYPE_SYNTH = PERF_TYPE_MAX,
	OUTPUT_TYPE_MAX
};

/* default set to maintain compatibility with current format */
static struct {
	bool user_set;
	bool wildcard_set;
	unsigned int print_ip_opts;
	u64 fields;
	u64 invalid_fields;
} output[OUTPUT_TYPE_MAX] = {

	[PERF_TYPE_HARDWARE] = {
		.user_set = false,

		.fields = PERF_OUTPUT_COMM | PERF_OUTPUT_TID |
			      PERF_OUTPUT_CPU | PERF_OUTPUT_TIME |
			      PERF_OUTPUT_EVNAME | PERF_OUTPUT_IP |
			      PERF_OUTPUT_SYM | PERF_OUTPUT_DSO |
			      PERF_OUTPUT_PERIOD,

		.invalid_fields = PERF_OUTPUT_TRACE | PERF_OUTPUT_BPF_OUTPUT,
	},

	[PERF_TYPE_SOFTWARE] = {
		.user_set = false,

		.fields = PERF_OUTPUT_COMM | PERF_OUTPUT_TID |
			      PERF_OUTPUT_CPU | PERF_OUTPUT_TIME |
			      PERF_OUTPUT_EVNAME | PERF_OUTPUT_IP |
			      PERF_OUTPUT_SYM | PERF_OUTPUT_DSO |
			      PERF_OUTPUT_PERIOD | PERF_OUTPUT_BPF_OUTPUT,

		.invalid_fields = PERF_OUTPUT_TRACE,
	},

	[PERF_TYPE_TRACEPOINT] = {
		.user_set = false,

		.fields = PERF_OUTPUT_COMM | PERF_OUTPUT_TID |
				  PERF_OUTPUT_CPU | PERF_OUTPUT_TIME |
				  PERF_OUTPUT_EVNAME | PERF_OUTPUT_TRACE
	},

	[PERF_TYPE_RAW] = {
		.user_set = false,

		.fields = PERF_OUTPUT_COMM | PERF_OUTPUT_TID |
			      PERF_OUTPUT_CPU | PERF_OUTPUT_TIME |
			      PERF_OUTPUT_EVNAME | PERF_OUTPUT_IP |
			      PERF_OUTPUT_SYM | PERF_OUTPUT_DSO |
			      PERF_OUTPUT_PERIOD |  PERF_OUTPUT_ADDR |
			      PERF_OUTPUT_DATA_SRC | PERF_OUTPUT_WEIGHT |
			      PERF_OUTPUT_PHYS_ADDR,

		.invalid_fields = PERF_OUTPUT_TRACE | PERF_OUTPUT_BPF_OUTPUT,
	},

	[PERF_TYPE_BREAKPOINT] = {
		.user_set = false,

		.fields = PERF_OUTPUT_COMM | PERF_OUTPUT_TID |
			      PERF_OUTPUT_CPU | PERF_OUTPUT_TIME |
			      PERF_OUTPUT_EVNAME | PERF_OUTPUT_IP |
			      PERF_OUTPUT_SYM | PERF_OUTPUT_DSO |
			      PERF_OUTPUT_PERIOD,

		.invalid_fields = PERF_OUTPUT_TRACE | PERF_OUTPUT_BPF_OUTPUT,
	},

	[OUTPUT_TYPE_SYNTH] = {
		.user_set = false,

		.fields = PERF_OUTPUT_COMM | PERF_OUTPUT_TID |
			      PERF_OUTPUT_CPU | PERF_OUTPUT_TIME |
			      PERF_OUTPUT_EVNAME | PERF_OUTPUT_IP |
			      PERF_OUTPUT_SYM | PERF_OUTPUT_DSO |
			      PERF_OUTPUT_SYNTH,

		.invalid_fields = PERF_OUTPUT_TRACE | PERF_OUTPUT_BPF_OUTPUT,
	},
};

struct perf_evsel_script {
       char *filename;
       FILE *fp;
       u64  samples;
<<<<<<< HEAD
};

static struct perf_evsel_script *perf_evsel_script__new(struct perf_evsel *evsel,
							struct perf_data *data)
{
	struct perf_evsel_script *es = malloc(sizeof(*es));
=======
       /* For metric output */
       u64  val;
       int  gnum;
};

static inline struct perf_evsel_script *evsel_script(struct perf_evsel *evsel)
{
	return (struct perf_evsel_script *)evsel->priv;
}

static struct perf_evsel_script *perf_evsel_script__new(struct perf_evsel *evsel,
							struct perf_data *data)
{
	struct perf_evsel_script *es = zalloc(sizeof(*es));
>>>>>>> 29112ebd

	if (es != NULL) {
		if (asprintf(&es->filename, "%s.%s.dump", data->file.path, perf_evsel__name(evsel)) < 0)
			goto out_free;
		es->fp = fopen(es->filename, "w");
		if (es->fp == NULL)
			goto out_free_filename;
<<<<<<< HEAD
		es->samples = 0;
=======
>>>>>>> 29112ebd
	}

	return es;
out_free_filename:
	zfree(&es->filename);
out_free:
	free(es);
	return NULL;
}

static void perf_evsel_script__delete(struct perf_evsel_script *es)
{
	zfree(&es->filename);
	fclose(es->fp);
	es->fp = NULL;
	free(es);
}

static int perf_evsel_script__fprintf(struct perf_evsel_script *es, FILE *fp)
{
	struct stat st;

	fstat(fileno(es->fp), &st);
	return fprintf(fp, "[ perf script: Wrote %.3f MB %s (%" PRIu64 " samples) ]\n",
		       st.st_size / 1024.0 / 1024.0, es->filename, es->samples);
}

static inline int output_type(unsigned int type)
{
	switch (type) {
	case PERF_TYPE_SYNTH:
		return OUTPUT_TYPE_SYNTH;
	default:
		return type;
	}
}

static inline unsigned int attr_type(unsigned int type)
{
	switch (type) {
	case OUTPUT_TYPE_SYNTH:
		return PERF_TYPE_SYNTH;
	default:
		return type;
	}
}

static bool output_set_by_user(void)
{
	int j;
	for (j = 0; j < OUTPUT_TYPE_MAX; ++j) {
		if (output[j].user_set)
			return true;
	}
	return false;
}

static const char *output_field2str(enum perf_output_field field)
{
	int i, imax = ARRAY_SIZE(all_output_options);
	const char *str = "";

	for (i = 0; i < imax; ++i) {
		if (all_output_options[i].field == field) {
			str = all_output_options[i].str;
			break;
		}
	}
	return str;
}

#define PRINT_FIELD(x)  (output[output_type(attr->type)].fields & PERF_OUTPUT_##x)

static int perf_evsel__do_check_stype(struct perf_evsel *evsel,
				      u64 sample_type, const char *sample_msg,
				      enum perf_output_field field,
				      bool allow_user_set)
{
	struct perf_event_attr *attr = &evsel->attr;
	int type = output_type(attr->type);
	const char *evname;

	if (attr->sample_type & sample_type)
		return 0;

	if (output[type].user_set) {
		if (allow_user_set)
			return 0;
		evname = perf_evsel__name(evsel);
		pr_err("Samples for '%s' event do not have %s attribute set. "
		       "Cannot print '%s' field.\n",
		       evname, sample_msg, output_field2str(field));
		return -1;
	}

	/* user did not ask for it explicitly so remove from the default list */
	output[type].fields &= ~field;
	evname = perf_evsel__name(evsel);
	pr_debug("Samples for '%s' event do not have %s attribute set. "
		 "Skipping '%s' field.\n",
		 evname, sample_msg, output_field2str(field));

	return 0;
}

static int perf_evsel__check_stype(struct perf_evsel *evsel,
				   u64 sample_type, const char *sample_msg,
				   enum perf_output_field field)
{
	return perf_evsel__do_check_stype(evsel, sample_type, sample_msg, field,
					  false);
}

static int perf_evsel__check_attr(struct perf_evsel *evsel,
				  struct perf_session *session)
{
	struct perf_event_attr *attr = &evsel->attr;
	bool allow_user_set;

	if (perf_header__has_feat(&session->header, HEADER_STAT))
		return 0;

	allow_user_set = perf_header__has_feat(&session->header,
					       HEADER_AUXTRACE);

	if (PRINT_FIELD(TRACE) &&
		!perf_session__has_traces(session, "record -R"))
		return -EINVAL;

	if (PRINT_FIELD(IP)) {
		if (perf_evsel__check_stype(evsel, PERF_SAMPLE_IP, "IP",
					    PERF_OUTPUT_IP))
			return -EINVAL;
	}

	if (PRINT_FIELD(ADDR) &&
		perf_evsel__do_check_stype(evsel, PERF_SAMPLE_ADDR, "ADDR",
					   PERF_OUTPUT_ADDR, allow_user_set))
		return -EINVAL;

	if (PRINT_FIELD(DATA_SRC) &&
		perf_evsel__check_stype(evsel, PERF_SAMPLE_DATA_SRC, "DATA_SRC",
					PERF_OUTPUT_DATA_SRC))
		return -EINVAL;

	if (PRINT_FIELD(WEIGHT) &&
		perf_evsel__check_stype(evsel, PERF_SAMPLE_WEIGHT, "WEIGHT",
					PERF_OUTPUT_WEIGHT))
		return -EINVAL;

	if (PRINT_FIELD(SYM) && !PRINT_FIELD(IP) && !PRINT_FIELD(ADDR)) {
		pr_err("Display of symbols requested but neither sample IP nor "
			   "sample address\nis selected. Hence, no addresses to convert "
		       "to symbols.\n");
		return -EINVAL;
	}
	if (PRINT_FIELD(SYMOFFSET) && !PRINT_FIELD(SYM)) {
		pr_err("Display of offsets requested but symbol is not"
		       "selected.\n");
		return -EINVAL;
	}
	if (PRINT_FIELD(DSO) && !PRINT_FIELD(IP) && !PRINT_FIELD(ADDR) &&
	    !PRINT_FIELD(BRSTACK) && !PRINT_FIELD(BRSTACKSYM) && !PRINT_FIELD(BRSTACKOFF)) {
		pr_err("Display of DSO requested but no address to convert.  Select\n"
		       "sample IP, sample address, brstack, brstacksym, or brstackoff.\n");
		return -EINVAL;
	}
	if (PRINT_FIELD(SRCLINE) && !PRINT_FIELD(IP)) {
		pr_err("Display of source line number requested but sample IP is not\n"
		       "selected. Hence, no address to lookup the source line number.\n");
		return -EINVAL;
	}
	if (PRINT_FIELD(BRSTACKINSN) &&
	    !(perf_evlist__combined_branch_type(session->evlist) &
	      PERF_SAMPLE_BRANCH_ANY)) {
		pr_err("Display of branch stack assembler requested, but non all-branch filter set\n"
		       "Hint: run 'perf record -b ...'\n");
		return -EINVAL;
	}
	if ((PRINT_FIELD(PID) || PRINT_FIELD(TID)) &&
		perf_evsel__check_stype(evsel, PERF_SAMPLE_TID, "TID",
					PERF_OUTPUT_TID|PERF_OUTPUT_PID))
		return -EINVAL;

	if (PRINT_FIELD(TIME) &&
		perf_evsel__check_stype(evsel, PERF_SAMPLE_TIME, "TIME",
					PERF_OUTPUT_TIME))
		return -EINVAL;

	if (PRINT_FIELD(CPU) &&
		perf_evsel__do_check_stype(evsel, PERF_SAMPLE_CPU, "CPU",
					   PERF_OUTPUT_CPU, allow_user_set))
		return -EINVAL;

	if (PRINT_FIELD(IREGS) &&
		perf_evsel__check_stype(evsel, PERF_SAMPLE_REGS_INTR, "IREGS",
					PERF_OUTPUT_IREGS))
		return -EINVAL;

	if (PRINT_FIELD(UREGS) &&
		perf_evsel__check_stype(evsel, PERF_SAMPLE_REGS_USER, "UREGS",
					PERF_OUTPUT_UREGS))
		return -EINVAL;

	if (PRINT_FIELD(PHYS_ADDR) &&
		perf_evsel__check_stype(evsel, PERF_SAMPLE_PHYS_ADDR, "PHYS_ADDR",
					PERF_OUTPUT_PHYS_ADDR))
		return -EINVAL;

	return 0;
}

static void set_print_ip_opts(struct perf_event_attr *attr)
{
	unsigned int type = output_type(attr->type);

	output[type].print_ip_opts = 0;
	if (PRINT_FIELD(IP))
		output[type].print_ip_opts |= EVSEL__PRINT_IP;

	if (PRINT_FIELD(SYM))
		output[type].print_ip_opts |= EVSEL__PRINT_SYM;

	if (PRINT_FIELD(DSO))
		output[type].print_ip_opts |= EVSEL__PRINT_DSO;

	if (PRINT_FIELD(SYMOFFSET))
		output[type].print_ip_opts |= EVSEL__PRINT_SYMOFFSET;

	if (PRINT_FIELD(SRCLINE))
		output[type].print_ip_opts |= EVSEL__PRINT_SRCLINE;
}

/*
 * verify all user requested events exist and the samples
 * have the expected data
 */
static int perf_session__check_output_opt(struct perf_session *session)
{
	unsigned int j;
	struct perf_evsel *evsel;

	for (j = 0; j < OUTPUT_TYPE_MAX; ++j) {
		evsel = perf_session__find_first_evtype(session, attr_type(j));

		/*
		 * even if fields is set to 0 (ie., show nothing) event must
		 * exist if user explicitly includes it on the command line
		 */
		if (!evsel && output[j].user_set && !output[j].wildcard_set &&
		    j != OUTPUT_TYPE_SYNTH) {
			pr_err("%s events do not exist. "
			       "Remove corresponding -F option to proceed.\n",
			       event_type(j));
			return -1;
		}

		if (evsel && output[j].fields &&
			perf_evsel__check_attr(evsel, session))
			return -1;

		if (evsel == NULL)
			continue;

		set_print_ip_opts(&evsel->attr);
	}

	if (!no_callchain) {
		bool use_callchain = false;
		bool not_pipe = false;

		evlist__for_each_entry(session->evlist, evsel) {
			not_pipe = true;
			if (evsel->attr.sample_type & PERF_SAMPLE_CALLCHAIN) {
				use_callchain = true;
				break;
			}
		}
		if (not_pipe && !use_callchain)
			symbol_conf.use_callchain = false;
	}

	/*
	 * set default for tracepoints to print symbols only
	 * if callchains are present
	 */
	if (symbol_conf.use_callchain &&
	    !output[PERF_TYPE_TRACEPOINT].user_set) {
		struct perf_event_attr *attr;

		j = PERF_TYPE_TRACEPOINT;

		evlist__for_each_entry(session->evlist, evsel) {
			if (evsel->attr.type != j)
				continue;

			attr = &evsel->attr;

			if (attr->sample_type & PERF_SAMPLE_CALLCHAIN) {
				output[j].fields |= PERF_OUTPUT_IP;
				output[j].fields |= PERF_OUTPUT_SYM;
				output[j].fields |= PERF_OUTPUT_DSO;
				set_print_ip_opts(attr);
				goto out;
			}
		}
	}

out:
	return 0;
}

static int perf_sample__fprintf_iregs(struct perf_sample *sample,
				      struct perf_event_attr *attr, FILE *fp)
{
	struct regs_dump *regs = &sample->intr_regs;
	uint64_t mask = attr->sample_regs_intr;
	unsigned i = 0, r;
	int printed = 0;

	if (!regs)
		return 0;

	for_each_set_bit(r, (unsigned long *) &mask, sizeof(mask) * 8) {
		u64 val = regs->regs[i++];
		printed += fprintf(fp, "%5s:0x%"PRIx64" ", perf_reg_name(r), val);
	}

	return printed;
}

static int perf_sample__fprintf_uregs(struct perf_sample *sample,
				      struct perf_event_attr *attr, FILE *fp)
{
	struct regs_dump *regs = &sample->user_regs;
	uint64_t mask = attr->sample_regs_user;
	unsigned i = 0, r;
	int printed = 0;

	if (!regs || !regs->regs)
		return 0;

	printed += fprintf(fp, " ABI:%" PRIu64 " ", regs->abi);

	for_each_set_bit(r, (unsigned long *) &mask, sizeof(mask) * 8) {
		u64 val = regs->regs[i++];
		printed += fprintf(fp, "%5s:0x%"PRIx64" ", perf_reg_name(r), val);
	}

	return printed;
}

static int perf_sample__fprintf_start(struct perf_sample *sample,
				      struct thread *thread,
				      struct perf_evsel *evsel, FILE *fp)
{
	struct perf_event_attr *attr = &evsel->attr;
	unsigned long secs;
	unsigned long long nsecs;
	int printed = 0;

	if (PRINT_FIELD(COMM)) {
		if (latency_format)
			printed += fprintf(fp, "%8.8s ", thread__comm_str(thread));
		else if (PRINT_FIELD(IP) && symbol_conf.use_callchain)
			printed += fprintf(fp, "%s ", thread__comm_str(thread));
		else
			printed += fprintf(fp, "%16s ", thread__comm_str(thread));
	}

	if (PRINT_FIELD(PID) && PRINT_FIELD(TID))
		printed += fprintf(fp, "%5d/%-5d ", sample->pid, sample->tid);
	else if (PRINT_FIELD(PID))
		printed += fprintf(fp, "%5d ", sample->pid);
	else if (PRINT_FIELD(TID))
		printed += fprintf(fp, "%5d ", sample->tid);

	if (PRINT_FIELD(CPU)) {
		if (latency_format)
			printed += fprintf(fp, "%3d ", sample->cpu);
		else
			printed += fprintf(fp, "[%03d] ", sample->cpu);
	}

	if (PRINT_FIELD(TIME)) {
		nsecs = sample->time;
		secs = nsecs / NSEC_PER_SEC;
		nsecs -= secs * NSEC_PER_SEC;

		if (nanosecs)
			printed += fprintf(fp, "%5lu.%09llu: ", secs, nsecs);
		else {
			char sample_time[32];
			timestamp__scnprintf_usec(sample->time, sample_time, sizeof(sample_time));
			printed += fprintf(fp, "%12s: ", sample_time);
		}
	}

	return printed;
}

static inline char
mispred_str(struct branch_entry *br)
{
	if (!(br->flags.mispred  || br->flags.predicted))
		return '-';

	return br->flags.predicted ? 'P' : 'M';
}

static int perf_sample__fprintf_brstack(struct perf_sample *sample,
					struct thread *thread,
					struct perf_event_attr *attr, FILE *fp)
{
	struct branch_stack *br = sample->branch_stack;
	struct addr_location alf, alt;
	u64 i, from, to;
	int printed = 0;

	if (!(br && br->nr))
		return 0;

	for (i = 0; i < br->nr; i++) {
		from = br->entries[i].from;
		to   = br->entries[i].to;

		if (PRINT_FIELD(DSO)) {
			memset(&alf, 0, sizeof(alf));
			memset(&alt, 0, sizeof(alt));
			thread__find_addr_map(thread, sample->cpumode, MAP__FUNCTION, from, &alf);
			thread__find_addr_map(thread, sample->cpumode, MAP__FUNCTION, to, &alt);
		}

		printed += fprintf(fp, " 0x%"PRIx64, from);
		if (PRINT_FIELD(DSO)) {
			printed += fprintf(fp, "(");
			printed += map__fprintf_dsoname(alf.map, fp);
			printed += fprintf(fp, ")");
		}

		printed += fprintf(fp, "/0x%"PRIx64, to);
		if (PRINT_FIELD(DSO)) {
			printed += fprintf(fp, "(");
			printed += map__fprintf_dsoname(alt.map, fp);
			printed += fprintf(fp, ")");
		}

		printed += fprintf(fp, "/%c/%c/%c/%d ",
			mispred_str( br->entries + i),
			br->entries[i].flags.in_tx? 'X' : '-',
			br->entries[i].flags.abort? 'A' : '-',
			br->entries[i].flags.cycles);
	}

	return printed;
}

static int perf_sample__fprintf_brstacksym(struct perf_sample *sample,
					   struct thread *thread,
					   struct perf_event_attr *attr, FILE *fp)
{
	struct branch_stack *br = sample->branch_stack;
	struct addr_location alf, alt;
	u64 i, from, to;
	int printed = 0;

	if (!(br && br->nr))
		return 0;

	for (i = 0; i < br->nr; i++) {

		memset(&alf, 0, sizeof(alf));
		memset(&alt, 0, sizeof(alt));
		from = br->entries[i].from;
		to   = br->entries[i].to;

		thread__find_addr_map(thread, sample->cpumode, MAP__FUNCTION, from, &alf);
		if (alf.map)
			alf.sym = map__find_symbol(alf.map, alf.addr);

		thread__find_addr_map(thread, sample->cpumode, MAP__FUNCTION, to, &alt);
		if (alt.map)
			alt.sym = map__find_symbol(alt.map, alt.addr);

		printed += symbol__fprintf_symname_offs(alf.sym, &alf, fp);
		if (PRINT_FIELD(DSO)) {
			printed += fprintf(fp, "(");
			printed += map__fprintf_dsoname(alf.map, fp);
			printed += fprintf(fp, ")");
		}
		printed += fprintf(fp, "%c", '/');
		printed += symbol__fprintf_symname_offs(alt.sym, &alt, fp);
		if (PRINT_FIELD(DSO)) {
			printed += fprintf(fp, "(");
			printed += map__fprintf_dsoname(alt.map, fp);
			printed += fprintf(fp, ")");
		}
		printed += fprintf(fp, "/%c/%c/%c/%d ",
			mispred_str( br->entries + i),
			br->entries[i].flags.in_tx? 'X' : '-',
			br->entries[i].flags.abort? 'A' : '-',
			br->entries[i].flags.cycles);
	}

	return printed;
}

static int perf_sample__fprintf_brstackoff(struct perf_sample *sample,
					   struct thread *thread,
					   struct perf_event_attr *attr, FILE *fp)
{
	struct branch_stack *br = sample->branch_stack;
	struct addr_location alf, alt;
	u64 i, from, to;
	int printed = 0;

	if (!(br && br->nr))
		return 0;

	for (i = 0; i < br->nr; i++) {

		memset(&alf, 0, sizeof(alf));
		memset(&alt, 0, sizeof(alt));
		from = br->entries[i].from;
		to   = br->entries[i].to;

		thread__find_addr_map(thread, sample->cpumode, MAP__FUNCTION, from, &alf);
		if (alf.map && !alf.map->dso->adjust_symbols)
			from = map__map_ip(alf.map, from);

		thread__find_addr_map(thread, sample->cpumode, MAP__FUNCTION, to, &alt);
		if (alt.map && !alt.map->dso->adjust_symbols)
			to = map__map_ip(alt.map, to);

		printed += fprintf(fp, " 0x%"PRIx64, from);
		if (PRINT_FIELD(DSO)) {
			printed += fprintf(fp, "(");
			printed += map__fprintf_dsoname(alf.map, fp);
			printed += fprintf(fp, ")");
		}
		printed += fprintf(fp, "/0x%"PRIx64, to);
		if (PRINT_FIELD(DSO)) {
			printed += fprintf(fp, "(");
			printed += map__fprintf_dsoname(alt.map, fp);
			printed += fprintf(fp, ")");
		}
		printed += fprintf(fp, "/%c/%c/%c/%d ",
			mispred_str(br->entries + i),
			br->entries[i].flags.in_tx ? 'X' : '-',
			br->entries[i].flags.abort ? 'A' : '-',
			br->entries[i].flags.cycles);
	}

	return printed;
}
#define MAXBB 16384UL

static int grab_bb(u8 *buffer, u64 start, u64 end,
		    struct machine *machine, struct thread *thread,
		    bool *is64bit, u8 *cpumode, bool last)
{
	long offset, len;
	struct addr_location al;
	bool kernel;

	if (!start || !end)
		return 0;

	kernel = machine__kernel_ip(machine, start);
	if (kernel)
		*cpumode = PERF_RECORD_MISC_KERNEL;
	else
		*cpumode = PERF_RECORD_MISC_USER;

	/*
	 * Block overlaps between kernel and user.
	 * This can happen due to ring filtering
	 * On Intel CPUs the entry into the kernel is filtered,
	 * but the exit is not. Let the caller patch it up.
	 */
	if (kernel != machine__kernel_ip(machine, end)) {
		pr_debug("\tblock %" PRIx64 "-%" PRIx64 " transfers between kernel and user\n", start, end);
		return -ENXIO;
	}

	memset(&al, 0, sizeof(al));
	if (end - start > MAXBB - MAXINSN) {
		if (last)
			pr_debug("\tbrstack does not reach to final jump (%" PRIx64 "-%" PRIx64 ")\n", start, end);
		else
			pr_debug("\tblock %" PRIx64 "-%" PRIx64 " (%" PRIu64 ") too long to dump\n", start, end, end - start);
		return 0;
	}

	thread__find_addr_map(thread, *cpumode, MAP__FUNCTION, start, &al);
	if (!al.map || !al.map->dso) {
		pr_debug("\tcannot resolve %" PRIx64 "-%" PRIx64 "\n", start, end);
		return 0;
	}
	if (al.map->dso->data.status == DSO_DATA_STATUS_ERROR) {
		pr_debug("\tcannot resolve %" PRIx64 "-%" PRIx64 "\n", start, end);
		return 0;
	}

	/* Load maps to ensure dso->is_64_bit has been updated */
	map__load(al.map);

	offset = al.map->map_ip(al.map, start);
	len = dso__data_read_offset(al.map->dso, machine, offset, (u8 *)buffer,
				    end - start + MAXINSN);

	*is64bit = al.map->dso->is_64_bit;
	if (len <= 0)
		pr_debug("\tcannot fetch code for block at %" PRIx64 "-%" PRIx64 "\n",
			start, end);
	return len;
}

static int ip__fprintf_jump(uint64_t ip, struct branch_entry *en,
			    struct perf_insn *x, u8 *inbuf, int len,
			    int insn, FILE *fp)
{
	int printed = fprintf(fp, "\t%016" PRIx64 "\t%-30s\t#%s%s%s%s", ip,
			      dump_insn(x, ip, inbuf, len, NULL),
			      en->flags.predicted ? " PRED" : "",
			      en->flags.mispred ? " MISPRED" : "",
			      en->flags.in_tx ? " INTX" : "",
			      en->flags.abort ? " ABORT" : "");
	if (en->flags.cycles) {
		printed += fprintf(fp, " %d cycles", en->flags.cycles);
		if (insn)
			printed += fprintf(fp, " %.2f IPC", (float)insn / en->flags.cycles);
	}
	return printed + fprintf(fp, "\n");
}

static int ip__fprintf_sym(uint64_t addr, struct thread *thread,
			   u8 cpumode, int cpu, struct symbol **lastsym,
			   struct perf_event_attr *attr, FILE *fp)
{
	struct addr_location al;
	int off, printed = 0;

	memset(&al, 0, sizeof(al));

	thread__find_addr_map(thread, cpumode, MAP__FUNCTION, addr, &al);
	if (!al.map)
		thread__find_addr_map(thread, cpumode, MAP__VARIABLE,
				      addr, &al);
	if ((*lastsym) && al.addr >= (*lastsym)->start && al.addr < (*lastsym)->end)
		return 0;

	al.cpu = cpu;
	al.sym = NULL;
	if (al.map)
		al.sym = map__find_symbol(al.map, al.addr);

	if (!al.sym)
		return 0;

	if (al.addr < al.sym->end)
		off = al.addr - al.sym->start;
	else
		off = al.addr - al.map->start - al.sym->start;
	printed += fprintf(fp, "\t%s", al.sym->name);
	if (off)
		printed += fprintf(fp, "%+d", off);
	printed += fprintf(fp, ":");
	if (PRINT_FIELD(SRCLINE))
		printed += map__fprintf_srcline(al.map, al.addr, "\t", fp);
	printed += fprintf(fp, "\n");
	*lastsym = al.sym;

	return printed;
}

static int perf_sample__fprintf_brstackinsn(struct perf_sample *sample,
					    struct thread *thread,
					    struct perf_event_attr *attr,
					    struct machine *machine, FILE *fp)
{
	struct branch_stack *br = sample->branch_stack;
	u64 start, end;
	int i, insn, len, nr, ilen, printed = 0;
	struct perf_insn x;
	u8 buffer[MAXBB];
	unsigned off;
	struct symbol *lastsym = NULL;

	if (!(br && br->nr))
		return 0;
	nr = br->nr;
	if (max_blocks && nr > max_blocks + 1)
		nr = max_blocks + 1;

	x.thread = thread;
	x.cpu = sample->cpu;

	printed += fprintf(fp, "%c", '\n');

	/* Handle first from jump, of which we don't know the entry. */
	len = grab_bb(buffer, br->entries[nr-1].from,
			br->entries[nr-1].from,
			machine, thread, &x.is64bit, &x.cpumode, false);
	if (len > 0) {
		printed += ip__fprintf_sym(br->entries[nr - 1].from, thread,
					   x.cpumode, x.cpu, &lastsym, attr, fp);
		printed += ip__fprintf_jump(br->entries[nr - 1].from, &br->entries[nr - 1],
					    &x, buffer, len, 0, fp);
	}

	/* Print all blocks */
	for (i = nr - 2; i >= 0; i--) {
		if (br->entries[i].from || br->entries[i].to)
			pr_debug("%d: %" PRIx64 "-%" PRIx64 "\n", i,
				 br->entries[i].from,
				 br->entries[i].to);
		start = br->entries[i + 1].to;
		end   = br->entries[i].from;

		len = grab_bb(buffer, start, end, machine, thread, &x.is64bit, &x.cpumode, false);
		/* Patch up missing kernel transfers due to ring filters */
		if (len == -ENXIO && i > 0) {
			end = br->entries[--i].from;
			pr_debug("\tpatching up to %" PRIx64 "-%" PRIx64 "\n", start, end);
			len = grab_bb(buffer, start, end, machine, thread, &x.is64bit, &x.cpumode, false);
		}
		if (len <= 0)
			continue;

		insn = 0;
		for (off = 0;; off += ilen) {
			uint64_t ip = start + off;

			printed += ip__fprintf_sym(ip, thread, x.cpumode, x.cpu, &lastsym, attr, fp);
			if (ip == end) {
				printed += ip__fprintf_jump(ip, &br->entries[i], &x, buffer + off, len - off, insn, fp);
				break;
			} else {
				printed += fprintf(fp, "\t%016" PRIx64 "\t%s\n", ip,
						   dump_insn(&x, ip, buffer + off, len - off, &ilen));
				if (ilen == 0)
					break;
				insn++;
			}
		}
	}

	/*
	 * Hit the branch? In this case we are already done, and the target
	 * has not been executed yet.
	 */
	if (br->entries[0].from == sample->ip)
		goto out;
	if (br->entries[0].flags.abort)
		goto out;

	/*
	 * Print final block upto sample
	 */
	start = br->entries[0].to;
	end = sample->ip;
	len = grab_bb(buffer, start, end, machine, thread, &x.is64bit, &x.cpumode, true);
	printed += ip__fprintf_sym(start, thread, x.cpumode, x.cpu, &lastsym, attr, fp);
	if (len <= 0) {
		/* Print at least last IP if basic block did not work */
		len = grab_bb(buffer, sample->ip, sample->ip,
			      machine, thread, &x.is64bit, &x.cpumode, false);
		if (len <= 0)
			goto out;

		printed += fprintf(fp, "\t%016" PRIx64 "\t%s\n", sample->ip,
			dump_insn(&x, sample->ip, buffer, len, NULL));
		goto out;
	}
	for (off = 0; off <= end - start; off += ilen) {
		printed += fprintf(fp, "\t%016" PRIx64 "\t%s\n", start + off,
				   dump_insn(&x, start + off, buffer + off, len - off, &ilen));
		if (ilen == 0)
			break;
	}
out:
	return printed;
}

static int perf_sample__fprintf_addr(struct perf_sample *sample,
				     struct thread *thread,
				     struct perf_event_attr *attr, FILE *fp)
{
	struct addr_location al;
	int printed = fprintf(fp, "%16" PRIx64, sample->addr);

	if (!sample_addr_correlates_sym(attr))
		goto out;

	thread__resolve(thread, &al, sample);

	if (PRINT_FIELD(SYM)) {
		printed += fprintf(fp, " ");
		if (PRINT_FIELD(SYMOFFSET))
			printed += symbol__fprintf_symname_offs(al.sym, &al, fp);
		else
			printed += symbol__fprintf_symname(al.sym, fp);
	}

	if (PRINT_FIELD(DSO)) {
		printed += fprintf(fp, " (");
		printed += map__fprintf_dsoname(al.map, fp);
		printed += fprintf(fp, ")");
	}
out:
	return printed;
}

static int perf_sample__fprintf_callindent(struct perf_sample *sample,
					   struct perf_evsel *evsel,
					   struct thread *thread,
					   struct addr_location *al, FILE *fp)
{
	struct perf_event_attr *attr = &evsel->attr;
	size_t depth = thread_stack__depth(thread);
	struct addr_location addr_al;
	const char *name = NULL;
	static int spacing;
	int len = 0;
	u64 ip = 0;

	/*
	 * The 'return' has already been popped off the stack so the depth has
	 * to be adjusted to match the 'call'.
	 */
	if (thread->ts && sample->flags & PERF_IP_FLAG_RETURN)
		depth += 1;

	if (sample->flags & (PERF_IP_FLAG_CALL | PERF_IP_FLAG_TRACE_BEGIN)) {
		if (sample_addr_correlates_sym(attr)) {
			thread__resolve(thread, &addr_al, sample);
			if (addr_al.sym)
				name = addr_al.sym->name;
			else
				ip = sample->addr;
		} else {
			ip = sample->addr;
		}
	} else if (sample->flags & (PERF_IP_FLAG_RETURN | PERF_IP_FLAG_TRACE_END)) {
		if (al->sym)
			name = al->sym->name;
		else
			ip = sample->ip;
	}

	if (name)
		len = fprintf(fp, "%*s%s", (int)depth * 4, "", name);
	else if (ip)
		len = fprintf(fp, "%*s%16" PRIx64, (int)depth * 4, "", ip);

	if (len < 0)
		return len;

	/*
	 * Try to keep the output length from changing frequently so that the
	 * output lines up more nicely.
	 */
	if (len > spacing || (len && len < spacing - 52))
		spacing = round_up(len + 4, 32);

	if (len < spacing)
		len += fprintf(fp, "%*s", spacing - len, "");

	return len;
}

static int perf_sample__fprintf_insn(struct perf_sample *sample,
				     struct perf_event_attr *attr,
				     struct thread *thread,
				     struct machine *machine, FILE *fp)
{
	int printed = 0;

	if (PRINT_FIELD(INSNLEN))
		printed += fprintf(fp, " ilen: %d", sample->insn_len);
	if (PRINT_FIELD(INSN)) {
		int i;

		printed += fprintf(fp, " insn:");
		for (i = 0; i < sample->insn_len; i++)
			printed += fprintf(fp, " %02x", (unsigned char)sample->insn[i]);
	}
	if (PRINT_FIELD(BRSTACKINSN))
		printed += perf_sample__fprintf_brstackinsn(sample, thread, attr, machine, fp);

	return printed;
}

static int perf_sample__fprintf_bts(struct perf_sample *sample,
				    struct perf_evsel *evsel,
				    struct thread *thread,
				    struct addr_location *al,
				    struct machine *machine, FILE *fp)
{
	struct perf_event_attr *attr = &evsel->attr;
	unsigned int type = output_type(attr->type);
	bool print_srcline_last = false;
	int printed = 0;

	if (PRINT_FIELD(CALLINDENT))
		printed += perf_sample__fprintf_callindent(sample, evsel, thread, al, fp);

	/* print branch_from information */
	if (PRINT_FIELD(IP)) {
		unsigned int print_opts = output[type].print_ip_opts;
		struct callchain_cursor *cursor = NULL;

		if (symbol_conf.use_callchain && sample->callchain &&
		    thread__resolve_callchain(al->thread, &callchain_cursor, evsel,
					      sample, NULL, NULL, scripting_max_stack) == 0)
			cursor = &callchain_cursor;

		if (cursor == NULL) {
			printed += fprintf(fp, " ");
			if (print_opts & EVSEL__PRINT_SRCLINE) {
				print_srcline_last = true;
				print_opts &= ~EVSEL__PRINT_SRCLINE;
			}
		} else
			printed += fprintf(fp, "\n");

		printed += sample__fprintf_sym(sample, al, 0, print_opts, cursor, fp);
	}

	/* print branch_to information */
	if (PRINT_FIELD(ADDR) ||
	    ((evsel->attr.sample_type & PERF_SAMPLE_ADDR) &&
	     !output[type].user_set)) {
		printed += fprintf(fp, " => ");
		printed += perf_sample__fprintf_addr(sample, thread, attr, fp);
	}

	if (print_srcline_last)
		printed += map__fprintf_srcline(al->map, al->addr, "\n  ", fp);

	printed += perf_sample__fprintf_insn(sample, attr, thread, machine, fp);
	return printed + fprintf(fp, "\n");
}

static struct {
	u32 flags;
	const char *name;
} sample_flags[] = {
	{PERF_IP_FLAG_BRANCH | PERF_IP_FLAG_CALL, "call"},
	{PERF_IP_FLAG_BRANCH | PERF_IP_FLAG_RETURN, "return"},
	{PERF_IP_FLAG_BRANCH | PERF_IP_FLAG_CONDITIONAL, "jcc"},
	{PERF_IP_FLAG_BRANCH, "jmp"},
	{PERF_IP_FLAG_BRANCH | PERF_IP_FLAG_CALL | PERF_IP_FLAG_INTERRUPT, "int"},
	{PERF_IP_FLAG_BRANCH | PERF_IP_FLAG_RETURN | PERF_IP_FLAG_INTERRUPT, "iret"},
	{PERF_IP_FLAG_BRANCH | PERF_IP_FLAG_CALL | PERF_IP_FLAG_SYSCALLRET, "syscall"},
	{PERF_IP_FLAG_BRANCH | PERF_IP_FLAG_RETURN | PERF_IP_FLAG_SYSCALLRET, "sysret"},
	{PERF_IP_FLAG_BRANCH | PERF_IP_FLAG_ASYNC, "async"},
	{PERF_IP_FLAG_BRANCH | PERF_IP_FLAG_CALL | PERF_IP_FLAG_ASYNC |	PERF_IP_FLAG_INTERRUPT, "hw int"},
	{PERF_IP_FLAG_BRANCH | PERF_IP_FLAG_TX_ABORT, "tx abrt"},
	{PERF_IP_FLAG_BRANCH | PERF_IP_FLAG_TRACE_BEGIN, "tr strt"},
	{PERF_IP_FLAG_BRANCH | PERF_IP_FLAG_TRACE_END, "tr end"},
	{0, NULL}
};

static int perf_sample__fprintf_flags(u32 flags, FILE *fp)
{
	const char *chars = PERF_IP_FLAG_CHARS;
	const int n = strlen(PERF_IP_FLAG_CHARS);
	bool in_tx = flags & PERF_IP_FLAG_IN_TX;
	const char *name = NULL;
	char str[33];
	int i, pos = 0;

	for (i = 0; sample_flags[i].name ; i++) {
		if (sample_flags[i].flags == (flags & ~PERF_IP_FLAG_IN_TX)) {
			name = sample_flags[i].name;
			break;
		}
	}

	for (i = 0; i < n; i++, flags >>= 1) {
		if (flags & 1)
			str[pos++] = chars[i];
	}
	for (; i < 32; i++, flags >>= 1) {
		if (flags & 1)
			str[pos++] = '?';
	}
	str[pos] = 0;

	if (name)
		return fprintf(fp, "  %-7s%4s ", name, in_tx ? "(x)" : "");

	return fprintf(fp, "  %-11s ", str);
}

struct printer_data {
	int line_no;
	bool hit_nul;
	bool is_printable;
};

static int sample__fprintf_bpf_output(enum binary_printer_ops op,
				      unsigned int val,
				      void *extra, FILE *fp)
{
	unsigned char ch = (unsigned char)val;
	struct printer_data *printer_data = extra;
	int printed = 0;

	switch (op) {
	case BINARY_PRINT_DATA_BEGIN:
		printed += fprintf(fp, "\n");
		break;
	case BINARY_PRINT_LINE_BEGIN:
		printed += fprintf(fp, "%17s", !printer_data->line_no ? "BPF output:" :
						        "           ");
		break;
	case BINARY_PRINT_ADDR:
		printed += fprintf(fp, " %04x:", val);
		break;
	case BINARY_PRINT_NUM_DATA:
		printed += fprintf(fp, " %02x", val);
		break;
	case BINARY_PRINT_NUM_PAD:
		printed += fprintf(fp, "   ");
		break;
	case BINARY_PRINT_SEP:
		printed += fprintf(fp, "  ");
		break;
	case BINARY_PRINT_CHAR_DATA:
		if (printer_data->hit_nul && ch)
			printer_data->is_printable = false;

		if (!isprint(ch)) {
			printed += fprintf(fp, "%c", '.');

			if (!printer_data->is_printable)
				break;

			if (ch == '\0')
				printer_data->hit_nul = true;
			else
				printer_data->is_printable = false;
		} else {
			printed += fprintf(fp, "%c", ch);
		}
		break;
	case BINARY_PRINT_CHAR_PAD:
		printed += fprintf(fp, " ");
		break;
	case BINARY_PRINT_LINE_END:
		printed += fprintf(fp, "\n");
		printer_data->line_no++;
		break;
	case BINARY_PRINT_DATA_END:
	default:
		break;
	}

	return printed;
}

static int perf_sample__fprintf_bpf_output(struct perf_sample *sample, FILE *fp)
{
	unsigned int nr_bytes = sample->raw_size;
	struct printer_data printer_data = {0, false, true};
	int printed = binary__fprintf(sample->raw_data, nr_bytes, 8,
				      sample__fprintf_bpf_output, &printer_data, fp);

	if (printer_data.is_printable && printer_data.hit_nul)
		printed += fprintf(fp, "%17s \"%s\"\n", "BPF string:", (char *)(sample->raw_data));

	return printed;
}

static int perf_sample__fprintf_spacing(int len, int spacing, FILE *fp)
{
	if (len > 0 && len < spacing)
		return fprintf(fp, "%*s", spacing - len, "");

	return 0;
}

static int perf_sample__fprintf_pt_spacing(int len, FILE *fp)
{
	return perf_sample__fprintf_spacing(len, 34, fp);
}

static int perf_sample__fprintf_synth_ptwrite(struct perf_sample *sample, FILE *fp)
{
	struct perf_synth_intel_ptwrite *data = perf_sample__synth_ptr(sample);
	int len;

	if (perf_sample__bad_synth_size(sample, *data))
		return 0;

	len = fprintf(fp, " IP: %u payload: %#" PRIx64 " ",
		     data->ip, le64_to_cpu(data->payload));
	return len + perf_sample__fprintf_pt_spacing(len, fp);
}

static int perf_sample__fprintf_synth_mwait(struct perf_sample *sample, FILE *fp)
{
	struct perf_synth_intel_mwait *data = perf_sample__synth_ptr(sample);
	int len;

	if (perf_sample__bad_synth_size(sample, *data))
		return 0;

	len = fprintf(fp, " hints: %#x extensions: %#x ",
		      data->hints, data->extensions);
	return len + perf_sample__fprintf_pt_spacing(len, fp);
}

static int perf_sample__fprintf_synth_pwre(struct perf_sample *sample, FILE *fp)
{
	struct perf_synth_intel_pwre *data = perf_sample__synth_ptr(sample);
	int len;

	if (perf_sample__bad_synth_size(sample, *data))
		return 0;

	len = fprintf(fp, " hw: %u cstate: %u sub-cstate: %u ",
		      data->hw, data->cstate, data->subcstate);
	return len + perf_sample__fprintf_pt_spacing(len, fp);
}

static int perf_sample__fprintf_synth_exstop(struct perf_sample *sample, FILE *fp)
{
	struct perf_synth_intel_exstop *data = perf_sample__synth_ptr(sample);
	int len;

	if (perf_sample__bad_synth_size(sample, *data))
		return 0;

	len = fprintf(fp, " IP: %u ", data->ip);
	return len + perf_sample__fprintf_pt_spacing(len, fp);
}

static int perf_sample__fprintf_synth_pwrx(struct perf_sample *sample, FILE *fp)
{
	struct perf_synth_intel_pwrx *data = perf_sample__synth_ptr(sample);
	int len;

	if (perf_sample__bad_synth_size(sample, *data))
		return 0;

	len = fprintf(fp, " deepest cstate: %u last cstate: %u wake reason: %#x ",
		     data->deepest_cstate, data->last_cstate,
		     data->wake_reason);
	return len + perf_sample__fprintf_pt_spacing(len, fp);
}

static int perf_sample__fprintf_synth_cbr(struct perf_sample *sample, FILE *fp)
{
	struct perf_synth_intel_cbr *data = perf_sample__synth_ptr(sample);
	unsigned int percent, freq;
	int len;

	if (perf_sample__bad_synth_size(sample, *data))
		return 0;

	freq = (le32_to_cpu(data->freq) + 500) / 1000;
	len = fprintf(fp, " cbr: %2u freq: %4u MHz ", data->cbr, freq);
	if (data->max_nonturbo) {
		percent = (5 + (1000 * data->cbr) / data->max_nonturbo) / 10;
		len += fprintf(fp, "(%3u%%) ", percent);
	}
	return len + perf_sample__fprintf_pt_spacing(len, fp);
}

static int perf_sample__fprintf_synth(struct perf_sample *sample,
				      struct perf_evsel *evsel, FILE *fp)
{
	switch (evsel->attr.config) {
	case PERF_SYNTH_INTEL_PTWRITE:
		return perf_sample__fprintf_synth_ptwrite(sample, fp);
	case PERF_SYNTH_INTEL_MWAIT:
		return perf_sample__fprintf_synth_mwait(sample, fp);
	case PERF_SYNTH_INTEL_PWRE:
		return perf_sample__fprintf_synth_pwre(sample, fp);
	case PERF_SYNTH_INTEL_EXSTOP:
		return perf_sample__fprintf_synth_exstop(sample, fp);
	case PERF_SYNTH_INTEL_PWRX:
		return perf_sample__fprintf_synth_pwrx(sample, fp);
	case PERF_SYNTH_INTEL_CBR:
		return perf_sample__fprintf_synth_cbr(sample, fp);
	default:
		break;
	}

	return 0;
}

struct perf_script {
	struct perf_tool	tool;
	struct perf_session	*session;
	bool			show_task_events;
	bool			show_mmap_events;
	bool			show_switch_events;
	bool			show_namespace_events;
	bool			allocated;
	bool			per_event_dump;
	struct cpu_map		*cpus;
	struct thread_map	*threads;
	int			name_width;
	const char              *time_str;
	struct perf_time_interval ptime;
};

static int perf_evlist__max_name_len(struct perf_evlist *evlist)
{
	struct perf_evsel *evsel;
	int max = 0;

	evlist__for_each_entry(evlist, evsel) {
		int len = strlen(perf_evsel__name(evsel));

		max = MAX(len, max);
	}

	return max;
}

static int data_src__fprintf(u64 data_src, FILE *fp)
{
	struct mem_info mi = { .data_src.val = data_src };
	char decode[100];
	char out[100];
	static int maxlen;
	int len;

	perf_script__meminfo_scnprintf(decode, 100, &mi);

	len = scnprintf(out, 100, "%16" PRIx64 " %s", data_src, decode);
	if (maxlen < len)
		maxlen = len;

	return fprintf(fp, "%-*s", maxlen, out);
<<<<<<< HEAD
=======
}

struct metric_ctx {
	struct perf_sample	*sample;
	struct thread		*thread;
	struct perf_evsel	*evsel;
	FILE 			*fp;
};

static void script_print_metric(void *ctx, const char *color,
			        const char *fmt,
			        const char *unit, double val)
{
	struct metric_ctx *mctx = ctx;

	if (!fmt)
		return;
	perf_sample__fprintf_start(mctx->sample, mctx->thread, mctx->evsel,
				   mctx->fp);
	fputs("\tmetric: ", mctx->fp);
	if (color)
		color_fprintf(mctx->fp, color, fmt, val);
	else
		printf(fmt, val);
	fprintf(mctx->fp, " %s\n", unit);
}

static void script_new_line(void *ctx)
{
	struct metric_ctx *mctx = ctx;

	perf_sample__fprintf_start(mctx->sample, mctx->thread, mctx->evsel,
				   mctx->fp);
	fputs("\tmetric: ", mctx->fp);
}

static void perf_sample__fprint_metric(struct perf_script *script,
				       struct thread *thread,
				       struct perf_evsel *evsel,
				       struct perf_sample *sample,
				       FILE *fp)
{
	struct perf_stat_output_ctx ctx = {
		.print_metric = script_print_metric,
		.new_line = script_new_line,
		.ctx = &(struct metric_ctx) {
				.sample = sample,
				.thread = thread,
				.evsel  = evsel,
				.fp     = fp,
			 },
		.force_header = false,
	};
	struct perf_evsel *ev2;
	static bool init;
	u64 val;

	if (!init) {
		perf_stat__init_shadow_stats();
		init = true;
	}
	if (!evsel->stats)
		perf_evlist__alloc_stats(script->session->evlist, false);
	if (evsel_script(evsel->leader)->gnum++ == 0)
		perf_stat__reset_shadow_stats();
	val = sample->period * evsel->scale;
	perf_stat__update_shadow_stats(evsel,
				       val,
				       sample->cpu,
				       &rt_stat);
	evsel_script(evsel)->val = val;
	if (evsel_script(evsel->leader)->gnum == evsel->leader->nr_members) {
		for_each_group_member (ev2, evsel->leader) {
			perf_stat__print_shadow_stats(ev2,
						      evsel_script(ev2)->val,
						      sample->cpu,
						      &ctx,
						      NULL,
						      &rt_stat);
		}
		evsel_script(evsel->leader)->gnum = 0;
	}
>>>>>>> 29112ebd
}

static void process_event(struct perf_script *script,
			  struct perf_sample *sample, struct perf_evsel *evsel,
			  struct addr_location *al,
			  struct machine *machine)
{
	struct thread *thread = al->thread;
	struct perf_event_attr *attr = &evsel->attr;
	unsigned int type = output_type(attr->type);
	struct perf_evsel_script *es = evsel->priv;
	FILE *fp = es->fp;

	if (output[type].fields == 0)
		return;

	++es->samples;

	perf_sample__fprintf_start(sample, thread, evsel, fp);

	if (PRINT_FIELD(PERIOD))
		fprintf(fp, "%10" PRIu64 " ", sample->period);

	if (PRINT_FIELD(EVNAME)) {
		const char *evname = perf_evsel__name(evsel);

		if (!script->name_width)
			script->name_width = perf_evlist__max_name_len(script->session->evlist);

		fprintf(fp, "%*s: ", script->name_width, evname ?: "[unknown]");
	}

	if (print_flags)
		perf_sample__fprintf_flags(sample->flags, fp);

	if (is_bts_event(attr)) {
		perf_sample__fprintf_bts(sample, evsel, thread, al, machine, fp);
		return;
	}

	if (PRINT_FIELD(TRACE)) {
		event_format__fprintf(evsel->tp_format, sample->cpu,
				      sample->raw_data, sample->raw_size, fp);
	}

	if (attr->type == PERF_TYPE_SYNTH && PRINT_FIELD(SYNTH))
		perf_sample__fprintf_synth(sample, evsel, fp);

	if (PRINT_FIELD(ADDR))
		perf_sample__fprintf_addr(sample, thread, attr, fp);

	if (PRINT_FIELD(DATA_SRC))
		data_src__fprintf(sample->data_src, fp);

	if (PRINT_FIELD(WEIGHT))
		fprintf(fp, "%16" PRIu64, sample->weight);

	if (PRINT_FIELD(IP)) {
		struct callchain_cursor *cursor = NULL;

		if (symbol_conf.use_callchain && sample->callchain &&
		    thread__resolve_callchain(al->thread, &callchain_cursor, evsel,
					      sample, NULL, NULL, scripting_max_stack) == 0)
			cursor = &callchain_cursor;

		fputc(cursor ? '\n' : ' ', fp);
		sample__fprintf_sym(sample, al, 0, output[type].print_ip_opts, cursor, fp);
	}

	if (PRINT_FIELD(IREGS))
		perf_sample__fprintf_iregs(sample, attr, fp);

	if (PRINT_FIELD(UREGS))
		perf_sample__fprintf_uregs(sample, attr, fp);

	if (PRINT_FIELD(BRSTACK))
		perf_sample__fprintf_brstack(sample, thread, attr, fp);
	else if (PRINT_FIELD(BRSTACKSYM))
		perf_sample__fprintf_brstacksym(sample, thread, attr, fp);
	else if (PRINT_FIELD(BRSTACKOFF))
		perf_sample__fprintf_brstackoff(sample, thread, attr, fp);

	if (perf_evsel__is_bpf_output(evsel) && PRINT_FIELD(BPF_OUTPUT))
		perf_sample__fprintf_bpf_output(sample, fp);
	perf_sample__fprintf_insn(sample, attr, thread, machine, fp);

	if (PRINT_FIELD(PHYS_ADDR))
		fprintf(fp, "%16" PRIx64, sample->phys_addr);
	fprintf(fp, "\n");
<<<<<<< HEAD
=======

	if (PRINT_FIELD(METRIC))
		perf_sample__fprint_metric(script, thread, evsel, sample, fp);
>>>>>>> 29112ebd
}

static struct scripting_ops	*scripting_ops;

static void __process_stat(struct perf_evsel *counter, u64 tstamp)
{
	int nthreads = thread_map__nr(counter->threads);
	int ncpus = perf_evsel__nr_cpus(counter);
	int cpu, thread;
	static int header_printed;

	if (counter->system_wide)
		nthreads = 1;

	if (!header_printed) {
		printf("%3s %8s %15s %15s %15s %15s %s\n",
		       "CPU", "THREAD", "VAL", "ENA", "RUN", "TIME", "EVENT");
		header_printed = 1;
	}

	for (thread = 0; thread < nthreads; thread++) {
		for (cpu = 0; cpu < ncpus; cpu++) {
			struct perf_counts_values *counts;

			counts = perf_counts(counter->counts, cpu, thread);

			printf("%3d %8d %15" PRIu64 " %15" PRIu64 " %15" PRIu64 " %15" PRIu64 " %s\n",
				counter->cpus->map[cpu],
				thread_map__pid(counter->threads, thread),
				counts->val,
				counts->ena,
				counts->run,
				tstamp,
				perf_evsel__name(counter));
		}
	}
}

static void process_stat(struct perf_evsel *counter, u64 tstamp)
{
	if (scripting_ops && scripting_ops->process_stat)
		scripting_ops->process_stat(&stat_config, counter, tstamp);
	else
		__process_stat(counter, tstamp);
}

static void process_stat_interval(u64 tstamp)
{
	if (scripting_ops && scripting_ops->process_stat_interval)
		scripting_ops->process_stat_interval(tstamp);
}

static void setup_scripting(void)
{
	setup_perl_scripting();
	setup_python_scripting();
}

static int flush_scripting(void)
{
	return scripting_ops ? scripting_ops->flush_script() : 0;
}

static int cleanup_scripting(void)
{
	pr_debug("\nperf script stopped\n");

	return scripting_ops ? scripting_ops->stop_script() : 0;
}

static int process_sample_event(struct perf_tool *tool,
				union perf_event *event,
				struct perf_sample *sample,
				struct perf_evsel *evsel,
				struct machine *machine)
{
	struct perf_script *scr = container_of(tool, struct perf_script, tool);
	struct addr_location al;

	if (perf_time__skip_sample(&scr->ptime, sample->time))
		return 0;

	if (debug_mode) {
		if (sample->time < last_timestamp) {
			pr_err("Samples misordered, previous: %" PRIu64
				" this: %" PRIu64 "\n", last_timestamp,
				sample->time);
			nr_unordered++;
		}
		last_timestamp = sample->time;
		return 0;
	}

	if (machine__resolve(machine, &al, sample) < 0) {
		pr_err("problem processing %d event, skipping it.\n",
		       event->header.type);
		return -1;
	}

	if (al.filtered)
		goto out_put;

	if (cpu_list && !test_bit(sample->cpu, cpu_bitmap))
		goto out_put;

	if (scripting_ops)
		scripting_ops->process_event(event, sample, evsel, &al);
	else
		process_event(scr, sample, evsel, &al, machine);

out_put:
	addr_location__put(&al);
	return 0;
}

static int process_attr(struct perf_tool *tool, union perf_event *event,
			struct perf_evlist **pevlist)
{
	struct perf_script *scr = container_of(tool, struct perf_script, tool);
	struct perf_evlist *evlist;
	struct perf_evsel *evsel, *pos;
	int err;

	err = perf_event__process_attr(tool, event, pevlist);
	if (err)
		return err;

	evlist = *pevlist;
	evsel = perf_evlist__last(*pevlist);

	if (evsel->attr.type >= PERF_TYPE_MAX &&
	    evsel->attr.type != PERF_TYPE_SYNTH)
		return 0;

	evlist__for_each_entry(evlist, pos) {
		if (pos->attr.type == evsel->attr.type && pos != evsel)
			return 0;
	}

	set_print_ip_opts(&evsel->attr);

	if (evsel->attr.sample_type)
		err = perf_evsel__check_attr(evsel, scr->session);

	return err;
}

static int process_comm_event(struct perf_tool *tool,
			      union perf_event *event,
			      struct perf_sample *sample,
			      struct machine *machine)
{
	struct thread *thread;
	struct perf_script *script = container_of(tool, struct perf_script, tool);
	struct perf_session *session = script->session;
	struct perf_evsel *evsel = perf_evlist__id2evsel(session->evlist, sample->id);
	int ret = -1;

	thread = machine__findnew_thread(machine, event->comm.pid, event->comm.tid);
	if (thread == NULL) {
		pr_debug("problem processing COMM event, skipping it.\n");
		return -1;
	}

	if (perf_event__process_comm(tool, event, sample, machine) < 0)
		goto out;

	if (!evsel->attr.sample_id_all) {
		sample->cpu = 0;
		sample->time = 0;
		sample->tid = event->comm.tid;
		sample->pid = event->comm.pid;
	}
	perf_sample__fprintf_start(sample, thread, evsel, stdout);
	perf_event__fprintf(event, stdout);
	ret = 0;
out:
	thread__put(thread);
	return ret;
}

static int process_namespaces_event(struct perf_tool *tool,
				    union perf_event *event,
				    struct perf_sample *sample,
				    struct machine *machine)
{
	struct thread *thread;
	struct perf_script *script = container_of(tool, struct perf_script, tool);
	struct perf_session *session = script->session;
	struct perf_evsel *evsel = perf_evlist__id2evsel(session->evlist, sample->id);
	int ret = -1;

	thread = machine__findnew_thread(machine, event->namespaces.pid,
					 event->namespaces.tid);
	if (thread == NULL) {
		pr_debug("problem processing NAMESPACES event, skipping it.\n");
		return -1;
	}

	if (perf_event__process_namespaces(tool, event, sample, machine) < 0)
		goto out;

	if (!evsel->attr.sample_id_all) {
		sample->cpu = 0;
		sample->time = 0;
		sample->tid = event->namespaces.tid;
		sample->pid = event->namespaces.pid;
	}
	perf_sample__fprintf_start(sample, thread, evsel, stdout);
	perf_event__fprintf(event, stdout);
	ret = 0;
out:
	thread__put(thread);
	return ret;
}

static int process_fork_event(struct perf_tool *tool,
			      union perf_event *event,
			      struct perf_sample *sample,
			      struct machine *machine)
{
	struct thread *thread;
	struct perf_script *script = container_of(tool, struct perf_script, tool);
	struct perf_session *session = script->session;
	struct perf_evsel *evsel = perf_evlist__id2evsel(session->evlist, sample->id);

	if (perf_event__process_fork(tool, event, sample, machine) < 0)
		return -1;

	thread = machine__findnew_thread(machine, event->fork.pid, event->fork.tid);
	if (thread == NULL) {
		pr_debug("problem processing FORK event, skipping it.\n");
		return -1;
	}

	if (!evsel->attr.sample_id_all) {
		sample->cpu = 0;
		sample->time = event->fork.time;
		sample->tid = event->fork.tid;
		sample->pid = event->fork.pid;
	}
	perf_sample__fprintf_start(sample, thread, evsel, stdout);
	perf_event__fprintf(event, stdout);
	thread__put(thread);

	return 0;
}
static int process_exit_event(struct perf_tool *tool,
			      union perf_event *event,
			      struct perf_sample *sample,
			      struct machine *machine)
{
	int err = 0;
	struct thread *thread;
	struct perf_script *script = container_of(tool, struct perf_script, tool);
	struct perf_session *session = script->session;
	struct perf_evsel *evsel = perf_evlist__id2evsel(session->evlist, sample->id);

	thread = machine__findnew_thread(machine, event->fork.pid, event->fork.tid);
	if (thread == NULL) {
		pr_debug("problem processing EXIT event, skipping it.\n");
		return -1;
	}

	if (!evsel->attr.sample_id_all) {
		sample->cpu = 0;
		sample->time = 0;
		sample->tid = event->fork.tid;
		sample->pid = event->fork.pid;
	}
	perf_sample__fprintf_start(sample, thread, evsel, stdout);
	perf_event__fprintf(event, stdout);

	if (perf_event__process_exit(tool, event, sample, machine) < 0)
		err = -1;

	thread__put(thread);
	return err;
}

static int process_mmap_event(struct perf_tool *tool,
			      union perf_event *event,
			      struct perf_sample *sample,
			      struct machine *machine)
{
	struct thread *thread;
	struct perf_script *script = container_of(tool, struct perf_script, tool);
	struct perf_session *session = script->session;
	struct perf_evsel *evsel = perf_evlist__id2evsel(session->evlist, sample->id);

	if (perf_event__process_mmap(tool, event, sample, machine) < 0)
		return -1;

	thread = machine__findnew_thread(machine, event->mmap.pid, event->mmap.tid);
	if (thread == NULL) {
		pr_debug("problem processing MMAP event, skipping it.\n");
		return -1;
	}

	if (!evsel->attr.sample_id_all) {
		sample->cpu = 0;
		sample->time = 0;
		sample->tid = event->mmap.tid;
		sample->pid = event->mmap.pid;
	}
	perf_sample__fprintf_start(sample, thread, evsel, stdout);
	perf_event__fprintf(event, stdout);
	thread__put(thread);
	return 0;
}

static int process_mmap2_event(struct perf_tool *tool,
			      union perf_event *event,
			      struct perf_sample *sample,
			      struct machine *machine)
{
	struct thread *thread;
	struct perf_script *script = container_of(tool, struct perf_script, tool);
	struct perf_session *session = script->session;
	struct perf_evsel *evsel = perf_evlist__id2evsel(session->evlist, sample->id);

	if (perf_event__process_mmap2(tool, event, sample, machine) < 0)
		return -1;

	thread = machine__findnew_thread(machine, event->mmap2.pid, event->mmap2.tid);
	if (thread == NULL) {
		pr_debug("problem processing MMAP2 event, skipping it.\n");
		return -1;
	}

	if (!evsel->attr.sample_id_all) {
		sample->cpu = 0;
		sample->time = 0;
		sample->tid = event->mmap2.tid;
		sample->pid = event->mmap2.pid;
	}
	perf_sample__fprintf_start(sample, thread, evsel, stdout);
	perf_event__fprintf(event, stdout);
	thread__put(thread);
	return 0;
}

static int process_switch_event(struct perf_tool *tool,
				union perf_event *event,
				struct perf_sample *sample,
				struct machine *machine)
{
	struct thread *thread;
	struct perf_script *script = container_of(tool, struct perf_script, tool);
	struct perf_session *session = script->session;
	struct perf_evsel *evsel = perf_evlist__id2evsel(session->evlist, sample->id);

	if (perf_event__process_switch(tool, event, sample, machine) < 0)
		return -1;

	thread = machine__findnew_thread(machine, sample->pid,
					 sample->tid);
	if (thread == NULL) {
		pr_debug("problem processing SWITCH event, skipping it.\n");
		return -1;
	}

	perf_sample__fprintf_start(sample, thread, evsel, stdout);
	perf_event__fprintf(event, stdout);
	thread__put(thread);
	return 0;
}

static void sig_handler(int sig __maybe_unused)
{
	session_done = 1;
}

static void perf_script__fclose_per_event_dump(struct perf_script *script)
{
	struct perf_evlist *evlist = script->session->evlist;
	struct perf_evsel *evsel;

	evlist__for_each_entry(evlist, evsel) {
		if (!evsel->priv)
			break;
		perf_evsel_script__delete(evsel->priv);
		evsel->priv = NULL;
	}
}

static int perf_script__fopen_per_event_dump(struct perf_script *script)
{
	struct perf_evsel *evsel;

	evlist__for_each_entry(script->session->evlist, evsel) {
		/*
		 * Already setup? I.e. we may be called twice in cases like
		 * Intel PT, one for the intel_pt// and dummy events, then
		 * for the evsels syntheized from the auxtrace info.
		 *
		 * Ses perf_script__process_auxtrace_info.
		 */
		if (evsel->priv != NULL)
			continue;

		evsel->priv = perf_evsel_script__new(evsel, script->session->data);
		if (evsel->priv == NULL)
			goto out_err_fclose;
	}

	return 0;

out_err_fclose:
	perf_script__fclose_per_event_dump(script);
	return -1;
}

static int perf_script__setup_per_event_dump(struct perf_script *script)
{
	struct perf_evsel *evsel;
	static struct perf_evsel_script es_stdout;

	if (script->per_event_dump)
		return perf_script__fopen_per_event_dump(script);

	es_stdout.fp = stdout;

	evlist__for_each_entry(script->session->evlist, evsel)
		evsel->priv = &es_stdout;

	return 0;
}

static void perf_script__exit_per_event_dump_stats(struct perf_script *script)
{
	struct perf_evsel *evsel;

	evlist__for_each_entry(script->session->evlist, evsel) {
		struct perf_evsel_script *es = evsel->priv;

		perf_evsel_script__fprintf(es, stdout);
		perf_evsel_script__delete(es);
		evsel->priv = NULL;
	}
}

static int __cmd_script(struct perf_script *script)
{
	int ret;

	signal(SIGINT, sig_handler);

	/* override event processing functions */
	if (script->show_task_events) {
		script->tool.comm = process_comm_event;
		script->tool.fork = process_fork_event;
		script->tool.exit = process_exit_event;
	}
	if (script->show_mmap_events) {
		script->tool.mmap = process_mmap_event;
		script->tool.mmap2 = process_mmap2_event;
	}
	if (script->show_switch_events)
		script->tool.context_switch = process_switch_event;
	if (script->show_namespace_events)
		script->tool.namespaces = process_namespaces_event;

	if (perf_script__setup_per_event_dump(script)) {
		pr_err("Couldn't create the per event dump files\n");
		return -1;
	}

	ret = perf_session__process_events(script->session);

	if (script->per_event_dump)
		perf_script__exit_per_event_dump_stats(script);

	if (debug_mode)
		pr_err("Misordered timestamps: %" PRIu64 "\n", nr_unordered);

	return ret;
}

struct script_spec {
	struct list_head	node;
	struct scripting_ops	*ops;
	char			spec[0];
};

static LIST_HEAD(script_specs);

static struct script_spec *script_spec__new(const char *spec,
					    struct scripting_ops *ops)
{
	struct script_spec *s = malloc(sizeof(*s) + strlen(spec) + 1);

	if (s != NULL) {
		strcpy(s->spec, spec);
		s->ops = ops;
	}

	return s;
}

static void script_spec__add(struct script_spec *s)
{
	list_add_tail(&s->node, &script_specs);
}

static struct script_spec *script_spec__find(const char *spec)
{
	struct script_spec *s;

	list_for_each_entry(s, &script_specs, node)
		if (strcasecmp(s->spec, spec) == 0)
			return s;
	return NULL;
}

int script_spec_register(const char *spec, struct scripting_ops *ops)
{
	struct script_spec *s;

	s = script_spec__find(spec);
	if (s)
		return -1;

	s = script_spec__new(spec, ops);
	if (!s)
		return -1;
	else
		script_spec__add(s);

	return 0;
}

static struct scripting_ops *script_spec__lookup(const char *spec)
{
	struct script_spec *s = script_spec__find(spec);
	if (!s)
		return NULL;

	return s->ops;
}

static void list_available_languages(void)
{
	struct script_spec *s;

	fprintf(stderr, "\n");
	fprintf(stderr, "Scripting language extensions (used in "
		"perf script -s [spec:]script.[spec]):\n\n");

	list_for_each_entry(s, &script_specs, node)
		fprintf(stderr, "  %-42s [%s]\n", s->spec, s->ops->name);

	fprintf(stderr, "\n");
}

static int parse_scriptname(const struct option *opt __maybe_unused,
			    const char *str, int unset __maybe_unused)
{
	char spec[PATH_MAX];
	const char *script, *ext;
	int len;

	if (strcmp(str, "lang") == 0) {
		list_available_languages();
		exit(0);
	}

	script = strchr(str, ':');
	if (script) {
		len = script - str;
		if (len >= PATH_MAX) {
			fprintf(stderr, "invalid language specifier");
			return -1;
		}
		strncpy(spec, str, len);
		spec[len] = '\0';
		scripting_ops = script_spec__lookup(spec);
		if (!scripting_ops) {
			fprintf(stderr, "invalid language specifier");
			return -1;
		}
		script++;
	} else {
		script = str;
		ext = strrchr(script, '.');
		if (!ext) {
			fprintf(stderr, "invalid script extension");
			return -1;
		}
		scripting_ops = script_spec__lookup(++ext);
		if (!scripting_ops) {
			fprintf(stderr, "invalid script extension");
			return -1;
		}
	}

	script_name = strdup(script);

	return 0;
}

static int parse_output_fields(const struct option *opt __maybe_unused,
			    const char *arg, int unset __maybe_unused)
{
	char *tok, *strtok_saveptr = NULL;
	int i, imax = ARRAY_SIZE(all_output_options);
	int j;
	int rc = 0;
	char *str = strdup(arg);
	int type = -1;
	enum { DEFAULT, SET, ADD, REMOVE } change = DEFAULT;

	if (!str)
		return -ENOMEM;

	/* first word can state for which event type the user is specifying
	 * the fields. If no type exists, the specified fields apply to all
	 * event types found in the file minus the invalid fields for a type.
	 */
	tok = strchr(str, ':');
	if (tok) {
		*tok = '\0';
		tok++;
		if (!strcmp(str, "hw"))
			type = PERF_TYPE_HARDWARE;
		else if (!strcmp(str, "sw"))
			type = PERF_TYPE_SOFTWARE;
		else if (!strcmp(str, "trace"))
			type = PERF_TYPE_TRACEPOINT;
		else if (!strcmp(str, "raw"))
			type = PERF_TYPE_RAW;
		else if (!strcmp(str, "break"))
			type = PERF_TYPE_BREAKPOINT;
		else if (!strcmp(str, "synth"))
			type = OUTPUT_TYPE_SYNTH;
		else {
			fprintf(stderr, "Invalid event type in field string.\n");
			rc = -EINVAL;
			goto out;
		}

		if (output[type].user_set)
			pr_warning("Overriding previous field request for %s events.\n",
				   event_type(type));

		output[type].fields = 0;
		output[type].user_set = true;
		output[type].wildcard_set = false;

	} else {
		tok = str;
		if (strlen(str) == 0) {
			fprintf(stderr,
				"Cannot set fields to 'none' for all event types.\n");
			rc = -EINVAL;
			goto out;
		}

		/* Don't override defaults for +- */
		if (strchr(str, '+') || strchr(str, '-'))
			goto parse;

		if (output_set_by_user())
			pr_warning("Overriding previous field request for all events.\n");

		for (j = 0; j < OUTPUT_TYPE_MAX; ++j) {
			output[j].fields = 0;
			output[j].user_set = true;
			output[j].wildcard_set = true;
		}
	}

parse:
	for (tok = strtok_r(tok, ",", &strtok_saveptr); tok; tok = strtok_r(NULL, ",", &strtok_saveptr)) {
		if (*tok == '+') {
			if (change == SET)
				goto out_badmix;
			change = ADD;
			tok++;
		} else if (*tok == '-') {
			if (change == SET)
				goto out_badmix;
			change = REMOVE;
			tok++;
		} else {
			if (change != SET && change != DEFAULT)
				goto out_badmix;
			change = SET;
		}

		for (i = 0; i < imax; ++i) {
			if (strcmp(tok, all_output_options[i].str) == 0)
				break;
		}
		if (i == imax && strcmp(tok, "flags") == 0) {
			print_flags = change == REMOVE ? false : true;
			continue;
		}
		if (i == imax) {
			fprintf(stderr, "Invalid field requested.\n");
			rc = -EINVAL;
			goto out;
		}

		if (type == -1) {
			/* add user option to all events types for
			 * which it is valid
			 */
			for (j = 0; j < OUTPUT_TYPE_MAX; ++j) {
				if (output[j].invalid_fields & all_output_options[i].field) {
					pr_warning("\'%s\' not valid for %s events. Ignoring.\n",
						   all_output_options[i].str, event_type(j));
				} else {
					if (change == REMOVE)
						output[j].fields &= ~all_output_options[i].field;
					else
						output[j].fields |= all_output_options[i].field;
				}
			}
		} else {
			if (output[type].invalid_fields & all_output_options[i].field) {
				fprintf(stderr, "\'%s\' not valid for %s events.\n",
					 all_output_options[i].str, event_type(type));

				rc = -EINVAL;
				goto out;
			}
			output[type].fields |= all_output_options[i].field;
		}
	}

	if (type >= 0) {
		if (output[type].fields == 0) {
			pr_debug("No fields requested for %s type. "
				 "Events will not be displayed.\n", event_type(type));
		}
	}
	goto out;

out_badmix:
	fprintf(stderr, "Cannot mix +-field with overridden fields\n");
	rc = -EINVAL;
out:
	free(str);
	return rc;
}

#define for_each_lang(scripts_path, scripts_dir, lang_dirent)		\
	while ((lang_dirent = readdir(scripts_dir)) != NULL)		\
		if ((lang_dirent->d_type == DT_DIR ||			\
		     (lang_dirent->d_type == DT_UNKNOWN &&		\
		      is_directory(scripts_path, lang_dirent))) &&	\
		    (strcmp(lang_dirent->d_name, ".")) &&		\
		    (strcmp(lang_dirent->d_name, "..")))

#define for_each_script(lang_path, lang_dir, script_dirent)		\
	while ((script_dirent = readdir(lang_dir)) != NULL)		\
		if (script_dirent->d_type != DT_DIR &&			\
		    (script_dirent->d_type != DT_UNKNOWN ||		\
		     !is_directory(lang_path, script_dirent)))


#define RECORD_SUFFIX			"-record"
#define REPORT_SUFFIX			"-report"

struct script_desc {
	struct list_head	node;
	char			*name;
	char			*half_liner;
	char			*args;
};

static LIST_HEAD(script_descs);

static struct script_desc *script_desc__new(const char *name)
{
	struct script_desc *s = zalloc(sizeof(*s));

	if (s != NULL && name)
		s->name = strdup(name);

	return s;
}

static void script_desc__delete(struct script_desc *s)
{
	zfree(&s->name);
	zfree(&s->half_liner);
	zfree(&s->args);
	free(s);
}

static void script_desc__add(struct script_desc *s)
{
	list_add_tail(&s->node, &script_descs);
}

static struct script_desc *script_desc__find(const char *name)
{
	struct script_desc *s;

	list_for_each_entry(s, &script_descs, node)
		if (strcasecmp(s->name, name) == 0)
			return s;
	return NULL;
}

static struct script_desc *script_desc__findnew(const char *name)
{
	struct script_desc *s = script_desc__find(name);

	if (s)
		return s;

	s = script_desc__new(name);
	if (!s)
		return NULL;

	script_desc__add(s);

	return s;
}

static const char *ends_with(const char *str, const char *suffix)
{
	size_t suffix_len = strlen(suffix);
	const char *p = str;

	if (strlen(str) > suffix_len) {
		p = str + strlen(str) - suffix_len;
		if (!strncmp(p, suffix, suffix_len))
			return p;
	}

	return NULL;
}

static int read_script_info(struct script_desc *desc, const char *filename)
{
	char line[BUFSIZ], *p;
	FILE *fp;

	fp = fopen(filename, "r");
	if (!fp)
		return -1;

	while (fgets(line, sizeof(line), fp)) {
		p = ltrim(line);
		if (strlen(p) == 0)
			continue;
		if (*p != '#')
			continue;
		p++;
		if (strlen(p) && *p == '!')
			continue;

		p = ltrim(p);
		if (strlen(p) && p[strlen(p) - 1] == '\n')
			p[strlen(p) - 1] = '\0';

		if (!strncmp(p, "description:", strlen("description:"))) {
			p += strlen("description:");
			desc->half_liner = strdup(ltrim(p));
			continue;
		}

		if (!strncmp(p, "args:", strlen("args:"))) {
			p += strlen("args:");
			desc->args = strdup(ltrim(p));
			continue;
		}
	}

	fclose(fp);

	return 0;
}

static char *get_script_root(struct dirent *script_dirent, const char *suffix)
{
	char *script_root, *str;

	script_root = strdup(script_dirent->d_name);
	if (!script_root)
		return NULL;

	str = (char *)ends_with(script_root, suffix);
	if (!str) {
		free(script_root);
		return NULL;
	}

	*str = '\0';
	return script_root;
}

static int list_available_scripts(const struct option *opt __maybe_unused,
				  const char *s __maybe_unused,
				  int unset __maybe_unused)
{
	struct dirent *script_dirent, *lang_dirent;
	char scripts_path[MAXPATHLEN];
	DIR *scripts_dir, *lang_dir;
	char script_path[MAXPATHLEN];
	char lang_path[MAXPATHLEN];
	struct script_desc *desc;
	char first_half[BUFSIZ];
	char *script_root;

	snprintf(scripts_path, MAXPATHLEN, "%s/scripts", get_argv_exec_path());

	scripts_dir = opendir(scripts_path);
	if (!scripts_dir) {
		fprintf(stdout,
			"open(%s) failed.\n"
			"Check \"PERF_EXEC_PATH\" env to set scripts dir.\n",
			scripts_path);
		exit(-1);
	}

	for_each_lang(scripts_path, scripts_dir, lang_dirent) {
		snprintf(lang_path, MAXPATHLEN, "%s/%s/bin", scripts_path,
			 lang_dirent->d_name);
		lang_dir = opendir(lang_path);
		if (!lang_dir)
			continue;

		for_each_script(lang_path, lang_dir, script_dirent) {
			script_root = get_script_root(script_dirent, REPORT_SUFFIX);
			if (script_root) {
				desc = script_desc__findnew(script_root);
				snprintf(script_path, MAXPATHLEN, "%s/%s",
					 lang_path, script_dirent->d_name);
				read_script_info(desc, script_path);
				free(script_root);
			}
		}
	}

	fprintf(stdout, "List of available trace scripts:\n");
	list_for_each_entry(desc, &script_descs, node) {
		sprintf(first_half, "%s %s", desc->name,
			desc->args ? desc->args : "");
		fprintf(stdout, "  %-36s %s\n", first_half,
			desc->half_liner ? desc->half_liner : "");
	}

	exit(0);
}

/*
 * Some scripts specify the required events in their "xxx-record" file,
 * this function will check if the events in perf.data match those
 * mentioned in the "xxx-record".
 *
 * Fixme: All existing "xxx-record" are all in good formats "-e event ",
 * which is covered well now. And new parsing code should be added to
 * cover the future complexing formats like event groups etc.
 */
static int check_ev_match(char *dir_name, char *scriptname,
			struct perf_session *session)
{
	char filename[MAXPATHLEN], evname[128];
	char line[BUFSIZ], *p;
	struct perf_evsel *pos;
	int match, len;
	FILE *fp;

	sprintf(filename, "%s/bin/%s-record", dir_name, scriptname);

	fp = fopen(filename, "r");
	if (!fp)
		return -1;

	while (fgets(line, sizeof(line), fp)) {
		p = ltrim(line);
		if (*p == '#')
			continue;

		while (strlen(p)) {
			p = strstr(p, "-e");
			if (!p)
				break;

			p += 2;
			p = ltrim(p);
			len = strcspn(p, " \t");
			if (!len)
				break;

			snprintf(evname, len + 1, "%s", p);

			match = 0;
			evlist__for_each_entry(session->evlist, pos) {
				if (!strcmp(perf_evsel__name(pos), evname)) {
					match = 1;
					break;
				}
			}

			if (!match) {
				fclose(fp);
				return -1;
			}
		}
	}

	fclose(fp);
	return 0;
}

/*
 * Return -1 if none is found, otherwise the actual scripts number.
 *
 * Currently the only user of this function is the script browser, which
 * will list all statically runnable scripts, select one, execute it and
 * show the output in a perf browser.
 */
int find_scripts(char **scripts_array, char **scripts_path_array)
{
	struct dirent *script_dirent, *lang_dirent;
	char scripts_path[MAXPATHLEN], lang_path[MAXPATHLEN];
	DIR *scripts_dir, *lang_dir;
	struct perf_session *session;
	struct perf_data data = {
		.file      = {
			.path = input_name,
		},
		.mode      = PERF_DATA_MODE_READ,
	};
	char *temp;
	int i = 0;

	session = perf_session__new(&data, false, NULL);
	if (!session)
		return -1;

	snprintf(scripts_path, MAXPATHLEN, "%s/scripts", get_argv_exec_path());

	scripts_dir = opendir(scripts_path);
	if (!scripts_dir) {
		perf_session__delete(session);
		return -1;
	}

	for_each_lang(scripts_path, scripts_dir, lang_dirent) {
		snprintf(lang_path, MAXPATHLEN, "%s/%s", scripts_path,
			 lang_dirent->d_name);
#ifdef NO_LIBPERL
		if (strstr(lang_path, "perl"))
			continue;
#endif
#ifdef NO_LIBPYTHON
		if (strstr(lang_path, "python"))
			continue;
#endif

		lang_dir = opendir(lang_path);
		if (!lang_dir)
			continue;

		for_each_script(lang_path, lang_dir, script_dirent) {
			/* Skip those real time scripts: xxxtop.p[yl] */
			if (strstr(script_dirent->d_name, "top."))
				continue;
			sprintf(scripts_path_array[i], "%s/%s", lang_path,
				script_dirent->d_name);
			temp = strchr(script_dirent->d_name, '.');
			snprintf(scripts_array[i],
				(temp - script_dirent->d_name) + 1,
				"%s", script_dirent->d_name);

			if (check_ev_match(lang_path,
					scripts_array[i], session))
				continue;

			i++;
		}
		closedir(lang_dir);
	}

	closedir(scripts_dir);
	perf_session__delete(session);
	return i;
}

static char *get_script_path(const char *script_root, const char *suffix)
{
	struct dirent *script_dirent, *lang_dirent;
	char scripts_path[MAXPATHLEN];
	char script_path[MAXPATHLEN];
	DIR *scripts_dir, *lang_dir;
	char lang_path[MAXPATHLEN];
	char *__script_root;

	snprintf(scripts_path, MAXPATHLEN, "%s/scripts", get_argv_exec_path());

	scripts_dir = opendir(scripts_path);
	if (!scripts_dir)
		return NULL;

	for_each_lang(scripts_path, scripts_dir, lang_dirent) {
		snprintf(lang_path, MAXPATHLEN, "%s/%s/bin", scripts_path,
			 lang_dirent->d_name);
		lang_dir = opendir(lang_path);
		if (!lang_dir)
			continue;

		for_each_script(lang_path, lang_dir, script_dirent) {
			__script_root = get_script_root(script_dirent, suffix);
			if (__script_root && !strcmp(script_root, __script_root)) {
				free(__script_root);
				closedir(lang_dir);
				closedir(scripts_dir);
				snprintf(script_path, MAXPATHLEN, "%s/%s",
					 lang_path, script_dirent->d_name);
				return strdup(script_path);
			}
			free(__script_root);
		}
		closedir(lang_dir);
	}
	closedir(scripts_dir);

	return NULL;
}

static bool is_top_script(const char *script_path)
{
	return ends_with(script_path, "top") == NULL ? false : true;
}

static int has_required_arg(char *script_path)
{
	struct script_desc *desc;
	int n_args = 0;
	char *p;

	desc = script_desc__new(NULL);

	if (read_script_info(desc, script_path))
		goto out;

	if (!desc->args)
		goto out;

	for (p = desc->args; *p; p++)
		if (*p == '<')
			n_args++;
out:
	script_desc__delete(desc);

	return n_args;
}

static int have_cmd(int argc, const char **argv)
{
	char **__argv = malloc(sizeof(const char *) * argc);

	if (!__argv) {
		pr_err("malloc failed\n");
		return -1;
	}

	memcpy(__argv, argv, sizeof(const char *) * argc);
	argc = parse_options(argc, (const char **)__argv, record_options,
			     NULL, PARSE_OPT_STOP_AT_NON_OPTION);
	free(__argv);

	system_wide = (argc == 0);

	return 0;
}

static void script__setup_sample_type(struct perf_script *script)
{
	struct perf_session *session = script->session;
	u64 sample_type = perf_evlist__combined_sample_type(session->evlist);

	if (symbol_conf.use_callchain || symbol_conf.cumulate_callchain) {
		if ((sample_type & PERF_SAMPLE_REGS_USER) &&
		    (sample_type & PERF_SAMPLE_STACK_USER))
			callchain_param.record_mode = CALLCHAIN_DWARF;
		else if (sample_type & PERF_SAMPLE_BRANCH_STACK)
			callchain_param.record_mode = CALLCHAIN_LBR;
		else
			callchain_param.record_mode = CALLCHAIN_FP;
	}
}

static int process_stat_round_event(struct perf_tool *tool __maybe_unused,
				    union perf_event *event,
				    struct perf_session *session)
{
	struct stat_round_event *round = &event->stat_round;
	struct perf_evsel *counter;

	evlist__for_each_entry(session->evlist, counter) {
		perf_stat_process_counter(&stat_config, counter);
		process_stat(counter, round->time);
	}

	process_stat_interval(round->time);
	return 0;
}

static int process_stat_config_event(struct perf_tool *tool __maybe_unused,
				     union perf_event *event,
				     struct perf_session *session __maybe_unused)
{
	perf_event__read_stat_config(&stat_config, &event->stat_config);
	return 0;
}

static int set_maps(struct perf_script *script)
{
	struct perf_evlist *evlist = script->session->evlist;

	if (!script->cpus || !script->threads)
		return 0;

	if (WARN_ONCE(script->allocated, "stats double allocation\n"))
		return -EINVAL;

	perf_evlist__set_maps(evlist, script->cpus, script->threads);

	if (perf_evlist__alloc_stats(evlist, true))
		return -ENOMEM;

	script->allocated = true;
	return 0;
}

static
int process_thread_map_event(struct perf_tool *tool,
			     union perf_event *event,
			     struct perf_session *session __maybe_unused)
{
	struct perf_script *script = container_of(tool, struct perf_script, tool);

	if (script->threads) {
		pr_warning("Extra thread map event, ignoring.\n");
		return 0;
	}

	script->threads = thread_map__new_event(&event->thread_map);
	if (!script->threads)
		return -ENOMEM;

	return set_maps(script);
}

static
int process_cpu_map_event(struct perf_tool *tool __maybe_unused,
			  union perf_event *event,
			  struct perf_session *session __maybe_unused)
{
	struct perf_script *script = container_of(tool, struct perf_script, tool);

	if (script->cpus) {
		pr_warning("Extra cpu map event, ignoring.\n");
		return 0;
	}

	script->cpus = cpu_map__new_data(&event->cpu_map.data);
	if (!script->cpus)
		return -ENOMEM;

	return set_maps(script);
}

#ifdef HAVE_AUXTRACE_SUPPORT
static int perf_script__process_auxtrace_info(struct perf_tool *tool,
					      union perf_event *event,
					      struct perf_session *session)
{
	int ret = perf_event__process_auxtrace_info(tool, event, session);

	if (ret == 0) {
		struct perf_script *script = container_of(tool, struct perf_script, tool);

		ret = perf_script__setup_per_event_dump(script);
	}

	return ret;
}
#else
#define perf_script__process_auxtrace_info 0
#endif

int cmd_script(int argc, const char **argv)
{
	bool show_full_info = false;
	bool header = false;
	bool header_only = false;
	bool script_started = false;
	char *rec_script_path = NULL;
	char *rep_script_path = NULL;
	struct perf_session *session;
	struct itrace_synth_opts itrace_synth_opts = { .set = false, };
	char *script_path = NULL;
	const char **__argv;
	int i, j, err = 0;
	struct perf_script script = {
		.tool = {
			.sample		 = process_sample_event,
			.mmap		 = perf_event__process_mmap,
			.mmap2		 = perf_event__process_mmap2,
			.comm		 = perf_event__process_comm,
			.namespaces	 = perf_event__process_namespaces,
			.exit		 = perf_event__process_exit,
			.fork		 = perf_event__process_fork,
			.attr		 = process_attr,
			.event_update   = perf_event__process_event_update,
			.tracing_data	 = perf_event__process_tracing_data,
			.feature	 = perf_event__process_feature,
			.build_id	 = perf_event__process_build_id,
			.id_index	 = perf_event__process_id_index,
			.auxtrace_info	 = perf_script__process_auxtrace_info,
			.auxtrace	 = perf_event__process_auxtrace,
			.auxtrace_error	 = perf_event__process_auxtrace_error,
			.stat		 = perf_event__process_stat_event,
			.stat_round	 = process_stat_round_event,
			.stat_config	 = process_stat_config_event,
			.thread_map	 = process_thread_map_event,
			.cpu_map	 = process_cpu_map_event,
			.ordered_events	 = true,
			.ordering_requires_timestamps = true,
		},
	};
	struct perf_data data = {
		.mode = PERF_DATA_MODE_READ,
	};
	const struct option options[] = {
	OPT_BOOLEAN('D', "dump-raw-trace", &dump_trace,
		    "dump raw trace in ASCII"),
	OPT_INCR('v', "verbose", &verbose,
		 "be more verbose (show symbol address, etc)"),
	OPT_BOOLEAN('L', "Latency", &latency_format,
		    "show latency attributes (irqs/preemption disabled, etc)"),
	OPT_CALLBACK_NOOPT('l', "list", NULL, NULL, "list available scripts",
			   list_available_scripts),
	OPT_CALLBACK('s', "script", NULL, "name",
		     "script file name (lang:script name, script name, or *)",
		     parse_scriptname),
	OPT_STRING('g', "gen-script", &generate_script_lang, "lang",
		   "generate perf-script.xx script in specified language"),
	OPT_STRING('i', "input", &input_name, "file", "input file name"),
	OPT_BOOLEAN('d', "debug-mode", &debug_mode,
		   "do various checks like samples ordering and lost events"),
	OPT_BOOLEAN(0, "header", &header, "Show data header."),
	OPT_BOOLEAN(0, "header-only", &header_only, "Show only data header."),
	OPT_STRING('k', "vmlinux", &symbol_conf.vmlinux_name,
		   "file", "vmlinux pathname"),
	OPT_STRING(0, "kallsyms", &symbol_conf.kallsyms_name,
		   "file", "kallsyms pathname"),
	OPT_BOOLEAN('G', "hide-call-graph", &no_callchain,
		    "When printing symbols do not display call chain"),
	OPT_CALLBACK(0, "symfs", NULL, "directory",
		     "Look for files with symbols relative to this directory",
		     symbol__config_symfs),
	OPT_CALLBACK('F', "fields", NULL, "str",
		     "comma separated output fields prepend with 'type:'. "
		     "+field to add and -field to remove."
		     "Valid types: hw,sw,trace,raw,synth. "
		     "Fields: comm,tid,pid,time,cpu,event,trace,ip,sym,dso,"
		     "addr,symoff,period,iregs,uregs,brstack,brstacksym,flags,"
		     "bpf-output,callindent,insn,insnlen,brstackinsn,synth,phys_addr",
		     parse_output_fields),
	OPT_BOOLEAN('a', "all-cpus", &system_wide,
		    "system-wide collection from all CPUs"),
	OPT_STRING('S', "symbols", &symbol_conf.sym_list_str, "symbol[,symbol...]",
		   "only consider these symbols"),
	OPT_STRING(0, "stop-bt", &symbol_conf.bt_stop_list_str, "symbol[,symbol...]",
		   "Stop display of callgraph at these symbols"),
	OPT_STRING('C', "cpu", &cpu_list, "cpu", "list of cpus to profile"),
	OPT_STRING('c', "comms", &symbol_conf.comm_list_str, "comm[,comm...]",
		   "only display events for these comms"),
	OPT_STRING(0, "pid", &symbol_conf.pid_list_str, "pid[,pid...]",
		   "only consider symbols in these pids"),
	OPT_STRING(0, "tid", &symbol_conf.tid_list_str, "tid[,tid...]",
		   "only consider symbols in these tids"),
	OPT_UINTEGER(0, "max-stack", &scripting_max_stack,
		     "Set the maximum stack depth when parsing the callchain, "
		     "anything beyond the specified depth will be ignored. "
		     "Default: kernel.perf_event_max_stack or " __stringify(PERF_MAX_STACK_DEPTH)),
	OPT_BOOLEAN('I', "show-info", &show_full_info,
		    "display extended information from perf.data file"),
	OPT_BOOLEAN('\0', "show-kernel-path", &symbol_conf.show_kernel_path,
		    "Show the path of [kernel.kallsyms]"),
	OPT_BOOLEAN('\0', "show-task-events", &script.show_task_events,
		    "Show the fork/comm/exit events"),
	OPT_BOOLEAN('\0', "show-mmap-events", &script.show_mmap_events,
		    "Show the mmap events"),
	OPT_BOOLEAN('\0', "show-switch-events", &script.show_switch_events,
		    "Show context switch events (if recorded)"),
	OPT_BOOLEAN('\0', "show-namespace-events", &script.show_namespace_events,
		    "Show namespace events (if recorded)"),
	OPT_BOOLEAN('\0', "per-event-dump", &script.per_event_dump,
		    "Dump trace output to files named by the monitored events"),
	OPT_BOOLEAN('f', "force", &symbol_conf.force, "don't complain, do it"),
	OPT_INTEGER(0, "max-blocks", &max_blocks,
		    "Maximum number of code blocks to dump with brstackinsn"),
	OPT_BOOLEAN(0, "ns", &nanosecs,
		    "Use 9 decimal places when displaying time"),
	OPT_CALLBACK_OPTARG(0, "itrace", &itrace_synth_opts, NULL, "opts",
			    "Instruction Tracing options",
			    itrace_parse_synth_opts),
	OPT_BOOLEAN(0, "full-source-path", &srcline_full_filename,
			"Show full source file name path for source lines"),
	OPT_BOOLEAN(0, "demangle", &symbol_conf.demangle,
			"Enable symbol demangling"),
	OPT_BOOLEAN(0, "demangle-kernel", &symbol_conf.demangle_kernel,
			"Enable kernel symbol demangling"),
	OPT_STRING(0, "time", &script.time_str, "str",
		   "Time span of interest (start,stop)"),
	OPT_BOOLEAN(0, "inline", &symbol_conf.inline_name,
		    "Show inline function"),
	OPT_END()
	};
	const char * const script_subcommands[] = { "record", "report", NULL };
	const char *script_usage[] = {
		"perf script [<options>]",
		"perf script [<options>] record <script> [<record-options>] <command>",
		"perf script [<options>] report <script> [script-args]",
		"perf script [<options>] <script> [<record-options>] <command>",
		"perf script [<options>] <top-script> [script-args]",
		NULL
	};

	perf_set_singlethreaded();

	setup_scripting();

	argc = parse_options_subcommand(argc, argv, options, script_subcommands, script_usage,
			     PARSE_OPT_STOP_AT_NON_OPTION);

	data.file.path = input_name;
	data.force     = symbol_conf.force;

	if (argc > 1 && !strncmp(argv[0], "rec", strlen("rec"))) {
		rec_script_path = get_script_path(argv[1], RECORD_SUFFIX);
		if (!rec_script_path)
			return cmd_record(argc, argv);
	}

	if (argc > 1 && !strncmp(argv[0], "rep", strlen("rep"))) {
		rep_script_path = get_script_path(argv[1], REPORT_SUFFIX);
		if (!rep_script_path) {
			fprintf(stderr,
				"Please specify a valid report script"
				"(see 'perf script -l' for listing)\n");
			return -1;
		}
	}

	if (itrace_synth_opts.callchain &&
	    itrace_synth_opts.callchain_sz > scripting_max_stack)
		scripting_max_stack = itrace_synth_opts.callchain_sz;

	/* make sure PERF_EXEC_PATH is set for scripts */
	set_argv_exec_path(get_argv_exec_path());

	if (argc && !script_name && !rec_script_path && !rep_script_path) {
		int live_pipe[2];
		int rep_args;
		pid_t pid;

		rec_script_path = get_script_path(argv[0], RECORD_SUFFIX);
		rep_script_path = get_script_path(argv[0], REPORT_SUFFIX);

		if (!rec_script_path && !rep_script_path) {
			usage_with_options_msg(script_usage, options,
				"Couldn't find script `%s'\n\n See perf"
				" script -l for available scripts.\n", argv[0]);
		}

		if (is_top_script(argv[0])) {
			rep_args = argc - 1;
		} else {
			int rec_args;

			rep_args = has_required_arg(rep_script_path);
			rec_args = (argc - 1) - rep_args;
			if (rec_args < 0) {
				usage_with_options_msg(script_usage, options,
					"`%s' script requires options."
					"\n\n See perf script -l for available "
					"scripts and options.\n", argv[0]);
			}
		}

		if (pipe(live_pipe) < 0) {
			perror("failed to create pipe");
			return -1;
		}

		pid = fork();
		if (pid < 0) {
			perror("failed to fork");
			return -1;
		}

		if (!pid) {
			j = 0;

			dup2(live_pipe[1], 1);
			close(live_pipe[0]);

			if (is_top_script(argv[0])) {
				system_wide = true;
			} else if (!system_wide) {
				if (have_cmd(argc - rep_args, &argv[rep_args]) != 0) {
					err = -1;
					goto out;
				}
			}

			__argv = malloc((argc + 6) * sizeof(const char *));
			if (!__argv) {
				pr_err("malloc failed\n");
				err = -ENOMEM;
				goto out;
			}

			__argv[j++] = "/bin/sh";
			__argv[j++] = rec_script_path;
			if (system_wide)
				__argv[j++] = "-a";
			__argv[j++] = "-q";
			__argv[j++] = "-o";
			__argv[j++] = "-";
			for (i = rep_args + 1; i < argc; i++)
				__argv[j++] = argv[i];
			__argv[j++] = NULL;

			execvp("/bin/sh", (char **)__argv);
			free(__argv);
			exit(-1);
		}

		dup2(live_pipe[0], 0);
		close(live_pipe[1]);

		__argv = malloc((argc + 4) * sizeof(const char *));
		if (!__argv) {
			pr_err("malloc failed\n");
			err = -ENOMEM;
			goto out;
		}

		j = 0;
		__argv[j++] = "/bin/sh";
		__argv[j++] = rep_script_path;
		for (i = 1; i < rep_args + 1; i++)
			__argv[j++] = argv[i];
		__argv[j++] = "-i";
		__argv[j++] = "-";
		__argv[j++] = NULL;

		execvp("/bin/sh", (char **)__argv);
		free(__argv);
		exit(-1);
	}

	if (rec_script_path)
		script_path = rec_script_path;
	if (rep_script_path)
		script_path = rep_script_path;

	if (script_path) {
		j = 0;

		if (!rec_script_path)
			system_wide = false;
		else if (!system_wide) {
			if (have_cmd(argc - 1, &argv[1]) != 0) {
				err = -1;
				goto out;
			}
		}

		__argv = malloc((argc + 2) * sizeof(const char *));
		if (!__argv) {
			pr_err("malloc failed\n");
			err = -ENOMEM;
			goto out;
		}

		__argv[j++] = "/bin/sh";
		__argv[j++] = script_path;
		if (system_wide)
			__argv[j++] = "-a";
		for (i = 2; i < argc; i++)
			__argv[j++] = argv[i];
		__argv[j++] = NULL;

		execvp("/bin/sh", (char **)__argv);
		free(__argv);
		exit(-1);
	}

	if (!script_name)
		setup_pager();

	session = perf_session__new(&data, false, &script.tool);
	if (session == NULL)
		return -1;

	if (header || header_only) {
		script.tool.show_feat_hdr = SHOW_FEAT_HEADER;
		perf_session__fprintf_info(session, stdout, show_full_info);
		if (header_only)
			goto out_delete;
	}
	if (show_full_info)
		script.tool.show_feat_hdr = SHOW_FEAT_HEADER_FULL_INFO;

	if (symbol__init(&session->header.env) < 0)
		goto out_delete;

	script.session = session;
	script__setup_sample_type(&script);

	if (output[PERF_TYPE_HARDWARE].fields & PERF_OUTPUT_CALLINDENT)
		itrace_synth_opts.thread_stack = true;

	session->itrace_synth_opts = &itrace_synth_opts;

	if (cpu_list) {
		err = perf_session__cpu_bitmap(session, cpu_list, cpu_bitmap);
		if (err < 0)
			goto out_delete;
		itrace_synth_opts.cpu_bitmap = cpu_bitmap;
	}

	if (!no_callchain)
		symbol_conf.use_callchain = true;
	else
		symbol_conf.use_callchain = false;

	if (session->tevent.pevent &&
	    pevent_set_function_resolver(session->tevent.pevent,
					 machine__resolve_kernel_addr,
					 &session->machines.host) < 0) {
		pr_err("%s: failed to set libtraceevent function resolver\n", __func__);
		err = -1;
		goto out_delete;
	}

	if (generate_script_lang) {
		struct stat perf_stat;
		int input;

		if (output_set_by_user()) {
			fprintf(stderr,
				"custom fields not supported for generated scripts");
			err = -EINVAL;
			goto out_delete;
		}

		input = open(data.file.path, O_RDONLY);	/* input_name */
		if (input < 0) {
			err = -errno;
			perror("failed to open file");
			goto out_delete;
		}

		err = fstat(input, &perf_stat);
		if (err < 0) {
			perror("failed to stat file");
			goto out_delete;
		}

		if (!perf_stat.st_size) {
			fprintf(stderr, "zero-sized file, nothing to do!\n");
			goto out_delete;
		}

		scripting_ops = script_spec__lookup(generate_script_lang);
		if (!scripting_ops) {
			fprintf(stderr, "invalid language specifier");
			err = -ENOENT;
			goto out_delete;
		}

		err = scripting_ops->generate_script(session->tevent.pevent,
						     "perf-script");
		goto out_delete;
	}

	if (script_name) {
		err = scripting_ops->start_script(script_name, argc, argv);
		if (err)
			goto out_delete;
		pr_debug("perf script started with script %s\n\n", script_name);
		script_started = true;
	}


	err = perf_session__check_output_opt(session);
	if (err < 0)
		goto out_delete;

	/* needs to be parsed after looking up reference time */
	if (perf_time__parse_str(&script.ptime, script.time_str) != 0) {
		pr_err("Invalid time string\n");
		err = -EINVAL;
		goto out_delete;
	}

	err = __cmd_script(&script);

	flush_scripting();

out_delete:
	perf_evlist__free_stats(session->evlist);
	perf_session__delete(session);

	if (script_started)
		cleanup_scripting();
out:
	return err;
}<|MERGE_RESOLUTION|>--- conflicted
+++ resolved
@@ -92,10 +92,7 @@
 	PERF_OUTPUT_SYNTH           = 1U << 25,
 	PERF_OUTPUT_PHYS_ADDR       = 1U << 26,
 	PERF_OUTPUT_UREGS	    = 1U << 27,
-<<<<<<< HEAD
-=======
 	PERF_OUTPUT_METRIC	    = 1U << 28,
->>>>>>> 29112ebd
 };
 
 struct output_option {
@@ -222,14 +219,6 @@
        char *filename;
        FILE *fp;
        u64  samples;
-<<<<<<< HEAD
-};
-
-static struct perf_evsel_script *perf_evsel_script__new(struct perf_evsel *evsel,
-							struct perf_data *data)
-{
-	struct perf_evsel_script *es = malloc(sizeof(*es));
-=======
        /* For metric output */
        u64  val;
        int  gnum;
@@ -244,7 +233,6 @@
 							struct perf_data *data)
 {
 	struct perf_evsel_script *es = zalloc(sizeof(*es));
->>>>>>> 29112ebd
 
 	if (es != NULL) {
 		if (asprintf(&es->filename, "%s.%s.dump", data->file.path, perf_evsel__name(evsel)) < 0)
@@ -252,10 +240,6 @@
 		es->fp = fopen(es->filename, "w");
 		if (es->fp == NULL)
 			goto out_free_filename;
-<<<<<<< HEAD
-		es->samples = 0;
-=======
->>>>>>> 29112ebd
 	}
 
 	return es;
@@ -1497,8 +1481,6 @@
 		maxlen = len;
 
 	return fprintf(fp, "%-*s", maxlen, out);
-<<<<<<< HEAD
-=======
 }
 
 struct metric_ctx {
@@ -1581,7 +1563,6 @@
 		}
 		evsel_script(evsel->leader)->gnum = 0;
 	}
->>>>>>> 29112ebd
 }
 
 static void process_event(struct perf_script *script,
@@ -1671,12 +1652,9 @@
 	if (PRINT_FIELD(PHYS_ADDR))
 		fprintf(fp, "%16" PRIx64, sample->phys_addr);
 	fprintf(fp, "\n");
-<<<<<<< HEAD
-=======
 
 	if (PRINT_FIELD(METRIC))
 		perf_sample__fprint_metric(script, thread, evsel, sample, fp);
->>>>>>> 29112ebd
 }
 
 static struct scripting_ops	*scripting_ops;
