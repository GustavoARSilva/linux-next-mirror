--- conflicted
+++ resolved
@@ -100,16 +100,12 @@
 	 * creates a bunch of nonsense entries but that is fine --
 	 * it avoids problems around wraparound.
 	 */
-<<<<<<< HEAD
+
 	next_pgt_ptr = fixup_pointer(&next_early_pgt, physaddr);
 	pud = fixup_pointer(early_dynamic_pgts[(*next_pgt_ptr)++], physaddr);
 	pmd = fixup_pointer(early_dynamic_pgts[(*next_pgt_ptr)++], physaddr);
-=======
-
-	pud = fixup_pointer(early_dynamic_pgts[next_early_pgt++], physaddr);
-	pmd = fixup_pointer(early_dynamic_pgts[next_early_pgt++], physaddr);
+
 	pgtable_flags = _KERNPG_TABLE_NOENC + sme_get_me_mask();
->>>>>>> d6c8103b
 
 	if (IS_ENABLED(CONFIG_X86_5LEVEL)) {
 		p4d = fixup_pointer(early_dynamic_pgts[next_early_pgt++], physaddr);
