/*
 * Kernel-based Virtual Machine driver for Linux
 *
 * This module enables machines with Intel VT-x extensions to run virtual
 * machines without emulation or binary translation.
 *
 * Copyright (C) 2006 Qumranet, Inc.
 * Copyright 2010 Red Hat, Inc. and/or its affiliates.
 *
 * Authors:
 *   Avi Kivity   <avi@qumranet.com>
 *   Yaniv Kamay  <yaniv@qumranet.com>
 *
 * This work is licensed under the terms of the GNU GPL, version 2.  See
 * the COPYING file in the top-level directory.
 *
 */

#include "irq.h"
#include "mmu.h"
#include "cpuid.h"
#include "lapic.h"

#include <linux/kvm_host.h>
#include <linux/module.h>
#include <linux/kernel.h>
#include <linux/mm.h>
#include <linux/highmem.h>
#include <linux/sched.h>
#include <linux/moduleparam.h>
#include <linux/mod_devicetable.h>
#include <linux/trace_events.h>
#include <linux/slab.h>
#include <linux/tboot.h>
#include <linux/hrtimer.h>
#include <linux/frame.h>
#include <linux/nospec.h>
#include "kvm_cache_regs.h"
#include "x86.h"

#include <asm/cpu.h>
#include <asm/io.h>
#include <asm/desc.h>
#include <asm/vmx.h>
#include <asm/virtext.h>
#include <asm/mce.h>
#include <asm/fpu/internal.h>
#include <asm/perf_event.h>
#include <asm/debugreg.h>
#include <asm/kexec.h>
#include <asm/apic.h>
#include <asm/irq_remapping.h>
#include <asm/mmu_context.h>
#include <asm/nospec-branch.h>

#include "trace.h"
#include "pmu.h"

#define __ex(x) __kvm_handle_fault_on_reboot(x)
#define __ex_clear(x, reg) \
	____kvm_handle_fault_on_reboot(x, "xor " reg " , " reg)

MODULE_AUTHOR("Qumranet");
MODULE_LICENSE("GPL");

static const struct x86_cpu_id vmx_cpu_id[] = {
	X86_FEATURE_MATCH(X86_FEATURE_VMX),
	{}
};
MODULE_DEVICE_TABLE(x86cpu, vmx_cpu_id);

static bool __read_mostly enable_vpid = 1;
module_param_named(vpid, enable_vpid, bool, 0444);

static bool __read_mostly enable_vnmi = 1;
module_param_named(vnmi, enable_vnmi, bool, S_IRUGO);

static bool __read_mostly flexpriority_enabled = 1;
module_param_named(flexpriority, flexpriority_enabled, bool, S_IRUGO);

static bool __read_mostly enable_ept = 1;
module_param_named(ept, enable_ept, bool, S_IRUGO);

static bool __read_mostly enable_unrestricted_guest = 1;
module_param_named(unrestricted_guest,
			enable_unrestricted_guest, bool, S_IRUGO);

static bool __read_mostly enable_ept_ad_bits = 1;
module_param_named(eptad, enable_ept_ad_bits, bool, S_IRUGO);

static bool __read_mostly emulate_invalid_guest_state = true;
module_param(emulate_invalid_guest_state, bool, S_IRUGO);

static bool __read_mostly fasteoi = 1;
module_param(fasteoi, bool, S_IRUGO);

static bool __read_mostly enable_apicv = 1;
module_param(enable_apicv, bool, S_IRUGO);

static bool __read_mostly enable_shadow_vmcs = 1;
module_param_named(enable_shadow_vmcs, enable_shadow_vmcs, bool, S_IRUGO);
/*
 * If nested=1, nested virtualization is supported, i.e., guests may use
 * VMX and be a hypervisor for its own guests. If nested=0, guests may not
 * use VMX instructions.
 */
static bool __read_mostly nested = 0;
module_param(nested, bool, S_IRUGO);

static u64 __read_mostly host_xss;

static bool __read_mostly enable_pml = 1;
module_param_named(pml, enable_pml, bool, S_IRUGO);

#define MSR_TYPE_R	1
#define MSR_TYPE_W	2
#define MSR_TYPE_RW	3

#define MSR_BITMAP_MODE_X2APIC		1
#define MSR_BITMAP_MODE_X2APIC_APICV	2
#define MSR_BITMAP_MODE_LM		4

#define KVM_VMX_TSC_MULTIPLIER_MAX     0xffffffffffffffffULL

/* Guest_tsc -> host_tsc conversion requires 64-bit division.  */
static int __read_mostly cpu_preemption_timer_multi;
static bool __read_mostly enable_preemption_timer = 1;
#ifdef CONFIG_X86_64
module_param_named(preemption_timer, enable_preemption_timer, bool, S_IRUGO);
#endif

#define KVM_GUEST_CR0_MASK (X86_CR0_NW | X86_CR0_CD)
#define KVM_VM_CR0_ALWAYS_ON_UNRESTRICTED_GUEST (X86_CR0_WP | X86_CR0_NE)
#define KVM_VM_CR0_ALWAYS_ON						\
	(KVM_VM_CR0_ALWAYS_ON_UNRESTRICTED_GUEST | X86_CR0_PG | X86_CR0_PE)
#define KVM_CR4_GUEST_OWNED_BITS				      \
	(X86_CR4_PVI | X86_CR4_DE | X86_CR4_PCE | X86_CR4_OSFXSR      \
	 | X86_CR4_OSXMMEXCPT | X86_CR4_LA57 | X86_CR4_TSD)

#define KVM_PMODE_VM_CR4_ALWAYS_ON (X86_CR4_PAE | X86_CR4_VMXE)
#define KVM_RMODE_VM_CR4_ALWAYS_ON (X86_CR4_VME | X86_CR4_PAE | X86_CR4_VMXE)

#define RMODE_GUEST_OWNED_EFLAGS_BITS (~(X86_EFLAGS_IOPL | X86_EFLAGS_VM))

#define VMX_MISC_EMULATED_PREEMPTION_TIMER_RATE 5

/*
 * Hyper-V requires all of these, so mark them as supported even though
 * they are just treated the same as all-context.
 */
#define VMX_VPID_EXTENT_SUPPORTED_MASK		\
	(VMX_VPID_EXTENT_INDIVIDUAL_ADDR_BIT |	\
	VMX_VPID_EXTENT_SINGLE_CONTEXT_BIT |	\
	VMX_VPID_EXTENT_GLOBAL_CONTEXT_BIT |	\
	VMX_VPID_EXTENT_SINGLE_NON_GLOBAL_BIT)

/*
 * These 2 parameters are used to config the controls for Pause-Loop Exiting:
 * ple_gap:    upper bound on the amount of time between two successive
 *             executions of PAUSE in a loop. Also indicate if ple enabled.
 *             According to test, this time is usually smaller than 128 cycles.
 * ple_window: upper bound on the amount of time a guest is allowed to execute
 *             in a PAUSE loop. Tests indicate that most spinlocks are held for
 *             less than 2^12 cycles
 * Time is measured based on a counter that runs at the same rate as the TSC,
 * refer SDM volume 3b section 21.6.13 & 22.1.3.
 */
#define KVM_VMX_DEFAULT_PLE_GAP           128
#define KVM_VMX_DEFAULT_PLE_WINDOW        4096
#define KVM_VMX_DEFAULT_PLE_WINDOW_GROW   2
#define KVM_VMX_DEFAULT_PLE_WINDOW_SHRINK 0
#define KVM_VMX_DEFAULT_PLE_WINDOW_MAX    \
		INT_MAX / KVM_VMX_DEFAULT_PLE_WINDOW_GROW

static int ple_gap = KVM_VMX_DEFAULT_PLE_GAP;
module_param(ple_gap, int, S_IRUGO);

static int ple_window = KVM_VMX_DEFAULT_PLE_WINDOW;
module_param(ple_window, int, S_IRUGO);

/* Default doubles per-vcpu window every exit. */
static int ple_window_grow = KVM_VMX_DEFAULT_PLE_WINDOW_GROW;
module_param(ple_window_grow, int, S_IRUGO);

/* Default resets per-vcpu window every exit to ple_window. */
static int ple_window_shrink = KVM_VMX_DEFAULT_PLE_WINDOW_SHRINK;
module_param(ple_window_shrink, int, S_IRUGO);

/* Default is to compute the maximum so we can never overflow. */
static int ple_window_actual_max = KVM_VMX_DEFAULT_PLE_WINDOW_MAX;
static int ple_window_max        = KVM_VMX_DEFAULT_PLE_WINDOW_MAX;
module_param(ple_window_max, int, S_IRUGO);

extern const ulong vmx_return;

#define NR_AUTOLOAD_MSRS 8

struct vmcs {
	u32 revision_id;
	u32 abort;
	char data[0];
};

/*
 * Track a VMCS that may be loaded on a certain CPU. If it is (cpu!=-1), also
 * remember whether it was VMLAUNCHed, and maintain a linked list of all VMCSs
 * loaded on this CPU (so we can clear them if the CPU goes down).
 */
struct loaded_vmcs {
	struct vmcs *vmcs;
	struct vmcs *shadow_vmcs;
	int cpu;
	bool launched;
	bool nmi_known_unmasked;
	unsigned long vmcs_host_cr3;	/* May not match real cr3 */
	unsigned long vmcs_host_cr4;	/* May not match real cr4 */
	/* Support for vnmi-less CPUs */
	int soft_vnmi_blocked;
	ktime_t entry_time;
	s64 vnmi_blocked_time;
	unsigned long *msr_bitmap;
	struct list_head loaded_vmcss_on_cpu_link;
};

struct shared_msr_entry {
	unsigned index;
	u64 data;
	u64 mask;
};

/*
 * struct vmcs12 describes the state that our guest hypervisor (L1) keeps for a
 * single nested guest (L2), hence the name vmcs12. Any VMX implementation has
 * a VMCS structure, and vmcs12 is our emulated VMX's VMCS. This structure is
 * stored in guest memory specified by VMPTRLD, but is opaque to the guest,
 * which must access it using VMREAD/VMWRITE/VMCLEAR instructions.
 * More than one of these structures may exist, if L1 runs multiple L2 guests.
 * nested_vmx_run() will use the data here to build the vmcs02: a VMCS for the
 * underlying hardware which will be used to run L2.
 * This structure is packed to ensure that its layout is identical across
 * machines (necessary for live migration).
 * If there are changes in this struct, VMCS12_REVISION must be changed.
 */
typedef u64 natural_width;
struct __packed vmcs12 {
	/* According to the Intel spec, a VMCS region must start with the
	 * following two fields. Then follow implementation-specific data.
	 */
	u32 revision_id;
	u32 abort;

	u32 launch_state; /* set to 0 by VMCLEAR, to 1 by VMLAUNCH */
	u32 padding[7]; /* room for future expansion */

	u64 io_bitmap_a;
	u64 io_bitmap_b;
	u64 msr_bitmap;
	u64 vm_exit_msr_store_addr;
	u64 vm_exit_msr_load_addr;
	u64 vm_entry_msr_load_addr;
	u64 tsc_offset;
	u64 virtual_apic_page_addr;
	u64 apic_access_addr;
	u64 posted_intr_desc_addr;
	u64 vm_function_control;
	u64 ept_pointer;
	u64 eoi_exit_bitmap0;
	u64 eoi_exit_bitmap1;
	u64 eoi_exit_bitmap2;
	u64 eoi_exit_bitmap3;
	u64 eptp_list_address;
	u64 xss_exit_bitmap;
	u64 guest_physical_address;
	u64 vmcs_link_pointer;
	u64 pml_address;
	u64 guest_ia32_debugctl;
	u64 guest_ia32_pat;
	u64 guest_ia32_efer;
	u64 guest_ia32_perf_global_ctrl;
	u64 guest_pdptr0;
	u64 guest_pdptr1;
	u64 guest_pdptr2;
	u64 guest_pdptr3;
	u64 guest_bndcfgs;
	u64 host_ia32_pat;
	u64 host_ia32_efer;
	u64 host_ia32_perf_global_ctrl;
	u64 padding64[8]; /* room for future expansion */
	/*
	 * To allow migration of L1 (complete with its L2 guests) between
	 * machines of different natural widths (32 or 64 bit), we cannot have
	 * unsigned long fields with no explict size. We use u64 (aliased
	 * natural_width) instead. Luckily, x86 is little-endian.
	 */
	natural_width cr0_guest_host_mask;
	natural_width cr4_guest_host_mask;
	natural_width cr0_read_shadow;
	natural_width cr4_read_shadow;
	natural_width cr3_target_value0;
	natural_width cr3_target_value1;
	natural_width cr3_target_value2;
	natural_width cr3_target_value3;
	natural_width exit_qualification;
	natural_width guest_linear_address;
	natural_width guest_cr0;
	natural_width guest_cr3;
	natural_width guest_cr4;
	natural_width guest_es_base;
	natural_width guest_cs_base;
	natural_width guest_ss_base;
	natural_width guest_ds_base;
	natural_width guest_fs_base;
	natural_width guest_gs_base;
	natural_width guest_ldtr_base;
	natural_width guest_tr_base;
	natural_width guest_gdtr_base;
	natural_width guest_idtr_base;
	natural_width guest_dr7;
	natural_width guest_rsp;
	natural_width guest_rip;
	natural_width guest_rflags;
	natural_width guest_pending_dbg_exceptions;
	natural_width guest_sysenter_esp;
	natural_width guest_sysenter_eip;
	natural_width host_cr0;
	natural_width host_cr3;
	natural_width host_cr4;
	natural_width host_fs_base;
	natural_width host_gs_base;
	natural_width host_tr_base;
	natural_width host_gdtr_base;
	natural_width host_idtr_base;
	natural_width host_ia32_sysenter_esp;
	natural_width host_ia32_sysenter_eip;
	natural_width host_rsp;
	natural_width host_rip;
	natural_width paddingl[8]; /* room for future expansion */
	u32 pin_based_vm_exec_control;
	u32 cpu_based_vm_exec_control;
	u32 exception_bitmap;
	u32 page_fault_error_code_mask;
	u32 page_fault_error_code_match;
	u32 cr3_target_count;
	u32 vm_exit_controls;
	u32 vm_exit_msr_store_count;
	u32 vm_exit_msr_load_count;
	u32 vm_entry_controls;
	u32 vm_entry_msr_load_count;
	u32 vm_entry_intr_info_field;
	u32 vm_entry_exception_error_code;
	u32 vm_entry_instruction_len;
	u32 tpr_threshold;
	u32 secondary_vm_exec_control;
	u32 vm_instruction_error;
	u32 vm_exit_reason;
	u32 vm_exit_intr_info;
	u32 vm_exit_intr_error_code;
	u32 idt_vectoring_info_field;
	u32 idt_vectoring_error_code;
	u32 vm_exit_instruction_len;
	u32 vmx_instruction_info;
	u32 guest_es_limit;
	u32 guest_cs_limit;
	u32 guest_ss_limit;
	u32 guest_ds_limit;
	u32 guest_fs_limit;
	u32 guest_gs_limit;
	u32 guest_ldtr_limit;
	u32 guest_tr_limit;
	u32 guest_gdtr_limit;
	u32 guest_idtr_limit;
	u32 guest_es_ar_bytes;
	u32 guest_cs_ar_bytes;
	u32 guest_ss_ar_bytes;
	u32 guest_ds_ar_bytes;
	u32 guest_fs_ar_bytes;
	u32 guest_gs_ar_bytes;
	u32 guest_ldtr_ar_bytes;
	u32 guest_tr_ar_bytes;
	u32 guest_interruptibility_info;
	u32 guest_activity_state;
	u32 guest_sysenter_cs;
	u32 host_ia32_sysenter_cs;
	u32 vmx_preemption_timer_value;
	u32 padding32[7]; /* room for future expansion */
	u16 virtual_processor_id;
	u16 posted_intr_nv;
	u16 guest_es_selector;
	u16 guest_cs_selector;
	u16 guest_ss_selector;
	u16 guest_ds_selector;
	u16 guest_fs_selector;
	u16 guest_gs_selector;
	u16 guest_ldtr_selector;
	u16 guest_tr_selector;
	u16 guest_intr_status;
	u16 guest_pml_index;
	u16 host_es_selector;
	u16 host_cs_selector;
	u16 host_ss_selector;
	u16 host_ds_selector;
	u16 host_fs_selector;
	u16 host_gs_selector;
	u16 host_tr_selector;
};

/*
 * VMCS12_REVISION is an arbitrary id that should be changed if the content or
 * layout of struct vmcs12 is changed. MSR_IA32_VMX_BASIC returns this id, and
 * VMPTRLD verifies that the VMCS region that L1 is loading contains this id.
 */
#define VMCS12_REVISION 0x11e57ed0

/*
 * VMCS12_SIZE is the number of bytes L1 should allocate for the VMXON region
 * and any VMCS region. Although only sizeof(struct vmcs12) are used by the
 * current implementation, 4K are reserved to avoid future complications.
 */
#define VMCS12_SIZE 0x1000

<<<<<<< HEAD
=======
/*
 * VMCS12_MAX_FIELD_INDEX is the highest index value used in any
 * supported VMCS12 field encoding.
 */
#define VMCS12_MAX_FIELD_INDEX 0x17

>>>>>>> 8dbfb2bf
/*
 * The nested_vmx structure is part of vcpu_vmx, and holds information we need
 * for correct emulation of VMX (i.e., nested VMX) on this vcpu.
 */
struct nested_vmx {
	/* Has the level1 guest done vmxon? */
	bool vmxon;
	gpa_t vmxon_ptr;
	bool pml_full;

	/* The guest-physical address of the current VMCS L1 keeps for L2 */
	gpa_t current_vmptr;
	/*
	 * Cache of the guest's VMCS, existing outside of guest memory.
	 * Loaded from guest memory during VMPTRLD. Flushed to guest
	 * memory during VMCLEAR and VMPTRLD.
	 */
	struct vmcs12 *cached_vmcs12;
	/*
	 * Indicates if the shadow vmcs must be updated with the
	 * data hold by vmcs12
	 */
	bool sync_shadow_vmcs;
	bool dirty_vmcs12;

	bool change_vmcs01_virtual_x2apic_mode;
	/* L2 must run next, and mustn't decide to exit to L1. */
	bool nested_run_pending;

	struct loaded_vmcs vmcs02;

	/*
	 * Guest pages referred to in the vmcs02 with host-physical
	 * pointers, so we must keep them pinned while L2 runs.
	 */
	struct page *apic_access_page;
	struct page *virtual_apic_page;
	struct page *pi_desc_page;
	struct pi_desc *pi_desc;
	bool pi_pending;
	u16 posted_intr_nv;

	struct hrtimer preemption_timer;
	bool preemption_timer_expired;

	/* to migrate it to L2 if VM_ENTRY_LOAD_DEBUG_CONTROLS is off */
	u64 vmcs01_debugctl;

	u16 vpid02;
	u16 last_vpid;

	/*
	 * We only store the "true" versions of the VMX capability MSRs. We
	 * generate the "non-true" versions by setting the must-be-1 bits
	 * according to the SDM.
	 */
	u32 nested_vmx_procbased_ctls_low;
	u32 nested_vmx_procbased_ctls_high;
	u32 nested_vmx_secondary_ctls_low;
	u32 nested_vmx_secondary_ctls_high;
	u32 nested_vmx_pinbased_ctls_low;
	u32 nested_vmx_pinbased_ctls_high;
	u32 nested_vmx_exit_ctls_low;
	u32 nested_vmx_exit_ctls_high;
	u32 nested_vmx_entry_ctls_low;
	u32 nested_vmx_entry_ctls_high;
	u32 nested_vmx_misc_low;
	u32 nested_vmx_misc_high;
	u32 nested_vmx_ept_caps;
	u32 nested_vmx_vpid_caps;
	u64 nested_vmx_basic;
	u64 nested_vmx_cr0_fixed0;
	u64 nested_vmx_cr0_fixed1;
	u64 nested_vmx_cr4_fixed0;
	u64 nested_vmx_cr4_fixed1;
	u64 nested_vmx_vmcs_enum;
	u64 nested_vmx_vmfunc_controls;

	/* SMM related state */
	struct {
		/* in VMX operation on SMM entry? */
		bool vmxon;
		/* in guest mode on SMM entry? */
		bool guest_mode;
	} smm;
};

#define POSTED_INTR_ON  0
#define POSTED_INTR_SN  1

/* Posted-Interrupt Descriptor */
struct pi_desc {
	u32 pir[8];     /* Posted interrupt requested */
	union {
		struct {
				/* bit 256 - Outstanding Notification */
			u16	on	: 1,
				/* bit 257 - Suppress Notification */
				sn	: 1,
				/* bit 271:258 - Reserved */
				rsvd_1	: 14;
				/* bit 279:272 - Notification Vector */
			u8	nv;
				/* bit 287:280 - Reserved */
			u8	rsvd_2;
				/* bit 319:288 - Notification Destination */
			u32	ndst;
		};
		u64 control;
	};
	u32 rsvd[6];
} __aligned(64);

static bool pi_test_and_set_on(struct pi_desc *pi_desc)
{
	return test_and_set_bit(POSTED_INTR_ON,
			(unsigned long *)&pi_desc->control);
}

static bool pi_test_and_clear_on(struct pi_desc *pi_desc)
{
	return test_and_clear_bit(POSTED_INTR_ON,
			(unsigned long *)&pi_desc->control);
}

static int pi_test_and_set_pir(int vector, struct pi_desc *pi_desc)
{
	return test_and_set_bit(vector, (unsigned long *)pi_desc->pir);
}

static inline void pi_clear_sn(struct pi_desc *pi_desc)
{
	return clear_bit(POSTED_INTR_SN,
			(unsigned long *)&pi_desc->control);
}

static inline void pi_set_sn(struct pi_desc *pi_desc)
{
	return set_bit(POSTED_INTR_SN,
			(unsigned long *)&pi_desc->control);
}

static inline void pi_clear_on(struct pi_desc *pi_desc)
{
	clear_bit(POSTED_INTR_ON,
  		  (unsigned long *)&pi_desc->control);
}

static inline int pi_test_on(struct pi_desc *pi_desc)
{
	return test_bit(POSTED_INTR_ON,
			(unsigned long *)&pi_desc->control);
}

static inline int pi_test_sn(struct pi_desc *pi_desc)
{
	return test_bit(POSTED_INTR_SN,
			(unsigned long *)&pi_desc->control);
}

struct vcpu_vmx {
	struct kvm_vcpu       vcpu;
	unsigned long         host_rsp;
	u8                    fail;
	u8		      msr_bitmap_mode;
	u32                   exit_intr_info;
	u32                   idt_vectoring_info;
	ulong                 rflags;
	struct shared_msr_entry *guest_msrs;
	int                   nmsrs;
	int                   save_nmsrs;
	unsigned long	      host_idt_base;
#ifdef CONFIG_X86_64
	u64 		      msr_host_kernel_gs_base;
	u64 		      msr_guest_kernel_gs_base;
#endif

	u64 		      arch_capabilities;
	u64 		      spec_ctrl;

	u32 vm_entry_controls_shadow;
	u32 vm_exit_controls_shadow;
	u32 secondary_exec_control;

	/*
	 * loaded_vmcs points to the VMCS currently used in this vcpu. For a
	 * non-nested (L1) guest, it always points to vmcs01. For a nested
	 * guest (L2), it points to a different VMCS.
	 */
	struct loaded_vmcs    vmcs01;
	struct loaded_vmcs   *loaded_vmcs;
	bool                  __launched; /* temporary, used in vmx_vcpu_run */
	struct msr_autoload {
		unsigned nr;
		struct vmx_msr_entry guest[NR_AUTOLOAD_MSRS];
		struct vmx_msr_entry host[NR_AUTOLOAD_MSRS];
	} msr_autoload;
	struct {
		int           loaded;
		u16           fs_sel, gs_sel, ldt_sel;
#ifdef CONFIG_X86_64
		u16           ds_sel, es_sel;
#endif
		int           gs_ldt_reload_needed;
		int           fs_reload_needed;
		u64           msr_host_bndcfgs;
	} host_state;
	struct {
		int vm86_active;
		ulong save_rflags;
		struct kvm_segment segs[8];
	} rmode;
	struct {
		u32 bitmask; /* 4 bits per segment (1 bit per field) */
		struct kvm_save_segment {
			u16 selector;
			unsigned long base;
			u32 limit;
			u32 ar;
		} seg[8];
	} segment_cache;
	int vpid;
	bool emulation_required;

	u32 exit_reason;

	/* Posted interrupt descriptor */
	struct pi_desc pi_desc;

	/* Support for a guest hypervisor (nested VMX) */
	struct nested_vmx nested;

	/* Dynamic PLE window. */
	int ple_window;
	bool ple_window_dirty;

	/* Support for PML */
#define PML_ENTITY_NUM		512
	struct page *pml_pg;

	/* apic deadline value in host tsc */
	u64 hv_deadline_tsc;

	u64 current_tsc_ratio;

	u32 host_pkru;

	unsigned long host_debugctlmsr;

	/*
	 * Only bits masked by msr_ia32_feature_control_valid_bits can be set in
	 * msr_ia32_feature_control. FEATURE_CONTROL_LOCKED is always included
	 * in msr_ia32_feature_control_valid_bits.
	 */
	u64 msr_ia32_feature_control;
	u64 msr_ia32_feature_control_valid_bits;
};

enum segment_cache_field {
	SEG_FIELD_SEL = 0,
	SEG_FIELD_BASE = 1,
	SEG_FIELD_LIMIT = 2,
	SEG_FIELD_AR = 3,

	SEG_FIELD_NR = 4
};

static inline struct vcpu_vmx *to_vmx(struct kvm_vcpu *vcpu)
{
	return container_of(vcpu, struct vcpu_vmx, vcpu);
}

static struct pi_desc *vcpu_to_pi_desc(struct kvm_vcpu *vcpu)
{
	return &(to_vmx(vcpu)->pi_desc);
}

#define ROL16(val, n) ((u16)(((u16)(val) << (n)) | ((u16)(val) >> (16 - (n)))))
#define VMCS12_OFFSET(x) offsetof(struct vmcs12, x)
#define FIELD(number, name)	[ROL16(number, 6)] = VMCS12_OFFSET(name)
#define FIELD64(number, name)						\
	FIELD(number, name),						\
	[ROL16(number##_HIGH, 6)] = VMCS12_OFFSET(name) + sizeof(u32)


static u16 shadow_read_only_fields[] = {
#define SHADOW_FIELD_RO(x) x,
#include "vmx_shadow_fields.h"
};
static int max_shadow_read_only_fields =
	ARRAY_SIZE(shadow_read_only_fields);

static u16 shadow_read_write_fields[] = {
#define SHADOW_FIELD_RW(x) x,
#include "vmx_shadow_fields.h"
};
static int max_shadow_read_write_fields =
	ARRAY_SIZE(shadow_read_write_fields);

static const unsigned short vmcs_field_to_offset_table[] = {
	FIELD(VIRTUAL_PROCESSOR_ID, virtual_processor_id),
	FIELD(POSTED_INTR_NV, posted_intr_nv),
	FIELD(GUEST_ES_SELECTOR, guest_es_selector),
	FIELD(GUEST_CS_SELECTOR, guest_cs_selector),
	FIELD(GUEST_SS_SELECTOR, guest_ss_selector),
	FIELD(GUEST_DS_SELECTOR, guest_ds_selector),
	FIELD(GUEST_FS_SELECTOR, guest_fs_selector),
	FIELD(GUEST_GS_SELECTOR, guest_gs_selector),
	FIELD(GUEST_LDTR_SELECTOR, guest_ldtr_selector),
	FIELD(GUEST_TR_SELECTOR, guest_tr_selector),
	FIELD(GUEST_INTR_STATUS, guest_intr_status),
	FIELD(GUEST_PML_INDEX, guest_pml_index),
	FIELD(HOST_ES_SELECTOR, host_es_selector),
	FIELD(HOST_CS_SELECTOR, host_cs_selector),
	FIELD(HOST_SS_SELECTOR, host_ss_selector),
	FIELD(HOST_DS_SELECTOR, host_ds_selector),
	FIELD(HOST_FS_SELECTOR, host_fs_selector),
	FIELD(HOST_GS_SELECTOR, host_gs_selector),
	FIELD(HOST_TR_SELECTOR, host_tr_selector),
	FIELD64(IO_BITMAP_A, io_bitmap_a),
	FIELD64(IO_BITMAP_B, io_bitmap_b),
	FIELD64(MSR_BITMAP, msr_bitmap),
	FIELD64(VM_EXIT_MSR_STORE_ADDR, vm_exit_msr_store_addr),
	FIELD64(VM_EXIT_MSR_LOAD_ADDR, vm_exit_msr_load_addr),
	FIELD64(VM_ENTRY_MSR_LOAD_ADDR, vm_entry_msr_load_addr),
	FIELD64(TSC_OFFSET, tsc_offset),
	FIELD64(VIRTUAL_APIC_PAGE_ADDR, virtual_apic_page_addr),
	FIELD64(APIC_ACCESS_ADDR, apic_access_addr),
	FIELD64(POSTED_INTR_DESC_ADDR, posted_intr_desc_addr),
	FIELD64(VM_FUNCTION_CONTROL, vm_function_control),
	FIELD64(EPT_POINTER, ept_pointer),
	FIELD64(EOI_EXIT_BITMAP0, eoi_exit_bitmap0),
	FIELD64(EOI_EXIT_BITMAP1, eoi_exit_bitmap1),
	FIELD64(EOI_EXIT_BITMAP2, eoi_exit_bitmap2),
	FIELD64(EOI_EXIT_BITMAP3, eoi_exit_bitmap3),
	FIELD64(EPTP_LIST_ADDRESS, eptp_list_address),
	FIELD64(XSS_EXIT_BITMAP, xss_exit_bitmap),
	FIELD64(GUEST_PHYSICAL_ADDRESS, guest_physical_address),
	FIELD64(VMCS_LINK_POINTER, vmcs_link_pointer),
	FIELD64(PML_ADDRESS, pml_address),
	FIELD64(GUEST_IA32_DEBUGCTL, guest_ia32_debugctl),
	FIELD64(GUEST_IA32_PAT, guest_ia32_pat),
	FIELD64(GUEST_IA32_EFER, guest_ia32_efer),
	FIELD64(GUEST_IA32_PERF_GLOBAL_CTRL, guest_ia32_perf_global_ctrl),
	FIELD64(GUEST_PDPTR0, guest_pdptr0),
	FIELD64(GUEST_PDPTR1, guest_pdptr1),
	FIELD64(GUEST_PDPTR2, guest_pdptr2),
	FIELD64(GUEST_PDPTR3, guest_pdptr3),
	FIELD64(GUEST_BNDCFGS, guest_bndcfgs),
	FIELD64(HOST_IA32_PAT, host_ia32_pat),
	FIELD64(HOST_IA32_EFER, host_ia32_efer),
	FIELD64(HOST_IA32_PERF_GLOBAL_CTRL, host_ia32_perf_global_ctrl),
	FIELD(PIN_BASED_VM_EXEC_CONTROL, pin_based_vm_exec_control),
	FIELD(CPU_BASED_VM_EXEC_CONTROL, cpu_based_vm_exec_control),
	FIELD(EXCEPTION_BITMAP, exception_bitmap),
	FIELD(PAGE_FAULT_ERROR_CODE_MASK, page_fault_error_code_mask),
	FIELD(PAGE_FAULT_ERROR_CODE_MATCH, page_fault_error_code_match),
	FIELD(CR3_TARGET_COUNT, cr3_target_count),
	FIELD(VM_EXIT_CONTROLS, vm_exit_controls),
	FIELD(VM_EXIT_MSR_STORE_COUNT, vm_exit_msr_store_count),
	FIELD(VM_EXIT_MSR_LOAD_COUNT, vm_exit_msr_load_count),
	FIELD(VM_ENTRY_CONTROLS, vm_entry_controls),
	FIELD(VM_ENTRY_MSR_LOAD_COUNT, vm_entry_msr_load_count),
	FIELD(VM_ENTRY_INTR_INFO_FIELD, vm_entry_intr_info_field),
	FIELD(VM_ENTRY_EXCEPTION_ERROR_CODE, vm_entry_exception_error_code),
	FIELD(VM_ENTRY_INSTRUCTION_LEN, vm_entry_instruction_len),
	FIELD(TPR_THRESHOLD, tpr_threshold),
	FIELD(SECONDARY_VM_EXEC_CONTROL, secondary_vm_exec_control),
	FIELD(VM_INSTRUCTION_ERROR, vm_instruction_error),
	FIELD(VM_EXIT_REASON, vm_exit_reason),
	FIELD(VM_EXIT_INTR_INFO, vm_exit_intr_info),
	FIELD(VM_EXIT_INTR_ERROR_CODE, vm_exit_intr_error_code),
	FIELD(IDT_VECTORING_INFO_FIELD, idt_vectoring_info_field),
	FIELD(IDT_VECTORING_ERROR_CODE, idt_vectoring_error_code),
	FIELD(VM_EXIT_INSTRUCTION_LEN, vm_exit_instruction_len),
	FIELD(VMX_INSTRUCTION_INFO, vmx_instruction_info),
	FIELD(GUEST_ES_LIMIT, guest_es_limit),
	FIELD(GUEST_CS_LIMIT, guest_cs_limit),
	FIELD(GUEST_SS_LIMIT, guest_ss_limit),
	FIELD(GUEST_DS_LIMIT, guest_ds_limit),
	FIELD(GUEST_FS_LIMIT, guest_fs_limit),
	FIELD(GUEST_GS_LIMIT, guest_gs_limit),
	FIELD(GUEST_LDTR_LIMIT, guest_ldtr_limit),
	FIELD(GUEST_TR_LIMIT, guest_tr_limit),
	FIELD(GUEST_GDTR_LIMIT, guest_gdtr_limit),
	FIELD(GUEST_IDTR_LIMIT, guest_idtr_limit),
	FIELD(GUEST_ES_AR_BYTES, guest_es_ar_bytes),
	FIELD(GUEST_CS_AR_BYTES, guest_cs_ar_bytes),
	FIELD(GUEST_SS_AR_BYTES, guest_ss_ar_bytes),
	FIELD(GUEST_DS_AR_BYTES, guest_ds_ar_bytes),
	FIELD(GUEST_FS_AR_BYTES, guest_fs_ar_bytes),
	FIELD(GUEST_GS_AR_BYTES, guest_gs_ar_bytes),
	FIELD(GUEST_LDTR_AR_BYTES, guest_ldtr_ar_bytes),
	FIELD(GUEST_TR_AR_BYTES, guest_tr_ar_bytes),
	FIELD(GUEST_INTERRUPTIBILITY_INFO, guest_interruptibility_info),
	FIELD(GUEST_ACTIVITY_STATE, guest_activity_state),
	FIELD(GUEST_SYSENTER_CS, guest_sysenter_cs),
	FIELD(HOST_IA32_SYSENTER_CS, host_ia32_sysenter_cs),
	FIELD(VMX_PREEMPTION_TIMER_VALUE, vmx_preemption_timer_value),
	FIELD(CR0_GUEST_HOST_MASK, cr0_guest_host_mask),
	FIELD(CR4_GUEST_HOST_MASK, cr4_guest_host_mask),
	FIELD(CR0_READ_SHADOW, cr0_read_shadow),
	FIELD(CR4_READ_SHADOW, cr4_read_shadow),
	FIELD(CR3_TARGET_VALUE0, cr3_target_value0),
	FIELD(CR3_TARGET_VALUE1, cr3_target_value1),
	FIELD(CR3_TARGET_VALUE2, cr3_target_value2),
	FIELD(CR3_TARGET_VALUE3, cr3_target_value3),
	FIELD(EXIT_QUALIFICATION, exit_qualification),
	FIELD(GUEST_LINEAR_ADDRESS, guest_linear_address),
	FIELD(GUEST_CR0, guest_cr0),
	FIELD(GUEST_CR3, guest_cr3),
	FIELD(GUEST_CR4, guest_cr4),
	FIELD(GUEST_ES_BASE, guest_es_base),
	FIELD(GUEST_CS_BASE, guest_cs_base),
	FIELD(GUEST_SS_BASE, guest_ss_base),
	FIELD(GUEST_DS_BASE, guest_ds_base),
	FIELD(GUEST_FS_BASE, guest_fs_base),
	FIELD(GUEST_GS_BASE, guest_gs_base),
	FIELD(GUEST_LDTR_BASE, guest_ldtr_base),
	FIELD(GUEST_TR_BASE, guest_tr_base),
	FIELD(GUEST_GDTR_BASE, guest_gdtr_base),
	FIELD(GUEST_IDTR_BASE, guest_idtr_base),
	FIELD(GUEST_DR7, guest_dr7),
	FIELD(GUEST_RSP, guest_rsp),
	FIELD(GUEST_RIP, guest_rip),
	FIELD(GUEST_RFLAGS, guest_rflags),
	FIELD(GUEST_PENDING_DBG_EXCEPTIONS, guest_pending_dbg_exceptions),
	FIELD(GUEST_SYSENTER_ESP, guest_sysenter_esp),
	FIELD(GUEST_SYSENTER_EIP, guest_sysenter_eip),
	FIELD(HOST_CR0, host_cr0),
	FIELD(HOST_CR3, host_cr3),
	FIELD(HOST_CR4, host_cr4),
	FIELD(HOST_FS_BASE, host_fs_base),
	FIELD(HOST_GS_BASE, host_gs_base),
	FIELD(HOST_TR_BASE, host_tr_base),
	FIELD(HOST_GDTR_BASE, host_gdtr_base),
	FIELD(HOST_IDTR_BASE, host_idtr_base),
	FIELD(HOST_IA32_SYSENTER_ESP, host_ia32_sysenter_esp),
	FIELD(HOST_IA32_SYSENTER_EIP, host_ia32_sysenter_eip),
	FIELD(HOST_RSP, host_rsp),
	FIELD(HOST_RIP, host_rip),
};

static inline short vmcs_field_to_offset(unsigned long field)
{
<<<<<<< HEAD
	const size_t size = ARRAY_SIZE(vmcs_field_to_offset_table);
	unsigned short offset;

	BUILD_BUG_ON(size > SHRT_MAX);
	if (field >= size)
		return -ENOENT;

	field = array_index_nospec(field, size);
	offset = vmcs_field_to_offset_table[field];
	if (offset == 0)
		return -ENOENT;
	return offset;
=======
	unsigned index;

	if (field >> 15)
		return -ENOENT;

	index = ROL16(field, 6);
	if (index >= ARRAY_SIZE(vmcs_field_to_offset_table))
		return -ENOENT;

	/*
	 * FIXME: Mitigation for CVE-2017-5753.  To be replaced with a
	 * generic mechanism.
	 */
	asm("lfence");

	if (vmcs_field_to_offset_table[index] == 0)
		return -ENOENT;

	return vmcs_field_to_offset_table[index];
>>>>>>> 8dbfb2bf
}

static inline struct vmcs12 *get_vmcs12(struct kvm_vcpu *vcpu)
{
	return to_vmx(vcpu)->nested.cached_vmcs12;
}

static bool nested_ept_ad_enabled(struct kvm_vcpu *vcpu);
static unsigned long nested_ept_get_cr3(struct kvm_vcpu *vcpu);
static u64 construct_eptp(struct kvm_vcpu *vcpu, unsigned long root_hpa);
static bool vmx_xsaves_supported(void);
static void vmx_set_segment(struct kvm_vcpu *vcpu,
			    struct kvm_segment *var, int seg);
static void vmx_get_segment(struct kvm_vcpu *vcpu,
			    struct kvm_segment *var, int seg);
static bool guest_state_valid(struct kvm_vcpu *vcpu);
static u32 vmx_segment_access_rights(struct kvm_segment *var);
static void copy_shadow_to_vmcs12(struct vcpu_vmx *vmx);
static bool vmx_get_nmi_mask(struct kvm_vcpu *vcpu);
static void vmx_set_nmi_mask(struct kvm_vcpu *vcpu, bool masked);
static bool nested_vmx_is_page_fault_vmexit(struct vmcs12 *vmcs12,
					    u16 error_code);
static void vmx_update_msr_bitmap(struct kvm_vcpu *vcpu);
static void __always_inline vmx_disable_intercept_for_msr(unsigned long *msr_bitmap,
							  u32 msr, int type);

static DEFINE_PER_CPU(struct vmcs *, vmxarea);
static DEFINE_PER_CPU(struct vmcs *, current_vmcs);
/*
 * We maintain a per-CPU linked-list of VMCS loaded on that CPU. This is needed
 * when a CPU is brought down, and we need to VMCLEAR all VMCSs loaded on it.
 */
static DEFINE_PER_CPU(struct list_head, loaded_vmcss_on_cpu);

/*
 * We maintian a per-CPU linked-list of vCPU, so in wakeup_handler() we
 * can find which vCPU should be waken up.
 */
static DEFINE_PER_CPU(struct list_head, blocked_vcpu_on_cpu);
static DEFINE_PER_CPU(spinlock_t, blocked_vcpu_on_cpu_lock);

enum {
<<<<<<< HEAD
	VMX_IO_BITMAP_A,
	VMX_IO_BITMAP_B,
=======
	VMX_MSR_BITMAP_LEGACY,
	VMX_MSR_BITMAP_LONGMODE,
	VMX_MSR_BITMAP_LEGACY_X2APIC_APICV,
	VMX_MSR_BITMAP_LONGMODE_X2APIC_APICV,
	VMX_MSR_BITMAP_LEGACY_X2APIC,
	VMX_MSR_BITMAP_LONGMODE_X2APIC,
>>>>>>> 8dbfb2bf
	VMX_VMREAD_BITMAP,
	VMX_VMWRITE_BITMAP,
	VMX_BITMAP_NR
};

static unsigned long *vmx_bitmap[VMX_BITMAP_NR];

<<<<<<< HEAD
#define vmx_io_bitmap_a                      (vmx_bitmap[VMX_IO_BITMAP_A])
#define vmx_io_bitmap_b                      (vmx_bitmap[VMX_IO_BITMAP_B])
=======
#define vmx_msr_bitmap_legacy                (vmx_bitmap[VMX_MSR_BITMAP_LEGACY])
#define vmx_msr_bitmap_longmode              (vmx_bitmap[VMX_MSR_BITMAP_LONGMODE])
#define vmx_msr_bitmap_legacy_x2apic_apicv   (vmx_bitmap[VMX_MSR_BITMAP_LEGACY_X2APIC_APICV])
#define vmx_msr_bitmap_longmode_x2apic_apicv (vmx_bitmap[VMX_MSR_BITMAP_LONGMODE_X2APIC_APICV])
#define vmx_msr_bitmap_legacy_x2apic         (vmx_bitmap[VMX_MSR_BITMAP_LEGACY_X2APIC])
#define vmx_msr_bitmap_longmode_x2apic       (vmx_bitmap[VMX_MSR_BITMAP_LONGMODE_X2APIC])
>>>>>>> 8dbfb2bf
#define vmx_vmread_bitmap                    (vmx_bitmap[VMX_VMREAD_BITMAP])
#define vmx_vmwrite_bitmap                   (vmx_bitmap[VMX_VMWRITE_BITMAP])

static bool cpu_has_load_ia32_efer;
static bool cpu_has_load_perf_global_ctrl;

static DECLARE_BITMAP(vmx_vpid_bitmap, VMX_NR_VPIDS);
static DEFINE_SPINLOCK(vmx_vpid_lock);

static struct vmcs_config {
	int size;
	int order;
	u32 basic_cap;
	u32 revision_id;
	u32 pin_based_exec_ctrl;
	u32 cpu_based_exec_ctrl;
	u32 cpu_based_2nd_exec_ctrl;
	u32 vmexit_ctrl;
	u32 vmentry_ctrl;
} vmcs_config;

static struct vmx_capability {
	u32 ept;
	u32 vpid;
} vmx_capability;

#define VMX_SEGMENT_FIELD(seg)					\
	[VCPU_SREG_##seg] = {                                   \
		.selector = GUEST_##seg##_SELECTOR,		\
		.base = GUEST_##seg##_BASE,		   	\
		.limit = GUEST_##seg##_LIMIT,		   	\
		.ar_bytes = GUEST_##seg##_AR_BYTES,	   	\
	}

static const struct kvm_vmx_segment_field {
	unsigned selector;
	unsigned base;
	unsigned limit;
	unsigned ar_bytes;
} kvm_vmx_segment_fields[] = {
	VMX_SEGMENT_FIELD(CS),
	VMX_SEGMENT_FIELD(DS),
	VMX_SEGMENT_FIELD(ES),
	VMX_SEGMENT_FIELD(FS),
	VMX_SEGMENT_FIELD(GS),
	VMX_SEGMENT_FIELD(SS),
	VMX_SEGMENT_FIELD(TR),
	VMX_SEGMENT_FIELD(LDTR),
};

static u64 host_efer;

static void ept_save_pdptrs(struct kvm_vcpu *vcpu);

/*
 * Keep MSR_STAR at the end, as setup_msrs() will try to optimize it
 * away by decrementing the array size.
 */
static const u32 vmx_msr_index[] = {
#ifdef CONFIG_X86_64
	MSR_SYSCALL_MASK, MSR_LSTAR, MSR_CSTAR,
#endif
	MSR_EFER, MSR_TSC_AUX, MSR_STAR,
};

static inline bool is_exception_n(u32 intr_info, u8 vector)
{
	return (intr_info & (INTR_INFO_INTR_TYPE_MASK | INTR_INFO_VECTOR_MASK |
			     INTR_INFO_VALID_MASK)) ==
		(INTR_TYPE_HARD_EXCEPTION | vector | INTR_INFO_VALID_MASK);
}

static inline bool is_debug(u32 intr_info)
{
	return is_exception_n(intr_info, DB_VECTOR);
}

static inline bool is_breakpoint(u32 intr_info)
{
	return is_exception_n(intr_info, BP_VECTOR);
}

static inline bool is_page_fault(u32 intr_info)
{
	return is_exception_n(intr_info, PF_VECTOR);
}

static inline bool is_no_device(u32 intr_info)
{
	return is_exception_n(intr_info, NM_VECTOR);
}

static inline bool is_invalid_opcode(u32 intr_info)
{
	return is_exception_n(intr_info, UD_VECTOR);
}

static inline bool is_external_interrupt(u32 intr_info)
{
	return (intr_info & (INTR_INFO_INTR_TYPE_MASK | INTR_INFO_VALID_MASK))
		== (INTR_TYPE_EXT_INTR | INTR_INFO_VALID_MASK);
}

static inline bool is_machine_check(u32 intr_info)
{
	return (intr_info & (INTR_INFO_INTR_TYPE_MASK | INTR_INFO_VECTOR_MASK |
			     INTR_INFO_VALID_MASK)) ==
		(INTR_TYPE_HARD_EXCEPTION | MC_VECTOR | INTR_INFO_VALID_MASK);
}

static inline bool cpu_has_vmx_msr_bitmap(void)
{
	return vmcs_config.cpu_based_exec_ctrl & CPU_BASED_USE_MSR_BITMAPS;
}

static inline bool cpu_has_vmx_tpr_shadow(void)
{
	return vmcs_config.cpu_based_exec_ctrl & CPU_BASED_TPR_SHADOW;
}

static inline bool cpu_need_tpr_shadow(struct kvm_vcpu *vcpu)
{
	return cpu_has_vmx_tpr_shadow() && lapic_in_kernel(vcpu);
}

static inline bool cpu_has_secondary_exec_ctrls(void)
{
	return vmcs_config.cpu_based_exec_ctrl &
		CPU_BASED_ACTIVATE_SECONDARY_CONTROLS;
}

static inline bool cpu_has_vmx_virtualize_apic_accesses(void)
{
	return vmcs_config.cpu_based_2nd_exec_ctrl &
		SECONDARY_EXEC_VIRTUALIZE_APIC_ACCESSES;
}

static inline bool cpu_has_vmx_virtualize_x2apic_mode(void)
{
	return vmcs_config.cpu_based_2nd_exec_ctrl &
		SECONDARY_EXEC_VIRTUALIZE_X2APIC_MODE;
}

static inline bool cpu_has_vmx_apic_register_virt(void)
{
	return vmcs_config.cpu_based_2nd_exec_ctrl &
		SECONDARY_EXEC_APIC_REGISTER_VIRT;
}

static inline bool cpu_has_vmx_virtual_intr_delivery(void)
{
	return vmcs_config.cpu_based_2nd_exec_ctrl &
		SECONDARY_EXEC_VIRTUAL_INTR_DELIVERY;
}

/*
 * Comment's format: document - errata name - stepping - processor name.
 * Refer from
 * https://www.virtualbox.org/svn/vbox/trunk/src/VBox/VMM/VMMR0/HMR0.cpp
 */
static u32 vmx_preemption_cpu_tfms[] = {
/* 323344.pdf - BA86   - D0 - Xeon 7500 Series */
0x000206E6,
/* 323056.pdf - AAX65  - C2 - Xeon L3406 */
/* 322814.pdf - AAT59  - C2 - i7-600, i5-500, i5-400 and i3-300 Mobile */
/* 322911.pdf - AAU65  - C2 - i5-600, i3-500 Desktop and Pentium G6950 */
0x00020652,
/* 322911.pdf - AAU65  - K0 - i5-600, i3-500 Desktop and Pentium G6950 */
0x00020655,
/* 322373.pdf - AAO95  - B1 - Xeon 3400 Series */
/* 322166.pdf - AAN92  - B1 - i7-800 and i5-700 Desktop */
/*
 * 320767.pdf - AAP86  - B1 -
 * i7-900 Mobile Extreme, i7-800 and i7-700 Mobile
 */
0x000106E5,
/* 321333.pdf - AAM126 - C0 - Xeon 3500 */
0x000106A0,
/* 321333.pdf - AAM126 - C1 - Xeon 3500 */
0x000106A1,
/* 320836.pdf - AAJ124 - C0 - i7-900 Desktop Extreme and i7-900 Desktop */
0x000106A4,
 /* 321333.pdf - AAM126 - D0 - Xeon 3500 */
 /* 321324.pdf - AAK139 - D0 - Xeon 5500 */
 /* 320836.pdf - AAJ124 - D0 - i7-900 Extreme and i7-900 Desktop */
0x000106A5,
};

static inline bool cpu_has_broken_vmx_preemption_timer(void)
{
	u32 eax = cpuid_eax(0x00000001), i;

	/* Clear the reserved bits */
	eax &= ~(0x3U << 14 | 0xfU << 28);
	for (i = 0; i < ARRAY_SIZE(vmx_preemption_cpu_tfms); i++)
		if (eax == vmx_preemption_cpu_tfms[i])
			return true;

	return false;
}

static inline bool cpu_has_vmx_preemption_timer(void)
{
	return vmcs_config.pin_based_exec_ctrl &
		PIN_BASED_VMX_PREEMPTION_TIMER;
}

static inline bool cpu_has_vmx_posted_intr(void)
{
	return IS_ENABLED(CONFIG_X86_LOCAL_APIC) &&
		vmcs_config.pin_based_exec_ctrl & PIN_BASED_POSTED_INTR;
}

static inline bool cpu_has_vmx_apicv(void)
{
	return cpu_has_vmx_apic_register_virt() &&
		cpu_has_vmx_virtual_intr_delivery() &&
		cpu_has_vmx_posted_intr();
}

static inline bool cpu_has_vmx_flexpriority(void)
{
	return cpu_has_vmx_tpr_shadow() &&
		cpu_has_vmx_virtualize_apic_accesses();
}

static inline bool cpu_has_vmx_ept_execute_only(void)
{
	return vmx_capability.ept & VMX_EPT_EXECUTE_ONLY_BIT;
}

static inline bool cpu_has_vmx_ept_2m_page(void)
{
	return vmx_capability.ept & VMX_EPT_2MB_PAGE_BIT;
}

static inline bool cpu_has_vmx_ept_1g_page(void)
{
	return vmx_capability.ept & VMX_EPT_1GB_PAGE_BIT;
}

static inline bool cpu_has_vmx_ept_4levels(void)
{
	return vmx_capability.ept & VMX_EPT_PAGE_WALK_4_BIT;
}

static inline bool cpu_has_vmx_ept_mt_wb(void)
{
	return vmx_capability.ept & VMX_EPTP_WB_BIT;
}

static inline bool cpu_has_vmx_ept_5levels(void)
{
	return vmx_capability.ept & VMX_EPT_PAGE_WALK_5_BIT;
}

static inline bool cpu_has_vmx_ept_ad_bits(void)
{
	return vmx_capability.ept & VMX_EPT_AD_BIT;
}

static inline bool cpu_has_vmx_invept_context(void)
{
	return vmx_capability.ept & VMX_EPT_EXTENT_CONTEXT_BIT;
}

static inline bool cpu_has_vmx_invept_global(void)
{
	return vmx_capability.ept & VMX_EPT_EXTENT_GLOBAL_BIT;
}

static inline bool cpu_has_vmx_invvpid_single(void)
{
	return vmx_capability.vpid & VMX_VPID_EXTENT_SINGLE_CONTEXT_BIT;
}

static inline bool cpu_has_vmx_invvpid_global(void)
{
	return vmx_capability.vpid & VMX_VPID_EXTENT_GLOBAL_CONTEXT_BIT;
}

static inline bool cpu_has_vmx_invvpid(void)
{
	return vmx_capability.vpid & VMX_VPID_INVVPID_BIT;
}

static inline bool cpu_has_vmx_ept(void)
{
	return vmcs_config.cpu_based_2nd_exec_ctrl &
		SECONDARY_EXEC_ENABLE_EPT;
}

static inline bool cpu_has_vmx_unrestricted_guest(void)
{
	return vmcs_config.cpu_based_2nd_exec_ctrl &
		SECONDARY_EXEC_UNRESTRICTED_GUEST;
}

static inline bool cpu_has_vmx_ple(void)
{
	return vmcs_config.cpu_based_2nd_exec_ctrl &
		SECONDARY_EXEC_PAUSE_LOOP_EXITING;
}

static inline bool cpu_has_vmx_basic_inout(void)
{
	return	(((u64)vmcs_config.basic_cap << 32) & VMX_BASIC_INOUT);
}

static inline bool cpu_need_virtualize_apic_accesses(struct kvm_vcpu *vcpu)
{
	return flexpriority_enabled && lapic_in_kernel(vcpu);
}

static inline bool cpu_has_vmx_vpid(void)
{
	return vmcs_config.cpu_based_2nd_exec_ctrl &
		SECONDARY_EXEC_ENABLE_VPID;
}

static inline bool cpu_has_vmx_rdtscp(void)
{
	return vmcs_config.cpu_based_2nd_exec_ctrl &
		SECONDARY_EXEC_RDTSCP;
}

static inline bool cpu_has_vmx_invpcid(void)
{
	return vmcs_config.cpu_based_2nd_exec_ctrl &
		SECONDARY_EXEC_ENABLE_INVPCID;
}

static inline bool cpu_has_virtual_nmis(void)
{
	return vmcs_config.pin_based_exec_ctrl & PIN_BASED_VIRTUAL_NMIS;
}

static inline bool cpu_has_vmx_wbinvd_exit(void)
{
	return vmcs_config.cpu_based_2nd_exec_ctrl &
		SECONDARY_EXEC_WBINVD_EXITING;
}

static inline bool cpu_has_vmx_shadow_vmcs(void)
{
	u64 vmx_msr;
	rdmsrl(MSR_IA32_VMX_MISC, vmx_msr);
	/* check if the cpu supports writing r/o exit information fields */
	if (!(vmx_msr & MSR_IA32_VMX_MISC_VMWRITE_SHADOW_RO_FIELDS))
		return false;

	return vmcs_config.cpu_based_2nd_exec_ctrl &
		SECONDARY_EXEC_SHADOW_VMCS;
}

static inline bool cpu_has_vmx_pml(void)
{
	return vmcs_config.cpu_based_2nd_exec_ctrl & SECONDARY_EXEC_ENABLE_PML;
}

static inline bool cpu_has_vmx_tsc_scaling(void)
{
	return vmcs_config.cpu_based_2nd_exec_ctrl &
		SECONDARY_EXEC_TSC_SCALING;
}

static inline bool cpu_has_vmx_vmfunc(void)
{
	return vmcs_config.cpu_based_2nd_exec_ctrl &
		SECONDARY_EXEC_ENABLE_VMFUNC;
}

static inline bool report_flexpriority(void)
{
	return flexpriority_enabled;
}

static inline unsigned nested_cpu_vmx_misc_cr3_count(struct kvm_vcpu *vcpu)
{
	return vmx_misc_cr3_count(to_vmx(vcpu)->nested.nested_vmx_misc_low);
}

static inline bool nested_cpu_has(struct vmcs12 *vmcs12, u32 bit)
{
	return vmcs12->cpu_based_vm_exec_control & bit;
}

static inline bool nested_cpu_has2(struct vmcs12 *vmcs12, u32 bit)
{
	return (vmcs12->cpu_based_vm_exec_control &
			CPU_BASED_ACTIVATE_SECONDARY_CONTROLS) &&
		(vmcs12->secondary_vm_exec_control & bit);
}

static inline bool nested_cpu_has_preemption_timer(struct vmcs12 *vmcs12)
{
	return vmcs12->pin_based_vm_exec_control &
		PIN_BASED_VMX_PREEMPTION_TIMER;
}

static inline int nested_cpu_has_ept(struct vmcs12 *vmcs12)
{
	return nested_cpu_has2(vmcs12, SECONDARY_EXEC_ENABLE_EPT);
}

static inline bool nested_cpu_has_xsaves(struct vmcs12 *vmcs12)
{
	return nested_cpu_has2(vmcs12, SECONDARY_EXEC_XSAVES);
}

static inline bool nested_cpu_has_pml(struct vmcs12 *vmcs12)
{
	return nested_cpu_has2(vmcs12, SECONDARY_EXEC_ENABLE_PML);
}

static inline bool nested_cpu_has_virt_x2apic_mode(struct vmcs12 *vmcs12)
{
	return nested_cpu_has2(vmcs12, SECONDARY_EXEC_VIRTUALIZE_X2APIC_MODE);
}

static inline bool nested_cpu_has_vpid(struct vmcs12 *vmcs12)
{
	return nested_cpu_has2(vmcs12, SECONDARY_EXEC_ENABLE_VPID);
}

static inline bool nested_cpu_has_apic_reg_virt(struct vmcs12 *vmcs12)
{
	return nested_cpu_has2(vmcs12, SECONDARY_EXEC_APIC_REGISTER_VIRT);
}

static inline bool nested_cpu_has_vid(struct vmcs12 *vmcs12)
{
	return nested_cpu_has2(vmcs12, SECONDARY_EXEC_VIRTUAL_INTR_DELIVERY);
}

static inline bool nested_cpu_has_posted_intr(struct vmcs12 *vmcs12)
{
	return vmcs12->pin_based_vm_exec_control & PIN_BASED_POSTED_INTR;
}

static inline bool nested_cpu_has_vmfunc(struct vmcs12 *vmcs12)
{
	return nested_cpu_has2(vmcs12, SECONDARY_EXEC_ENABLE_VMFUNC);
}

static inline bool nested_cpu_has_eptp_switching(struct vmcs12 *vmcs12)
{
	return nested_cpu_has_vmfunc(vmcs12) &&
		(vmcs12->vm_function_control &
		 VMX_VMFUNC_EPTP_SWITCHING);
}

static inline bool is_nmi(u32 intr_info)
{
	return (intr_info & (INTR_INFO_INTR_TYPE_MASK | INTR_INFO_VALID_MASK))
		== (INTR_TYPE_NMI_INTR | INTR_INFO_VALID_MASK);
}

static void nested_vmx_vmexit(struct kvm_vcpu *vcpu, u32 exit_reason,
			      u32 exit_intr_info,
			      unsigned long exit_qualification);
static void nested_vmx_entry_failure(struct kvm_vcpu *vcpu,
			struct vmcs12 *vmcs12,
			u32 reason, unsigned long qualification);

static int __find_msr_index(struct vcpu_vmx *vmx, u32 msr)
{
	int i;

	for (i = 0; i < vmx->nmsrs; ++i)
		if (vmx_msr_index[vmx->guest_msrs[i].index] == msr)
			return i;
	return -1;
}

static inline void __invvpid(int ext, u16 vpid, gva_t gva)
{
    struct {
	u64 vpid : 16;
	u64 rsvd : 48;
	u64 gva;
    } operand = { vpid, 0, gva };

    asm volatile (__ex(ASM_VMX_INVVPID)
		  /* CF==1 or ZF==1 --> rc = -1 */
		  "; ja 1f ; ud2 ; 1:"
		  : : "a"(&operand), "c"(ext) : "cc", "memory");
}

static inline void __invept(int ext, u64 eptp, gpa_t gpa)
{
	struct {
		u64 eptp, gpa;
	} operand = {eptp, gpa};

	asm volatile (__ex(ASM_VMX_INVEPT)
			/* CF==1 or ZF==1 --> rc = -1 */
			"; ja 1f ; ud2 ; 1:\n"
			: : "a" (&operand), "c" (ext) : "cc", "memory");
}

static struct shared_msr_entry *find_msr_entry(struct vcpu_vmx *vmx, u32 msr)
{
	int i;

	i = __find_msr_index(vmx, msr);
	if (i >= 0)
		return &vmx->guest_msrs[i];
	return NULL;
}

static void vmcs_clear(struct vmcs *vmcs)
{
	u64 phys_addr = __pa(vmcs);
	u8 error;

	asm volatile (__ex(ASM_VMX_VMCLEAR_RAX) "; setna %0"
		      : "=qm"(error) : "a"(&phys_addr), "m"(phys_addr)
		      : "cc", "memory");
	if (error)
		printk(KERN_ERR "kvm: vmclear fail: %p/%llx\n",
		       vmcs, phys_addr);
}

static inline void loaded_vmcs_init(struct loaded_vmcs *loaded_vmcs)
{
	vmcs_clear(loaded_vmcs->vmcs);
	if (loaded_vmcs->shadow_vmcs && loaded_vmcs->launched)
		vmcs_clear(loaded_vmcs->shadow_vmcs);
	loaded_vmcs->cpu = -1;
	loaded_vmcs->launched = 0;
}

static void vmcs_load(struct vmcs *vmcs)
{
	u64 phys_addr = __pa(vmcs);
	u8 error;

	asm volatile (__ex(ASM_VMX_VMPTRLD_RAX) "; setna %0"
			: "=qm"(error) : "a"(&phys_addr), "m"(phys_addr)
			: "cc", "memory");
	if (error)
		printk(KERN_ERR "kvm: vmptrld %p/%llx failed\n",
		       vmcs, phys_addr);
}

#ifdef CONFIG_KEXEC_CORE
/*
 * This bitmap is used to indicate whether the vmclear
 * operation is enabled on all cpus. All disabled by
 * default.
 */
static cpumask_t crash_vmclear_enabled_bitmap = CPU_MASK_NONE;

static inline void crash_enable_local_vmclear(int cpu)
{
	cpumask_set_cpu(cpu, &crash_vmclear_enabled_bitmap);
}

static inline void crash_disable_local_vmclear(int cpu)
{
	cpumask_clear_cpu(cpu, &crash_vmclear_enabled_bitmap);
}

static inline int crash_local_vmclear_enabled(int cpu)
{
	return cpumask_test_cpu(cpu, &crash_vmclear_enabled_bitmap);
}

static void crash_vmclear_local_loaded_vmcss(void)
{
	int cpu = raw_smp_processor_id();
	struct loaded_vmcs *v;

	if (!crash_local_vmclear_enabled(cpu))
		return;

	list_for_each_entry(v, &per_cpu(loaded_vmcss_on_cpu, cpu),
			    loaded_vmcss_on_cpu_link)
		vmcs_clear(v->vmcs);
}
#else
static inline void crash_enable_local_vmclear(int cpu) { }
static inline void crash_disable_local_vmclear(int cpu) { }
#endif /* CONFIG_KEXEC_CORE */

static void __loaded_vmcs_clear(void *arg)
{
	struct loaded_vmcs *loaded_vmcs = arg;
	int cpu = raw_smp_processor_id();

	if (loaded_vmcs->cpu != cpu)
		return; /* vcpu migration can race with cpu offline */
	if (per_cpu(current_vmcs, cpu) == loaded_vmcs->vmcs)
		per_cpu(current_vmcs, cpu) = NULL;
	crash_disable_local_vmclear(cpu);
	list_del(&loaded_vmcs->loaded_vmcss_on_cpu_link);

	/*
	 * we should ensure updating loaded_vmcs->loaded_vmcss_on_cpu_link
	 * is before setting loaded_vmcs->vcpu to -1 which is done in
	 * loaded_vmcs_init. Otherwise, other cpu can see vcpu = -1 fist
	 * then adds the vmcs into percpu list before it is deleted.
	 */
	smp_wmb();

	loaded_vmcs_init(loaded_vmcs);
	crash_enable_local_vmclear(cpu);
}

static void loaded_vmcs_clear(struct loaded_vmcs *loaded_vmcs)
{
	int cpu = loaded_vmcs->cpu;

	if (cpu != -1)
		smp_call_function_single(cpu,
			 __loaded_vmcs_clear, loaded_vmcs, 1);
}

static inline void vpid_sync_vcpu_single(int vpid)
{
	if (vpid == 0)
		return;

	if (cpu_has_vmx_invvpid_single())
		__invvpid(VMX_VPID_EXTENT_SINGLE_CONTEXT, vpid, 0);
}

static inline void vpid_sync_vcpu_global(void)
{
	if (cpu_has_vmx_invvpid_global())
		__invvpid(VMX_VPID_EXTENT_ALL_CONTEXT, 0, 0);
}

static inline void vpid_sync_context(int vpid)
{
	if (cpu_has_vmx_invvpid_single())
		vpid_sync_vcpu_single(vpid);
	else
		vpid_sync_vcpu_global();
}

static inline void ept_sync_global(void)
{
	__invept(VMX_EPT_EXTENT_GLOBAL, 0, 0);
}

static inline void ept_sync_context(u64 eptp)
{
	if (cpu_has_vmx_invept_context())
		__invept(VMX_EPT_EXTENT_CONTEXT, eptp, 0);
	else
		ept_sync_global();
}

static __always_inline void vmcs_check16(unsigned long field)
{
        BUILD_BUG_ON_MSG(__builtin_constant_p(field) && ((field) & 0x6001) == 0x2000,
			 "16-bit accessor invalid for 64-bit field");
        BUILD_BUG_ON_MSG(__builtin_constant_p(field) && ((field) & 0x6001) == 0x2001,
			 "16-bit accessor invalid for 64-bit high field");
        BUILD_BUG_ON_MSG(__builtin_constant_p(field) && ((field) & 0x6000) == 0x4000,
			 "16-bit accessor invalid for 32-bit high field");
        BUILD_BUG_ON_MSG(__builtin_constant_p(field) && ((field) & 0x6000) == 0x6000,
			 "16-bit accessor invalid for natural width field");
}

static __always_inline void vmcs_check32(unsigned long field)
{
        BUILD_BUG_ON_MSG(__builtin_constant_p(field) && ((field) & 0x6000) == 0,
			 "32-bit accessor invalid for 16-bit field");
        BUILD_BUG_ON_MSG(__builtin_constant_p(field) && ((field) & 0x6000) == 0x6000,
			 "32-bit accessor invalid for natural width field");
}

static __always_inline void vmcs_check64(unsigned long field)
{
        BUILD_BUG_ON_MSG(__builtin_constant_p(field) && ((field) & 0x6000) == 0,
			 "64-bit accessor invalid for 16-bit field");
        BUILD_BUG_ON_MSG(__builtin_constant_p(field) && ((field) & 0x6001) == 0x2001,
			 "64-bit accessor invalid for 64-bit high field");
        BUILD_BUG_ON_MSG(__builtin_constant_p(field) && ((field) & 0x6000) == 0x4000,
			 "64-bit accessor invalid for 32-bit field");
        BUILD_BUG_ON_MSG(__builtin_constant_p(field) && ((field) & 0x6000) == 0x6000,
			 "64-bit accessor invalid for natural width field");
}

static __always_inline void vmcs_checkl(unsigned long field)
{
        BUILD_BUG_ON_MSG(__builtin_constant_p(field) && ((field) & 0x6000) == 0,
			 "Natural width accessor invalid for 16-bit field");
        BUILD_BUG_ON_MSG(__builtin_constant_p(field) && ((field) & 0x6001) == 0x2000,
			 "Natural width accessor invalid for 64-bit field");
        BUILD_BUG_ON_MSG(__builtin_constant_p(field) && ((field) & 0x6001) == 0x2001,
			 "Natural width accessor invalid for 64-bit high field");
        BUILD_BUG_ON_MSG(__builtin_constant_p(field) && ((field) & 0x6000) == 0x4000,
			 "Natural width accessor invalid for 32-bit field");
}

static __always_inline unsigned long __vmcs_readl(unsigned long field)
{
	unsigned long value;

	asm volatile (__ex_clear(ASM_VMX_VMREAD_RDX_RAX, "%0")
		      : "=a"(value) : "d"(field) : "cc");
	return value;
}

static __always_inline u16 vmcs_read16(unsigned long field)
{
	vmcs_check16(field);
	return __vmcs_readl(field);
}

static __always_inline u32 vmcs_read32(unsigned long field)
{
	vmcs_check32(field);
	return __vmcs_readl(field);
}

static __always_inline u64 vmcs_read64(unsigned long field)
{
	vmcs_check64(field);
#ifdef CONFIG_X86_64
	return __vmcs_readl(field);
#else
	return __vmcs_readl(field) | ((u64)__vmcs_readl(field+1) << 32);
#endif
}

static __always_inline unsigned long vmcs_readl(unsigned long field)
{
	vmcs_checkl(field);
	return __vmcs_readl(field);
}

static noinline void vmwrite_error(unsigned long field, unsigned long value)
{
	printk(KERN_ERR "vmwrite error: reg %lx value %lx (err %d)\n",
	       field, value, vmcs_read32(VM_INSTRUCTION_ERROR));
	dump_stack();
}

static __always_inline void __vmcs_writel(unsigned long field, unsigned long value)
{
	u8 error;

	asm volatile (__ex(ASM_VMX_VMWRITE_RAX_RDX) "; setna %0"
		       : "=q"(error) : "a"(value), "d"(field) : "cc");
	if (unlikely(error))
		vmwrite_error(field, value);
}

static __always_inline void vmcs_write16(unsigned long field, u16 value)
{
	vmcs_check16(field);
	__vmcs_writel(field, value);
}

static __always_inline void vmcs_write32(unsigned long field, u32 value)
{
	vmcs_check32(field);
	__vmcs_writel(field, value);
}

static __always_inline void vmcs_write64(unsigned long field, u64 value)
{
	vmcs_check64(field);
	__vmcs_writel(field, value);
#ifndef CONFIG_X86_64
	asm volatile ("");
	__vmcs_writel(field+1, value >> 32);
#endif
}

static __always_inline void vmcs_writel(unsigned long field, unsigned long value)
{
	vmcs_checkl(field);
	__vmcs_writel(field, value);
}

static __always_inline void vmcs_clear_bits(unsigned long field, u32 mask)
{
        BUILD_BUG_ON_MSG(__builtin_constant_p(field) && ((field) & 0x6000) == 0x2000,
			 "vmcs_clear_bits does not support 64-bit fields");
	__vmcs_writel(field, __vmcs_readl(field) & ~mask);
}

static __always_inline void vmcs_set_bits(unsigned long field, u32 mask)
{
        BUILD_BUG_ON_MSG(__builtin_constant_p(field) && ((field) & 0x6000) == 0x2000,
			 "vmcs_set_bits does not support 64-bit fields");
	__vmcs_writel(field, __vmcs_readl(field) | mask);
}

static inline void vm_entry_controls_reset_shadow(struct vcpu_vmx *vmx)
{
	vmx->vm_entry_controls_shadow = vmcs_read32(VM_ENTRY_CONTROLS);
}

static inline void vm_entry_controls_init(struct vcpu_vmx *vmx, u32 val)
{
	vmcs_write32(VM_ENTRY_CONTROLS, val);
	vmx->vm_entry_controls_shadow = val;
}

static inline void vm_entry_controls_set(struct vcpu_vmx *vmx, u32 val)
{
	if (vmx->vm_entry_controls_shadow != val)
		vm_entry_controls_init(vmx, val);
}

static inline u32 vm_entry_controls_get(struct vcpu_vmx *vmx)
{
	return vmx->vm_entry_controls_shadow;
}


static inline void vm_entry_controls_setbit(struct vcpu_vmx *vmx, u32 val)
{
	vm_entry_controls_set(vmx, vm_entry_controls_get(vmx) | val);
}

static inline void vm_entry_controls_clearbit(struct vcpu_vmx *vmx, u32 val)
{
	vm_entry_controls_set(vmx, vm_entry_controls_get(vmx) & ~val);
}

static inline void vm_exit_controls_reset_shadow(struct vcpu_vmx *vmx)
{
	vmx->vm_exit_controls_shadow = vmcs_read32(VM_EXIT_CONTROLS);
}

static inline void vm_exit_controls_init(struct vcpu_vmx *vmx, u32 val)
{
	vmcs_write32(VM_EXIT_CONTROLS, val);
	vmx->vm_exit_controls_shadow = val;
}

static inline void vm_exit_controls_set(struct vcpu_vmx *vmx, u32 val)
{
	if (vmx->vm_exit_controls_shadow != val)
		vm_exit_controls_init(vmx, val);
}

static inline u32 vm_exit_controls_get(struct vcpu_vmx *vmx)
{
	return vmx->vm_exit_controls_shadow;
}


static inline void vm_exit_controls_setbit(struct vcpu_vmx *vmx, u32 val)
{
	vm_exit_controls_set(vmx, vm_exit_controls_get(vmx) | val);
}

static inline void vm_exit_controls_clearbit(struct vcpu_vmx *vmx, u32 val)
{
	vm_exit_controls_set(vmx, vm_exit_controls_get(vmx) & ~val);
}

static void vmx_segment_cache_clear(struct vcpu_vmx *vmx)
{
	vmx->segment_cache.bitmask = 0;
}

static bool vmx_segment_cache_test_set(struct vcpu_vmx *vmx, unsigned seg,
				       unsigned field)
{
	bool ret;
	u32 mask = 1 << (seg * SEG_FIELD_NR + field);

	if (!(vmx->vcpu.arch.regs_avail & (1 << VCPU_EXREG_SEGMENTS))) {
		vmx->vcpu.arch.regs_avail |= (1 << VCPU_EXREG_SEGMENTS);
		vmx->segment_cache.bitmask = 0;
	}
	ret = vmx->segment_cache.bitmask & mask;
	vmx->segment_cache.bitmask |= mask;
	return ret;
}

static u16 vmx_read_guest_seg_selector(struct vcpu_vmx *vmx, unsigned seg)
{
	u16 *p = &vmx->segment_cache.seg[seg].selector;

	if (!vmx_segment_cache_test_set(vmx, seg, SEG_FIELD_SEL))
		*p = vmcs_read16(kvm_vmx_segment_fields[seg].selector);
	return *p;
}

static ulong vmx_read_guest_seg_base(struct vcpu_vmx *vmx, unsigned seg)
{
	ulong *p = &vmx->segment_cache.seg[seg].base;

	if (!vmx_segment_cache_test_set(vmx, seg, SEG_FIELD_BASE))
		*p = vmcs_readl(kvm_vmx_segment_fields[seg].base);
	return *p;
}

static u32 vmx_read_guest_seg_limit(struct vcpu_vmx *vmx, unsigned seg)
{
	u32 *p = &vmx->segment_cache.seg[seg].limit;

	if (!vmx_segment_cache_test_set(vmx, seg, SEG_FIELD_LIMIT))
		*p = vmcs_read32(kvm_vmx_segment_fields[seg].limit);
	return *p;
}

static u32 vmx_read_guest_seg_ar(struct vcpu_vmx *vmx, unsigned seg)
{
	u32 *p = &vmx->segment_cache.seg[seg].ar;

	if (!vmx_segment_cache_test_set(vmx, seg, SEG_FIELD_AR))
		*p = vmcs_read32(kvm_vmx_segment_fields[seg].ar_bytes);
	return *p;
}

static void update_exception_bitmap(struct kvm_vcpu *vcpu)
{
	u32 eb;

	eb = (1u << PF_VECTOR) | (1u << UD_VECTOR) | (1u << MC_VECTOR) |
	     (1u << DB_VECTOR) | (1u << AC_VECTOR);
	if ((vcpu->guest_debug &
	     (KVM_GUESTDBG_ENABLE | KVM_GUESTDBG_USE_SW_BP)) ==
	    (KVM_GUESTDBG_ENABLE | KVM_GUESTDBG_USE_SW_BP))
		eb |= 1u << BP_VECTOR;
	if (to_vmx(vcpu)->rmode.vm86_active)
		eb = ~0;
	if (enable_ept)
		eb &= ~(1u << PF_VECTOR); /* bypass_guest_pf = 0 */

	/* When we are running a nested L2 guest and L1 specified for it a
	 * certain exception bitmap, we must trap the same exceptions and pass
	 * them to L1. When running L2, we will only handle the exceptions
	 * specified above if L1 did not want them.
	 */
	if (is_guest_mode(vcpu))
		eb |= get_vmcs12(vcpu)->exception_bitmap;

	vmcs_write32(EXCEPTION_BITMAP, eb);
}

/*
 * Check if MSR is intercepted for currently loaded MSR bitmap.
 */
static bool msr_write_intercepted(struct kvm_vcpu *vcpu, u32 msr)
{
	unsigned long *msr_bitmap;
	int f = sizeof(unsigned long);

	if (!cpu_has_vmx_msr_bitmap())
		return true;

	msr_bitmap = to_vmx(vcpu)->loaded_vmcs->msr_bitmap;

	if (msr <= 0x1fff) {
		return !!test_bit(msr, msr_bitmap + 0x800 / f);
	} else if ((msr >= 0xc0000000) && (msr <= 0xc0001fff)) {
		msr &= 0x1fff;
		return !!test_bit(msr, msr_bitmap + 0xc00 / f);
	}

	return true;
}

/*
 * Check if MSR is intercepted for L01 MSR bitmap.
 */
static bool msr_write_intercepted_l01(struct kvm_vcpu *vcpu, u32 msr)
{
	unsigned long *msr_bitmap;
	int f = sizeof(unsigned long);

	if (!cpu_has_vmx_msr_bitmap())
		return true;

	msr_bitmap = to_vmx(vcpu)->vmcs01.msr_bitmap;

	if (msr <= 0x1fff) {
		return !!test_bit(msr, msr_bitmap + 0x800 / f);
	} else if ((msr >= 0xc0000000) && (msr <= 0xc0001fff)) {
		msr &= 0x1fff;
		return !!test_bit(msr, msr_bitmap + 0xc00 / f);
	}

	return true;
}

static void clear_atomic_switch_msr_special(struct vcpu_vmx *vmx,
		unsigned long entry, unsigned long exit)
{
	vm_entry_controls_clearbit(vmx, entry);
	vm_exit_controls_clearbit(vmx, exit);
}

static void clear_atomic_switch_msr(struct vcpu_vmx *vmx, unsigned msr)
{
	unsigned i;
	struct msr_autoload *m = &vmx->msr_autoload;

	switch (msr) {
	case MSR_EFER:
		if (cpu_has_load_ia32_efer) {
			clear_atomic_switch_msr_special(vmx,
					VM_ENTRY_LOAD_IA32_EFER,
					VM_EXIT_LOAD_IA32_EFER);
			return;
		}
		break;
	case MSR_CORE_PERF_GLOBAL_CTRL:
		if (cpu_has_load_perf_global_ctrl) {
			clear_atomic_switch_msr_special(vmx,
					VM_ENTRY_LOAD_IA32_PERF_GLOBAL_CTRL,
					VM_EXIT_LOAD_IA32_PERF_GLOBAL_CTRL);
			return;
		}
		break;
	}

	for (i = 0; i < m->nr; ++i)
		if (m->guest[i].index == msr)
			break;

	if (i == m->nr)
		return;
	--m->nr;
	m->guest[i] = m->guest[m->nr];
	m->host[i] = m->host[m->nr];
	vmcs_write32(VM_ENTRY_MSR_LOAD_COUNT, m->nr);
	vmcs_write32(VM_EXIT_MSR_LOAD_COUNT, m->nr);
}

static void add_atomic_switch_msr_special(struct vcpu_vmx *vmx,
		unsigned long entry, unsigned long exit,
		unsigned long guest_val_vmcs, unsigned long host_val_vmcs,
		u64 guest_val, u64 host_val)
{
	vmcs_write64(guest_val_vmcs, guest_val);
	vmcs_write64(host_val_vmcs, host_val);
	vm_entry_controls_setbit(vmx, entry);
	vm_exit_controls_setbit(vmx, exit);
}

static void add_atomic_switch_msr(struct vcpu_vmx *vmx, unsigned msr,
				  u64 guest_val, u64 host_val)
{
	unsigned i;
	struct msr_autoload *m = &vmx->msr_autoload;

	switch (msr) {
	case MSR_EFER:
		if (cpu_has_load_ia32_efer) {
			add_atomic_switch_msr_special(vmx,
					VM_ENTRY_LOAD_IA32_EFER,
					VM_EXIT_LOAD_IA32_EFER,
					GUEST_IA32_EFER,
					HOST_IA32_EFER,
					guest_val, host_val);
			return;
		}
		break;
	case MSR_CORE_PERF_GLOBAL_CTRL:
		if (cpu_has_load_perf_global_ctrl) {
			add_atomic_switch_msr_special(vmx,
					VM_ENTRY_LOAD_IA32_PERF_GLOBAL_CTRL,
					VM_EXIT_LOAD_IA32_PERF_GLOBAL_CTRL,
					GUEST_IA32_PERF_GLOBAL_CTRL,
					HOST_IA32_PERF_GLOBAL_CTRL,
					guest_val, host_val);
			return;
		}
		break;
	case MSR_IA32_PEBS_ENABLE:
		/* PEBS needs a quiescent period after being disabled (to write
		 * a record).  Disabling PEBS through VMX MSR swapping doesn't
		 * provide that period, so a CPU could write host's record into
		 * guest's memory.
		 */
		wrmsrl(MSR_IA32_PEBS_ENABLE, 0);
	}

	for (i = 0; i < m->nr; ++i)
		if (m->guest[i].index == msr)
			break;

	if (i == NR_AUTOLOAD_MSRS) {
		printk_once(KERN_WARNING "Not enough msr switch entries. "
				"Can't add msr %x\n", msr);
		return;
	} else if (i == m->nr) {
		++m->nr;
		vmcs_write32(VM_ENTRY_MSR_LOAD_COUNT, m->nr);
		vmcs_write32(VM_EXIT_MSR_LOAD_COUNT, m->nr);
	}

	m->guest[i].index = msr;
	m->guest[i].value = guest_val;
	m->host[i].index = msr;
	m->host[i].value = host_val;
}

static bool update_transition_efer(struct vcpu_vmx *vmx, int efer_offset)
{
	u64 guest_efer = vmx->vcpu.arch.efer;
	u64 ignore_bits = 0;

	if (!enable_ept) {
		/*
		 * NX is needed to handle CR0.WP=1, CR4.SMEP=1.  Testing
		 * host CPUID is more efficient than testing guest CPUID
		 * or CR4.  Host SMEP is anyway a requirement for guest SMEP.
		 */
		if (boot_cpu_has(X86_FEATURE_SMEP))
			guest_efer |= EFER_NX;
		else if (!(guest_efer & EFER_NX))
			ignore_bits |= EFER_NX;
	}

	/*
	 * LMA and LME handled by hardware; SCE meaningless outside long mode.
	 */
	ignore_bits |= EFER_SCE;
#ifdef CONFIG_X86_64
	ignore_bits |= EFER_LMA | EFER_LME;
	/* SCE is meaningful only in long mode on Intel */
	if (guest_efer & EFER_LMA)
		ignore_bits &= ~(u64)EFER_SCE;
#endif

	clear_atomic_switch_msr(vmx, MSR_EFER);

	/*
	 * On EPT, we can't emulate NX, so we must switch EFER atomically.
	 * On CPUs that support "load IA32_EFER", always switch EFER
	 * atomically, since it's faster than switching it manually.
	 */
	if (cpu_has_load_ia32_efer ||
	    (enable_ept && ((vmx->vcpu.arch.efer ^ host_efer) & EFER_NX))) {
		if (!(guest_efer & EFER_LMA))
			guest_efer &= ~EFER_LME;
		if (guest_efer != host_efer)
			add_atomic_switch_msr(vmx, MSR_EFER,
					      guest_efer, host_efer);
		return false;
	} else {
		guest_efer &= ~ignore_bits;
		guest_efer |= host_efer & ignore_bits;

		vmx->guest_msrs[efer_offset].data = guest_efer;
		vmx->guest_msrs[efer_offset].mask = ~ignore_bits;

		return true;
	}
}

#ifdef CONFIG_X86_32
/*
 * On 32-bit kernels, VM exits still load the FS and GS bases from the
 * VMCS rather than the segment table.  KVM uses this helper to figure
 * out the current bases to poke them into the VMCS before entry.
 */
static unsigned long segment_base(u16 selector)
{
	struct desc_struct *table;
	unsigned long v;

	if (!(selector & ~SEGMENT_RPL_MASK))
		return 0;

	table = get_current_gdt_ro();

	if ((selector & SEGMENT_TI_MASK) == SEGMENT_LDT) {
		u16 ldt_selector = kvm_read_ldt();

		if (!(ldt_selector & ~SEGMENT_RPL_MASK))
			return 0;

		table = (struct desc_struct *)segment_base(ldt_selector);
	}
	v = get_desc_base(&table[selector >> 3]);
	return v;
}
#endif

static void vmx_save_host_state(struct kvm_vcpu *vcpu)
{
	struct vcpu_vmx *vmx = to_vmx(vcpu);
	int i;

	if (vmx->host_state.loaded)
		return;

	vmx->host_state.loaded = 1;
	/*
	 * Set host fs and gs selectors.  Unfortunately, 22.2.3 does not
	 * allow segment selectors with cpl > 0 or ti == 1.
	 */
	vmx->host_state.ldt_sel = kvm_read_ldt();
	vmx->host_state.gs_ldt_reload_needed = vmx->host_state.ldt_sel;
	savesegment(fs, vmx->host_state.fs_sel);
	if (!(vmx->host_state.fs_sel & 7)) {
		vmcs_write16(HOST_FS_SELECTOR, vmx->host_state.fs_sel);
		vmx->host_state.fs_reload_needed = 0;
	} else {
		vmcs_write16(HOST_FS_SELECTOR, 0);
		vmx->host_state.fs_reload_needed = 1;
	}
	savesegment(gs, vmx->host_state.gs_sel);
	if (!(vmx->host_state.gs_sel & 7))
		vmcs_write16(HOST_GS_SELECTOR, vmx->host_state.gs_sel);
	else {
		vmcs_write16(HOST_GS_SELECTOR, 0);
		vmx->host_state.gs_ldt_reload_needed = 1;
	}

#ifdef CONFIG_X86_64
	savesegment(ds, vmx->host_state.ds_sel);
	savesegment(es, vmx->host_state.es_sel);
#endif

#ifdef CONFIG_X86_64
	vmcs_writel(HOST_FS_BASE, read_msr(MSR_FS_BASE));
	vmcs_writel(HOST_GS_BASE, read_msr(MSR_GS_BASE));
#else
	vmcs_writel(HOST_FS_BASE, segment_base(vmx->host_state.fs_sel));
	vmcs_writel(HOST_GS_BASE, segment_base(vmx->host_state.gs_sel));
#endif

#ifdef CONFIG_X86_64
	rdmsrl(MSR_KERNEL_GS_BASE, vmx->msr_host_kernel_gs_base);
	if (is_long_mode(&vmx->vcpu))
		wrmsrl(MSR_KERNEL_GS_BASE, vmx->msr_guest_kernel_gs_base);
#endif
	if (boot_cpu_has(X86_FEATURE_MPX))
		rdmsrl(MSR_IA32_BNDCFGS, vmx->host_state.msr_host_bndcfgs);
	for (i = 0; i < vmx->save_nmsrs; ++i)
		kvm_set_shared_msr(vmx->guest_msrs[i].index,
				   vmx->guest_msrs[i].data,
				   vmx->guest_msrs[i].mask);
}

static void __vmx_load_host_state(struct vcpu_vmx *vmx)
{
	if (!vmx->host_state.loaded)
		return;

	++vmx->vcpu.stat.host_state_reload;
	vmx->host_state.loaded = 0;
#ifdef CONFIG_X86_64
	if (is_long_mode(&vmx->vcpu))
		rdmsrl(MSR_KERNEL_GS_BASE, vmx->msr_guest_kernel_gs_base);
#endif
	if (vmx->host_state.gs_ldt_reload_needed) {
		kvm_load_ldt(vmx->host_state.ldt_sel);
#ifdef CONFIG_X86_64
		load_gs_index(vmx->host_state.gs_sel);
#else
		loadsegment(gs, vmx->host_state.gs_sel);
#endif
	}
	if (vmx->host_state.fs_reload_needed)
		loadsegment(fs, vmx->host_state.fs_sel);
#ifdef CONFIG_X86_64
	if (unlikely(vmx->host_state.ds_sel | vmx->host_state.es_sel)) {
		loadsegment(ds, vmx->host_state.ds_sel);
		loadsegment(es, vmx->host_state.es_sel);
	}
#endif
	invalidate_tss_limit();
#ifdef CONFIG_X86_64
	wrmsrl(MSR_KERNEL_GS_BASE, vmx->msr_host_kernel_gs_base);
#endif
	if (vmx->host_state.msr_host_bndcfgs)
		wrmsrl(MSR_IA32_BNDCFGS, vmx->host_state.msr_host_bndcfgs);
	load_fixmap_gdt(raw_smp_processor_id());
}

static void vmx_load_host_state(struct vcpu_vmx *vmx)
{
	preempt_disable();
	__vmx_load_host_state(vmx);
	preempt_enable();
}

static void vmx_vcpu_pi_load(struct kvm_vcpu *vcpu, int cpu)
{
	struct pi_desc *pi_desc = vcpu_to_pi_desc(vcpu);
	struct pi_desc old, new;
	unsigned int dest;

	/*
	 * In case of hot-plug or hot-unplug, we may have to undo
	 * vmx_vcpu_pi_put even if there is no assigned device.  And we
	 * always keep PI.NDST up to date for simplicity: it makes the
	 * code easier, and CPU migration is not a fast path.
	 */
	if (!pi_test_sn(pi_desc) && vcpu->cpu == cpu)
		return;

	/*
	 * First handle the simple case where no cmpxchg is necessary; just
	 * allow posting non-urgent interrupts.
	 *
	 * If the 'nv' field is POSTED_INTR_WAKEUP_VECTOR, do not change
	 * PI.NDST: pi_post_block will do it for us and the wakeup_handler
	 * expects the VCPU to be on the blocked_vcpu_list that matches
	 * PI.NDST.
	 */
	if (pi_desc->nv == POSTED_INTR_WAKEUP_VECTOR ||
	    vcpu->cpu == cpu) {
		pi_clear_sn(pi_desc);
		return;
	}

	/* The full case.  */
	do {
		old.control = new.control = pi_desc->control;

		dest = cpu_physical_id(cpu);

		if (x2apic_enabled())
			new.ndst = dest;
		else
			new.ndst = (dest << 8) & 0xFF00;

		new.sn = 0;
	} while (cmpxchg64(&pi_desc->control, old.control,
			   new.control) != old.control);
}

static void decache_tsc_multiplier(struct vcpu_vmx *vmx)
{
	vmx->current_tsc_ratio = vmx->vcpu.arch.tsc_scaling_ratio;
	vmcs_write64(TSC_MULTIPLIER, vmx->current_tsc_ratio);
}

/*
 * Switches to specified vcpu, until a matching vcpu_put(), but assumes
 * vcpu mutex is already taken.
 */
static void vmx_vcpu_load(struct kvm_vcpu *vcpu, int cpu)
{
	struct vcpu_vmx *vmx = to_vmx(vcpu);
	bool already_loaded = vmx->loaded_vmcs->cpu == cpu;

	if (!already_loaded) {
		loaded_vmcs_clear(vmx->loaded_vmcs);
		local_irq_disable();
		crash_disable_local_vmclear(cpu);

		/*
		 * Read loaded_vmcs->cpu should be before fetching
		 * loaded_vmcs->loaded_vmcss_on_cpu_link.
		 * See the comments in __loaded_vmcs_clear().
		 */
		smp_rmb();

		list_add(&vmx->loaded_vmcs->loaded_vmcss_on_cpu_link,
			 &per_cpu(loaded_vmcss_on_cpu, cpu));
		crash_enable_local_vmclear(cpu);
		local_irq_enable();
	}

	if (per_cpu(current_vmcs, cpu) != vmx->loaded_vmcs->vmcs) {
		per_cpu(current_vmcs, cpu) = vmx->loaded_vmcs->vmcs;
		vmcs_load(vmx->loaded_vmcs->vmcs);
		indirect_branch_prediction_barrier();
	}

	if (!already_loaded) {
		void *gdt = get_current_gdt_ro();
		unsigned long sysenter_esp;

		kvm_make_request(KVM_REQ_TLB_FLUSH, vcpu);

		/*
		 * Linux uses per-cpu TSS and GDT, so set these when switching
		 * processors.  See 22.2.4.
		 */
		vmcs_writel(HOST_TR_BASE,
			    (unsigned long)&get_cpu_entry_area(cpu)->tss.x86_tss);
		vmcs_writel(HOST_GDTR_BASE, (unsigned long)gdt);   /* 22.2.4 */

		/*
		 * VM exits change the host TR limit to 0x67 after a VM
		 * exit.  This is okay, since 0x67 covers everything except
		 * the IO bitmap and have have code to handle the IO bitmap
		 * being lost after a VM exit.
		 */
		BUILD_BUG_ON(IO_BITMAP_OFFSET - 1 != 0x67);

		rdmsrl(MSR_IA32_SYSENTER_ESP, sysenter_esp);
		vmcs_writel(HOST_IA32_SYSENTER_ESP, sysenter_esp); /* 22.2.3 */

		vmx->loaded_vmcs->cpu = cpu;
	}

	/* Setup TSC multiplier */
	if (kvm_has_tsc_control &&
	    vmx->current_tsc_ratio != vcpu->arch.tsc_scaling_ratio)
		decache_tsc_multiplier(vmx);

	vmx_vcpu_pi_load(vcpu, cpu);
	vmx->host_pkru = read_pkru();
	vmx->host_debugctlmsr = get_debugctlmsr();
}

static void vmx_vcpu_pi_put(struct kvm_vcpu *vcpu)
{
	struct pi_desc *pi_desc = vcpu_to_pi_desc(vcpu);

	if (!kvm_arch_has_assigned_device(vcpu->kvm) ||
		!irq_remapping_cap(IRQ_POSTING_CAP)  ||
		!kvm_vcpu_apicv_active(vcpu))
		return;

	/* Set SN when the vCPU is preempted */
	if (vcpu->preempted)
		pi_set_sn(pi_desc);
}

static void vmx_vcpu_put(struct kvm_vcpu *vcpu)
{
	vmx_vcpu_pi_put(vcpu);

	__vmx_load_host_state(to_vmx(vcpu));
}

static bool emulation_required(struct kvm_vcpu *vcpu)
{
	return emulate_invalid_guest_state && !guest_state_valid(vcpu);
}

static void vmx_decache_cr0_guest_bits(struct kvm_vcpu *vcpu);

/*
 * Return the cr0 value that a nested guest would read. This is a combination
 * of the real cr0 used to run the guest (guest_cr0), and the bits shadowed by
 * its hypervisor (cr0_read_shadow).
 */
static inline unsigned long nested_read_cr0(struct vmcs12 *fields)
{
	return (fields->guest_cr0 & ~fields->cr0_guest_host_mask) |
		(fields->cr0_read_shadow & fields->cr0_guest_host_mask);
}
static inline unsigned long nested_read_cr4(struct vmcs12 *fields)
{
	return (fields->guest_cr4 & ~fields->cr4_guest_host_mask) |
		(fields->cr4_read_shadow & fields->cr4_guest_host_mask);
}

static unsigned long vmx_get_rflags(struct kvm_vcpu *vcpu)
{
	unsigned long rflags, save_rflags;

	if (!test_bit(VCPU_EXREG_RFLAGS, (ulong *)&vcpu->arch.regs_avail)) {
		__set_bit(VCPU_EXREG_RFLAGS, (ulong *)&vcpu->arch.regs_avail);
		rflags = vmcs_readl(GUEST_RFLAGS);
		if (to_vmx(vcpu)->rmode.vm86_active) {
			rflags &= RMODE_GUEST_OWNED_EFLAGS_BITS;
			save_rflags = to_vmx(vcpu)->rmode.save_rflags;
			rflags |= save_rflags & ~RMODE_GUEST_OWNED_EFLAGS_BITS;
		}
		to_vmx(vcpu)->rflags = rflags;
	}
	return to_vmx(vcpu)->rflags;
}

static void vmx_set_rflags(struct kvm_vcpu *vcpu, unsigned long rflags)
{
	unsigned long old_rflags = vmx_get_rflags(vcpu);

	__set_bit(VCPU_EXREG_RFLAGS, (ulong *)&vcpu->arch.regs_avail);
	to_vmx(vcpu)->rflags = rflags;
	if (to_vmx(vcpu)->rmode.vm86_active) {
		to_vmx(vcpu)->rmode.save_rflags = rflags;
		rflags |= X86_EFLAGS_IOPL | X86_EFLAGS_VM;
	}
	vmcs_writel(GUEST_RFLAGS, rflags);

	if ((old_rflags ^ to_vmx(vcpu)->rflags) & X86_EFLAGS_VM)
		to_vmx(vcpu)->emulation_required = emulation_required(vcpu);
}

static u32 vmx_get_interrupt_shadow(struct kvm_vcpu *vcpu)
{
	u32 interruptibility = vmcs_read32(GUEST_INTERRUPTIBILITY_INFO);
	int ret = 0;

	if (interruptibility & GUEST_INTR_STATE_STI)
		ret |= KVM_X86_SHADOW_INT_STI;
	if (interruptibility & GUEST_INTR_STATE_MOV_SS)
		ret |= KVM_X86_SHADOW_INT_MOV_SS;

	return ret;
}

static void vmx_set_interrupt_shadow(struct kvm_vcpu *vcpu, int mask)
{
	u32 interruptibility_old = vmcs_read32(GUEST_INTERRUPTIBILITY_INFO);
	u32 interruptibility = interruptibility_old;

	interruptibility &= ~(GUEST_INTR_STATE_STI | GUEST_INTR_STATE_MOV_SS);

	if (mask & KVM_X86_SHADOW_INT_MOV_SS)
		interruptibility |= GUEST_INTR_STATE_MOV_SS;
	else if (mask & KVM_X86_SHADOW_INT_STI)
		interruptibility |= GUEST_INTR_STATE_STI;

	if ((interruptibility != interruptibility_old))
		vmcs_write32(GUEST_INTERRUPTIBILITY_INFO, interruptibility);
}

static void skip_emulated_instruction(struct kvm_vcpu *vcpu)
{
	unsigned long rip;

	rip = kvm_rip_read(vcpu);
	rip += vmcs_read32(VM_EXIT_INSTRUCTION_LEN);
	kvm_rip_write(vcpu, rip);

	/* skipping an emulated instruction also counts */
	vmx_set_interrupt_shadow(vcpu, 0);
}

static void nested_vmx_inject_exception_vmexit(struct kvm_vcpu *vcpu,
					       unsigned long exit_qual)
{
	struct vmcs12 *vmcs12 = get_vmcs12(vcpu);
	unsigned int nr = vcpu->arch.exception.nr;
	u32 intr_info = nr | INTR_INFO_VALID_MASK;

	if (vcpu->arch.exception.has_error_code) {
		vmcs12->vm_exit_intr_error_code = vcpu->arch.exception.error_code;
		intr_info |= INTR_INFO_DELIVER_CODE_MASK;
	}

	if (kvm_exception_is_soft(nr))
		intr_info |= INTR_TYPE_SOFT_EXCEPTION;
	else
		intr_info |= INTR_TYPE_HARD_EXCEPTION;

	if (!(vmcs12->idt_vectoring_info_field & VECTORING_INFO_VALID_MASK) &&
	    vmx_get_nmi_mask(vcpu))
		intr_info |= INTR_INFO_UNBLOCK_NMI;

	nested_vmx_vmexit(vcpu, EXIT_REASON_EXCEPTION_NMI, intr_info, exit_qual);
}

/*
 * KVM wants to inject page-faults which it got to the guest. This function
 * checks whether in a nested guest, we need to inject them to L1 or L2.
 */
static int nested_vmx_check_exception(struct kvm_vcpu *vcpu, unsigned long *exit_qual)
{
	struct vmcs12 *vmcs12 = get_vmcs12(vcpu);
	unsigned int nr = vcpu->arch.exception.nr;

	if (nr == PF_VECTOR) {
		if (vcpu->arch.exception.nested_apf) {
			*exit_qual = vcpu->arch.apf.nested_apf_token;
			return 1;
		}
		/*
		 * FIXME: we must not write CR2 when L1 intercepts an L2 #PF exception.
		 * The fix is to add the ancillary datum (CR2 or DR6) to structs
		 * kvm_queued_exception and kvm_vcpu_events, so that CR2 and DR6
		 * can be written only when inject_pending_event runs.  This should be
		 * conditional on a new capability---if the capability is disabled,
		 * kvm_multiple_exception would write the ancillary information to
		 * CR2 or DR6, for backwards ABI-compatibility.
		 */
		if (nested_vmx_is_page_fault_vmexit(vmcs12,
						    vcpu->arch.exception.error_code)) {
			*exit_qual = vcpu->arch.cr2;
			return 1;
		}
	} else {
		if (vmcs12->exception_bitmap & (1u << nr)) {
			if (nr == DB_VECTOR)
				*exit_qual = vcpu->arch.dr6;
			else
				*exit_qual = 0;
			return 1;
		}
	}

	return 0;
}

static void vmx_queue_exception(struct kvm_vcpu *vcpu)
{
	struct vcpu_vmx *vmx = to_vmx(vcpu);
	unsigned nr = vcpu->arch.exception.nr;
	bool has_error_code = vcpu->arch.exception.has_error_code;
	u32 error_code = vcpu->arch.exception.error_code;
	u32 intr_info = nr | INTR_INFO_VALID_MASK;

	if (has_error_code) {
		vmcs_write32(VM_ENTRY_EXCEPTION_ERROR_CODE, error_code);
		intr_info |= INTR_INFO_DELIVER_CODE_MASK;
	}

	if (vmx->rmode.vm86_active) {
		int inc_eip = 0;
		if (kvm_exception_is_soft(nr))
			inc_eip = vcpu->arch.event_exit_inst_len;
		if (kvm_inject_realmode_interrupt(vcpu, nr, inc_eip) != EMULATE_DONE)
			kvm_make_request(KVM_REQ_TRIPLE_FAULT, vcpu);
		return;
	}

	if (kvm_exception_is_soft(nr)) {
		vmcs_write32(VM_ENTRY_INSTRUCTION_LEN,
			     vmx->vcpu.arch.event_exit_inst_len);
		intr_info |= INTR_TYPE_SOFT_EXCEPTION;
	} else
		intr_info |= INTR_TYPE_HARD_EXCEPTION;

	vmcs_write32(VM_ENTRY_INTR_INFO_FIELD, intr_info);
}

static bool vmx_rdtscp_supported(void)
{
	return cpu_has_vmx_rdtscp();
}

static bool vmx_invpcid_supported(void)
{
	return cpu_has_vmx_invpcid() && enable_ept;
}

/*
 * Swap MSR entry in host/guest MSR entry array.
 */
static void move_msr_up(struct vcpu_vmx *vmx, int from, int to)
{
	struct shared_msr_entry tmp;

	tmp = vmx->guest_msrs[to];
	vmx->guest_msrs[to] = vmx->guest_msrs[from];
	vmx->guest_msrs[from] = tmp;
}

/*
 * Set up the vmcs to automatically save and restore system
 * msrs.  Don't touch the 64-bit msrs if the guest is in legacy
 * mode, as fiddling with msrs is very expensive.
 */
static void setup_msrs(struct vcpu_vmx *vmx)
{
	int save_nmsrs, index;

	save_nmsrs = 0;
#ifdef CONFIG_X86_64
	if (is_long_mode(&vmx->vcpu)) {
		index = __find_msr_index(vmx, MSR_SYSCALL_MASK);
		if (index >= 0)
			move_msr_up(vmx, index, save_nmsrs++);
		index = __find_msr_index(vmx, MSR_LSTAR);
		if (index >= 0)
			move_msr_up(vmx, index, save_nmsrs++);
		index = __find_msr_index(vmx, MSR_CSTAR);
		if (index >= 0)
			move_msr_up(vmx, index, save_nmsrs++);
		index = __find_msr_index(vmx, MSR_TSC_AUX);
		if (index >= 0 && guest_cpuid_has(&vmx->vcpu, X86_FEATURE_RDTSCP))
			move_msr_up(vmx, index, save_nmsrs++);
		/*
		 * MSR_STAR is only needed on long mode guests, and only
		 * if efer.sce is enabled.
		 */
		index = __find_msr_index(vmx, MSR_STAR);
		if ((index >= 0) && (vmx->vcpu.arch.efer & EFER_SCE))
			move_msr_up(vmx, index, save_nmsrs++);
	}
#endif
	index = __find_msr_index(vmx, MSR_EFER);
	if (index >= 0 && update_transition_efer(vmx, index))
		move_msr_up(vmx, index, save_nmsrs++);

	vmx->save_nmsrs = save_nmsrs;

	if (cpu_has_vmx_msr_bitmap())
		vmx_update_msr_bitmap(&vmx->vcpu);
}

/*
 * reads and returns guest's timestamp counter "register"
 * guest_tsc = (host_tsc * tsc multiplier) >> 48 + tsc_offset
 * -- Intel TSC Scaling for Virtualization White Paper, sec 1.3
 */
static u64 guest_read_tsc(struct kvm_vcpu *vcpu)
{
	u64 host_tsc, tsc_offset;

	host_tsc = rdtsc();
	tsc_offset = vmcs_read64(TSC_OFFSET);
	return kvm_scale_tsc(vcpu, host_tsc) + tsc_offset;
}

/*
 * writes 'offset' into guest's timestamp counter offset register
 */
static void vmx_write_tsc_offset(struct kvm_vcpu *vcpu, u64 offset)
{
	if (is_guest_mode(vcpu)) {
		/*
		 * We're here if L1 chose not to trap WRMSR to TSC. According
		 * to the spec, this should set L1's TSC; The offset that L1
		 * set for L2 remains unchanged, and still needs to be added
		 * to the newly set TSC to get L2's TSC.
		 */
		struct vmcs12 *vmcs12;
		/* recalculate vmcs02.TSC_OFFSET: */
		vmcs12 = get_vmcs12(vcpu);
		vmcs_write64(TSC_OFFSET, offset +
			(nested_cpu_has(vmcs12, CPU_BASED_USE_TSC_OFFSETING) ?
			 vmcs12->tsc_offset : 0));
	} else {
		trace_kvm_write_tsc_offset(vcpu->vcpu_id,
					   vmcs_read64(TSC_OFFSET), offset);
		vmcs_write64(TSC_OFFSET, offset);
	}
}

/*
 * nested_vmx_allowed() checks whether a guest should be allowed to use VMX
 * instructions and MSRs (i.e., nested VMX). Nested VMX is disabled for
 * all guests if the "nested" module option is off, and can also be disabled
 * for a single guest by disabling its VMX cpuid bit.
 */
static inline bool nested_vmx_allowed(struct kvm_vcpu *vcpu)
{
	return nested && guest_cpuid_has(vcpu, X86_FEATURE_VMX);
}

/*
 * nested_vmx_setup_ctls_msrs() sets up variables containing the values to be
 * returned for the various VMX controls MSRs when nested VMX is enabled.
 * The same values should also be used to verify that vmcs12 control fields are
 * valid during nested entry from L1 to L2.
 * Each of these control msrs has a low and high 32-bit half: A low bit is on
 * if the corresponding bit in the (32-bit) control field *must* be on, and a
 * bit in the high half is on if the corresponding bit in the control field
 * may be on. See also vmx_control_verify().
 */
static void nested_vmx_setup_ctls_msrs(struct vcpu_vmx *vmx)
{
	/*
	 * Note that as a general rule, the high half of the MSRs (bits in
	 * the control fields which may be 1) should be initialized by the
	 * intersection of the underlying hardware's MSR (i.e., features which
	 * can be supported) and the list of features we want to expose -
	 * because they are known to be properly supported in our code.
	 * Also, usually, the low half of the MSRs (bits which must be 1) can
	 * be set to 0, meaning that L1 may turn off any of these bits. The
	 * reason is that if one of these bits is necessary, it will appear
	 * in vmcs01 and prepare_vmcs02, when it bitwise-or's the control
	 * fields of vmcs01 and vmcs02, will turn these bits off - and
	 * nested_vmx_exit_reflected() will not pass related exits to L1.
	 * These rules have exceptions below.
	 */

	/* pin-based controls */
	rdmsr(MSR_IA32_VMX_PINBASED_CTLS,
		vmx->nested.nested_vmx_pinbased_ctls_low,
		vmx->nested.nested_vmx_pinbased_ctls_high);
	vmx->nested.nested_vmx_pinbased_ctls_low |=
		PIN_BASED_ALWAYSON_WITHOUT_TRUE_MSR;
	vmx->nested.nested_vmx_pinbased_ctls_high &=
		PIN_BASED_EXT_INTR_MASK |
		PIN_BASED_NMI_EXITING |
		PIN_BASED_VIRTUAL_NMIS;
	vmx->nested.nested_vmx_pinbased_ctls_high |=
		PIN_BASED_ALWAYSON_WITHOUT_TRUE_MSR |
		PIN_BASED_VMX_PREEMPTION_TIMER;
	if (kvm_vcpu_apicv_active(&vmx->vcpu))
		vmx->nested.nested_vmx_pinbased_ctls_high |=
			PIN_BASED_POSTED_INTR;

	/* exit controls */
	rdmsr(MSR_IA32_VMX_EXIT_CTLS,
		vmx->nested.nested_vmx_exit_ctls_low,
		vmx->nested.nested_vmx_exit_ctls_high);
	vmx->nested.nested_vmx_exit_ctls_low =
		VM_EXIT_ALWAYSON_WITHOUT_TRUE_MSR;

	vmx->nested.nested_vmx_exit_ctls_high &=
#ifdef CONFIG_X86_64
		VM_EXIT_HOST_ADDR_SPACE_SIZE |
#endif
		VM_EXIT_LOAD_IA32_PAT | VM_EXIT_SAVE_IA32_PAT;
	vmx->nested.nested_vmx_exit_ctls_high |=
		VM_EXIT_ALWAYSON_WITHOUT_TRUE_MSR |
		VM_EXIT_LOAD_IA32_EFER | VM_EXIT_SAVE_IA32_EFER |
		VM_EXIT_SAVE_VMX_PREEMPTION_TIMER | VM_EXIT_ACK_INTR_ON_EXIT;

	if (kvm_mpx_supported())
		vmx->nested.nested_vmx_exit_ctls_high |= VM_EXIT_CLEAR_BNDCFGS;

	/* We support free control of debug control saving. */
	vmx->nested.nested_vmx_exit_ctls_low &= ~VM_EXIT_SAVE_DEBUG_CONTROLS;

	/* entry controls */
	rdmsr(MSR_IA32_VMX_ENTRY_CTLS,
		vmx->nested.nested_vmx_entry_ctls_low,
		vmx->nested.nested_vmx_entry_ctls_high);
	vmx->nested.nested_vmx_entry_ctls_low =
		VM_ENTRY_ALWAYSON_WITHOUT_TRUE_MSR;
	vmx->nested.nested_vmx_entry_ctls_high &=
#ifdef CONFIG_X86_64
		VM_ENTRY_IA32E_MODE |
#endif
		VM_ENTRY_LOAD_IA32_PAT;
	vmx->nested.nested_vmx_entry_ctls_high |=
		(VM_ENTRY_ALWAYSON_WITHOUT_TRUE_MSR | VM_ENTRY_LOAD_IA32_EFER);
	if (kvm_mpx_supported())
		vmx->nested.nested_vmx_entry_ctls_high |= VM_ENTRY_LOAD_BNDCFGS;

	/* We support free control of debug control loading. */
	vmx->nested.nested_vmx_entry_ctls_low &= ~VM_ENTRY_LOAD_DEBUG_CONTROLS;

	/* cpu-based controls */
	rdmsr(MSR_IA32_VMX_PROCBASED_CTLS,
		vmx->nested.nested_vmx_procbased_ctls_low,
		vmx->nested.nested_vmx_procbased_ctls_high);
	vmx->nested.nested_vmx_procbased_ctls_low =
		CPU_BASED_ALWAYSON_WITHOUT_TRUE_MSR;
	vmx->nested.nested_vmx_procbased_ctls_high &=
		CPU_BASED_VIRTUAL_INTR_PENDING |
		CPU_BASED_VIRTUAL_NMI_PENDING | CPU_BASED_USE_TSC_OFFSETING |
		CPU_BASED_HLT_EXITING | CPU_BASED_INVLPG_EXITING |
		CPU_BASED_MWAIT_EXITING | CPU_BASED_CR3_LOAD_EXITING |
		CPU_BASED_CR3_STORE_EXITING |
#ifdef CONFIG_X86_64
		CPU_BASED_CR8_LOAD_EXITING | CPU_BASED_CR8_STORE_EXITING |
#endif
		CPU_BASED_MOV_DR_EXITING | CPU_BASED_UNCOND_IO_EXITING |
		CPU_BASED_USE_IO_BITMAPS | CPU_BASED_MONITOR_TRAP_FLAG |
		CPU_BASED_MONITOR_EXITING | CPU_BASED_RDPMC_EXITING |
		CPU_BASED_RDTSC_EXITING | CPU_BASED_PAUSE_EXITING |
		CPU_BASED_TPR_SHADOW | CPU_BASED_ACTIVATE_SECONDARY_CONTROLS;
	/*
	 * We can allow some features even when not supported by the
	 * hardware. For example, L1 can specify an MSR bitmap - and we
	 * can use it to avoid exits to L1 - even when L0 runs L2
	 * without MSR bitmaps.
	 */
	vmx->nested.nested_vmx_procbased_ctls_high |=
		CPU_BASED_ALWAYSON_WITHOUT_TRUE_MSR |
		CPU_BASED_USE_MSR_BITMAPS;

	/* We support free control of CR3 access interception. */
	vmx->nested.nested_vmx_procbased_ctls_low &=
		~(CPU_BASED_CR3_LOAD_EXITING | CPU_BASED_CR3_STORE_EXITING);

	/*
	 * secondary cpu-based controls.  Do not include those that
	 * depend on CPUID bits, they are added later by vmx_cpuid_update.
	 */
	rdmsr(MSR_IA32_VMX_PROCBASED_CTLS2,
		vmx->nested.nested_vmx_secondary_ctls_low,
		vmx->nested.nested_vmx_secondary_ctls_high);
	vmx->nested.nested_vmx_secondary_ctls_low = 0;
	vmx->nested.nested_vmx_secondary_ctls_high &=
		SECONDARY_EXEC_VIRTUALIZE_APIC_ACCESSES |
		SECONDARY_EXEC_DESC |
		SECONDARY_EXEC_VIRTUALIZE_X2APIC_MODE |
		SECONDARY_EXEC_APIC_REGISTER_VIRT |
		SECONDARY_EXEC_VIRTUAL_INTR_DELIVERY |
		SECONDARY_EXEC_WBINVD_EXITING;

	if (enable_ept) {
		/* nested EPT: emulate EPT also to L1 */
		vmx->nested.nested_vmx_secondary_ctls_high |=
			SECONDARY_EXEC_ENABLE_EPT;
		vmx->nested.nested_vmx_ept_caps = VMX_EPT_PAGE_WALK_4_BIT |
			 VMX_EPTP_WB_BIT | VMX_EPT_INVEPT_BIT;
		if (cpu_has_vmx_ept_execute_only())
			vmx->nested.nested_vmx_ept_caps |=
				VMX_EPT_EXECUTE_ONLY_BIT;
		vmx->nested.nested_vmx_ept_caps &= vmx_capability.ept;
		vmx->nested.nested_vmx_ept_caps |= VMX_EPT_EXTENT_GLOBAL_BIT |
			VMX_EPT_EXTENT_CONTEXT_BIT | VMX_EPT_2MB_PAGE_BIT |
			VMX_EPT_1GB_PAGE_BIT;
		if (enable_ept_ad_bits) {
			vmx->nested.nested_vmx_secondary_ctls_high |=
				SECONDARY_EXEC_ENABLE_PML;
			vmx->nested.nested_vmx_ept_caps |= VMX_EPT_AD_BIT;
		}
	}

	if (cpu_has_vmx_vmfunc()) {
		vmx->nested.nested_vmx_secondary_ctls_high |=
			SECONDARY_EXEC_ENABLE_VMFUNC;
		/*
		 * Advertise EPTP switching unconditionally
		 * since we emulate it
		 */
		if (enable_ept)
			vmx->nested.nested_vmx_vmfunc_controls =
				VMX_VMFUNC_EPTP_SWITCHING;
	}

	/*
	 * Old versions of KVM use the single-context version without
	 * checking for support, so declare that it is supported even
	 * though it is treated as global context.  The alternative is
	 * not failing the single-context invvpid, and it is worse.
	 */
	if (enable_vpid) {
		vmx->nested.nested_vmx_secondary_ctls_high |=
			SECONDARY_EXEC_ENABLE_VPID;
		vmx->nested.nested_vmx_vpid_caps = VMX_VPID_INVVPID_BIT |
			VMX_VPID_EXTENT_SUPPORTED_MASK;
	}

	if (enable_unrestricted_guest)
		vmx->nested.nested_vmx_secondary_ctls_high |=
			SECONDARY_EXEC_UNRESTRICTED_GUEST;

	/* miscellaneous data */
	rdmsr(MSR_IA32_VMX_MISC,
		vmx->nested.nested_vmx_misc_low,
		vmx->nested.nested_vmx_misc_high);
	vmx->nested.nested_vmx_misc_low &= VMX_MISC_SAVE_EFER_LMA;
	vmx->nested.nested_vmx_misc_low |=
		VMX_MISC_EMULATED_PREEMPTION_TIMER_RATE |
		VMX_MISC_ACTIVITY_HLT;
	vmx->nested.nested_vmx_misc_high = 0;

	/*
	 * This MSR reports some information about VMX support. We
	 * should return information about the VMX we emulate for the
	 * guest, and the VMCS structure we give it - not about the
	 * VMX support of the underlying hardware.
	 */
	vmx->nested.nested_vmx_basic =
		VMCS12_REVISION |
		VMX_BASIC_TRUE_CTLS |
		((u64)VMCS12_SIZE << VMX_BASIC_VMCS_SIZE_SHIFT) |
		(VMX_BASIC_MEM_TYPE_WB << VMX_BASIC_MEM_TYPE_SHIFT);

	if (cpu_has_vmx_basic_inout())
		vmx->nested.nested_vmx_basic |= VMX_BASIC_INOUT;

	/*
	 * These MSRs specify bits which the guest must keep fixed on
	 * while L1 is in VMXON mode (in L1's root mode, or running an L2).
	 * We picked the standard core2 setting.
	 */
#define VMXON_CR0_ALWAYSON     (X86_CR0_PE | X86_CR0_PG | X86_CR0_NE)
#define VMXON_CR4_ALWAYSON     X86_CR4_VMXE
	vmx->nested.nested_vmx_cr0_fixed0 = VMXON_CR0_ALWAYSON;
	vmx->nested.nested_vmx_cr4_fixed0 = VMXON_CR4_ALWAYSON;

	/* These MSRs specify bits which the guest must keep fixed off. */
	rdmsrl(MSR_IA32_VMX_CR0_FIXED1, vmx->nested.nested_vmx_cr0_fixed1);
	rdmsrl(MSR_IA32_VMX_CR4_FIXED1, vmx->nested.nested_vmx_cr4_fixed1);

	/* highest index: VMX_PREEMPTION_TIMER_VALUE */
	vmx->nested.nested_vmx_vmcs_enum = VMCS12_MAX_FIELD_INDEX << 1;
}

/*
 * if fixed0[i] == 1: val[i] must be 1
 * if fixed1[i] == 0: val[i] must be 0
 */
static inline bool fixed_bits_valid(u64 val, u64 fixed0, u64 fixed1)
{
	return ((val & fixed1) | fixed0) == val;
}

static inline bool vmx_control_verify(u32 control, u32 low, u32 high)
{
	return fixed_bits_valid(control, low, high);
}

static inline u64 vmx_control_msr(u32 low, u32 high)
{
	return low | ((u64)high << 32);
}

static bool is_bitwise_subset(u64 superset, u64 subset, u64 mask)
{
	superset &= mask;
	subset &= mask;

	return (superset | subset) == superset;
}

static int vmx_restore_vmx_basic(struct vcpu_vmx *vmx, u64 data)
{
	const u64 feature_and_reserved =
		/* feature (except bit 48; see below) */
		BIT_ULL(49) | BIT_ULL(54) | BIT_ULL(55) |
		/* reserved */
		BIT_ULL(31) | GENMASK_ULL(47, 45) | GENMASK_ULL(63, 56);
	u64 vmx_basic = vmx->nested.nested_vmx_basic;

	if (!is_bitwise_subset(vmx_basic, data, feature_and_reserved))
		return -EINVAL;

	/*
	 * KVM does not emulate a version of VMX that constrains physical
	 * addresses of VMX structures (e.g. VMCS) to 32-bits.
	 */
	if (data & BIT_ULL(48))
		return -EINVAL;

	if (vmx_basic_vmcs_revision_id(vmx_basic) !=
	    vmx_basic_vmcs_revision_id(data))
		return -EINVAL;

	if (vmx_basic_vmcs_size(vmx_basic) > vmx_basic_vmcs_size(data))
		return -EINVAL;

	vmx->nested.nested_vmx_basic = data;
	return 0;
}

static int
vmx_restore_control_msr(struct vcpu_vmx *vmx, u32 msr_index, u64 data)
{
	u64 supported;
	u32 *lowp, *highp;

	switch (msr_index) {
	case MSR_IA32_VMX_TRUE_PINBASED_CTLS:
		lowp = &vmx->nested.nested_vmx_pinbased_ctls_low;
		highp = &vmx->nested.nested_vmx_pinbased_ctls_high;
		break;
	case MSR_IA32_VMX_TRUE_PROCBASED_CTLS:
		lowp = &vmx->nested.nested_vmx_procbased_ctls_low;
		highp = &vmx->nested.nested_vmx_procbased_ctls_high;
		break;
	case MSR_IA32_VMX_TRUE_EXIT_CTLS:
		lowp = &vmx->nested.nested_vmx_exit_ctls_low;
		highp = &vmx->nested.nested_vmx_exit_ctls_high;
		break;
	case MSR_IA32_VMX_TRUE_ENTRY_CTLS:
		lowp = &vmx->nested.nested_vmx_entry_ctls_low;
		highp = &vmx->nested.nested_vmx_entry_ctls_high;
		break;
	case MSR_IA32_VMX_PROCBASED_CTLS2:
		lowp = &vmx->nested.nested_vmx_secondary_ctls_low;
		highp = &vmx->nested.nested_vmx_secondary_ctls_high;
		break;
	default:
		BUG();
	}

	supported = vmx_control_msr(*lowp, *highp);

	/* Check must-be-1 bits are still 1. */
	if (!is_bitwise_subset(data, supported, GENMASK_ULL(31, 0)))
		return -EINVAL;

	/* Check must-be-0 bits are still 0. */
	if (!is_bitwise_subset(supported, data, GENMASK_ULL(63, 32)))
		return -EINVAL;

	*lowp = data;
	*highp = data >> 32;
	return 0;
}

static int vmx_restore_vmx_misc(struct vcpu_vmx *vmx, u64 data)
{
	const u64 feature_and_reserved_bits =
		/* feature */
		BIT_ULL(5) | GENMASK_ULL(8, 6) | BIT_ULL(14) | BIT_ULL(15) |
		BIT_ULL(28) | BIT_ULL(29) | BIT_ULL(30) |
		/* reserved */
		GENMASK_ULL(13, 9) | BIT_ULL(31);
	u64 vmx_misc;

	vmx_misc = vmx_control_msr(vmx->nested.nested_vmx_misc_low,
				   vmx->nested.nested_vmx_misc_high);

	if (!is_bitwise_subset(vmx_misc, data, feature_and_reserved_bits))
		return -EINVAL;

	if ((vmx->nested.nested_vmx_pinbased_ctls_high &
	     PIN_BASED_VMX_PREEMPTION_TIMER) &&
	    vmx_misc_preemption_timer_rate(data) !=
	    vmx_misc_preemption_timer_rate(vmx_misc))
		return -EINVAL;

	if (vmx_misc_cr3_count(data) > vmx_misc_cr3_count(vmx_misc))
		return -EINVAL;

	if (vmx_misc_max_msr(data) > vmx_misc_max_msr(vmx_misc))
		return -EINVAL;

	if (vmx_misc_mseg_revid(data) != vmx_misc_mseg_revid(vmx_misc))
		return -EINVAL;

	vmx->nested.nested_vmx_misc_low = data;
	vmx->nested.nested_vmx_misc_high = data >> 32;
	return 0;
}

static int vmx_restore_vmx_ept_vpid_cap(struct vcpu_vmx *vmx, u64 data)
{
	u64 vmx_ept_vpid_cap;

	vmx_ept_vpid_cap = vmx_control_msr(vmx->nested.nested_vmx_ept_caps,
					   vmx->nested.nested_vmx_vpid_caps);

	/* Every bit is either reserved or a feature bit. */
	if (!is_bitwise_subset(vmx_ept_vpid_cap, data, -1ULL))
		return -EINVAL;

	vmx->nested.nested_vmx_ept_caps = data;
	vmx->nested.nested_vmx_vpid_caps = data >> 32;
	return 0;
}

static int vmx_restore_fixed0_msr(struct vcpu_vmx *vmx, u32 msr_index, u64 data)
{
	u64 *msr;

	switch (msr_index) {
	case MSR_IA32_VMX_CR0_FIXED0:
		msr = &vmx->nested.nested_vmx_cr0_fixed0;
		break;
	case MSR_IA32_VMX_CR4_FIXED0:
		msr = &vmx->nested.nested_vmx_cr4_fixed0;
		break;
	default:
		BUG();
	}

	/*
	 * 1 bits (which indicates bits which "must-be-1" during VMX operation)
	 * must be 1 in the restored value.
	 */
	if (!is_bitwise_subset(data, *msr, -1ULL))
		return -EINVAL;

	*msr = data;
	return 0;
}

/*
 * Called when userspace is restoring VMX MSRs.
 *
 * Returns 0 on success, non-0 otherwise.
 */
static int vmx_set_vmx_msr(struct kvm_vcpu *vcpu, u32 msr_index, u64 data)
{
	struct vcpu_vmx *vmx = to_vmx(vcpu);

	switch (msr_index) {
	case MSR_IA32_VMX_BASIC:
		return vmx_restore_vmx_basic(vmx, data);
	case MSR_IA32_VMX_PINBASED_CTLS:
	case MSR_IA32_VMX_PROCBASED_CTLS:
	case MSR_IA32_VMX_EXIT_CTLS:
	case MSR_IA32_VMX_ENTRY_CTLS:
		/*
		 * The "non-true" VMX capability MSRs are generated from the
		 * "true" MSRs, so we do not support restoring them directly.
		 *
		 * If userspace wants to emulate VMX_BASIC[55]=0, userspace
		 * should restore the "true" MSRs with the must-be-1 bits
		 * set according to the SDM Vol 3. A.2 "RESERVED CONTROLS AND
		 * DEFAULT SETTINGS".
		 */
		return -EINVAL;
	case MSR_IA32_VMX_TRUE_PINBASED_CTLS:
	case MSR_IA32_VMX_TRUE_PROCBASED_CTLS:
	case MSR_IA32_VMX_TRUE_EXIT_CTLS:
	case MSR_IA32_VMX_TRUE_ENTRY_CTLS:
	case MSR_IA32_VMX_PROCBASED_CTLS2:
		return vmx_restore_control_msr(vmx, msr_index, data);
	case MSR_IA32_VMX_MISC:
		return vmx_restore_vmx_misc(vmx, data);
	case MSR_IA32_VMX_CR0_FIXED0:
	case MSR_IA32_VMX_CR4_FIXED0:
		return vmx_restore_fixed0_msr(vmx, msr_index, data);
	case MSR_IA32_VMX_CR0_FIXED1:
	case MSR_IA32_VMX_CR4_FIXED1:
		/*
		 * These MSRs are generated based on the vCPU's CPUID, so we
		 * do not support restoring them directly.
		 */
		return -EINVAL;
	case MSR_IA32_VMX_EPT_VPID_CAP:
		return vmx_restore_vmx_ept_vpid_cap(vmx, data);
	case MSR_IA32_VMX_VMCS_ENUM:
		vmx->nested.nested_vmx_vmcs_enum = data;
		return 0;
	default:
		/*
		 * The rest of the VMX capability MSRs do not support restore.
		 */
		return -EINVAL;
	}
}

/* Returns 0 on success, non-0 otherwise. */
static int vmx_get_vmx_msr(struct kvm_vcpu *vcpu, u32 msr_index, u64 *pdata)
{
	struct vcpu_vmx *vmx = to_vmx(vcpu);

	switch (msr_index) {
	case MSR_IA32_VMX_BASIC:
		*pdata = vmx->nested.nested_vmx_basic;
		break;
	case MSR_IA32_VMX_TRUE_PINBASED_CTLS:
	case MSR_IA32_VMX_PINBASED_CTLS:
		*pdata = vmx_control_msr(
			vmx->nested.nested_vmx_pinbased_ctls_low,
			vmx->nested.nested_vmx_pinbased_ctls_high);
		if (msr_index == MSR_IA32_VMX_PINBASED_CTLS)
			*pdata |= PIN_BASED_ALWAYSON_WITHOUT_TRUE_MSR;
		break;
	case MSR_IA32_VMX_TRUE_PROCBASED_CTLS:
	case MSR_IA32_VMX_PROCBASED_CTLS:
		*pdata = vmx_control_msr(
			vmx->nested.nested_vmx_procbased_ctls_low,
			vmx->nested.nested_vmx_procbased_ctls_high);
		if (msr_index == MSR_IA32_VMX_PROCBASED_CTLS)
			*pdata |= CPU_BASED_ALWAYSON_WITHOUT_TRUE_MSR;
		break;
	case MSR_IA32_VMX_TRUE_EXIT_CTLS:
	case MSR_IA32_VMX_EXIT_CTLS:
		*pdata = vmx_control_msr(
			vmx->nested.nested_vmx_exit_ctls_low,
			vmx->nested.nested_vmx_exit_ctls_high);
		if (msr_index == MSR_IA32_VMX_EXIT_CTLS)
			*pdata |= VM_EXIT_ALWAYSON_WITHOUT_TRUE_MSR;
		break;
	case MSR_IA32_VMX_TRUE_ENTRY_CTLS:
	case MSR_IA32_VMX_ENTRY_CTLS:
		*pdata = vmx_control_msr(
			vmx->nested.nested_vmx_entry_ctls_low,
			vmx->nested.nested_vmx_entry_ctls_high);
		if (msr_index == MSR_IA32_VMX_ENTRY_CTLS)
			*pdata |= VM_ENTRY_ALWAYSON_WITHOUT_TRUE_MSR;
		break;
	case MSR_IA32_VMX_MISC:
		*pdata = vmx_control_msr(
			vmx->nested.nested_vmx_misc_low,
			vmx->nested.nested_vmx_misc_high);
		break;
	case MSR_IA32_VMX_CR0_FIXED0:
		*pdata = vmx->nested.nested_vmx_cr0_fixed0;
		break;
	case MSR_IA32_VMX_CR0_FIXED1:
		*pdata = vmx->nested.nested_vmx_cr0_fixed1;
		break;
	case MSR_IA32_VMX_CR4_FIXED0:
		*pdata = vmx->nested.nested_vmx_cr4_fixed0;
		break;
	case MSR_IA32_VMX_CR4_FIXED1:
		*pdata = vmx->nested.nested_vmx_cr4_fixed1;
		break;
	case MSR_IA32_VMX_VMCS_ENUM:
		*pdata = vmx->nested.nested_vmx_vmcs_enum;
		break;
	case MSR_IA32_VMX_PROCBASED_CTLS2:
		*pdata = vmx_control_msr(
			vmx->nested.nested_vmx_secondary_ctls_low,
			vmx->nested.nested_vmx_secondary_ctls_high);
		break;
	case MSR_IA32_VMX_EPT_VPID_CAP:
		*pdata = vmx->nested.nested_vmx_ept_caps |
			((u64)vmx->nested.nested_vmx_vpid_caps << 32);
		break;
	case MSR_IA32_VMX_VMFUNC:
		*pdata = vmx->nested.nested_vmx_vmfunc_controls;
		break;
	default:
		return 1;
	}

	return 0;
}

static inline bool vmx_feature_control_msr_valid(struct kvm_vcpu *vcpu,
						 uint64_t val)
{
	uint64_t valid_bits = to_vmx(vcpu)->msr_ia32_feature_control_valid_bits;

	return !(val & ~valid_bits);
}

/*
 * Reads an msr value (of 'msr_index') into 'pdata'.
 * Returns 0 on success, non-0 otherwise.
 * Assumes vcpu_load() was already called.
 */
static int vmx_get_msr(struct kvm_vcpu *vcpu, struct msr_data *msr_info)
{
	struct vcpu_vmx *vmx = to_vmx(vcpu);
	struct shared_msr_entry *msr;

	switch (msr_info->index) {
#ifdef CONFIG_X86_64
	case MSR_FS_BASE:
		msr_info->data = vmcs_readl(GUEST_FS_BASE);
		break;
	case MSR_GS_BASE:
		msr_info->data = vmcs_readl(GUEST_GS_BASE);
		break;
	case MSR_KERNEL_GS_BASE:
		vmx_load_host_state(vmx);
		msr_info->data = vmx->msr_guest_kernel_gs_base;
		break;
#endif
	case MSR_EFER:
		return kvm_get_msr_common(vcpu, msr_info);
	case MSR_IA32_TSC:
		msr_info->data = guest_read_tsc(vcpu);
		break;
	case MSR_IA32_SPEC_CTRL:
		if (!msr_info->host_initiated &&
		    !guest_cpuid_has(vcpu, X86_FEATURE_IBRS) &&
		    !guest_cpuid_has(vcpu, X86_FEATURE_SPEC_CTRL))
			return 1;

		msr_info->data = to_vmx(vcpu)->spec_ctrl;
		break;
	case MSR_IA32_ARCH_CAPABILITIES:
		if (!msr_info->host_initiated &&
		    !guest_cpuid_has(vcpu, X86_FEATURE_ARCH_CAPABILITIES))
			return 1;
		msr_info->data = to_vmx(vcpu)->arch_capabilities;
		break;
	case MSR_IA32_SYSENTER_CS:
		msr_info->data = vmcs_read32(GUEST_SYSENTER_CS);
		break;
	case MSR_IA32_SYSENTER_EIP:
		msr_info->data = vmcs_readl(GUEST_SYSENTER_EIP);
		break;
	case MSR_IA32_SYSENTER_ESP:
		msr_info->data = vmcs_readl(GUEST_SYSENTER_ESP);
		break;
	case MSR_IA32_BNDCFGS:
		if (!kvm_mpx_supported() ||
		    (!msr_info->host_initiated &&
		     !guest_cpuid_has(vcpu, X86_FEATURE_MPX)))
			return 1;
		msr_info->data = vmcs_read64(GUEST_BNDCFGS);
		break;
	case MSR_IA32_MCG_EXT_CTL:
		if (!msr_info->host_initiated &&
		    !(vmx->msr_ia32_feature_control &
		      FEATURE_CONTROL_LMCE))
			return 1;
		msr_info->data = vcpu->arch.mcg_ext_ctl;
		break;
	case MSR_IA32_FEATURE_CONTROL:
		msr_info->data = vmx->msr_ia32_feature_control;
		break;
	case MSR_IA32_VMX_BASIC ... MSR_IA32_VMX_VMFUNC:
		if (!nested_vmx_allowed(vcpu))
			return 1;
		return vmx_get_vmx_msr(vcpu, msr_info->index, &msr_info->data);
	case MSR_IA32_XSS:
		if (!vmx_xsaves_supported())
			return 1;
		msr_info->data = vcpu->arch.ia32_xss;
		break;
	case MSR_TSC_AUX:
		if (!msr_info->host_initiated &&
		    !guest_cpuid_has(vcpu, X86_FEATURE_RDTSCP))
			return 1;
		/* Otherwise falls through */
	default:
		msr = find_msr_entry(vmx, msr_info->index);
		if (msr) {
			msr_info->data = msr->data;
			break;
		}
		return kvm_get_msr_common(vcpu, msr_info);
	}

	return 0;
}

static void vmx_leave_nested(struct kvm_vcpu *vcpu);

/*
 * Writes msr value into into the appropriate "register".
 * Returns 0 on success, non-0 otherwise.
 * Assumes vcpu_load() was already called.
 */
static int vmx_set_msr(struct kvm_vcpu *vcpu, struct msr_data *msr_info)
{
	struct vcpu_vmx *vmx = to_vmx(vcpu);
	struct shared_msr_entry *msr;
	int ret = 0;
	u32 msr_index = msr_info->index;
	u64 data = msr_info->data;

	switch (msr_index) {
	case MSR_EFER:
		ret = kvm_set_msr_common(vcpu, msr_info);
		break;
#ifdef CONFIG_X86_64
	case MSR_FS_BASE:
		vmx_segment_cache_clear(vmx);
		vmcs_writel(GUEST_FS_BASE, data);
		break;
	case MSR_GS_BASE:
		vmx_segment_cache_clear(vmx);
		vmcs_writel(GUEST_GS_BASE, data);
		break;
	case MSR_KERNEL_GS_BASE:
		vmx_load_host_state(vmx);
		vmx->msr_guest_kernel_gs_base = data;
		break;
#endif
	case MSR_IA32_SYSENTER_CS:
		vmcs_write32(GUEST_SYSENTER_CS, data);
		break;
	case MSR_IA32_SYSENTER_EIP:
		vmcs_writel(GUEST_SYSENTER_EIP, data);
		break;
	case MSR_IA32_SYSENTER_ESP:
		vmcs_writel(GUEST_SYSENTER_ESP, data);
		break;
	case MSR_IA32_BNDCFGS:
		if (!kvm_mpx_supported() ||
		    (!msr_info->host_initiated &&
		     !guest_cpuid_has(vcpu, X86_FEATURE_MPX)))
			return 1;
		if (is_noncanonical_address(data & PAGE_MASK, vcpu) ||
		    (data & MSR_IA32_BNDCFGS_RSVD))
			return 1;
		vmcs_write64(GUEST_BNDCFGS, data);
		break;
	case MSR_IA32_TSC:
		kvm_write_tsc(vcpu, msr_info);
		break;
	case MSR_IA32_SPEC_CTRL:
		if (!msr_info->host_initiated &&
		    !guest_cpuid_has(vcpu, X86_FEATURE_IBRS) &&
		    !guest_cpuid_has(vcpu, X86_FEATURE_SPEC_CTRL))
			return 1;

		/* The STIBP bit doesn't fault even if it's not advertised */
		if (data & ~(SPEC_CTRL_IBRS | SPEC_CTRL_STIBP))
			return 1;

		vmx->spec_ctrl = data;

		if (!data)
			break;

		/*
		 * For non-nested:
		 * When it's written (to non-zero) for the first time, pass
		 * it through.
		 *
		 * For nested:
		 * The handling of the MSR bitmap for L2 guests is done in
		 * nested_vmx_merge_msr_bitmap. We should not touch the
		 * vmcs02.msr_bitmap here since it gets completely overwritten
		 * in the merging. We update the vmcs01 here for L1 as well
		 * since it will end up touching the MSR anyway now.
		 */
		vmx_disable_intercept_for_msr(vmx->vmcs01.msr_bitmap,
					      MSR_IA32_SPEC_CTRL,
					      MSR_TYPE_RW);
		break;
	case MSR_IA32_PRED_CMD:
		if (!msr_info->host_initiated &&
		    !guest_cpuid_has(vcpu, X86_FEATURE_IBPB) &&
		    !guest_cpuid_has(vcpu, X86_FEATURE_SPEC_CTRL))
			return 1;

		if (data & ~PRED_CMD_IBPB)
			return 1;

		if (!data)
			break;

		wrmsrl(MSR_IA32_PRED_CMD, PRED_CMD_IBPB);

		/*
		 * For non-nested:
		 * When it's written (to non-zero) for the first time, pass
		 * it through.
		 *
		 * For nested:
		 * The handling of the MSR bitmap for L2 guests is done in
		 * nested_vmx_merge_msr_bitmap. We should not touch the
		 * vmcs02.msr_bitmap here since it gets completely overwritten
		 * in the merging.
		 */
		vmx_disable_intercept_for_msr(vmx->vmcs01.msr_bitmap, MSR_IA32_PRED_CMD,
					      MSR_TYPE_W);
		break;
	case MSR_IA32_ARCH_CAPABILITIES:
		if (!msr_info->host_initiated)
			return 1;
		vmx->arch_capabilities = data;
		break;
	case MSR_IA32_CR_PAT:
		if (vmcs_config.vmentry_ctrl & VM_ENTRY_LOAD_IA32_PAT) {
			if (!kvm_mtrr_valid(vcpu, MSR_IA32_CR_PAT, data))
				return 1;
			vmcs_write64(GUEST_IA32_PAT, data);
			vcpu->arch.pat = data;
			break;
		}
		ret = kvm_set_msr_common(vcpu, msr_info);
		break;
	case MSR_IA32_TSC_ADJUST:
		ret = kvm_set_msr_common(vcpu, msr_info);
		break;
	case MSR_IA32_MCG_EXT_CTL:
		if ((!msr_info->host_initiated &&
		     !(to_vmx(vcpu)->msr_ia32_feature_control &
		       FEATURE_CONTROL_LMCE)) ||
		    (data & ~MCG_EXT_CTL_LMCE_EN))
			return 1;
		vcpu->arch.mcg_ext_ctl = data;
		break;
	case MSR_IA32_FEATURE_CONTROL:
		if (!vmx_feature_control_msr_valid(vcpu, data) ||
		    (to_vmx(vcpu)->msr_ia32_feature_control &
		     FEATURE_CONTROL_LOCKED && !msr_info->host_initiated))
			return 1;
		vmx->msr_ia32_feature_control = data;
		if (msr_info->host_initiated && data == 0)
			vmx_leave_nested(vcpu);
		break;
	case MSR_IA32_VMX_BASIC ... MSR_IA32_VMX_VMFUNC:
		if (!msr_info->host_initiated)
			return 1; /* they are read-only */
		if (!nested_vmx_allowed(vcpu))
			return 1;
		return vmx_set_vmx_msr(vcpu, msr_index, data);
	case MSR_IA32_XSS:
		if (!vmx_xsaves_supported())
			return 1;
		/*
		 * The only supported bit as of Skylake is bit 8, but
		 * it is not supported on KVM.
		 */
		if (data != 0)
			return 1;
		vcpu->arch.ia32_xss = data;
		if (vcpu->arch.ia32_xss != host_xss)
			add_atomic_switch_msr(vmx, MSR_IA32_XSS,
				vcpu->arch.ia32_xss, host_xss);
		else
			clear_atomic_switch_msr(vmx, MSR_IA32_XSS);
		break;
	case MSR_TSC_AUX:
		if (!msr_info->host_initiated &&
		    !guest_cpuid_has(vcpu, X86_FEATURE_RDTSCP))
			return 1;
		/* Check reserved bit, higher 32 bits should be zero */
		if ((data >> 32) != 0)
			return 1;
		/* Otherwise falls through */
	default:
		msr = find_msr_entry(vmx, msr_index);
		if (msr) {
			u64 old_msr_data = msr->data;
			msr->data = data;
			if (msr - vmx->guest_msrs < vmx->save_nmsrs) {
				preempt_disable();
				ret = kvm_set_shared_msr(msr->index, msr->data,
							 msr->mask);
				preempt_enable();
				if (ret)
					msr->data = old_msr_data;
			}
			break;
		}
		ret = kvm_set_msr_common(vcpu, msr_info);
	}

	return ret;
}

static void vmx_cache_reg(struct kvm_vcpu *vcpu, enum kvm_reg reg)
{
	__set_bit(reg, (unsigned long *)&vcpu->arch.regs_avail);
	switch (reg) {
	case VCPU_REGS_RSP:
		vcpu->arch.regs[VCPU_REGS_RSP] = vmcs_readl(GUEST_RSP);
		break;
	case VCPU_REGS_RIP:
		vcpu->arch.regs[VCPU_REGS_RIP] = vmcs_readl(GUEST_RIP);
		break;
	case VCPU_EXREG_PDPTR:
		if (enable_ept)
			ept_save_pdptrs(vcpu);
		break;
	default:
		break;
	}
}

static __init int cpu_has_kvm_support(void)
{
	return cpu_has_vmx();
}

static __init int vmx_disabled_by_bios(void)
{
	u64 msr;

	rdmsrl(MSR_IA32_FEATURE_CONTROL, msr);
	if (msr & FEATURE_CONTROL_LOCKED) {
		/* launched w/ TXT and VMX disabled */
		if (!(msr & FEATURE_CONTROL_VMXON_ENABLED_INSIDE_SMX)
			&& tboot_enabled())
			return 1;
		/* launched w/o TXT and VMX only enabled w/ TXT */
		if (!(msr & FEATURE_CONTROL_VMXON_ENABLED_OUTSIDE_SMX)
			&& (msr & FEATURE_CONTROL_VMXON_ENABLED_INSIDE_SMX)
			&& !tboot_enabled()) {
			printk(KERN_WARNING "kvm: disable TXT in the BIOS or "
				"activate TXT before enabling KVM\n");
			return 1;
		}
		/* launched w/o TXT and VMX disabled */
		if (!(msr & FEATURE_CONTROL_VMXON_ENABLED_OUTSIDE_SMX)
			&& !tboot_enabled())
			return 1;
	}

	return 0;
}

static void kvm_cpu_vmxon(u64 addr)
{
	cr4_set_bits(X86_CR4_VMXE);
	intel_pt_handle_vmx(1);

	asm volatile (ASM_VMX_VMXON_RAX
			: : "a"(&addr), "m"(addr)
			: "memory", "cc");
}

static int hardware_enable(void)
{
	int cpu = raw_smp_processor_id();
	u64 phys_addr = __pa(per_cpu(vmxarea, cpu));
	u64 old, test_bits;

	if (cr4_read_shadow() & X86_CR4_VMXE)
		return -EBUSY;

	INIT_LIST_HEAD(&per_cpu(loaded_vmcss_on_cpu, cpu));
	INIT_LIST_HEAD(&per_cpu(blocked_vcpu_on_cpu, cpu));
	spin_lock_init(&per_cpu(blocked_vcpu_on_cpu_lock, cpu));

	/*
	 * Now we can enable the vmclear operation in kdump
	 * since the loaded_vmcss_on_cpu list on this cpu
	 * has been initialized.
	 *
	 * Though the cpu is not in VMX operation now, there
	 * is no problem to enable the vmclear operation
	 * for the loaded_vmcss_on_cpu list is empty!
	 */
	crash_enable_local_vmclear(cpu);

	rdmsrl(MSR_IA32_FEATURE_CONTROL, old);

	test_bits = FEATURE_CONTROL_LOCKED;
	test_bits |= FEATURE_CONTROL_VMXON_ENABLED_OUTSIDE_SMX;
	if (tboot_enabled())
		test_bits |= FEATURE_CONTROL_VMXON_ENABLED_INSIDE_SMX;

	if ((old & test_bits) != test_bits) {
		/* enable and lock */
		wrmsrl(MSR_IA32_FEATURE_CONTROL, old | test_bits);
	}
	kvm_cpu_vmxon(phys_addr);
	if (enable_ept)
		ept_sync_global();

	return 0;
}

static void vmclear_local_loaded_vmcss(void)
{
	int cpu = raw_smp_processor_id();
	struct loaded_vmcs *v, *n;

	list_for_each_entry_safe(v, n, &per_cpu(loaded_vmcss_on_cpu, cpu),
				 loaded_vmcss_on_cpu_link)
		__loaded_vmcs_clear(v);
}


/* Just like cpu_vmxoff(), but with the __kvm_handle_fault_on_reboot()
 * tricks.
 */
static void kvm_cpu_vmxoff(void)
{
	asm volatile (__ex(ASM_VMX_VMXOFF) : : : "cc");

	intel_pt_handle_vmx(0);
	cr4_clear_bits(X86_CR4_VMXE);
}

static void hardware_disable(void)
{
	vmclear_local_loaded_vmcss();
	kvm_cpu_vmxoff();
}

static __init int adjust_vmx_controls(u32 ctl_min, u32 ctl_opt,
				      u32 msr, u32 *result)
{
	u32 vmx_msr_low, vmx_msr_high;
	u32 ctl = ctl_min | ctl_opt;

	rdmsr(msr, vmx_msr_low, vmx_msr_high);

	ctl &= vmx_msr_high; /* bit == 0 in high word ==> must be zero */
	ctl |= vmx_msr_low;  /* bit == 1 in low word  ==> must be one  */

	/* Ensure minimum (required) set of control bits are supported. */
	if (ctl_min & ~ctl)
		return -EIO;

	*result = ctl;
	return 0;
}

static __init bool allow_1_setting(u32 msr, u32 ctl)
{
	u32 vmx_msr_low, vmx_msr_high;

	rdmsr(msr, vmx_msr_low, vmx_msr_high);
	return vmx_msr_high & ctl;
}

static __init int setup_vmcs_config(struct vmcs_config *vmcs_conf)
{
	u32 vmx_msr_low, vmx_msr_high;
	u32 min, opt, min2, opt2;
	u32 _pin_based_exec_control = 0;
	u32 _cpu_based_exec_control = 0;
	u32 _cpu_based_2nd_exec_control = 0;
	u32 _vmexit_control = 0;
	u32 _vmentry_control = 0;

	min = CPU_BASED_HLT_EXITING |
#ifdef CONFIG_X86_64
	      CPU_BASED_CR8_LOAD_EXITING |
	      CPU_BASED_CR8_STORE_EXITING |
#endif
	      CPU_BASED_CR3_LOAD_EXITING |
	      CPU_BASED_CR3_STORE_EXITING |
	      CPU_BASED_UNCOND_IO_EXITING |
	      CPU_BASED_MOV_DR_EXITING |
	      CPU_BASED_USE_TSC_OFFSETING |
	      CPU_BASED_INVLPG_EXITING |
	      CPU_BASED_RDPMC_EXITING;

	if (!kvm_mwait_in_guest())
		min |= CPU_BASED_MWAIT_EXITING |
			CPU_BASED_MONITOR_EXITING;

	opt = CPU_BASED_TPR_SHADOW |
	      CPU_BASED_USE_MSR_BITMAPS |
	      CPU_BASED_ACTIVATE_SECONDARY_CONTROLS;
	if (adjust_vmx_controls(min, opt, MSR_IA32_VMX_PROCBASED_CTLS,
				&_cpu_based_exec_control) < 0)
		return -EIO;
#ifdef CONFIG_X86_64
	if ((_cpu_based_exec_control & CPU_BASED_TPR_SHADOW))
		_cpu_based_exec_control &= ~CPU_BASED_CR8_LOAD_EXITING &
					   ~CPU_BASED_CR8_STORE_EXITING;
#endif
	if (_cpu_based_exec_control & CPU_BASED_ACTIVATE_SECONDARY_CONTROLS) {
		min2 = 0;
		opt2 = SECONDARY_EXEC_VIRTUALIZE_APIC_ACCESSES |
			SECONDARY_EXEC_VIRTUALIZE_X2APIC_MODE |
			SECONDARY_EXEC_WBINVD_EXITING |
			SECONDARY_EXEC_ENABLE_VPID |
			SECONDARY_EXEC_ENABLE_EPT |
			SECONDARY_EXEC_UNRESTRICTED_GUEST |
			SECONDARY_EXEC_PAUSE_LOOP_EXITING |
			SECONDARY_EXEC_DESC |
			SECONDARY_EXEC_RDTSCP |
			SECONDARY_EXEC_ENABLE_INVPCID |
			SECONDARY_EXEC_APIC_REGISTER_VIRT |
			SECONDARY_EXEC_VIRTUAL_INTR_DELIVERY |
			SECONDARY_EXEC_SHADOW_VMCS |
			SECONDARY_EXEC_XSAVES |
			SECONDARY_EXEC_RDSEED_EXITING |
			SECONDARY_EXEC_RDRAND_EXITING |
			SECONDARY_EXEC_ENABLE_PML |
			SECONDARY_EXEC_TSC_SCALING |
			SECONDARY_EXEC_ENABLE_VMFUNC;
		if (adjust_vmx_controls(min2, opt2,
					MSR_IA32_VMX_PROCBASED_CTLS2,
					&_cpu_based_2nd_exec_control) < 0)
			return -EIO;
	}
#ifndef CONFIG_X86_64
	if (!(_cpu_based_2nd_exec_control &
				SECONDARY_EXEC_VIRTUALIZE_APIC_ACCESSES))
		_cpu_based_exec_control &= ~CPU_BASED_TPR_SHADOW;
#endif

	if (!(_cpu_based_exec_control & CPU_BASED_TPR_SHADOW))
		_cpu_based_2nd_exec_control &= ~(
				SECONDARY_EXEC_APIC_REGISTER_VIRT |
				SECONDARY_EXEC_VIRTUALIZE_X2APIC_MODE |
				SECONDARY_EXEC_VIRTUAL_INTR_DELIVERY);

	rdmsr_safe(MSR_IA32_VMX_EPT_VPID_CAP,
		&vmx_capability.ept, &vmx_capability.vpid);

	if (_cpu_based_2nd_exec_control & SECONDARY_EXEC_ENABLE_EPT) {
		/* CR3 accesses and invlpg don't need to cause VM Exits when EPT
		   enabled */
		_cpu_based_exec_control &= ~(CPU_BASED_CR3_LOAD_EXITING |
					     CPU_BASED_CR3_STORE_EXITING |
					     CPU_BASED_INVLPG_EXITING);
	} else if (vmx_capability.ept) {
		vmx_capability.ept = 0;
		pr_warn_once("EPT CAP should not exist if not support "
				"1-setting enable EPT VM-execution control\n");
	}
	if (!(_cpu_based_2nd_exec_control & SECONDARY_EXEC_ENABLE_VPID) &&
		vmx_capability.vpid) {
		vmx_capability.vpid = 0;
		pr_warn_once("VPID CAP should not exist if not support "
				"1-setting enable VPID VM-execution control\n");
	}

	min = VM_EXIT_SAVE_DEBUG_CONTROLS | VM_EXIT_ACK_INTR_ON_EXIT;
#ifdef CONFIG_X86_64
	min |= VM_EXIT_HOST_ADDR_SPACE_SIZE;
#endif
	opt = VM_EXIT_SAVE_IA32_PAT | VM_EXIT_LOAD_IA32_PAT |
		VM_EXIT_CLEAR_BNDCFGS;
	if (adjust_vmx_controls(min, opt, MSR_IA32_VMX_EXIT_CTLS,
				&_vmexit_control) < 0)
		return -EIO;

	min = PIN_BASED_EXT_INTR_MASK | PIN_BASED_NMI_EXITING;
	opt = PIN_BASED_VIRTUAL_NMIS | PIN_BASED_POSTED_INTR |
		 PIN_BASED_VMX_PREEMPTION_TIMER;
	if (adjust_vmx_controls(min, opt, MSR_IA32_VMX_PINBASED_CTLS,
				&_pin_based_exec_control) < 0)
		return -EIO;

	if (cpu_has_broken_vmx_preemption_timer())
		_pin_based_exec_control &= ~PIN_BASED_VMX_PREEMPTION_TIMER;
	if (!(_cpu_based_2nd_exec_control &
		SECONDARY_EXEC_VIRTUAL_INTR_DELIVERY))
		_pin_based_exec_control &= ~PIN_BASED_POSTED_INTR;

	min = VM_ENTRY_LOAD_DEBUG_CONTROLS;
	opt = VM_ENTRY_LOAD_IA32_PAT | VM_ENTRY_LOAD_BNDCFGS;
	if (adjust_vmx_controls(min, opt, MSR_IA32_VMX_ENTRY_CTLS,
				&_vmentry_control) < 0)
		return -EIO;

	rdmsr(MSR_IA32_VMX_BASIC, vmx_msr_low, vmx_msr_high);

	/* IA-32 SDM Vol 3B: VMCS size is never greater than 4kB. */
	if ((vmx_msr_high & 0x1fff) > PAGE_SIZE)
		return -EIO;

#ifdef CONFIG_X86_64
	/* IA-32 SDM Vol 3B: 64-bit CPUs always have VMX_BASIC_MSR[48]==0. */
	if (vmx_msr_high & (1u<<16))
		return -EIO;
#endif

	/* Require Write-Back (WB) memory type for VMCS accesses. */
	if (((vmx_msr_high >> 18) & 15) != 6)
		return -EIO;

	vmcs_conf->size = vmx_msr_high & 0x1fff;
	vmcs_conf->order = get_order(vmcs_conf->size);
	vmcs_conf->basic_cap = vmx_msr_high & ~0x1fff;
	vmcs_conf->revision_id = vmx_msr_low;

	vmcs_conf->pin_based_exec_ctrl = _pin_based_exec_control;
	vmcs_conf->cpu_based_exec_ctrl = _cpu_based_exec_control;
	vmcs_conf->cpu_based_2nd_exec_ctrl = _cpu_based_2nd_exec_control;
	vmcs_conf->vmexit_ctrl         = _vmexit_control;
	vmcs_conf->vmentry_ctrl        = _vmentry_control;

	cpu_has_load_ia32_efer =
		allow_1_setting(MSR_IA32_VMX_ENTRY_CTLS,
				VM_ENTRY_LOAD_IA32_EFER)
		&& allow_1_setting(MSR_IA32_VMX_EXIT_CTLS,
				   VM_EXIT_LOAD_IA32_EFER);

	cpu_has_load_perf_global_ctrl =
		allow_1_setting(MSR_IA32_VMX_ENTRY_CTLS,
				VM_ENTRY_LOAD_IA32_PERF_GLOBAL_CTRL)
		&& allow_1_setting(MSR_IA32_VMX_EXIT_CTLS,
				   VM_EXIT_LOAD_IA32_PERF_GLOBAL_CTRL);

	/*
	 * Some cpus support VM_ENTRY_(LOAD|SAVE)_IA32_PERF_GLOBAL_CTRL
	 * but due to errata below it can't be used. Workaround is to use
	 * msr load mechanism to switch IA32_PERF_GLOBAL_CTRL.
	 *
	 * VM Exit May Incorrectly Clear IA32_PERF_GLOBAL_CTRL [34:32]
	 *
	 * AAK155             (model 26)
	 * AAP115             (model 30)
	 * AAT100             (model 37)
	 * BC86,AAY89,BD102   (model 44)
	 * BA97               (model 46)
	 *
	 */
	if (cpu_has_load_perf_global_ctrl && boot_cpu_data.x86 == 0x6) {
		switch (boot_cpu_data.x86_model) {
		case 26:
		case 30:
		case 37:
		case 44:
		case 46:
			cpu_has_load_perf_global_ctrl = false;
			printk_once(KERN_WARNING"kvm: VM_EXIT_LOAD_IA32_PERF_GLOBAL_CTRL "
					"does not work properly. Using workaround\n");
			break;
		default:
			break;
		}
	}

	if (boot_cpu_has(X86_FEATURE_XSAVES))
		rdmsrl(MSR_IA32_XSS, host_xss);

	return 0;
}

static struct vmcs *alloc_vmcs_cpu(int cpu)
{
	int node = cpu_to_node(cpu);
	struct page *pages;
	struct vmcs *vmcs;

	pages = __alloc_pages_node(node, GFP_KERNEL, vmcs_config.order);
	if (!pages)
		return NULL;
	vmcs = page_address(pages);
	memset(vmcs, 0, vmcs_config.size);
	vmcs->revision_id = vmcs_config.revision_id; /* vmcs revision id */
	return vmcs;
}

static void free_vmcs(struct vmcs *vmcs)
{
	free_pages((unsigned long)vmcs, vmcs_config.order);
}

/*
 * Free a VMCS, but before that VMCLEAR it on the CPU where it was last loaded
 */
static void free_loaded_vmcs(struct loaded_vmcs *loaded_vmcs)
{
	if (!loaded_vmcs->vmcs)
		return;
	loaded_vmcs_clear(loaded_vmcs);
	free_vmcs(loaded_vmcs->vmcs);
	loaded_vmcs->vmcs = NULL;
	if (loaded_vmcs->msr_bitmap)
		free_page((unsigned long)loaded_vmcs->msr_bitmap);
	WARN_ON(loaded_vmcs->shadow_vmcs != NULL);
}

<<<<<<< HEAD
static struct vmcs *alloc_vmcs(void)
{
	return alloc_vmcs_cpu(raw_smp_processor_id());
}

static int alloc_loaded_vmcs(struct loaded_vmcs *loaded_vmcs)
{
	loaded_vmcs->vmcs = alloc_vmcs();
	if (!loaded_vmcs->vmcs)
		return -ENOMEM;

	loaded_vmcs->shadow_vmcs = NULL;
	loaded_vmcs_init(loaded_vmcs);

	if (cpu_has_vmx_msr_bitmap()) {
		loaded_vmcs->msr_bitmap = (unsigned long *)__get_free_page(GFP_KERNEL);
		if (!loaded_vmcs->msr_bitmap)
			goto out_vmcs;
		memset(loaded_vmcs->msr_bitmap, 0xff, PAGE_SIZE);
	}
	return 0;

out_vmcs:
	free_loaded_vmcs(loaded_vmcs);
	return -ENOMEM;
=======
static void vmx_nested_free_vmcs02(struct vcpu_vmx *vmx)
{
	struct loaded_vmcs *loaded_vmcs = &vmx->nested.vmcs02;

	/*
	 * Just leak the VMCS02 if the WARN triggers. Better than
	 * a use-after-free.
	 */
	if (WARN_ON(vmx->loaded_vmcs == loaded_vmcs))
		return;
	free_loaded_vmcs(loaded_vmcs);
>>>>>>> 8dbfb2bf
}

static void free_kvm_area(void)
{
	int cpu;

	for_each_possible_cpu(cpu) {
		free_vmcs(per_cpu(vmxarea, cpu));
		per_cpu(vmxarea, cpu) = NULL;
	}
}

enum vmcs_field_width {
	VMCS_FIELD_WIDTH_U16 = 0,
	VMCS_FIELD_WIDTH_U64 = 1,
	VMCS_FIELD_WIDTH_U32 = 2,
	VMCS_FIELD_WIDTH_NATURAL_WIDTH = 3
};

static inline int vmcs_field_width(unsigned long field)
{
	if (0x1 & field)	/* the *_HIGH fields are all 32 bit */
		return VMCS_FIELD_WIDTH_U32;
	return (field >> 13) & 0x3 ;
}

static inline int vmcs_field_readonly(unsigned long field)
{
	return (((field >> 10) & 0x3) == 1);
}

static void init_vmcs_shadow_fields(void)
{
	int i, j;

	for (i = j = 0; i < max_shadow_read_only_fields; i++) {
		u16 field = shadow_read_only_fields[i];
		if (vmcs_field_width(field) == VMCS_FIELD_WIDTH_U64 &&
		    (i + 1 == max_shadow_read_only_fields ||
		     shadow_read_only_fields[i + 1] != field + 1))
			pr_err("Missing field from shadow_read_only_field %x\n",
			       field + 1);

		clear_bit(field, vmx_vmread_bitmap);
#ifdef CONFIG_X86_64
		if (field & 1)
			continue;
#endif
		if (j < i)
			shadow_read_only_fields[j] = field;
		j++;
	}
	max_shadow_read_only_fields = j;

	for (i = j = 0; i < max_shadow_read_write_fields; i++) {
		u16 field = shadow_read_write_fields[i];
		if (vmcs_field_width(field) == VMCS_FIELD_WIDTH_U64 &&
		    (i + 1 == max_shadow_read_write_fields ||
		     shadow_read_write_fields[i + 1] != field + 1))
			pr_err("Missing field from shadow_read_write_field %x\n",
			       field + 1);

		/*
		 * PML and the preemption timer can be emulated, but the
		 * processor cannot vmwrite to fields that don't exist
		 * on bare metal.
		 */
		switch (field) {
		case GUEST_PML_INDEX:
			if (!cpu_has_vmx_pml())
				continue;
			break;
		case VMX_PREEMPTION_TIMER_VALUE:
			if (!cpu_has_vmx_preemption_timer())
				continue;
			break;
		case GUEST_INTR_STATUS:
			if (!cpu_has_vmx_apicv())
				continue;
			break;
		default:
			break;
		}

		clear_bit(field, vmx_vmwrite_bitmap);
		clear_bit(field, vmx_vmread_bitmap);
#ifdef CONFIG_X86_64
		if (field & 1)
			continue;
#endif
		if (j < i)
			shadow_read_write_fields[j] = field;
		j++;
	}
	max_shadow_read_write_fields = j;
}

static __init int alloc_kvm_area(void)
{
	int cpu;

	for_each_possible_cpu(cpu) {
		struct vmcs *vmcs;

		vmcs = alloc_vmcs_cpu(cpu);
		if (!vmcs) {
			free_kvm_area();
			return -ENOMEM;
		}

		per_cpu(vmxarea, cpu) = vmcs;
	}
	return 0;
}

static void fix_pmode_seg(struct kvm_vcpu *vcpu, int seg,
		struct kvm_segment *save)
{
	if (!emulate_invalid_guest_state) {
		/*
		 * CS and SS RPL should be equal during guest entry according
		 * to VMX spec, but in reality it is not always so. Since vcpu
		 * is in the middle of the transition from real mode to
		 * protected mode it is safe to assume that RPL 0 is a good
		 * default value.
		 */
		if (seg == VCPU_SREG_CS || seg == VCPU_SREG_SS)
			save->selector &= ~SEGMENT_RPL_MASK;
		save->dpl = save->selector & SEGMENT_RPL_MASK;
		save->s = 1;
	}
	vmx_set_segment(vcpu, save, seg);
}

static void enter_pmode(struct kvm_vcpu *vcpu)
{
	unsigned long flags;
	struct vcpu_vmx *vmx = to_vmx(vcpu);

	/*
	 * Update real mode segment cache. It may be not up-to-date if sement
	 * register was written while vcpu was in a guest mode.
	 */
	vmx_get_segment(vcpu, &vmx->rmode.segs[VCPU_SREG_ES], VCPU_SREG_ES);
	vmx_get_segment(vcpu, &vmx->rmode.segs[VCPU_SREG_DS], VCPU_SREG_DS);
	vmx_get_segment(vcpu, &vmx->rmode.segs[VCPU_SREG_FS], VCPU_SREG_FS);
	vmx_get_segment(vcpu, &vmx->rmode.segs[VCPU_SREG_GS], VCPU_SREG_GS);
	vmx_get_segment(vcpu, &vmx->rmode.segs[VCPU_SREG_SS], VCPU_SREG_SS);
	vmx_get_segment(vcpu, &vmx->rmode.segs[VCPU_SREG_CS], VCPU_SREG_CS);

	vmx->rmode.vm86_active = 0;

	vmx_segment_cache_clear(vmx);

	vmx_set_segment(vcpu, &vmx->rmode.segs[VCPU_SREG_TR], VCPU_SREG_TR);

	flags = vmcs_readl(GUEST_RFLAGS);
	flags &= RMODE_GUEST_OWNED_EFLAGS_BITS;
	flags |= vmx->rmode.save_rflags & ~RMODE_GUEST_OWNED_EFLAGS_BITS;
	vmcs_writel(GUEST_RFLAGS, flags);

	vmcs_writel(GUEST_CR4, (vmcs_readl(GUEST_CR4) & ~X86_CR4_VME) |
			(vmcs_readl(CR4_READ_SHADOW) & X86_CR4_VME));

	update_exception_bitmap(vcpu);

	fix_pmode_seg(vcpu, VCPU_SREG_CS, &vmx->rmode.segs[VCPU_SREG_CS]);
	fix_pmode_seg(vcpu, VCPU_SREG_SS, &vmx->rmode.segs[VCPU_SREG_SS]);
	fix_pmode_seg(vcpu, VCPU_SREG_ES, &vmx->rmode.segs[VCPU_SREG_ES]);
	fix_pmode_seg(vcpu, VCPU_SREG_DS, &vmx->rmode.segs[VCPU_SREG_DS]);
	fix_pmode_seg(vcpu, VCPU_SREG_FS, &vmx->rmode.segs[VCPU_SREG_FS]);
	fix_pmode_seg(vcpu, VCPU_SREG_GS, &vmx->rmode.segs[VCPU_SREG_GS]);
}

static void fix_rmode_seg(int seg, struct kvm_segment *save)
{
	const struct kvm_vmx_segment_field *sf = &kvm_vmx_segment_fields[seg];
	struct kvm_segment var = *save;

	var.dpl = 0x3;
	if (seg == VCPU_SREG_CS)
		var.type = 0x3;

	if (!emulate_invalid_guest_state) {
		var.selector = var.base >> 4;
		var.base = var.base & 0xffff0;
		var.limit = 0xffff;
		var.g = 0;
		var.db = 0;
		var.present = 1;
		var.s = 1;
		var.l = 0;
		var.unusable = 0;
		var.type = 0x3;
		var.avl = 0;
		if (save->base & 0xf)
			printk_once(KERN_WARNING "kvm: segment base is not "
					"paragraph aligned when entering "
					"protected mode (seg=%d)", seg);
	}

	vmcs_write16(sf->selector, var.selector);
	vmcs_writel(sf->base, var.base);
	vmcs_write32(sf->limit, var.limit);
	vmcs_write32(sf->ar_bytes, vmx_segment_access_rights(&var));
}

static void enter_rmode(struct kvm_vcpu *vcpu)
{
	unsigned long flags;
	struct vcpu_vmx *vmx = to_vmx(vcpu);

	vmx_get_segment(vcpu, &vmx->rmode.segs[VCPU_SREG_TR], VCPU_SREG_TR);
	vmx_get_segment(vcpu, &vmx->rmode.segs[VCPU_SREG_ES], VCPU_SREG_ES);
	vmx_get_segment(vcpu, &vmx->rmode.segs[VCPU_SREG_DS], VCPU_SREG_DS);
	vmx_get_segment(vcpu, &vmx->rmode.segs[VCPU_SREG_FS], VCPU_SREG_FS);
	vmx_get_segment(vcpu, &vmx->rmode.segs[VCPU_SREG_GS], VCPU_SREG_GS);
	vmx_get_segment(vcpu, &vmx->rmode.segs[VCPU_SREG_SS], VCPU_SREG_SS);
	vmx_get_segment(vcpu, &vmx->rmode.segs[VCPU_SREG_CS], VCPU_SREG_CS);

	vmx->rmode.vm86_active = 1;

	/*
	 * Very old userspace does not call KVM_SET_TSS_ADDR before entering
	 * vcpu. Warn the user that an update is overdue.
	 */
	if (!vcpu->kvm->arch.tss_addr)
		printk_once(KERN_WARNING "kvm: KVM_SET_TSS_ADDR need to be "
			     "called before entering vcpu\n");

	vmx_segment_cache_clear(vmx);

	vmcs_writel(GUEST_TR_BASE, vcpu->kvm->arch.tss_addr);
	vmcs_write32(GUEST_TR_LIMIT, RMODE_TSS_SIZE - 1);
	vmcs_write32(GUEST_TR_AR_BYTES, 0x008b);

	flags = vmcs_readl(GUEST_RFLAGS);
	vmx->rmode.save_rflags = flags;

	flags |= X86_EFLAGS_IOPL | X86_EFLAGS_VM;

	vmcs_writel(GUEST_RFLAGS, flags);
	vmcs_writel(GUEST_CR4, vmcs_readl(GUEST_CR4) | X86_CR4_VME);
	update_exception_bitmap(vcpu);

	fix_rmode_seg(VCPU_SREG_SS, &vmx->rmode.segs[VCPU_SREG_SS]);
	fix_rmode_seg(VCPU_SREG_CS, &vmx->rmode.segs[VCPU_SREG_CS]);
	fix_rmode_seg(VCPU_SREG_ES, &vmx->rmode.segs[VCPU_SREG_ES]);
	fix_rmode_seg(VCPU_SREG_DS, &vmx->rmode.segs[VCPU_SREG_DS]);
	fix_rmode_seg(VCPU_SREG_GS, &vmx->rmode.segs[VCPU_SREG_GS]);
	fix_rmode_seg(VCPU_SREG_FS, &vmx->rmode.segs[VCPU_SREG_FS]);

	kvm_mmu_reset_context(vcpu);
}

static void vmx_set_efer(struct kvm_vcpu *vcpu, u64 efer)
{
	struct vcpu_vmx *vmx = to_vmx(vcpu);
	struct shared_msr_entry *msr = find_msr_entry(vmx, MSR_EFER);

	if (!msr)
		return;

	/*
	 * Force kernel_gs_base reloading before EFER changes, as control
	 * of this msr depends on is_long_mode().
	 */
	vmx_load_host_state(to_vmx(vcpu));
	vcpu->arch.efer = efer;
	if (efer & EFER_LMA) {
		vm_entry_controls_setbit(to_vmx(vcpu), VM_ENTRY_IA32E_MODE);
		msr->data = efer;
	} else {
		vm_entry_controls_clearbit(to_vmx(vcpu), VM_ENTRY_IA32E_MODE);

		msr->data = efer & ~EFER_LME;
	}
	setup_msrs(vmx);
}

#ifdef CONFIG_X86_64

static void enter_lmode(struct kvm_vcpu *vcpu)
{
	u32 guest_tr_ar;

	vmx_segment_cache_clear(to_vmx(vcpu));

	guest_tr_ar = vmcs_read32(GUEST_TR_AR_BYTES);
	if ((guest_tr_ar & VMX_AR_TYPE_MASK) != VMX_AR_TYPE_BUSY_64_TSS) {
		pr_debug_ratelimited("%s: tss fixup for long mode. \n",
				     __func__);
		vmcs_write32(GUEST_TR_AR_BYTES,
			     (guest_tr_ar & ~VMX_AR_TYPE_MASK)
			     | VMX_AR_TYPE_BUSY_64_TSS);
	}
	vmx_set_efer(vcpu, vcpu->arch.efer | EFER_LMA);
}

static void exit_lmode(struct kvm_vcpu *vcpu)
{
	vm_entry_controls_clearbit(to_vmx(vcpu), VM_ENTRY_IA32E_MODE);
	vmx_set_efer(vcpu, vcpu->arch.efer & ~EFER_LMA);
}

#endif

static inline void __vmx_flush_tlb(struct kvm_vcpu *vcpu, int vpid,
				bool invalidate_gpa)
{
	if (enable_ept && (invalidate_gpa || !enable_vpid)) {
		if (!VALID_PAGE(vcpu->arch.mmu.root_hpa))
			return;
		ept_sync_context(construct_eptp(vcpu, vcpu->arch.mmu.root_hpa));
	} else {
		vpid_sync_context(vpid);
	}
}

static void vmx_flush_tlb(struct kvm_vcpu *vcpu, bool invalidate_gpa)
{
	__vmx_flush_tlb(vcpu, to_vmx(vcpu)->vpid, invalidate_gpa);
}

static void vmx_flush_tlb_ept_only(struct kvm_vcpu *vcpu)
{
	if (enable_ept)
		vmx_flush_tlb(vcpu, true);
}

static void vmx_decache_cr0_guest_bits(struct kvm_vcpu *vcpu)
{
	ulong cr0_guest_owned_bits = vcpu->arch.cr0_guest_owned_bits;

	vcpu->arch.cr0 &= ~cr0_guest_owned_bits;
	vcpu->arch.cr0 |= vmcs_readl(GUEST_CR0) & cr0_guest_owned_bits;
}

static void vmx_decache_cr3(struct kvm_vcpu *vcpu)
{
	if (enable_ept && is_paging(vcpu))
		vcpu->arch.cr3 = vmcs_readl(GUEST_CR3);
	__set_bit(VCPU_EXREG_CR3, (ulong *)&vcpu->arch.regs_avail);
}

static void vmx_decache_cr4_guest_bits(struct kvm_vcpu *vcpu)
{
	ulong cr4_guest_owned_bits = vcpu->arch.cr4_guest_owned_bits;

	vcpu->arch.cr4 &= ~cr4_guest_owned_bits;
	vcpu->arch.cr4 |= vmcs_readl(GUEST_CR4) & cr4_guest_owned_bits;
}

static void ept_load_pdptrs(struct kvm_vcpu *vcpu)
{
	struct kvm_mmu *mmu = vcpu->arch.walk_mmu;

	if (!test_bit(VCPU_EXREG_PDPTR,
		      (unsigned long *)&vcpu->arch.regs_dirty))
		return;

	if (is_paging(vcpu) && is_pae(vcpu) && !is_long_mode(vcpu)) {
		vmcs_write64(GUEST_PDPTR0, mmu->pdptrs[0]);
		vmcs_write64(GUEST_PDPTR1, mmu->pdptrs[1]);
		vmcs_write64(GUEST_PDPTR2, mmu->pdptrs[2]);
		vmcs_write64(GUEST_PDPTR3, mmu->pdptrs[3]);
	}
}

static void ept_save_pdptrs(struct kvm_vcpu *vcpu)
{
	struct kvm_mmu *mmu = vcpu->arch.walk_mmu;

	if (is_paging(vcpu) && is_pae(vcpu) && !is_long_mode(vcpu)) {
		mmu->pdptrs[0] = vmcs_read64(GUEST_PDPTR0);
		mmu->pdptrs[1] = vmcs_read64(GUEST_PDPTR1);
		mmu->pdptrs[2] = vmcs_read64(GUEST_PDPTR2);
		mmu->pdptrs[3] = vmcs_read64(GUEST_PDPTR3);
	}

	__set_bit(VCPU_EXREG_PDPTR,
		  (unsigned long *)&vcpu->arch.regs_avail);
	__set_bit(VCPU_EXREG_PDPTR,
		  (unsigned long *)&vcpu->arch.regs_dirty);
}

static bool nested_guest_cr0_valid(struct kvm_vcpu *vcpu, unsigned long val)
{
	u64 fixed0 = to_vmx(vcpu)->nested.nested_vmx_cr0_fixed0;
	u64 fixed1 = to_vmx(vcpu)->nested.nested_vmx_cr0_fixed1;
	struct vmcs12 *vmcs12 = get_vmcs12(vcpu);

	if (to_vmx(vcpu)->nested.nested_vmx_secondary_ctls_high &
		SECONDARY_EXEC_UNRESTRICTED_GUEST &&
	    nested_cpu_has2(vmcs12, SECONDARY_EXEC_UNRESTRICTED_GUEST))
		fixed0 &= ~(X86_CR0_PE | X86_CR0_PG);

	return fixed_bits_valid(val, fixed0, fixed1);
}

static bool nested_host_cr0_valid(struct kvm_vcpu *vcpu, unsigned long val)
{
	u64 fixed0 = to_vmx(vcpu)->nested.nested_vmx_cr0_fixed0;
	u64 fixed1 = to_vmx(vcpu)->nested.nested_vmx_cr0_fixed1;

	return fixed_bits_valid(val, fixed0, fixed1);
}

static bool nested_cr4_valid(struct kvm_vcpu *vcpu, unsigned long val)
{
	u64 fixed0 = to_vmx(vcpu)->nested.nested_vmx_cr4_fixed0;
	u64 fixed1 = to_vmx(vcpu)->nested.nested_vmx_cr4_fixed1;

	return fixed_bits_valid(val, fixed0, fixed1);
}

/* No difference in the restrictions on guest and host CR4 in VMX operation. */
#define nested_guest_cr4_valid	nested_cr4_valid
#define nested_host_cr4_valid	nested_cr4_valid

static int vmx_set_cr4(struct kvm_vcpu *vcpu, unsigned long cr4);

static void ept_update_paging_mode_cr0(unsigned long *hw_cr0,
					unsigned long cr0,
					struct kvm_vcpu *vcpu)
{
	if (!test_bit(VCPU_EXREG_CR3, (ulong *)&vcpu->arch.regs_avail))
		vmx_decache_cr3(vcpu);
	if (!(cr0 & X86_CR0_PG)) {
		/* From paging/starting to nonpaging */
		vmcs_write32(CPU_BASED_VM_EXEC_CONTROL,
			     vmcs_read32(CPU_BASED_VM_EXEC_CONTROL) |
			     (CPU_BASED_CR3_LOAD_EXITING |
			      CPU_BASED_CR3_STORE_EXITING));
		vcpu->arch.cr0 = cr0;
		vmx_set_cr4(vcpu, kvm_read_cr4(vcpu));
	} else if (!is_paging(vcpu)) {
		/* From nonpaging to paging */
		vmcs_write32(CPU_BASED_VM_EXEC_CONTROL,
			     vmcs_read32(CPU_BASED_VM_EXEC_CONTROL) &
			     ~(CPU_BASED_CR3_LOAD_EXITING |
			       CPU_BASED_CR3_STORE_EXITING));
		vcpu->arch.cr0 = cr0;
		vmx_set_cr4(vcpu, kvm_read_cr4(vcpu));
	}

	if (!(cr0 & X86_CR0_WP))
		*hw_cr0 &= ~X86_CR0_WP;
}

static void vmx_set_cr0(struct kvm_vcpu *vcpu, unsigned long cr0)
{
	struct vcpu_vmx *vmx = to_vmx(vcpu);
	unsigned long hw_cr0;

	hw_cr0 = (cr0 & ~KVM_GUEST_CR0_MASK);
	if (enable_unrestricted_guest)
		hw_cr0 |= KVM_VM_CR0_ALWAYS_ON_UNRESTRICTED_GUEST;
	else {
		hw_cr0 |= KVM_VM_CR0_ALWAYS_ON;

		if (vmx->rmode.vm86_active && (cr0 & X86_CR0_PE))
			enter_pmode(vcpu);

		if (!vmx->rmode.vm86_active && !(cr0 & X86_CR0_PE))
			enter_rmode(vcpu);
	}

#ifdef CONFIG_X86_64
	if (vcpu->arch.efer & EFER_LME) {
		if (!is_paging(vcpu) && (cr0 & X86_CR0_PG))
			enter_lmode(vcpu);
		if (is_paging(vcpu) && !(cr0 & X86_CR0_PG))
			exit_lmode(vcpu);
	}
#endif

	if (enable_ept)
		ept_update_paging_mode_cr0(&hw_cr0, cr0, vcpu);

	vmcs_writel(CR0_READ_SHADOW, cr0);
	vmcs_writel(GUEST_CR0, hw_cr0);
	vcpu->arch.cr0 = cr0;

	/* depends on vcpu->arch.cr0 to be set to a new value */
	vmx->emulation_required = emulation_required(vcpu);
}

static int get_ept_level(struct kvm_vcpu *vcpu)
{
	if (cpu_has_vmx_ept_5levels() && (cpuid_maxphyaddr(vcpu) > 48))
		return 5;
	return 4;
}

static u64 construct_eptp(struct kvm_vcpu *vcpu, unsigned long root_hpa)
{
	u64 eptp = VMX_EPTP_MT_WB;

	eptp |= (get_ept_level(vcpu) == 5) ? VMX_EPTP_PWL_5 : VMX_EPTP_PWL_4;

	if (enable_ept_ad_bits &&
	    (!is_guest_mode(vcpu) || nested_ept_ad_enabled(vcpu)))
		eptp |= VMX_EPTP_AD_ENABLE_BIT;
	eptp |= (root_hpa & PAGE_MASK);

	return eptp;
}

static void vmx_set_cr3(struct kvm_vcpu *vcpu, unsigned long cr3)
{
	unsigned long guest_cr3;
	u64 eptp;

	guest_cr3 = cr3;
	if (enable_ept) {
		eptp = construct_eptp(vcpu, cr3);
		vmcs_write64(EPT_POINTER, eptp);
		if (is_paging(vcpu) || is_guest_mode(vcpu))
			guest_cr3 = kvm_read_cr3(vcpu);
		else
			guest_cr3 = vcpu->kvm->arch.ept_identity_map_addr;
		ept_load_pdptrs(vcpu);
	}

	vmx_flush_tlb(vcpu, true);
	vmcs_writel(GUEST_CR3, guest_cr3);
}

static int vmx_set_cr4(struct kvm_vcpu *vcpu, unsigned long cr4)
{
	/*
	 * Pass through host's Machine Check Enable value to hw_cr4, which
	 * is in force while we are in guest mode.  Do not let guests control
	 * this bit, even if host CR4.MCE == 0.
	 */
	unsigned long hw_cr4 =
		(cr4_read_shadow() & X86_CR4_MCE) |
		(cr4 & ~X86_CR4_MCE) |
		(to_vmx(vcpu)->rmode.vm86_active ?
		 KVM_RMODE_VM_CR4_ALWAYS_ON : KVM_PMODE_VM_CR4_ALWAYS_ON);

	if ((cr4 & X86_CR4_UMIP) && !boot_cpu_has(X86_FEATURE_UMIP)) {
		vmcs_set_bits(SECONDARY_VM_EXEC_CONTROL,
			      SECONDARY_EXEC_DESC);
		hw_cr4 &= ~X86_CR4_UMIP;
	} else
		vmcs_clear_bits(SECONDARY_VM_EXEC_CONTROL,
				SECONDARY_EXEC_DESC);

	if (cr4 & X86_CR4_VMXE) {
		/*
		 * To use VMXON (and later other VMX instructions), a guest
		 * must first be able to turn on cr4.VMXE (see handle_vmon()).
		 * So basically the check on whether to allow nested VMX
		 * is here.
		 */
		if (!nested_vmx_allowed(vcpu))
			return 1;
	}

	if (to_vmx(vcpu)->nested.vmxon && !nested_cr4_valid(vcpu, cr4))
		return 1;

	vcpu->arch.cr4 = cr4;
	if (enable_ept) {
		if (!is_paging(vcpu)) {
			hw_cr4 &= ~X86_CR4_PAE;
			hw_cr4 |= X86_CR4_PSE;
		} else if (!(cr4 & X86_CR4_PAE)) {
			hw_cr4 &= ~X86_CR4_PAE;
		}
	}

	if (!enable_unrestricted_guest && !is_paging(vcpu))
		/*
		 * SMEP/SMAP/PKU is disabled if CPU is in non-paging mode in
		 * hardware.  To emulate this behavior, SMEP/SMAP/PKU needs
		 * to be manually disabled when guest switches to non-paging
		 * mode.
		 *
		 * If !enable_unrestricted_guest, the CPU is always running
		 * with CR0.PG=1 and CR4 needs to be modified.
		 * If enable_unrestricted_guest, the CPU automatically
		 * disables SMEP/SMAP/PKU when the guest sets CR0.PG=0.
		 */
		hw_cr4 &= ~(X86_CR4_SMEP | X86_CR4_SMAP | X86_CR4_PKE);

	vmcs_writel(CR4_READ_SHADOW, cr4);
	vmcs_writel(GUEST_CR4, hw_cr4);
	return 0;
}

static void vmx_get_segment(struct kvm_vcpu *vcpu,
			    struct kvm_segment *var, int seg)
{
	struct vcpu_vmx *vmx = to_vmx(vcpu);
	u32 ar;

	if (vmx->rmode.vm86_active && seg != VCPU_SREG_LDTR) {
		*var = vmx->rmode.segs[seg];
		if (seg == VCPU_SREG_TR
		    || var->selector == vmx_read_guest_seg_selector(vmx, seg))
			return;
		var->base = vmx_read_guest_seg_base(vmx, seg);
		var->selector = vmx_read_guest_seg_selector(vmx, seg);
		return;
	}
	var->base = vmx_read_guest_seg_base(vmx, seg);
	var->limit = vmx_read_guest_seg_limit(vmx, seg);
	var->selector = vmx_read_guest_seg_selector(vmx, seg);
	ar = vmx_read_guest_seg_ar(vmx, seg);
	var->unusable = (ar >> 16) & 1;
	var->type = ar & 15;
	var->s = (ar >> 4) & 1;
	var->dpl = (ar >> 5) & 3;
	/*
	 * Some userspaces do not preserve unusable property. Since usable
	 * segment has to be present according to VMX spec we can use present
	 * property to amend userspace bug by making unusable segment always
	 * nonpresent. vmx_segment_access_rights() already marks nonpresent
	 * segment as unusable.
	 */
	var->present = !var->unusable;
	var->avl = (ar >> 12) & 1;
	var->l = (ar >> 13) & 1;
	var->db = (ar >> 14) & 1;
	var->g = (ar >> 15) & 1;
}

static u64 vmx_get_segment_base(struct kvm_vcpu *vcpu, int seg)
{
	struct kvm_segment s;

	if (to_vmx(vcpu)->rmode.vm86_active) {
		vmx_get_segment(vcpu, &s, seg);
		return s.base;
	}
	return vmx_read_guest_seg_base(to_vmx(vcpu), seg);
}

static int vmx_get_cpl(struct kvm_vcpu *vcpu)
{
	struct vcpu_vmx *vmx = to_vmx(vcpu);

	if (unlikely(vmx->rmode.vm86_active))
		return 0;
	else {
		int ar = vmx_read_guest_seg_ar(vmx, VCPU_SREG_SS);
		return VMX_AR_DPL(ar);
	}
}

static u32 vmx_segment_access_rights(struct kvm_segment *var)
{
	u32 ar;

	if (var->unusable || !var->present)
		ar = 1 << 16;
	else {
		ar = var->type & 15;
		ar |= (var->s & 1) << 4;
		ar |= (var->dpl & 3) << 5;
		ar |= (var->present & 1) << 7;
		ar |= (var->avl & 1) << 12;
		ar |= (var->l & 1) << 13;
		ar |= (var->db & 1) << 14;
		ar |= (var->g & 1) << 15;
	}

	return ar;
}

static void vmx_set_segment(struct kvm_vcpu *vcpu,
			    struct kvm_segment *var, int seg)
{
	struct vcpu_vmx *vmx = to_vmx(vcpu);
	const struct kvm_vmx_segment_field *sf = &kvm_vmx_segment_fields[seg];

	vmx_segment_cache_clear(vmx);

	if (vmx->rmode.vm86_active && seg != VCPU_SREG_LDTR) {
		vmx->rmode.segs[seg] = *var;
		if (seg == VCPU_SREG_TR)
			vmcs_write16(sf->selector, var->selector);
		else if (var->s)
			fix_rmode_seg(seg, &vmx->rmode.segs[seg]);
		goto out;
	}

	vmcs_writel(sf->base, var->base);
	vmcs_write32(sf->limit, var->limit);
	vmcs_write16(sf->selector, var->selector);

	/*
	 *   Fix the "Accessed" bit in AR field of segment registers for older
	 * qemu binaries.
	 *   IA32 arch specifies that at the time of processor reset the
	 * "Accessed" bit in the AR field of segment registers is 1. And qemu
	 * is setting it to 0 in the userland code. This causes invalid guest
	 * state vmexit when "unrestricted guest" mode is turned on.
	 *    Fix for this setup issue in cpu_reset is being pushed in the qemu
	 * tree. Newer qemu binaries with that qemu fix would not need this
	 * kvm hack.
	 */
	if (enable_unrestricted_guest && (seg != VCPU_SREG_LDTR))
		var->type |= 0x1; /* Accessed */

	vmcs_write32(sf->ar_bytes, vmx_segment_access_rights(var));

out:
	vmx->emulation_required = emulation_required(vcpu);
}

static void vmx_get_cs_db_l_bits(struct kvm_vcpu *vcpu, int *db, int *l)
{
	u32 ar = vmx_read_guest_seg_ar(to_vmx(vcpu), VCPU_SREG_CS);

	*db = (ar >> 14) & 1;
	*l = (ar >> 13) & 1;
}

static void vmx_get_idt(struct kvm_vcpu *vcpu, struct desc_ptr *dt)
{
	dt->size = vmcs_read32(GUEST_IDTR_LIMIT);
	dt->address = vmcs_readl(GUEST_IDTR_BASE);
}

static void vmx_set_idt(struct kvm_vcpu *vcpu, struct desc_ptr *dt)
{
	vmcs_write32(GUEST_IDTR_LIMIT, dt->size);
	vmcs_writel(GUEST_IDTR_BASE, dt->address);
}

static void vmx_get_gdt(struct kvm_vcpu *vcpu, struct desc_ptr *dt)
{
	dt->size = vmcs_read32(GUEST_GDTR_LIMIT);
	dt->address = vmcs_readl(GUEST_GDTR_BASE);
}

static void vmx_set_gdt(struct kvm_vcpu *vcpu, struct desc_ptr *dt)
{
	vmcs_write32(GUEST_GDTR_LIMIT, dt->size);
	vmcs_writel(GUEST_GDTR_BASE, dt->address);
}

static bool rmode_segment_valid(struct kvm_vcpu *vcpu, int seg)
{
	struct kvm_segment var;
	u32 ar;

	vmx_get_segment(vcpu, &var, seg);
	var.dpl = 0x3;
	if (seg == VCPU_SREG_CS)
		var.type = 0x3;
	ar = vmx_segment_access_rights(&var);

	if (var.base != (var.selector << 4))
		return false;
	if (var.limit != 0xffff)
		return false;
	if (ar != 0xf3)
		return false;

	return true;
}

static bool code_segment_valid(struct kvm_vcpu *vcpu)
{
	struct kvm_segment cs;
	unsigned int cs_rpl;

	vmx_get_segment(vcpu, &cs, VCPU_SREG_CS);
	cs_rpl = cs.selector & SEGMENT_RPL_MASK;

	if (cs.unusable)
		return false;
	if (~cs.type & (VMX_AR_TYPE_CODE_MASK|VMX_AR_TYPE_ACCESSES_MASK))
		return false;
	if (!cs.s)
		return false;
	if (cs.type & VMX_AR_TYPE_WRITEABLE_MASK) {
		if (cs.dpl > cs_rpl)
			return false;
	} else {
		if (cs.dpl != cs_rpl)
			return false;
	}
	if (!cs.present)
		return false;

	/* TODO: Add Reserved field check, this'll require a new member in the kvm_segment_field structure */
	return true;
}

static bool stack_segment_valid(struct kvm_vcpu *vcpu)
{
	struct kvm_segment ss;
	unsigned int ss_rpl;

	vmx_get_segment(vcpu, &ss, VCPU_SREG_SS);
	ss_rpl = ss.selector & SEGMENT_RPL_MASK;

	if (ss.unusable)
		return true;
	if (ss.type != 3 && ss.type != 7)
		return false;
	if (!ss.s)
		return false;
	if (ss.dpl != ss_rpl) /* DPL != RPL */
		return false;
	if (!ss.present)
		return false;

	return true;
}

static bool data_segment_valid(struct kvm_vcpu *vcpu, int seg)
{
	struct kvm_segment var;
	unsigned int rpl;

	vmx_get_segment(vcpu, &var, seg);
	rpl = var.selector & SEGMENT_RPL_MASK;

	if (var.unusable)
		return true;
	if (!var.s)
		return false;
	if (!var.present)
		return false;
	if (~var.type & (VMX_AR_TYPE_CODE_MASK|VMX_AR_TYPE_WRITEABLE_MASK)) {
		if (var.dpl < rpl) /* DPL < RPL */
			return false;
	}

	/* TODO: Add other members to kvm_segment_field to allow checking for other access
	 * rights flags
	 */
	return true;
}

static bool tr_valid(struct kvm_vcpu *vcpu)
{
	struct kvm_segment tr;

	vmx_get_segment(vcpu, &tr, VCPU_SREG_TR);

	if (tr.unusable)
		return false;
	if (tr.selector & SEGMENT_TI_MASK)	/* TI = 1 */
		return false;
	if (tr.type != 3 && tr.type != 11) /* TODO: Check if guest is in IA32e mode */
		return false;
	if (!tr.present)
		return false;

	return true;
}

static bool ldtr_valid(struct kvm_vcpu *vcpu)
{
	struct kvm_segment ldtr;

	vmx_get_segment(vcpu, &ldtr, VCPU_SREG_LDTR);

	if (ldtr.unusable)
		return true;
	if (ldtr.selector & SEGMENT_TI_MASK)	/* TI = 1 */
		return false;
	if (ldtr.type != 2)
		return false;
	if (!ldtr.present)
		return false;

	return true;
}

static bool cs_ss_rpl_check(struct kvm_vcpu *vcpu)
{
	struct kvm_segment cs, ss;

	vmx_get_segment(vcpu, &cs, VCPU_SREG_CS);
	vmx_get_segment(vcpu, &ss, VCPU_SREG_SS);

	return ((cs.selector & SEGMENT_RPL_MASK) ==
		 (ss.selector & SEGMENT_RPL_MASK));
}

/*
 * Check if guest state is valid. Returns true if valid, false if
 * not.
 * We assume that registers are always usable
 */
static bool guest_state_valid(struct kvm_vcpu *vcpu)
{
	if (enable_unrestricted_guest)
		return true;

	/* real mode guest state checks */
	if (!is_protmode(vcpu) || (vmx_get_rflags(vcpu) & X86_EFLAGS_VM)) {
		if (!rmode_segment_valid(vcpu, VCPU_SREG_CS))
			return false;
		if (!rmode_segment_valid(vcpu, VCPU_SREG_SS))
			return false;
		if (!rmode_segment_valid(vcpu, VCPU_SREG_DS))
			return false;
		if (!rmode_segment_valid(vcpu, VCPU_SREG_ES))
			return false;
		if (!rmode_segment_valid(vcpu, VCPU_SREG_FS))
			return false;
		if (!rmode_segment_valid(vcpu, VCPU_SREG_GS))
			return false;
	} else {
	/* protected mode guest state checks */
		if (!cs_ss_rpl_check(vcpu))
			return false;
		if (!code_segment_valid(vcpu))
			return false;
		if (!stack_segment_valid(vcpu))
			return false;
		if (!data_segment_valid(vcpu, VCPU_SREG_DS))
			return false;
		if (!data_segment_valid(vcpu, VCPU_SREG_ES))
			return false;
		if (!data_segment_valid(vcpu, VCPU_SREG_FS))
			return false;
		if (!data_segment_valid(vcpu, VCPU_SREG_GS))
			return false;
		if (!tr_valid(vcpu))
			return false;
		if (!ldtr_valid(vcpu))
			return false;
	}
	/* TODO:
	 * - Add checks on RIP
	 * - Add checks on RFLAGS
	 */

	return true;
}

static bool page_address_valid(struct kvm_vcpu *vcpu, gpa_t gpa)
{
	return PAGE_ALIGNED(gpa) && !(gpa >> cpuid_maxphyaddr(vcpu));
}

static int init_rmode_tss(struct kvm *kvm)
{
	gfn_t fn;
	u16 data = 0;
	int idx, r;

	idx = srcu_read_lock(&kvm->srcu);
	fn = kvm->arch.tss_addr >> PAGE_SHIFT;
	r = kvm_clear_guest_page(kvm, fn, 0, PAGE_SIZE);
	if (r < 0)
		goto out;
	data = TSS_BASE_SIZE + TSS_REDIRECTION_SIZE;
	r = kvm_write_guest_page(kvm, fn++, &data,
			TSS_IOPB_BASE_OFFSET, sizeof(u16));
	if (r < 0)
		goto out;
	r = kvm_clear_guest_page(kvm, fn++, 0, PAGE_SIZE);
	if (r < 0)
		goto out;
	r = kvm_clear_guest_page(kvm, fn, 0, PAGE_SIZE);
	if (r < 0)
		goto out;
	data = ~0;
	r = kvm_write_guest_page(kvm, fn, &data,
				 RMODE_TSS_SIZE - 2 * PAGE_SIZE - 1,
				 sizeof(u8));
out:
	srcu_read_unlock(&kvm->srcu, idx);
	return r;
}

static int init_rmode_identity_map(struct kvm *kvm)
{
	int i, idx, r = 0;
	kvm_pfn_t identity_map_pfn;
	u32 tmp;

	/* Protect kvm->arch.ept_identity_pagetable_done. */
	mutex_lock(&kvm->slots_lock);

	if (likely(kvm->arch.ept_identity_pagetable_done))
		goto out2;

	if (!kvm->arch.ept_identity_map_addr)
		kvm->arch.ept_identity_map_addr = VMX_EPT_IDENTITY_PAGETABLE_ADDR;
	identity_map_pfn = kvm->arch.ept_identity_map_addr >> PAGE_SHIFT;

	r = __x86_set_memory_region(kvm, IDENTITY_PAGETABLE_PRIVATE_MEMSLOT,
				    kvm->arch.ept_identity_map_addr, PAGE_SIZE);
	if (r < 0)
		goto out2;

	idx = srcu_read_lock(&kvm->srcu);
	r = kvm_clear_guest_page(kvm, identity_map_pfn, 0, PAGE_SIZE);
	if (r < 0)
		goto out;
	/* Set up identity-mapping pagetable for EPT in real mode */
	for (i = 0; i < PT32_ENT_PER_PAGE; i++) {
		tmp = (i << 22) + (_PAGE_PRESENT | _PAGE_RW | _PAGE_USER |
			_PAGE_ACCESSED | _PAGE_DIRTY | _PAGE_PSE);
		r = kvm_write_guest_page(kvm, identity_map_pfn,
				&tmp, i * sizeof(tmp), sizeof(tmp));
		if (r < 0)
			goto out;
	}
	kvm->arch.ept_identity_pagetable_done = true;

out:
	srcu_read_unlock(&kvm->srcu, idx);

out2:
	mutex_unlock(&kvm->slots_lock);
	return r;
}

static void seg_setup(int seg)
{
	const struct kvm_vmx_segment_field *sf = &kvm_vmx_segment_fields[seg];
	unsigned int ar;

	vmcs_write16(sf->selector, 0);
	vmcs_writel(sf->base, 0);
	vmcs_write32(sf->limit, 0xffff);
	ar = 0x93;
	if (seg == VCPU_SREG_CS)
		ar |= 0x08; /* code segment */

	vmcs_write32(sf->ar_bytes, ar);
}

static int alloc_apic_access_page(struct kvm *kvm)
{
	struct page *page;
	int r = 0;

	mutex_lock(&kvm->slots_lock);
	if (kvm->arch.apic_access_page_done)
		goto out;
	r = __x86_set_memory_region(kvm, APIC_ACCESS_PAGE_PRIVATE_MEMSLOT,
				    APIC_DEFAULT_PHYS_BASE, PAGE_SIZE);
	if (r)
		goto out;

	page = gfn_to_page(kvm, APIC_DEFAULT_PHYS_BASE >> PAGE_SHIFT);
	if (is_error_page(page)) {
		r = -EFAULT;
		goto out;
	}

	/*
	 * Do not pin the page in memory, so that memory hot-unplug
	 * is able to migrate it.
	 */
	put_page(page);
	kvm->arch.apic_access_page_done = true;
out:
	mutex_unlock(&kvm->slots_lock);
	return r;
}

static int allocate_vpid(void)
{
	int vpid;

	if (!enable_vpid)
		return 0;
	spin_lock(&vmx_vpid_lock);
	vpid = find_first_zero_bit(vmx_vpid_bitmap, VMX_NR_VPIDS);
	if (vpid < VMX_NR_VPIDS)
		__set_bit(vpid, vmx_vpid_bitmap);
	else
		vpid = 0;
	spin_unlock(&vmx_vpid_lock);
	return vpid;
}

static void free_vpid(int vpid)
{
	if (!enable_vpid || vpid == 0)
		return;
	spin_lock(&vmx_vpid_lock);
	__clear_bit(vpid, vmx_vpid_bitmap);
	spin_unlock(&vmx_vpid_lock);
}

static void __always_inline vmx_disable_intercept_for_msr(unsigned long *msr_bitmap,
							  u32 msr, int type)
{
	int f = sizeof(unsigned long);

	if (!cpu_has_vmx_msr_bitmap())
		return;

	/*
	 * See Intel PRM Vol. 3, 20.6.9 (MSR-Bitmap Address). Early manuals
	 * have the write-low and read-high bitmap offsets the wrong way round.
	 * We can control MSRs 0x00000000-0x00001fff and 0xc0000000-0xc0001fff.
	 */
	if (msr <= 0x1fff) {
		if (type & MSR_TYPE_R)
			/* read-low */
			__clear_bit(msr, msr_bitmap + 0x000 / f);

		if (type & MSR_TYPE_W)
			/* write-low */
			__clear_bit(msr, msr_bitmap + 0x800 / f);

	} else if ((msr >= 0xc0000000) && (msr <= 0xc0001fff)) {
		msr &= 0x1fff;
		if (type & MSR_TYPE_R)
			/* read-high */
			__clear_bit(msr, msr_bitmap + 0x400 / f);

		if (type & MSR_TYPE_W)
			/* write-high */
			__clear_bit(msr, msr_bitmap + 0xc00 / f);

	}
}

static void __always_inline vmx_enable_intercept_for_msr(unsigned long *msr_bitmap,
							 u32 msr, int type)
{
	int f = sizeof(unsigned long);

	if (!cpu_has_vmx_msr_bitmap())
		return;

	/*
	 * See Intel PRM Vol. 3, 20.6.9 (MSR-Bitmap Address). Early manuals
	 * have the write-low and read-high bitmap offsets the wrong way round.
	 * We can control MSRs 0x00000000-0x00001fff and 0xc0000000-0xc0001fff.
	 */
	if (msr <= 0x1fff) {
		if (type & MSR_TYPE_R)
			/* read-low */
			__set_bit(msr, msr_bitmap + 0x000 / f);

		if (type & MSR_TYPE_W)
			/* write-low */
			__set_bit(msr, msr_bitmap + 0x800 / f);

	} else if ((msr >= 0xc0000000) && (msr <= 0xc0001fff)) {
		msr &= 0x1fff;
		if (type & MSR_TYPE_R)
			/* read-high */
			__set_bit(msr, msr_bitmap + 0x400 / f);

		if (type & MSR_TYPE_W)
			/* write-high */
			__set_bit(msr, msr_bitmap + 0xc00 / f);

	}
}

static void __always_inline vmx_set_intercept_for_msr(unsigned long *msr_bitmap,
			     			      u32 msr, int type, bool value)
{
	if (value)
		vmx_enable_intercept_for_msr(msr_bitmap, msr, type);
	else
		vmx_disable_intercept_for_msr(msr_bitmap, msr, type);
}

/*
 * If a msr is allowed by L0, we should check whether it is allowed by L1.
 * The corresponding bit will be cleared unless both of L0 and L1 allow it.
 */
static void nested_vmx_disable_intercept_for_msr(unsigned long *msr_bitmap_l1,
					       unsigned long *msr_bitmap_nested,
					       u32 msr, int type)
{
	int f = sizeof(unsigned long);

	/*
	 * See Intel PRM Vol. 3, 20.6.9 (MSR-Bitmap Address). Early manuals
	 * have the write-low and read-high bitmap offsets the wrong way round.
	 * We can control MSRs 0x00000000-0x00001fff and 0xc0000000-0xc0001fff.
	 */
	if (msr <= 0x1fff) {
		if (type & MSR_TYPE_R &&
		   !test_bit(msr, msr_bitmap_l1 + 0x000 / f))
			/* read-low */
			__clear_bit(msr, msr_bitmap_nested + 0x000 / f);

		if (type & MSR_TYPE_W &&
		   !test_bit(msr, msr_bitmap_l1 + 0x800 / f))
			/* write-low */
			__clear_bit(msr, msr_bitmap_nested + 0x800 / f);

	} else if ((msr >= 0xc0000000) && (msr <= 0xc0001fff)) {
		msr &= 0x1fff;
		if (type & MSR_TYPE_R &&
		   !test_bit(msr, msr_bitmap_l1 + 0x400 / f))
			/* read-high */
			__clear_bit(msr, msr_bitmap_nested + 0x400 / f);

		if (type & MSR_TYPE_W &&
		   !test_bit(msr, msr_bitmap_l1 + 0xc00 / f))
			/* write-high */
			__clear_bit(msr, msr_bitmap_nested + 0xc00 / f);

	}
}

static u8 vmx_msr_bitmap_mode(struct kvm_vcpu *vcpu)
{
	u8 mode = 0;

	if (cpu_has_secondary_exec_ctrls() &&
	    (vmcs_read32(SECONDARY_VM_EXEC_CONTROL) &
	     SECONDARY_EXEC_VIRTUALIZE_X2APIC_MODE)) {
		mode |= MSR_BITMAP_MODE_X2APIC;
		if (enable_apicv && kvm_vcpu_apicv_active(vcpu))
			mode |= MSR_BITMAP_MODE_X2APIC_APICV;
	}

	if (is_long_mode(vcpu))
		mode |= MSR_BITMAP_MODE_LM;

	return mode;
}

#define X2APIC_MSR(r) (APIC_BASE_MSR + ((r) >> 4))

<<<<<<< HEAD
static void vmx_update_msr_bitmap_x2apic(unsigned long *msr_bitmap,
					 u8 mode)
{
	int msr;

	for (msr = 0x800; msr <= 0x8ff; msr += BITS_PER_LONG) {
		unsigned word = msr / BITS_PER_LONG;
		msr_bitmap[word] = (mode & MSR_BITMAP_MODE_X2APIC_APICV) ? 0 : ~0;
		msr_bitmap[word + (0x800 / sizeof(long))] = ~0;
	}

	if (mode & MSR_BITMAP_MODE_X2APIC) {
		/*
		 * TPR reads and writes can be virtualized even if virtual interrupt
		 * delivery is not in use.
		 */
		vmx_disable_intercept_for_msr(msr_bitmap, X2APIC_MSR(APIC_TASKPRI), MSR_TYPE_RW);
		if (mode & MSR_BITMAP_MODE_X2APIC_APICV) {
			vmx_enable_intercept_for_msr(msr_bitmap, X2APIC_MSR(APIC_TMCCT), MSR_TYPE_R);
			vmx_disable_intercept_for_msr(msr_bitmap, X2APIC_MSR(APIC_EOI), MSR_TYPE_W);
			vmx_disable_intercept_for_msr(msr_bitmap, X2APIC_MSR(APIC_SELF_IPI), MSR_TYPE_W);
		}
=======
static void vmx_disable_intercept_msr_x2apic(u32 msr, int type, bool apicv_only)
{
	__vmx_disable_intercept_for_msr(vmx_msr_bitmap_legacy_x2apic_apicv,
					msr, type);
	__vmx_disable_intercept_for_msr(vmx_msr_bitmap_longmode_x2apic_apicv,
					msr, type);
	if (!apicv_only) {
		__vmx_disable_intercept_for_msr(vmx_msr_bitmap_legacy_x2apic,
				msr, type);
		__vmx_disable_intercept_for_msr(vmx_msr_bitmap_longmode_x2apic,
				msr, type);
>>>>>>> 8dbfb2bf
	}
}

static void vmx_update_msr_bitmap(struct kvm_vcpu *vcpu)
{
	struct vcpu_vmx *vmx = to_vmx(vcpu);
	unsigned long *msr_bitmap = vmx->vmcs01.msr_bitmap;
	u8 mode = vmx_msr_bitmap_mode(vcpu);
	u8 changed = mode ^ vmx->msr_bitmap_mode;

	if (!changed)
		return;

	vmx_set_intercept_for_msr(msr_bitmap, MSR_KERNEL_GS_BASE, MSR_TYPE_RW,
				  !(mode & MSR_BITMAP_MODE_LM));

	if (changed & (MSR_BITMAP_MODE_X2APIC | MSR_BITMAP_MODE_X2APIC_APICV))
		vmx_update_msr_bitmap_x2apic(msr_bitmap, mode);

	vmx->msr_bitmap_mode = mode;
}

static bool vmx_get_enable_apicv(struct kvm_vcpu *vcpu)
{
	return enable_apicv;
}

static void nested_mark_vmcs12_pages_dirty(struct kvm_vcpu *vcpu)
{
	struct vmcs12 *vmcs12 = get_vmcs12(vcpu);
	gfn_t gfn;

	/*
	 * Don't need to mark the APIC access page dirty; it is never
	 * written to by the CPU during APIC virtualization.
	 */

	if (nested_cpu_has(vmcs12, CPU_BASED_TPR_SHADOW)) {
		gfn = vmcs12->virtual_apic_page_addr >> PAGE_SHIFT;
		kvm_vcpu_mark_page_dirty(vcpu, gfn);
	}

	if (nested_cpu_has_posted_intr(vmcs12)) {
		gfn = vmcs12->posted_intr_desc_addr >> PAGE_SHIFT;
		kvm_vcpu_mark_page_dirty(vcpu, gfn);
	}
}


static void vmx_complete_nested_posted_interrupt(struct kvm_vcpu *vcpu)
{
	struct vcpu_vmx *vmx = to_vmx(vcpu);
	int max_irr;
	void *vapic_page;
	u16 status;

	if (!vmx->nested.pi_desc || !vmx->nested.pi_pending)
		return;

	vmx->nested.pi_pending = false;
	if (!pi_test_and_clear_on(vmx->nested.pi_desc))
		return;

	max_irr = find_last_bit((unsigned long *)vmx->nested.pi_desc->pir, 256);
	if (max_irr != 256) {
		vapic_page = kmap(vmx->nested.virtual_apic_page);
		__kvm_apic_update_irr(vmx->nested.pi_desc->pir,
			vapic_page, &max_irr);
		kunmap(vmx->nested.virtual_apic_page);

		status = vmcs_read16(GUEST_INTR_STATUS);
		if ((u8)max_irr > ((u8)status & 0xff)) {
			status &= ~0xff;
			status |= (u8)max_irr;
			vmcs_write16(GUEST_INTR_STATUS, status);
		}
	}

	nested_mark_vmcs12_pages_dirty(vcpu);
}

static inline bool kvm_vcpu_trigger_posted_interrupt(struct kvm_vcpu *vcpu,
						     bool nested)
{
#ifdef CONFIG_SMP
	int pi_vec = nested ? POSTED_INTR_NESTED_VECTOR : POSTED_INTR_VECTOR;

	if (vcpu->mode == IN_GUEST_MODE) {
		/*
		 * The vector of interrupt to be delivered to vcpu had
		 * been set in PIR before this function.
		 *
		 * Following cases will be reached in this block, and
		 * we always send a notification event in all cases as
		 * explained below.
		 *
		 * Case 1: vcpu keeps in non-root mode. Sending a
		 * notification event posts the interrupt to vcpu.
		 *
		 * Case 2: vcpu exits to root mode and is still
		 * runnable. PIR will be synced to vIRR before the
		 * next vcpu entry. Sending a notification event in
		 * this case has no effect, as vcpu is not in root
		 * mode.
		 *
		 * Case 3: vcpu exits to root mode and is blocked.
		 * vcpu_block() has already synced PIR to vIRR and
		 * never blocks vcpu if vIRR is not cleared. Therefore,
		 * a blocked vcpu here does not wait for any requested
		 * interrupts in PIR, and sending a notification event
		 * which has no effect is safe here.
		 */

		apic->send_IPI_mask(get_cpu_mask(vcpu->cpu), pi_vec);
		return true;
	}
#endif
	return false;
}

static int vmx_deliver_nested_posted_interrupt(struct kvm_vcpu *vcpu,
						int vector)
{
	struct vcpu_vmx *vmx = to_vmx(vcpu);

	if (is_guest_mode(vcpu) &&
	    vector == vmx->nested.posted_intr_nv) {
		/*
		 * If a posted intr is not recognized by hardware,
		 * we will accomplish it in the next vmentry.
		 */
		vmx->nested.pi_pending = true;
		kvm_make_request(KVM_REQ_EVENT, vcpu);
		/* the PIR and ON have been set by L1. */
		if (!kvm_vcpu_trigger_posted_interrupt(vcpu, true))
			kvm_vcpu_kick(vcpu);
		return 0;
	}
	return -1;
}
/*
 * Send interrupt to vcpu via posted interrupt way.
 * 1. If target vcpu is running(non-root mode), send posted interrupt
 * notification to vcpu and hardware will sync PIR to vIRR atomically.
 * 2. If target vcpu isn't running(root mode), kick it to pick up the
 * interrupt from PIR in next vmentry.
 */
static void vmx_deliver_posted_interrupt(struct kvm_vcpu *vcpu, int vector)
{
	struct vcpu_vmx *vmx = to_vmx(vcpu);
	int r;

	r = vmx_deliver_nested_posted_interrupt(vcpu, vector);
	if (!r)
		return;

	if (pi_test_and_set_pir(vector, &vmx->pi_desc))
		return;

	/* If a previous notification has sent the IPI, nothing to do.  */
	if (pi_test_and_set_on(&vmx->pi_desc))
		return;

	if (!kvm_vcpu_trigger_posted_interrupt(vcpu, false))
		kvm_vcpu_kick(vcpu);
}

/*
 * Set up the vmcs's constant host-state fields, i.e., host-state fields that
 * will not change in the lifetime of the guest.
 * Note that host-state that does change is set elsewhere. E.g., host-state
 * that is set differently for each CPU is set in vmx_vcpu_load(), not here.
 */
static void vmx_set_constant_host_state(struct vcpu_vmx *vmx)
{
	u32 low32, high32;
	unsigned long tmpl;
	struct desc_ptr dt;
	unsigned long cr0, cr3, cr4;

	cr0 = read_cr0();
	WARN_ON(cr0 & X86_CR0_TS);
	vmcs_writel(HOST_CR0, cr0);  /* 22.2.3 */

	/*
	 * Save the most likely value for this task's CR3 in the VMCS.
	 * We can't use __get_current_cr3_fast() because we're not atomic.
	 */
	cr3 = __read_cr3();
	vmcs_writel(HOST_CR3, cr3);		/* 22.2.3  FIXME: shadow tables */
	vmx->loaded_vmcs->vmcs_host_cr3 = cr3;

	/* Save the most likely value for this task's CR4 in the VMCS. */
	cr4 = cr4_read_shadow();
	vmcs_writel(HOST_CR4, cr4);			/* 22.2.3, 22.2.5 */
	vmx->loaded_vmcs->vmcs_host_cr4 = cr4;

	vmcs_write16(HOST_CS_SELECTOR, __KERNEL_CS);  /* 22.2.4 */
#ifdef CONFIG_X86_64
	/*
	 * Load null selectors, so we can avoid reloading them in
	 * __vmx_load_host_state(), in case userspace uses the null selectors
	 * too (the expected case).
	 */
	vmcs_write16(HOST_DS_SELECTOR, 0);
	vmcs_write16(HOST_ES_SELECTOR, 0);
#else
	vmcs_write16(HOST_DS_SELECTOR, __KERNEL_DS);  /* 22.2.4 */
	vmcs_write16(HOST_ES_SELECTOR, __KERNEL_DS);  /* 22.2.4 */
#endif
	vmcs_write16(HOST_SS_SELECTOR, __KERNEL_DS);  /* 22.2.4 */
	vmcs_write16(HOST_TR_SELECTOR, GDT_ENTRY_TSS*8);  /* 22.2.4 */

	store_idt(&dt);
	vmcs_writel(HOST_IDTR_BASE, dt.address);   /* 22.2.4 */
	vmx->host_idt_base = dt.address;

	vmcs_writel(HOST_RIP, vmx_return); /* 22.2.5 */

	rdmsr(MSR_IA32_SYSENTER_CS, low32, high32);
	vmcs_write32(HOST_IA32_SYSENTER_CS, low32);
	rdmsrl(MSR_IA32_SYSENTER_EIP, tmpl);
	vmcs_writel(HOST_IA32_SYSENTER_EIP, tmpl);   /* 22.2.3 */

	if (vmcs_config.vmexit_ctrl & VM_EXIT_LOAD_IA32_PAT) {
		rdmsr(MSR_IA32_CR_PAT, low32, high32);
		vmcs_write64(HOST_IA32_PAT, low32 | ((u64) high32 << 32));
	}
}

static void set_cr4_guest_host_mask(struct vcpu_vmx *vmx)
{
	vmx->vcpu.arch.cr4_guest_owned_bits = KVM_CR4_GUEST_OWNED_BITS;
	if (enable_ept)
		vmx->vcpu.arch.cr4_guest_owned_bits |= X86_CR4_PGE;
	if (is_guest_mode(&vmx->vcpu))
		vmx->vcpu.arch.cr4_guest_owned_bits &=
			~get_vmcs12(&vmx->vcpu)->cr4_guest_host_mask;
	vmcs_writel(CR4_GUEST_HOST_MASK, ~vmx->vcpu.arch.cr4_guest_owned_bits);
}

static u32 vmx_pin_based_exec_ctrl(struct vcpu_vmx *vmx)
{
	u32 pin_based_exec_ctrl = vmcs_config.pin_based_exec_ctrl;

	if (!kvm_vcpu_apicv_active(&vmx->vcpu))
		pin_based_exec_ctrl &= ~PIN_BASED_POSTED_INTR;

	if (!enable_vnmi)
		pin_based_exec_ctrl &= ~PIN_BASED_VIRTUAL_NMIS;

	/* Enable the preemption timer dynamically */
	pin_based_exec_ctrl &= ~PIN_BASED_VMX_PREEMPTION_TIMER;
	return pin_based_exec_ctrl;
}

static void vmx_refresh_apicv_exec_ctrl(struct kvm_vcpu *vcpu)
{
	struct vcpu_vmx *vmx = to_vmx(vcpu);

	vmcs_write32(PIN_BASED_VM_EXEC_CONTROL, vmx_pin_based_exec_ctrl(vmx));
	if (cpu_has_secondary_exec_ctrls()) {
		if (kvm_vcpu_apicv_active(vcpu))
			vmcs_set_bits(SECONDARY_VM_EXEC_CONTROL,
				      SECONDARY_EXEC_APIC_REGISTER_VIRT |
				      SECONDARY_EXEC_VIRTUAL_INTR_DELIVERY);
		else
			vmcs_clear_bits(SECONDARY_VM_EXEC_CONTROL,
					SECONDARY_EXEC_APIC_REGISTER_VIRT |
					SECONDARY_EXEC_VIRTUAL_INTR_DELIVERY);
	}

	if (cpu_has_vmx_msr_bitmap())
		vmx_update_msr_bitmap(vcpu);
}

static u32 vmx_exec_control(struct vcpu_vmx *vmx)
{
	u32 exec_control = vmcs_config.cpu_based_exec_ctrl;

	if (vmx->vcpu.arch.switch_db_regs & KVM_DEBUGREG_WONT_EXIT)
		exec_control &= ~CPU_BASED_MOV_DR_EXITING;

	if (!cpu_need_tpr_shadow(&vmx->vcpu)) {
		exec_control &= ~CPU_BASED_TPR_SHADOW;
#ifdef CONFIG_X86_64
		exec_control |= CPU_BASED_CR8_STORE_EXITING |
				CPU_BASED_CR8_LOAD_EXITING;
#endif
	}
	if (!enable_ept)
		exec_control |= CPU_BASED_CR3_STORE_EXITING |
				CPU_BASED_CR3_LOAD_EXITING  |
				CPU_BASED_INVLPG_EXITING;
	return exec_control;
}

static bool vmx_rdrand_supported(void)
{
	return vmcs_config.cpu_based_2nd_exec_ctrl &
		SECONDARY_EXEC_RDRAND_EXITING;
}

static bool vmx_rdseed_supported(void)
{
	return vmcs_config.cpu_based_2nd_exec_ctrl &
		SECONDARY_EXEC_RDSEED_EXITING;
}

static void vmx_compute_secondary_exec_control(struct vcpu_vmx *vmx)
{
	struct kvm_vcpu *vcpu = &vmx->vcpu;

	u32 exec_control = vmcs_config.cpu_based_2nd_exec_ctrl;

	if (!cpu_need_virtualize_apic_accesses(vcpu))
		exec_control &= ~SECONDARY_EXEC_VIRTUALIZE_APIC_ACCESSES;
	if (vmx->vpid == 0)
		exec_control &= ~SECONDARY_EXEC_ENABLE_VPID;
	if (!enable_ept) {
		exec_control &= ~SECONDARY_EXEC_ENABLE_EPT;
		enable_unrestricted_guest = 0;
		/* Enable INVPCID for non-ept guests may cause performance regression. */
		exec_control &= ~SECONDARY_EXEC_ENABLE_INVPCID;
	}
	if (!enable_unrestricted_guest)
		exec_control &= ~SECONDARY_EXEC_UNRESTRICTED_GUEST;
	if (!ple_gap)
		exec_control &= ~SECONDARY_EXEC_PAUSE_LOOP_EXITING;
	if (!kvm_vcpu_apicv_active(vcpu))
		exec_control &= ~(SECONDARY_EXEC_APIC_REGISTER_VIRT |
				  SECONDARY_EXEC_VIRTUAL_INTR_DELIVERY);
	exec_control &= ~SECONDARY_EXEC_VIRTUALIZE_X2APIC_MODE;

	/* SECONDARY_EXEC_DESC is enabled/disabled on writes to CR4.UMIP,
	 * in vmx_set_cr4.  */
	exec_control &= ~SECONDARY_EXEC_DESC;

	/* SECONDARY_EXEC_SHADOW_VMCS is enabled when L1 executes VMPTRLD
	   (handle_vmptrld).
	   We can NOT enable shadow_vmcs here because we don't have yet
	   a current VMCS12
	*/
	exec_control &= ~SECONDARY_EXEC_SHADOW_VMCS;

	if (!enable_pml)
		exec_control &= ~SECONDARY_EXEC_ENABLE_PML;

	if (vmx_xsaves_supported()) {
		/* Exposing XSAVES only when XSAVE is exposed */
		bool xsaves_enabled =
			guest_cpuid_has(vcpu, X86_FEATURE_XSAVE) &&
			guest_cpuid_has(vcpu, X86_FEATURE_XSAVES);

		if (!xsaves_enabled)
			exec_control &= ~SECONDARY_EXEC_XSAVES;

		if (nested) {
			if (xsaves_enabled)
				vmx->nested.nested_vmx_secondary_ctls_high |=
					SECONDARY_EXEC_XSAVES;
			else
				vmx->nested.nested_vmx_secondary_ctls_high &=
					~SECONDARY_EXEC_XSAVES;
		}
	}

	if (vmx_rdtscp_supported()) {
		bool rdtscp_enabled = guest_cpuid_has(vcpu, X86_FEATURE_RDTSCP);
		if (!rdtscp_enabled)
			exec_control &= ~SECONDARY_EXEC_RDTSCP;

		if (nested) {
			if (rdtscp_enabled)
				vmx->nested.nested_vmx_secondary_ctls_high |=
					SECONDARY_EXEC_RDTSCP;
			else
				vmx->nested.nested_vmx_secondary_ctls_high &=
					~SECONDARY_EXEC_RDTSCP;
		}
	}

	if (vmx_invpcid_supported()) {
		/* Exposing INVPCID only when PCID is exposed */
		bool invpcid_enabled =
			guest_cpuid_has(vcpu, X86_FEATURE_INVPCID) &&
			guest_cpuid_has(vcpu, X86_FEATURE_PCID);

		if (!invpcid_enabled) {
			exec_control &= ~SECONDARY_EXEC_ENABLE_INVPCID;
			guest_cpuid_clear(vcpu, X86_FEATURE_INVPCID);
		}

		if (nested) {
			if (invpcid_enabled)
				vmx->nested.nested_vmx_secondary_ctls_high |=
					SECONDARY_EXEC_ENABLE_INVPCID;
			else
				vmx->nested.nested_vmx_secondary_ctls_high &=
					~SECONDARY_EXEC_ENABLE_INVPCID;
		}
	}

	if (vmx_rdrand_supported()) {
		bool rdrand_enabled = guest_cpuid_has(vcpu, X86_FEATURE_RDRAND);
		if (rdrand_enabled)
			exec_control &= ~SECONDARY_EXEC_RDRAND_EXITING;

		if (nested) {
			if (rdrand_enabled)
				vmx->nested.nested_vmx_secondary_ctls_high |=
					SECONDARY_EXEC_RDRAND_EXITING;
			else
				vmx->nested.nested_vmx_secondary_ctls_high &=
					~SECONDARY_EXEC_RDRAND_EXITING;
		}
	}

	if (vmx_rdseed_supported()) {
		bool rdseed_enabled = guest_cpuid_has(vcpu, X86_FEATURE_RDSEED);
		if (rdseed_enabled)
			exec_control &= ~SECONDARY_EXEC_RDSEED_EXITING;

		if (nested) {
			if (rdseed_enabled)
				vmx->nested.nested_vmx_secondary_ctls_high |=
					SECONDARY_EXEC_RDSEED_EXITING;
			else
				vmx->nested.nested_vmx_secondary_ctls_high &=
					~SECONDARY_EXEC_RDSEED_EXITING;
		}
	}

	vmx->secondary_exec_control = exec_control;
}

static void ept_set_mmio_spte_mask(void)
{
	/*
	 * EPT Misconfigurations can be generated if the value of bits 2:0
	 * of an EPT paging-structure entry is 110b (write/execute).
	 */
	kvm_mmu_set_mmio_spte_mask(VMX_EPT_RWX_MASK,
				   VMX_EPT_MISCONFIG_WX_VALUE);
}

#define VMX_XSS_EXIT_BITMAP 0
/*
 * Sets up the vmcs for emulated real mode.
 */
static void vmx_vcpu_setup(struct vcpu_vmx *vmx)
{
#ifdef CONFIG_X86_64
	unsigned long a;
#endif
	int i;

	if (enable_shadow_vmcs) {
		vmcs_write64(VMREAD_BITMAP, __pa(vmx_vmread_bitmap));
		vmcs_write64(VMWRITE_BITMAP, __pa(vmx_vmwrite_bitmap));
	}
	if (cpu_has_vmx_msr_bitmap())
		vmcs_write64(MSR_BITMAP, __pa(vmx->vmcs01.msr_bitmap));

	vmcs_write64(VMCS_LINK_POINTER, -1ull); /* 22.3.1.5 */

	/* Control */
	vmcs_write32(PIN_BASED_VM_EXEC_CONTROL, vmx_pin_based_exec_ctrl(vmx));
	vmx->hv_deadline_tsc = -1;

	vmcs_write32(CPU_BASED_VM_EXEC_CONTROL, vmx_exec_control(vmx));

	if (cpu_has_secondary_exec_ctrls()) {
		vmx_compute_secondary_exec_control(vmx);
		vmcs_write32(SECONDARY_VM_EXEC_CONTROL,
			     vmx->secondary_exec_control);
	}

	if (kvm_vcpu_apicv_active(&vmx->vcpu)) {
		vmcs_write64(EOI_EXIT_BITMAP0, 0);
		vmcs_write64(EOI_EXIT_BITMAP1, 0);
		vmcs_write64(EOI_EXIT_BITMAP2, 0);
		vmcs_write64(EOI_EXIT_BITMAP3, 0);

		vmcs_write16(GUEST_INTR_STATUS, 0);

		vmcs_write16(POSTED_INTR_NV, POSTED_INTR_VECTOR);
		vmcs_write64(POSTED_INTR_DESC_ADDR, __pa((&vmx->pi_desc)));
	}

	if (ple_gap) {
		vmcs_write32(PLE_GAP, ple_gap);
		vmx->ple_window = ple_window;
		vmx->ple_window_dirty = true;
	}

	vmcs_write32(PAGE_FAULT_ERROR_CODE_MASK, 0);
	vmcs_write32(PAGE_FAULT_ERROR_CODE_MATCH, 0);
	vmcs_write32(CR3_TARGET_COUNT, 0);           /* 22.2.1 */

	vmcs_write16(HOST_FS_SELECTOR, 0);            /* 22.2.4 */
	vmcs_write16(HOST_GS_SELECTOR, 0);            /* 22.2.4 */
	vmx_set_constant_host_state(vmx);
#ifdef CONFIG_X86_64
	rdmsrl(MSR_FS_BASE, a);
	vmcs_writel(HOST_FS_BASE, a); /* 22.2.4 */
	rdmsrl(MSR_GS_BASE, a);
	vmcs_writel(HOST_GS_BASE, a); /* 22.2.4 */
#else
	vmcs_writel(HOST_FS_BASE, 0); /* 22.2.4 */
	vmcs_writel(HOST_GS_BASE, 0); /* 22.2.4 */
#endif

	if (cpu_has_vmx_vmfunc())
		vmcs_write64(VM_FUNCTION_CONTROL, 0);

	vmcs_write32(VM_EXIT_MSR_STORE_COUNT, 0);
	vmcs_write32(VM_EXIT_MSR_LOAD_COUNT, 0);
	vmcs_write64(VM_EXIT_MSR_LOAD_ADDR, __pa(vmx->msr_autoload.host));
	vmcs_write32(VM_ENTRY_MSR_LOAD_COUNT, 0);
	vmcs_write64(VM_ENTRY_MSR_LOAD_ADDR, __pa(vmx->msr_autoload.guest));

	if (vmcs_config.vmentry_ctrl & VM_ENTRY_LOAD_IA32_PAT)
		vmcs_write64(GUEST_IA32_PAT, vmx->vcpu.arch.pat);

	for (i = 0; i < ARRAY_SIZE(vmx_msr_index); ++i) {
		u32 index = vmx_msr_index[i];
		u32 data_low, data_high;
		int j = vmx->nmsrs;

		if (rdmsr_safe(index, &data_low, &data_high) < 0)
			continue;
		if (wrmsr_safe(index, data_low, data_high) < 0)
			continue;
		vmx->guest_msrs[j].index = i;
		vmx->guest_msrs[j].data = 0;
		vmx->guest_msrs[j].mask = -1ull;
		++vmx->nmsrs;
	}

	if (boot_cpu_has(X86_FEATURE_ARCH_CAPABILITIES))
		rdmsrl(MSR_IA32_ARCH_CAPABILITIES, vmx->arch_capabilities);

	vm_exit_controls_init(vmx, vmcs_config.vmexit_ctrl);

	/* 22.2.1, 20.8.1 */
	vm_entry_controls_init(vmx, vmcs_config.vmentry_ctrl);

	vmx->vcpu.arch.cr0_guest_owned_bits = X86_CR0_TS;
	vmcs_writel(CR0_GUEST_HOST_MASK, ~X86_CR0_TS);

	set_cr4_guest_host_mask(vmx);

	if (vmx_xsaves_supported())
		vmcs_write64(XSS_EXIT_BITMAP, VMX_XSS_EXIT_BITMAP);

	if (enable_pml) {
		ASSERT(vmx->pml_pg);
		vmcs_write64(PML_ADDRESS, page_to_phys(vmx->pml_pg));
		vmcs_write16(GUEST_PML_INDEX, PML_ENTITY_NUM - 1);
	}
}

static void vmx_vcpu_reset(struct kvm_vcpu *vcpu, bool init_event)
{
	struct vcpu_vmx *vmx = to_vmx(vcpu);
	struct msr_data apic_base_msr;
	u64 cr0;

	vmx->rmode.vm86_active = 0;
	vmx->spec_ctrl = 0;

	vmx->vcpu.arch.regs[VCPU_REGS_RDX] = get_rdx_init_val();
	kvm_set_cr8(vcpu, 0);

	if (!init_event) {
		apic_base_msr.data = APIC_DEFAULT_PHYS_BASE |
				     MSR_IA32_APICBASE_ENABLE;
		if (kvm_vcpu_is_reset_bsp(vcpu))
			apic_base_msr.data |= MSR_IA32_APICBASE_BSP;
		apic_base_msr.host_initiated = true;
		kvm_set_apic_base(vcpu, &apic_base_msr);
	}

	vmx_segment_cache_clear(vmx);

	seg_setup(VCPU_SREG_CS);
	vmcs_write16(GUEST_CS_SELECTOR, 0xf000);
	vmcs_writel(GUEST_CS_BASE, 0xffff0000ul);

	seg_setup(VCPU_SREG_DS);
	seg_setup(VCPU_SREG_ES);
	seg_setup(VCPU_SREG_FS);
	seg_setup(VCPU_SREG_GS);
	seg_setup(VCPU_SREG_SS);

	vmcs_write16(GUEST_TR_SELECTOR, 0);
	vmcs_writel(GUEST_TR_BASE, 0);
	vmcs_write32(GUEST_TR_LIMIT, 0xffff);
	vmcs_write32(GUEST_TR_AR_BYTES, 0x008b);

	vmcs_write16(GUEST_LDTR_SELECTOR, 0);
	vmcs_writel(GUEST_LDTR_BASE, 0);
	vmcs_write32(GUEST_LDTR_LIMIT, 0xffff);
	vmcs_write32(GUEST_LDTR_AR_BYTES, 0x00082);

	if (!init_event) {
		vmcs_write32(GUEST_SYSENTER_CS, 0);
		vmcs_writel(GUEST_SYSENTER_ESP, 0);
		vmcs_writel(GUEST_SYSENTER_EIP, 0);
		vmcs_write64(GUEST_IA32_DEBUGCTL, 0);
	}

	kvm_set_rflags(vcpu, X86_EFLAGS_FIXED);
	kvm_rip_write(vcpu, 0xfff0);

	vmcs_writel(GUEST_GDTR_BASE, 0);
	vmcs_write32(GUEST_GDTR_LIMIT, 0xffff);

	vmcs_writel(GUEST_IDTR_BASE, 0);
	vmcs_write32(GUEST_IDTR_LIMIT, 0xffff);

	vmcs_write32(GUEST_ACTIVITY_STATE, GUEST_ACTIVITY_ACTIVE);
	vmcs_write32(GUEST_INTERRUPTIBILITY_INFO, 0);
	vmcs_writel(GUEST_PENDING_DBG_EXCEPTIONS, 0);
	if (kvm_mpx_supported())
		vmcs_write64(GUEST_BNDCFGS, 0);

	setup_msrs(vmx);

	vmcs_write32(VM_ENTRY_INTR_INFO_FIELD, 0);  /* 22.2.1 */

	if (cpu_has_vmx_tpr_shadow() && !init_event) {
		vmcs_write64(VIRTUAL_APIC_PAGE_ADDR, 0);
		if (cpu_need_tpr_shadow(vcpu))
			vmcs_write64(VIRTUAL_APIC_PAGE_ADDR,
				     __pa(vcpu->arch.apic->regs));
		vmcs_write32(TPR_THRESHOLD, 0);
	}

	kvm_make_request(KVM_REQ_APIC_PAGE_RELOAD, vcpu);

	if (vmx->vpid != 0)
		vmcs_write16(VIRTUAL_PROCESSOR_ID, vmx->vpid);

	cr0 = X86_CR0_NW | X86_CR0_CD | X86_CR0_ET;
	vmx->vcpu.arch.cr0 = cr0;
	vmx_set_cr0(vcpu, cr0); /* enter rmode */
	vmx_set_cr4(vcpu, 0);
	vmx_set_efer(vcpu, 0);

	update_exception_bitmap(vcpu);

	vpid_sync_context(vmx->vpid);
}

/*
 * In nested virtualization, check if L1 asked to exit on external interrupts.
 * For most existing hypervisors, this will always return true.
 */
static bool nested_exit_on_intr(struct kvm_vcpu *vcpu)
{
	return get_vmcs12(vcpu)->pin_based_vm_exec_control &
		PIN_BASED_EXT_INTR_MASK;
}

/*
 * In nested virtualization, check if L1 has set
 * VM_EXIT_ACK_INTR_ON_EXIT
 */
static bool nested_exit_intr_ack_set(struct kvm_vcpu *vcpu)
{
	return get_vmcs12(vcpu)->vm_exit_controls &
		VM_EXIT_ACK_INTR_ON_EXIT;
}

static bool nested_exit_on_nmi(struct kvm_vcpu *vcpu)
{
	return get_vmcs12(vcpu)->pin_based_vm_exec_control &
		PIN_BASED_NMI_EXITING;
}

static void enable_irq_window(struct kvm_vcpu *vcpu)
{
	vmcs_set_bits(CPU_BASED_VM_EXEC_CONTROL,
		      CPU_BASED_VIRTUAL_INTR_PENDING);
}

static void enable_nmi_window(struct kvm_vcpu *vcpu)
{
	if (!enable_vnmi ||
	    vmcs_read32(GUEST_INTERRUPTIBILITY_INFO) & GUEST_INTR_STATE_STI) {
		enable_irq_window(vcpu);
		return;
	}

	vmcs_set_bits(CPU_BASED_VM_EXEC_CONTROL,
		      CPU_BASED_VIRTUAL_NMI_PENDING);
}

static void vmx_inject_irq(struct kvm_vcpu *vcpu)
{
	struct vcpu_vmx *vmx = to_vmx(vcpu);
	uint32_t intr;
	int irq = vcpu->arch.interrupt.nr;

	trace_kvm_inj_virq(irq);

	++vcpu->stat.irq_injections;
	if (vmx->rmode.vm86_active) {
		int inc_eip = 0;
		if (vcpu->arch.interrupt.soft)
			inc_eip = vcpu->arch.event_exit_inst_len;
		if (kvm_inject_realmode_interrupt(vcpu, irq, inc_eip) != EMULATE_DONE)
			kvm_make_request(KVM_REQ_TRIPLE_FAULT, vcpu);
		return;
	}
	intr = irq | INTR_INFO_VALID_MASK;
	if (vcpu->arch.interrupt.soft) {
		intr |= INTR_TYPE_SOFT_INTR;
		vmcs_write32(VM_ENTRY_INSTRUCTION_LEN,
			     vmx->vcpu.arch.event_exit_inst_len);
	} else
		intr |= INTR_TYPE_EXT_INTR;
	vmcs_write32(VM_ENTRY_INTR_INFO_FIELD, intr);
}

static void vmx_inject_nmi(struct kvm_vcpu *vcpu)
{
	struct vcpu_vmx *vmx = to_vmx(vcpu);

	if (!enable_vnmi) {
		/*
		 * Tracking the NMI-blocked state in software is built upon
		 * finding the next open IRQ window. This, in turn, depends on
		 * well-behaving guests: They have to keep IRQs disabled at
		 * least as long as the NMI handler runs. Otherwise we may
		 * cause NMI nesting, maybe breaking the guest. But as this is
		 * highly unlikely, we can live with the residual risk.
		 */
		vmx->loaded_vmcs->soft_vnmi_blocked = 1;
		vmx->loaded_vmcs->vnmi_blocked_time = 0;
	}

	++vcpu->stat.nmi_injections;
	vmx->loaded_vmcs->nmi_known_unmasked = false;

	if (vmx->rmode.vm86_active) {
		if (kvm_inject_realmode_interrupt(vcpu, NMI_VECTOR, 0) != EMULATE_DONE)
			kvm_make_request(KVM_REQ_TRIPLE_FAULT, vcpu);
		return;
	}

	vmcs_write32(VM_ENTRY_INTR_INFO_FIELD,
			INTR_TYPE_NMI_INTR | INTR_INFO_VALID_MASK | NMI_VECTOR);
}

static bool vmx_get_nmi_mask(struct kvm_vcpu *vcpu)
{
	struct vcpu_vmx *vmx = to_vmx(vcpu);
	bool masked;

	if (!enable_vnmi)
		return vmx->loaded_vmcs->soft_vnmi_blocked;
	if (vmx->loaded_vmcs->nmi_known_unmasked)
		return false;
	masked = vmcs_read32(GUEST_INTERRUPTIBILITY_INFO) & GUEST_INTR_STATE_NMI;
	vmx->loaded_vmcs->nmi_known_unmasked = !masked;
	return masked;
}

static void vmx_set_nmi_mask(struct kvm_vcpu *vcpu, bool masked)
{
	struct vcpu_vmx *vmx = to_vmx(vcpu);

	if (!enable_vnmi) {
		if (vmx->loaded_vmcs->soft_vnmi_blocked != masked) {
			vmx->loaded_vmcs->soft_vnmi_blocked = masked;
			vmx->loaded_vmcs->vnmi_blocked_time = 0;
		}
	} else {
		vmx->loaded_vmcs->nmi_known_unmasked = !masked;
		if (masked)
			vmcs_set_bits(GUEST_INTERRUPTIBILITY_INFO,
				      GUEST_INTR_STATE_NMI);
		else
			vmcs_clear_bits(GUEST_INTERRUPTIBILITY_INFO,
					GUEST_INTR_STATE_NMI);
	}
}

static int vmx_nmi_allowed(struct kvm_vcpu *vcpu)
{
	if (to_vmx(vcpu)->nested.nested_run_pending)
		return 0;

	if (!enable_vnmi &&
	    to_vmx(vcpu)->loaded_vmcs->soft_vnmi_blocked)
		return 0;

	return	!(vmcs_read32(GUEST_INTERRUPTIBILITY_INFO) &
		  (GUEST_INTR_STATE_MOV_SS | GUEST_INTR_STATE_STI
		   | GUEST_INTR_STATE_NMI));
}

static int vmx_interrupt_allowed(struct kvm_vcpu *vcpu)
{
	return (!to_vmx(vcpu)->nested.nested_run_pending &&
		vmcs_readl(GUEST_RFLAGS) & X86_EFLAGS_IF) &&
		!(vmcs_read32(GUEST_INTERRUPTIBILITY_INFO) &
			(GUEST_INTR_STATE_STI | GUEST_INTR_STATE_MOV_SS));
}

static int vmx_set_tss_addr(struct kvm *kvm, unsigned int addr)
{
	int ret;

	ret = x86_set_memory_region(kvm, TSS_PRIVATE_MEMSLOT, addr,
				    PAGE_SIZE * 3);
	if (ret)
		return ret;
	kvm->arch.tss_addr = addr;
	return init_rmode_tss(kvm);
}

static bool rmode_exception(struct kvm_vcpu *vcpu, int vec)
{
	switch (vec) {
	case BP_VECTOR:
		/*
		 * Update instruction length as we may reinject the exception
		 * from user space while in guest debugging mode.
		 */
		to_vmx(vcpu)->vcpu.arch.event_exit_inst_len =
			vmcs_read32(VM_EXIT_INSTRUCTION_LEN);
		if (vcpu->guest_debug & KVM_GUESTDBG_USE_SW_BP)
			return false;
		/* fall through */
	case DB_VECTOR:
		if (vcpu->guest_debug &
			(KVM_GUESTDBG_SINGLESTEP | KVM_GUESTDBG_USE_HW_BP))
			return false;
		/* fall through */
	case DE_VECTOR:
	case OF_VECTOR:
	case BR_VECTOR:
	case UD_VECTOR:
	case DF_VECTOR:
	case SS_VECTOR:
	case GP_VECTOR:
	case MF_VECTOR:
		return true;
	break;
	}
	return false;
}

static int handle_rmode_exception(struct kvm_vcpu *vcpu,
				  int vec, u32 err_code)
{
	/*
	 * Instruction with address size override prefix opcode 0x67
	 * Cause the #SS fault with 0 error code in VM86 mode.
	 */
	if (((vec == GP_VECTOR) || (vec == SS_VECTOR)) && err_code == 0) {
		if (emulate_instruction(vcpu, 0) == EMULATE_DONE) {
			if (vcpu->arch.halt_request) {
				vcpu->arch.halt_request = 0;
				return kvm_vcpu_halt(vcpu);
			}
			return 1;
		}
		return 0;
	}

	/*
	 * Forward all other exceptions that are valid in real mode.
	 * FIXME: Breaks guest debugging in real mode, needs to be fixed with
	 *        the required debugging infrastructure rework.
	 */
	kvm_queue_exception(vcpu, vec);
	return 1;
}

/*
 * Trigger machine check on the host. We assume all the MSRs are already set up
 * by the CPU and that we still run on the same CPU as the MCE occurred on.
 * We pass a fake environment to the machine check handler because we want
 * the guest to be always treated like user space, no matter what context
 * it used internally.
 */
static void kvm_machine_check(void)
{
#if defined(CONFIG_X86_MCE) && defined(CONFIG_X86_64)
	struct pt_regs regs = {
		.cs = 3, /* Fake ring 3 no matter what the guest ran on */
		.flags = X86_EFLAGS_IF,
	};

	do_machine_check(&regs, 0);
#endif
}

static int handle_machine_check(struct kvm_vcpu *vcpu)
{
	/* already handled by vcpu_run */
	return 1;
}

static int handle_exception(struct kvm_vcpu *vcpu)
{
	struct vcpu_vmx *vmx = to_vmx(vcpu);
	struct kvm_run *kvm_run = vcpu->run;
	u32 intr_info, ex_no, error_code;
	unsigned long cr2, rip, dr6;
	u32 vect_info;
	enum emulation_result er;

	vect_info = vmx->idt_vectoring_info;
	intr_info = vmx->exit_intr_info;

	if (is_machine_check(intr_info))
		return handle_machine_check(vcpu);

	if (is_nmi(intr_info))
		return 1;  /* already handled by vmx_vcpu_run() */

	if (is_invalid_opcode(intr_info)) {
		er = emulate_instruction(vcpu, EMULTYPE_TRAP_UD);
		if (er == EMULATE_USER_EXIT)
			return 0;
		if (er != EMULATE_DONE)
			kvm_queue_exception(vcpu, UD_VECTOR);
		return 1;
	}

	error_code = 0;
	if (intr_info & INTR_INFO_DELIVER_CODE_MASK)
		error_code = vmcs_read32(VM_EXIT_INTR_ERROR_CODE);

	/*
	 * The #PF with PFEC.RSVD = 1 indicates the guest is accessing
	 * MMIO, it is better to report an internal error.
	 * See the comments in vmx_handle_exit.
	 */
	if ((vect_info & VECTORING_INFO_VALID_MASK) &&
	    !(is_page_fault(intr_info) && !(error_code & PFERR_RSVD_MASK))) {
		vcpu->run->exit_reason = KVM_EXIT_INTERNAL_ERROR;
		vcpu->run->internal.suberror = KVM_INTERNAL_ERROR_SIMUL_EX;
		vcpu->run->internal.ndata = 3;
		vcpu->run->internal.data[0] = vect_info;
		vcpu->run->internal.data[1] = intr_info;
		vcpu->run->internal.data[2] = error_code;
		return 0;
	}

	if (is_page_fault(intr_info)) {
		cr2 = vmcs_readl(EXIT_QUALIFICATION);
		/* EPT won't cause page fault directly */
		WARN_ON_ONCE(!vcpu->arch.apf.host_apf_reason && enable_ept);
		return kvm_handle_page_fault(vcpu, error_code, cr2, NULL, 0);
	}

	ex_no = intr_info & INTR_INFO_VECTOR_MASK;

	if (vmx->rmode.vm86_active && rmode_exception(vcpu, ex_no))
		return handle_rmode_exception(vcpu, ex_no, error_code);

	switch (ex_no) {
	case AC_VECTOR:
		kvm_queue_exception_e(vcpu, AC_VECTOR, error_code);
		return 1;
	case DB_VECTOR:
		dr6 = vmcs_readl(EXIT_QUALIFICATION);
		if (!(vcpu->guest_debug &
		      (KVM_GUESTDBG_SINGLESTEP | KVM_GUESTDBG_USE_HW_BP))) {
			vcpu->arch.dr6 &= ~15;
			vcpu->arch.dr6 |= dr6 | DR6_RTM;
			if (!(dr6 & ~DR6_RESERVED)) /* icebp */
				skip_emulated_instruction(vcpu);

			kvm_queue_exception(vcpu, DB_VECTOR);
			return 1;
		}
		kvm_run->debug.arch.dr6 = dr6 | DR6_FIXED_1;
		kvm_run->debug.arch.dr7 = vmcs_readl(GUEST_DR7);
		/* fall through */
	case BP_VECTOR:
		/*
		 * Update instruction length as we may reinject #BP from
		 * user space while in guest debugging mode. Reading it for
		 * #DB as well causes no harm, it is not used in that case.
		 */
		vmx->vcpu.arch.event_exit_inst_len =
			vmcs_read32(VM_EXIT_INSTRUCTION_LEN);
		kvm_run->exit_reason = KVM_EXIT_DEBUG;
		rip = kvm_rip_read(vcpu);
		kvm_run->debug.arch.pc = vmcs_readl(GUEST_CS_BASE) + rip;
		kvm_run->debug.arch.exception = ex_no;
		break;
	default:
		kvm_run->exit_reason = KVM_EXIT_EXCEPTION;
		kvm_run->ex.exception = ex_no;
		kvm_run->ex.error_code = error_code;
		break;
	}
	return 0;
}

static int handle_external_interrupt(struct kvm_vcpu *vcpu)
{
	++vcpu->stat.irq_exits;
	return 1;
}

static int handle_triple_fault(struct kvm_vcpu *vcpu)
{
	vcpu->run->exit_reason = KVM_EXIT_SHUTDOWN;
	vcpu->mmio_needed = 0;
	return 0;
}

static int handle_io(struct kvm_vcpu *vcpu)
{
	unsigned long exit_qualification;
	int size, in, string, ret;
	unsigned port;

	exit_qualification = vmcs_readl(EXIT_QUALIFICATION);
	string = (exit_qualification & 16) != 0;
	in = (exit_qualification & 8) != 0;

	++vcpu->stat.io_exits;

	if (string || in)
		return emulate_instruction(vcpu, 0) == EMULATE_DONE;

	port = exit_qualification >> 16;
	size = (exit_qualification & 7) + 1;

	ret = kvm_skip_emulated_instruction(vcpu);

	/*
	 * TODO: we might be squashing a KVM_GUESTDBG_SINGLESTEP-triggered
	 * KVM_EXIT_DEBUG here.
	 */
	return kvm_fast_pio_out(vcpu, size, port) && ret;
}

static void
vmx_patch_hypercall(struct kvm_vcpu *vcpu, unsigned char *hypercall)
{
	/*
	 * Patch in the VMCALL instruction:
	 */
	hypercall[0] = 0x0f;
	hypercall[1] = 0x01;
	hypercall[2] = 0xc1;
}

/* called to set cr0 as appropriate for a mov-to-cr0 exit. */
static int handle_set_cr0(struct kvm_vcpu *vcpu, unsigned long val)
{
	if (is_guest_mode(vcpu)) {
		struct vmcs12 *vmcs12 = get_vmcs12(vcpu);
		unsigned long orig_val = val;

		/*
		 * We get here when L2 changed cr0 in a way that did not change
		 * any of L1's shadowed bits (see nested_vmx_exit_handled_cr),
		 * but did change L0 shadowed bits. So we first calculate the
		 * effective cr0 value that L1 would like to write into the
		 * hardware. It consists of the L2-owned bits from the new
		 * value combined with the L1-owned bits from L1's guest_cr0.
		 */
		val = (val & ~vmcs12->cr0_guest_host_mask) |
			(vmcs12->guest_cr0 & vmcs12->cr0_guest_host_mask);

		if (!nested_guest_cr0_valid(vcpu, val))
			return 1;

		if (kvm_set_cr0(vcpu, val))
			return 1;
		vmcs_writel(CR0_READ_SHADOW, orig_val);
		return 0;
	} else {
		if (to_vmx(vcpu)->nested.vmxon &&
		    !nested_host_cr0_valid(vcpu, val))
			return 1;

		return kvm_set_cr0(vcpu, val);
	}
}

static int handle_set_cr4(struct kvm_vcpu *vcpu, unsigned long val)
{
	if (is_guest_mode(vcpu)) {
		struct vmcs12 *vmcs12 = get_vmcs12(vcpu);
		unsigned long orig_val = val;

		/* analogously to handle_set_cr0 */
		val = (val & ~vmcs12->cr4_guest_host_mask) |
			(vmcs12->guest_cr4 & vmcs12->cr4_guest_host_mask);
		if (kvm_set_cr4(vcpu, val))
			return 1;
		vmcs_writel(CR4_READ_SHADOW, orig_val);
		return 0;
	} else
		return kvm_set_cr4(vcpu, val);
}

static int handle_desc(struct kvm_vcpu *vcpu)
{
	WARN_ON(!(vcpu->arch.cr4 & X86_CR4_UMIP));
	return emulate_instruction(vcpu, 0) == EMULATE_DONE;
}

static int handle_cr(struct kvm_vcpu *vcpu)
{
	unsigned long exit_qualification, val;
	int cr;
	int reg;
	int err;
	int ret;

	exit_qualification = vmcs_readl(EXIT_QUALIFICATION);
	cr = exit_qualification & 15;
	reg = (exit_qualification >> 8) & 15;
	switch ((exit_qualification >> 4) & 3) {
	case 0: /* mov to cr */
		val = kvm_register_readl(vcpu, reg);
		trace_kvm_cr_write(cr, val);
		switch (cr) {
		case 0:
			err = handle_set_cr0(vcpu, val);
			return kvm_complete_insn_gp(vcpu, err);
		case 3:
			err = kvm_set_cr3(vcpu, val);
			return kvm_complete_insn_gp(vcpu, err);
		case 4:
			err = handle_set_cr4(vcpu, val);
			return kvm_complete_insn_gp(vcpu, err);
		case 8: {
				u8 cr8_prev = kvm_get_cr8(vcpu);
				u8 cr8 = (u8)val;
				err = kvm_set_cr8(vcpu, cr8);
				ret = kvm_complete_insn_gp(vcpu, err);
				if (lapic_in_kernel(vcpu))
					return ret;
				if (cr8_prev <= cr8)
					return ret;
				/*
				 * TODO: we might be squashing a
				 * KVM_GUESTDBG_SINGLESTEP-triggered
				 * KVM_EXIT_DEBUG here.
				 */
				vcpu->run->exit_reason = KVM_EXIT_SET_TPR;
				return 0;
			}
		}
		break;
	case 2: /* clts */
		WARN_ONCE(1, "Guest should always own CR0.TS");
		vmx_set_cr0(vcpu, kvm_read_cr0_bits(vcpu, ~X86_CR0_TS));
		trace_kvm_cr_write(0, kvm_read_cr0(vcpu));
		return kvm_skip_emulated_instruction(vcpu);
	case 1: /*mov from cr*/
		switch (cr) {
		case 3:
			val = kvm_read_cr3(vcpu);
			kvm_register_write(vcpu, reg, val);
			trace_kvm_cr_read(cr, val);
			return kvm_skip_emulated_instruction(vcpu);
		case 8:
			val = kvm_get_cr8(vcpu);
			kvm_register_write(vcpu, reg, val);
			trace_kvm_cr_read(cr, val);
			return kvm_skip_emulated_instruction(vcpu);
		}
		break;
	case 3: /* lmsw */
		val = (exit_qualification >> LMSW_SOURCE_DATA_SHIFT) & 0x0f;
		trace_kvm_cr_write(0, (kvm_read_cr0(vcpu) & ~0xful) | val);
		kvm_lmsw(vcpu, val);

		return kvm_skip_emulated_instruction(vcpu);
	default:
		break;
	}
	vcpu->run->exit_reason = 0;
	vcpu_unimpl(vcpu, "unhandled control register: op %d cr %d\n",
	       (int)(exit_qualification >> 4) & 3, cr);
	return 0;
}

static int handle_dr(struct kvm_vcpu *vcpu)
{
	unsigned long exit_qualification;
	int dr, dr7, reg;

	exit_qualification = vmcs_readl(EXIT_QUALIFICATION);
	dr = exit_qualification & DEBUG_REG_ACCESS_NUM;

	/* First, if DR does not exist, trigger UD */
	if (!kvm_require_dr(vcpu, dr))
		return 1;

	/* Do not handle if the CPL > 0, will trigger GP on re-entry */
	if (!kvm_require_cpl(vcpu, 0))
		return 1;
	dr7 = vmcs_readl(GUEST_DR7);
	if (dr7 & DR7_GD) {
		/*
		 * As the vm-exit takes precedence over the debug trap, we
		 * need to emulate the latter, either for the host or the
		 * guest debugging itself.
		 */
		if (vcpu->guest_debug & KVM_GUESTDBG_USE_HW_BP) {
			vcpu->run->debug.arch.dr6 = vcpu->arch.dr6;
			vcpu->run->debug.arch.dr7 = dr7;
			vcpu->run->debug.arch.pc = kvm_get_linear_rip(vcpu);
			vcpu->run->debug.arch.exception = DB_VECTOR;
			vcpu->run->exit_reason = KVM_EXIT_DEBUG;
			return 0;
		} else {
			vcpu->arch.dr6 &= ~15;
			vcpu->arch.dr6 |= DR6_BD | DR6_RTM;
			kvm_queue_exception(vcpu, DB_VECTOR);
			return 1;
		}
	}

	if (vcpu->guest_debug == 0) {
		vmcs_clear_bits(CPU_BASED_VM_EXEC_CONTROL,
				CPU_BASED_MOV_DR_EXITING);

		/*
		 * No more DR vmexits; force a reload of the debug registers
		 * and reenter on this instruction.  The next vmexit will
		 * retrieve the full state of the debug registers.
		 */
		vcpu->arch.switch_db_regs |= KVM_DEBUGREG_WONT_EXIT;
		return 1;
	}

	reg = DEBUG_REG_ACCESS_REG(exit_qualification);
	if (exit_qualification & TYPE_MOV_FROM_DR) {
		unsigned long val;

		if (kvm_get_dr(vcpu, dr, &val))
			return 1;
		kvm_register_write(vcpu, reg, val);
	} else
		if (kvm_set_dr(vcpu, dr, kvm_register_readl(vcpu, reg)))
			return 1;

	return kvm_skip_emulated_instruction(vcpu);
}

static u64 vmx_get_dr6(struct kvm_vcpu *vcpu)
{
	return vcpu->arch.dr6;
}

static void vmx_set_dr6(struct kvm_vcpu *vcpu, unsigned long val)
{
}

static void vmx_sync_dirty_debug_regs(struct kvm_vcpu *vcpu)
{
	get_debugreg(vcpu->arch.db[0], 0);
	get_debugreg(vcpu->arch.db[1], 1);
	get_debugreg(vcpu->arch.db[2], 2);
	get_debugreg(vcpu->arch.db[3], 3);
	get_debugreg(vcpu->arch.dr6, 6);
	vcpu->arch.dr7 = vmcs_readl(GUEST_DR7);

	vcpu->arch.switch_db_regs &= ~KVM_DEBUGREG_WONT_EXIT;
	vmcs_set_bits(CPU_BASED_VM_EXEC_CONTROL, CPU_BASED_MOV_DR_EXITING);
}

static void vmx_set_dr7(struct kvm_vcpu *vcpu, unsigned long val)
{
	vmcs_writel(GUEST_DR7, val);
}

static int handle_cpuid(struct kvm_vcpu *vcpu)
{
	return kvm_emulate_cpuid(vcpu);
}

static int handle_rdmsr(struct kvm_vcpu *vcpu)
{
	u32 ecx = vcpu->arch.regs[VCPU_REGS_RCX];
	struct msr_data msr_info;

	msr_info.index = ecx;
	msr_info.host_initiated = false;
	if (vmx_get_msr(vcpu, &msr_info)) {
		trace_kvm_msr_read_ex(ecx);
		kvm_inject_gp(vcpu, 0);
		return 1;
	}

	trace_kvm_msr_read(ecx, msr_info.data);

	/* FIXME: handling of bits 32:63 of rax, rdx */
	vcpu->arch.regs[VCPU_REGS_RAX] = msr_info.data & -1u;
	vcpu->arch.regs[VCPU_REGS_RDX] = (msr_info.data >> 32) & -1u;
	return kvm_skip_emulated_instruction(vcpu);
}

static int handle_wrmsr(struct kvm_vcpu *vcpu)
{
	struct msr_data msr;
	u32 ecx = vcpu->arch.regs[VCPU_REGS_RCX];
	u64 data = (vcpu->arch.regs[VCPU_REGS_RAX] & -1u)
		| ((u64)(vcpu->arch.regs[VCPU_REGS_RDX] & -1u) << 32);

	msr.data = data;
	msr.index = ecx;
	msr.host_initiated = false;
	if (kvm_set_msr(vcpu, &msr) != 0) {
		trace_kvm_msr_write_ex(ecx, data);
		kvm_inject_gp(vcpu, 0);
		return 1;
	}

	trace_kvm_msr_write(ecx, data);
	return kvm_skip_emulated_instruction(vcpu);
}

static int handle_tpr_below_threshold(struct kvm_vcpu *vcpu)
{
	kvm_apic_update_ppr(vcpu);
	return 1;
}

static int handle_interrupt_window(struct kvm_vcpu *vcpu)
{
	vmcs_clear_bits(CPU_BASED_VM_EXEC_CONTROL,
			CPU_BASED_VIRTUAL_INTR_PENDING);

	kvm_make_request(KVM_REQ_EVENT, vcpu);

	++vcpu->stat.irq_window_exits;
	return 1;
}

static int handle_halt(struct kvm_vcpu *vcpu)
{
	return kvm_emulate_halt(vcpu);
}

static int handle_vmcall(struct kvm_vcpu *vcpu)
{
	return kvm_emulate_hypercall(vcpu);
}

static int handle_invd(struct kvm_vcpu *vcpu)
{
	return emulate_instruction(vcpu, 0) == EMULATE_DONE;
}

static int handle_invlpg(struct kvm_vcpu *vcpu)
{
	unsigned long exit_qualification = vmcs_readl(EXIT_QUALIFICATION);

	kvm_mmu_invlpg(vcpu, exit_qualification);
	return kvm_skip_emulated_instruction(vcpu);
}

static int handle_rdpmc(struct kvm_vcpu *vcpu)
{
	int err;

	err = kvm_rdpmc(vcpu);
	return kvm_complete_insn_gp(vcpu, err);
}

static int handle_wbinvd(struct kvm_vcpu *vcpu)
{
	return kvm_emulate_wbinvd(vcpu);
}

static int handle_xsetbv(struct kvm_vcpu *vcpu)
{
	u64 new_bv = kvm_read_edx_eax(vcpu);
	u32 index = kvm_register_read(vcpu, VCPU_REGS_RCX);

	if (kvm_set_xcr(vcpu, index, new_bv) == 0)
		return kvm_skip_emulated_instruction(vcpu);
	return 1;
}

static int handle_xsaves(struct kvm_vcpu *vcpu)
{
	kvm_skip_emulated_instruction(vcpu);
	WARN(1, "this should never happen\n");
	return 1;
}

static int handle_xrstors(struct kvm_vcpu *vcpu)
{
	kvm_skip_emulated_instruction(vcpu);
	WARN(1, "this should never happen\n");
	return 1;
}

static int handle_apic_access(struct kvm_vcpu *vcpu)
{
	if (likely(fasteoi)) {
		unsigned long exit_qualification = vmcs_readl(EXIT_QUALIFICATION);
		int access_type, offset;

		access_type = exit_qualification & APIC_ACCESS_TYPE;
		offset = exit_qualification & APIC_ACCESS_OFFSET;
		/*
		 * Sane guest uses MOV to write EOI, with written value
		 * not cared. So make a short-circuit here by avoiding
		 * heavy instruction emulation.
		 */
		if ((access_type == TYPE_LINEAR_APIC_INST_WRITE) &&
		    (offset == APIC_EOI)) {
			kvm_lapic_set_eoi(vcpu);
			return kvm_skip_emulated_instruction(vcpu);
		}
	}
	return emulate_instruction(vcpu, 0) == EMULATE_DONE;
}

static int handle_apic_eoi_induced(struct kvm_vcpu *vcpu)
{
	unsigned long exit_qualification = vmcs_readl(EXIT_QUALIFICATION);
	int vector = exit_qualification & 0xff;

	/* EOI-induced VM exit is trap-like and thus no need to adjust IP */
	kvm_apic_set_eoi_accelerated(vcpu, vector);
	return 1;
}

static int handle_apic_write(struct kvm_vcpu *vcpu)
{
	unsigned long exit_qualification = vmcs_readl(EXIT_QUALIFICATION);
	u32 offset = exit_qualification & 0xfff;

	/* APIC-write VM exit is trap-like and thus no need to adjust IP */
	kvm_apic_write_nodecode(vcpu, offset);
	return 1;
}

static int handle_task_switch(struct kvm_vcpu *vcpu)
{
	struct vcpu_vmx *vmx = to_vmx(vcpu);
	unsigned long exit_qualification;
	bool has_error_code = false;
	u32 error_code = 0;
	u16 tss_selector;
	int reason, type, idt_v, idt_index;

	idt_v = (vmx->idt_vectoring_info & VECTORING_INFO_VALID_MASK);
	idt_index = (vmx->idt_vectoring_info & VECTORING_INFO_VECTOR_MASK);
	type = (vmx->idt_vectoring_info & VECTORING_INFO_TYPE_MASK);

	exit_qualification = vmcs_readl(EXIT_QUALIFICATION);

	reason = (u32)exit_qualification >> 30;
	if (reason == TASK_SWITCH_GATE && idt_v) {
		switch (type) {
		case INTR_TYPE_NMI_INTR:
			vcpu->arch.nmi_injected = false;
			vmx_set_nmi_mask(vcpu, true);
			break;
		case INTR_TYPE_EXT_INTR:
		case INTR_TYPE_SOFT_INTR:
			kvm_clear_interrupt_queue(vcpu);
			break;
		case INTR_TYPE_HARD_EXCEPTION:
			if (vmx->idt_vectoring_info &
			    VECTORING_INFO_DELIVER_CODE_MASK) {
				has_error_code = true;
				error_code =
					vmcs_read32(IDT_VECTORING_ERROR_CODE);
			}
			/* fall through */
		case INTR_TYPE_SOFT_EXCEPTION:
			kvm_clear_exception_queue(vcpu);
			break;
		default:
			break;
		}
	}
	tss_selector = exit_qualification;

	if (!idt_v || (type != INTR_TYPE_HARD_EXCEPTION &&
		       type != INTR_TYPE_EXT_INTR &&
		       type != INTR_TYPE_NMI_INTR))
		skip_emulated_instruction(vcpu);

	if (kvm_task_switch(vcpu, tss_selector,
			    type == INTR_TYPE_SOFT_INTR ? idt_index : -1, reason,
			    has_error_code, error_code) == EMULATE_FAIL) {
		vcpu->run->exit_reason = KVM_EXIT_INTERNAL_ERROR;
		vcpu->run->internal.suberror = KVM_INTERNAL_ERROR_EMULATION;
		vcpu->run->internal.ndata = 0;
		return 0;
	}

	/*
	 * TODO: What about debug traps on tss switch?
	 *       Are we supposed to inject them and update dr6?
	 */

	return 1;
}

static int handle_ept_violation(struct kvm_vcpu *vcpu)
{
	unsigned long exit_qualification;
	gpa_t gpa;
	u64 error_code;

	exit_qualification = vmcs_readl(EXIT_QUALIFICATION);

	/*
	 * EPT violation happened while executing iret from NMI,
	 * "blocked by NMI" bit has to be set before next VM entry.
	 * There are errata that may cause this bit to not be set:
	 * AAK134, BY25.
	 */
	if (!(to_vmx(vcpu)->idt_vectoring_info & VECTORING_INFO_VALID_MASK) &&
			enable_vnmi &&
			(exit_qualification & INTR_INFO_UNBLOCK_NMI))
		vmcs_set_bits(GUEST_INTERRUPTIBILITY_INFO, GUEST_INTR_STATE_NMI);

	gpa = vmcs_read64(GUEST_PHYSICAL_ADDRESS);
	trace_kvm_page_fault(gpa, exit_qualification);

	/* Is it a read fault? */
	error_code = (exit_qualification & EPT_VIOLATION_ACC_READ)
		     ? PFERR_USER_MASK : 0;
	/* Is it a write fault? */
	error_code |= (exit_qualification & EPT_VIOLATION_ACC_WRITE)
		      ? PFERR_WRITE_MASK : 0;
	/* Is it a fetch fault? */
	error_code |= (exit_qualification & EPT_VIOLATION_ACC_INSTR)
		      ? PFERR_FETCH_MASK : 0;
	/* ept page table entry is present? */
	error_code |= (exit_qualification &
		       (EPT_VIOLATION_READABLE | EPT_VIOLATION_WRITABLE |
			EPT_VIOLATION_EXECUTABLE))
		      ? PFERR_PRESENT_MASK : 0;

	error_code |= (exit_qualification & 0x100) != 0 ?
	       PFERR_GUEST_FINAL_MASK : PFERR_GUEST_PAGE_MASK;

	vcpu->arch.exit_qualification = exit_qualification;
	return kvm_mmu_page_fault(vcpu, gpa, error_code, NULL, 0);
}

static int handle_ept_misconfig(struct kvm_vcpu *vcpu)
{
	int ret;
	gpa_t gpa;

	/*
	 * A nested guest cannot optimize MMIO vmexits, because we have an
	 * nGPA here instead of the required GPA.
	 */
	gpa = vmcs_read64(GUEST_PHYSICAL_ADDRESS);
	if (!is_guest_mode(vcpu) &&
	    !kvm_io_bus_write(vcpu, KVM_FAST_MMIO_BUS, gpa, 0, NULL)) {
		trace_kvm_fast_mmio(gpa);
		/*
		 * Doing kvm_skip_emulated_instruction() depends on undefined
		 * behavior: Intel's manual doesn't mandate
		 * VM_EXIT_INSTRUCTION_LEN to be set in VMCS when EPT MISCONFIG
		 * occurs and while on real hardware it was observed to be set,
		 * other hypervisors (namely Hyper-V) don't set it, we end up
		 * advancing IP with some random value. Disable fast mmio when
		 * running nested and keep it for real hardware in hope that
		 * VM_EXIT_INSTRUCTION_LEN will always be set correctly.
		 */
		if (!static_cpu_has(X86_FEATURE_HYPERVISOR))
			return kvm_skip_emulated_instruction(vcpu);
		else
			return x86_emulate_instruction(vcpu, gpa, EMULTYPE_SKIP,
						       NULL, 0) == EMULATE_DONE;
	}

	ret = kvm_mmu_page_fault(vcpu, gpa, PFERR_RSVD_MASK, NULL, 0);
	if (ret >= 0)
		return ret;

	/* It is the real ept misconfig */
	WARN_ON(1);

	vcpu->run->exit_reason = KVM_EXIT_UNKNOWN;
	vcpu->run->hw.hardware_exit_reason = EXIT_REASON_EPT_MISCONFIG;

	return 0;
}

static int handle_nmi_window(struct kvm_vcpu *vcpu)
{
	WARN_ON_ONCE(!enable_vnmi);
	vmcs_clear_bits(CPU_BASED_VM_EXEC_CONTROL,
			CPU_BASED_VIRTUAL_NMI_PENDING);
	++vcpu->stat.nmi_window_exits;
	kvm_make_request(KVM_REQ_EVENT, vcpu);

	return 1;
}

static int handle_invalid_guest_state(struct kvm_vcpu *vcpu)
{
	struct vcpu_vmx *vmx = to_vmx(vcpu);
	enum emulation_result err = EMULATE_DONE;
	int ret = 1;
	u32 cpu_exec_ctrl;
	bool intr_window_requested;
	unsigned count = 130;

	cpu_exec_ctrl = vmcs_read32(CPU_BASED_VM_EXEC_CONTROL);
	intr_window_requested = cpu_exec_ctrl & CPU_BASED_VIRTUAL_INTR_PENDING;

	while (vmx->emulation_required && count-- != 0) {
		if (intr_window_requested && vmx_interrupt_allowed(vcpu))
			return handle_interrupt_window(&vmx->vcpu);

		if (kvm_test_request(KVM_REQ_EVENT, vcpu))
			return 1;

		err = emulate_instruction(vcpu, 0);

		if (err == EMULATE_USER_EXIT) {
			++vcpu->stat.mmio_exits;
			ret = 0;
			goto out;
		}

		if (err != EMULATE_DONE) {
			vcpu->run->exit_reason = KVM_EXIT_INTERNAL_ERROR;
			vcpu->run->internal.suberror = KVM_INTERNAL_ERROR_EMULATION;
			vcpu->run->internal.ndata = 0;
			return 0;
		}

		if (vcpu->arch.halt_request) {
			vcpu->arch.halt_request = 0;
			ret = kvm_vcpu_halt(vcpu);
			goto out;
		}

		if (signal_pending(current))
			goto out;
		if (need_resched())
			schedule();
	}

out:
	return ret;
}

static int __grow_ple_window(int val)
{
	if (ple_window_grow < 1)
		return ple_window;

	val = min(val, ple_window_actual_max);

	if (ple_window_grow < ple_window)
		val *= ple_window_grow;
	else
		val += ple_window_grow;

	return val;
}

static int __shrink_ple_window(int val, int modifier, int minimum)
{
	if (modifier < 1)
		return ple_window;

	if (modifier < ple_window)
		val /= modifier;
	else
		val -= modifier;

	return max(val, minimum);
}

static void grow_ple_window(struct kvm_vcpu *vcpu)
{
	struct vcpu_vmx *vmx = to_vmx(vcpu);
	int old = vmx->ple_window;

	vmx->ple_window = __grow_ple_window(old);

	if (vmx->ple_window != old)
		vmx->ple_window_dirty = true;

	trace_kvm_ple_window_grow(vcpu->vcpu_id, vmx->ple_window, old);
}

static void shrink_ple_window(struct kvm_vcpu *vcpu)
{
	struct vcpu_vmx *vmx = to_vmx(vcpu);
	int old = vmx->ple_window;

	vmx->ple_window = __shrink_ple_window(old,
	                                      ple_window_shrink, ple_window);

	if (vmx->ple_window != old)
		vmx->ple_window_dirty = true;

	trace_kvm_ple_window_shrink(vcpu->vcpu_id, vmx->ple_window, old);
}

/*
 * ple_window_actual_max is computed to be one grow_ple_window() below
 * ple_window_max. (See __grow_ple_window for the reason.)
 * This prevents overflows, because ple_window_max is int.
 * ple_window_max effectively rounded down to a multiple of ple_window_grow in
 * this process.
 * ple_window_max is also prevented from setting vmx->ple_window < ple_window.
 */
static void update_ple_window_actual_max(void)
{
	ple_window_actual_max =
			__shrink_ple_window(max(ple_window_max, ple_window),
			                    ple_window_grow, INT_MIN);
}

/*
 * Handler for POSTED_INTERRUPT_WAKEUP_VECTOR.
 */
static void wakeup_handler(void)
{
	struct kvm_vcpu *vcpu;
	int cpu = smp_processor_id();

	spin_lock(&per_cpu(blocked_vcpu_on_cpu_lock, cpu));
	list_for_each_entry(vcpu, &per_cpu(blocked_vcpu_on_cpu, cpu),
			blocked_vcpu_list) {
		struct pi_desc *pi_desc = vcpu_to_pi_desc(vcpu);

		if (pi_test_on(pi_desc) == 1)
			kvm_vcpu_kick(vcpu);
	}
	spin_unlock(&per_cpu(blocked_vcpu_on_cpu_lock, cpu));
}

void vmx_enable_tdp(void)
{
	kvm_mmu_set_mask_ptes(VMX_EPT_READABLE_MASK,
		enable_ept_ad_bits ? VMX_EPT_ACCESS_BIT : 0ull,
		enable_ept_ad_bits ? VMX_EPT_DIRTY_BIT : 0ull,
		0ull, VMX_EPT_EXECUTABLE_MASK,
		cpu_has_vmx_ept_execute_only() ? 0ull : VMX_EPT_READABLE_MASK,
		VMX_EPT_RWX_MASK, 0ull);

	ept_set_mmio_spte_mask();
	kvm_enable_tdp();
}

static __init int hardware_setup(void)
{
	int r = -ENOMEM, i;

	rdmsrl_safe(MSR_EFER, &host_efer);

	for (i = 0; i < ARRAY_SIZE(vmx_msr_index); ++i)
		kvm_define_shared_msr(i, vmx_msr_index[i]);

	for (i = 0; i < VMX_BITMAP_NR; i++) {
		vmx_bitmap[i] = (unsigned long *)__get_free_page(GFP_KERNEL);
		if (!vmx_bitmap[i])
			goto out;
	}

	memset(vmx_vmread_bitmap, 0xff, PAGE_SIZE);
	memset(vmx_vmwrite_bitmap, 0xff, PAGE_SIZE);

<<<<<<< HEAD
	memset(vmx_io_bitmap_a, 0xff, PAGE_SIZE);

	memset(vmx_io_bitmap_b, 0xff, PAGE_SIZE);
=======
	memset(vmx_msr_bitmap_legacy, 0xff, PAGE_SIZE);
	memset(vmx_msr_bitmap_longmode, 0xff, PAGE_SIZE);
>>>>>>> 8dbfb2bf

	if (setup_vmcs_config(&vmcs_config) < 0) {
		r = -EIO;
		goto out;
	}

	if (boot_cpu_has(X86_FEATURE_NX))
		kvm_enable_efer_bits(EFER_NX);

	if (!cpu_has_vmx_vpid() || !cpu_has_vmx_invvpid() ||
		!(cpu_has_vmx_invvpid_single() || cpu_has_vmx_invvpid_global()))
		enable_vpid = 0;

	if (!cpu_has_vmx_ept() ||
	    !cpu_has_vmx_ept_4levels() ||
	    !cpu_has_vmx_ept_mt_wb() ||
	    !cpu_has_vmx_invept_global())
		enable_ept = 0;

	if (!cpu_has_vmx_ept_ad_bits() || !enable_ept)
		enable_ept_ad_bits = 0;

	if (!cpu_has_vmx_unrestricted_guest() || !enable_ept)
		enable_unrestricted_guest = 0;

	if (!cpu_has_vmx_flexpriority())
		flexpriority_enabled = 0;

	if (!cpu_has_virtual_nmis())
		enable_vnmi = 0;

	/*
	 * set_apic_access_page_addr() is used to reload apic access
	 * page upon invalidation.  No need to do anything if not
	 * using the APIC_ACCESS_ADDR VMCS field.
	 */
	if (!flexpriority_enabled)
		kvm_x86_ops->set_apic_access_page_addr = NULL;

	if (!cpu_has_vmx_tpr_shadow())
		kvm_x86_ops->update_cr8_intercept = NULL;

	if (enable_ept && !cpu_has_vmx_ept_2m_page())
		kvm_disable_largepages();

	if (!cpu_has_vmx_ple()) {
		ple_gap = 0;
		ple_window = 0;
		ple_window_grow = 0;
		ple_window_max = 0;
		ple_window_shrink = 0;
	}

	if (!cpu_has_vmx_apicv()) {
		enable_apicv = 0;
		kvm_x86_ops->sync_pir_to_irr = NULL;
	}

	if (cpu_has_vmx_tsc_scaling()) {
		kvm_has_tsc_control = true;
		kvm_max_tsc_scaling_ratio = KVM_VMX_TSC_MULTIPLIER_MAX;
		kvm_tsc_scaling_ratio_frac_bits = 48;
	}

	set_bit(0, vmx_vpid_bitmap); /* 0 is reserved for host */

<<<<<<< HEAD
=======
	for (msr = 0x800; msr <= 0x8ff; msr++) {
		if (msr == X2APIC_MSR(APIC_TMCCT))
			continue;
		vmx_disable_intercept_msr_x2apic(msr, MSR_TYPE_R, true);
	}

	/*
	 * TPR reads and writes can be virtualized even if virtual interrupt
	 * delivery is not in use.
	 */
	vmx_disable_intercept_msr_x2apic(X2APIC_MSR(APIC_TASKPRI), MSR_TYPE_R | MSR_TYPE_W, false);
	vmx_disable_intercept_msr_x2apic(X2APIC_MSR(APIC_EOI), MSR_TYPE_W, true);
	vmx_disable_intercept_msr_x2apic(X2APIC_MSR(APIC_SELF_IPI), MSR_TYPE_W, true);

>>>>>>> 8dbfb2bf
	if (enable_ept)
		vmx_enable_tdp();
	else
		kvm_disable_tdp();

	update_ple_window_actual_max();

	/*
	 * Only enable PML when hardware supports PML feature, and both EPT
	 * and EPT A/D bit features are enabled -- PML depends on them to work.
	 */
	if (!enable_ept || !enable_ept_ad_bits || !cpu_has_vmx_pml())
		enable_pml = 0;

	if (!enable_pml) {
		kvm_x86_ops->slot_enable_log_dirty = NULL;
		kvm_x86_ops->slot_disable_log_dirty = NULL;
		kvm_x86_ops->flush_log_dirty = NULL;
		kvm_x86_ops->enable_log_dirty_pt_masked = NULL;
	}

	if (cpu_has_vmx_preemption_timer() && enable_preemption_timer) {
		u64 vmx_msr;

		rdmsrl(MSR_IA32_VMX_MISC, vmx_msr);
		cpu_preemption_timer_multi =
			 vmx_msr & VMX_MISC_PREEMPTION_TIMER_RATE_MASK;
	} else {
		kvm_x86_ops->set_hv_timer = NULL;
		kvm_x86_ops->cancel_hv_timer = NULL;
	}

	if (!cpu_has_vmx_shadow_vmcs())
		enable_shadow_vmcs = 0;
	if (enable_shadow_vmcs)
		init_vmcs_shadow_fields();

	kvm_set_posted_intr_wakeup_handler(wakeup_handler);

	kvm_mce_cap_supported |= MCG_LMCE_P;

	return alloc_kvm_area();

out:
	for (i = 0; i < VMX_BITMAP_NR; i++)
		free_page((unsigned long)vmx_bitmap[i]);

    return r;
}

static __exit void hardware_unsetup(void)
{
	int i;

	for (i = 0; i < VMX_BITMAP_NR; i++)
		free_page((unsigned long)vmx_bitmap[i]);

	free_kvm_area();
}

/*
 * Indicate a busy-waiting vcpu in spinlock. We do not enable the PAUSE
 * exiting, so only get here on cpu with PAUSE-Loop-Exiting.
 */
static int handle_pause(struct kvm_vcpu *vcpu)
{
	if (ple_gap)
		grow_ple_window(vcpu);

	/*
	 * Intel sdm vol3 ch-25.1.3 says: The "PAUSE-loop exiting"
	 * VM-execution control is ignored if CPL > 0. OTOH, KVM
	 * never set PAUSE_EXITING and just set PLE if supported,
	 * so the vcpu must be CPL=0 if it gets a PAUSE exit.
	 */
	kvm_vcpu_on_spin(vcpu, true);
	return kvm_skip_emulated_instruction(vcpu);
}

static int handle_nop(struct kvm_vcpu *vcpu)
{
	return kvm_skip_emulated_instruction(vcpu);
}

static int handle_mwait(struct kvm_vcpu *vcpu)
{
	printk_once(KERN_WARNING "kvm: MWAIT instruction emulated as NOP!\n");
	return handle_nop(vcpu);
}

static int handle_invalid_op(struct kvm_vcpu *vcpu)
{
	kvm_queue_exception(vcpu, UD_VECTOR);
	return 1;
}

static int handle_monitor_trap(struct kvm_vcpu *vcpu)
{
	return 1;
}

static int handle_monitor(struct kvm_vcpu *vcpu)
{
	printk_once(KERN_WARNING "kvm: MONITOR instruction emulated as NOP!\n");
	return handle_nop(vcpu);
}

/*
 * The following 3 functions, nested_vmx_succeed()/failValid()/failInvalid(),
 * set the success or error code of an emulated VMX instruction, as specified
 * by Vol 2B, VMX Instruction Reference, "Conventions".
 */
static void nested_vmx_succeed(struct kvm_vcpu *vcpu)
{
	vmx_set_rflags(vcpu, vmx_get_rflags(vcpu)
			& ~(X86_EFLAGS_CF | X86_EFLAGS_PF | X86_EFLAGS_AF |
			    X86_EFLAGS_ZF | X86_EFLAGS_SF | X86_EFLAGS_OF));
}

static void nested_vmx_failInvalid(struct kvm_vcpu *vcpu)
{
	vmx_set_rflags(vcpu, (vmx_get_rflags(vcpu)
			& ~(X86_EFLAGS_PF | X86_EFLAGS_AF | X86_EFLAGS_ZF |
			    X86_EFLAGS_SF | X86_EFLAGS_OF))
			| X86_EFLAGS_CF);
}

static void nested_vmx_failValid(struct kvm_vcpu *vcpu,
					u32 vm_instruction_error)
{
	if (to_vmx(vcpu)->nested.current_vmptr == -1ull) {
		/*
		 * failValid writes the error number to the current VMCS, which
		 * can't be done there isn't a current VMCS.
		 */
		nested_vmx_failInvalid(vcpu);
		return;
	}
	vmx_set_rflags(vcpu, (vmx_get_rflags(vcpu)
			& ~(X86_EFLAGS_CF | X86_EFLAGS_PF | X86_EFLAGS_AF |
			    X86_EFLAGS_SF | X86_EFLAGS_OF))
			| X86_EFLAGS_ZF);
	get_vmcs12(vcpu)->vm_instruction_error = vm_instruction_error;
	/*
	 * We don't need to force a shadow sync because
	 * VM_INSTRUCTION_ERROR is not shadowed
	 */
}

static void nested_vmx_abort(struct kvm_vcpu *vcpu, u32 indicator)
{
	/* TODO: not to reset guest simply here. */
	kvm_make_request(KVM_REQ_TRIPLE_FAULT, vcpu);
	pr_debug_ratelimited("kvm: nested vmx abort, indicator %d\n", indicator);
}

static enum hrtimer_restart vmx_preemption_timer_fn(struct hrtimer *timer)
{
	struct vcpu_vmx *vmx =
		container_of(timer, struct vcpu_vmx, nested.preemption_timer);

	vmx->nested.preemption_timer_expired = true;
	kvm_make_request(KVM_REQ_EVENT, &vmx->vcpu);
	kvm_vcpu_kick(&vmx->vcpu);

	return HRTIMER_NORESTART;
}

/*
 * Decode the memory-address operand of a vmx instruction, as recorded on an
 * exit caused by such an instruction (run by a guest hypervisor).
 * On success, returns 0. When the operand is invalid, returns 1 and throws
 * #UD or #GP.
 */
static int get_vmx_mem_address(struct kvm_vcpu *vcpu,
				 unsigned long exit_qualification,
				 u32 vmx_instruction_info, bool wr, gva_t *ret)
{
	gva_t off;
	bool exn;
	struct kvm_segment s;

	/*
	 * According to Vol. 3B, "Information for VM Exits Due to Instruction
	 * Execution", on an exit, vmx_instruction_info holds most of the
	 * addressing components of the operand. Only the displacement part
	 * is put in exit_qualification (see 3B, "Basic VM-Exit Information").
	 * For how an actual address is calculated from all these components,
	 * refer to Vol. 1, "Operand Addressing".
	 */
	int  scaling = vmx_instruction_info & 3;
	int  addr_size = (vmx_instruction_info >> 7) & 7;
	bool is_reg = vmx_instruction_info & (1u << 10);
	int  seg_reg = (vmx_instruction_info >> 15) & 7;
	int  index_reg = (vmx_instruction_info >> 18) & 0xf;
	bool index_is_valid = !(vmx_instruction_info & (1u << 22));
	int  base_reg       = (vmx_instruction_info >> 23) & 0xf;
	bool base_is_valid  = !(vmx_instruction_info & (1u << 27));

	if (is_reg) {
		kvm_queue_exception(vcpu, UD_VECTOR);
		return 1;
	}

	/* Addr = segment_base + offset */
	/* offset = base + [index * scale] + displacement */
	off = exit_qualification; /* holds the displacement */
	if (base_is_valid)
		off += kvm_register_read(vcpu, base_reg);
	if (index_is_valid)
		off += kvm_register_read(vcpu, index_reg)<<scaling;
	vmx_get_segment(vcpu, &s, seg_reg);
	*ret = s.base + off;

	if (addr_size == 1) /* 32 bit */
		*ret &= 0xffffffff;

	/* Checks for #GP/#SS exceptions. */
	exn = false;
	if (is_long_mode(vcpu)) {
		/* Long mode: #GP(0)/#SS(0) if the memory address is in a
		 * non-canonical form. This is the only check on the memory
		 * destination for long mode!
		 */
		exn = is_noncanonical_address(*ret, vcpu);
	} else if (is_protmode(vcpu)) {
		/* Protected mode: apply checks for segment validity in the
		 * following order:
		 * - segment type check (#GP(0) may be thrown)
		 * - usability check (#GP(0)/#SS(0))
		 * - limit check (#GP(0)/#SS(0))
		 */
		if (wr)
			/* #GP(0) if the destination operand is located in a
			 * read-only data segment or any code segment.
			 */
			exn = ((s.type & 0xa) == 0 || (s.type & 8));
		else
			/* #GP(0) if the source operand is located in an
			 * execute-only code segment
			 */
			exn = ((s.type & 0xa) == 8);
		if (exn) {
			kvm_queue_exception_e(vcpu, GP_VECTOR, 0);
			return 1;
		}
		/* Protected mode: #GP(0)/#SS(0) if the segment is unusable.
		 */
		exn = (s.unusable != 0);
		/* Protected mode: #GP(0)/#SS(0) if the memory
		 * operand is outside the segment limit.
		 */
		exn = exn || (off + sizeof(u64) > s.limit);
	}
	if (exn) {
		kvm_queue_exception_e(vcpu,
				      seg_reg == VCPU_SREG_SS ?
						SS_VECTOR : GP_VECTOR,
				      0);
		return 1;
	}

	return 0;
}

static int nested_vmx_get_vmptr(struct kvm_vcpu *vcpu, gpa_t *vmpointer)
{
	gva_t gva;
	struct x86_exception e;

	if (get_vmx_mem_address(vcpu, vmcs_readl(EXIT_QUALIFICATION),
			vmcs_read32(VMX_INSTRUCTION_INFO), false, &gva))
		return 1;

	if (kvm_read_guest_virt(&vcpu->arch.emulate_ctxt, gva, vmpointer,
				sizeof(*vmpointer), &e)) {
		kvm_inject_page_fault(vcpu, &e);
		return 1;
	}

	return 0;
}

static int enter_vmx_operation(struct kvm_vcpu *vcpu)
{
	struct vcpu_vmx *vmx = to_vmx(vcpu);
	struct vmcs *shadow_vmcs;
	int r;

<<<<<<< HEAD
	r = alloc_loaded_vmcs(&vmx->nested.vmcs02);
	if (r < 0)
		goto out_vmcs02;
=======
	vmx->nested.vmcs02.vmcs = alloc_vmcs();
	vmx->nested.vmcs02.shadow_vmcs = NULL;
	if (!vmx->nested.vmcs02.vmcs)
		goto out_vmcs02;
	loaded_vmcs_init(&vmx->nested.vmcs02);

	if (cpu_has_vmx_msr_bitmap()) {
		vmx->nested.msr_bitmap =
				(unsigned long *)__get_free_page(GFP_KERNEL);
		if (!vmx->nested.msr_bitmap)
			goto out_msr_bitmap;
		memset(vmx->nested.msr_bitmap, 0xff, PAGE_SIZE);
	}
>>>>>>> 8dbfb2bf

	vmx->nested.cached_vmcs12 = kmalloc(VMCS12_SIZE, GFP_KERNEL);
	if (!vmx->nested.cached_vmcs12)
		goto out_cached_vmcs12;

	if (enable_shadow_vmcs) {
		shadow_vmcs = alloc_vmcs();
		if (!shadow_vmcs)
			goto out_shadow_vmcs;
		/* mark vmcs as shadow */
		shadow_vmcs->revision_id |= (1u << 31);
		/* init shadow vmcs */
		vmcs_clear(shadow_vmcs);
		vmx->vmcs01.shadow_vmcs = shadow_vmcs;
	}

	hrtimer_init(&vmx->nested.preemption_timer, CLOCK_MONOTONIC,
		     HRTIMER_MODE_REL_PINNED);
	vmx->nested.preemption_timer.function = vmx_preemption_timer_fn;

	vmx->nested.vmxon = true;
	return 0;

out_shadow_vmcs:
	kfree(vmx->nested.cached_vmcs12);

out_cached_vmcs12:
	free_loaded_vmcs(&vmx->nested.vmcs02);

<<<<<<< HEAD
=======
out_msr_bitmap:
	vmx_nested_free_vmcs02(vmx);

>>>>>>> 8dbfb2bf
out_vmcs02:
	return -ENOMEM;
}

/*
 * Emulate the VMXON instruction.
 * Currently, we just remember that VMX is active, and do not save or even
 * inspect the argument to VMXON (the so-called "VMXON pointer") because we
 * do not currently need to store anything in that guest-allocated memory
 * region. Consequently, VMCLEAR and VMPTRLD also do not verify that the their
 * argument is different from the VMXON pointer (which the spec says they do).
 */
static int handle_vmon(struct kvm_vcpu *vcpu)
{
	int ret;
	gpa_t vmptr;
	struct page *page;
	struct vcpu_vmx *vmx = to_vmx(vcpu);
	const u64 VMXON_NEEDED_FEATURES = FEATURE_CONTROL_LOCKED
		| FEATURE_CONTROL_VMXON_ENABLED_OUTSIDE_SMX;

	/*
	 * The Intel VMX Instruction Reference lists a bunch of bits that are
	 * prerequisite to running VMXON, most notably cr4.VMXE must be set to
	 * 1 (see vmx_set_cr4() for when we allow the guest to set this).
	 * Otherwise, we should fail with #UD.  But most faulting conditions
	 * have already been checked by hardware, prior to the VM-exit for
	 * VMXON.  We do test guest cr4.VMXE because processor CR4 always has
	 * that bit set to 1 in non-root mode.
	 */
	if (!kvm_read_cr4_bits(vcpu, X86_CR4_VMXE)) {
		kvm_queue_exception(vcpu, UD_VECTOR);
		return 1;
	}

	if (vmx->nested.vmxon) {
		nested_vmx_failValid(vcpu, VMXERR_VMXON_IN_VMX_ROOT_OPERATION);
		return kvm_skip_emulated_instruction(vcpu);
	}

	if ((vmx->msr_ia32_feature_control & VMXON_NEEDED_FEATURES)
			!= VMXON_NEEDED_FEATURES) {
		kvm_inject_gp(vcpu, 0);
		return 1;
	}

	if (nested_vmx_get_vmptr(vcpu, &vmptr))
		return 1;

	/*
	 * SDM 3: 24.11.5
	 * The first 4 bytes of VMXON region contain the supported
	 * VMCS revision identifier
	 *
	 * Note - IA32_VMX_BASIC[48] will never be 1 for the nested case;
	 * which replaces physical address width with 32
	 */
	if (!PAGE_ALIGNED(vmptr) || (vmptr >> cpuid_maxphyaddr(vcpu))) {
		nested_vmx_failInvalid(vcpu);
		return kvm_skip_emulated_instruction(vcpu);
	}

	page = kvm_vcpu_gpa_to_page(vcpu, vmptr);
	if (is_error_page(page)) {
		nested_vmx_failInvalid(vcpu);
		return kvm_skip_emulated_instruction(vcpu);
	}
	if (*(u32 *)kmap(page) != VMCS12_REVISION) {
		kunmap(page);
		kvm_release_page_clean(page);
		nested_vmx_failInvalid(vcpu);
		return kvm_skip_emulated_instruction(vcpu);
	}
	kunmap(page);
	kvm_release_page_clean(page);

	vmx->nested.vmxon_ptr = vmptr;
	ret = enter_vmx_operation(vcpu);
	if (ret)
		return ret;

	nested_vmx_succeed(vcpu);
	return kvm_skip_emulated_instruction(vcpu);
}

/*
 * Intel's VMX Instruction Reference specifies a common set of prerequisites
 * for running VMX instructions (except VMXON, whose prerequisites are
 * slightly different). It also specifies what exception to inject otherwise.
 * Note that many of these exceptions have priority over VM exits, so they
 * don't have to be checked again here.
 */
static int nested_vmx_check_permission(struct kvm_vcpu *vcpu)
{
	if (!to_vmx(vcpu)->nested.vmxon) {
		kvm_queue_exception(vcpu, UD_VECTOR);
		return 0;
	}
	return 1;
}

static void vmx_disable_shadow_vmcs(struct vcpu_vmx *vmx)
{
	vmcs_clear_bits(SECONDARY_VM_EXEC_CONTROL, SECONDARY_EXEC_SHADOW_VMCS);
	vmcs_write64(VMCS_LINK_POINTER, -1ull);
}

static inline void nested_release_vmcs12(struct vcpu_vmx *vmx)
{
	if (vmx->nested.current_vmptr == -1ull)
		return;

	if (enable_shadow_vmcs) {
		/* copy to memory all shadowed fields in case
		   they were modified */
		copy_shadow_to_vmcs12(vmx);
		vmx->nested.sync_shadow_vmcs = false;
		vmx_disable_shadow_vmcs(vmx);
	}
	vmx->nested.posted_intr_nv = -1;

	/* Flush VMCS12 to guest memory */
	kvm_vcpu_write_guest_page(&vmx->vcpu,
				  vmx->nested.current_vmptr >> PAGE_SHIFT,
				  vmx->nested.cached_vmcs12, 0, VMCS12_SIZE);

	vmx->nested.current_vmptr = -1ull;
}

/*
 * Free whatever needs to be freed from vmx->nested when L1 goes down, or
 * just stops using VMX.
 */
static void free_nested(struct vcpu_vmx *vmx)
{
	if (!vmx->nested.vmxon && !vmx->nested.smm.vmxon)
		return;

	vmx->nested.vmxon = false;
	vmx->nested.smm.vmxon = false;
	free_vpid(vmx->nested.vpid02);
	vmx->nested.posted_intr_nv = -1;
	vmx->nested.current_vmptr = -1ull;
	if (enable_shadow_vmcs) {
		vmx_disable_shadow_vmcs(vmx);
		vmcs_clear(vmx->vmcs01.shadow_vmcs);
		free_vmcs(vmx->vmcs01.shadow_vmcs);
		vmx->vmcs01.shadow_vmcs = NULL;
	}
	kfree(vmx->nested.cached_vmcs12);
	/* Unpin physical memory we referred to in the vmcs02 */
	if (vmx->nested.apic_access_page) {
		kvm_release_page_dirty(vmx->nested.apic_access_page);
		vmx->nested.apic_access_page = NULL;
	}
	if (vmx->nested.virtual_apic_page) {
		kvm_release_page_dirty(vmx->nested.virtual_apic_page);
		vmx->nested.virtual_apic_page = NULL;
	}
	if (vmx->nested.pi_desc_page) {
		kunmap(vmx->nested.pi_desc_page);
		kvm_release_page_dirty(vmx->nested.pi_desc_page);
		vmx->nested.pi_desc_page = NULL;
		vmx->nested.pi_desc = NULL;
	}

<<<<<<< HEAD
	free_loaded_vmcs(&vmx->nested.vmcs02);
=======
	vmx_nested_free_vmcs02(vmx);
>>>>>>> 8dbfb2bf
}

/* Emulate the VMXOFF instruction */
static int handle_vmoff(struct kvm_vcpu *vcpu)
{
	if (!nested_vmx_check_permission(vcpu))
		return 1;
	free_nested(to_vmx(vcpu));
	nested_vmx_succeed(vcpu);
	return kvm_skip_emulated_instruction(vcpu);
}

/* Emulate the VMCLEAR instruction */
static int handle_vmclear(struct kvm_vcpu *vcpu)
{
	struct vcpu_vmx *vmx = to_vmx(vcpu);
	u32 zero = 0;
	gpa_t vmptr;

	if (!nested_vmx_check_permission(vcpu))
		return 1;

	if (nested_vmx_get_vmptr(vcpu, &vmptr))
		return 1;

	if (!PAGE_ALIGNED(vmptr) || (vmptr >> cpuid_maxphyaddr(vcpu))) {
		nested_vmx_failValid(vcpu, VMXERR_VMCLEAR_INVALID_ADDRESS);
		return kvm_skip_emulated_instruction(vcpu);
	}

	if (vmptr == vmx->nested.vmxon_ptr) {
		nested_vmx_failValid(vcpu, VMXERR_VMCLEAR_VMXON_POINTER);
		return kvm_skip_emulated_instruction(vcpu);
	}

	if (vmptr == vmx->nested.current_vmptr)
		nested_release_vmcs12(vmx);

	kvm_vcpu_write_guest(vcpu,
			vmptr + offsetof(struct vmcs12, launch_state),
			&zero, sizeof(zero));

	nested_vmx_succeed(vcpu);
	return kvm_skip_emulated_instruction(vcpu);
}

static int nested_vmx_run(struct kvm_vcpu *vcpu, bool launch);

/* Emulate the VMLAUNCH instruction */
static int handle_vmlaunch(struct kvm_vcpu *vcpu)
{
	return nested_vmx_run(vcpu, true);
}

/* Emulate the VMRESUME instruction */
static int handle_vmresume(struct kvm_vcpu *vcpu)
{

	return nested_vmx_run(vcpu, false);
}

/*
 * Read a vmcs12 field. Since these can have varying lengths and we return
 * one type, we chose the biggest type (u64) and zero-extend the return value
 * to that size. Note that the caller, handle_vmread, might need to use only
 * some of the bits we return here (e.g., on 32-bit guests, only 32 bits of
 * 64-bit fields are to be returned).
 */
static inline int vmcs12_read_any(struct kvm_vcpu *vcpu,
				  unsigned long field, u64 *ret)
{
	short offset = vmcs_field_to_offset(field);
	char *p;

	if (offset < 0)
		return offset;

	p = ((char *)(get_vmcs12(vcpu))) + offset;

	switch (vmcs_field_width(field)) {
	case VMCS_FIELD_WIDTH_NATURAL_WIDTH:
		*ret = *((natural_width *)p);
		return 0;
	case VMCS_FIELD_WIDTH_U16:
		*ret = *((u16 *)p);
		return 0;
	case VMCS_FIELD_WIDTH_U32:
		*ret = *((u32 *)p);
		return 0;
	case VMCS_FIELD_WIDTH_U64:
		*ret = *((u64 *)p);
		return 0;
	default:
		WARN_ON(1);
		return -ENOENT;
	}
}


static inline int vmcs12_write_any(struct kvm_vcpu *vcpu,
				   unsigned long field, u64 field_value){
	short offset = vmcs_field_to_offset(field);
	char *p = ((char *) get_vmcs12(vcpu)) + offset;
	if (offset < 0)
		return offset;

	switch (vmcs_field_width(field)) {
	case VMCS_FIELD_WIDTH_U16:
		*(u16 *)p = field_value;
		return 0;
	case VMCS_FIELD_WIDTH_U32:
		*(u32 *)p = field_value;
		return 0;
	case VMCS_FIELD_WIDTH_U64:
		*(u64 *)p = field_value;
		return 0;
	case VMCS_FIELD_WIDTH_NATURAL_WIDTH:
		*(natural_width *)p = field_value;
		return 0;
	default:
		WARN_ON(1);
		return -ENOENT;
	}

}

static void copy_shadow_to_vmcs12(struct vcpu_vmx *vmx)
{
	int i;
	unsigned long field;
	u64 field_value;
	struct vmcs *shadow_vmcs = vmx->vmcs01.shadow_vmcs;
	const u16 *fields = shadow_read_write_fields;
	const int num_fields = max_shadow_read_write_fields;

	preempt_disable();

	vmcs_load(shadow_vmcs);

	for (i = 0; i < num_fields; i++) {
		field = fields[i];
		field_value = __vmcs_readl(field);
		vmcs12_write_any(&vmx->vcpu, field, field_value);
	}

	vmcs_clear(shadow_vmcs);
	vmcs_load(vmx->loaded_vmcs->vmcs);

	preempt_enable();
}

static void copy_vmcs12_to_shadow(struct vcpu_vmx *vmx)
{
	const u16 *fields[] = {
		shadow_read_write_fields,
		shadow_read_only_fields
	};
	const int max_fields[] = {
		max_shadow_read_write_fields,
		max_shadow_read_only_fields
	};
	int i, q;
	unsigned long field;
	u64 field_value = 0;
	struct vmcs *shadow_vmcs = vmx->vmcs01.shadow_vmcs;

	vmcs_load(shadow_vmcs);

	for (q = 0; q < ARRAY_SIZE(fields); q++) {
		for (i = 0; i < max_fields[q]; i++) {
			field = fields[q][i];
			vmcs12_read_any(&vmx->vcpu, field, &field_value);
			__vmcs_writel(field, field_value);
		}
	}

	vmcs_clear(shadow_vmcs);
	vmcs_load(vmx->loaded_vmcs->vmcs);
}

/*
 * VMX instructions which assume a current vmcs12 (i.e., that VMPTRLD was
 * used before) all generate the same failure when it is missing.
 */
static int nested_vmx_check_vmcs12(struct kvm_vcpu *vcpu)
{
	struct vcpu_vmx *vmx = to_vmx(vcpu);
	if (vmx->nested.current_vmptr == -1ull) {
		nested_vmx_failInvalid(vcpu);
		return 0;
	}
	return 1;
}

static int handle_vmread(struct kvm_vcpu *vcpu)
{
	unsigned long field;
	u64 field_value;
	unsigned long exit_qualification = vmcs_readl(EXIT_QUALIFICATION);
	u32 vmx_instruction_info = vmcs_read32(VMX_INSTRUCTION_INFO);
	gva_t gva = 0;

	if (!nested_vmx_check_permission(vcpu))
		return 1;

	if (!nested_vmx_check_vmcs12(vcpu))
		return kvm_skip_emulated_instruction(vcpu);

	/* Decode instruction info and find the field to read */
	field = kvm_register_readl(vcpu, (((vmx_instruction_info) >> 28) & 0xf));
	/* Read the field, zero-extended to a u64 field_value */
	if (vmcs12_read_any(vcpu, field, &field_value) < 0) {
		nested_vmx_failValid(vcpu, VMXERR_UNSUPPORTED_VMCS_COMPONENT);
		return kvm_skip_emulated_instruction(vcpu);
	}
	/*
	 * Now copy part of this value to register or memory, as requested.
	 * Note that the number of bits actually copied is 32 or 64 depending
	 * on the guest's mode (32 or 64 bit), not on the given field's length.
	 */
	if (vmx_instruction_info & (1u << 10)) {
		kvm_register_writel(vcpu, (((vmx_instruction_info) >> 3) & 0xf),
			field_value);
	} else {
		if (get_vmx_mem_address(vcpu, exit_qualification,
				vmx_instruction_info, true, &gva))
			return 1;
		/* _system ok, as hardware has verified cpl=0 */
		kvm_write_guest_virt_system(&vcpu->arch.emulate_ctxt, gva,
			     &field_value, (is_long_mode(vcpu) ? 8 : 4), NULL);
	}

	nested_vmx_succeed(vcpu);
	return kvm_skip_emulated_instruction(vcpu);
}


static int handle_vmwrite(struct kvm_vcpu *vcpu)
{
	unsigned long field;
	gva_t gva;
	struct vcpu_vmx *vmx = to_vmx(vcpu);
	unsigned long exit_qualification = vmcs_readl(EXIT_QUALIFICATION);
	u32 vmx_instruction_info = vmcs_read32(VMX_INSTRUCTION_INFO);

	/* The value to write might be 32 or 64 bits, depending on L1's long
	 * mode, and eventually we need to write that into a field of several
	 * possible lengths. The code below first zero-extends the value to 64
	 * bit (field_value), and then copies only the appropriate number of
	 * bits into the vmcs12 field.
	 */
	u64 field_value = 0;
	struct x86_exception e;

	if (!nested_vmx_check_permission(vcpu))
		return 1;

	if (!nested_vmx_check_vmcs12(vcpu))
		return kvm_skip_emulated_instruction(vcpu);

	if (vmx_instruction_info & (1u << 10))
		field_value = kvm_register_readl(vcpu,
			(((vmx_instruction_info) >> 3) & 0xf));
	else {
		if (get_vmx_mem_address(vcpu, exit_qualification,
				vmx_instruction_info, false, &gva))
			return 1;
		if (kvm_read_guest_virt(&vcpu->arch.emulate_ctxt, gva,
			   &field_value, (is_64_bit_mode(vcpu) ? 8 : 4), &e)) {
			kvm_inject_page_fault(vcpu, &e);
			return 1;
		}
	}


	field = kvm_register_readl(vcpu, (((vmx_instruction_info) >> 28) & 0xf));
	if (vmcs_field_readonly(field)) {
		nested_vmx_failValid(vcpu,
			VMXERR_VMWRITE_READ_ONLY_VMCS_COMPONENT);
		return kvm_skip_emulated_instruction(vcpu);
	}

	if (vmcs12_write_any(vcpu, field, field_value) < 0) {
		nested_vmx_failValid(vcpu, VMXERR_UNSUPPORTED_VMCS_COMPONENT);
		return kvm_skip_emulated_instruction(vcpu);
	}

	switch (field) {
#define SHADOW_FIELD_RW(x) case x:
#include "vmx_shadow_fields.h"
		/*
		 * The fields that can be updated by L1 without a vmexit are
		 * always updated in the vmcs02, the others go down the slow
		 * path of prepare_vmcs02.
		 */
		break;
	default:
		vmx->nested.dirty_vmcs12 = true;
		break;
	}

	nested_vmx_succeed(vcpu);
	return kvm_skip_emulated_instruction(vcpu);
}

static void set_current_vmptr(struct vcpu_vmx *vmx, gpa_t vmptr)
{
	vmx->nested.current_vmptr = vmptr;
	if (enable_shadow_vmcs) {
		vmcs_set_bits(SECONDARY_VM_EXEC_CONTROL,
			      SECONDARY_EXEC_SHADOW_VMCS);
		vmcs_write64(VMCS_LINK_POINTER,
			     __pa(vmx->vmcs01.shadow_vmcs));
		vmx->nested.sync_shadow_vmcs = true;
	}
	vmx->nested.dirty_vmcs12 = true;
}

/* Emulate the VMPTRLD instruction */
static int handle_vmptrld(struct kvm_vcpu *vcpu)
{
	struct vcpu_vmx *vmx = to_vmx(vcpu);
	gpa_t vmptr;

	if (!nested_vmx_check_permission(vcpu))
		return 1;

	if (nested_vmx_get_vmptr(vcpu, &vmptr))
		return 1;

	if (!PAGE_ALIGNED(vmptr) || (vmptr >> cpuid_maxphyaddr(vcpu))) {
		nested_vmx_failValid(vcpu, VMXERR_VMPTRLD_INVALID_ADDRESS);
		return kvm_skip_emulated_instruction(vcpu);
	}

	if (vmptr == vmx->nested.vmxon_ptr) {
		nested_vmx_failValid(vcpu, VMXERR_VMPTRLD_VMXON_POINTER);
		return kvm_skip_emulated_instruction(vcpu);
	}

	if (vmx->nested.current_vmptr != vmptr) {
		struct vmcs12 *new_vmcs12;
		struct page *page;
		page = kvm_vcpu_gpa_to_page(vcpu, vmptr);
		if (is_error_page(page)) {
			nested_vmx_failInvalid(vcpu);
			return kvm_skip_emulated_instruction(vcpu);
		}
		new_vmcs12 = kmap(page);
		if (new_vmcs12->revision_id != VMCS12_REVISION) {
			kunmap(page);
			kvm_release_page_clean(page);
			nested_vmx_failValid(vcpu,
				VMXERR_VMPTRLD_INCORRECT_VMCS_REVISION_ID);
			return kvm_skip_emulated_instruction(vcpu);
		}

		nested_release_vmcs12(vmx);
		/*
		 * Load VMCS12 from guest memory since it is not already
		 * cached.
		 */
		memcpy(vmx->nested.cached_vmcs12, new_vmcs12, VMCS12_SIZE);
		kunmap(page);
		kvm_release_page_clean(page);

		set_current_vmptr(vmx, vmptr);
	}

	nested_vmx_succeed(vcpu);
	return kvm_skip_emulated_instruction(vcpu);
}

/* Emulate the VMPTRST instruction */
static int handle_vmptrst(struct kvm_vcpu *vcpu)
{
	unsigned long exit_qualification = vmcs_readl(EXIT_QUALIFICATION);
	u32 vmx_instruction_info = vmcs_read32(VMX_INSTRUCTION_INFO);
	gva_t vmcs_gva;
	struct x86_exception e;

	if (!nested_vmx_check_permission(vcpu))
		return 1;

	if (get_vmx_mem_address(vcpu, exit_qualification,
			vmx_instruction_info, true, &vmcs_gva))
		return 1;
	/* ok to use *_system, as hardware has verified cpl=0 */
	if (kvm_write_guest_virt_system(&vcpu->arch.emulate_ctxt, vmcs_gva,
				 (void *)&to_vmx(vcpu)->nested.current_vmptr,
				 sizeof(u64), &e)) {
		kvm_inject_page_fault(vcpu, &e);
		return 1;
	}
	nested_vmx_succeed(vcpu);
	return kvm_skip_emulated_instruction(vcpu);
}

/* Emulate the INVEPT instruction */
static int handle_invept(struct kvm_vcpu *vcpu)
{
	struct vcpu_vmx *vmx = to_vmx(vcpu);
	u32 vmx_instruction_info, types;
	unsigned long type;
	gva_t gva;
	struct x86_exception e;
	struct {
		u64 eptp, gpa;
	} operand;

	if (!(vmx->nested.nested_vmx_secondary_ctls_high &
	      SECONDARY_EXEC_ENABLE_EPT) ||
	    !(vmx->nested.nested_vmx_ept_caps & VMX_EPT_INVEPT_BIT)) {
		kvm_queue_exception(vcpu, UD_VECTOR);
		return 1;
	}

	if (!nested_vmx_check_permission(vcpu))
		return 1;

	vmx_instruction_info = vmcs_read32(VMX_INSTRUCTION_INFO);
	type = kvm_register_readl(vcpu, (vmx_instruction_info >> 28) & 0xf);

	types = (vmx->nested.nested_vmx_ept_caps >> VMX_EPT_EXTENT_SHIFT) & 6;

	if (type >= 32 || !(types & (1 << type))) {
		nested_vmx_failValid(vcpu,
				VMXERR_INVALID_OPERAND_TO_INVEPT_INVVPID);
		return kvm_skip_emulated_instruction(vcpu);
	}

	/* According to the Intel VMX instruction reference, the memory
	 * operand is read even if it isn't needed (e.g., for type==global)
	 */
	if (get_vmx_mem_address(vcpu, vmcs_readl(EXIT_QUALIFICATION),
			vmx_instruction_info, false, &gva))
		return 1;
	if (kvm_read_guest_virt(&vcpu->arch.emulate_ctxt, gva, &operand,
				sizeof(operand), &e)) {
		kvm_inject_page_fault(vcpu, &e);
		return 1;
	}

	switch (type) {
	case VMX_EPT_EXTENT_GLOBAL:
	/*
	 * TODO: track mappings and invalidate
	 * single context requests appropriately
	 */
	case VMX_EPT_EXTENT_CONTEXT:
		kvm_mmu_sync_roots(vcpu);
		kvm_make_request(KVM_REQ_TLB_FLUSH, vcpu);
		nested_vmx_succeed(vcpu);
		break;
	default:
		BUG_ON(1);
		break;
	}

	return kvm_skip_emulated_instruction(vcpu);
}

static int handle_invvpid(struct kvm_vcpu *vcpu)
{
	struct vcpu_vmx *vmx = to_vmx(vcpu);
	u32 vmx_instruction_info;
	unsigned long type, types;
	gva_t gva;
	struct x86_exception e;
	struct {
		u64 vpid;
		u64 gla;
	} operand;

	if (!(vmx->nested.nested_vmx_secondary_ctls_high &
	      SECONDARY_EXEC_ENABLE_VPID) ||
			!(vmx->nested.nested_vmx_vpid_caps & VMX_VPID_INVVPID_BIT)) {
		kvm_queue_exception(vcpu, UD_VECTOR);
		return 1;
	}

	if (!nested_vmx_check_permission(vcpu))
		return 1;

	vmx_instruction_info = vmcs_read32(VMX_INSTRUCTION_INFO);
	type = kvm_register_readl(vcpu, (vmx_instruction_info >> 28) & 0xf);

	types = (vmx->nested.nested_vmx_vpid_caps &
			VMX_VPID_EXTENT_SUPPORTED_MASK) >> 8;

	if (type >= 32 || !(types & (1 << type))) {
		nested_vmx_failValid(vcpu,
			VMXERR_INVALID_OPERAND_TO_INVEPT_INVVPID);
		return kvm_skip_emulated_instruction(vcpu);
	}

	/* according to the intel vmx instruction reference, the memory
	 * operand is read even if it isn't needed (e.g., for type==global)
	 */
	if (get_vmx_mem_address(vcpu, vmcs_readl(EXIT_QUALIFICATION),
			vmx_instruction_info, false, &gva))
		return 1;
	if (kvm_read_guest_virt(&vcpu->arch.emulate_ctxt, gva, &operand,
				sizeof(operand), &e)) {
		kvm_inject_page_fault(vcpu, &e);
		return 1;
	}
	if (operand.vpid >> 16) {
		nested_vmx_failValid(vcpu,
			VMXERR_INVALID_OPERAND_TO_INVEPT_INVVPID);
		return kvm_skip_emulated_instruction(vcpu);
	}

	switch (type) {
	case VMX_VPID_EXTENT_INDIVIDUAL_ADDR:
		if (is_noncanonical_address(operand.gla, vcpu)) {
			nested_vmx_failValid(vcpu,
				VMXERR_INVALID_OPERAND_TO_INVEPT_INVVPID);
			return kvm_skip_emulated_instruction(vcpu);
		}
		/* fall through */
	case VMX_VPID_EXTENT_SINGLE_CONTEXT:
	case VMX_VPID_EXTENT_SINGLE_NON_GLOBAL:
		if (!operand.vpid) {
			nested_vmx_failValid(vcpu,
				VMXERR_INVALID_OPERAND_TO_INVEPT_INVVPID);
			return kvm_skip_emulated_instruction(vcpu);
		}
		break;
	case VMX_VPID_EXTENT_ALL_CONTEXT:
		break;
	default:
		WARN_ON_ONCE(1);
		return kvm_skip_emulated_instruction(vcpu);
	}

	__vmx_flush_tlb(vcpu, vmx->nested.vpid02, true);
	nested_vmx_succeed(vcpu);

	return kvm_skip_emulated_instruction(vcpu);
}

static int handle_pml_full(struct kvm_vcpu *vcpu)
{
	unsigned long exit_qualification;

	trace_kvm_pml_full(vcpu->vcpu_id);

	exit_qualification = vmcs_readl(EXIT_QUALIFICATION);

	/*
	 * PML buffer FULL happened while executing iret from NMI,
	 * "blocked by NMI" bit has to be set before next VM entry.
	 */
	if (!(to_vmx(vcpu)->idt_vectoring_info & VECTORING_INFO_VALID_MASK) &&
			enable_vnmi &&
			(exit_qualification & INTR_INFO_UNBLOCK_NMI))
		vmcs_set_bits(GUEST_INTERRUPTIBILITY_INFO,
				GUEST_INTR_STATE_NMI);

	/*
	 * PML buffer already flushed at beginning of VMEXIT. Nothing to do
	 * here.., and there's no userspace involvement needed for PML.
	 */
	return 1;
}

static int handle_preemption_timer(struct kvm_vcpu *vcpu)
{
	kvm_lapic_expired_hv_timer(vcpu);
	return 1;
}

static bool valid_ept_address(struct kvm_vcpu *vcpu, u64 address)
{
	struct vcpu_vmx *vmx = to_vmx(vcpu);
	int maxphyaddr = cpuid_maxphyaddr(vcpu);

	/* Check for memory type validity */
	switch (address & VMX_EPTP_MT_MASK) {
	case VMX_EPTP_MT_UC:
		if (!(vmx->nested.nested_vmx_ept_caps & VMX_EPTP_UC_BIT))
			return false;
		break;
	case VMX_EPTP_MT_WB:
		if (!(vmx->nested.nested_vmx_ept_caps & VMX_EPTP_WB_BIT))
			return false;
		break;
	default:
		return false;
	}

	/* only 4 levels page-walk length are valid */
	if ((address & VMX_EPTP_PWL_MASK) != VMX_EPTP_PWL_4)
		return false;

	/* Reserved bits should not be set */
	if (address >> maxphyaddr || ((address >> 7) & 0x1f))
		return false;

	/* AD, if set, should be supported */
	if (address & VMX_EPTP_AD_ENABLE_BIT) {
		if (!(vmx->nested.nested_vmx_ept_caps & VMX_EPT_AD_BIT))
			return false;
	}

	return true;
}

static int nested_vmx_eptp_switching(struct kvm_vcpu *vcpu,
				     struct vmcs12 *vmcs12)
{
	u32 index = vcpu->arch.regs[VCPU_REGS_RCX];
	u64 address;
	bool accessed_dirty;
	struct kvm_mmu *mmu = vcpu->arch.walk_mmu;

	if (!nested_cpu_has_eptp_switching(vmcs12) ||
	    !nested_cpu_has_ept(vmcs12))
		return 1;

	if (index >= VMFUNC_EPTP_ENTRIES)
		return 1;


	if (kvm_vcpu_read_guest_page(vcpu, vmcs12->eptp_list_address >> PAGE_SHIFT,
				     &address, index * 8, 8))
		return 1;

	accessed_dirty = !!(address & VMX_EPTP_AD_ENABLE_BIT);

	/*
	 * If the (L2) guest does a vmfunc to the currently
	 * active ept pointer, we don't have to do anything else
	 */
	if (vmcs12->ept_pointer != address) {
		if (!valid_ept_address(vcpu, address))
			return 1;

		kvm_mmu_unload(vcpu);
		mmu->ept_ad = accessed_dirty;
		mmu->base_role.ad_disabled = !accessed_dirty;
		vmcs12->ept_pointer = address;
		/*
		 * TODO: Check what's the correct approach in case
		 * mmu reload fails. Currently, we just let the next
		 * reload potentially fail
		 */
		kvm_mmu_reload(vcpu);
	}

	return 0;
}

static int handle_vmfunc(struct kvm_vcpu *vcpu)
{
	struct vcpu_vmx *vmx = to_vmx(vcpu);
	struct vmcs12 *vmcs12;
	u32 function = vcpu->arch.regs[VCPU_REGS_RAX];

	/*
	 * VMFUNC is only supported for nested guests, but we always enable the
	 * secondary control for simplicity; for non-nested mode, fake that we
	 * didn't by injecting #UD.
	 */
	if (!is_guest_mode(vcpu)) {
		kvm_queue_exception(vcpu, UD_VECTOR);
		return 1;
	}

	vmcs12 = get_vmcs12(vcpu);
	if ((vmcs12->vm_function_control & (1 << function)) == 0)
		goto fail;

	switch (function) {
	case 0:
		if (nested_vmx_eptp_switching(vcpu, vmcs12))
			goto fail;
		break;
	default:
		goto fail;
	}
	return kvm_skip_emulated_instruction(vcpu);

fail:
	nested_vmx_vmexit(vcpu, vmx->exit_reason,
			  vmcs_read32(VM_EXIT_INTR_INFO),
			  vmcs_readl(EXIT_QUALIFICATION));
	return 1;
}

/*
 * The exit handlers return 1 if the exit was handled fully and guest execution
 * may resume.  Otherwise they set the kvm_run parameter to indicate what needs
 * to be done to userspace and return 0.
 */
static int (*const kvm_vmx_exit_handlers[])(struct kvm_vcpu *vcpu) = {
	[EXIT_REASON_EXCEPTION_NMI]           = handle_exception,
	[EXIT_REASON_EXTERNAL_INTERRUPT]      = handle_external_interrupt,
	[EXIT_REASON_TRIPLE_FAULT]            = handle_triple_fault,
	[EXIT_REASON_NMI_WINDOW]	      = handle_nmi_window,
	[EXIT_REASON_IO_INSTRUCTION]          = handle_io,
	[EXIT_REASON_CR_ACCESS]               = handle_cr,
	[EXIT_REASON_DR_ACCESS]               = handle_dr,
	[EXIT_REASON_CPUID]                   = handle_cpuid,
	[EXIT_REASON_MSR_READ]                = handle_rdmsr,
	[EXIT_REASON_MSR_WRITE]               = handle_wrmsr,
	[EXIT_REASON_PENDING_INTERRUPT]       = handle_interrupt_window,
	[EXIT_REASON_HLT]                     = handle_halt,
	[EXIT_REASON_INVD]		      = handle_invd,
	[EXIT_REASON_INVLPG]		      = handle_invlpg,
	[EXIT_REASON_RDPMC]                   = handle_rdpmc,
	[EXIT_REASON_VMCALL]                  = handle_vmcall,
	[EXIT_REASON_VMCLEAR]	              = handle_vmclear,
	[EXIT_REASON_VMLAUNCH]                = handle_vmlaunch,
	[EXIT_REASON_VMPTRLD]                 = handle_vmptrld,
	[EXIT_REASON_VMPTRST]                 = handle_vmptrst,
	[EXIT_REASON_VMREAD]                  = handle_vmread,
	[EXIT_REASON_VMRESUME]                = handle_vmresume,
	[EXIT_REASON_VMWRITE]                 = handle_vmwrite,
	[EXIT_REASON_VMOFF]                   = handle_vmoff,
	[EXIT_REASON_VMON]                    = handle_vmon,
	[EXIT_REASON_TPR_BELOW_THRESHOLD]     = handle_tpr_below_threshold,
	[EXIT_REASON_APIC_ACCESS]             = handle_apic_access,
	[EXIT_REASON_APIC_WRITE]              = handle_apic_write,
	[EXIT_REASON_EOI_INDUCED]             = handle_apic_eoi_induced,
	[EXIT_REASON_WBINVD]                  = handle_wbinvd,
	[EXIT_REASON_XSETBV]                  = handle_xsetbv,
	[EXIT_REASON_TASK_SWITCH]             = handle_task_switch,
	[EXIT_REASON_MCE_DURING_VMENTRY]      = handle_machine_check,
	[EXIT_REASON_GDTR_IDTR]		      = handle_desc,
	[EXIT_REASON_LDTR_TR]		      = handle_desc,
	[EXIT_REASON_EPT_VIOLATION]	      = handle_ept_violation,
	[EXIT_REASON_EPT_MISCONFIG]           = handle_ept_misconfig,
	[EXIT_REASON_PAUSE_INSTRUCTION]       = handle_pause,
	[EXIT_REASON_MWAIT_INSTRUCTION]	      = handle_mwait,
	[EXIT_REASON_MONITOR_TRAP_FLAG]       = handle_monitor_trap,
	[EXIT_REASON_MONITOR_INSTRUCTION]     = handle_monitor,
	[EXIT_REASON_INVEPT]                  = handle_invept,
	[EXIT_REASON_INVVPID]                 = handle_invvpid,
	[EXIT_REASON_RDRAND]                  = handle_invalid_op,
	[EXIT_REASON_RDSEED]                  = handle_invalid_op,
	[EXIT_REASON_XSAVES]                  = handle_xsaves,
	[EXIT_REASON_XRSTORS]                 = handle_xrstors,
	[EXIT_REASON_PML_FULL]		      = handle_pml_full,
	[EXIT_REASON_VMFUNC]                  = handle_vmfunc,
	[EXIT_REASON_PREEMPTION_TIMER]	      = handle_preemption_timer,
};

static const int kvm_vmx_max_exit_handlers =
	ARRAY_SIZE(kvm_vmx_exit_handlers);

static bool nested_vmx_exit_handled_io(struct kvm_vcpu *vcpu,
				       struct vmcs12 *vmcs12)
{
	unsigned long exit_qualification;
	gpa_t bitmap, last_bitmap;
	unsigned int port;
	int size;
	u8 b;

	if (!nested_cpu_has(vmcs12, CPU_BASED_USE_IO_BITMAPS))
		return nested_cpu_has(vmcs12, CPU_BASED_UNCOND_IO_EXITING);

	exit_qualification = vmcs_readl(EXIT_QUALIFICATION);

	port = exit_qualification >> 16;
	size = (exit_qualification & 7) + 1;

	last_bitmap = (gpa_t)-1;
	b = -1;

	while (size > 0) {
		if (port < 0x8000)
			bitmap = vmcs12->io_bitmap_a;
		else if (port < 0x10000)
			bitmap = vmcs12->io_bitmap_b;
		else
			return true;
		bitmap += (port & 0x7fff) / 8;

		if (last_bitmap != bitmap)
			if (kvm_vcpu_read_guest(vcpu, bitmap, &b, 1))
				return true;
		if (b & (1 << (port & 7)))
			return true;

		port++;
		size--;
		last_bitmap = bitmap;
	}

	return false;
}

/*
 * Return 1 if we should exit from L2 to L1 to handle an MSR access access,
 * rather than handle it ourselves in L0. I.e., check whether L1 expressed
 * disinterest in the current event (read or write a specific MSR) by using an
 * MSR bitmap. This may be the case even when L0 doesn't use MSR bitmaps.
 */
static bool nested_vmx_exit_handled_msr(struct kvm_vcpu *vcpu,
	struct vmcs12 *vmcs12, u32 exit_reason)
{
	u32 msr_index = vcpu->arch.regs[VCPU_REGS_RCX];
	gpa_t bitmap;

	if (!nested_cpu_has(vmcs12, CPU_BASED_USE_MSR_BITMAPS))
		return true;

	/*
	 * The MSR_BITMAP page is divided into four 1024-byte bitmaps,
	 * for the four combinations of read/write and low/high MSR numbers.
	 * First we need to figure out which of the four to use:
	 */
	bitmap = vmcs12->msr_bitmap;
	if (exit_reason == EXIT_REASON_MSR_WRITE)
		bitmap += 2048;
	if (msr_index >= 0xc0000000) {
		msr_index -= 0xc0000000;
		bitmap += 1024;
	}

	/* Then read the msr_index'th bit from this bitmap: */
	if (msr_index < 1024*8) {
		unsigned char b;
		if (kvm_vcpu_read_guest(vcpu, bitmap + msr_index/8, &b, 1))
			return true;
		return 1 & (b >> (msr_index & 7));
	} else
		return true; /* let L1 handle the wrong parameter */
}

/*
 * Return 1 if we should exit from L2 to L1 to handle a CR access exit,
 * rather than handle it ourselves in L0. I.e., check if L1 wanted to
 * intercept (via guest_host_mask etc.) the current event.
 */
static bool nested_vmx_exit_handled_cr(struct kvm_vcpu *vcpu,
	struct vmcs12 *vmcs12)
{
	unsigned long exit_qualification = vmcs_readl(EXIT_QUALIFICATION);
	int cr = exit_qualification & 15;
	int reg;
	unsigned long val;

	switch ((exit_qualification >> 4) & 3) {
	case 0: /* mov to cr */
		reg = (exit_qualification >> 8) & 15;
		val = kvm_register_readl(vcpu, reg);
		switch (cr) {
		case 0:
			if (vmcs12->cr0_guest_host_mask &
			    (val ^ vmcs12->cr0_read_shadow))
				return true;
			break;
		case 3:
			if ((vmcs12->cr3_target_count >= 1 &&
					vmcs12->cr3_target_value0 == val) ||
				(vmcs12->cr3_target_count >= 2 &&
					vmcs12->cr3_target_value1 == val) ||
				(vmcs12->cr3_target_count >= 3 &&
					vmcs12->cr3_target_value2 == val) ||
				(vmcs12->cr3_target_count >= 4 &&
					vmcs12->cr3_target_value3 == val))
				return false;
			if (nested_cpu_has(vmcs12, CPU_BASED_CR3_LOAD_EXITING))
				return true;
			break;
		case 4:
			if (vmcs12->cr4_guest_host_mask &
			    (vmcs12->cr4_read_shadow ^ val))
				return true;
			break;
		case 8:
			if (nested_cpu_has(vmcs12, CPU_BASED_CR8_LOAD_EXITING))
				return true;
			break;
		}
		break;
	case 2: /* clts */
		if ((vmcs12->cr0_guest_host_mask & X86_CR0_TS) &&
		    (vmcs12->cr0_read_shadow & X86_CR0_TS))
			return true;
		break;
	case 1: /* mov from cr */
		switch (cr) {
		case 3:
			if (vmcs12->cpu_based_vm_exec_control &
			    CPU_BASED_CR3_STORE_EXITING)
				return true;
			break;
		case 8:
			if (vmcs12->cpu_based_vm_exec_control &
			    CPU_BASED_CR8_STORE_EXITING)
				return true;
			break;
		}
		break;
	case 3: /* lmsw */
		/*
		 * lmsw can change bits 1..3 of cr0, and only set bit 0 of
		 * cr0. Other attempted changes are ignored, with no exit.
		 */
		val = (exit_qualification >> LMSW_SOURCE_DATA_SHIFT) & 0x0f;
		if (vmcs12->cr0_guest_host_mask & 0xe &
		    (val ^ vmcs12->cr0_read_shadow))
			return true;
		if ((vmcs12->cr0_guest_host_mask & 0x1) &&
		    !(vmcs12->cr0_read_shadow & 0x1) &&
		    (val & 0x1))
			return true;
		break;
	}
	return false;
}

/*
 * Return 1 if we should exit from L2 to L1 to handle an exit, or 0 if we
 * should handle it ourselves in L0 (and then continue L2). Only call this
 * when in is_guest_mode (L2).
 */
static bool nested_vmx_exit_reflected(struct kvm_vcpu *vcpu, u32 exit_reason)
{
	u32 intr_info = vmcs_read32(VM_EXIT_INTR_INFO);
	struct vcpu_vmx *vmx = to_vmx(vcpu);
	struct vmcs12 *vmcs12 = get_vmcs12(vcpu);

	if (vmx->nested.nested_run_pending)
		return false;

	if (unlikely(vmx->fail)) {
		pr_info_ratelimited("%s failed vm entry %x\n", __func__,
				    vmcs_read32(VM_INSTRUCTION_ERROR));
		return true;
	}

	/*
	 * The host physical addresses of some pages of guest memory
	 * are loaded into the vmcs02 (e.g. vmcs12's Virtual APIC
	 * Page). The CPU may write to these pages via their host
	 * physical address while L2 is running, bypassing any
	 * address-translation-based dirty tracking (e.g. EPT write
	 * protection).
	 *
	 * Mark them dirty on every exit from L2 to prevent them from
	 * getting out of sync with dirty tracking.
	 */
	nested_mark_vmcs12_pages_dirty(vcpu);

	trace_kvm_nested_vmexit(kvm_rip_read(vcpu), exit_reason,
				vmcs_readl(EXIT_QUALIFICATION),
				vmx->idt_vectoring_info,
				intr_info,
				vmcs_read32(VM_EXIT_INTR_ERROR_CODE),
				KVM_ISA_VMX);

	switch (exit_reason) {
	case EXIT_REASON_EXCEPTION_NMI:
		if (is_nmi(intr_info))
			return false;
		else if (is_page_fault(intr_info))
			return !vmx->vcpu.arch.apf.host_apf_reason && enable_ept;
		else if (is_no_device(intr_info) &&
			 !(vmcs12->guest_cr0 & X86_CR0_TS))
			return false;
		else if (is_debug(intr_info) &&
			 vcpu->guest_debug &
			 (KVM_GUESTDBG_SINGLESTEP | KVM_GUESTDBG_USE_HW_BP))
			return false;
		else if (is_breakpoint(intr_info) &&
			 vcpu->guest_debug & KVM_GUESTDBG_USE_SW_BP)
			return false;
		return vmcs12->exception_bitmap &
				(1u << (intr_info & INTR_INFO_VECTOR_MASK));
	case EXIT_REASON_EXTERNAL_INTERRUPT:
		return false;
	case EXIT_REASON_TRIPLE_FAULT:
		return true;
	case EXIT_REASON_PENDING_INTERRUPT:
		return nested_cpu_has(vmcs12, CPU_BASED_VIRTUAL_INTR_PENDING);
	case EXIT_REASON_NMI_WINDOW:
		return nested_cpu_has(vmcs12, CPU_BASED_VIRTUAL_NMI_PENDING);
	case EXIT_REASON_TASK_SWITCH:
		return true;
	case EXIT_REASON_CPUID:
		return true;
	case EXIT_REASON_HLT:
		return nested_cpu_has(vmcs12, CPU_BASED_HLT_EXITING);
	case EXIT_REASON_INVD:
		return true;
	case EXIT_REASON_INVLPG:
		return nested_cpu_has(vmcs12, CPU_BASED_INVLPG_EXITING);
	case EXIT_REASON_RDPMC:
		return nested_cpu_has(vmcs12, CPU_BASED_RDPMC_EXITING);
	case EXIT_REASON_RDRAND:
		return nested_cpu_has2(vmcs12, SECONDARY_EXEC_RDRAND_EXITING);
	case EXIT_REASON_RDSEED:
		return nested_cpu_has2(vmcs12, SECONDARY_EXEC_RDSEED_EXITING);
	case EXIT_REASON_RDTSC: case EXIT_REASON_RDTSCP:
		return nested_cpu_has(vmcs12, CPU_BASED_RDTSC_EXITING);
	case EXIT_REASON_VMCALL: case EXIT_REASON_VMCLEAR:
	case EXIT_REASON_VMLAUNCH: case EXIT_REASON_VMPTRLD:
	case EXIT_REASON_VMPTRST: case EXIT_REASON_VMREAD:
	case EXIT_REASON_VMRESUME: case EXIT_REASON_VMWRITE:
	case EXIT_REASON_VMOFF: case EXIT_REASON_VMON:
	case EXIT_REASON_INVEPT: case EXIT_REASON_INVVPID:
		/*
		 * VMX instructions trap unconditionally. This allows L1 to
		 * emulate them for its L2 guest, i.e., allows 3-level nesting!
		 */
		return true;
	case EXIT_REASON_CR_ACCESS:
		return nested_vmx_exit_handled_cr(vcpu, vmcs12);
	case EXIT_REASON_DR_ACCESS:
		return nested_cpu_has(vmcs12, CPU_BASED_MOV_DR_EXITING);
	case EXIT_REASON_IO_INSTRUCTION:
		return nested_vmx_exit_handled_io(vcpu, vmcs12);
	case EXIT_REASON_GDTR_IDTR: case EXIT_REASON_LDTR_TR:
		return nested_cpu_has2(vmcs12, SECONDARY_EXEC_DESC);
	case EXIT_REASON_MSR_READ:
	case EXIT_REASON_MSR_WRITE:
		return nested_vmx_exit_handled_msr(vcpu, vmcs12, exit_reason);
	case EXIT_REASON_INVALID_STATE:
		return true;
	case EXIT_REASON_MWAIT_INSTRUCTION:
		return nested_cpu_has(vmcs12, CPU_BASED_MWAIT_EXITING);
	case EXIT_REASON_MONITOR_TRAP_FLAG:
		return nested_cpu_has(vmcs12, CPU_BASED_MONITOR_TRAP_FLAG);
	case EXIT_REASON_MONITOR_INSTRUCTION:
		return nested_cpu_has(vmcs12, CPU_BASED_MONITOR_EXITING);
	case EXIT_REASON_PAUSE_INSTRUCTION:
		return nested_cpu_has(vmcs12, CPU_BASED_PAUSE_EXITING) ||
			nested_cpu_has2(vmcs12,
				SECONDARY_EXEC_PAUSE_LOOP_EXITING);
	case EXIT_REASON_MCE_DURING_VMENTRY:
		return false;
	case EXIT_REASON_TPR_BELOW_THRESHOLD:
		return nested_cpu_has(vmcs12, CPU_BASED_TPR_SHADOW);
	case EXIT_REASON_APIC_ACCESS:
		return nested_cpu_has2(vmcs12,
			SECONDARY_EXEC_VIRTUALIZE_APIC_ACCESSES);
	case EXIT_REASON_APIC_WRITE:
	case EXIT_REASON_EOI_INDUCED:
		/* apic_write and eoi_induced should exit unconditionally. */
		return true;
	case EXIT_REASON_EPT_VIOLATION:
		/*
		 * L0 always deals with the EPT violation. If nested EPT is
		 * used, and the nested mmu code discovers that the address is
		 * missing in the guest EPT table (EPT12), the EPT violation
		 * will be injected with nested_ept_inject_page_fault()
		 */
		return false;
	case EXIT_REASON_EPT_MISCONFIG:
		/*
		 * L2 never uses directly L1's EPT, but rather L0's own EPT
		 * table (shadow on EPT) or a merged EPT table that L0 built
		 * (EPT on EPT). So any problems with the structure of the
		 * table is L0's fault.
		 */
		return false;
	case EXIT_REASON_INVPCID:
		return
			nested_cpu_has2(vmcs12, SECONDARY_EXEC_ENABLE_INVPCID) &&
			nested_cpu_has(vmcs12, CPU_BASED_INVLPG_EXITING);
	case EXIT_REASON_WBINVD:
		return nested_cpu_has2(vmcs12, SECONDARY_EXEC_WBINVD_EXITING);
	case EXIT_REASON_XSETBV:
		return true;
	case EXIT_REASON_XSAVES: case EXIT_REASON_XRSTORS:
		/*
		 * This should never happen, since it is not possible to
		 * set XSS to a non-zero value---neither in L1 nor in L2.
		 * If if it were, XSS would have to be checked against
		 * the XSS exit bitmap in vmcs12.
		 */
		return nested_cpu_has2(vmcs12, SECONDARY_EXEC_XSAVES);
	case EXIT_REASON_PREEMPTION_TIMER:
		return false;
	case EXIT_REASON_PML_FULL:
		/* We emulate PML support to L1. */
		return false;
	case EXIT_REASON_VMFUNC:
		/* VM functions are emulated through L2->L0 vmexits. */
		return false;
	default:
		return true;
	}
}

static int nested_vmx_reflect_vmexit(struct kvm_vcpu *vcpu, u32 exit_reason)
{
	u32 exit_intr_info = vmcs_read32(VM_EXIT_INTR_INFO);

	/*
	 * At this point, the exit interruption info in exit_intr_info
	 * is only valid for EXCEPTION_NMI exits.  For EXTERNAL_INTERRUPT
	 * we need to query the in-kernel LAPIC.
	 */
	WARN_ON(exit_reason == EXIT_REASON_EXTERNAL_INTERRUPT);
	if ((exit_intr_info &
	     (INTR_INFO_VALID_MASK | INTR_INFO_DELIVER_CODE_MASK)) ==
	    (INTR_INFO_VALID_MASK | INTR_INFO_DELIVER_CODE_MASK)) {
		struct vmcs12 *vmcs12 = get_vmcs12(vcpu);
		vmcs12->vm_exit_intr_error_code =
			vmcs_read32(VM_EXIT_INTR_ERROR_CODE);
	}

	nested_vmx_vmexit(vcpu, exit_reason, exit_intr_info,
			  vmcs_readl(EXIT_QUALIFICATION));
	return 1;
}

static void vmx_get_exit_info(struct kvm_vcpu *vcpu, u64 *info1, u64 *info2)
{
	*info1 = vmcs_readl(EXIT_QUALIFICATION);
	*info2 = vmcs_read32(VM_EXIT_INTR_INFO);
}

static void vmx_destroy_pml_buffer(struct vcpu_vmx *vmx)
{
	if (vmx->pml_pg) {
		__free_page(vmx->pml_pg);
		vmx->pml_pg = NULL;
	}
}

static void vmx_flush_pml_buffer(struct kvm_vcpu *vcpu)
{
	struct vcpu_vmx *vmx = to_vmx(vcpu);
	u64 *pml_buf;
	u16 pml_idx;

	pml_idx = vmcs_read16(GUEST_PML_INDEX);

	/* Do nothing if PML buffer is empty */
	if (pml_idx == (PML_ENTITY_NUM - 1))
		return;

	/* PML index always points to next available PML buffer entity */
	if (pml_idx >= PML_ENTITY_NUM)
		pml_idx = 0;
	else
		pml_idx++;

	pml_buf = page_address(vmx->pml_pg);
	for (; pml_idx < PML_ENTITY_NUM; pml_idx++) {
		u64 gpa;

		gpa = pml_buf[pml_idx];
		WARN_ON(gpa & (PAGE_SIZE - 1));
		kvm_vcpu_mark_page_dirty(vcpu, gpa >> PAGE_SHIFT);
	}

	/* reset PML index */
	vmcs_write16(GUEST_PML_INDEX, PML_ENTITY_NUM - 1);
}

/*
 * Flush all vcpus' PML buffer and update logged GPAs to dirty_bitmap.
 * Called before reporting dirty_bitmap to userspace.
 */
static void kvm_flush_pml_buffers(struct kvm *kvm)
{
	int i;
	struct kvm_vcpu *vcpu;
	/*
	 * We only need to kick vcpu out of guest mode here, as PML buffer
	 * is flushed at beginning of all VMEXITs, and it's obvious that only
	 * vcpus running in guest are possible to have unflushed GPAs in PML
	 * buffer.
	 */
	kvm_for_each_vcpu(i, vcpu, kvm)
		kvm_vcpu_kick(vcpu);
}

static void vmx_dump_sel(char *name, uint32_t sel)
{
	pr_err("%s sel=0x%04x, attr=0x%05x, limit=0x%08x, base=0x%016lx\n",
	       name, vmcs_read16(sel),
	       vmcs_read32(sel + GUEST_ES_AR_BYTES - GUEST_ES_SELECTOR),
	       vmcs_read32(sel + GUEST_ES_LIMIT - GUEST_ES_SELECTOR),
	       vmcs_readl(sel + GUEST_ES_BASE - GUEST_ES_SELECTOR));
}

static void vmx_dump_dtsel(char *name, uint32_t limit)
{
	pr_err("%s                           limit=0x%08x, base=0x%016lx\n",
	       name, vmcs_read32(limit),
	       vmcs_readl(limit + GUEST_GDTR_BASE - GUEST_GDTR_LIMIT));
}

static void dump_vmcs(void)
{
	u32 vmentry_ctl = vmcs_read32(VM_ENTRY_CONTROLS);
	u32 vmexit_ctl = vmcs_read32(VM_EXIT_CONTROLS);
	u32 cpu_based_exec_ctrl = vmcs_read32(CPU_BASED_VM_EXEC_CONTROL);
	u32 pin_based_exec_ctrl = vmcs_read32(PIN_BASED_VM_EXEC_CONTROL);
	u32 secondary_exec_control = 0;
	unsigned long cr4 = vmcs_readl(GUEST_CR4);
	u64 efer = vmcs_read64(GUEST_IA32_EFER);
	int i, n;

	if (cpu_has_secondary_exec_ctrls())
		secondary_exec_control = vmcs_read32(SECONDARY_VM_EXEC_CONTROL);

	pr_err("*** Guest State ***\n");
	pr_err("CR0: actual=0x%016lx, shadow=0x%016lx, gh_mask=%016lx\n",
	       vmcs_readl(GUEST_CR0), vmcs_readl(CR0_READ_SHADOW),
	       vmcs_readl(CR0_GUEST_HOST_MASK));
	pr_err("CR4: actual=0x%016lx, shadow=0x%016lx, gh_mask=%016lx\n",
	       cr4, vmcs_readl(CR4_READ_SHADOW), vmcs_readl(CR4_GUEST_HOST_MASK));
	pr_err("CR3 = 0x%016lx\n", vmcs_readl(GUEST_CR3));
	if ((secondary_exec_control & SECONDARY_EXEC_ENABLE_EPT) &&
	    (cr4 & X86_CR4_PAE) && !(efer & EFER_LMA))
	{
		pr_err("PDPTR0 = 0x%016llx  PDPTR1 = 0x%016llx\n",
		       vmcs_read64(GUEST_PDPTR0), vmcs_read64(GUEST_PDPTR1));
		pr_err("PDPTR2 = 0x%016llx  PDPTR3 = 0x%016llx\n",
		       vmcs_read64(GUEST_PDPTR2), vmcs_read64(GUEST_PDPTR3));
	}
	pr_err("RSP = 0x%016lx  RIP = 0x%016lx\n",
	       vmcs_readl(GUEST_RSP), vmcs_readl(GUEST_RIP));
	pr_err("RFLAGS=0x%08lx         DR7 = 0x%016lx\n",
	       vmcs_readl(GUEST_RFLAGS), vmcs_readl(GUEST_DR7));
	pr_err("Sysenter RSP=%016lx CS:RIP=%04x:%016lx\n",
	       vmcs_readl(GUEST_SYSENTER_ESP),
	       vmcs_read32(GUEST_SYSENTER_CS), vmcs_readl(GUEST_SYSENTER_EIP));
	vmx_dump_sel("CS:  ", GUEST_CS_SELECTOR);
	vmx_dump_sel("DS:  ", GUEST_DS_SELECTOR);
	vmx_dump_sel("SS:  ", GUEST_SS_SELECTOR);
	vmx_dump_sel("ES:  ", GUEST_ES_SELECTOR);
	vmx_dump_sel("FS:  ", GUEST_FS_SELECTOR);
	vmx_dump_sel("GS:  ", GUEST_GS_SELECTOR);
	vmx_dump_dtsel("GDTR:", GUEST_GDTR_LIMIT);
	vmx_dump_sel("LDTR:", GUEST_LDTR_SELECTOR);
	vmx_dump_dtsel("IDTR:", GUEST_IDTR_LIMIT);
	vmx_dump_sel("TR:  ", GUEST_TR_SELECTOR);
	if ((vmexit_ctl & (VM_EXIT_SAVE_IA32_PAT | VM_EXIT_SAVE_IA32_EFER)) ||
	    (vmentry_ctl & (VM_ENTRY_LOAD_IA32_PAT | VM_ENTRY_LOAD_IA32_EFER)))
		pr_err("EFER =     0x%016llx  PAT = 0x%016llx\n",
		       efer, vmcs_read64(GUEST_IA32_PAT));
	pr_err("DebugCtl = 0x%016llx  DebugExceptions = 0x%016lx\n",
	       vmcs_read64(GUEST_IA32_DEBUGCTL),
	       vmcs_readl(GUEST_PENDING_DBG_EXCEPTIONS));
	if (vmentry_ctl & VM_ENTRY_LOAD_IA32_PERF_GLOBAL_CTRL)
		pr_err("PerfGlobCtl = 0x%016llx\n",
		       vmcs_read64(GUEST_IA32_PERF_GLOBAL_CTRL));
	if (vmentry_ctl & VM_ENTRY_LOAD_BNDCFGS)
		pr_err("BndCfgS = 0x%016llx\n", vmcs_read64(GUEST_BNDCFGS));
	pr_err("Interruptibility = %08x  ActivityState = %08x\n",
	       vmcs_read32(GUEST_INTERRUPTIBILITY_INFO),
	       vmcs_read32(GUEST_ACTIVITY_STATE));
	if (secondary_exec_control & SECONDARY_EXEC_VIRTUAL_INTR_DELIVERY)
		pr_err("InterruptStatus = %04x\n",
		       vmcs_read16(GUEST_INTR_STATUS));

	pr_err("*** Host State ***\n");
	pr_err("RIP = 0x%016lx  RSP = 0x%016lx\n",
	       vmcs_readl(HOST_RIP), vmcs_readl(HOST_RSP));
	pr_err("CS=%04x SS=%04x DS=%04x ES=%04x FS=%04x GS=%04x TR=%04x\n",
	       vmcs_read16(HOST_CS_SELECTOR), vmcs_read16(HOST_SS_SELECTOR),
	       vmcs_read16(HOST_DS_SELECTOR), vmcs_read16(HOST_ES_SELECTOR),
	       vmcs_read16(HOST_FS_SELECTOR), vmcs_read16(HOST_GS_SELECTOR),
	       vmcs_read16(HOST_TR_SELECTOR));
	pr_err("FSBase=%016lx GSBase=%016lx TRBase=%016lx\n",
	       vmcs_readl(HOST_FS_BASE), vmcs_readl(HOST_GS_BASE),
	       vmcs_readl(HOST_TR_BASE));
	pr_err("GDTBase=%016lx IDTBase=%016lx\n",
	       vmcs_readl(HOST_GDTR_BASE), vmcs_readl(HOST_IDTR_BASE));
	pr_err("CR0=%016lx CR3=%016lx CR4=%016lx\n",
	       vmcs_readl(HOST_CR0), vmcs_readl(HOST_CR3),
	       vmcs_readl(HOST_CR4));
	pr_err("Sysenter RSP=%016lx CS:RIP=%04x:%016lx\n",
	       vmcs_readl(HOST_IA32_SYSENTER_ESP),
	       vmcs_read32(HOST_IA32_SYSENTER_CS),
	       vmcs_readl(HOST_IA32_SYSENTER_EIP));
	if (vmexit_ctl & (VM_EXIT_LOAD_IA32_PAT | VM_EXIT_LOAD_IA32_EFER))
		pr_err("EFER = 0x%016llx  PAT = 0x%016llx\n",
		       vmcs_read64(HOST_IA32_EFER),
		       vmcs_read64(HOST_IA32_PAT));
	if (vmexit_ctl & VM_EXIT_LOAD_IA32_PERF_GLOBAL_CTRL)
		pr_err("PerfGlobCtl = 0x%016llx\n",
		       vmcs_read64(HOST_IA32_PERF_GLOBAL_CTRL));

	pr_err("*** Control State ***\n");
	pr_err("PinBased=%08x CPUBased=%08x SecondaryExec=%08x\n",
	       pin_based_exec_ctrl, cpu_based_exec_ctrl, secondary_exec_control);
	pr_err("EntryControls=%08x ExitControls=%08x\n", vmentry_ctl, vmexit_ctl);
	pr_err("ExceptionBitmap=%08x PFECmask=%08x PFECmatch=%08x\n",
	       vmcs_read32(EXCEPTION_BITMAP),
	       vmcs_read32(PAGE_FAULT_ERROR_CODE_MASK),
	       vmcs_read32(PAGE_FAULT_ERROR_CODE_MATCH));
	pr_err("VMEntry: intr_info=%08x errcode=%08x ilen=%08x\n",
	       vmcs_read32(VM_ENTRY_INTR_INFO_FIELD),
	       vmcs_read32(VM_ENTRY_EXCEPTION_ERROR_CODE),
	       vmcs_read32(VM_ENTRY_INSTRUCTION_LEN));
	pr_err("VMExit: intr_info=%08x errcode=%08x ilen=%08x\n",
	       vmcs_read32(VM_EXIT_INTR_INFO),
	       vmcs_read32(VM_EXIT_INTR_ERROR_CODE),
	       vmcs_read32(VM_EXIT_INSTRUCTION_LEN));
	pr_err("        reason=%08x qualification=%016lx\n",
	       vmcs_read32(VM_EXIT_REASON), vmcs_readl(EXIT_QUALIFICATION));
	pr_err("IDTVectoring: info=%08x errcode=%08x\n",
	       vmcs_read32(IDT_VECTORING_INFO_FIELD),
	       vmcs_read32(IDT_VECTORING_ERROR_CODE));
	pr_err("TSC Offset = 0x%016llx\n", vmcs_read64(TSC_OFFSET));
	if (secondary_exec_control & SECONDARY_EXEC_TSC_SCALING)
		pr_err("TSC Multiplier = 0x%016llx\n",
		       vmcs_read64(TSC_MULTIPLIER));
	if (cpu_based_exec_ctrl & CPU_BASED_TPR_SHADOW)
		pr_err("TPR Threshold = 0x%02x\n", vmcs_read32(TPR_THRESHOLD));
	if (pin_based_exec_ctrl & PIN_BASED_POSTED_INTR)
		pr_err("PostedIntrVec = 0x%02x\n", vmcs_read16(POSTED_INTR_NV));
	if ((secondary_exec_control & SECONDARY_EXEC_ENABLE_EPT))
		pr_err("EPT pointer = 0x%016llx\n", vmcs_read64(EPT_POINTER));
	n = vmcs_read32(CR3_TARGET_COUNT);
	for (i = 0; i + 1 < n; i += 4)
		pr_err("CR3 target%u=%016lx target%u=%016lx\n",
		       i, vmcs_readl(CR3_TARGET_VALUE0 + i * 2),
		       i + 1, vmcs_readl(CR3_TARGET_VALUE0 + i * 2 + 2));
	if (i < n)
		pr_err("CR3 target%u=%016lx\n",
		       i, vmcs_readl(CR3_TARGET_VALUE0 + i * 2));
	if (secondary_exec_control & SECONDARY_EXEC_PAUSE_LOOP_EXITING)
		pr_err("PLE Gap=%08x Window=%08x\n",
		       vmcs_read32(PLE_GAP), vmcs_read32(PLE_WINDOW));
	if (secondary_exec_control & SECONDARY_EXEC_ENABLE_VPID)
		pr_err("Virtual processor ID = 0x%04x\n",
		       vmcs_read16(VIRTUAL_PROCESSOR_ID));
}

/*
 * The guest has exited.  See if we can fix it or if we need userspace
 * assistance.
 */
static int vmx_handle_exit(struct kvm_vcpu *vcpu)
{
	struct vcpu_vmx *vmx = to_vmx(vcpu);
	u32 exit_reason = vmx->exit_reason;
	u32 vectoring_info = vmx->idt_vectoring_info;

	trace_kvm_exit(exit_reason, vcpu, KVM_ISA_VMX);

	/*
	 * Flush logged GPAs PML buffer, this will make dirty_bitmap more
	 * updated. Another good is, in kvm_vm_ioctl_get_dirty_log, before
	 * querying dirty_bitmap, we only need to kick all vcpus out of guest
	 * mode as if vcpus is in root mode, the PML buffer must has been
	 * flushed already.
	 */
	if (enable_pml)
		vmx_flush_pml_buffer(vcpu);

	/* If guest state is invalid, start emulating */
	if (vmx->emulation_required)
		return handle_invalid_guest_state(vcpu);

	if (is_guest_mode(vcpu) && nested_vmx_exit_reflected(vcpu, exit_reason))
		return nested_vmx_reflect_vmexit(vcpu, exit_reason);

	if (exit_reason & VMX_EXIT_REASONS_FAILED_VMENTRY) {
		dump_vmcs();
		vcpu->run->exit_reason = KVM_EXIT_FAIL_ENTRY;
		vcpu->run->fail_entry.hardware_entry_failure_reason
			= exit_reason;
		return 0;
	}

	if (unlikely(vmx->fail)) {
		vcpu->run->exit_reason = KVM_EXIT_FAIL_ENTRY;
		vcpu->run->fail_entry.hardware_entry_failure_reason
			= vmcs_read32(VM_INSTRUCTION_ERROR);
		return 0;
	}

	/*
	 * Note:
	 * Do not try to fix EXIT_REASON_EPT_MISCONFIG if it caused by
	 * delivery event since it indicates guest is accessing MMIO.
	 * The vm-exit can be triggered again after return to guest that
	 * will cause infinite loop.
	 */
	if ((vectoring_info & VECTORING_INFO_VALID_MASK) &&
			(exit_reason != EXIT_REASON_EXCEPTION_NMI &&
			exit_reason != EXIT_REASON_EPT_VIOLATION &&
			exit_reason != EXIT_REASON_PML_FULL &&
			exit_reason != EXIT_REASON_TASK_SWITCH)) {
		vcpu->run->exit_reason = KVM_EXIT_INTERNAL_ERROR;
		vcpu->run->internal.suberror = KVM_INTERNAL_ERROR_DELIVERY_EV;
		vcpu->run->internal.ndata = 3;
		vcpu->run->internal.data[0] = vectoring_info;
		vcpu->run->internal.data[1] = exit_reason;
		vcpu->run->internal.data[2] = vcpu->arch.exit_qualification;
		if (exit_reason == EXIT_REASON_EPT_MISCONFIG) {
			vcpu->run->internal.ndata++;
			vcpu->run->internal.data[3] =
				vmcs_read64(GUEST_PHYSICAL_ADDRESS);
		}
		return 0;
	}

	if (unlikely(!enable_vnmi &&
		     vmx->loaded_vmcs->soft_vnmi_blocked)) {
		if (vmx_interrupt_allowed(vcpu)) {
			vmx->loaded_vmcs->soft_vnmi_blocked = 0;
		} else if (vmx->loaded_vmcs->vnmi_blocked_time > 1000000000LL &&
			   vcpu->arch.nmi_pending) {
			/*
			 * This CPU don't support us in finding the end of an
			 * NMI-blocked window if the guest runs with IRQs
			 * disabled. So we pull the trigger after 1 s of
			 * futile waiting, but inform the user about this.
			 */
			printk(KERN_WARNING "%s: Breaking out of NMI-blocked "
			       "state on VCPU %d after 1 s timeout\n",
			       __func__, vcpu->vcpu_id);
			vmx->loaded_vmcs->soft_vnmi_blocked = 0;
		}
	}

	if (exit_reason < kvm_vmx_max_exit_handlers
	    && kvm_vmx_exit_handlers[exit_reason])
		return kvm_vmx_exit_handlers[exit_reason](vcpu);
	else {
		vcpu_unimpl(vcpu, "vmx: unexpected exit reason 0x%x\n",
				exit_reason);
		kvm_queue_exception(vcpu, UD_VECTOR);
		return 1;
	}
}

static void update_cr8_intercept(struct kvm_vcpu *vcpu, int tpr, int irr)
{
	struct vmcs12 *vmcs12 = get_vmcs12(vcpu);

	if (is_guest_mode(vcpu) &&
		nested_cpu_has(vmcs12, CPU_BASED_TPR_SHADOW))
		return;

	if (irr == -1 || tpr < irr) {
		vmcs_write32(TPR_THRESHOLD, 0);
		return;
	}

	vmcs_write32(TPR_THRESHOLD, irr);
}

static void vmx_set_virtual_x2apic_mode(struct kvm_vcpu *vcpu, bool set)
{
	u32 sec_exec_control;

	/* Postpone execution until vmcs01 is the current VMCS. */
	if (is_guest_mode(vcpu)) {
		to_vmx(vcpu)->nested.change_vmcs01_virtual_x2apic_mode = true;
		return;
	}

	if (!cpu_has_vmx_virtualize_x2apic_mode())
		return;

	if (!cpu_need_tpr_shadow(vcpu))
		return;

	sec_exec_control = vmcs_read32(SECONDARY_VM_EXEC_CONTROL);

	if (set) {
		sec_exec_control &= ~SECONDARY_EXEC_VIRTUALIZE_APIC_ACCESSES;
		sec_exec_control |= SECONDARY_EXEC_VIRTUALIZE_X2APIC_MODE;
	} else {
		sec_exec_control &= ~SECONDARY_EXEC_VIRTUALIZE_X2APIC_MODE;
		sec_exec_control |= SECONDARY_EXEC_VIRTUALIZE_APIC_ACCESSES;
		vmx_flush_tlb_ept_only(vcpu);
	}
	vmcs_write32(SECONDARY_VM_EXEC_CONTROL, sec_exec_control);

	vmx_update_msr_bitmap(vcpu);
}

static void vmx_set_apic_access_page_addr(struct kvm_vcpu *vcpu, hpa_t hpa)
{
	struct vcpu_vmx *vmx = to_vmx(vcpu);

	/*
	 * Currently we do not handle the nested case where L2 has an
	 * APIC access page of its own; that page is still pinned.
	 * Hence, we skip the case where the VCPU is in guest mode _and_
	 * L1 prepared an APIC access page for L2.
	 *
	 * For the case where L1 and L2 share the same APIC access page
	 * (flexpriority=Y but SECONDARY_EXEC_VIRTUALIZE_APIC_ACCESSES clear
	 * in the vmcs12), this function will only update either the vmcs01
	 * or the vmcs02.  If the former, the vmcs02 will be updated by
	 * prepare_vmcs02.  If the latter, the vmcs01 will be updated in
	 * the next L2->L1 exit.
	 */
	if (!is_guest_mode(vcpu) ||
	    !nested_cpu_has2(get_vmcs12(&vmx->vcpu),
			     SECONDARY_EXEC_VIRTUALIZE_APIC_ACCESSES)) {
		vmcs_write64(APIC_ACCESS_ADDR, hpa);
		vmx_flush_tlb_ept_only(vcpu);
	}
}

static void vmx_hwapic_isr_update(struct kvm_vcpu *vcpu, int max_isr)
{
	u16 status;
	u8 old;

	if (max_isr == -1)
		max_isr = 0;

	status = vmcs_read16(GUEST_INTR_STATUS);
	old = status >> 8;
	if (max_isr != old) {
		status &= 0xff;
		status |= max_isr << 8;
		vmcs_write16(GUEST_INTR_STATUS, status);
	}
}

static void vmx_set_rvi(int vector)
{
	u16 status;
	u8 old;

	if (vector == -1)
		vector = 0;

	status = vmcs_read16(GUEST_INTR_STATUS);
	old = (u8)status & 0xff;
	if ((u8)vector != old) {
		status &= ~0xff;
		status |= (u8)vector;
		vmcs_write16(GUEST_INTR_STATUS, status);
	}
}

static void vmx_hwapic_irr_update(struct kvm_vcpu *vcpu, int max_irr)
{
	/*
	 * When running L2, updating RVI is only relevant when
	 * vmcs12 virtual-interrupt-delivery enabled.
	 * However, it can be enabled only when L1 also
	 * intercepts external-interrupts and in that case
	 * we should not update vmcs02 RVI but instead intercept
	 * interrupt. Therefore, do nothing when running L2.
	 */
	if (!is_guest_mode(vcpu))
		vmx_set_rvi(max_irr);
}

static int vmx_sync_pir_to_irr(struct kvm_vcpu *vcpu)
{
	struct vcpu_vmx *vmx = to_vmx(vcpu);
	int max_irr;
	bool max_irr_updated;

	WARN_ON(!vcpu->arch.apicv_active);
	if (pi_test_on(&vmx->pi_desc)) {
		pi_clear_on(&vmx->pi_desc);
		/*
		 * IOMMU can write to PIR.ON, so the barrier matters even on UP.
		 * But on x86 this is just a compiler barrier anyway.
		 */
		smp_mb__after_atomic();
		max_irr_updated =
			kvm_apic_update_irr(vcpu, vmx->pi_desc.pir, &max_irr);

		/*
		 * If we are running L2 and L1 has a new pending interrupt
		 * which can be injected, we should re-evaluate
		 * what should be done with this new L1 interrupt.
		 * If L1 intercepts external-interrupts, we should
		 * exit from L2 to L1. Otherwise, interrupt should be
		 * delivered directly to L2.
		 */
		if (is_guest_mode(vcpu) && max_irr_updated) {
			if (nested_exit_on_intr(vcpu))
				kvm_vcpu_exiting_guest_mode(vcpu);
			else
				kvm_make_request(KVM_REQ_EVENT, vcpu);
		}
	} else {
		max_irr = kvm_lapic_find_highest_irr(vcpu);
	}
	vmx_hwapic_irr_update(vcpu, max_irr);
	return max_irr;
}

static void vmx_load_eoi_exitmap(struct kvm_vcpu *vcpu, u64 *eoi_exit_bitmap)
{
	if (!kvm_vcpu_apicv_active(vcpu))
		return;

	vmcs_write64(EOI_EXIT_BITMAP0, eoi_exit_bitmap[0]);
	vmcs_write64(EOI_EXIT_BITMAP1, eoi_exit_bitmap[1]);
	vmcs_write64(EOI_EXIT_BITMAP2, eoi_exit_bitmap[2]);
	vmcs_write64(EOI_EXIT_BITMAP3, eoi_exit_bitmap[3]);
}

static void vmx_apicv_post_state_restore(struct kvm_vcpu *vcpu)
{
	struct vcpu_vmx *vmx = to_vmx(vcpu);

	pi_clear_on(&vmx->pi_desc);
	memset(vmx->pi_desc.pir, 0, sizeof(vmx->pi_desc.pir));
}

static void vmx_complete_atomic_exit(struct vcpu_vmx *vmx)
{
	u32 exit_intr_info = 0;
	u16 basic_exit_reason = (u16)vmx->exit_reason;

	if (!(basic_exit_reason == EXIT_REASON_MCE_DURING_VMENTRY
	      || basic_exit_reason == EXIT_REASON_EXCEPTION_NMI))
		return;

	if (!(vmx->exit_reason & VMX_EXIT_REASONS_FAILED_VMENTRY))
		exit_intr_info = vmcs_read32(VM_EXIT_INTR_INFO);
	vmx->exit_intr_info = exit_intr_info;

	/* if exit due to PF check for async PF */
	if (is_page_fault(exit_intr_info))
		vmx->vcpu.arch.apf.host_apf_reason = kvm_read_and_reset_pf_reason();

	/* Handle machine checks before interrupts are enabled */
	if (basic_exit_reason == EXIT_REASON_MCE_DURING_VMENTRY ||
	    is_machine_check(exit_intr_info))
		kvm_machine_check();

	/* We need to handle NMIs before interrupts are enabled */
	if (is_nmi(exit_intr_info)) {
		kvm_before_handle_nmi(&vmx->vcpu);
		asm("int $2");
		kvm_after_handle_nmi(&vmx->vcpu);
	}
}

static void vmx_handle_external_intr(struct kvm_vcpu *vcpu)
{
	u32 exit_intr_info = vmcs_read32(VM_EXIT_INTR_INFO);

	if ((exit_intr_info & (INTR_INFO_VALID_MASK | INTR_INFO_INTR_TYPE_MASK))
			== (INTR_INFO_VALID_MASK | INTR_TYPE_EXT_INTR)) {
		unsigned int vector;
		unsigned long entry;
		gate_desc *desc;
		struct vcpu_vmx *vmx = to_vmx(vcpu);
#ifdef CONFIG_X86_64
		unsigned long tmp;
#endif

		vector =  exit_intr_info & INTR_INFO_VECTOR_MASK;
		desc = (gate_desc *)vmx->host_idt_base + vector;
		entry = gate_offset(desc);
		asm volatile(
#ifdef CONFIG_X86_64
			"mov %%" _ASM_SP ", %[sp]\n\t"
			"and $0xfffffffffffffff0, %%" _ASM_SP "\n\t"
			"push $%c[ss]\n\t"
			"push %[sp]\n\t"
#endif
			"pushf\n\t"
			__ASM_SIZE(push) " $%c[cs]\n\t"
			CALL_NOSPEC
			:
#ifdef CONFIG_X86_64
			[sp]"=&r"(tmp),
#endif
			ASM_CALL_CONSTRAINT
			:
			THUNK_TARGET(entry),
			[ss]"i"(__KERNEL_DS),
			[cs]"i"(__KERNEL_CS)
			);
	}
}
STACK_FRAME_NON_STANDARD(vmx_handle_external_intr);

static bool vmx_has_high_real_mode_segbase(void)
{
	return enable_unrestricted_guest || emulate_invalid_guest_state;
}

static bool vmx_mpx_supported(void)
{
	return (vmcs_config.vmexit_ctrl & VM_EXIT_CLEAR_BNDCFGS) &&
		(vmcs_config.vmentry_ctrl & VM_ENTRY_LOAD_BNDCFGS);
}

static bool vmx_xsaves_supported(void)
{
	return vmcs_config.cpu_based_2nd_exec_ctrl &
		SECONDARY_EXEC_XSAVES;
}

static bool vmx_umip_emulated(void)
{
	return vmcs_config.cpu_based_2nd_exec_ctrl &
		SECONDARY_EXEC_DESC;
}

static void vmx_recover_nmi_blocking(struct vcpu_vmx *vmx)
{
	u32 exit_intr_info;
	bool unblock_nmi;
	u8 vector;
	bool idtv_info_valid;

	idtv_info_valid = vmx->idt_vectoring_info & VECTORING_INFO_VALID_MASK;

	if (enable_vnmi) {
		if (vmx->loaded_vmcs->nmi_known_unmasked)
			return;
		/*
		 * Can't use vmx->exit_intr_info since we're not sure what
		 * the exit reason is.
		 */
		exit_intr_info = vmcs_read32(VM_EXIT_INTR_INFO);
		unblock_nmi = (exit_intr_info & INTR_INFO_UNBLOCK_NMI) != 0;
		vector = exit_intr_info & INTR_INFO_VECTOR_MASK;
		/*
		 * SDM 3: 27.7.1.2 (September 2008)
		 * Re-set bit "block by NMI" before VM entry if vmexit caused by
		 * a guest IRET fault.
		 * SDM 3: 23.2.2 (September 2008)
		 * Bit 12 is undefined in any of the following cases:
		 *  If the VM exit sets the valid bit in the IDT-vectoring
		 *   information field.
		 *  If the VM exit is due to a double fault.
		 */
		if ((exit_intr_info & INTR_INFO_VALID_MASK) && unblock_nmi &&
		    vector != DF_VECTOR && !idtv_info_valid)
			vmcs_set_bits(GUEST_INTERRUPTIBILITY_INFO,
				      GUEST_INTR_STATE_NMI);
		else
			vmx->loaded_vmcs->nmi_known_unmasked =
				!(vmcs_read32(GUEST_INTERRUPTIBILITY_INFO)
				  & GUEST_INTR_STATE_NMI);
	} else if (unlikely(vmx->loaded_vmcs->soft_vnmi_blocked))
		vmx->loaded_vmcs->vnmi_blocked_time +=
			ktime_to_ns(ktime_sub(ktime_get(),
					      vmx->loaded_vmcs->entry_time));
}

static void __vmx_complete_interrupts(struct kvm_vcpu *vcpu,
				      u32 idt_vectoring_info,
				      int instr_len_field,
				      int error_code_field)
{
	u8 vector;
	int type;
	bool idtv_info_valid;

	idtv_info_valid = idt_vectoring_info & VECTORING_INFO_VALID_MASK;

	vcpu->arch.nmi_injected = false;
	kvm_clear_exception_queue(vcpu);
	kvm_clear_interrupt_queue(vcpu);

	if (!idtv_info_valid)
		return;

	kvm_make_request(KVM_REQ_EVENT, vcpu);

	vector = idt_vectoring_info & VECTORING_INFO_VECTOR_MASK;
	type = idt_vectoring_info & VECTORING_INFO_TYPE_MASK;

	switch (type) {
	case INTR_TYPE_NMI_INTR:
		vcpu->arch.nmi_injected = true;
		/*
		 * SDM 3: 27.7.1.2 (September 2008)
		 * Clear bit "block by NMI" before VM entry if a NMI
		 * delivery faulted.
		 */
		vmx_set_nmi_mask(vcpu, false);
		break;
	case INTR_TYPE_SOFT_EXCEPTION:
		vcpu->arch.event_exit_inst_len = vmcs_read32(instr_len_field);
		/* fall through */
	case INTR_TYPE_HARD_EXCEPTION:
		if (idt_vectoring_info & VECTORING_INFO_DELIVER_CODE_MASK) {
			u32 err = vmcs_read32(error_code_field);
			kvm_requeue_exception_e(vcpu, vector, err);
		} else
			kvm_requeue_exception(vcpu, vector);
		break;
	case INTR_TYPE_SOFT_INTR:
		vcpu->arch.event_exit_inst_len = vmcs_read32(instr_len_field);
		/* fall through */
	case INTR_TYPE_EXT_INTR:
		kvm_queue_interrupt(vcpu, vector, type == INTR_TYPE_SOFT_INTR);
		break;
	default:
		break;
	}
}

static void vmx_complete_interrupts(struct vcpu_vmx *vmx)
{
	__vmx_complete_interrupts(&vmx->vcpu, vmx->idt_vectoring_info,
				  VM_EXIT_INSTRUCTION_LEN,
				  IDT_VECTORING_ERROR_CODE);
}

static void vmx_cancel_injection(struct kvm_vcpu *vcpu)
{
	__vmx_complete_interrupts(vcpu,
				  vmcs_read32(VM_ENTRY_INTR_INFO_FIELD),
				  VM_ENTRY_INSTRUCTION_LEN,
				  VM_ENTRY_EXCEPTION_ERROR_CODE);

	vmcs_write32(VM_ENTRY_INTR_INFO_FIELD, 0);
}

static void atomic_switch_perf_msrs(struct vcpu_vmx *vmx)
{
	int i, nr_msrs;
	struct perf_guest_switch_msr *msrs;

	msrs = perf_guest_get_msrs(&nr_msrs);

	if (!msrs)
		return;

	for (i = 0; i < nr_msrs; i++)
		if (msrs[i].host == msrs[i].guest)
			clear_atomic_switch_msr(vmx, msrs[i].msr);
		else
			add_atomic_switch_msr(vmx, msrs[i].msr, msrs[i].guest,
					msrs[i].host);
}

static void vmx_arm_hv_timer(struct kvm_vcpu *vcpu)
{
	struct vcpu_vmx *vmx = to_vmx(vcpu);
	u64 tscl;
	u32 delta_tsc;

	if (vmx->hv_deadline_tsc == -1)
		return;

	tscl = rdtsc();
	if (vmx->hv_deadline_tsc > tscl)
		/* sure to be 32 bit only because checked on set_hv_timer */
		delta_tsc = (u32)((vmx->hv_deadline_tsc - tscl) >>
			cpu_preemption_timer_multi);
	else
		delta_tsc = 0;

	vmcs_write32(VMX_PREEMPTION_TIMER_VALUE, delta_tsc);
}

static void __noclone vmx_vcpu_run(struct kvm_vcpu *vcpu)
{
	struct vcpu_vmx *vmx = to_vmx(vcpu);
	unsigned long cr3, cr4;

	/* Record the guest's net vcpu time for enforced NMI injections. */
	if (unlikely(!enable_vnmi &&
		     vmx->loaded_vmcs->soft_vnmi_blocked))
		vmx->loaded_vmcs->entry_time = ktime_get();

	/* Don't enter VMX if guest state is invalid, let the exit handler
	   start emulation until we arrive back to a valid state */
	if (vmx->emulation_required)
		return;

	if (vmx->ple_window_dirty) {
		vmx->ple_window_dirty = false;
		vmcs_write32(PLE_WINDOW, vmx->ple_window);
	}

	if (vmx->nested.sync_shadow_vmcs) {
		copy_vmcs12_to_shadow(vmx);
		vmx->nested.sync_shadow_vmcs = false;
	}

	if (test_bit(VCPU_REGS_RSP, (unsigned long *)&vcpu->arch.regs_dirty))
		vmcs_writel(GUEST_RSP, vcpu->arch.regs[VCPU_REGS_RSP]);
	if (test_bit(VCPU_REGS_RIP, (unsigned long *)&vcpu->arch.regs_dirty))
		vmcs_writel(GUEST_RIP, vcpu->arch.regs[VCPU_REGS_RIP]);

	cr3 = __get_current_cr3_fast();
	if (unlikely(cr3 != vmx->loaded_vmcs->vmcs_host_cr3)) {
		vmcs_writel(HOST_CR3, cr3);
		vmx->loaded_vmcs->vmcs_host_cr3 = cr3;
	}

	cr4 = cr4_read_shadow();
	if (unlikely(cr4 != vmx->loaded_vmcs->vmcs_host_cr4)) {
		vmcs_writel(HOST_CR4, cr4);
		vmx->loaded_vmcs->vmcs_host_cr4 = cr4;
	}

	/* When single-stepping over STI and MOV SS, we must clear the
	 * corresponding interruptibility bits in the guest state. Otherwise
	 * vmentry fails as it then expects bit 14 (BS) in pending debug
	 * exceptions being set, but that's not correct for the guest debugging
	 * case. */
	if (vcpu->guest_debug & KVM_GUESTDBG_SINGLESTEP)
		vmx_set_interrupt_shadow(vcpu, 0);

	if (static_cpu_has(X86_FEATURE_PKU) &&
	    kvm_read_cr4_bits(vcpu, X86_CR4_PKE) &&
	    vcpu->arch.pkru != vmx->host_pkru)
		__write_pkru(vcpu->arch.pkru);

	atomic_switch_perf_msrs(vmx);

	vmx_arm_hv_timer(vcpu);

	/*
	 * If this vCPU has touched SPEC_CTRL, restore the guest's value if
	 * it's non-zero. Since vmentry is serialising on affected CPUs, there
	 * is no need to worry about the conditional branch over the wrmsr
	 * being speculatively taken.
	 */
	if (vmx->spec_ctrl)
		wrmsrl(MSR_IA32_SPEC_CTRL, vmx->spec_ctrl);

	vmx->__launched = vmx->loaded_vmcs->launched;
	asm(
		/* Store host registers */
		"push %%" _ASM_DX "; push %%" _ASM_BP ";"
		"push %%" _ASM_CX " \n\t" /* placeholder for guest rcx */
		"push %%" _ASM_CX " \n\t"
		"cmp %%" _ASM_SP ", %c[host_rsp](%0) \n\t"
		"je 1f \n\t"
		"mov %%" _ASM_SP ", %c[host_rsp](%0) \n\t"
		__ex(ASM_VMX_VMWRITE_RSP_RDX) "\n\t"
		"1: \n\t"
		/* Reload cr2 if changed */
		"mov %c[cr2](%0), %%" _ASM_AX " \n\t"
		"mov %%cr2, %%" _ASM_DX " \n\t"
		"cmp %%" _ASM_AX ", %%" _ASM_DX " \n\t"
		"je 2f \n\t"
		"mov %%" _ASM_AX", %%cr2 \n\t"
		"2: \n\t"
		/* Check if vmlaunch of vmresume is needed */
		"cmpl $0, %c[launched](%0) \n\t"
		/* Load guest registers.  Don't clobber flags. */
		"mov %c[rax](%0), %%" _ASM_AX " \n\t"
		"mov %c[rbx](%0), %%" _ASM_BX " \n\t"
		"mov %c[rdx](%0), %%" _ASM_DX " \n\t"
		"mov %c[rsi](%0), %%" _ASM_SI " \n\t"
		"mov %c[rdi](%0), %%" _ASM_DI " \n\t"
		"mov %c[rbp](%0), %%" _ASM_BP " \n\t"
#ifdef CONFIG_X86_64
		"mov %c[r8](%0),  %%r8  \n\t"
		"mov %c[r9](%0),  %%r9  \n\t"
		"mov %c[r10](%0), %%r10 \n\t"
		"mov %c[r11](%0), %%r11 \n\t"
		"mov %c[r12](%0), %%r12 \n\t"
		"mov %c[r13](%0), %%r13 \n\t"
		"mov %c[r14](%0), %%r14 \n\t"
		"mov %c[r15](%0), %%r15 \n\t"
#endif
		"mov %c[rcx](%0), %%" _ASM_CX " \n\t" /* kills %0 (ecx) */

		/* Enter guest mode */
		"jne 1f \n\t"
		__ex(ASM_VMX_VMLAUNCH) "\n\t"
		"jmp 2f \n\t"
		"1: " __ex(ASM_VMX_VMRESUME) "\n\t"
		"2: "
		/* Save guest registers, load host registers, keep flags */
		"mov %0, %c[wordsize](%%" _ASM_SP ") \n\t"
		"pop %0 \n\t"
		"setbe %c[fail](%0)\n\t"
		"mov %%" _ASM_AX ", %c[rax](%0) \n\t"
		"mov %%" _ASM_BX ", %c[rbx](%0) \n\t"
		__ASM_SIZE(pop) " %c[rcx](%0) \n\t"
		"mov %%" _ASM_DX ", %c[rdx](%0) \n\t"
		"mov %%" _ASM_SI ", %c[rsi](%0) \n\t"
		"mov %%" _ASM_DI ", %c[rdi](%0) \n\t"
		"mov %%" _ASM_BP ", %c[rbp](%0) \n\t"
#ifdef CONFIG_X86_64
		"mov %%r8,  %c[r8](%0) \n\t"
		"mov %%r9,  %c[r9](%0) \n\t"
		"mov %%r10, %c[r10](%0) \n\t"
		"mov %%r11, %c[r11](%0) \n\t"
		"mov %%r12, %c[r12](%0) \n\t"
		"mov %%r13, %c[r13](%0) \n\t"
		"mov %%r14, %c[r14](%0) \n\t"
		"mov %%r15, %c[r15](%0) \n\t"
		"xor %%r8d,  %%r8d \n\t"
		"xor %%r9d,  %%r9d \n\t"
		"xor %%r10d, %%r10d \n\t"
		"xor %%r11d, %%r11d \n\t"
		"xor %%r12d, %%r12d \n\t"
		"xor %%r13d, %%r13d \n\t"
		"xor %%r14d, %%r14d \n\t"
		"xor %%r15d, %%r15d \n\t"
#endif
		"mov %%cr2, %%" _ASM_AX "   \n\t"
		"mov %%" _ASM_AX ", %c[cr2](%0) \n\t"

		"xor %%eax, %%eax \n\t"
		"xor %%ebx, %%ebx \n\t"
		"xor %%esi, %%esi \n\t"
		"xor %%edi, %%edi \n\t"
		"pop  %%" _ASM_BP "; pop  %%" _ASM_DX " \n\t"
		".pushsection .rodata \n\t"
		".global vmx_return \n\t"
		"vmx_return: " _ASM_PTR " 2b \n\t"
		".popsection"
	      : : "c"(vmx), "d"((unsigned long)HOST_RSP),
		[launched]"i"(offsetof(struct vcpu_vmx, __launched)),
		[fail]"i"(offsetof(struct vcpu_vmx, fail)),
		[host_rsp]"i"(offsetof(struct vcpu_vmx, host_rsp)),
		[rax]"i"(offsetof(struct vcpu_vmx, vcpu.arch.regs[VCPU_REGS_RAX])),
		[rbx]"i"(offsetof(struct vcpu_vmx, vcpu.arch.regs[VCPU_REGS_RBX])),
		[rcx]"i"(offsetof(struct vcpu_vmx, vcpu.arch.regs[VCPU_REGS_RCX])),
		[rdx]"i"(offsetof(struct vcpu_vmx, vcpu.arch.regs[VCPU_REGS_RDX])),
		[rsi]"i"(offsetof(struct vcpu_vmx, vcpu.arch.regs[VCPU_REGS_RSI])),
		[rdi]"i"(offsetof(struct vcpu_vmx, vcpu.arch.regs[VCPU_REGS_RDI])),
		[rbp]"i"(offsetof(struct vcpu_vmx, vcpu.arch.regs[VCPU_REGS_RBP])),
#ifdef CONFIG_X86_64
		[r8]"i"(offsetof(struct vcpu_vmx, vcpu.arch.regs[VCPU_REGS_R8])),
		[r9]"i"(offsetof(struct vcpu_vmx, vcpu.arch.regs[VCPU_REGS_R9])),
		[r10]"i"(offsetof(struct vcpu_vmx, vcpu.arch.regs[VCPU_REGS_R10])),
		[r11]"i"(offsetof(struct vcpu_vmx, vcpu.arch.regs[VCPU_REGS_R11])),
		[r12]"i"(offsetof(struct vcpu_vmx, vcpu.arch.regs[VCPU_REGS_R12])),
		[r13]"i"(offsetof(struct vcpu_vmx, vcpu.arch.regs[VCPU_REGS_R13])),
		[r14]"i"(offsetof(struct vcpu_vmx, vcpu.arch.regs[VCPU_REGS_R14])),
		[r15]"i"(offsetof(struct vcpu_vmx, vcpu.arch.regs[VCPU_REGS_R15])),
#endif
		[cr2]"i"(offsetof(struct vcpu_vmx, vcpu.arch.cr2)),
		[wordsize]"i"(sizeof(ulong))
	      : "cc", "memory"
#ifdef CONFIG_X86_64
		, "rax", "rbx", "rdi", "rsi"
		, "r8", "r9", "r10", "r11", "r12", "r13", "r14", "r15"
#else
		, "eax", "ebx", "edi", "esi"
#endif
	      );

	/*
	 * We do not use IBRS in the kernel. If this vCPU has used the
	 * SPEC_CTRL MSR it may have left it on; save the value and
	 * turn it off. This is much more efficient than blindly adding
	 * it to the atomic save/restore list. Especially as the former
	 * (Saving guest MSRs on vmexit) doesn't even exist in KVM.
	 *
	 * For non-nested case:
	 * If the L01 MSR bitmap does not intercept the MSR, then we need to
	 * save it.
	 *
	 * For nested case:
	 * If the L02 MSR bitmap does not intercept the MSR, then we need to
	 * save it.
	 */
	if (!msr_write_intercepted(vcpu, MSR_IA32_SPEC_CTRL))
		rdmsrl(MSR_IA32_SPEC_CTRL, vmx->spec_ctrl);

	if (vmx->spec_ctrl)
		wrmsrl(MSR_IA32_SPEC_CTRL, 0);

	/* Eliminate branch target predictions from guest mode */
	vmexit_fill_RSB();

	/* MSR_IA32_DEBUGCTLMSR is zeroed on vmexit. Restore it if needed */
	if (vmx->host_debugctlmsr)
		update_debugctlmsr(vmx->host_debugctlmsr);

#ifndef CONFIG_X86_64
	/*
	 * The sysexit path does not restore ds/es, so we must set them to
	 * a reasonable value ourselves.
	 *
	 * We can't defer this to vmx_load_host_state() since that function
	 * may be executed in interrupt context, which saves and restore segments
	 * around it, nullifying its effect.
	 */
	loadsegment(ds, __USER_DS);
	loadsegment(es, __USER_DS);
#endif

	vcpu->arch.regs_avail = ~((1 << VCPU_REGS_RIP) | (1 << VCPU_REGS_RSP)
				  | (1 << VCPU_EXREG_RFLAGS)
				  | (1 << VCPU_EXREG_PDPTR)
				  | (1 << VCPU_EXREG_SEGMENTS)
				  | (1 << VCPU_EXREG_CR3));
	vcpu->arch.regs_dirty = 0;

	/*
	 * eager fpu is enabled if PKEY is supported and CR4 is switched
	 * back on host, so it is safe to read guest PKRU from current
	 * XSAVE.
	 */
	if (static_cpu_has(X86_FEATURE_PKU) &&
	    kvm_read_cr4_bits(vcpu, X86_CR4_PKE)) {
		vcpu->arch.pkru = __read_pkru();
		if (vcpu->arch.pkru != vmx->host_pkru)
			__write_pkru(vmx->host_pkru);
	}

	/*
	 * the KVM_REQ_EVENT optimization bit is only on for one entry, and if
	 * we did not inject a still-pending event to L1 now because of
	 * nested_run_pending, we need to re-enable this bit.
	 */
	if (vmx->nested.nested_run_pending)
		kvm_make_request(KVM_REQ_EVENT, vcpu);

	vmx->nested.nested_run_pending = 0;
	vmx->idt_vectoring_info = 0;

	vmx->exit_reason = vmx->fail ? 0xdead : vmcs_read32(VM_EXIT_REASON);
	if (vmx->fail || (vmx->exit_reason & VMX_EXIT_REASONS_FAILED_VMENTRY))
		return;

	vmx->loaded_vmcs->launched = 1;
	vmx->idt_vectoring_info = vmcs_read32(IDT_VECTORING_INFO_FIELD);

	vmx_complete_atomic_exit(vmx);
	vmx_recover_nmi_blocking(vmx);
	vmx_complete_interrupts(vmx);
}
STACK_FRAME_NON_STANDARD(vmx_vcpu_run);

static void vmx_switch_vmcs(struct kvm_vcpu *vcpu, struct loaded_vmcs *vmcs)
{
	struct vcpu_vmx *vmx = to_vmx(vcpu);
	int cpu;

	if (vmx->loaded_vmcs == vmcs)
		return;

	cpu = get_cpu();
	vmx->loaded_vmcs = vmcs;
	vmx_vcpu_put(vcpu);
	vmx_vcpu_load(vcpu, cpu);
	put_cpu();
}

/*
 * Ensure that the current vmcs of the logical processor is the
 * vmcs01 of the vcpu before calling free_nested().
 */
static void vmx_free_vcpu_nested(struct kvm_vcpu *vcpu)
{
       struct vcpu_vmx *vmx = to_vmx(vcpu);

       vcpu_load(vcpu);
       vmx_switch_vmcs(vcpu, &vmx->vmcs01);
       free_nested(vmx);
       vcpu_put(vcpu);
}

static void vmx_free_vcpu(struct kvm_vcpu *vcpu)
{
	struct vcpu_vmx *vmx = to_vmx(vcpu);

	if (enable_pml)
		vmx_destroy_pml_buffer(vmx);
	free_vpid(vmx->vpid);
	leave_guest_mode(vcpu);
	vmx_free_vcpu_nested(vcpu);
	free_loaded_vmcs(vmx->loaded_vmcs);
	kfree(vmx->guest_msrs);
	kvm_vcpu_uninit(vcpu);
	kmem_cache_free(kvm_vcpu_cache, vmx);
}

static struct kvm_vcpu *vmx_create_vcpu(struct kvm *kvm, unsigned int id)
{
	int err;
	struct vcpu_vmx *vmx = kmem_cache_zalloc(kvm_vcpu_cache, GFP_KERNEL);
	unsigned long *msr_bitmap;
	int cpu;

	if (!vmx)
		return ERR_PTR(-ENOMEM);

	vmx->vpid = allocate_vpid();

	err = kvm_vcpu_init(&vmx->vcpu, kvm, id);
	if (err)
		goto free_vcpu;

	err = -ENOMEM;

	/*
	 * If PML is turned on, failure on enabling PML just results in failure
	 * of creating the vcpu, therefore we can simplify PML logic (by
	 * avoiding dealing with cases, such as enabling PML partially on vcpus
	 * for the guest, etc.
	 */
	if (enable_pml) {
		vmx->pml_pg = alloc_page(GFP_KERNEL | __GFP_ZERO);
		if (!vmx->pml_pg)
			goto uninit_vcpu;
	}

	vmx->guest_msrs = kmalloc(PAGE_SIZE, GFP_KERNEL);
	BUILD_BUG_ON(ARRAY_SIZE(vmx_msr_index) * sizeof(vmx->guest_msrs[0])
		     > PAGE_SIZE);

	if (!vmx->guest_msrs)
		goto free_pml;

	err = alloc_loaded_vmcs(&vmx->vmcs01);
	if (err < 0)
		goto free_msrs;

	msr_bitmap = vmx->vmcs01.msr_bitmap;
	vmx_disable_intercept_for_msr(msr_bitmap, MSR_FS_BASE, MSR_TYPE_RW);
	vmx_disable_intercept_for_msr(msr_bitmap, MSR_GS_BASE, MSR_TYPE_RW);
	vmx_disable_intercept_for_msr(msr_bitmap, MSR_KERNEL_GS_BASE, MSR_TYPE_RW);
	vmx_disable_intercept_for_msr(msr_bitmap, MSR_IA32_SYSENTER_CS, MSR_TYPE_RW);
	vmx_disable_intercept_for_msr(msr_bitmap, MSR_IA32_SYSENTER_ESP, MSR_TYPE_RW);
	vmx_disable_intercept_for_msr(msr_bitmap, MSR_IA32_SYSENTER_EIP, MSR_TYPE_RW);
	vmx->msr_bitmap_mode = 0;

	vmx->loaded_vmcs = &vmx->vmcs01;
	cpu = get_cpu();
	vmx_vcpu_load(&vmx->vcpu, cpu);
	vmx->vcpu.cpu = cpu;
	vmx_vcpu_setup(vmx);
	vmx_vcpu_put(&vmx->vcpu);
	put_cpu();
	if (cpu_need_virtualize_apic_accesses(&vmx->vcpu)) {
		err = alloc_apic_access_page(kvm);
		if (err)
			goto free_vmcs;
	}

	if (enable_ept) {
		err = init_rmode_identity_map(kvm);
		if (err)
			goto free_vmcs;
	}

	if (nested) {
		nested_vmx_setup_ctls_msrs(vmx);
		vmx->nested.vpid02 = allocate_vpid();
	}

	vmx->nested.posted_intr_nv = -1;
	vmx->nested.current_vmptr = -1ull;

	vmx->msr_ia32_feature_control_valid_bits = FEATURE_CONTROL_LOCKED;

	/*
	 * Enforce invariant: pi_desc.nv is always either POSTED_INTR_VECTOR
	 * or POSTED_INTR_WAKEUP_VECTOR.
	 */
	vmx->pi_desc.nv = POSTED_INTR_VECTOR;
	vmx->pi_desc.sn = 1;

	return &vmx->vcpu;

free_vmcs:
	free_vpid(vmx->nested.vpid02);
	free_loaded_vmcs(vmx->loaded_vmcs);
free_msrs:
	kfree(vmx->guest_msrs);
free_pml:
	vmx_destroy_pml_buffer(vmx);
uninit_vcpu:
	kvm_vcpu_uninit(&vmx->vcpu);
free_vcpu:
	free_vpid(vmx->vpid);
	kmem_cache_free(kvm_vcpu_cache, vmx);
	return ERR_PTR(err);
}

static void __init vmx_check_processor_compat(void *rtn)
{
	struct vmcs_config vmcs_conf;

	*(int *)rtn = 0;
	if (setup_vmcs_config(&vmcs_conf) < 0)
		*(int *)rtn = -EIO;
	if (memcmp(&vmcs_config, &vmcs_conf, sizeof(struct vmcs_config)) != 0) {
		printk(KERN_ERR "kvm: CPU %d feature inconsistency!\n",
				smp_processor_id());
		*(int *)rtn = -EIO;
	}
}

static u64 vmx_get_mt_mask(struct kvm_vcpu *vcpu, gfn_t gfn, bool is_mmio)
{
	u8 cache;
	u64 ipat = 0;

	/* For VT-d and EPT combination
	 * 1. MMIO: always map as UC
	 * 2. EPT with VT-d:
	 *   a. VT-d without snooping control feature: can't guarantee the
	 *	result, try to trust guest.
	 *   b. VT-d with snooping control feature: snooping control feature of
	 *	VT-d engine can guarantee the cache correctness. Just set it
	 *	to WB to keep consistent with host. So the same as item 3.
	 * 3. EPT without VT-d: always map as WB and set IPAT=1 to keep
	 *    consistent with host MTRR
	 */
	if (is_mmio) {
		cache = MTRR_TYPE_UNCACHABLE;
		goto exit;
	}

	if (!kvm_arch_has_noncoherent_dma(vcpu->kvm)) {
		ipat = VMX_EPT_IPAT_BIT;
		cache = MTRR_TYPE_WRBACK;
		goto exit;
	}

	if (kvm_read_cr0(vcpu) & X86_CR0_CD) {
		ipat = VMX_EPT_IPAT_BIT;
		if (kvm_check_has_quirk(vcpu->kvm, KVM_X86_QUIRK_CD_NW_CLEARED))
			cache = MTRR_TYPE_WRBACK;
		else
			cache = MTRR_TYPE_UNCACHABLE;
		goto exit;
	}

	cache = kvm_mtrr_get_guest_memory_type(vcpu, gfn);

exit:
	return (cache << VMX_EPT_MT_EPTE_SHIFT) | ipat;
}

static int vmx_get_lpage_level(void)
{
	if (enable_ept && !cpu_has_vmx_ept_1g_page())
		return PT_DIRECTORY_LEVEL;
	else
		/* For shadow and EPT supported 1GB page */
		return PT_PDPE_LEVEL;
}

static void vmcs_set_secondary_exec_control(u32 new_ctl)
{
	/*
	 * These bits in the secondary execution controls field
	 * are dynamic, the others are mostly based on the hypervisor
	 * architecture and the guest's CPUID.  Do not touch the
	 * dynamic bits.
	 */
	u32 mask =
		SECONDARY_EXEC_SHADOW_VMCS |
		SECONDARY_EXEC_VIRTUALIZE_X2APIC_MODE |
		SECONDARY_EXEC_VIRTUALIZE_APIC_ACCESSES |
		SECONDARY_EXEC_DESC;

	u32 cur_ctl = vmcs_read32(SECONDARY_VM_EXEC_CONTROL);

	vmcs_write32(SECONDARY_VM_EXEC_CONTROL,
		     (new_ctl & ~mask) | (cur_ctl & mask));
}

/*
 * Generate MSR_IA32_VMX_CR{0,4}_FIXED1 according to CPUID. Only set bits
 * (indicating "allowed-1") if they are supported in the guest's CPUID.
 */
static void nested_vmx_cr_fixed1_bits_update(struct kvm_vcpu *vcpu)
{
	struct vcpu_vmx *vmx = to_vmx(vcpu);
	struct kvm_cpuid_entry2 *entry;

	vmx->nested.nested_vmx_cr0_fixed1 = 0xffffffff;
	vmx->nested.nested_vmx_cr4_fixed1 = X86_CR4_PCE;

#define cr4_fixed1_update(_cr4_mask, _reg, _cpuid_mask) do {		\
	if (entry && (entry->_reg & (_cpuid_mask)))			\
		vmx->nested.nested_vmx_cr4_fixed1 |= (_cr4_mask);	\
} while (0)

	entry = kvm_find_cpuid_entry(vcpu, 0x1, 0);
	cr4_fixed1_update(X86_CR4_VME,        edx, bit(X86_FEATURE_VME));
	cr4_fixed1_update(X86_CR4_PVI,        edx, bit(X86_FEATURE_VME));
	cr4_fixed1_update(X86_CR4_TSD,        edx, bit(X86_FEATURE_TSC));
	cr4_fixed1_update(X86_CR4_DE,         edx, bit(X86_FEATURE_DE));
	cr4_fixed1_update(X86_CR4_PSE,        edx, bit(X86_FEATURE_PSE));
	cr4_fixed1_update(X86_CR4_PAE,        edx, bit(X86_FEATURE_PAE));
	cr4_fixed1_update(X86_CR4_MCE,        edx, bit(X86_FEATURE_MCE));
	cr4_fixed1_update(X86_CR4_PGE,        edx, bit(X86_FEATURE_PGE));
	cr4_fixed1_update(X86_CR4_OSFXSR,     edx, bit(X86_FEATURE_FXSR));
	cr4_fixed1_update(X86_CR4_OSXMMEXCPT, edx, bit(X86_FEATURE_XMM));
	cr4_fixed1_update(X86_CR4_VMXE,       ecx, bit(X86_FEATURE_VMX));
	cr4_fixed1_update(X86_CR4_SMXE,       ecx, bit(X86_FEATURE_SMX));
	cr4_fixed1_update(X86_CR4_PCIDE,      ecx, bit(X86_FEATURE_PCID));
	cr4_fixed1_update(X86_CR4_OSXSAVE,    ecx, bit(X86_FEATURE_XSAVE));

	entry = kvm_find_cpuid_entry(vcpu, 0x7, 0);
	cr4_fixed1_update(X86_CR4_FSGSBASE,   ebx, bit(X86_FEATURE_FSGSBASE));
	cr4_fixed1_update(X86_CR4_SMEP,       ebx, bit(X86_FEATURE_SMEP));
	cr4_fixed1_update(X86_CR4_SMAP,       ebx, bit(X86_FEATURE_SMAP));
	cr4_fixed1_update(X86_CR4_PKE,        ecx, bit(X86_FEATURE_PKU));
	cr4_fixed1_update(X86_CR4_UMIP,       ecx, bit(X86_FEATURE_UMIP));

#undef cr4_fixed1_update
}

static void vmx_cpuid_update(struct kvm_vcpu *vcpu)
{
	struct vcpu_vmx *vmx = to_vmx(vcpu);

	if (cpu_has_secondary_exec_ctrls()) {
		vmx_compute_secondary_exec_control(vmx);
		vmcs_set_secondary_exec_control(vmx->secondary_exec_control);
	}

	if (nested_vmx_allowed(vcpu))
		to_vmx(vcpu)->msr_ia32_feature_control_valid_bits |=
			FEATURE_CONTROL_VMXON_ENABLED_OUTSIDE_SMX;
	else
		to_vmx(vcpu)->msr_ia32_feature_control_valid_bits &=
			~FEATURE_CONTROL_VMXON_ENABLED_OUTSIDE_SMX;

	if (nested_vmx_allowed(vcpu))
		nested_vmx_cr_fixed1_bits_update(vcpu);
}

static void vmx_set_supported_cpuid(u32 func, struct kvm_cpuid_entry2 *entry)
{
	if (func == 1 && nested)
		entry->ecx |= bit(X86_FEATURE_VMX);
}

static void nested_ept_inject_page_fault(struct kvm_vcpu *vcpu,
		struct x86_exception *fault)
{
	struct vmcs12 *vmcs12 = get_vmcs12(vcpu);
	struct vcpu_vmx *vmx = to_vmx(vcpu);
	u32 exit_reason;
	unsigned long exit_qualification = vcpu->arch.exit_qualification;

	if (vmx->nested.pml_full) {
		exit_reason = EXIT_REASON_PML_FULL;
		vmx->nested.pml_full = false;
		exit_qualification &= INTR_INFO_UNBLOCK_NMI;
	} else if (fault->error_code & PFERR_RSVD_MASK)
		exit_reason = EXIT_REASON_EPT_MISCONFIG;
	else
		exit_reason = EXIT_REASON_EPT_VIOLATION;

	nested_vmx_vmexit(vcpu, exit_reason, 0, exit_qualification);
	vmcs12->guest_physical_address = fault->address;
}

static bool nested_ept_ad_enabled(struct kvm_vcpu *vcpu)
{
	return nested_ept_get_cr3(vcpu) & VMX_EPTP_AD_ENABLE_BIT;
}

/* Callbacks for nested_ept_init_mmu_context: */

static unsigned long nested_ept_get_cr3(struct kvm_vcpu *vcpu)
{
	/* return the page table to be shadowed - in our case, EPT12 */
	return get_vmcs12(vcpu)->ept_pointer;
}

static int nested_ept_init_mmu_context(struct kvm_vcpu *vcpu)
{
	WARN_ON(mmu_is_nested(vcpu));
	if (!valid_ept_address(vcpu, nested_ept_get_cr3(vcpu)))
		return 1;

	kvm_mmu_unload(vcpu);
	kvm_init_shadow_ept_mmu(vcpu,
			to_vmx(vcpu)->nested.nested_vmx_ept_caps &
			VMX_EPT_EXECUTE_ONLY_BIT,
			nested_ept_ad_enabled(vcpu));
	vcpu->arch.mmu.set_cr3           = vmx_set_cr3;
	vcpu->arch.mmu.get_cr3           = nested_ept_get_cr3;
	vcpu->arch.mmu.inject_page_fault = nested_ept_inject_page_fault;

	vcpu->arch.walk_mmu              = &vcpu->arch.nested_mmu;
	return 0;
}

static void nested_ept_uninit_mmu_context(struct kvm_vcpu *vcpu)
{
	vcpu->arch.walk_mmu = &vcpu->arch.mmu;
}

static bool nested_vmx_is_page_fault_vmexit(struct vmcs12 *vmcs12,
					    u16 error_code)
{
	bool inequality, bit;

	bit = (vmcs12->exception_bitmap & (1u << PF_VECTOR)) != 0;
	inequality =
		(error_code & vmcs12->page_fault_error_code_mask) !=
		 vmcs12->page_fault_error_code_match;
	return inequality ^ bit;
}

static void vmx_inject_page_fault_nested(struct kvm_vcpu *vcpu,
		struct x86_exception *fault)
{
	struct vmcs12 *vmcs12 = get_vmcs12(vcpu);

	WARN_ON(!is_guest_mode(vcpu));

	if (nested_vmx_is_page_fault_vmexit(vmcs12, fault->error_code) &&
		!to_vmx(vcpu)->nested.nested_run_pending) {
		vmcs12->vm_exit_intr_error_code = fault->error_code;
		nested_vmx_vmexit(vcpu, EXIT_REASON_EXCEPTION_NMI,
				  PF_VECTOR | INTR_TYPE_HARD_EXCEPTION |
				  INTR_INFO_DELIVER_CODE_MASK | INTR_INFO_VALID_MASK,
				  fault->address);
	} else {
		kvm_inject_page_fault(vcpu, fault);
	}
}

static inline bool nested_vmx_prepare_msr_bitmap(struct kvm_vcpu *vcpu,
						 struct vmcs12 *vmcs12);

static void nested_get_vmcs12_pages(struct kvm_vcpu *vcpu,
					struct vmcs12 *vmcs12)
{
	struct vcpu_vmx *vmx = to_vmx(vcpu);
	struct page *page;
	u64 hpa;

	if (nested_cpu_has2(vmcs12, SECONDARY_EXEC_VIRTUALIZE_APIC_ACCESSES)) {
		/*
		 * Translate L1 physical address to host physical
		 * address for vmcs02. Keep the page pinned, so this
		 * physical address remains valid. We keep a reference
		 * to it so we can release it later.
		 */
		if (vmx->nested.apic_access_page) { /* shouldn't happen */
			kvm_release_page_dirty(vmx->nested.apic_access_page);
			vmx->nested.apic_access_page = NULL;
		}
		page = kvm_vcpu_gpa_to_page(vcpu, vmcs12->apic_access_addr);
		/*
		 * If translation failed, no matter: This feature asks
		 * to exit when accessing the given address, and if it
		 * can never be accessed, this feature won't do
		 * anything anyway.
		 */
		if (!is_error_page(page)) {
			vmx->nested.apic_access_page = page;
			hpa = page_to_phys(vmx->nested.apic_access_page);
			vmcs_write64(APIC_ACCESS_ADDR, hpa);
		} else {
			vmcs_clear_bits(SECONDARY_VM_EXEC_CONTROL,
					SECONDARY_EXEC_VIRTUALIZE_APIC_ACCESSES);
		}
	} else if (!(nested_cpu_has_virt_x2apic_mode(vmcs12)) &&
		   cpu_need_virtualize_apic_accesses(&vmx->vcpu)) {
		vmcs_set_bits(SECONDARY_VM_EXEC_CONTROL,
			      SECONDARY_EXEC_VIRTUALIZE_APIC_ACCESSES);
		kvm_vcpu_reload_apic_access_page(vcpu);
	}

	if (nested_cpu_has(vmcs12, CPU_BASED_TPR_SHADOW)) {
		if (vmx->nested.virtual_apic_page) { /* shouldn't happen */
			kvm_release_page_dirty(vmx->nested.virtual_apic_page);
			vmx->nested.virtual_apic_page = NULL;
		}
		page = kvm_vcpu_gpa_to_page(vcpu, vmcs12->virtual_apic_page_addr);

		/*
		 * If translation failed, VM entry will fail because
		 * prepare_vmcs02 set VIRTUAL_APIC_PAGE_ADDR to -1ull.
		 * Failing the vm entry is _not_ what the processor
		 * does but it's basically the only possibility we
		 * have.  We could still enter the guest if CR8 load
		 * exits are enabled, CR8 store exits are enabled, and
		 * virtualize APIC access is disabled; in this case
		 * the processor would never use the TPR shadow and we
		 * could simply clear the bit from the execution
		 * control.  But such a configuration is useless, so
		 * let's keep the code simple.
		 */
		if (!is_error_page(page)) {
			vmx->nested.virtual_apic_page = page;
			hpa = page_to_phys(vmx->nested.virtual_apic_page);
			vmcs_write64(VIRTUAL_APIC_PAGE_ADDR, hpa);
		}
	}

	if (nested_cpu_has_posted_intr(vmcs12)) {
		if (vmx->nested.pi_desc_page) { /* shouldn't happen */
			kunmap(vmx->nested.pi_desc_page);
			kvm_release_page_dirty(vmx->nested.pi_desc_page);
			vmx->nested.pi_desc_page = NULL;
		}
		page = kvm_vcpu_gpa_to_page(vcpu, vmcs12->posted_intr_desc_addr);
		if (is_error_page(page))
			return;
		vmx->nested.pi_desc_page = page;
		vmx->nested.pi_desc = kmap(vmx->nested.pi_desc_page);
		vmx->nested.pi_desc =
			(struct pi_desc *)((void *)vmx->nested.pi_desc +
			(unsigned long)(vmcs12->posted_intr_desc_addr &
			(PAGE_SIZE - 1)));
		vmcs_write64(POSTED_INTR_DESC_ADDR,
			page_to_phys(vmx->nested.pi_desc_page) +
			(unsigned long)(vmcs12->posted_intr_desc_addr &
			(PAGE_SIZE - 1)));
	}
	if (!nested_vmx_prepare_msr_bitmap(vcpu, vmcs12))
		vmcs_clear_bits(CPU_BASED_VM_EXEC_CONTROL,
				CPU_BASED_USE_MSR_BITMAPS);
}

static void vmx_start_preemption_timer(struct kvm_vcpu *vcpu)
{
	u64 preemption_timeout = get_vmcs12(vcpu)->vmx_preemption_timer_value;
	struct vcpu_vmx *vmx = to_vmx(vcpu);

	if (vcpu->arch.virtual_tsc_khz == 0)
		return;

	/* Make sure short timeouts reliably trigger an immediate vmexit.
	 * hrtimer_start does not guarantee this. */
	if (preemption_timeout <= 1) {
		vmx_preemption_timer_fn(&vmx->nested.preemption_timer);
		return;
	}

	preemption_timeout <<= VMX_MISC_EMULATED_PREEMPTION_TIMER_RATE;
	preemption_timeout *= 1000000;
	do_div(preemption_timeout, vcpu->arch.virtual_tsc_khz);
	hrtimer_start(&vmx->nested.preemption_timer,
		      ns_to_ktime(preemption_timeout), HRTIMER_MODE_REL);
}

static int nested_vmx_check_io_bitmap_controls(struct kvm_vcpu *vcpu,
					       struct vmcs12 *vmcs12)
{
	if (!nested_cpu_has(vmcs12, CPU_BASED_USE_IO_BITMAPS))
		return 0;

	if (!page_address_valid(vcpu, vmcs12->io_bitmap_a) ||
	    !page_address_valid(vcpu, vmcs12->io_bitmap_b))
		return -EINVAL;

	return 0;
}

static int nested_vmx_check_msr_bitmap_controls(struct kvm_vcpu *vcpu,
						struct vmcs12 *vmcs12)
{
	if (!nested_cpu_has(vmcs12, CPU_BASED_USE_MSR_BITMAPS))
		return 0;

	if (!page_address_valid(vcpu, vmcs12->msr_bitmap))
		return -EINVAL;

	return 0;
}

static int nested_vmx_check_tpr_shadow_controls(struct kvm_vcpu *vcpu,
						struct vmcs12 *vmcs12)
{
	if (!nested_cpu_has(vmcs12, CPU_BASED_TPR_SHADOW))
		return 0;

	if (!page_address_valid(vcpu, vmcs12->virtual_apic_page_addr))
		return -EINVAL;

	return 0;
}

/*
 * Merge L0's and L1's MSR bitmap, return false to indicate that
 * we do not use the hardware.
 */
static inline bool nested_vmx_prepare_msr_bitmap(struct kvm_vcpu *vcpu,
						 struct vmcs12 *vmcs12)
{
	int msr;
	struct page *page;
	unsigned long *msr_bitmap_l1;
	unsigned long *msr_bitmap_l0 = to_vmx(vcpu)->nested.vmcs02.msr_bitmap;
	/*
	 * pred_cmd & spec_ctrl are trying to verify two things:
	 *
	 * 1. L0 gave a permission to L1 to actually passthrough the MSR. This
	 *    ensures that we do not accidentally generate an L02 MSR bitmap
	 *    from the L12 MSR bitmap that is too permissive.
	 * 2. That L1 or L2s have actually used the MSR. This avoids
	 *    unnecessarily merging of the bitmap if the MSR is unused. This
	 *    works properly because we only update the L01 MSR bitmap lazily.
	 *    So even if L0 should pass L1 these MSRs, the L01 bitmap is only
	 *    updated to reflect this when L1 (or its L2s) actually write to
	 *    the MSR.
	 */
	bool pred_cmd = msr_write_intercepted_l01(vcpu, MSR_IA32_PRED_CMD);
	bool spec_ctrl = msr_write_intercepted_l01(vcpu, MSR_IA32_SPEC_CTRL);

<<<<<<< HEAD
	if (!nested_cpu_has_virt_x2apic_mode(vmcs12) &&
	    !pred_cmd && !spec_ctrl)
=======
	/* Nothing to do if the MSR bitmap is not in use.  */
	if (!cpu_has_vmx_msr_bitmap() ||
	    !nested_cpu_has(vmcs12, CPU_BASED_USE_MSR_BITMAPS))
		return false;

	/* This shortcut is ok because we support only x2APIC MSRs so far. */
	if (!nested_cpu_has_virt_x2apic_mode(vmcs12))
>>>>>>> 8dbfb2bf
		return false;

	page = kvm_vcpu_gpa_to_page(vcpu, vmcs12->msr_bitmap);
	if (is_error_page(page))
		return false;

	msr_bitmap_l1 = (unsigned long *)kmap(page);
	if (nested_cpu_has_apic_reg_virt(vmcs12)) {
		/*
		 * L0 need not intercept reads for MSRs between 0x800 and 0x8ff, it
		 * just lets the processor take the value from the virtual-APIC page;
		 * take those 256 bits directly from the L1 bitmap.
		 */
		for (msr = 0x800; msr <= 0x8ff; msr += BITS_PER_LONG) {
			unsigned word = msr / BITS_PER_LONG;
			msr_bitmap_l0[word] = msr_bitmap_l1[word];
			msr_bitmap_l0[word + (0x800 / sizeof(long))] = ~0;
		}
	} else {
		for (msr = 0x800; msr <= 0x8ff; msr += BITS_PER_LONG) {
			unsigned word = msr / BITS_PER_LONG;
			msr_bitmap_l0[word] = ~0;
			msr_bitmap_l0[word + (0x800 / sizeof(long))] = ~0;
		}
	}

	nested_vmx_disable_intercept_for_msr(
		msr_bitmap_l1, msr_bitmap_l0,
		X2APIC_MSR(APIC_TASKPRI),
		MSR_TYPE_W);

	if (nested_cpu_has_vid(vmcs12)) {
		nested_vmx_disable_intercept_for_msr(
			msr_bitmap_l1, msr_bitmap_l0,
			X2APIC_MSR(APIC_EOI),
			MSR_TYPE_W);
		nested_vmx_disable_intercept_for_msr(
			msr_bitmap_l1, msr_bitmap_l0,
			X2APIC_MSR(APIC_SELF_IPI),
			MSR_TYPE_W);
	}

	if (spec_ctrl)
		nested_vmx_disable_intercept_for_msr(
					msr_bitmap_l1, msr_bitmap_l0,
					MSR_IA32_SPEC_CTRL,
					MSR_TYPE_R | MSR_TYPE_W);

	if (pred_cmd)
		nested_vmx_disable_intercept_for_msr(
					msr_bitmap_l1, msr_bitmap_l0,
					MSR_IA32_PRED_CMD,
					MSR_TYPE_W);

	kunmap(page);
	kvm_release_page_clean(page);

	return true;
}

static int nested_vmx_check_apicv_controls(struct kvm_vcpu *vcpu,
					   struct vmcs12 *vmcs12)
{
	if (!nested_cpu_has_virt_x2apic_mode(vmcs12) &&
	    !nested_cpu_has_apic_reg_virt(vmcs12) &&
	    !nested_cpu_has_vid(vmcs12) &&
	    !nested_cpu_has_posted_intr(vmcs12))
		return 0;

	/*
	 * If virtualize x2apic mode is enabled,
	 * virtualize apic access must be disabled.
	 */
	if (nested_cpu_has_virt_x2apic_mode(vmcs12) &&
	    nested_cpu_has2(vmcs12, SECONDARY_EXEC_VIRTUALIZE_APIC_ACCESSES))
		return -EINVAL;

	/*
	 * If virtual interrupt delivery is enabled,
	 * we must exit on external interrupts.
	 */
	if (nested_cpu_has_vid(vmcs12) &&
	   !nested_exit_on_intr(vcpu))
		return -EINVAL;

	/*
	 * bits 15:8 should be zero in posted_intr_nv,
	 * the descriptor address has been already checked
	 * in nested_get_vmcs12_pages.
	 */
	if (nested_cpu_has_posted_intr(vmcs12) &&
	   (!nested_cpu_has_vid(vmcs12) ||
	    !nested_exit_intr_ack_set(vcpu) ||
	    vmcs12->posted_intr_nv & 0xff00))
		return -EINVAL;

	/* tpr shadow is needed by all apicv features. */
	if (!nested_cpu_has(vmcs12, CPU_BASED_TPR_SHADOW))
		return -EINVAL;

	return 0;
}

static int nested_vmx_check_msr_switch(struct kvm_vcpu *vcpu,
				       unsigned long count_field,
				       unsigned long addr_field)
{
	int maxphyaddr;
	u64 count, addr;

	if (vmcs12_read_any(vcpu, count_field, &count) ||
	    vmcs12_read_any(vcpu, addr_field, &addr)) {
		WARN_ON(1);
		return -EINVAL;
	}
	if (count == 0)
		return 0;
	maxphyaddr = cpuid_maxphyaddr(vcpu);
	if (!IS_ALIGNED(addr, 16) || addr >> maxphyaddr ||
	    (addr + count * sizeof(struct vmx_msr_entry) - 1) >> maxphyaddr) {
		pr_debug_ratelimited(
			"nVMX: invalid MSR switch (0x%lx, %d, %llu, 0x%08llx)",
			addr_field, maxphyaddr, count, addr);
		return -EINVAL;
	}
	return 0;
}

static int nested_vmx_check_msr_switch_controls(struct kvm_vcpu *vcpu,
						struct vmcs12 *vmcs12)
{
	if (vmcs12->vm_exit_msr_load_count == 0 &&
	    vmcs12->vm_exit_msr_store_count == 0 &&
	    vmcs12->vm_entry_msr_load_count == 0)
		return 0; /* Fast path */
	if (nested_vmx_check_msr_switch(vcpu, VM_EXIT_MSR_LOAD_COUNT,
					VM_EXIT_MSR_LOAD_ADDR) ||
	    nested_vmx_check_msr_switch(vcpu, VM_EXIT_MSR_STORE_COUNT,
					VM_EXIT_MSR_STORE_ADDR) ||
	    nested_vmx_check_msr_switch(vcpu, VM_ENTRY_MSR_LOAD_COUNT,
					VM_ENTRY_MSR_LOAD_ADDR))
		return -EINVAL;
	return 0;
}

static int nested_vmx_check_pml_controls(struct kvm_vcpu *vcpu,
					 struct vmcs12 *vmcs12)
{
	u64 address = vmcs12->pml_address;
	int maxphyaddr = cpuid_maxphyaddr(vcpu);

	if (nested_cpu_has2(vmcs12, SECONDARY_EXEC_ENABLE_PML)) {
		if (!nested_cpu_has_ept(vmcs12) ||
		    !IS_ALIGNED(address, 4096)  ||
		    address >> maxphyaddr)
			return -EINVAL;
	}

	return 0;
}

static int nested_vmx_msr_check_common(struct kvm_vcpu *vcpu,
				       struct vmx_msr_entry *e)
{
	/* x2APIC MSR accesses are not allowed */
	if (vcpu->arch.apic_base & X2APIC_ENABLE && e->index >> 8 == 0x8)
		return -EINVAL;
	if (e->index == MSR_IA32_UCODE_WRITE || /* SDM Table 35-2 */
	    e->index == MSR_IA32_UCODE_REV)
		return -EINVAL;
	if (e->reserved != 0)
		return -EINVAL;
	return 0;
}

static int nested_vmx_load_msr_check(struct kvm_vcpu *vcpu,
				     struct vmx_msr_entry *e)
{
	if (e->index == MSR_FS_BASE ||
	    e->index == MSR_GS_BASE ||
	    e->index == MSR_IA32_SMM_MONITOR_CTL || /* SMM is not supported */
	    nested_vmx_msr_check_common(vcpu, e))
		return -EINVAL;
	return 0;
}

static int nested_vmx_store_msr_check(struct kvm_vcpu *vcpu,
				      struct vmx_msr_entry *e)
{
	if (e->index == MSR_IA32_SMBASE || /* SMM is not supported */
	    nested_vmx_msr_check_common(vcpu, e))
		return -EINVAL;
	return 0;
}

/*
 * Load guest's/host's msr at nested entry/exit.
 * return 0 for success, entry index for failure.
 */
static u32 nested_vmx_load_msr(struct kvm_vcpu *vcpu, u64 gpa, u32 count)
{
	u32 i;
	struct vmx_msr_entry e;
	struct msr_data msr;

	msr.host_initiated = false;
	for (i = 0; i < count; i++) {
		if (kvm_vcpu_read_guest(vcpu, gpa + i * sizeof(e),
					&e, sizeof(e))) {
			pr_debug_ratelimited(
				"%s cannot read MSR entry (%u, 0x%08llx)\n",
				__func__, i, gpa + i * sizeof(e));
			goto fail;
		}
		if (nested_vmx_load_msr_check(vcpu, &e)) {
			pr_debug_ratelimited(
				"%s check failed (%u, 0x%x, 0x%x)\n",
				__func__, i, e.index, e.reserved);
			goto fail;
		}
		msr.index = e.index;
		msr.data = e.value;
		if (kvm_set_msr(vcpu, &msr)) {
			pr_debug_ratelimited(
				"%s cannot write MSR (%u, 0x%x, 0x%llx)\n",
				__func__, i, e.index, e.value);
			goto fail;
		}
	}
	return 0;
fail:
	return i + 1;
}

static int nested_vmx_store_msr(struct kvm_vcpu *vcpu, u64 gpa, u32 count)
{
	u32 i;
	struct vmx_msr_entry e;

	for (i = 0; i < count; i++) {
		struct msr_data msr_info;
		if (kvm_vcpu_read_guest(vcpu,
					gpa + i * sizeof(e),
					&e, 2 * sizeof(u32))) {
			pr_debug_ratelimited(
				"%s cannot read MSR entry (%u, 0x%08llx)\n",
				__func__, i, gpa + i * sizeof(e));
			return -EINVAL;
		}
		if (nested_vmx_store_msr_check(vcpu, &e)) {
			pr_debug_ratelimited(
				"%s check failed (%u, 0x%x, 0x%x)\n",
				__func__, i, e.index, e.reserved);
			return -EINVAL;
		}
		msr_info.host_initiated = false;
		msr_info.index = e.index;
		if (kvm_get_msr(vcpu, &msr_info)) {
			pr_debug_ratelimited(
				"%s cannot read MSR (%u, 0x%x)\n",
				__func__, i, e.index);
			return -EINVAL;
		}
		if (kvm_vcpu_write_guest(vcpu,
					 gpa + i * sizeof(e) +
					     offsetof(struct vmx_msr_entry, value),
					 &msr_info.data, sizeof(msr_info.data))) {
			pr_debug_ratelimited(
				"%s cannot write MSR (%u, 0x%x, 0x%llx)\n",
				__func__, i, e.index, msr_info.data);
			return -EINVAL;
		}
	}
	return 0;
}

static bool nested_cr3_valid(struct kvm_vcpu *vcpu, unsigned long val)
{
	unsigned long invalid_mask;

	invalid_mask = (~0ULL) << cpuid_maxphyaddr(vcpu);
	return (val & invalid_mask) == 0;
}

/*
 * Load guest's/host's cr3 at nested entry/exit. nested_ept is true if we are
 * emulating VM entry into a guest with EPT enabled.
 * Returns 0 on success, 1 on failure. Invalid state exit qualification code
 * is assigned to entry_failure_code on failure.
 */
static int nested_vmx_load_cr3(struct kvm_vcpu *vcpu, unsigned long cr3, bool nested_ept,
			       u32 *entry_failure_code)
{
	if (cr3 != kvm_read_cr3(vcpu) || (!nested_ept && pdptrs_changed(vcpu))) {
		if (!nested_cr3_valid(vcpu, cr3)) {
			*entry_failure_code = ENTRY_FAIL_DEFAULT;
			return 1;
		}

		/*
		 * If PAE paging and EPT are both on, CR3 is not used by the CPU and
		 * must not be dereferenced.
		 */
		if (!is_long_mode(vcpu) && is_pae(vcpu) && is_paging(vcpu) &&
		    !nested_ept) {
			if (!load_pdptrs(vcpu, vcpu->arch.walk_mmu, cr3)) {
				*entry_failure_code = ENTRY_FAIL_PDPTE;
				return 1;
			}
		}

		vcpu->arch.cr3 = cr3;
		__set_bit(VCPU_EXREG_CR3, (ulong *)&vcpu->arch.regs_avail);
	}

	kvm_mmu_reset_context(vcpu);
	return 0;
}

static void prepare_vmcs02_full(struct kvm_vcpu *vcpu, struct vmcs12 *vmcs12,
			       bool from_vmentry)
{
	struct vcpu_vmx *vmx = to_vmx(vcpu);

	vmcs_write16(GUEST_ES_SELECTOR, vmcs12->guest_es_selector);
	vmcs_write16(GUEST_SS_SELECTOR, vmcs12->guest_ss_selector);
	vmcs_write16(GUEST_DS_SELECTOR, vmcs12->guest_ds_selector);
	vmcs_write16(GUEST_FS_SELECTOR, vmcs12->guest_fs_selector);
	vmcs_write16(GUEST_GS_SELECTOR, vmcs12->guest_gs_selector);
	vmcs_write16(GUEST_LDTR_SELECTOR, vmcs12->guest_ldtr_selector);
	vmcs_write16(GUEST_TR_SELECTOR, vmcs12->guest_tr_selector);
	vmcs_write32(GUEST_ES_LIMIT, vmcs12->guest_es_limit);
	vmcs_write32(GUEST_SS_LIMIT, vmcs12->guest_ss_limit);
	vmcs_write32(GUEST_DS_LIMIT, vmcs12->guest_ds_limit);
	vmcs_write32(GUEST_FS_LIMIT, vmcs12->guest_fs_limit);
	vmcs_write32(GUEST_GS_LIMIT, vmcs12->guest_gs_limit);
	vmcs_write32(GUEST_LDTR_LIMIT, vmcs12->guest_ldtr_limit);
	vmcs_write32(GUEST_TR_LIMIT, vmcs12->guest_tr_limit);
	vmcs_write32(GUEST_GDTR_LIMIT, vmcs12->guest_gdtr_limit);
	vmcs_write32(GUEST_IDTR_LIMIT, vmcs12->guest_idtr_limit);
	vmcs_write32(GUEST_ES_AR_BYTES, vmcs12->guest_es_ar_bytes);
	vmcs_write32(GUEST_SS_AR_BYTES, vmcs12->guest_ss_ar_bytes);
	vmcs_write32(GUEST_DS_AR_BYTES, vmcs12->guest_ds_ar_bytes);
	vmcs_write32(GUEST_FS_AR_BYTES, vmcs12->guest_fs_ar_bytes);
	vmcs_write32(GUEST_GS_AR_BYTES, vmcs12->guest_gs_ar_bytes);
	vmcs_write32(GUEST_LDTR_AR_BYTES, vmcs12->guest_ldtr_ar_bytes);
	vmcs_write32(GUEST_TR_AR_BYTES, vmcs12->guest_tr_ar_bytes);
	vmcs_writel(GUEST_SS_BASE, vmcs12->guest_ss_base);
	vmcs_writel(GUEST_DS_BASE, vmcs12->guest_ds_base);
	vmcs_writel(GUEST_FS_BASE, vmcs12->guest_fs_base);
	vmcs_writel(GUEST_GS_BASE, vmcs12->guest_gs_base);
	vmcs_writel(GUEST_LDTR_BASE, vmcs12->guest_ldtr_base);
	vmcs_writel(GUEST_TR_BASE, vmcs12->guest_tr_base);
	vmcs_writel(GUEST_GDTR_BASE, vmcs12->guest_gdtr_base);
	vmcs_writel(GUEST_IDTR_BASE, vmcs12->guest_idtr_base);

	vmcs_write32(GUEST_SYSENTER_CS, vmcs12->guest_sysenter_cs);
	vmcs_writel(GUEST_PENDING_DBG_EXCEPTIONS,
		vmcs12->guest_pending_dbg_exceptions);
	vmcs_writel(GUEST_SYSENTER_ESP, vmcs12->guest_sysenter_esp);
	vmcs_writel(GUEST_SYSENTER_EIP, vmcs12->guest_sysenter_eip);

	if (nested_cpu_has_xsaves(vmcs12))
		vmcs_write64(XSS_EXIT_BITMAP, vmcs12->xss_exit_bitmap);
	vmcs_write64(VMCS_LINK_POINTER, -1ull);

	if (cpu_has_vmx_posted_intr())
		vmcs_write16(POSTED_INTR_NV, POSTED_INTR_NESTED_VECTOR);

	/*
	 * Whether page-faults are trapped is determined by a combination of
	 * 3 settings: PFEC_MASK, PFEC_MATCH and EXCEPTION_BITMAP.PF.
	 * If enable_ept, L0 doesn't care about page faults and we should
	 * set all of these to L1's desires. However, if !enable_ept, L0 does
	 * care about (at least some) page faults, and because it is not easy
	 * (if at all possible?) to merge L0 and L1's desires, we simply ask
	 * to exit on each and every L2 page fault. This is done by setting
	 * MASK=MATCH=0 and (see below) EB.PF=1.
	 * Note that below we don't need special code to set EB.PF beyond the
	 * "or"ing of the EB of vmcs01 and vmcs12, because when enable_ept,
	 * vmcs01's EB.PF is 0 so the "or" will take vmcs12's value, and when
	 * !enable_ept, EB.PF is 1, so the "or" will always be 1.
	 */
	vmcs_write32(PAGE_FAULT_ERROR_CODE_MASK,
		enable_ept ? vmcs12->page_fault_error_code_mask : 0);
	vmcs_write32(PAGE_FAULT_ERROR_CODE_MATCH,
		enable_ept ? vmcs12->page_fault_error_code_match : 0);

	/* All VMFUNCs are currently emulated through L0 vmexits.  */
	if (cpu_has_vmx_vmfunc())
		vmcs_write64(VM_FUNCTION_CONTROL, 0);

	if (cpu_has_vmx_apicv()) {
		vmcs_write64(EOI_EXIT_BITMAP0, vmcs12->eoi_exit_bitmap0);
		vmcs_write64(EOI_EXIT_BITMAP1, vmcs12->eoi_exit_bitmap1);
		vmcs_write64(EOI_EXIT_BITMAP2, vmcs12->eoi_exit_bitmap2);
		vmcs_write64(EOI_EXIT_BITMAP3, vmcs12->eoi_exit_bitmap3);
	}

	/*
	 * Set host-state according to L0's settings (vmcs12 is irrelevant here)
	 * Some constant fields are set here by vmx_set_constant_host_state().
	 * Other fields are different per CPU, and will be set later when
	 * vmx_vcpu_load() is called, and when vmx_save_host_state() is called.
	 */
	vmx_set_constant_host_state(vmx);

	/*
	 * Set the MSR load/store lists to match L0's settings.
	 */
	vmcs_write32(VM_EXIT_MSR_STORE_COUNT, 0);
	vmcs_write32(VM_EXIT_MSR_LOAD_COUNT, vmx->msr_autoload.nr);
	vmcs_write64(VM_EXIT_MSR_LOAD_ADDR, __pa(vmx->msr_autoload.host));
	vmcs_write32(VM_ENTRY_MSR_LOAD_COUNT, vmx->msr_autoload.nr);
	vmcs_write64(VM_ENTRY_MSR_LOAD_ADDR, __pa(vmx->msr_autoload.guest));

	set_cr4_guest_host_mask(vmx);

	if (vmx_mpx_supported())
		vmcs_write64(GUEST_BNDCFGS, vmcs12->guest_bndcfgs);

	if (enable_vpid) {
		if (nested_cpu_has_vpid(vmcs12) && vmx->nested.vpid02)
			vmcs_write16(VIRTUAL_PROCESSOR_ID, vmx->nested.vpid02);
		else
			vmcs_write16(VIRTUAL_PROCESSOR_ID, vmx->vpid);
	}

	/*
	 * L1 may access the L2's PDPTR, so save them to construct vmcs12
	 */
	if (enable_ept) {
		vmcs_write64(GUEST_PDPTR0, vmcs12->guest_pdptr0);
		vmcs_write64(GUEST_PDPTR1, vmcs12->guest_pdptr1);
		vmcs_write64(GUEST_PDPTR2, vmcs12->guest_pdptr2);
		vmcs_write64(GUEST_PDPTR3, vmcs12->guest_pdptr3);
	}
}

/*
 * prepare_vmcs02 is called when the L1 guest hypervisor runs its nested
 * L2 guest. L1 has a vmcs for L2 (vmcs12), and this function "merges" it
 * with L0's requirements for its guest (a.k.a. vmcs01), so we can run the L2
 * guest in a way that will both be appropriate to L1's requests, and our
 * needs. In addition to modifying the active vmcs (which is vmcs02), this
 * function also has additional necessary side-effects, like setting various
 * vcpu->arch fields.
 * Returns 0 on success, 1 on failure. Invalid state exit qualification code
 * is assigned to entry_failure_code on failure.
 */
static int prepare_vmcs02(struct kvm_vcpu *vcpu, struct vmcs12 *vmcs12,
			  bool from_vmentry, u32 *entry_failure_code)
{
	struct vcpu_vmx *vmx = to_vmx(vcpu);
	u32 exec_control, vmcs12_exec_ctrl;

	/*
	 * First, the fields that are shadowed.  This must be kept in sync
	 * with vmx_shadow_fields.h.
	 */

	vmcs_write16(GUEST_CS_SELECTOR, vmcs12->guest_cs_selector);
	vmcs_write32(GUEST_CS_LIMIT, vmcs12->guest_cs_limit);
	vmcs_write32(GUEST_CS_AR_BYTES, vmcs12->guest_cs_ar_bytes);
	vmcs_writel(GUEST_ES_BASE, vmcs12->guest_es_base);
	vmcs_writel(GUEST_CS_BASE, vmcs12->guest_cs_base);

	/*
	 * Not in vmcs02: GUEST_PML_INDEX, HOST_FS_SELECTOR, HOST_GS_SELECTOR,
	 * HOST_FS_BASE, HOST_GS_BASE.
	 */

	if (from_vmentry &&
	    (vmcs12->vm_entry_controls & VM_ENTRY_LOAD_DEBUG_CONTROLS)) {
		kvm_set_dr(vcpu, 7, vmcs12->guest_dr7);
		vmcs_write64(GUEST_IA32_DEBUGCTL, vmcs12->guest_ia32_debugctl);
	} else {
		kvm_set_dr(vcpu, 7, vcpu->arch.dr7);
		vmcs_write64(GUEST_IA32_DEBUGCTL, vmx->nested.vmcs01_debugctl);
	}
	if (from_vmentry) {
		vmcs_write32(VM_ENTRY_INTR_INFO_FIELD,
			     vmcs12->vm_entry_intr_info_field);
		vmcs_write32(VM_ENTRY_EXCEPTION_ERROR_CODE,
			     vmcs12->vm_entry_exception_error_code);
		vmcs_write32(VM_ENTRY_INSTRUCTION_LEN,
			     vmcs12->vm_entry_instruction_len);
		vmcs_write32(GUEST_INTERRUPTIBILITY_INFO,
			     vmcs12->guest_interruptibility_info);
		vmx->loaded_vmcs->nmi_known_unmasked =
			!(vmcs12->guest_interruptibility_info & GUEST_INTR_STATE_NMI);
	} else {
		vmcs_write32(VM_ENTRY_INTR_INFO_FIELD, 0);
	}
	vmx_set_rflags(vcpu, vmcs12->guest_rflags);

	exec_control = vmcs12->pin_based_vm_exec_control;

	/* Preemption timer setting is only taken from vmcs01.  */
	exec_control &= ~PIN_BASED_VMX_PREEMPTION_TIMER;
	exec_control |= vmcs_config.pin_based_exec_ctrl;
	if (vmx->hv_deadline_tsc == -1)
		exec_control &= ~PIN_BASED_VMX_PREEMPTION_TIMER;

	/* Posted interrupts setting is only taken from vmcs12.  */
	if (nested_cpu_has_posted_intr(vmcs12)) {
		vmx->nested.posted_intr_nv = vmcs12->posted_intr_nv;
		vmx->nested.pi_pending = false;
	} else {
		exec_control &= ~PIN_BASED_POSTED_INTR;
	}

	vmcs_write32(PIN_BASED_VM_EXEC_CONTROL, exec_control);

	vmx->nested.preemption_timer_expired = false;
	if (nested_cpu_has_preemption_timer(vmcs12))
		vmx_start_preemption_timer(vcpu);

	if (cpu_has_secondary_exec_ctrls()) {
		exec_control = vmx->secondary_exec_control;

		/* Take the following fields only from vmcs12 */
		exec_control &= ~(SECONDARY_EXEC_VIRTUALIZE_APIC_ACCESSES |
				  SECONDARY_EXEC_ENABLE_INVPCID |
				  SECONDARY_EXEC_RDTSCP |
				  SECONDARY_EXEC_XSAVES |
				  SECONDARY_EXEC_VIRTUAL_INTR_DELIVERY |
				  SECONDARY_EXEC_APIC_REGISTER_VIRT |
				  SECONDARY_EXEC_ENABLE_VMFUNC);
		if (nested_cpu_has(vmcs12,
				   CPU_BASED_ACTIVATE_SECONDARY_CONTROLS)) {
			vmcs12_exec_ctrl = vmcs12->secondary_vm_exec_control &
				~SECONDARY_EXEC_ENABLE_PML;
			exec_control |= vmcs12_exec_ctrl;
		}

		if (exec_control & SECONDARY_EXEC_VIRTUAL_INTR_DELIVERY)
			vmcs_write16(GUEST_INTR_STATUS,
				vmcs12->guest_intr_status);

		/*
		 * Write an illegal value to APIC_ACCESS_ADDR. Later,
		 * nested_get_vmcs12_pages will either fix it up or
		 * remove the VM execution control.
		 */
		if (exec_control & SECONDARY_EXEC_VIRTUALIZE_APIC_ACCESSES)
			vmcs_write64(APIC_ACCESS_ADDR, -1ull);

		vmcs_write32(SECONDARY_VM_EXEC_CONTROL, exec_control);
	}

	/*
	 * HOST_RSP is normally set correctly in vmx_vcpu_run() just before
	 * entry, but only if the current (host) sp changed from the value
	 * we wrote last (vmx->host_rsp). This cache is no longer relevant
	 * if we switch vmcs, and rather than hold a separate cache per vmcs,
	 * here we just force the write to happen on entry.
	 */
	vmx->host_rsp = 0;

	exec_control = vmx_exec_control(vmx); /* L0's desires */
	exec_control &= ~CPU_BASED_VIRTUAL_INTR_PENDING;
	exec_control &= ~CPU_BASED_VIRTUAL_NMI_PENDING;
	exec_control &= ~CPU_BASED_TPR_SHADOW;
	exec_control |= vmcs12->cpu_based_vm_exec_control;

	/*
	 * Write an illegal value to VIRTUAL_APIC_PAGE_ADDR. Later, if
	 * nested_get_vmcs12_pages can't fix it up, the illegal value
	 * will result in a VM entry failure.
	 */
	if (exec_control & CPU_BASED_TPR_SHADOW) {
		vmcs_write64(VIRTUAL_APIC_PAGE_ADDR, -1ull);
		vmcs_write32(TPR_THRESHOLD, vmcs12->tpr_threshold);
	} else {
#ifdef CONFIG_X86_64
		exec_control |= CPU_BASED_CR8_LOAD_EXITING |
				CPU_BASED_CR8_STORE_EXITING;
#endif
	}

	/*
	 * A vmexit (to either L1 hypervisor or L0 userspace) is always needed
	 * for I/O port accesses.
	 */
	exec_control &= ~CPU_BASED_USE_IO_BITMAPS;
	exec_control |= CPU_BASED_UNCOND_IO_EXITING;

	vmcs_write32(CPU_BASED_VM_EXEC_CONTROL, exec_control);

	/* EXCEPTION_BITMAP and CR0_GUEST_HOST_MASK should basically be the
	 * bitwise-or of what L1 wants to trap for L2, and what we want to
	 * trap. Note that CR0.TS also needs updating - we do this later.
	 */
	update_exception_bitmap(vcpu);
	vcpu->arch.cr0_guest_owned_bits &= ~vmcs12->cr0_guest_host_mask;
	vmcs_writel(CR0_GUEST_HOST_MASK, ~vcpu->arch.cr0_guest_owned_bits);

	/* L2->L1 exit controls are emulated - the hardware exit is to L0 so
	 * we should use its exit controls. Note that VM_EXIT_LOAD_IA32_EFER
	 * bits are further modified by vmx_set_efer() below.
	 */
	vmcs_write32(VM_EXIT_CONTROLS, vmcs_config.vmexit_ctrl);

	/* vmcs12's VM_ENTRY_LOAD_IA32_EFER and VM_ENTRY_IA32E_MODE are
	 * emulated by vmx_set_efer(), below.
	 */
	vm_entry_controls_init(vmx, 
		(vmcs12->vm_entry_controls & ~VM_ENTRY_LOAD_IA32_EFER &
			~VM_ENTRY_IA32E_MODE) |
		(vmcs_config.vmentry_ctrl & ~VM_ENTRY_IA32E_MODE));

	if (from_vmentry &&
	    (vmcs12->vm_entry_controls & VM_ENTRY_LOAD_IA32_PAT)) {
		vmcs_write64(GUEST_IA32_PAT, vmcs12->guest_ia32_pat);
		vcpu->arch.pat = vmcs12->guest_ia32_pat;
	} else if (vmcs_config.vmentry_ctrl & VM_ENTRY_LOAD_IA32_PAT) {
		vmcs_write64(GUEST_IA32_PAT, vmx->vcpu.arch.pat);
	}

	if (vmcs12->cpu_based_vm_exec_control & CPU_BASED_USE_TSC_OFFSETING)
		vmcs_write64(TSC_OFFSET,
			vcpu->arch.tsc_offset + vmcs12->tsc_offset);
	else
		vmcs_write64(TSC_OFFSET, vcpu->arch.tsc_offset);
	if (kvm_has_tsc_control)
		decache_tsc_multiplier(vmx);

	if (cpu_has_vmx_msr_bitmap())
		vmcs_write64(MSR_BITMAP, __pa(vmx->nested.vmcs02.msr_bitmap));

	if (enable_vpid) {
		/*
		 * There is no direct mapping between vpid02 and vpid12, the
		 * vpid02 is per-vCPU for L0 and reused while the value of
		 * vpid12 is changed w/ one invvpid during nested vmentry.
		 * The vpid12 is allocated by L1 for L2, so it will not
		 * influence global bitmap(for vpid01 and vpid02 allocation)
		 * even if spawn a lot of nested vCPUs.
		 */
		if (nested_cpu_has_vpid(vmcs12) && vmx->nested.vpid02) {
			if (vmcs12->virtual_processor_id != vmx->nested.last_vpid) {
				vmx->nested.last_vpid = vmcs12->virtual_processor_id;
				__vmx_flush_tlb(vcpu, to_vmx(vcpu)->nested.vpid02, true);
			}
		} else {
			vmx_flush_tlb(vcpu, true);
		}
	}

	if (enable_pml) {
		/*
		 * Conceptually we want to copy the PML address and index from
		 * vmcs01 here, and then back to vmcs01 on nested vmexit. But,
		 * since we always flush the log on each vmexit, this happens
		 * to be equivalent to simply resetting the fields in vmcs02.
		 */
		ASSERT(vmx->pml_pg);
		vmcs_write64(PML_ADDRESS, page_to_phys(vmx->pml_pg));
		vmcs_write16(GUEST_PML_INDEX, PML_ENTITY_NUM - 1);
	}

	if (nested_cpu_has_ept(vmcs12)) {
		if (nested_ept_init_mmu_context(vcpu)) {
			*entry_failure_code = ENTRY_FAIL_DEFAULT;
			return 1;
		}
	} else if (nested_cpu_has2(vmcs12,
				   SECONDARY_EXEC_VIRTUALIZE_APIC_ACCESSES)) {
		vmx_flush_tlb_ept_only(vcpu);
	}

	/*
	 * This sets GUEST_CR0 to vmcs12->guest_cr0, possibly modifying those
	 * bits which we consider mandatory enabled.
	 * The CR0_READ_SHADOW is what L2 should have expected to read given
	 * the specifications by L1; It's not enough to take
	 * vmcs12->cr0_read_shadow because on our cr0_guest_host_mask we we
	 * have more bits than L1 expected.
	 */
	vmx_set_cr0(vcpu, vmcs12->guest_cr0);
	vmcs_writel(CR0_READ_SHADOW, nested_read_cr0(vmcs12));

	vmx_set_cr4(vcpu, vmcs12->guest_cr4);
	vmcs_writel(CR4_READ_SHADOW, nested_read_cr4(vmcs12));

	if (from_vmentry &&
	    (vmcs12->vm_entry_controls & VM_ENTRY_LOAD_IA32_EFER))
		vcpu->arch.efer = vmcs12->guest_ia32_efer;
	else if (vmcs12->vm_entry_controls & VM_ENTRY_IA32E_MODE)
		vcpu->arch.efer |= (EFER_LMA | EFER_LME);
	else
		vcpu->arch.efer &= ~(EFER_LMA | EFER_LME);
	/* Note: modifies VM_ENTRY/EXIT_CONTROLS and GUEST/HOST_IA32_EFER */
	vmx_set_efer(vcpu, vcpu->arch.efer);

	if (vmx->nested.dirty_vmcs12) {
		prepare_vmcs02_full(vcpu, vmcs12, from_vmentry);
		vmx->nested.dirty_vmcs12 = false;
	}

	/* Shadow page tables on either EPT or shadow page tables. */
	if (nested_vmx_load_cr3(vcpu, vmcs12->guest_cr3, nested_cpu_has_ept(vmcs12),
				entry_failure_code))
		return 1;

	if (!enable_ept)
		vcpu->arch.walk_mmu->inject_page_fault = vmx_inject_page_fault_nested;

	kvm_register_write(vcpu, VCPU_REGS_RSP, vmcs12->guest_rsp);
	kvm_register_write(vcpu, VCPU_REGS_RIP, vmcs12->guest_rip);
	return 0;
}

static int check_vmentry_prereqs(struct kvm_vcpu *vcpu, struct vmcs12 *vmcs12)
{
	struct vcpu_vmx *vmx = to_vmx(vcpu);

	if (vmcs12->guest_activity_state != GUEST_ACTIVITY_ACTIVE &&
	    vmcs12->guest_activity_state != GUEST_ACTIVITY_HLT)
		return VMXERR_ENTRY_INVALID_CONTROL_FIELD;

	if (nested_vmx_check_io_bitmap_controls(vcpu, vmcs12))
		return VMXERR_ENTRY_INVALID_CONTROL_FIELD;

	if (nested_vmx_check_msr_bitmap_controls(vcpu, vmcs12))
		return VMXERR_ENTRY_INVALID_CONTROL_FIELD;

	if (nested_vmx_check_tpr_shadow_controls(vcpu, vmcs12))
		return VMXERR_ENTRY_INVALID_CONTROL_FIELD;

	if (nested_vmx_check_apicv_controls(vcpu, vmcs12))
		return VMXERR_ENTRY_INVALID_CONTROL_FIELD;

	if (nested_vmx_check_msr_switch_controls(vcpu, vmcs12))
		return VMXERR_ENTRY_INVALID_CONTROL_FIELD;

	if (nested_vmx_check_pml_controls(vcpu, vmcs12))
		return VMXERR_ENTRY_INVALID_CONTROL_FIELD;

	if (!vmx_control_verify(vmcs12->cpu_based_vm_exec_control,
				vmx->nested.nested_vmx_procbased_ctls_low,
				vmx->nested.nested_vmx_procbased_ctls_high) ||
	    (nested_cpu_has(vmcs12, CPU_BASED_ACTIVATE_SECONDARY_CONTROLS) &&
	     !vmx_control_verify(vmcs12->secondary_vm_exec_control,
				 vmx->nested.nested_vmx_secondary_ctls_low,
				 vmx->nested.nested_vmx_secondary_ctls_high)) ||
	    !vmx_control_verify(vmcs12->pin_based_vm_exec_control,
				vmx->nested.nested_vmx_pinbased_ctls_low,
				vmx->nested.nested_vmx_pinbased_ctls_high) ||
	    !vmx_control_verify(vmcs12->vm_exit_controls,
				vmx->nested.nested_vmx_exit_ctls_low,
				vmx->nested.nested_vmx_exit_ctls_high) ||
	    !vmx_control_verify(vmcs12->vm_entry_controls,
				vmx->nested.nested_vmx_entry_ctls_low,
				vmx->nested.nested_vmx_entry_ctls_high))
		return VMXERR_ENTRY_INVALID_CONTROL_FIELD;

	if (nested_cpu_has_vmfunc(vmcs12)) {
		if (vmcs12->vm_function_control &
		    ~vmx->nested.nested_vmx_vmfunc_controls)
			return VMXERR_ENTRY_INVALID_CONTROL_FIELD;

		if (nested_cpu_has_eptp_switching(vmcs12)) {
			if (!nested_cpu_has_ept(vmcs12) ||
			    !page_address_valid(vcpu, vmcs12->eptp_list_address))
				return VMXERR_ENTRY_INVALID_CONTROL_FIELD;
		}
	}

	if (vmcs12->cr3_target_count > nested_cpu_vmx_misc_cr3_count(vcpu))
		return VMXERR_ENTRY_INVALID_CONTROL_FIELD;

	if (!nested_host_cr0_valid(vcpu, vmcs12->host_cr0) ||
	    !nested_host_cr4_valid(vcpu, vmcs12->host_cr4) ||
	    !nested_cr3_valid(vcpu, vmcs12->host_cr3))
		return VMXERR_ENTRY_INVALID_HOST_STATE_FIELD;

	return 0;
}

static int check_vmentry_postreqs(struct kvm_vcpu *vcpu, struct vmcs12 *vmcs12,
				  u32 *exit_qual)
{
	bool ia32e;

	*exit_qual = ENTRY_FAIL_DEFAULT;

	if (!nested_guest_cr0_valid(vcpu, vmcs12->guest_cr0) ||
	    !nested_guest_cr4_valid(vcpu, vmcs12->guest_cr4))
		return 1;

	if (!nested_cpu_has2(vmcs12, SECONDARY_EXEC_SHADOW_VMCS) &&
	    vmcs12->vmcs_link_pointer != -1ull) {
		*exit_qual = ENTRY_FAIL_VMCS_LINK_PTR;
		return 1;
	}

	/*
	 * If the load IA32_EFER VM-entry control is 1, the following checks
	 * are performed on the field for the IA32_EFER MSR:
	 * - Bits reserved in the IA32_EFER MSR must be 0.
	 * - Bit 10 (corresponding to IA32_EFER.LMA) must equal the value of
	 *   the IA-32e mode guest VM-exit control. It must also be identical
	 *   to bit 8 (LME) if bit 31 in the CR0 field (corresponding to
	 *   CR0.PG) is 1.
	 */
	if (to_vmx(vcpu)->nested.nested_run_pending &&
	    (vmcs12->vm_entry_controls & VM_ENTRY_LOAD_IA32_EFER)) {
		ia32e = (vmcs12->vm_entry_controls & VM_ENTRY_IA32E_MODE) != 0;
		if (!kvm_valid_efer(vcpu, vmcs12->guest_ia32_efer) ||
		    ia32e != !!(vmcs12->guest_ia32_efer & EFER_LMA) ||
		    ((vmcs12->guest_cr0 & X86_CR0_PG) &&
		     ia32e != !!(vmcs12->guest_ia32_efer & EFER_LME)))
			return 1;
	}

	/*
	 * If the load IA32_EFER VM-exit control is 1, bits reserved in the
	 * IA32_EFER MSR must be 0 in the field for that register. In addition,
	 * the values of the LMA and LME bits in the field must each be that of
	 * the host address-space size VM-exit control.
	 */
	if (vmcs12->vm_exit_controls & VM_EXIT_LOAD_IA32_EFER) {
		ia32e = (vmcs12->vm_exit_controls &
			 VM_EXIT_HOST_ADDR_SPACE_SIZE) != 0;
		if (!kvm_valid_efer(vcpu, vmcs12->host_ia32_efer) ||
		    ia32e != !!(vmcs12->host_ia32_efer & EFER_LMA) ||
		    ia32e != !!(vmcs12->host_ia32_efer & EFER_LME))
			return 1;
	}

	if ((vmcs12->vm_entry_controls & VM_ENTRY_LOAD_BNDCFGS) &&
		(is_noncanonical_address(vmcs12->guest_bndcfgs & PAGE_MASK, vcpu) ||
		(vmcs12->guest_bndcfgs & MSR_IA32_BNDCFGS_RSVD)))
			return 1;

	return 0;
}

static int enter_vmx_non_root_mode(struct kvm_vcpu *vcpu, bool from_vmentry)
{
	struct vcpu_vmx *vmx = to_vmx(vcpu);
	struct vmcs12 *vmcs12 = get_vmcs12(vcpu);
	u32 msr_entry_idx;
	u32 exit_qual;

	enter_guest_mode(vcpu);

	if (!(vmcs12->vm_entry_controls & VM_ENTRY_LOAD_DEBUG_CONTROLS))
		vmx->nested.vmcs01_debugctl = vmcs_read64(GUEST_IA32_DEBUGCTL);

	vmx_switch_vmcs(vcpu, &vmx->nested.vmcs02);
	vmx_segment_cache_clear(vmx);

	if (prepare_vmcs02(vcpu, vmcs12, from_vmentry, &exit_qual)) {
		leave_guest_mode(vcpu);
		vmx_switch_vmcs(vcpu, &vmx->vmcs01);
		nested_vmx_entry_failure(vcpu, vmcs12,
					 EXIT_REASON_INVALID_STATE, exit_qual);
		return 1;
	}

	nested_get_vmcs12_pages(vcpu, vmcs12);

	msr_entry_idx = nested_vmx_load_msr(vcpu,
					    vmcs12->vm_entry_msr_load_addr,
					    vmcs12->vm_entry_msr_load_count);
	if (msr_entry_idx) {
		leave_guest_mode(vcpu);
		vmx_switch_vmcs(vcpu, &vmx->vmcs01);
		nested_vmx_entry_failure(vcpu, vmcs12,
				EXIT_REASON_MSR_LOAD_FAIL, msr_entry_idx);
		return 1;
	}

	/*
	 * Note no nested_vmx_succeed or nested_vmx_fail here. At this point
	 * we are no longer running L1, and VMLAUNCH/VMRESUME has not yet
	 * returned as far as L1 is concerned. It will only return (and set
	 * the success flag) when L2 exits (see nested_vmx_vmexit()).
	 */
	return 0;
}

/*
 * nested_vmx_run() handles a nested entry, i.e., a VMLAUNCH or VMRESUME on L1
 * for running an L2 nested guest.
 */
static int nested_vmx_run(struct kvm_vcpu *vcpu, bool launch)
{
	struct vmcs12 *vmcs12;
	struct vcpu_vmx *vmx = to_vmx(vcpu);
	u32 interrupt_shadow = vmx_get_interrupt_shadow(vcpu);
	u32 exit_qual;
	int ret;

	if (!nested_vmx_check_permission(vcpu))
		return 1;

	if (!nested_vmx_check_vmcs12(vcpu))
		goto out;

	vmcs12 = get_vmcs12(vcpu);

	if (enable_shadow_vmcs)
		copy_shadow_to_vmcs12(vmx);

	/*
	 * The nested entry process starts with enforcing various prerequisites
	 * on vmcs12 as required by the Intel SDM, and act appropriately when
	 * they fail: As the SDM explains, some conditions should cause the
	 * instruction to fail, while others will cause the instruction to seem
	 * to succeed, but return an EXIT_REASON_INVALID_STATE.
	 * To speed up the normal (success) code path, we should avoid checking
	 * for misconfigurations which will anyway be caught by the processor
	 * when using the merged vmcs02.
	 */
	if (interrupt_shadow & KVM_X86_SHADOW_INT_MOV_SS) {
		nested_vmx_failValid(vcpu,
				     VMXERR_ENTRY_EVENTS_BLOCKED_BY_MOV_SS);
		goto out;
	}

	if (vmcs12->launch_state == launch) {
		nested_vmx_failValid(vcpu,
			launch ? VMXERR_VMLAUNCH_NONCLEAR_VMCS
			       : VMXERR_VMRESUME_NONLAUNCHED_VMCS);
		goto out;
	}

	ret = check_vmentry_prereqs(vcpu, vmcs12);
	if (ret) {
		nested_vmx_failValid(vcpu, ret);
		goto out;
	}

	/*
	 * After this point, the trap flag no longer triggers a singlestep trap
	 * on the vm entry instructions; don't call kvm_skip_emulated_instruction.
	 * This is not 100% correct; for performance reasons, we delegate most
	 * of the checks on host state to the processor.  If those fail,
	 * the singlestep trap is missed.
	 */
	skip_emulated_instruction(vcpu);

	ret = check_vmentry_postreqs(vcpu, vmcs12, &exit_qual);
	if (ret) {
		nested_vmx_entry_failure(vcpu, vmcs12,
					 EXIT_REASON_INVALID_STATE, exit_qual);
		return 1;
	}

	/*
	 * We're finally done with prerequisite checking, and can start with
	 * the nested entry.
	 */

	ret = enter_vmx_non_root_mode(vcpu, true);
	if (ret)
		return ret;

	if (vmcs12->guest_activity_state == GUEST_ACTIVITY_HLT)
		return kvm_vcpu_halt(vcpu);

	vmx->nested.nested_run_pending = 1;

	return 1;

out:
	return kvm_skip_emulated_instruction(vcpu);
}

/*
 * On a nested exit from L2 to L1, vmcs12.guest_cr0 might not be up-to-date
 * because L2 may have changed some cr0 bits directly (CRO_GUEST_HOST_MASK).
 * This function returns the new value we should put in vmcs12.guest_cr0.
 * It's not enough to just return the vmcs02 GUEST_CR0. Rather,
 *  1. Bits that neither L0 nor L1 trapped, were set directly by L2 and are now
 *     available in vmcs02 GUEST_CR0. (Note: It's enough to check that L0
 *     didn't trap the bit, because if L1 did, so would L0).
 *  2. Bits that L1 asked to trap (and therefore L0 also did) could not have
 *     been modified by L2, and L1 knows it. So just leave the old value of
 *     the bit from vmcs12.guest_cr0. Note that the bit from vmcs02 GUEST_CR0
 *     isn't relevant, because if L0 traps this bit it can set it to anything.
 *  3. Bits that L1 didn't trap, but L0 did. L1 believes the guest could have
 *     changed these bits, and therefore they need to be updated, but L0
 *     didn't necessarily allow them to be changed in GUEST_CR0 - and rather
 *     put them in vmcs02 CR0_READ_SHADOW. So take these bits from there.
 */
static inline unsigned long
vmcs12_guest_cr0(struct kvm_vcpu *vcpu, struct vmcs12 *vmcs12)
{
	return
	/*1*/	(vmcs_readl(GUEST_CR0) & vcpu->arch.cr0_guest_owned_bits) |
	/*2*/	(vmcs12->guest_cr0 & vmcs12->cr0_guest_host_mask) |
	/*3*/	(vmcs_readl(CR0_READ_SHADOW) & ~(vmcs12->cr0_guest_host_mask |
			vcpu->arch.cr0_guest_owned_bits));
}

static inline unsigned long
vmcs12_guest_cr4(struct kvm_vcpu *vcpu, struct vmcs12 *vmcs12)
{
	return
	/*1*/	(vmcs_readl(GUEST_CR4) & vcpu->arch.cr4_guest_owned_bits) |
	/*2*/	(vmcs12->guest_cr4 & vmcs12->cr4_guest_host_mask) |
	/*3*/	(vmcs_readl(CR4_READ_SHADOW) & ~(vmcs12->cr4_guest_host_mask |
			vcpu->arch.cr4_guest_owned_bits));
}

static void vmcs12_save_pending_event(struct kvm_vcpu *vcpu,
				       struct vmcs12 *vmcs12)
{
	u32 idt_vectoring;
	unsigned int nr;

	if (vcpu->arch.exception.injected) {
		nr = vcpu->arch.exception.nr;
		idt_vectoring = nr | VECTORING_INFO_VALID_MASK;

		if (kvm_exception_is_soft(nr)) {
			vmcs12->vm_exit_instruction_len =
				vcpu->arch.event_exit_inst_len;
			idt_vectoring |= INTR_TYPE_SOFT_EXCEPTION;
		} else
			idt_vectoring |= INTR_TYPE_HARD_EXCEPTION;

		if (vcpu->arch.exception.has_error_code) {
			idt_vectoring |= VECTORING_INFO_DELIVER_CODE_MASK;
			vmcs12->idt_vectoring_error_code =
				vcpu->arch.exception.error_code;
		}

		vmcs12->idt_vectoring_info_field = idt_vectoring;
	} else if (vcpu->arch.nmi_injected) {
		vmcs12->idt_vectoring_info_field =
			INTR_TYPE_NMI_INTR | INTR_INFO_VALID_MASK | NMI_VECTOR;
	} else if (vcpu->arch.interrupt.pending) {
		nr = vcpu->arch.interrupt.nr;
		idt_vectoring = nr | VECTORING_INFO_VALID_MASK;

		if (vcpu->arch.interrupt.soft) {
			idt_vectoring |= INTR_TYPE_SOFT_INTR;
			vmcs12->vm_entry_instruction_len =
				vcpu->arch.event_exit_inst_len;
		} else
			idt_vectoring |= INTR_TYPE_EXT_INTR;

		vmcs12->idt_vectoring_info_field = idt_vectoring;
	}
}

static int vmx_check_nested_events(struct kvm_vcpu *vcpu, bool external_intr)
{
	struct vcpu_vmx *vmx = to_vmx(vcpu);
	unsigned long exit_qual;
	bool block_nested_events =
	    vmx->nested.nested_run_pending || kvm_event_needs_reinjection(vcpu);

	if (vcpu->arch.exception.pending &&
		nested_vmx_check_exception(vcpu, &exit_qual)) {
		if (block_nested_events)
			return -EBUSY;
		nested_vmx_inject_exception_vmexit(vcpu, exit_qual);
		return 0;
	}

	if (nested_cpu_has_preemption_timer(get_vmcs12(vcpu)) &&
	    vmx->nested.preemption_timer_expired) {
		if (block_nested_events)
			return -EBUSY;
		nested_vmx_vmexit(vcpu, EXIT_REASON_PREEMPTION_TIMER, 0, 0);
		return 0;
	}

	if (vcpu->arch.nmi_pending && nested_exit_on_nmi(vcpu)) {
		if (block_nested_events)
			return -EBUSY;
		nested_vmx_vmexit(vcpu, EXIT_REASON_EXCEPTION_NMI,
				  NMI_VECTOR | INTR_TYPE_NMI_INTR |
				  INTR_INFO_VALID_MASK, 0);
		/*
		 * The NMI-triggered VM exit counts as injection:
		 * clear this one and block further NMIs.
		 */
		vcpu->arch.nmi_pending = 0;
		vmx_set_nmi_mask(vcpu, true);
		return 0;
	}

	if ((kvm_cpu_has_interrupt(vcpu) || external_intr) &&
	    nested_exit_on_intr(vcpu)) {
		if (block_nested_events)
			return -EBUSY;
		nested_vmx_vmexit(vcpu, EXIT_REASON_EXTERNAL_INTERRUPT, 0, 0);
		return 0;
	}

	vmx_complete_nested_posted_interrupt(vcpu);
	return 0;
}

static u32 vmx_get_preemption_timer_value(struct kvm_vcpu *vcpu)
{
	ktime_t remaining =
		hrtimer_get_remaining(&to_vmx(vcpu)->nested.preemption_timer);
	u64 value;

	if (ktime_to_ns(remaining) <= 0)
		return 0;

	value = ktime_to_ns(remaining) * vcpu->arch.virtual_tsc_khz;
	do_div(value, 1000000);
	return value >> VMX_MISC_EMULATED_PREEMPTION_TIMER_RATE;
}

/*
 * Update the guest state fields of vmcs12 to reflect changes that
 * occurred while L2 was running. (The "IA-32e mode guest" bit of the
 * VM-entry controls is also updated, since this is really a guest
 * state bit.)
 */
static void sync_vmcs12(struct kvm_vcpu *vcpu, struct vmcs12 *vmcs12)
{
	vmcs12->guest_cr0 = vmcs12_guest_cr0(vcpu, vmcs12);
	vmcs12->guest_cr4 = vmcs12_guest_cr4(vcpu, vmcs12);

	vmcs12->guest_rsp = kvm_register_read(vcpu, VCPU_REGS_RSP);
	vmcs12->guest_rip = kvm_register_read(vcpu, VCPU_REGS_RIP);
	vmcs12->guest_rflags = vmcs_readl(GUEST_RFLAGS);

	vmcs12->guest_es_selector = vmcs_read16(GUEST_ES_SELECTOR);
	vmcs12->guest_cs_selector = vmcs_read16(GUEST_CS_SELECTOR);
	vmcs12->guest_ss_selector = vmcs_read16(GUEST_SS_SELECTOR);
	vmcs12->guest_ds_selector = vmcs_read16(GUEST_DS_SELECTOR);
	vmcs12->guest_fs_selector = vmcs_read16(GUEST_FS_SELECTOR);
	vmcs12->guest_gs_selector = vmcs_read16(GUEST_GS_SELECTOR);
	vmcs12->guest_ldtr_selector = vmcs_read16(GUEST_LDTR_SELECTOR);
	vmcs12->guest_tr_selector = vmcs_read16(GUEST_TR_SELECTOR);
	vmcs12->guest_es_limit = vmcs_read32(GUEST_ES_LIMIT);
	vmcs12->guest_cs_limit = vmcs_read32(GUEST_CS_LIMIT);
	vmcs12->guest_ss_limit = vmcs_read32(GUEST_SS_LIMIT);
	vmcs12->guest_ds_limit = vmcs_read32(GUEST_DS_LIMIT);
	vmcs12->guest_fs_limit = vmcs_read32(GUEST_FS_LIMIT);
	vmcs12->guest_gs_limit = vmcs_read32(GUEST_GS_LIMIT);
	vmcs12->guest_ldtr_limit = vmcs_read32(GUEST_LDTR_LIMIT);
	vmcs12->guest_tr_limit = vmcs_read32(GUEST_TR_LIMIT);
	vmcs12->guest_gdtr_limit = vmcs_read32(GUEST_GDTR_LIMIT);
	vmcs12->guest_idtr_limit = vmcs_read32(GUEST_IDTR_LIMIT);
	vmcs12->guest_es_ar_bytes = vmcs_read32(GUEST_ES_AR_BYTES);
	vmcs12->guest_cs_ar_bytes = vmcs_read32(GUEST_CS_AR_BYTES);
	vmcs12->guest_ss_ar_bytes = vmcs_read32(GUEST_SS_AR_BYTES);
	vmcs12->guest_ds_ar_bytes = vmcs_read32(GUEST_DS_AR_BYTES);
	vmcs12->guest_fs_ar_bytes = vmcs_read32(GUEST_FS_AR_BYTES);
	vmcs12->guest_gs_ar_bytes = vmcs_read32(GUEST_GS_AR_BYTES);
	vmcs12->guest_ldtr_ar_bytes = vmcs_read32(GUEST_LDTR_AR_BYTES);
	vmcs12->guest_tr_ar_bytes = vmcs_read32(GUEST_TR_AR_BYTES);
	vmcs12->guest_es_base = vmcs_readl(GUEST_ES_BASE);
	vmcs12->guest_cs_base = vmcs_readl(GUEST_CS_BASE);
	vmcs12->guest_ss_base = vmcs_readl(GUEST_SS_BASE);
	vmcs12->guest_ds_base = vmcs_readl(GUEST_DS_BASE);
	vmcs12->guest_fs_base = vmcs_readl(GUEST_FS_BASE);
	vmcs12->guest_gs_base = vmcs_readl(GUEST_GS_BASE);
	vmcs12->guest_ldtr_base = vmcs_readl(GUEST_LDTR_BASE);
	vmcs12->guest_tr_base = vmcs_readl(GUEST_TR_BASE);
	vmcs12->guest_gdtr_base = vmcs_readl(GUEST_GDTR_BASE);
	vmcs12->guest_idtr_base = vmcs_readl(GUEST_IDTR_BASE);

	vmcs12->guest_interruptibility_info =
		vmcs_read32(GUEST_INTERRUPTIBILITY_INFO);
	vmcs12->guest_pending_dbg_exceptions =
		vmcs_readl(GUEST_PENDING_DBG_EXCEPTIONS);
	if (vcpu->arch.mp_state == KVM_MP_STATE_HALTED)
		vmcs12->guest_activity_state = GUEST_ACTIVITY_HLT;
	else
		vmcs12->guest_activity_state = GUEST_ACTIVITY_ACTIVE;

	if (nested_cpu_has_preemption_timer(vmcs12)) {
		if (vmcs12->vm_exit_controls &
		    VM_EXIT_SAVE_VMX_PREEMPTION_TIMER)
			vmcs12->vmx_preemption_timer_value =
				vmx_get_preemption_timer_value(vcpu);
		hrtimer_cancel(&to_vmx(vcpu)->nested.preemption_timer);
	}

	/*
	 * In some cases (usually, nested EPT), L2 is allowed to change its
	 * own CR3 without exiting. If it has changed it, we must keep it.
	 * Of course, if L0 is using shadow page tables, GUEST_CR3 was defined
	 * by L0, not L1 or L2, so we mustn't unconditionally copy it to vmcs12.
	 *
	 * Additionally, restore L2's PDPTR to vmcs12.
	 */
	if (enable_ept) {
		vmcs12->guest_cr3 = vmcs_readl(GUEST_CR3);
		vmcs12->guest_pdptr0 = vmcs_read64(GUEST_PDPTR0);
		vmcs12->guest_pdptr1 = vmcs_read64(GUEST_PDPTR1);
		vmcs12->guest_pdptr2 = vmcs_read64(GUEST_PDPTR2);
		vmcs12->guest_pdptr3 = vmcs_read64(GUEST_PDPTR3);
	}

	vmcs12->guest_linear_address = vmcs_readl(GUEST_LINEAR_ADDRESS);

	if (nested_cpu_has_vid(vmcs12))
		vmcs12->guest_intr_status = vmcs_read16(GUEST_INTR_STATUS);

	vmcs12->vm_entry_controls =
		(vmcs12->vm_entry_controls & ~VM_ENTRY_IA32E_MODE) |
		(vm_entry_controls_get(to_vmx(vcpu)) & VM_ENTRY_IA32E_MODE);

	if (vmcs12->vm_exit_controls & VM_EXIT_SAVE_DEBUG_CONTROLS) {
		kvm_get_dr(vcpu, 7, (unsigned long *)&vmcs12->guest_dr7);
		vmcs12->guest_ia32_debugctl = vmcs_read64(GUEST_IA32_DEBUGCTL);
	}

	/* TODO: These cannot have changed unless we have MSR bitmaps and
	 * the relevant bit asks not to trap the change */
	if (vmcs12->vm_exit_controls & VM_EXIT_SAVE_IA32_PAT)
		vmcs12->guest_ia32_pat = vmcs_read64(GUEST_IA32_PAT);
	if (vmcs12->vm_exit_controls & VM_EXIT_SAVE_IA32_EFER)
		vmcs12->guest_ia32_efer = vcpu->arch.efer;
	vmcs12->guest_sysenter_cs = vmcs_read32(GUEST_SYSENTER_CS);
	vmcs12->guest_sysenter_esp = vmcs_readl(GUEST_SYSENTER_ESP);
	vmcs12->guest_sysenter_eip = vmcs_readl(GUEST_SYSENTER_EIP);
	if (kvm_mpx_supported())
		vmcs12->guest_bndcfgs = vmcs_read64(GUEST_BNDCFGS);
}

/*
 * prepare_vmcs12 is part of what we need to do when the nested L2 guest exits
 * and we want to prepare to run its L1 parent. L1 keeps a vmcs for L2 (vmcs12),
 * and this function updates it to reflect the changes to the guest state while
 * L2 was running (and perhaps made some exits which were handled directly by L0
 * without going back to L1), and to reflect the exit reason.
 * Note that we do not have to copy here all VMCS fields, just those that
 * could have changed by the L2 guest or the exit - i.e., the guest-state and
 * exit-information fields only. Other fields are modified by L1 with VMWRITE,
 * which already writes to vmcs12 directly.
 */
static void prepare_vmcs12(struct kvm_vcpu *vcpu, struct vmcs12 *vmcs12,
			   u32 exit_reason, u32 exit_intr_info,
			   unsigned long exit_qualification)
{
	/* update guest state fields: */
	sync_vmcs12(vcpu, vmcs12);

	/* update exit information fields: */

	vmcs12->vm_exit_reason = exit_reason;
	vmcs12->exit_qualification = exit_qualification;
	vmcs12->vm_exit_intr_info = exit_intr_info;

	vmcs12->idt_vectoring_info_field = 0;
	vmcs12->vm_exit_instruction_len = vmcs_read32(VM_EXIT_INSTRUCTION_LEN);
	vmcs12->vmx_instruction_info = vmcs_read32(VMX_INSTRUCTION_INFO);

	if (!(vmcs12->vm_exit_reason & VMX_EXIT_REASONS_FAILED_VMENTRY)) {
		vmcs12->launch_state = 1;

		/* vm_entry_intr_info_field is cleared on exit. Emulate this
		 * instead of reading the real value. */
		vmcs12->vm_entry_intr_info_field &= ~INTR_INFO_VALID_MASK;

		/*
		 * Transfer the event that L0 or L1 may wanted to inject into
		 * L2 to IDT_VECTORING_INFO_FIELD.
		 */
		vmcs12_save_pending_event(vcpu, vmcs12);
	}

	/*
	 * Drop what we picked up for L2 via vmx_complete_interrupts. It is
	 * preserved above and would only end up incorrectly in L1.
	 */
	vcpu->arch.nmi_injected = false;
	kvm_clear_exception_queue(vcpu);
	kvm_clear_interrupt_queue(vcpu);
}

static void load_vmcs12_mmu_host_state(struct kvm_vcpu *vcpu,
			struct vmcs12 *vmcs12)
{
	u32 entry_failure_code;

	nested_ept_uninit_mmu_context(vcpu);

	/*
	 * Only PDPTE load can fail as the value of cr3 was checked on entry and
	 * couldn't have changed.
	 */
	if (nested_vmx_load_cr3(vcpu, vmcs12->host_cr3, false, &entry_failure_code))
		nested_vmx_abort(vcpu, VMX_ABORT_LOAD_HOST_PDPTE_FAIL);

	if (!enable_ept)
		vcpu->arch.walk_mmu->inject_page_fault = kvm_inject_page_fault;
}

/*
 * A part of what we need to when the nested L2 guest exits and we want to
 * run its L1 parent, is to reset L1's guest state to the host state specified
 * in vmcs12.
 * This function is to be called not only on normal nested exit, but also on
 * a nested entry failure, as explained in Intel's spec, 3B.23.7 ("VM-Entry
 * Failures During or After Loading Guest State").
 * This function should be called when the active VMCS is L1's (vmcs01).
 */
static void load_vmcs12_host_state(struct kvm_vcpu *vcpu,
				   struct vmcs12 *vmcs12)
{
	struct kvm_segment seg;

	if (vmcs12->vm_exit_controls & VM_EXIT_LOAD_IA32_EFER)
		vcpu->arch.efer = vmcs12->host_ia32_efer;
	else if (vmcs12->vm_exit_controls & VM_EXIT_HOST_ADDR_SPACE_SIZE)
		vcpu->arch.efer |= (EFER_LMA | EFER_LME);
	else
		vcpu->arch.efer &= ~(EFER_LMA | EFER_LME);
	vmx_set_efer(vcpu, vcpu->arch.efer);

	kvm_register_write(vcpu, VCPU_REGS_RSP, vmcs12->host_rsp);
	kvm_register_write(vcpu, VCPU_REGS_RIP, vmcs12->host_rip);
	vmx_set_rflags(vcpu, X86_EFLAGS_FIXED);
	/*
	 * Note that calling vmx_set_cr0 is important, even if cr0 hasn't
	 * actually changed, because vmx_set_cr0 refers to efer set above.
	 *
	 * CR0_GUEST_HOST_MASK is already set in the original vmcs01
	 * (KVM doesn't change it);
	 */
	vcpu->arch.cr0_guest_owned_bits = X86_CR0_TS;
	vmx_set_cr0(vcpu, vmcs12->host_cr0);

	/* Same as above - no reason to call set_cr4_guest_host_mask().  */
	vcpu->arch.cr4_guest_owned_bits = ~vmcs_readl(CR4_GUEST_HOST_MASK);
	vmx_set_cr4(vcpu, vmcs12->host_cr4);

	load_vmcs12_mmu_host_state(vcpu, vmcs12);

	if (enable_vpid) {
		/*
		 * Trivially support vpid by letting L2s share their parent
		 * L1's vpid. TODO: move to a more elaborate solution, giving
		 * each L2 its own vpid and exposing the vpid feature to L1.
		 */
		vmx_flush_tlb(vcpu, true);
	}

	vmcs_write32(GUEST_SYSENTER_CS, vmcs12->host_ia32_sysenter_cs);
	vmcs_writel(GUEST_SYSENTER_ESP, vmcs12->host_ia32_sysenter_esp);
	vmcs_writel(GUEST_SYSENTER_EIP, vmcs12->host_ia32_sysenter_eip);
	vmcs_writel(GUEST_IDTR_BASE, vmcs12->host_idtr_base);
	vmcs_writel(GUEST_GDTR_BASE, vmcs12->host_gdtr_base);
	vmcs_write32(GUEST_IDTR_LIMIT, 0xFFFF);
	vmcs_write32(GUEST_GDTR_LIMIT, 0xFFFF);

	/* If not VM_EXIT_CLEAR_BNDCFGS, the L2 value propagates to L1.  */
	if (vmcs12->vm_exit_controls & VM_EXIT_CLEAR_BNDCFGS)
		vmcs_write64(GUEST_BNDCFGS, 0);

	if (vmcs12->vm_exit_controls & VM_EXIT_LOAD_IA32_PAT) {
		vmcs_write64(GUEST_IA32_PAT, vmcs12->host_ia32_pat);
		vcpu->arch.pat = vmcs12->host_ia32_pat;
	}
	if (vmcs12->vm_exit_controls & VM_EXIT_LOAD_IA32_PERF_GLOBAL_CTRL)
		vmcs_write64(GUEST_IA32_PERF_GLOBAL_CTRL,
			vmcs12->host_ia32_perf_global_ctrl);

	/* Set L1 segment info according to Intel SDM
	    27.5.2 Loading Host Segment and Descriptor-Table Registers */
	seg = (struct kvm_segment) {
		.base = 0,
		.limit = 0xFFFFFFFF,
		.selector = vmcs12->host_cs_selector,
		.type = 11,
		.present = 1,
		.s = 1,
		.g = 1
	};
	if (vmcs12->vm_exit_controls & VM_EXIT_HOST_ADDR_SPACE_SIZE)
		seg.l = 1;
	else
		seg.db = 1;
	vmx_set_segment(vcpu, &seg, VCPU_SREG_CS);
	seg = (struct kvm_segment) {
		.base = 0,
		.limit = 0xFFFFFFFF,
		.type = 3,
		.present = 1,
		.s = 1,
		.db = 1,
		.g = 1
	};
	seg.selector = vmcs12->host_ds_selector;
	vmx_set_segment(vcpu, &seg, VCPU_SREG_DS);
	seg.selector = vmcs12->host_es_selector;
	vmx_set_segment(vcpu, &seg, VCPU_SREG_ES);
	seg.selector = vmcs12->host_ss_selector;
	vmx_set_segment(vcpu, &seg, VCPU_SREG_SS);
	seg.selector = vmcs12->host_fs_selector;
	seg.base = vmcs12->host_fs_base;
	vmx_set_segment(vcpu, &seg, VCPU_SREG_FS);
	seg.selector = vmcs12->host_gs_selector;
	seg.base = vmcs12->host_gs_base;
	vmx_set_segment(vcpu, &seg, VCPU_SREG_GS);
	seg = (struct kvm_segment) {
		.base = vmcs12->host_tr_base,
		.limit = 0x67,
		.selector = vmcs12->host_tr_selector,
		.type = 11,
		.present = 1
	};
	vmx_set_segment(vcpu, &seg, VCPU_SREG_TR);

	kvm_set_dr(vcpu, 7, 0x400);
	vmcs_write64(GUEST_IA32_DEBUGCTL, 0);

	if (cpu_has_vmx_msr_bitmap())
		vmx_update_msr_bitmap(vcpu);

	if (nested_vmx_load_msr(vcpu, vmcs12->vm_exit_msr_load_addr,
				vmcs12->vm_exit_msr_load_count))
		nested_vmx_abort(vcpu, VMX_ABORT_LOAD_HOST_MSR_FAIL);
}

/*
 * Emulate an exit from nested guest (L2) to L1, i.e., prepare to run L1
 * and modify vmcs12 to make it see what it would expect to see there if
 * L2 was its real guest. Must only be called when in L2 (is_guest_mode())
 */
static void nested_vmx_vmexit(struct kvm_vcpu *vcpu, u32 exit_reason,
			      u32 exit_intr_info,
			      unsigned long exit_qualification)
{
	struct vcpu_vmx *vmx = to_vmx(vcpu);
	struct vmcs12 *vmcs12 = get_vmcs12(vcpu);

	/* trying to cancel vmlaunch/vmresume is a bug */
	WARN_ON_ONCE(vmx->nested.nested_run_pending);

	/*
	 * The only expected VM-instruction error is "VM entry with
	 * invalid control field(s)." Anything else indicates a
	 * problem with L0.
	 */
	WARN_ON_ONCE(vmx->fail && (vmcs_read32(VM_INSTRUCTION_ERROR) !=
				   VMXERR_ENTRY_INVALID_CONTROL_FIELD));

	leave_guest_mode(vcpu);

	if (likely(!vmx->fail)) {
		if (exit_reason == -1)
			sync_vmcs12(vcpu, vmcs12);
		else
			prepare_vmcs12(vcpu, vmcs12, exit_reason, exit_intr_info,
				       exit_qualification);

		if (nested_vmx_store_msr(vcpu, vmcs12->vm_exit_msr_store_addr,
					 vmcs12->vm_exit_msr_store_count))
			nested_vmx_abort(vcpu, VMX_ABORT_SAVE_GUEST_MSR_FAIL);
	}

	vmx_switch_vmcs(vcpu, &vmx->vmcs01);
	vm_entry_controls_reset_shadow(vmx);
	vm_exit_controls_reset_shadow(vmx);
	vmx_segment_cache_clear(vmx);

	/* Update any VMCS fields that might have changed while L2 ran */
	vmcs_write32(VM_EXIT_MSR_LOAD_COUNT, vmx->msr_autoload.nr);
	vmcs_write32(VM_ENTRY_MSR_LOAD_COUNT, vmx->msr_autoload.nr);
	vmcs_write64(TSC_OFFSET, vcpu->arch.tsc_offset);
	if (vmx->hv_deadline_tsc == -1)
		vmcs_clear_bits(PIN_BASED_VM_EXEC_CONTROL,
				PIN_BASED_VMX_PREEMPTION_TIMER);
	else
		vmcs_set_bits(PIN_BASED_VM_EXEC_CONTROL,
			      PIN_BASED_VMX_PREEMPTION_TIMER);
	if (kvm_has_tsc_control)
		decache_tsc_multiplier(vmx);

	if (vmx->nested.change_vmcs01_virtual_x2apic_mode) {
		vmx->nested.change_vmcs01_virtual_x2apic_mode = false;
		vmx_set_virtual_x2apic_mode(vcpu,
				vcpu->arch.apic_base & X2APIC_ENABLE);
	} else if (!nested_cpu_has_ept(vmcs12) &&
		   nested_cpu_has2(vmcs12,
				   SECONDARY_EXEC_VIRTUALIZE_APIC_ACCESSES)) {
		vmx_flush_tlb_ept_only(vcpu);
	}

	/* This is needed for same reason as it was needed in prepare_vmcs02 */
	vmx->host_rsp = 0;

	/* Unpin physical memory we referred to in vmcs02 */
	if (vmx->nested.apic_access_page) {
		kvm_release_page_dirty(vmx->nested.apic_access_page);
		vmx->nested.apic_access_page = NULL;
	}
	if (vmx->nested.virtual_apic_page) {
		kvm_release_page_dirty(vmx->nested.virtual_apic_page);
		vmx->nested.virtual_apic_page = NULL;
	}
	if (vmx->nested.pi_desc_page) {
		kunmap(vmx->nested.pi_desc_page);
		kvm_release_page_dirty(vmx->nested.pi_desc_page);
		vmx->nested.pi_desc_page = NULL;
		vmx->nested.pi_desc = NULL;
	}

	/*
	 * We are now running in L2, mmu_notifier will force to reload the
	 * page's hpa for L2 vmcs. Need to reload it for L1 before entering L1.
	 */
	kvm_make_request(KVM_REQ_APIC_PAGE_RELOAD, vcpu);

	if (enable_shadow_vmcs && exit_reason != -1)
		vmx->nested.sync_shadow_vmcs = true;

	/* in case we halted in L2 */
	vcpu->arch.mp_state = KVM_MP_STATE_RUNNABLE;

	if (likely(!vmx->fail)) {
		/*
		 * TODO: SDM says that with acknowledge interrupt on
		 * exit, bit 31 of the VM-exit interrupt information
		 * (valid interrupt) is always set to 1 on
		 * EXIT_REASON_EXTERNAL_INTERRUPT, so we shouldn't
		 * need kvm_cpu_has_interrupt().  See the commit
		 * message for details.
		 */
		if (nested_exit_intr_ack_set(vcpu) &&
		    exit_reason == EXIT_REASON_EXTERNAL_INTERRUPT &&
		    kvm_cpu_has_interrupt(vcpu)) {
			int irq = kvm_cpu_get_interrupt(vcpu);
			WARN_ON(irq < 0);
			vmcs12->vm_exit_intr_info = irq |
				INTR_INFO_VALID_MASK | INTR_TYPE_EXT_INTR;
		}

		if (exit_reason != -1)
			trace_kvm_nested_vmexit_inject(vmcs12->vm_exit_reason,
						       vmcs12->exit_qualification,
						       vmcs12->idt_vectoring_info_field,
						       vmcs12->vm_exit_intr_info,
						       vmcs12->vm_exit_intr_error_code,
						       KVM_ISA_VMX);

		load_vmcs12_host_state(vcpu, vmcs12);

		return;
	}
	
	/*
	 * After an early L2 VM-entry failure, we're now back
	 * in L1 which thinks it just finished a VMLAUNCH or
	 * VMRESUME instruction, so we need to set the failure
	 * flag and the VM-instruction error field of the VMCS
	 * accordingly.
	 */
	nested_vmx_failValid(vcpu, VMXERR_ENTRY_INVALID_CONTROL_FIELD);

	load_vmcs12_mmu_host_state(vcpu, vmcs12);

	/*
	 * The emulated instruction was already skipped in
	 * nested_vmx_run, but the updated RIP was never
	 * written back to the vmcs01.
	 */
	skip_emulated_instruction(vcpu);
	vmx->fail = 0;
}

/*
 * Forcibly leave nested mode in order to be able to reset the VCPU later on.
 */
static void vmx_leave_nested(struct kvm_vcpu *vcpu)
{
	if (is_guest_mode(vcpu)) {
		to_vmx(vcpu)->nested.nested_run_pending = 0;
		nested_vmx_vmexit(vcpu, -1, 0, 0);
	}
	free_nested(to_vmx(vcpu));
}

/*
 * L1's failure to enter L2 is a subset of a normal exit, as explained in
 * 23.7 "VM-entry failures during or after loading guest state" (this also
 * lists the acceptable exit-reason and exit-qualification parameters).
 * It should only be called before L2 actually succeeded to run, and when
 * vmcs01 is current (it doesn't leave_guest_mode() or switch vmcss).
 */
static void nested_vmx_entry_failure(struct kvm_vcpu *vcpu,
			struct vmcs12 *vmcs12,
			u32 reason, unsigned long qualification)
{
	load_vmcs12_host_state(vcpu, vmcs12);
	vmcs12->vm_exit_reason = reason | VMX_EXIT_REASONS_FAILED_VMENTRY;
	vmcs12->exit_qualification = qualification;
	nested_vmx_succeed(vcpu);
	if (enable_shadow_vmcs)
		to_vmx(vcpu)->nested.sync_shadow_vmcs = true;
}

static int vmx_check_intercept(struct kvm_vcpu *vcpu,
			       struct x86_instruction_info *info,
			       enum x86_intercept_stage stage)
{
	struct vmcs12 *vmcs12 = get_vmcs12(vcpu);
	struct x86_emulate_ctxt *ctxt = &vcpu->arch.emulate_ctxt;

	/*
	 * RDPID causes #UD if disabled through secondary execution controls.
	 * Because it is marked as EmulateOnUD, we need to intercept it here.
	 */
	if (info->intercept == x86_intercept_rdtscp &&
	    !nested_cpu_has2(vmcs12, SECONDARY_EXEC_RDTSCP)) {
		ctxt->exception.vector = UD_VECTOR;
		ctxt->exception.error_code_valid = false;
		return X86EMUL_PROPAGATE_FAULT;
	}

	/* TODO: check more intercepts... */
	return X86EMUL_CONTINUE;
}

#ifdef CONFIG_X86_64
/* (a << shift) / divisor, return 1 if overflow otherwise 0 */
static inline int u64_shl_div_u64(u64 a, unsigned int shift,
				  u64 divisor, u64 *result)
{
	u64 low = a << shift, high = a >> (64 - shift);

	/* To avoid the overflow on divq */
	if (high >= divisor)
		return 1;

	/* Low hold the result, high hold rem which is discarded */
	asm("divq %2\n\t" : "=a" (low), "=d" (high) :
	    "rm" (divisor), "0" (low), "1" (high));
	*result = low;

	return 0;
}

static int vmx_set_hv_timer(struct kvm_vcpu *vcpu, u64 guest_deadline_tsc)
{
	struct vcpu_vmx *vmx = to_vmx(vcpu);
	u64 tscl = rdtsc();
	u64 guest_tscl = kvm_read_l1_tsc(vcpu, tscl);
	u64 delta_tsc = max(guest_deadline_tsc, guest_tscl) - guest_tscl;

	/* Convert to host delta tsc if tsc scaling is enabled */
	if (vcpu->arch.tsc_scaling_ratio != kvm_default_tsc_scaling_ratio &&
			u64_shl_div_u64(delta_tsc,
				kvm_tsc_scaling_ratio_frac_bits,
				vcpu->arch.tsc_scaling_ratio,
				&delta_tsc))
		return -ERANGE;

	/*
	 * If the delta tsc can't fit in the 32 bit after the multi shift,
	 * we can't use the preemption timer.
	 * It's possible that it fits on later vmentries, but checking
	 * on every vmentry is costly so we just use an hrtimer.
	 */
	if (delta_tsc >> (cpu_preemption_timer_multi + 32))
		return -ERANGE;

	vmx->hv_deadline_tsc = tscl + delta_tsc;
	vmcs_set_bits(PIN_BASED_VM_EXEC_CONTROL,
			PIN_BASED_VMX_PREEMPTION_TIMER);

	return delta_tsc == 0;
}

static void vmx_cancel_hv_timer(struct kvm_vcpu *vcpu)
{
	struct vcpu_vmx *vmx = to_vmx(vcpu);
	vmx->hv_deadline_tsc = -1;
	vmcs_clear_bits(PIN_BASED_VM_EXEC_CONTROL,
			PIN_BASED_VMX_PREEMPTION_TIMER);
}
#endif

static void vmx_sched_in(struct kvm_vcpu *vcpu, int cpu)
{
	if (ple_gap)
		shrink_ple_window(vcpu);
}

static void vmx_slot_enable_log_dirty(struct kvm *kvm,
				     struct kvm_memory_slot *slot)
{
	kvm_mmu_slot_leaf_clear_dirty(kvm, slot);
	kvm_mmu_slot_largepage_remove_write_access(kvm, slot);
}

static void vmx_slot_disable_log_dirty(struct kvm *kvm,
				       struct kvm_memory_slot *slot)
{
	kvm_mmu_slot_set_dirty(kvm, slot);
}

static void vmx_flush_log_dirty(struct kvm *kvm)
{
	kvm_flush_pml_buffers(kvm);
}

static int vmx_write_pml_buffer(struct kvm_vcpu *vcpu)
{
	struct vmcs12 *vmcs12;
	struct vcpu_vmx *vmx = to_vmx(vcpu);
	gpa_t gpa;
	struct page *page = NULL;
	u64 *pml_address;

	if (is_guest_mode(vcpu)) {
		WARN_ON_ONCE(vmx->nested.pml_full);

		/*
		 * Check if PML is enabled for the nested guest.
		 * Whether eptp bit 6 is set is already checked
		 * as part of A/D emulation.
		 */
		vmcs12 = get_vmcs12(vcpu);
		if (!nested_cpu_has_pml(vmcs12))
			return 0;

		if (vmcs12->guest_pml_index >= PML_ENTITY_NUM) {
			vmx->nested.pml_full = true;
			return 1;
		}

		gpa = vmcs_read64(GUEST_PHYSICAL_ADDRESS) & ~0xFFFull;

		page = kvm_vcpu_gpa_to_page(vcpu, vmcs12->pml_address);
		if (is_error_page(page))
			return 0;

		pml_address = kmap(page);
		pml_address[vmcs12->guest_pml_index--] = gpa;
		kunmap(page);
		kvm_release_page_clean(page);
	}

	return 0;
}

static void vmx_enable_log_dirty_pt_masked(struct kvm *kvm,
					   struct kvm_memory_slot *memslot,
					   gfn_t offset, unsigned long mask)
{
	kvm_mmu_clear_dirty_pt_masked(kvm, memslot, offset, mask);
}

static void __pi_post_block(struct kvm_vcpu *vcpu)
{
	struct pi_desc *pi_desc = vcpu_to_pi_desc(vcpu);
	struct pi_desc old, new;
	unsigned int dest;

	do {
		old.control = new.control = pi_desc->control;
		WARN(old.nv != POSTED_INTR_WAKEUP_VECTOR,
		     "Wakeup handler not enabled while the VCPU is blocked\n");

		dest = cpu_physical_id(vcpu->cpu);

		if (x2apic_enabled())
			new.ndst = dest;
		else
			new.ndst = (dest << 8) & 0xFF00;

		/* set 'NV' to 'notification vector' */
		new.nv = POSTED_INTR_VECTOR;
	} while (cmpxchg64(&pi_desc->control, old.control,
			   new.control) != old.control);

	if (!WARN_ON_ONCE(vcpu->pre_pcpu == -1)) {
		spin_lock(&per_cpu(blocked_vcpu_on_cpu_lock, vcpu->pre_pcpu));
		list_del(&vcpu->blocked_vcpu_list);
		spin_unlock(&per_cpu(blocked_vcpu_on_cpu_lock, vcpu->pre_pcpu));
		vcpu->pre_pcpu = -1;
	}
}

/*
 * This routine does the following things for vCPU which is going
 * to be blocked if VT-d PI is enabled.
 * - Store the vCPU to the wakeup list, so when interrupts happen
 *   we can find the right vCPU to wake up.
 * - Change the Posted-interrupt descriptor as below:
 *      'NDST' <-- vcpu->pre_pcpu
 *      'NV' <-- POSTED_INTR_WAKEUP_VECTOR
 * - If 'ON' is set during this process, which means at least one
 *   interrupt is posted for this vCPU, we cannot block it, in
 *   this case, return 1, otherwise, return 0.
 *
 */
static int pi_pre_block(struct kvm_vcpu *vcpu)
{
	unsigned int dest;
	struct pi_desc old, new;
	struct pi_desc *pi_desc = vcpu_to_pi_desc(vcpu);

	if (!kvm_arch_has_assigned_device(vcpu->kvm) ||
		!irq_remapping_cap(IRQ_POSTING_CAP)  ||
		!kvm_vcpu_apicv_active(vcpu))
		return 0;

	WARN_ON(irqs_disabled());
	local_irq_disable();
	if (!WARN_ON_ONCE(vcpu->pre_pcpu != -1)) {
		vcpu->pre_pcpu = vcpu->cpu;
		spin_lock(&per_cpu(blocked_vcpu_on_cpu_lock, vcpu->pre_pcpu));
		list_add_tail(&vcpu->blocked_vcpu_list,
			      &per_cpu(blocked_vcpu_on_cpu,
				       vcpu->pre_pcpu));
		spin_unlock(&per_cpu(blocked_vcpu_on_cpu_lock, vcpu->pre_pcpu));
	}

	do {
		old.control = new.control = pi_desc->control;

		WARN((pi_desc->sn == 1),
		     "Warning: SN field of posted-interrupts "
		     "is set before blocking\n");

		/*
		 * Since vCPU can be preempted during this process,
		 * vcpu->cpu could be different with pre_pcpu, we
		 * need to set pre_pcpu as the destination of wakeup
		 * notification event, then we can find the right vCPU
		 * to wakeup in wakeup handler if interrupts happen
		 * when the vCPU is in blocked state.
		 */
		dest = cpu_physical_id(vcpu->pre_pcpu);

		if (x2apic_enabled())
			new.ndst = dest;
		else
			new.ndst = (dest << 8) & 0xFF00;

		/* set 'NV' to 'wakeup vector' */
		new.nv = POSTED_INTR_WAKEUP_VECTOR;
	} while (cmpxchg64(&pi_desc->control, old.control,
			   new.control) != old.control);

	/* We should not block the vCPU if an interrupt is posted for it.  */
	if (pi_test_on(pi_desc) == 1)
		__pi_post_block(vcpu);

	local_irq_enable();
	return (vcpu->pre_pcpu == -1);
}

static int vmx_pre_block(struct kvm_vcpu *vcpu)
{
	if (pi_pre_block(vcpu))
		return 1;

	if (kvm_lapic_hv_timer_in_use(vcpu))
		kvm_lapic_switch_to_sw_timer(vcpu);

	return 0;
}

static void pi_post_block(struct kvm_vcpu *vcpu)
{
	if (vcpu->pre_pcpu == -1)
		return;

	WARN_ON(irqs_disabled());
	local_irq_disable();
	__pi_post_block(vcpu);
	local_irq_enable();
}

static void vmx_post_block(struct kvm_vcpu *vcpu)
{
	if (kvm_x86_ops->set_hv_timer)
		kvm_lapic_switch_to_hv_timer(vcpu);

	pi_post_block(vcpu);
}

/*
 * vmx_update_pi_irte - set IRTE for Posted-Interrupts
 *
 * @kvm: kvm
 * @host_irq: host irq of the interrupt
 * @guest_irq: gsi of the interrupt
 * @set: set or unset PI
 * returns 0 on success, < 0 on failure
 */
static int vmx_update_pi_irte(struct kvm *kvm, unsigned int host_irq,
			      uint32_t guest_irq, bool set)
{
	struct kvm_kernel_irq_routing_entry *e;
	struct kvm_irq_routing_table *irq_rt;
	struct kvm_lapic_irq irq;
	struct kvm_vcpu *vcpu;
	struct vcpu_data vcpu_info;
	int idx, ret = 0;

	if (!kvm_arch_has_assigned_device(kvm) ||
		!irq_remapping_cap(IRQ_POSTING_CAP) ||
		!kvm_vcpu_apicv_active(kvm->vcpus[0]))
		return 0;

	idx = srcu_read_lock(&kvm->irq_srcu);
	irq_rt = srcu_dereference(kvm->irq_routing, &kvm->irq_srcu);
	if (guest_irq >= irq_rt->nr_rt_entries ||
	    hlist_empty(&irq_rt->map[guest_irq])) {
		pr_warn_once("no route for guest_irq %u/%u (broken user space?)\n",
			     guest_irq, irq_rt->nr_rt_entries);
		goto out;
	}

	hlist_for_each_entry(e, &irq_rt->map[guest_irq], link) {
		if (e->type != KVM_IRQ_ROUTING_MSI)
			continue;
		/*
		 * VT-d PI cannot support posting multicast/broadcast
		 * interrupts to a vCPU, we still use interrupt remapping
		 * for these kind of interrupts.
		 *
		 * For lowest-priority interrupts, we only support
		 * those with single CPU as the destination, e.g. user
		 * configures the interrupts via /proc/irq or uses
		 * irqbalance to make the interrupts single-CPU.
		 *
		 * We will support full lowest-priority interrupt later.
		 */

		kvm_set_msi_irq(kvm, e, &irq);
		if (!kvm_intr_is_single_vcpu(kvm, &irq, &vcpu)) {
			/*
			 * Make sure the IRTE is in remapped mode if
			 * we don't handle it in posted mode.
			 */
			ret = irq_set_vcpu_affinity(host_irq, NULL);
			if (ret < 0) {
				printk(KERN_INFO
				   "failed to back to remapped mode, irq: %u\n",
				   host_irq);
				goto out;
			}

			continue;
		}

		vcpu_info.pi_desc_addr = __pa(vcpu_to_pi_desc(vcpu));
		vcpu_info.vector = irq.vector;

		trace_kvm_pi_irte_update(vcpu->vcpu_id, host_irq, e->gsi,
				vcpu_info.vector, vcpu_info.pi_desc_addr, set);

		if (set)
			ret = irq_set_vcpu_affinity(host_irq, &vcpu_info);
		else
			ret = irq_set_vcpu_affinity(host_irq, NULL);

		if (ret < 0) {
			printk(KERN_INFO "%s: failed to update PI IRTE\n",
					__func__);
			goto out;
		}
	}

	ret = 0;
out:
	srcu_read_unlock(&kvm->irq_srcu, idx);
	return ret;
}

static void vmx_setup_mce(struct kvm_vcpu *vcpu)
{
	if (vcpu->arch.mcg_cap & MCG_LMCE_P)
		to_vmx(vcpu)->msr_ia32_feature_control_valid_bits |=
			FEATURE_CONTROL_LMCE;
	else
		to_vmx(vcpu)->msr_ia32_feature_control_valid_bits &=
			~FEATURE_CONTROL_LMCE;
}

static int vmx_smi_allowed(struct kvm_vcpu *vcpu)
{
	/* we need a nested vmexit to enter SMM, postpone if run is pending */
	if (to_vmx(vcpu)->nested.nested_run_pending)
		return 0;
	return 1;
}

static int vmx_pre_enter_smm(struct kvm_vcpu *vcpu, char *smstate)
{
	struct vcpu_vmx *vmx = to_vmx(vcpu);

	vmx->nested.smm.guest_mode = is_guest_mode(vcpu);
	if (vmx->nested.smm.guest_mode)
		nested_vmx_vmexit(vcpu, -1, 0, 0);

	vmx->nested.smm.vmxon = vmx->nested.vmxon;
	vmx->nested.vmxon = false;
	return 0;
}

static int vmx_pre_leave_smm(struct kvm_vcpu *vcpu, u64 smbase)
{
	struct vcpu_vmx *vmx = to_vmx(vcpu);
	int ret;

	if (vmx->nested.smm.vmxon) {
		vmx->nested.vmxon = true;
		vmx->nested.smm.vmxon = false;
	}

	if (vmx->nested.smm.guest_mode) {
		vcpu->arch.hflags &= ~HF_SMM_MASK;
		ret = enter_vmx_non_root_mode(vcpu, false);
		vcpu->arch.hflags |= HF_SMM_MASK;
		if (ret)
			return ret;

		vmx->nested.smm.guest_mode = false;
	}
	return 0;
}

static int enable_smi_window(struct kvm_vcpu *vcpu)
{
	return 0;
}

static struct kvm_x86_ops vmx_x86_ops __ro_after_init = {
	.cpu_has_kvm_support = cpu_has_kvm_support,
	.disabled_by_bios = vmx_disabled_by_bios,
	.hardware_setup = hardware_setup,
	.hardware_unsetup = hardware_unsetup,
	.check_processor_compatibility = vmx_check_processor_compat,
	.hardware_enable = hardware_enable,
	.hardware_disable = hardware_disable,
	.cpu_has_accelerated_tpr = report_flexpriority,
	.cpu_has_high_real_mode_segbase = vmx_has_high_real_mode_segbase,

	.vcpu_create = vmx_create_vcpu,
	.vcpu_free = vmx_free_vcpu,
	.vcpu_reset = vmx_vcpu_reset,

	.prepare_guest_switch = vmx_save_host_state,
	.vcpu_load = vmx_vcpu_load,
	.vcpu_put = vmx_vcpu_put,

	.update_bp_intercept = update_exception_bitmap,
	.get_msr = vmx_get_msr,
	.set_msr = vmx_set_msr,
	.get_segment_base = vmx_get_segment_base,
	.get_segment = vmx_get_segment,
	.set_segment = vmx_set_segment,
	.get_cpl = vmx_get_cpl,
	.get_cs_db_l_bits = vmx_get_cs_db_l_bits,
	.decache_cr0_guest_bits = vmx_decache_cr0_guest_bits,
	.decache_cr3 = vmx_decache_cr3,
	.decache_cr4_guest_bits = vmx_decache_cr4_guest_bits,
	.set_cr0 = vmx_set_cr0,
	.set_cr3 = vmx_set_cr3,
	.set_cr4 = vmx_set_cr4,
	.set_efer = vmx_set_efer,
	.get_idt = vmx_get_idt,
	.set_idt = vmx_set_idt,
	.get_gdt = vmx_get_gdt,
	.set_gdt = vmx_set_gdt,
	.get_dr6 = vmx_get_dr6,
	.set_dr6 = vmx_set_dr6,
	.set_dr7 = vmx_set_dr7,
	.sync_dirty_debug_regs = vmx_sync_dirty_debug_regs,
	.cache_reg = vmx_cache_reg,
	.get_rflags = vmx_get_rflags,
	.set_rflags = vmx_set_rflags,

	.tlb_flush = vmx_flush_tlb,

	.run = vmx_vcpu_run,
	.handle_exit = vmx_handle_exit,
	.skip_emulated_instruction = skip_emulated_instruction,
	.set_interrupt_shadow = vmx_set_interrupt_shadow,
	.get_interrupt_shadow = vmx_get_interrupt_shadow,
	.patch_hypercall = vmx_patch_hypercall,
	.set_irq = vmx_inject_irq,
	.set_nmi = vmx_inject_nmi,
	.queue_exception = vmx_queue_exception,
	.cancel_injection = vmx_cancel_injection,
	.interrupt_allowed = vmx_interrupt_allowed,
	.nmi_allowed = vmx_nmi_allowed,
	.get_nmi_mask = vmx_get_nmi_mask,
	.set_nmi_mask = vmx_set_nmi_mask,
	.enable_nmi_window = enable_nmi_window,
	.enable_irq_window = enable_irq_window,
	.update_cr8_intercept = update_cr8_intercept,
	.set_virtual_x2apic_mode = vmx_set_virtual_x2apic_mode,
	.set_apic_access_page_addr = vmx_set_apic_access_page_addr,
	.get_enable_apicv = vmx_get_enable_apicv,
	.refresh_apicv_exec_ctrl = vmx_refresh_apicv_exec_ctrl,
	.load_eoi_exitmap = vmx_load_eoi_exitmap,
	.apicv_post_state_restore = vmx_apicv_post_state_restore,
	.hwapic_irr_update = vmx_hwapic_irr_update,
	.hwapic_isr_update = vmx_hwapic_isr_update,
	.sync_pir_to_irr = vmx_sync_pir_to_irr,
	.deliver_posted_interrupt = vmx_deliver_posted_interrupt,

	.set_tss_addr = vmx_set_tss_addr,
	.get_tdp_level = get_ept_level,
	.get_mt_mask = vmx_get_mt_mask,

	.get_exit_info = vmx_get_exit_info,

	.get_lpage_level = vmx_get_lpage_level,

	.cpuid_update = vmx_cpuid_update,

	.rdtscp_supported = vmx_rdtscp_supported,
	.invpcid_supported = vmx_invpcid_supported,

	.set_supported_cpuid = vmx_set_supported_cpuid,

	.has_wbinvd_exit = cpu_has_vmx_wbinvd_exit,

	.write_tsc_offset = vmx_write_tsc_offset,

	.set_tdp_cr3 = vmx_set_cr3,

	.check_intercept = vmx_check_intercept,
	.handle_external_intr = vmx_handle_external_intr,
	.mpx_supported = vmx_mpx_supported,
	.xsaves_supported = vmx_xsaves_supported,
	.umip_emulated = vmx_umip_emulated,

	.check_nested_events = vmx_check_nested_events,

	.sched_in = vmx_sched_in,

	.slot_enable_log_dirty = vmx_slot_enable_log_dirty,
	.slot_disable_log_dirty = vmx_slot_disable_log_dirty,
	.flush_log_dirty = vmx_flush_log_dirty,
	.enable_log_dirty_pt_masked = vmx_enable_log_dirty_pt_masked,
	.write_log_dirty = vmx_write_pml_buffer,

	.pre_block = vmx_pre_block,
	.post_block = vmx_post_block,

	.pmu_ops = &intel_pmu_ops,

	.update_pi_irte = vmx_update_pi_irte,

#ifdef CONFIG_X86_64
	.set_hv_timer = vmx_set_hv_timer,
	.cancel_hv_timer = vmx_cancel_hv_timer,
#endif

	.setup_mce = vmx_setup_mce,

	.smi_allowed = vmx_smi_allowed,
	.pre_enter_smm = vmx_pre_enter_smm,
	.pre_leave_smm = vmx_pre_leave_smm,
	.enable_smi_window = enable_smi_window,
};

static int __init vmx_init(void)
{
	int r = kvm_init(&vmx_x86_ops, sizeof(struct vcpu_vmx),
                     __alignof__(struct vcpu_vmx), THIS_MODULE);
	if (r)
		return r;

#ifdef CONFIG_KEXEC_CORE
	rcu_assign_pointer(crash_vmclear_loaded_vmcss,
			   crash_vmclear_local_loaded_vmcss);
#endif

	return 0;
}

static void __exit vmx_exit(void)
{
#ifdef CONFIG_KEXEC_CORE
	RCU_INIT_POINTER(crash_vmclear_loaded_vmcss, NULL);
	synchronize_rcu();
#endif

	kvm_exit();
}

module_init(vmx_init)
module_exit(vmx_exit)<|MERGE_RESOLUTION|>--- conflicted
+++ resolved
@@ -418,15 +418,12 @@
  */
 #define VMCS12_SIZE 0x1000
 
-<<<<<<< HEAD
-=======
 /*
  * VMCS12_MAX_FIELD_INDEX is the highest index value used in any
  * supported VMCS12 field encoding.
  */
 #define VMCS12_MAX_FIELD_INDEX 0x17
 
->>>>>>> 8dbfb2bf
 /*
  * The nested_vmx structure is part of vcpu_vmx, and holds information we need
  * for correct emulation of VMX (i.e., nested VMX) on this vcpu.
@@ -872,40 +869,22 @@
 
 static inline short vmcs_field_to_offset(unsigned long field)
 {
-<<<<<<< HEAD
 	const size_t size = ARRAY_SIZE(vmcs_field_to_offset_table);
 	unsigned short offset;
-
-	BUILD_BUG_ON(size > SHRT_MAX);
-	if (field >= size)
+	unsigned index;
+
+	if (field >> 15)
 		return -ENOENT;
 
-	field = array_index_nospec(field, size);
-	offset = vmcs_field_to_offset_table[field];
+	index = ROL16(field, 6);
+	if (index >= size)
+		return -ENOENT;
+
+	index = array_index_nospec(index, size);
+	offset = vmcs_field_to_offset_table[index];
 	if (offset == 0)
 		return -ENOENT;
 	return offset;
-=======
-	unsigned index;
-
-	if (field >> 15)
-		return -ENOENT;
-
-	index = ROL16(field, 6);
-	if (index >= ARRAY_SIZE(vmcs_field_to_offset_table))
-		return -ENOENT;
-
-	/*
-	 * FIXME: Mitigation for CVE-2017-5753.  To be replaced with a
-	 * generic mechanism.
-	 */
-	asm("lfence");
-
-	if (vmcs_field_to_offset_table[index] == 0)
-		return -ENOENT;
-
-	return vmcs_field_to_offset_table[index];
->>>>>>> 8dbfb2bf
 }
 
 static inline struct vmcs12 *get_vmcs12(struct kvm_vcpu *vcpu)
@@ -948,17 +927,6 @@
 static DEFINE_PER_CPU(spinlock_t, blocked_vcpu_on_cpu_lock);
 
 enum {
-<<<<<<< HEAD
-	VMX_IO_BITMAP_A,
-	VMX_IO_BITMAP_B,
-=======
-	VMX_MSR_BITMAP_LEGACY,
-	VMX_MSR_BITMAP_LONGMODE,
-	VMX_MSR_BITMAP_LEGACY_X2APIC_APICV,
-	VMX_MSR_BITMAP_LONGMODE_X2APIC_APICV,
-	VMX_MSR_BITMAP_LEGACY_X2APIC,
-	VMX_MSR_BITMAP_LONGMODE_X2APIC,
->>>>>>> 8dbfb2bf
 	VMX_VMREAD_BITMAP,
 	VMX_VMWRITE_BITMAP,
 	VMX_BITMAP_NR
@@ -966,17 +934,6 @@
 
 static unsigned long *vmx_bitmap[VMX_BITMAP_NR];
 
-<<<<<<< HEAD
-#define vmx_io_bitmap_a                      (vmx_bitmap[VMX_IO_BITMAP_A])
-#define vmx_io_bitmap_b                      (vmx_bitmap[VMX_IO_BITMAP_B])
-=======
-#define vmx_msr_bitmap_legacy                (vmx_bitmap[VMX_MSR_BITMAP_LEGACY])
-#define vmx_msr_bitmap_longmode              (vmx_bitmap[VMX_MSR_BITMAP_LONGMODE])
-#define vmx_msr_bitmap_legacy_x2apic_apicv   (vmx_bitmap[VMX_MSR_BITMAP_LEGACY_X2APIC_APICV])
-#define vmx_msr_bitmap_longmode_x2apic_apicv (vmx_bitmap[VMX_MSR_BITMAP_LONGMODE_X2APIC_APICV])
-#define vmx_msr_bitmap_legacy_x2apic         (vmx_bitmap[VMX_MSR_BITMAP_LEGACY_X2APIC])
-#define vmx_msr_bitmap_longmode_x2apic       (vmx_bitmap[VMX_MSR_BITMAP_LONGMODE_X2APIC])
->>>>>>> 8dbfb2bf
 #define vmx_vmread_bitmap                    (vmx_bitmap[VMX_VMREAD_BITMAP])
 #define vmx_vmwrite_bitmap                   (vmx_bitmap[VMX_VMWRITE_BITMAP])
 
@@ -3957,7 +3914,6 @@
 	WARN_ON(loaded_vmcs->shadow_vmcs != NULL);
 }
 
-<<<<<<< HEAD
 static struct vmcs *alloc_vmcs(void)
 {
 	return alloc_vmcs_cpu(raw_smp_processor_id());
@@ -3983,7 +3939,8 @@
 out_vmcs:
 	free_loaded_vmcs(loaded_vmcs);
 	return -ENOMEM;
-=======
+}
+
 static void vmx_nested_free_vmcs02(struct vcpu_vmx *vmx)
 {
 	struct loaded_vmcs *loaded_vmcs = &vmx->nested.vmcs02;
@@ -3995,7 +3952,6 @@
 	if (WARN_ON(vmx->loaded_vmcs == loaded_vmcs))
 		return;
 	free_loaded_vmcs(loaded_vmcs);
->>>>>>> 8dbfb2bf
 }
 
 static void free_kvm_area(void)
@@ -5228,7 +5184,6 @@
 
 #define X2APIC_MSR(r) (APIC_BASE_MSR + ((r) >> 4))
 
-<<<<<<< HEAD
 static void vmx_update_msr_bitmap_x2apic(unsigned long *msr_bitmap,
 					 u8 mode)
 {
@@ -5251,19 +5206,6 @@
 			vmx_disable_intercept_for_msr(msr_bitmap, X2APIC_MSR(APIC_EOI), MSR_TYPE_W);
 			vmx_disable_intercept_for_msr(msr_bitmap, X2APIC_MSR(APIC_SELF_IPI), MSR_TYPE_W);
 		}
-=======
-static void vmx_disable_intercept_msr_x2apic(u32 msr, int type, bool apicv_only)
-{
-	__vmx_disable_intercept_for_msr(vmx_msr_bitmap_legacy_x2apic_apicv,
-					msr, type);
-	__vmx_disable_intercept_for_msr(vmx_msr_bitmap_longmode_x2apic_apicv,
-					msr, type);
-	if (!apicv_only) {
-		__vmx_disable_intercept_for_msr(vmx_msr_bitmap_legacy_x2apic,
-				msr, type);
-		__vmx_disable_intercept_for_msr(vmx_msr_bitmap_longmode_x2apic,
-				msr, type);
->>>>>>> 8dbfb2bf
 	}
 }
 
@@ -7048,15 +6990,6 @@
 	memset(vmx_vmread_bitmap, 0xff, PAGE_SIZE);
 	memset(vmx_vmwrite_bitmap, 0xff, PAGE_SIZE);
 
-<<<<<<< HEAD
-	memset(vmx_io_bitmap_a, 0xff, PAGE_SIZE);
-
-	memset(vmx_io_bitmap_b, 0xff, PAGE_SIZE);
-=======
-	memset(vmx_msr_bitmap_legacy, 0xff, PAGE_SIZE);
-	memset(vmx_msr_bitmap_longmode, 0xff, PAGE_SIZE);
->>>>>>> 8dbfb2bf
-
 	if (setup_vmcs_config(&vmcs_config) < 0) {
 		r = -EIO;
 		goto out;
@@ -7122,23 +7055,6 @@
 
 	set_bit(0, vmx_vpid_bitmap); /* 0 is reserved for host */
 
-<<<<<<< HEAD
-=======
-	for (msr = 0x800; msr <= 0x8ff; msr++) {
-		if (msr == X2APIC_MSR(APIC_TMCCT))
-			continue;
-		vmx_disable_intercept_msr_x2apic(msr, MSR_TYPE_R, true);
-	}
-
-	/*
-	 * TPR reads and writes can be virtualized even if virtual interrupt
-	 * delivery is not in use.
-	 */
-	vmx_disable_intercept_msr_x2apic(X2APIC_MSR(APIC_TASKPRI), MSR_TYPE_R | MSR_TYPE_W, false);
-	vmx_disable_intercept_msr_x2apic(X2APIC_MSR(APIC_EOI), MSR_TYPE_W, true);
-	vmx_disable_intercept_msr_x2apic(X2APIC_MSR(APIC_SELF_IPI), MSR_TYPE_W, true);
-
->>>>>>> 8dbfb2bf
 	if (enable_ept)
 		vmx_enable_tdp();
 	else
@@ -7428,25 +7344,9 @@
 	struct vmcs *shadow_vmcs;
 	int r;
 
-<<<<<<< HEAD
 	r = alloc_loaded_vmcs(&vmx->nested.vmcs02);
 	if (r < 0)
 		goto out_vmcs02;
-=======
-	vmx->nested.vmcs02.vmcs = alloc_vmcs();
-	vmx->nested.vmcs02.shadow_vmcs = NULL;
-	if (!vmx->nested.vmcs02.vmcs)
-		goto out_vmcs02;
-	loaded_vmcs_init(&vmx->nested.vmcs02);
-
-	if (cpu_has_vmx_msr_bitmap()) {
-		vmx->nested.msr_bitmap =
-				(unsigned long *)__get_free_page(GFP_KERNEL);
-		if (!vmx->nested.msr_bitmap)
-			goto out_msr_bitmap;
-		memset(vmx->nested.msr_bitmap, 0xff, PAGE_SIZE);
-	}
->>>>>>> 8dbfb2bf
 
 	vmx->nested.cached_vmcs12 = kmalloc(VMCS12_SIZE, GFP_KERNEL);
 	if (!vmx->nested.cached_vmcs12)
@@ -7474,14 +7374,8 @@
 	kfree(vmx->nested.cached_vmcs12);
 
 out_cached_vmcs12:
-	free_loaded_vmcs(&vmx->nested.vmcs02);
-
-<<<<<<< HEAD
-=======
-out_msr_bitmap:
 	vmx_nested_free_vmcs02(vmx);
 
->>>>>>> 8dbfb2bf
 out_vmcs02:
 	return -ENOMEM;
 }
@@ -7648,11 +7542,7 @@
 		vmx->nested.pi_desc = NULL;
 	}
 
-<<<<<<< HEAD
-	free_loaded_vmcs(&vmx->nested.vmcs02);
-=======
 	vmx_nested_free_vmcs02(vmx);
->>>>>>> 8dbfb2bf
 }
 
 /* Emulate the VMXOFF instruction */
@@ -10350,18 +10240,13 @@
 	bool pred_cmd = msr_write_intercepted_l01(vcpu, MSR_IA32_PRED_CMD);
 	bool spec_ctrl = msr_write_intercepted_l01(vcpu, MSR_IA32_SPEC_CTRL);
 
-<<<<<<< HEAD
-	if (!nested_cpu_has_virt_x2apic_mode(vmcs12) &&
-	    !pred_cmd && !spec_ctrl)
-=======
 	/* Nothing to do if the MSR bitmap is not in use.  */
 	if (!cpu_has_vmx_msr_bitmap() ||
 	    !nested_cpu_has(vmcs12, CPU_BASED_USE_MSR_BITMAPS))
 		return false;
 
-	/* This shortcut is ok because we support only x2APIC MSRs so far. */
-	if (!nested_cpu_has_virt_x2apic_mode(vmcs12))
->>>>>>> 8dbfb2bf
+	if (!nested_cpu_has_virt_x2apic_mode(vmcs12) &&
+	    !pred_cmd && !spec_ctrl)
 		return false;
 
 	page = kvm_vcpu_gpa_to_page(vcpu, vmcs12->msr_bitmap);
