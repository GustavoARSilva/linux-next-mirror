--- conflicted
+++ resolved
@@ -182,10 +182,7 @@
 
 	lnk = &lgr->lnk[SMC_SINGLE_LINK];
 	/* initialize link */
-<<<<<<< HEAD
-=======
 	lnk->state = SMC_LNK_ACTIVATING;
->>>>>>> 0466080c
 	lnk->link_id = SMC_SINGLE_LINK;
 	lnk->smcibdev = smcibdev;
 	lnk->ibport = ibport;
