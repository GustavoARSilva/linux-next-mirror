--- conflicted
+++ resolved
@@ -1,8 +1,4 @@
 # SPDX-License-Identifier: GPL-2.0
-<<<<<<< HEAD
-dtb-$(CONFIG_XILFPGA_NEXYS4DDR)	+= nexys4ddr.dtb
-=======
 dtb-$(CONFIG_FIT_IMAGE_FDT_XILFPGA)	+= nexys4ddr.dtb
->>>>>>> 9fbb7496
 
 obj-y				+= $(patsubst %.dtb, %.dtb.o, $(dtb-y))