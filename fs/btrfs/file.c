--- conflicted
+++ resolved
@@ -1755,13 +1755,8 @@
 
 		if (copied > 0)
 			ret = btrfs_dirty_pages(inode, pages, dirty_pages,
-<<<<<<< HEAD
-						pos, copied, NULL);
+						pos, copied, &cached_state);
 		if (extents_locked)
-=======
-						pos, copied, &cached_state);
-		if (need_unlock)
->>>>>>> 2ea9d9e2
 			unlock_extent_cached(&BTRFS_I(inode)->io_tree,
 					     lockstart, lockend, &cached_state,
 					     GFP_NOFS);
