/*
 * drivers/net/ethernet/mellanox/mlxsw/cmd.h
 * Copyright (c) 2015 Mellanox Technologies. All rights reserved.
 * Copyright (c) 2015 Jiri Pirko <jiri@mellanox.com>
 * Copyright (c) 2015 Ido Schimmel <idosch@mellanox.com>
 *
 * Redistribution and use in source and binary forms, with or without
 * modification, are permitted provided that the following conditions are met:
 *
 * 1. Redistributions of source code must retain the above copyright
 *    notice, this list of conditions and the following disclaimer.
 * 2. Redistributions in binary form must reproduce the above copyright
 *    notice, this list of conditions and the following disclaimer in the
 *    documentation and/or other materials provided with the distribution.
 * 3. Neither the names of the copyright holders nor the names of its
 *    contributors may be used to endorse or promote products derived from
 *    this software without specific prior written permission.
 *
 * Alternatively, this software may be distributed under the terms of the
 * GNU General Public License ("GPL") version 2 as published by the Free
 * Software Foundation.
 *
 * THIS SOFTWARE IS PROVIDED BY THE COPYRIGHT HOLDERS AND CONTRIBUTORS "AS IS"
 * AND ANY EXPRESS OR IMPLIED WARRANTIES, INCLUDING, BUT NOT LIMITED TO, THE
 * IMPLIED WARRANTIES OF MERCHANTABILITY AND FITNESS FOR A PARTICULAR PURPOSE
 * ARE DISCLAIMED. IN NO EVENT SHALL THE COPYRIGHT OWNER OR CONTRIBUTORS BE
 * LIABLE FOR ANY DIRECT, INDIRECT, INCIDENTAL, SPECIAL, EXEMPLARY, OR
 * CONSEQUENTIAL DAMAGES (INCLUDING, BUT NOT LIMITED TO, PROCUREMENT OF
 * SUBSTITUTE GOODS OR SERVICES; LOSS OF USE, DATA, OR PROFITS; OR BUSINESS
 * INTERRUPTION) HOWEVER CAUSED AND ON ANY THEORY OF LIABILITY, WHETHER IN
 * CONTRACT, STRICT LIABILITY, OR TORT (INCLUDING NEGLIGENCE OR OTHERWISE)
 * ARISING IN ANY WAY OUT OF THE USE OF THIS SOFTWARE, EVEN IF ADVISED OF THE
 * POSSIBILITY OF SUCH DAMAGE.
 */

#ifndef _MLXSW_CMD_H
#define _MLXSW_CMD_H

#include "item.h"

#define MLXSW_CMD_MBOX_SIZE	4096

static inline char *mlxsw_cmd_mbox_alloc(void)
{
	return kzalloc(MLXSW_CMD_MBOX_SIZE, GFP_KERNEL);
}

static inline void mlxsw_cmd_mbox_free(char *mbox)
{
	kfree(mbox);
}

static inline void mlxsw_cmd_mbox_zero(char *mbox)
{
	memset(mbox, 0, MLXSW_CMD_MBOX_SIZE);
}

struct mlxsw_core;

int mlxsw_cmd_exec(struct mlxsw_core *mlxsw_core, u16 opcode, u8 opcode_mod,
		   u32 in_mod, bool out_mbox_direct,
		   char *in_mbox, size_t in_mbox_size,
		   char *out_mbox, size_t out_mbox_size);

static inline int mlxsw_cmd_exec_in(struct mlxsw_core *mlxsw_core, u16 opcode,
				    u8 opcode_mod, u32 in_mod, char *in_mbox,
				    size_t in_mbox_size)
{
	return mlxsw_cmd_exec(mlxsw_core, opcode, opcode_mod, in_mod, false,
			      in_mbox, in_mbox_size, NULL, 0);
}

static inline int mlxsw_cmd_exec_out(struct mlxsw_core *mlxsw_core, u16 opcode,
				     u8 opcode_mod, u32 in_mod,
				     bool out_mbox_direct,
				     char *out_mbox, size_t out_mbox_size)
{
	return mlxsw_cmd_exec(mlxsw_core, opcode, opcode_mod, in_mod,
			      out_mbox_direct, NULL, 0,
			      out_mbox, out_mbox_size);
}

static inline int mlxsw_cmd_exec_none(struct mlxsw_core *mlxsw_core, u16 opcode,
				      u8 opcode_mod, u32 in_mod)
{
	return mlxsw_cmd_exec(mlxsw_core, opcode, opcode_mod, in_mod, false,
			      NULL, 0, NULL, 0);
}

enum mlxsw_cmd_opcode {
	MLXSW_CMD_OPCODE_QUERY_FW		= 0x004,
	MLXSW_CMD_OPCODE_QUERY_BOARDINFO	= 0x006,
	MLXSW_CMD_OPCODE_QUERY_AQ_CAP		= 0x003,
	MLXSW_CMD_OPCODE_MAP_FA			= 0xFFF,
	MLXSW_CMD_OPCODE_UNMAP_FA		= 0xFFE,
	MLXSW_CMD_OPCODE_CONFIG_PROFILE		= 0x100,
	MLXSW_CMD_OPCODE_ACCESS_REG		= 0x040,
	MLXSW_CMD_OPCODE_SW2HW_DQ		= 0x201,
	MLXSW_CMD_OPCODE_HW2SW_DQ		= 0x202,
	MLXSW_CMD_OPCODE_2ERR_DQ		= 0x01E,
	MLXSW_CMD_OPCODE_QUERY_DQ		= 0x022,
	MLXSW_CMD_OPCODE_SW2HW_CQ		= 0x016,
	MLXSW_CMD_OPCODE_HW2SW_CQ		= 0x017,
	MLXSW_CMD_OPCODE_QUERY_CQ		= 0x018,
	MLXSW_CMD_OPCODE_SW2HW_EQ		= 0x013,
	MLXSW_CMD_OPCODE_HW2SW_EQ		= 0x014,
	MLXSW_CMD_OPCODE_QUERY_EQ		= 0x015,
	MLXSW_CMD_OPCODE_QUERY_RESOURCES	= 0x101,
};

static inline const char *mlxsw_cmd_opcode_str(u16 opcode)
{
	switch (opcode) {
	case MLXSW_CMD_OPCODE_QUERY_FW:
		return "QUERY_FW";
	case MLXSW_CMD_OPCODE_QUERY_BOARDINFO:
		return "QUERY_BOARDINFO";
	case MLXSW_CMD_OPCODE_QUERY_AQ_CAP:
		return "QUERY_AQ_CAP";
	case MLXSW_CMD_OPCODE_MAP_FA:
		return "MAP_FA";
	case MLXSW_CMD_OPCODE_UNMAP_FA:
		return "UNMAP_FA";
	case MLXSW_CMD_OPCODE_CONFIG_PROFILE:
		return "CONFIG_PROFILE";
	case MLXSW_CMD_OPCODE_ACCESS_REG:
		return "ACCESS_REG";
	case MLXSW_CMD_OPCODE_SW2HW_DQ:
		return "SW2HW_DQ";
	case MLXSW_CMD_OPCODE_HW2SW_DQ:
		return "HW2SW_DQ";
	case MLXSW_CMD_OPCODE_2ERR_DQ:
		return "2ERR_DQ";
	case MLXSW_CMD_OPCODE_QUERY_DQ:
		return "QUERY_DQ";
	case MLXSW_CMD_OPCODE_SW2HW_CQ:
		return "SW2HW_CQ";
	case MLXSW_CMD_OPCODE_HW2SW_CQ:
		return "HW2SW_CQ";
	case MLXSW_CMD_OPCODE_QUERY_CQ:
		return "QUERY_CQ";
	case MLXSW_CMD_OPCODE_SW2HW_EQ:
		return "SW2HW_EQ";
	case MLXSW_CMD_OPCODE_HW2SW_EQ:
		return "HW2SW_EQ";
	case MLXSW_CMD_OPCODE_QUERY_EQ:
		return "QUERY_EQ";
	case MLXSW_CMD_OPCODE_QUERY_RESOURCES:
		return "QUERY_RESOURCES";
	default:
		return "*UNKNOWN*";
	}
}

enum mlxsw_cmd_status {
	/* Command execution succeeded. */
	MLXSW_CMD_STATUS_OK		= 0x00,
	/* Internal error (e.g. bus error) occurred while processing command. */
	MLXSW_CMD_STATUS_INTERNAL_ERR	= 0x01,
	/* Operation/command not supported or opcode modifier not supported. */
	MLXSW_CMD_STATUS_BAD_OP		= 0x02,
	/* Parameter not supported, parameter out of range. */
	MLXSW_CMD_STATUS_BAD_PARAM	= 0x03,
	/* System was not enabled or bad system state. */
	MLXSW_CMD_STATUS_BAD_SYS_STATE	= 0x04,
	/* Attempt to access reserved or unallocated resource, or resource in
	 * inappropriate ownership.
	 */
	MLXSW_CMD_STATUS_BAD_RESOURCE	= 0x05,
	/* Requested resource is currently executing a command. */
	MLXSW_CMD_STATUS_RESOURCE_BUSY	= 0x06,
	/* Required capability exceeds device limits. */
	MLXSW_CMD_STATUS_EXCEED_LIM	= 0x08,
	/* Resource is not in the appropriate state or ownership. */
	MLXSW_CMD_STATUS_BAD_RES_STATE	= 0x09,
	/* Index out of range (might be beyond table size or attempt to
	 * access a reserved resource).
	 */
	MLXSW_CMD_STATUS_BAD_INDEX	= 0x0A,
	/* NVMEM checksum/CRC failed. */
	MLXSW_CMD_STATUS_BAD_NVMEM	= 0x0B,
	/* Bad management packet (silently discarded). */
	MLXSW_CMD_STATUS_BAD_PKT	= 0x30,
};

static inline const char *mlxsw_cmd_status_str(u8 status)
{
	switch (status) {
	case MLXSW_CMD_STATUS_OK:
		return "OK";
	case MLXSW_CMD_STATUS_INTERNAL_ERR:
		return "INTERNAL_ERR";
	case MLXSW_CMD_STATUS_BAD_OP:
		return "BAD_OP";
	case MLXSW_CMD_STATUS_BAD_PARAM:
		return "BAD_PARAM";
	case MLXSW_CMD_STATUS_BAD_SYS_STATE:
		return "BAD_SYS_STATE";
	case MLXSW_CMD_STATUS_BAD_RESOURCE:
		return "BAD_RESOURCE";
	case MLXSW_CMD_STATUS_RESOURCE_BUSY:
		return "RESOURCE_BUSY";
	case MLXSW_CMD_STATUS_EXCEED_LIM:
		return "EXCEED_LIM";
	case MLXSW_CMD_STATUS_BAD_RES_STATE:
		return "BAD_RES_STATE";
	case MLXSW_CMD_STATUS_BAD_INDEX:
		return "BAD_INDEX";
	case MLXSW_CMD_STATUS_BAD_NVMEM:
		return "BAD_NVMEM";
	case MLXSW_CMD_STATUS_BAD_PKT:
		return "BAD_PKT";
	default:
		return "*UNKNOWN*";
	}
}

/* QUERY_FW - Query Firmware
 * -------------------------
 * OpMod == 0, INMmod == 0
 * -----------------------
 * The QUERY_FW command retrieves information related to firmware, command
 * interface version and the amount of resources that should be allocated to
 * the firmware.
 */

static inline int mlxsw_cmd_query_fw(struct mlxsw_core *mlxsw_core,
				     char *out_mbox)
{
	return mlxsw_cmd_exec_out(mlxsw_core, MLXSW_CMD_OPCODE_QUERY_FW,
				  0, 0, false, out_mbox, MLXSW_CMD_MBOX_SIZE);
}

/* cmd_mbox_query_fw_fw_pages
 * Amount of physical memory to be allocatedfor firmware usage in 4KB pages.
 */
MLXSW_ITEM32(cmd_mbox, query_fw, fw_pages, 0x00, 16, 16);

/* cmd_mbox_query_fw_fw_rev_major
 * Firmware Revision - Major
 */
MLXSW_ITEM32(cmd_mbox, query_fw, fw_rev_major, 0x00, 0, 16);

/* cmd_mbox_query_fw_fw_rev_subminor
 * Firmware Sub-minor version (Patch level)
 */
MLXSW_ITEM32(cmd_mbox, query_fw, fw_rev_subminor, 0x04, 16, 16);

/* cmd_mbox_query_fw_fw_rev_minor
 * Firmware Revision - Minor
 */
MLXSW_ITEM32(cmd_mbox, query_fw, fw_rev_minor, 0x04, 0, 16);

/* cmd_mbox_query_fw_core_clk
 * Internal Clock Frequency (in MHz)
 */
MLXSW_ITEM32(cmd_mbox, query_fw, core_clk, 0x08, 16, 16);

/* cmd_mbox_query_fw_cmd_interface_rev
 * Command Interface Interpreter Revision ID. This number is bumped up
 * every time a non-backward-compatible change is done for the command
 * interface. The current cmd_interface_rev is 1.
 */
MLXSW_ITEM32(cmd_mbox, query_fw, cmd_interface_rev, 0x08, 0, 16);

/* cmd_mbox_query_fw_dt
 * If set, Debug Trace is supported
 */
MLXSW_ITEM32(cmd_mbox, query_fw, dt, 0x0C, 31, 1);

/* cmd_mbox_query_fw_api_version
 * Indicates the version of the API, to enable software querying
 * for compatibility. The current api_version is 1.
 */
MLXSW_ITEM32(cmd_mbox, query_fw, api_version, 0x0C, 0, 16);

/* cmd_mbox_query_fw_fw_hour
 * Firmware timestamp - hour
 */
MLXSW_ITEM32(cmd_mbox, query_fw, fw_hour, 0x10, 24, 8);

/* cmd_mbox_query_fw_fw_minutes
 * Firmware timestamp - minutes
 */
MLXSW_ITEM32(cmd_mbox, query_fw, fw_minutes, 0x10, 16, 8);

/* cmd_mbox_query_fw_fw_seconds
 * Firmware timestamp - seconds
 */
MLXSW_ITEM32(cmd_mbox, query_fw, fw_seconds, 0x10, 8, 8);

/* cmd_mbox_query_fw_fw_year
 * Firmware timestamp - year
 */
MLXSW_ITEM32(cmd_mbox, query_fw, fw_year, 0x14, 16, 16);

/* cmd_mbox_query_fw_fw_month
 * Firmware timestamp - month
 */
MLXSW_ITEM32(cmd_mbox, query_fw, fw_month, 0x14, 8, 8);

/* cmd_mbox_query_fw_fw_day
 * Firmware timestamp - day
 */
MLXSW_ITEM32(cmd_mbox, query_fw, fw_day, 0x14, 0, 8);

/* cmd_mbox_query_fw_clr_int_base_offset
 * Clear Interrupt register's offset from clr_int_bar register
 * in PCI address space.
 */
MLXSW_ITEM64(cmd_mbox, query_fw, clr_int_base_offset, 0x20, 0, 64);

/* cmd_mbox_query_fw_clr_int_bar
 * PCI base address register (BAR) where clr_int register is located.
 * 00 - BAR 0-1 (64 bit BAR)
 */
MLXSW_ITEM32(cmd_mbox, query_fw, clr_int_bar, 0x28, 30, 2);

/* cmd_mbox_query_fw_error_buf_offset
 * Read Only buffer for internal error reports of offset
 * from error_buf_bar register in PCI address space).
 */
MLXSW_ITEM64(cmd_mbox, query_fw, error_buf_offset, 0x30, 0, 64);

/* cmd_mbox_query_fw_error_buf_size
 * Internal error buffer size in DWORDs
 */
MLXSW_ITEM32(cmd_mbox, query_fw, error_buf_size, 0x38, 0, 32);

/* cmd_mbox_query_fw_error_int_bar
 * PCI base address register (BAR) where error buffer
 * register is located.
 * 00 - BAR 0-1 (64 bit BAR)
 */
MLXSW_ITEM32(cmd_mbox, query_fw, error_int_bar, 0x3C, 30, 2);

/* cmd_mbox_query_fw_doorbell_page_offset
 * Offset of the doorbell page
 */
MLXSW_ITEM64(cmd_mbox, query_fw, doorbell_page_offset, 0x40, 0, 64);

/* cmd_mbox_query_fw_doorbell_page_bar
 * PCI base address register (BAR) of the doorbell page
 * 00 - BAR 0-1 (64 bit BAR)
 */
MLXSW_ITEM32(cmd_mbox, query_fw, doorbell_page_bar, 0x48, 30, 2);

/* QUERY_BOARDINFO - Query Board Information
 * -----------------------------------------
 * OpMod == 0 (N/A), INMmod == 0 (N/A)
 * -----------------------------------
 * The QUERY_BOARDINFO command retrieves adapter specific parameters.
 */

static inline int mlxsw_cmd_boardinfo(struct mlxsw_core *mlxsw_core,
				      char *out_mbox)
{
	return mlxsw_cmd_exec_out(mlxsw_core, MLXSW_CMD_OPCODE_QUERY_BOARDINFO,
				  0, 0, false, out_mbox, MLXSW_CMD_MBOX_SIZE);
}

/* cmd_mbox_boardinfo_intapin
 * When PCIe interrupt messages are being used, this value is used for clearing
 * an interrupt. When using MSI-X, this register is not used.
 */
MLXSW_ITEM32(cmd_mbox, boardinfo, intapin, 0x10, 24, 8);

/* cmd_mbox_boardinfo_vsd_vendor_id
 * PCISIG Vendor ID (www.pcisig.com/membership/vid_search) of the vendor
 * specifying/formatting the VSD. The vsd_vendor_id identifies the management
 * domain of the VSD/PSID data. Different vendors may choose different VSD/PSID
 * format and encoding as long as they use their assigned vsd_vendor_id.
 */
MLXSW_ITEM32(cmd_mbox, boardinfo, vsd_vendor_id, 0x1C, 0, 16);

/* cmd_mbox_boardinfo_vsd
 * Vendor Specific Data. The VSD string that is burnt to the Flash
 * with the firmware.
 */
#define MLXSW_CMD_BOARDINFO_VSD_LEN 208
MLXSW_ITEM_BUF(cmd_mbox, boardinfo, vsd, 0x20, MLXSW_CMD_BOARDINFO_VSD_LEN);

/* cmd_mbox_boardinfo_psid
 * The PSID field is a 16-ascii (byte) character string which acts as
 * the board ID. The PSID format is used in conjunction with
 * Mellanox vsd_vendor_id (15B3h).
 */
#define MLXSW_CMD_BOARDINFO_PSID_LEN 16
MLXSW_ITEM_BUF(cmd_mbox, boardinfo, psid, 0xF0, MLXSW_CMD_BOARDINFO_PSID_LEN);

/* QUERY_AQ_CAP - Query Asynchronous Queues Capabilities
 * -----------------------------------------------------
 * OpMod == 0 (N/A), INMmod == 0 (N/A)
 * -----------------------------------
 * The QUERY_AQ_CAP command returns the device asynchronous queues
 * capabilities supported.
 */

static inline int mlxsw_cmd_query_aq_cap(struct mlxsw_core *mlxsw_core,
					 char *out_mbox)
{
	return mlxsw_cmd_exec_out(mlxsw_core, MLXSW_CMD_OPCODE_QUERY_AQ_CAP,
				  0, 0, false, out_mbox, MLXSW_CMD_MBOX_SIZE);
}

/* cmd_mbox_query_aq_cap_log_max_sdq_sz
 * Log (base 2) of max WQEs allowed on SDQ.
 */
MLXSW_ITEM32(cmd_mbox, query_aq_cap, log_max_sdq_sz, 0x00, 24, 8);

/* cmd_mbox_query_aq_cap_max_num_sdqs
 * Maximum number of SDQs.
 */
MLXSW_ITEM32(cmd_mbox, query_aq_cap, max_num_sdqs, 0x00, 0, 8);

/* cmd_mbox_query_aq_cap_log_max_rdq_sz
 * Log (base 2) of max WQEs allowed on RDQ.
 */
MLXSW_ITEM32(cmd_mbox, query_aq_cap, log_max_rdq_sz, 0x04, 24, 8);

/* cmd_mbox_query_aq_cap_max_num_rdqs
 * Maximum number of RDQs.
 */
MLXSW_ITEM32(cmd_mbox, query_aq_cap, max_num_rdqs, 0x04, 0, 8);

/* cmd_mbox_query_aq_cap_log_max_cq_sz
 * Log (base 2) of max CQEs allowed on CQ.
 */
MLXSW_ITEM32(cmd_mbox, query_aq_cap, log_max_cq_sz, 0x08, 24, 8);

/* cmd_mbox_query_aq_cap_max_num_cqs
 * Maximum number of CQs.
 */
MLXSW_ITEM32(cmd_mbox, query_aq_cap, max_num_cqs, 0x08, 0, 8);

/* cmd_mbox_query_aq_cap_log_max_eq_sz
 * Log (base 2) of max EQEs allowed on EQ.
 */
MLXSW_ITEM32(cmd_mbox, query_aq_cap, log_max_eq_sz, 0x0C, 24, 8);

/* cmd_mbox_query_aq_cap_max_num_eqs
 * Maximum number of EQs.
 */
MLXSW_ITEM32(cmd_mbox, query_aq_cap, max_num_eqs, 0x0C, 0, 8);

/* cmd_mbox_query_aq_cap_max_sg_sq
 * The maximum S/G list elements in an DSQ. DSQ must not contain
 * more S/G entries than indicated here.
 */
MLXSW_ITEM32(cmd_mbox, query_aq_cap, max_sg_sq, 0x10, 8, 8);

/* cmd_mbox_query_aq_cap_
 * The maximum S/G list elements in an DRQ. DRQ must not contain
 * more S/G entries than indicated here.
 */
MLXSW_ITEM32(cmd_mbox, query_aq_cap, max_sg_rq, 0x10, 0, 8);

/* MAP_FA - Map Firmware Area
 * --------------------------
 * OpMod == 0 (N/A), INMmod == Number of VPM entries
 * -------------------------------------------------
 * The MAP_FA command passes physical pages to the switch. These pages
 * are used to store the device firmware. MAP_FA can be executed multiple
 * times until all the firmware area is mapped (the size that should be
 * mapped is retrieved through the QUERY_FW command). All required pages
 * must be mapped to finish the initialization phase. Physical memory
 * passed in this command must be pinned.
 */

#define MLXSW_CMD_MAP_FA_VPM_ENTRIES_MAX 32

static inline int mlxsw_cmd_map_fa(struct mlxsw_core *mlxsw_core,
				   char *in_mbox, u32 vpm_entries_count)
{
	return mlxsw_cmd_exec_in(mlxsw_core, MLXSW_CMD_OPCODE_MAP_FA,
				 0, vpm_entries_count,
				 in_mbox, MLXSW_CMD_MBOX_SIZE);
}

/* cmd_mbox_map_fa_pa
 * Physical Address.
 */
MLXSW_ITEM64_INDEXED(cmd_mbox, map_fa, pa, 0x00, 12, 52, 0x08, 0x00, true);

/* cmd_mbox_map_fa_log2size
 * Log (base 2) of the size in 4KB pages of the physical and contiguous memory
 * that starts at PA_L/H.
 */
MLXSW_ITEM32_INDEXED(cmd_mbox, map_fa, log2size, 0x00, 0, 5, 0x08, 0x04, false);

/* UNMAP_FA - Unmap Firmware Area
 * ------------------------------
 * OpMod == 0 (N/A), INMmod == 0 (N/A)
 * -----------------------------------
 * The UNMAP_FA command unload the firmware and unmaps all the
 * firmware area. After this command is completed the device will not access
 * the pages that were mapped to the firmware area. After executing UNMAP_FA
 * command, software reset must be done prior to execution of MAP_FW command.
 */

static inline int mlxsw_cmd_unmap_fa(struct mlxsw_core *mlxsw_core)
{
	return mlxsw_cmd_exec_none(mlxsw_core, MLXSW_CMD_OPCODE_UNMAP_FA, 0, 0);
}

/* QUERY_RESOURCES - Query chip resources
 * --------------------------------------
 * OpMod == 0 (N/A) , INMmod is index
 * ----------------------------------
 * The QUERY_RESOURCES command retrieves information related to chip resources
 * by resource ID. Every command returns 32 entries. INmod is being use as base.
 * for example, index 1 will return entries 32-63. When the tables end and there
 * are no more sources in the table, will return resource id 0xFFF to indicate
 * it.
 */

#define MLXSW_CMD_QUERY_RESOURCES_TABLE_END_ID 0xffff
#define MLXSW_CMD_QUERY_RESOURCES_MAX_QUERIES 100
#define MLXSW_CMD_QUERY_RESOURCES_PER_QUERY 32

static inline int mlxsw_cmd_query_resources(struct mlxsw_core *mlxsw_core,
					    char *out_mbox, int index)
{
	return mlxsw_cmd_exec_out(mlxsw_core, MLXSW_CMD_OPCODE_QUERY_RESOURCES,
				  0, index, false, out_mbox,
				  MLXSW_CMD_MBOX_SIZE);
}

/* cmd_mbox_query_resource_id
 * The resource id. 0xFFFF indicates table's end.
 */
MLXSW_ITEM32_INDEXED(cmd_mbox, query_resource, id, 0x00, 16, 16, 0x8, 0, false);

/* cmd_mbox_query_resource_data
 * The resource
 */
MLXSW_ITEM64_INDEXED(cmd_mbox, query_resource, data,
		     0x00, 0, 40, 0x8, 0, false);

/* CONFIG_PROFILE (Set) - Configure Switch Profile
 * ------------------------------
 * OpMod == 1 (Set), INMmod == 0 (N/A)
 * -----------------------------------
 * The CONFIG_PROFILE command sets the switch profile. The command can be
 * executed on the device only once at startup in order to allocate and
 * configure all switch resources and prepare it for operational mode.
 * It is not possible to change the device profile after the chip is
 * in operational mode.
 * Failure of the CONFIG_PROFILE command leaves the hardware in an indeterminate
 * state therefore it is required to perform software reset to the device
 * following an unsuccessful completion of the command. It is required
 * to perform software reset to the device to change an existing profile.
 */

static inline int mlxsw_cmd_config_profile_set(struct mlxsw_core *mlxsw_core,
					       char *in_mbox)
{
	return mlxsw_cmd_exec_in(mlxsw_core, MLXSW_CMD_OPCODE_CONFIG_PROFILE,
				 1, 0, in_mbox, MLXSW_CMD_MBOX_SIZE);
}

/* cmd_mbox_config_profile_set_max_vepa_channels
 * Capability bit. Setting a bit to 1 configures the profile
 * according to the mailbox contents.
 */
MLXSW_ITEM32(cmd_mbox, config_profile, set_max_vepa_channels, 0x0C, 0, 1);

/* cmd_mbox_config_profile_set_max_lag
 * Capability bit. Setting a bit to 1 configures the profile
 * according to the mailbox contents.
 */
MLXSW_ITEM32(cmd_mbox, config_profile, set_max_lag, 0x0C, 1, 1);

/* cmd_mbox_config_profile_set_max_port_per_lag
 * Capability bit. Setting a bit to 1 configures the profile
 * according to the mailbox contents.
 */
MLXSW_ITEM32(cmd_mbox, config_profile, set_max_port_per_lag, 0x0C, 2, 1);

/* cmd_mbox_config_profile_set_max_mid
 * Capability bit. Setting a bit to 1 configures the profile
 * according to the mailbox contents.
 */
MLXSW_ITEM32(cmd_mbox, config_profile, set_max_mid, 0x0C, 3, 1);

/* cmd_mbox_config_profile_set_max_pgt
 * Capability bit. Setting a bit to 1 configures the profile
 * according to the mailbox contents.
 */
MLXSW_ITEM32(cmd_mbox, config_profile, set_max_pgt, 0x0C, 4, 1);

/* cmd_mbox_config_profile_set_max_system_port
 * Capability bit. Setting a bit to 1 configures the profile
 * according to the mailbox contents.
 */
MLXSW_ITEM32(cmd_mbox, config_profile, set_max_system_port, 0x0C, 5, 1);

/* cmd_mbox_config_profile_set_max_vlan_groups
 * Capability bit. Setting a bit to 1 configures the profile
 * according to the mailbox contents.
 */
MLXSW_ITEM32(cmd_mbox, config_profile, set_max_vlan_groups, 0x0C, 6, 1);

/* cmd_mbox_config_profile_set_max_regions
 * Capability bit. Setting a bit to 1 configures the profile
 * according to the mailbox contents.
 */
MLXSW_ITEM32(cmd_mbox, config_profile, set_max_regions, 0x0C, 7, 1);

/* cmd_mbox_config_profile_set_flood_mode
 * Capability bit. Setting a bit to 1 configures the profile
 * according to the mailbox contents.
 */
MLXSW_ITEM32(cmd_mbox, config_profile, set_flood_mode, 0x0C, 8, 1);

/* cmd_mbox_config_profile_set_max_flood_tables
 * Capability bit. Setting a bit to 1 configures the profile
 * according to the mailbox contents.
 */
MLXSW_ITEM32(cmd_mbox, config_profile, set_flood_tables, 0x0C, 9, 1);

/* cmd_mbox_config_profile_set_max_ib_mc
 * Capability bit. Setting a bit to 1 configures the profile
 * according to the mailbox contents.
 */
MLXSW_ITEM32(cmd_mbox, config_profile, set_max_ib_mc, 0x0C, 12, 1);

/* cmd_mbox_config_profile_set_max_pkey
 * Capability bit. Setting a bit to 1 configures the profile
 * according to the mailbox contents.
 */
MLXSW_ITEM32(cmd_mbox, config_profile, set_max_pkey, 0x0C, 13, 1);

/* cmd_mbox_config_profile_set_adaptive_routing_group_cap
 * Capability bit. Setting a bit to 1 configures the profile
 * according to the mailbox contents.
 */
MLXSW_ITEM32(cmd_mbox, config_profile,
	     set_adaptive_routing_group_cap, 0x0C, 14, 1);

/* cmd_mbox_config_profile_set_ar_sec
 * Capability bit. Setting a bit to 1 configures the profile
 * according to the mailbox contents.
 */
MLXSW_ITEM32(cmd_mbox, config_profile, set_ar_sec, 0x0C, 15, 1);

/* cmd_mbox_config_set_kvd_linear_size
 * Capability bit. Setting a bit to 1 configures the profile
 * according to the mailbox contents.
 */
MLXSW_ITEM32(cmd_mbox, config_profile, set_kvd_linear_size, 0x0C, 24, 1);

/* cmd_mbox_config_set_kvd_hash_single_size
 * Capability bit. Setting a bit to 1 configures the profile
 * according to the mailbox contents.
 */
MLXSW_ITEM32(cmd_mbox, config_profile, set_kvd_hash_single_size, 0x0C, 25, 1);

/* cmd_mbox_config_set_kvd_hash_double_size
 * Capability bit. Setting a bit to 1 configures the profile
 * according to the mailbox contents.
 */
MLXSW_ITEM32(cmd_mbox, config_profile, set_kvd_hash_double_size, 0x0C, 26, 1);

/* cmd_mbox_config_profile_max_vepa_channels
 * Maximum number of VEPA channels per port (0 through 16)
 * 0 - multi-channel VEPA is disabled
 */
MLXSW_ITEM32(cmd_mbox, config_profile, max_vepa_channels, 0x10, 0, 8);

/* cmd_mbox_config_profile_max_lag
 * Maximum number of LAG IDs requested.
 */
MLXSW_ITEM32(cmd_mbox, config_profile, max_lag, 0x14, 0, 16);

/* cmd_mbox_config_profile_max_port_per_lag
 * Maximum number of ports per LAG requested.
 */
MLXSW_ITEM32(cmd_mbox, config_profile, max_port_per_lag, 0x18, 0, 16);

/* cmd_mbox_config_profile_max_mid
 * Maximum Multicast IDs.
 * Multicast IDs are allocated from 0 to max_mid-1
 */
MLXSW_ITEM32(cmd_mbox, config_profile, max_mid, 0x1C, 0, 16);

/* cmd_mbox_config_profile_max_pgt
 * Maximum records in the Port Group Table per Switch Partition.
 * Port Group Table indexes are from 0 to max_pgt-1
 */
MLXSW_ITEM32(cmd_mbox, config_profile, max_pgt, 0x20, 0, 16);

/* cmd_mbox_config_profile_max_system_port
 * The maximum number of system ports that can be allocated.
 */
MLXSW_ITEM32(cmd_mbox, config_profile, max_system_port, 0x24, 0, 16);

/* cmd_mbox_config_profile_max_vlan_groups
 * Maximum number VLAN Groups for VLAN binding.
 */
MLXSW_ITEM32(cmd_mbox, config_profile, max_vlan_groups, 0x28, 0, 12);

/* cmd_mbox_config_profile_max_regions
 * Maximum number of TCAM Regions.
 */
MLXSW_ITEM32(cmd_mbox, config_profile, max_regions, 0x2C, 0, 16);

/* cmd_mbox_config_profile_max_flood_tables
 * Maximum number of single-entry flooding tables. Different flooding tables
 * can be associated with different packet types.
 */
MLXSW_ITEM32(cmd_mbox, config_profile, max_flood_tables, 0x30, 16, 4);

/* cmd_mbox_config_profile_max_vid_flood_tables
 * Maximum number of per-vid flooding tables. Flooding tables are associated
 * to the different packet types for the different switch partitions.
 * Table size is 4K entries covering all VID space.
 */
MLXSW_ITEM32(cmd_mbox, config_profile, max_vid_flood_tables, 0x30, 8, 4);

/* cmd_mbox_config_profile_flood_mode
 * Flooding mode to use.
 * 0-2 - Backward compatible modes for SwitchX devices.
 * 3 - Mixed mode, where:
 * max_flood_tables indicates the number of single-entry tables.
 * max_vid_flood_tables indicates the number of per-VID tables.
 * max_fid_offset_flood_tables indicates the number of FID-offset tables.
 * max_fid_flood_tables indicates the number of per-FID tables.
 */
MLXSW_ITEM32(cmd_mbox, config_profile, flood_mode, 0x30, 0, 2);

/* cmd_mbox_config_profile_max_fid_offset_flood_tables
 * Maximum number of FID-offset flooding tables.
 */
MLXSW_ITEM32(cmd_mbox, config_profile,
	     max_fid_offset_flood_tables, 0x34, 24, 4);

/* cmd_mbox_config_profile_fid_offset_flood_table_size
 * The size (number of entries) of each FID-offset flood table.
 */
MLXSW_ITEM32(cmd_mbox, config_profile,
	     fid_offset_flood_table_size, 0x34, 0, 16);

/* cmd_mbox_config_profile_max_fid_flood_tables
 * Maximum number of per-FID flooding tables.
 *
 * Note: This flooding tables cover special FIDs only (vFIDs), starting at
 * FID value 4K and higher.
 */
MLXSW_ITEM32(cmd_mbox, config_profile, max_fid_flood_tables, 0x38, 24, 4);

/* cmd_mbox_config_profile_fid_flood_table_size
 * The size (number of entries) of each per-FID table.
 */
MLXSW_ITEM32(cmd_mbox, config_profile, fid_flood_table_size, 0x38, 0, 16);

/* cmd_mbox_config_profile_max_ib_mc
 * Maximum number of multicast FDB records for InfiniBand
 * FDB (in 512 chunks) per InfiniBand switch partition.
 */
MLXSW_ITEM32(cmd_mbox, config_profile, max_ib_mc, 0x40, 0, 15);

/* cmd_mbox_config_profile_max_pkey
 * Maximum per port PKEY table size (for PKEY enforcement)
 */
MLXSW_ITEM32(cmd_mbox, config_profile, max_pkey, 0x44, 0, 15);

/* cmd_mbox_config_profile_ar_sec
 * Primary/secondary capability
 * Describes the number of adaptive routing sub-groups
 * 0 - disable primary/secondary (single group)
 * 1 - enable primary/secondary (2 sub-groups)
 * 2 - 3 sub-groups: Not supported in SwitchX, SwitchX-2
 * 3 - 4 sub-groups: Not supported in SwitchX, SwitchX-2
 */
MLXSW_ITEM32(cmd_mbox, config_profile, ar_sec, 0x4C, 24, 2);

/* cmd_mbox_config_profile_adaptive_routing_group_cap
 * Adaptive Routing Group Capability. Indicates the number of AR groups
 * supported. Note that when Primary/secondary is enabled, each
 * primary/secondary couple consumes 2 adaptive routing entries.
 */
MLXSW_ITEM32(cmd_mbox, config_profile, adaptive_routing_group_cap, 0x4C, 0, 16);

/* cmd_mbox_config_profile_arn
 * Adaptive Routing Notification Enable
 * Not supported in SwitchX, SwitchX-2
 */
MLXSW_ITEM32(cmd_mbox, config_profile, arn, 0x50, 31, 1);

/* cmd_mbox_config_kvd_linear_size
 * KVD Linear Size
 * Valid for Spectrum only
 * Allowed values are 128*N where N=0 or higher
 */
MLXSW_ITEM32(cmd_mbox, config_profile, kvd_linear_size, 0x54, 0, 24);

/* cmd_mbox_config_kvd_hash_single_size
 * KVD Hash single-entries size
 * Valid for Spectrum only
 * Allowed values are 128*N where N=0 or higher
 * Must be greater or equal to cap_min_kvd_hash_single_size
 * Must be smaller or equal to cap_kvd_size - kvd_linear_size
 */
MLXSW_ITEM32(cmd_mbox, config_profile, kvd_hash_single_size, 0x58, 0, 24);

/* cmd_mbox_config_kvd_hash_double_size
 * KVD Hash double-entries size (units of single-size entries)
 * Valid for Spectrum only
 * Allowed values are 128*N where N=0 or higher
 * Must be either 0 or greater or equal to cap_min_kvd_hash_double_size
 * Must be smaller or equal to cap_kvd_size - kvd_linear_size
 */
MLXSW_ITEM32(cmd_mbox, config_profile, kvd_hash_double_size, 0x5C, 0, 24);

/* cmd_mbox_config_profile_swid_config_mask
 * Modify Switch Partition Configuration mask. When set, the configu-
 * ration value for the Switch Partition are taken from the mailbox.
 * When clear, the current configuration values are used.
 * Bit 0 - set type
 * Bit 1 - properties
 * Other - reserved
 */
MLXSW_ITEM32_INDEXED(cmd_mbox, config_profile, swid_config_mask,
		     0x60, 24, 8, 0x08, 0x00, false);

/* cmd_mbox_config_profile_swid_config_type
 * Switch Partition type.
 * 0000 - disabled (Switch Partition does not exist)
 * 0001 - InfiniBand
 * 0010 - Ethernet
 * 1000 - router port (SwitchX-2 only)
 * Other - reserved
 */
MLXSW_ITEM32_INDEXED(cmd_mbox, config_profile, swid_config_type,
		     0x60, 20, 4, 0x08, 0x00, false);

/* cmd_mbox_config_profile_swid_config_properties
 * Switch Partition properties.
 */
MLXSW_ITEM32_INDEXED(cmd_mbox, config_profile, swid_config_properties,
		     0x60, 0, 8, 0x08, 0x00, false);

/* ACCESS_REG - Access EMAD Supported Register
 * ----------------------------------
 * OpMod == 0 (N/A), INMmod == 0 (N/A)
 * -------------------------------------
 * The ACCESS_REG command supports accessing device registers. This access
 * is mainly used for bootstrapping.
 */

static inline int mlxsw_cmd_access_reg(struct mlxsw_core *mlxsw_core,
				       char *in_mbox, char *out_mbox)
{
	return mlxsw_cmd_exec(mlxsw_core, MLXSW_CMD_OPCODE_ACCESS_REG,
			      0, 0, false, in_mbox, MLXSW_CMD_MBOX_SIZE,
			      out_mbox, MLXSW_CMD_MBOX_SIZE);
}

/* SW2HW_DQ - Software to Hardware DQ
 * ----------------------------------
 * OpMod == 0 (send DQ) / OpMod == 1 (receive DQ)
 * INMmod == DQ number
 * ----------------------------------------------
 * The SW2HW_DQ command transitions a descriptor queue from software to
 * hardware ownership. The command enables posting WQEs and ringing DoorBells
 * on the descriptor queue.
 */

static inline int __mlxsw_cmd_sw2hw_dq(struct mlxsw_core *mlxsw_core,
				       char *in_mbox, u32 dq_number,
				       u8 opcode_mod)
{
	return mlxsw_cmd_exec_in(mlxsw_core, MLXSW_CMD_OPCODE_SW2HW_DQ,
				 opcode_mod, dq_number,
				 in_mbox, MLXSW_CMD_MBOX_SIZE);
}

enum {
	MLXSW_CMD_OPCODE_MOD_SDQ = 0,
	MLXSW_CMD_OPCODE_MOD_RDQ = 1,
};

static inline int mlxsw_cmd_sw2hw_sdq(struct mlxsw_core *mlxsw_core,
				      char *in_mbox, u32 dq_number)
{
	return __mlxsw_cmd_sw2hw_dq(mlxsw_core, in_mbox, dq_number,
				    MLXSW_CMD_OPCODE_MOD_SDQ);
}

static inline int mlxsw_cmd_sw2hw_rdq(struct mlxsw_core *mlxsw_core,
				      char *in_mbox, u32 dq_number)
{
	return __mlxsw_cmd_sw2hw_dq(mlxsw_core, in_mbox, dq_number,
				    MLXSW_CMD_OPCODE_MOD_RDQ);
}

/* cmd_mbox_sw2hw_dq_cq
 * Number of the CQ that this Descriptor Queue reports completions to.
 */
MLXSW_ITEM32(cmd_mbox, sw2hw_dq, cq, 0x00, 24, 8);

/* cmd_mbox_sw2hw_dq_sdq_tclass
 * SDQ: CPU Egress TClass
 * RDQ: Reserved
 */
MLXSW_ITEM32(cmd_mbox, sw2hw_dq, sdq_tclass, 0x00, 16, 6);

/* cmd_mbox_sw2hw_dq_log2_dq_sz
 * Log (base 2) of the Descriptor Queue size in 4KB pages.
 */
MLXSW_ITEM32(cmd_mbox, sw2hw_dq, log2_dq_sz, 0x00, 0, 6);

/* cmd_mbox_sw2hw_dq_pa
 * Physical Address.
 */
MLXSW_ITEM64_INDEXED(cmd_mbox, sw2hw_dq, pa, 0x10, 12, 52, 0x08, 0x00, true);

/* HW2SW_DQ - Hardware to Software DQ
 * ----------------------------------
 * OpMod == 0 (send DQ) / OpMod == 1 (receive DQ)
 * INMmod == DQ number
 * ----------------------------------------------
 * The HW2SW_DQ command transitions a descriptor queue from hardware to
 * software ownership. Incoming packets on the DQ are silently discarded,
 * SW should not post descriptors on nonoperational DQs.
 */

static inline int __mlxsw_cmd_hw2sw_dq(struct mlxsw_core *mlxsw_core,
				       u32 dq_number, u8 opcode_mod)
{
	return mlxsw_cmd_exec_none(mlxsw_core, MLXSW_CMD_OPCODE_HW2SW_DQ,
				   opcode_mod, dq_number);
}

static inline int mlxsw_cmd_hw2sw_sdq(struct mlxsw_core *mlxsw_core,
				      u32 dq_number)
{
	return __mlxsw_cmd_hw2sw_dq(mlxsw_core, dq_number,
				    MLXSW_CMD_OPCODE_MOD_SDQ);
}

static inline int mlxsw_cmd_hw2sw_rdq(struct mlxsw_core *mlxsw_core,
				      u32 dq_number)
{
	return __mlxsw_cmd_hw2sw_dq(mlxsw_core, dq_number,
				    MLXSW_CMD_OPCODE_MOD_RDQ);
}

/* 2ERR_DQ - To Error DQ
 * ---------------------
 * OpMod == 0 (send DQ) / OpMod == 1 (receive DQ)
 * INMmod == DQ number
 * ----------------------------------------------
 * The 2ERR_DQ command transitions the DQ into the error state from the state
 * in which it has been. While the command is executed, some in-process
 * descriptors may complete. Once the DQ transitions into the error state,
 * if there are posted descriptors on the RDQ/SDQ, the hardware writes
 * a completion with error (flushed) for all descriptors posted in the RDQ/SDQ.
 * When the command is completed successfully, the DQ is already in
 * the error state.
 */

static inline int __mlxsw_cmd_2err_dq(struct mlxsw_core *mlxsw_core,
				      u32 dq_number, u8 opcode_mod)
{
	return mlxsw_cmd_exec_none(mlxsw_core, MLXSW_CMD_OPCODE_2ERR_DQ,
				   opcode_mod, dq_number);
}

static inline int mlxsw_cmd_2err_sdq(struct mlxsw_core *mlxsw_core,
				     u32 dq_number)
{
	return __mlxsw_cmd_2err_dq(mlxsw_core, dq_number,
				   MLXSW_CMD_OPCODE_MOD_SDQ);
}

static inline int mlxsw_cmd_2err_rdq(struct mlxsw_core *mlxsw_core,
				     u32 dq_number)
{
	return __mlxsw_cmd_2err_dq(mlxsw_core, dq_number,
				   MLXSW_CMD_OPCODE_MOD_RDQ);
}

/* QUERY_DQ - Query DQ
 * ---------------------
 * OpMod == 0 (send DQ) / OpMod == 1 (receive DQ)
 * INMmod == DQ number
 * ----------------------------------------------
 * The QUERY_DQ command retrieves a snapshot of DQ parameters from the hardware.
 *
 * Note: Output mailbox has the same format as SW2HW_DQ.
 */

static inline int __mlxsw_cmd_query_dq(struct mlxsw_core *mlxsw_core,
				       char *out_mbox, u32 dq_number,
				       u8 opcode_mod)
{
	return mlxsw_cmd_exec_out(mlxsw_core, MLXSW_CMD_OPCODE_2ERR_DQ,
				  opcode_mod, dq_number, false,
				  out_mbox, MLXSW_CMD_MBOX_SIZE);
}

static inline int mlxsw_cmd_query_sdq(struct mlxsw_core *mlxsw_core,
				      char *out_mbox, u32 dq_number)
{
	return __mlxsw_cmd_query_dq(mlxsw_core, out_mbox, dq_number,
				    MLXSW_CMD_OPCODE_MOD_SDQ);
}

static inline int mlxsw_cmd_query_rdq(struct mlxsw_core *mlxsw_core,
				      char *out_mbox, u32 dq_number)
{
	return __mlxsw_cmd_query_dq(mlxsw_core, out_mbox, dq_number,
				    MLXSW_CMD_OPCODE_MOD_RDQ);
}

/* SW2HW_CQ - Software to Hardware CQ
 * ----------------------------------
 * OpMod == 0 (N/A), INMmod == CQ number
 * -------------------------------------
 * The SW2HW_CQ command transfers ownership of a CQ context entry from software
 * to hardware. The command takes the CQ context entry from the input mailbox
 * and stores it in the CQC in the ownership of the hardware. The command fails
 * if the requested CQC entry is already in the ownership of the hardware.
 */

static inline int mlxsw_cmd_sw2hw_cq(struct mlxsw_core *mlxsw_core,
				     char *in_mbox, u32 cq_number)
{
	return mlxsw_cmd_exec_in(mlxsw_core, MLXSW_CMD_OPCODE_SW2HW_CQ,
				 0, cq_number, in_mbox, MLXSW_CMD_MBOX_SIZE);
}

/* cmd_mbox_sw2hw_cq_cv
 * CQE Version.
 * 0 - CQE Version 0, 1 - CQE Version 1
 */
MLXSW_ITEM32(cmd_mbox, sw2hw_cq, cv, 0x00, 28, 4);

/* cmd_mbox_sw2hw_cq_c_eqn
 * Event Queue this CQ reports completion events to.
 */
MLXSW_ITEM32(cmd_mbox, sw2hw_cq, c_eqn, 0x00, 24, 1);

/* cmd_mbox_sw2hw_cq_st
 * Event delivery state machine
 * 0x0 - FIRED
 * 0x1 - ARMED (Request for Notification)
 */
MLXSW_ITEM32(cmd_mbox, sw2hw_cq, st, 0x00, 8, 1);

/* cmd_mbox_sw2hw_cq_log_cq_size
 * Log (base 2) of the CQ size (in entries).
 */
MLXSW_ITEM32(cmd_mbox, sw2hw_cq, log_cq_size, 0x00, 0, 4);

/* cmd_mbox_sw2hw_cq_producer_counter
 * Producer Counter. The counter is incremented for each CQE that is
 * written by the HW to the CQ.
 * Maintained by HW (valid for the QUERY_CQ command only)
 */
MLXSW_ITEM32(cmd_mbox, sw2hw_cq, producer_counter, 0x04, 0, 16);

/* cmd_mbox_sw2hw_cq_pa
 * Physical Address.
 */
MLXSW_ITEM64_INDEXED(cmd_mbox, sw2hw_cq, pa, 0x10, 11, 53, 0x08, 0x00, true);

/* HW2SW_CQ - Hardware to Software CQ
 * ----------------------------------
 * OpMod == 0 (N/A), INMmod == CQ number
 * -------------------------------------
 * The HW2SW_CQ command transfers ownership of a CQ context entry from hardware
 * to software. The CQC entry is invalidated as a result of this command.
 */

static inline int mlxsw_cmd_hw2sw_cq(struct mlxsw_core *mlxsw_core,
				     u32 cq_number)
{
	return mlxsw_cmd_exec_none(mlxsw_core, MLXSW_CMD_OPCODE_HW2SW_CQ,
				   0, cq_number);
}

/* QUERY_CQ - Query CQ
 * ----------------------------------
 * OpMod == 0 (N/A), INMmod == CQ number
 * -------------------------------------
 * The QUERY_CQ command retrieves a snapshot of the current CQ context entry.
 * The command stores the snapshot in the output mailbox in the software format.
 * Note that the CQ context state and values are not affected by the QUERY_CQ
 * command. The QUERY_CQ command is for debug purposes only.
 *
 * Note: Output mailbox has the same format as SW2HW_CQ.
 */

static inline int mlxsw_cmd_query_cq(struct mlxsw_core *mlxsw_core,
				     char *out_mbox, u32 cq_number)
{
	return mlxsw_cmd_exec_out(mlxsw_core, MLXSW_CMD_OPCODE_QUERY_CQ,
				  0, cq_number, false,
				  out_mbox, MLXSW_CMD_MBOX_SIZE);
}

/* SW2HW_EQ - Software to Hardware EQ
 * ----------------------------------
 * OpMod == 0 (N/A), INMmod == EQ number
 * -------------------------------------
 * The SW2HW_EQ command transfers ownership of an EQ context entry from software
 * to hardware. The command takes the EQ context entry from the input mailbox
 * and stores it in the EQC in the ownership of the hardware. The command fails
 * if the requested EQC entry is already in the ownership of the hardware.
 */

static inline int mlxsw_cmd_sw2hw_eq(struct mlxsw_core *mlxsw_core,
				     char *in_mbox, u32 eq_number)
{
	return mlxsw_cmd_exec_in(mlxsw_core, MLXSW_CMD_OPCODE_SW2HW_EQ,
				 0, eq_number, in_mbox, MLXSW_CMD_MBOX_SIZE);
}

/* cmd_mbox_sw2hw_eq_int_msix
 * When set, MSI-X cycles will be generated by this EQ.
 * When cleared, an interrupt will be generated by this EQ.
 */
MLXSW_ITEM32(cmd_mbox, sw2hw_eq, int_msix, 0x00, 24, 1);

<<<<<<< HEAD
/* cmd_mbox_sw2hw_eq_oi
 * When set, overrun ignore is enabled.
 */
MLXSW_ITEM32(cmd_mbox, sw2hw_eq, oi, 0x00, 12, 1);

=======
>>>>>>> 2ac97f0f
/* cmd_mbox_sw2hw_eq_st
 * Event delivery state machine
 * 0x0 - FIRED
 * 0x1 - ARMED (Request for Notification)
 * 0x11 - Always ARMED
 * other - reserved
 */
MLXSW_ITEM32(cmd_mbox, sw2hw_eq, st, 0x00, 8, 2);

/* cmd_mbox_sw2hw_eq_log_eq_size
 * Log (base 2) of the EQ size (in entries).
 */
MLXSW_ITEM32(cmd_mbox, sw2hw_eq, log_eq_size, 0x00, 0, 4);

/* cmd_mbox_sw2hw_eq_producer_counter
 * Producer Counter. The counter is incremented for each EQE that is written
 * by the HW to the EQ.
 * Maintained by HW (valid for the QUERY_EQ command only)
 */
MLXSW_ITEM32(cmd_mbox, sw2hw_eq, producer_counter, 0x04, 0, 16);

/* cmd_mbox_sw2hw_eq_pa
 * Physical Address.
 */
MLXSW_ITEM64_INDEXED(cmd_mbox, sw2hw_eq, pa, 0x10, 11, 53, 0x08, 0x00, true);

/* HW2SW_EQ - Hardware to Software EQ
 * ----------------------------------
 * OpMod == 0 (N/A), INMmod == EQ number
 * -------------------------------------
 */

static inline int mlxsw_cmd_hw2sw_eq(struct mlxsw_core *mlxsw_core,
				     u32 eq_number)
{
	return mlxsw_cmd_exec_none(mlxsw_core, MLXSW_CMD_OPCODE_HW2SW_EQ,
				   0, eq_number);
}

/* QUERY_EQ - Query EQ
 * ----------------------------------
 * OpMod == 0 (N/A), INMmod == EQ number
 * -------------------------------------
 *
 * Note: Output mailbox has the same format as SW2HW_EQ.
 */

static inline int mlxsw_cmd_query_eq(struct mlxsw_core *mlxsw_core,
				     char *out_mbox, u32 eq_number)
{
	return mlxsw_cmd_exec_out(mlxsw_core, MLXSW_CMD_OPCODE_QUERY_EQ,
				  0, eq_number, false,
				  out_mbox, MLXSW_CMD_MBOX_SIZE);
}

#endif<|MERGE_RESOLUTION|>--- conflicted
+++ resolved
@@ -1125,14 +1125,6 @@
  */
 MLXSW_ITEM32(cmd_mbox, sw2hw_eq, int_msix, 0x00, 24, 1);
 
-<<<<<<< HEAD
-/* cmd_mbox_sw2hw_eq_oi
- * When set, overrun ignore is enabled.
- */
-MLXSW_ITEM32(cmd_mbox, sw2hw_eq, oi, 0x00, 12, 1);
-
-=======
->>>>>>> 2ac97f0f
 /* cmd_mbox_sw2hw_eq_st
  * Event delivery state machine
  * 0x0 - FIRED
