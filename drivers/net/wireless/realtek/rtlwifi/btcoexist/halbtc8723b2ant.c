/******************************************************************************
 *
 * Copyright(c) 2012  Realtek Corporation.
 *
 * This program is free software; you can redistribute it and/or modify it
 * under the terms of version 2 of the GNU General Public License as
 * published by the Free Software Foundation.
 *
 * This program is distributed in the hope that it will be useful, but WITHOUT
 * ANY WARRANTY; without even the implied warranty of MERCHANTABILITY or
 * FITNESS FOR A PARTICULAR PURPOSE.  See the GNU General Public License for
 * more details.
 *
 * The full GNU General Public License is included in this distribution in the
 * file called LICENSE.
 *
 * Contact Information:
 * wlanfae <wlanfae@realtek.com>
 * Realtek Corporation, No. 2, Innovation Road II, Hsinchu Science Park,
 * Hsinchu 300, Taiwan.
 *
 * Larry Finger <Larry.Finger@lwfinger.net>
 *
 *****************************************************************************/
/***************************************************************
 * Description:
 *
 * This file is for RTL8723B Co-exist mechanism
 *
 * History
 * 2012/11/15 Cosa first check in.
 *
 **************************************************************/
/**************************************************************
 * include files
 **************************************************************/
#include "halbt_precomp.h"
/**************************************************************
 * Global variables, these are static variables
 **************************************************************/
static struct coex_dm_8723b_2ant glcoex_dm_8723b_2ant;
static struct coex_dm_8723b_2ant *coex_dm = &glcoex_dm_8723b_2ant;
static struct coex_sta_8723b_2ant glcoex_sta_8723b_2ant;
static struct coex_sta_8723b_2ant *coex_sta = &glcoex_sta_8723b_2ant;

static const char *const glbt_info_src_8723b_2ant[] = {
	"BT Info[wifi fw]",
	"BT Info[bt rsp]",
	"BT Info[bt auto report]",
};

static u32 glcoex_ver_date_8723b_2ant = 20131113;
static u32 glcoex_ver_8723b_2ant = 0x3f;

/**************************************************************
 * local function proto type if needed
 **************************************************************/
/**************************************************************
 * local function start with btc8723b2ant_
 **************************************************************/
static u8 btc8723b2ant_bt_rssi_state(struct btc_coexist *btcoexist,
				     u8 level_num, u8 rssi_thresh,
				     u8 rssi_thresh1)
{
	struct rtl_priv *rtlpriv = btcoexist->adapter;
	s32 bt_rssi = 0;
	u8 bt_rssi_state = coex_sta->pre_bt_rssi_state;

	bt_rssi = coex_sta->bt_rssi;

	if (level_num == 2) {
		if ((coex_sta->pre_bt_rssi_state == BTC_RSSI_STATE_LOW) ||
		    (coex_sta->pre_bt_rssi_state == BTC_RSSI_STATE_STAY_LOW)) {
			if (bt_rssi >= rssi_thresh +
				       BTC_RSSI_COEX_THRESH_TOL_8723B_2ANT) {
				bt_rssi_state = BTC_RSSI_STATE_HIGH;
				RT_TRACE(rtlpriv, COMP_BT_COEXIST, DBG_LOUD,
					 "[BTCoex], BT Rssi state switch to High\n");
			} else {
				bt_rssi_state = BTC_RSSI_STATE_STAY_LOW;
				RT_TRACE(rtlpriv, COMP_BT_COEXIST, DBG_LOUD,
					 "[BTCoex], BT Rssi state stay at Low\n");
			}
		} else {
			if (bt_rssi < rssi_thresh) {
				bt_rssi_state = BTC_RSSI_STATE_LOW;
				RT_TRACE(rtlpriv, COMP_BT_COEXIST, DBG_LOUD,
					 "[BTCoex], BT Rssi state switch to Low\n");
			} else {
				bt_rssi_state = BTC_RSSI_STATE_STAY_HIGH;
				RT_TRACE(rtlpriv, COMP_BT_COEXIST, DBG_LOUD,
					 "[BTCoex], BT Rssi state stay at High\n");
			}
		}
	} else if (level_num == 3) {
		if (rssi_thresh > rssi_thresh1) {
			RT_TRACE(rtlpriv, COMP_BT_COEXIST, DBG_LOUD,
				 "[BTCoex], BT Rssi thresh error!!\n");
			return coex_sta->pre_bt_rssi_state;
		}

		if ((coex_sta->pre_bt_rssi_state == BTC_RSSI_STATE_LOW) ||
		    (coex_sta->pre_bt_rssi_state == BTC_RSSI_STATE_STAY_LOW)) {
			if (bt_rssi >= rssi_thresh +
				       BTC_RSSI_COEX_THRESH_TOL_8723B_2ANT) {
				bt_rssi_state = BTC_RSSI_STATE_MEDIUM;
				RT_TRACE(rtlpriv, COMP_BT_COEXIST, DBG_LOUD,
					 "[BTCoex], BT Rssi state switch to Medium\n");
			} else {
				bt_rssi_state = BTC_RSSI_STATE_STAY_LOW;
				RT_TRACE(rtlpriv, COMP_BT_COEXIST, DBG_LOUD,
					 "[BTCoex], BT Rssi state stay at Low\n");
			}
		} else if ((coex_sta->pre_bt_rssi_state ==
						BTC_RSSI_STATE_MEDIUM) ||
			   (coex_sta->pre_bt_rssi_state ==
						BTC_RSSI_STATE_STAY_MEDIUM)) {
			if (bt_rssi >= rssi_thresh1 +
				       BTC_RSSI_COEX_THRESH_TOL_8723B_2ANT) {
				bt_rssi_state = BTC_RSSI_STATE_HIGH;
				RT_TRACE(rtlpriv, COMP_BT_COEXIST, DBG_LOUD,
					 "[BTCoex], BT Rssi state switch to High\n");
			} else if (bt_rssi < rssi_thresh) {
				bt_rssi_state = BTC_RSSI_STATE_LOW;
				RT_TRACE(rtlpriv, COMP_BT_COEXIST, DBG_LOUD,
					 "[BTCoex], BT Rssi state switch to Low\n");
			} else {
				bt_rssi_state = BTC_RSSI_STATE_STAY_MEDIUM;
				RT_TRACE(rtlpriv, COMP_BT_COEXIST, DBG_LOUD,
					 "[BTCoex], BT Rssi state stay at Medium\n");
			}
		} else {
			if (bt_rssi < rssi_thresh1) {
				bt_rssi_state = BTC_RSSI_STATE_MEDIUM;
				RT_TRACE(rtlpriv, COMP_BT_COEXIST, DBG_LOUD,
					 "[BTCoex], BT Rssi state switch to Medium\n");
			} else {
				bt_rssi_state = BTC_RSSI_STATE_STAY_HIGH;
				RT_TRACE(rtlpriv, COMP_BT_COEXIST, DBG_LOUD,
					 "[BTCoex], BT Rssi state stay at High\n");
			}
		}
	}

	coex_sta->pre_bt_rssi_state = bt_rssi_state;

	return bt_rssi_state;
}

static u8 btc8723b2ant_wifi_rssi_state(struct btc_coexist *btcoexist,
				       u8 index, u8 level_num,
				       u8 rssi_thresh, u8 rssi_thresh1)
{
	struct rtl_priv *rtlpriv = btcoexist->adapter;
	s32 wifi_rssi = 0;
	u8 wifi_rssi_state = coex_sta->pre_wifi_rssi_state[index];

	btcoexist->btc_get(btcoexist, BTC_GET_S4_WIFI_RSSI, &wifi_rssi);

	if (level_num == 2) {
		if ((coex_sta->pre_wifi_rssi_state[index] ==
						BTC_RSSI_STATE_LOW) ||
		    (coex_sta->pre_wifi_rssi_state[index] ==
						BTC_RSSI_STATE_STAY_LOW)) {
			if (wifi_rssi >= rssi_thresh +
					 BTC_RSSI_COEX_THRESH_TOL_8723B_2ANT) {
				wifi_rssi_state = BTC_RSSI_STATE_HIGH;
				RT_TRACE(rtlpriv, COMP_BT_COEXIST, DBG_LOUD,
					 "[BTCoex], wifi RSSI state switch to High\n");
			} else {
				wifi_rssi_state = BTC_RSSI_STATE_STAY_LOW;
				RT_TRACE(rtlpriv, COMP_BT_COEXIST, DBG_LOUD,
					 "[BTCoex], wifi RSSI state stay at Low\n");
			}
		} else {
			if (wifi_rssi < rssi_thresh) {
				wifi_rssi_state = BTC_RSSI_STATE_LOW;
				RT_TRACE(rtlpriv, COMP_BT_COEXIST, DBG_LOUD,
					 "[BTCoex], wifi RSSI state switch to Low\n");
			} else {
				wifi_rssi_state = BTC_RSSI_STATE_STAY_HIGH;
				RT_TRACE(rtlpriv, COMP_BT_COEXIST, DBG_LOUD,
					 "[BTCoex], wifi RSSI state stay at High\n");
			}
		}
	} else if (level_num == 3) {
		if (rssi_thresh > rssi_thresh1) {
			RT_TRACE(rtlpriv, COMP_BT_COEXIST, DBG_LOUD,
				 "[BTCoex], wifi RSSI thresh error!!\n");
			return coex_sta->pre_wifi_rssi_state[index];
		}

		if ((coex_sta->pre_wifi_rssi_state[index] ==
						BTC_RSSI_STATE_LOW) ||
		    (coex_sta->pre_wifi_rssi_state[index] ==
						BTC_RSSI_STATE_STAY_LOW)) {
			if (wifi_rssi >= rssi_thresh +
					BTC_RSSI_COEX_THRESH_TOL_8723B_2ANT) {
				wifi_rssi_state = BTC_RSSI_STATE_MEDIUM;
				RT_TRACE(rtlpriv, COMP_BT_COEXIST, DBG_LOUD,
					 "[BTCoex], wifi RSSI state switch to Medium\n");
			} else {
				wifi_rssi_state = BTC_RSSI_STATE_STAY_LOW;
				RT_TRACE(rtlpriv, COMP_BT_COEXIST, DBG_LOUD,
					 "[BTCoex], wifi RSSI state stay at Low\n");
			}
		} else if ((coex_sta->pre_wifi_rssi_state[index] ==
						BTC_RSSI_STATE_MEDIUM) ||
			   (coex_sta->pre_wifi_rssi_state[index] ==
						BTC_RSSI_STATE_STAY_MEDIUM)) {
			if (wifi_rssi >= rssi_thresh1 +
					 BTC_RSSI_COEX_THRESH_TOL_8723B_2ANT) {
				wifi_rssi_state = BTC_RSSI_STATE_HIGH;
				RT_TRACE(rtlpriv, COMP_BT_COEXIST, DBG_LOUD,
					 "[BTCoex], wifi RSSI state switch to High\n");
			} else if (wifi_rssi < rssi_thresh) {
				wifi_rssi_state = BTC_RSSI_STATE_LOW;
				RT_TRACE(rtlpriv, COMP_BT_COEXIST, DBG_LOUD,
					 "[BTCoex], wifi RSSI state switch to Low\n");
			} else {
				wifi_rssi_state = BTC_RSSI_STATE_STAY_MEDIUM;
				RT_TRACE(rtlpriv, COMP_BT_COEXIST, DBG_LOUD,
					 "[BTCoex], wifi RSSI state stay at Medium\n");
			}
		} else {
			if (wifi_rssi < rssi_thresh1) {
				wifi_rssi_state = BTC_RSSI_STATE_MEDIUM;
				RT_TRACE(rtlpriv, COMP_BT_COEXIST, DBG_LOUD,
					 "[BTCoex], wifi RSSI state switch to Medium\n");
			} else {
				wifi_rssi_state = BTC_RSSI_STATE_STAY_HIGH;
				RT_TRACE(rtlpriv, COMP_BT_COEXIST, DBG_LOUD,
					 "[BTCoex], wifi RSSI state stay at High\n");
			}
		}
	}

	coex_sta->pre_wifi_rssi_state[index] = wifi_rssi_state;

	return wifi_rssi_state;
}

static
void btc8723b2ant_limited_rx(struct btc_coexist *btcoexist, bool force_exec,
			     bool rej_ap_agg_pkt, bool bt_ctrl_agg_buf_size,
			     u8 agg_buf_size)
{
	bool reject_rx_agg = rej_ap_agg_pkt;
	bool bt_ctrl_rx_agg_size = bt_ctrl_agg_buf_size;
	u8 rx_agg_size = agg_buf_size;

	/* ============================================ */
	/*	Rx Aggregation related setting		*/
	/* ============================================ */
	btcoexist->btc_set(btcoexist, BTC_SET_BL_TO_REJ_AP_AGG_PKT,
			   &reject_rx_agg);
	/* decide BT control aggregation buf size or not */
	btcoexist->btc_set(btcoexist, BTC_SET_BL_BT_CTRL_AGG_SIZE,
			   &bt_ctrl_rx_agg_size);
	/* aggregate buf size, only work when BT control Rx aggregate size */
	btcoexist->btc_set(btcoexist, BTC_SET_U1_AGG_BUF_SIZE, &rx_agg_size);
	/* real update aggregation setting */
	btcoexist->btc_set(btcoexist, BTC_SET_ACT_AGGREGATE_CTRL, NULL);
}

static void btc8723b2ant_monitor_bt_ctr(struct btc_coexist *btcoexist)
{
	struct rtl_priv *rtlpriv = btcoexist->adapter;
<<<<<<< HEAD
=======
	struct btc_bt_link_info *bt_link_info = &btcoexist->bt_link_info;
>>>>>>> 2ac97f0f
	u32 reg_hp_txrx, reg_lp_txrx, u32tmp;
	u32 reg_hp_tx = 0, reg_hp_rx = 0;
	u32 reg_lp_tx = 0, reg_lp_rx = 0;

	reg_hp_txrx = 0x770;
	reg_lp_txrx = 0x774;

	u32tmp = btcoexist->btc_read_4byte(btcoexist, reg_hp_txrx);
	reg_hp_tx = u32tmp & MASKLWORD;
	reg_hp_rx = (u32tmp & MASKHWORD) >> 16;

	u32tmp = btcoexist->btc_read_4byte(btcoexist, reg_lp_txrx);
	reg_lp_tx = u32tmp & MASKLWORD;
	reg_lp_rx = (u32tmp & MASKHWORD) >> 16;

	coex_sta->high_priority_tx = reg_hp_tx;
	coex_sta->high_priority_rx = reg_hp_rx;
	coex_sta->low_priority_tx = reg_lp_tx;
	coex_sta->low_priority_rx = reg_lp_rx;

<<<<<<< HEAD
=======
	if ((coex_sta->low_priority_tx > 1050) &&
	    (!coex_sta->c2h_bt_inquiry_page))
		coex_sta->pop_event_cnt++;

	if ((coex_sta->low_priority_rx >= 950) &&
	    (coex_sta->low_priority_rx >= coex_sta->low_priority_tx) &&
	    (!coex_sta->under_ips))
		bt_link_info->slave_role = true;
	else
		bt_link_info->slave_role = false;

>>>>>>> 2ac97f0f
	RT_TRACE(rtlpriv, COMP_BT_COEXIST, DBG_LOUD,
		 "[BTCoex], High Priority Tx/Rx(reg 0x%x)=0x%x(%d)/0x%x(%d)\n",
		 reg_hp_txrx, reg_hp_tx, reg_hp_tx, reg_hp_rx, reg_hp_rx);
	RT_TRACE(rtlpriv, COMP_BT_COEXIST, DBG_LOUD,
		 "[BTCoex], Low Priority Tx/Rx(reg 0x%x)=0x%x(%d)/0x%x(%d)\n",
		 reg_lp_txrx, reg_lp_tx, reg_lp_tx, reg_lp_rx, reg_lp_rx);

	/* reset counter */
	btcoexist->btc_write_1byte(btcoexist, 0x76e, 0xc);
}

static void btc8723b2ant_monitor_wifi_ctr(struct btc_coexist *btcoexist)
{
	if (coex_sta->under_ips) {
		coex_sta->crc_ok_cck = 0;
		coex_sta->crc_ok_11g = 0;
		coex_sta->crc_ok_11n = 0;
		coex_sta->crc_ok_11n_agg = 0;

		coex_sta->crc_err_cck = 0;
		coex_sta->crc_err_11g = 0;
		coex_sta->crc_err_11n = 0;
		coex_sta->crc_err_11n_agg = 0;
	} else {
		coex_sta->crc_ok_cck =
			btcoexist->btc_read_4byte(btcoexist, 0xf88);
		coex_sta->crc_ok_11g =
			btcoexist->btc_read_2byte(btcoexist, 0xf94);
		coex_sta->crc_ok_11n =
			btcoexist->btc_read_2byte(btcoexist, 0xf90);
		coex_sta->crc_ok_11n_agg =
			btcoexist->btc_read_2byte(btcoexist, 0xfb8);

		coex_sta->crc_err_cck =
			btcoexist->btc_read_4byte(btcoexist, 0xf84);
		coex_sta->crc_err_11g =
			btcoexist->btc_read_2byte(btcoexist, 0xf96);
		coex_sta->crc_err_11n =
			btcoexist->btc_read_2byte(btcoexist, 0xf92);
		coex_sta->crc_err_11n_agg =
			btcoexist->btc_read_2byte(btcoexist, 0xfba);
	}

	/* reset counter */
	btcoexist->btc_write_1byte_bitmask(btcoexist, 0xf16, 0x1, 0x1);
	btcoexist->btc_write_1byte_bitmask(btcoexist, 0xf16, 0x1, 0x0);
}

static void btc8723b2ant_query_bt_info(struct btc_coexist *btcoexist)
{
	struct rtl_priv *rtlpriv = btcoexist->adapter;
	u8 h2c_parameter[1] = {0};

	coex_sta->c2h_bt_info_req_sent = true;

	h2c_parameter[0] |= BIT0;	/* trigger */

	RT_TRACE(rtlpriv, COMP_BT_COEXIST, DBG_LOUD,
		 "[BTCoex], Query Bt Info, FW write 0x61 = 0x%x\n",
		 h2c_parameter[0]);

	btcoexist->btc_fill_h2c(btcoexist, 0x61, 1, h2c_parameter);
}

static bool btc8723b2ant_is_wifi_status_changed(struct btc_coexist *btcoexist)
{
	static bool pre_wifi_busy;
	static bool pre_under_4way;
	static bool pre_bt_hs_on;
	bool wifi_busy = false, under_4way = false, bt_hs_on = false;
	bool wifi_connected = false;
	u8 wifi_rssi_state = BTC_RSSI_STATE_HIGH;
	u8 tmp;

	btcoexist->btc_get(btcoexist, BTC_GET_BL_WIFI_CONNECTED,
			   &wifi_connected);
	btcoexist->btc_get(btcoexist, BTC_GET_BL_WIFI_BUSY, &wifi_busy);
	btcoexist->btc_get(btcoexist, BTC_GET_BL_HS_OPERATION, &bt_hs_on);
	btcoexist->btc_get(btcoexist, BTC_GET_BL_WIFI_4_WAY_PROGRESS,
			   &under_4way);

	if (wifi_connected) {
		if (wifi_busy != pre_wifi_busy) {
			pre_wifi_busy = wifi_busy;
			return true;
		}

		if (under_4way != pre_under_4way) {
			pre_under_4way = under_4way;
			return true;
		}

		if (bt_hs_on != pre_bt_hs_on) {
			pre_bt_hs_on = bt_hs_on;
			return true;
		}

		tmp = BT_8723B_2ANT_WIFI_RSSI_COEXSWITCH_THRES -
				 coex_dm->switch_thres_offset;
		wifi_rssi_state =
		     btc8723b2ant_wifi_rssi_state(btcoexist, 0, 2, tmp, 0);

		if ((wifi_rssi_state == BTC_RSSI_STATE_HIGH) ||
		    (wifi_rssi_state == BTC_RSSI_STATE_LOW))
			return true;
	}

	return false;
}

static void btc8723b2ant_update_bt_link_info(struct btc_coexist *btcoexist)
{
	struct btc_bt_link_info *bt_link_info = &btcoexist->bt_link_info;
	bool bt_hs_on = false;

	btcoexist->btc_get(btcoexist, BTC_GET_BL_HS_OPERATION, &bt_hs_on);

	bt_link_info->bt_link_exist = coex_sta->bt_link_exist;
	bt_link_info->sco_exist = coex_sta->sco_exist;
	bt_link_info->a2dp_exist = coex_sta->a2dp_exist;
	bt_link_info->pan_exist = coex_sta->pan_exist;
	bt_link_info->hid_exist = coex_sta->hid_exist;

	/* work around for HS mode. */
	if (bt_hs_on) {
		bt_link_info->pan_exist = true;
		bt_link_info->bt_link_exist = true;
	}

	/* check if Sco only */
	if (bt_link_info->sco_exist && !bt_link_info->a2dp_exist &&
	    !bt_link_info->pan_exist && !bt_link_info->hid_exist)
		bt_link_info->sco_only = true;
	else
		bt_link_info->sco_only = false;

	/* check if A2dp only */
	if (!bt_link_info->sco_exist && bt_link_info->a2dp_exist &&
	    !bt_link_info->pan_exist && !bt_link_info->hid_exist)
		bt_link_info->a2dp_only = true;
	else
		bt_link_info->a2dp_only = false;

	/* check if Pan only */
	if (!bt_link_info->sco_exist && !bt_link_info->a2dp_exist &&
	    bt_link_info->pan_exist && !bt_link_info->hid_exist)
		bt_link_info->pan_only = true;
	else
		bt_link_info->pan_only = false;

	/* check if Hid only */
	if (!bt_link_info->sco_exist && !bt_link_info->a2dp_exist &&
	    !bt_link_info->pan_exist && bt_link_info->hid_exist)
		bt_link_info->hid_only = true;
	else
		bt_link_info->hid_only = false;
}

static u8 btc8723b2ant_action_algorithm(struct btc_coexist *btcoexist)
{
	struct rtl_priv *rtlpriv = btcoexist->adapter;
	struct btc_bt_link_info *bt_link_info = &btcoexist->bt_link_info;
	bool bt_hs_on = false;
	u8 algorithm = BT_8723B_2ANT_COEX_ALGO_UNDEFINED;
	u8 num_of_diff_profile = 0;

	btcoexist->btc_get(btcoexist, BTC_GET_BL_HS_OPERATION, &bt_hs_on);

	if (!bt_link_info->bt_link_exist) {
		RT_TRACE(rtlpriv, COMP_BT_COEXIST, DBG_LOUD,
			 "[BTCoex], No BT link exists!!!\n");
		return algorithm;
	}

	if (bt_link_info->sco_exist)
		num_of_diff_profile++;
	if (bt_link_info->hid_exist)
		num_of_diff_profile++;
	if (bt_link_info->pan_exist)
		num_of_diff_profile++;
	if (bt_link_info->a2dp_exist)
		num_of_diff_profile++;

	if (num_of_diff_profile == 1) {
		if (bt_link_info->sco_exist) {
			RT_TRACE(rtlpriv, COMP_BT_COEXIST, DBG_LOUD,
				 "[BTCoex], SCO only\n");
			algorithm = BT_8723B_2ANT_COEX_ALGO_SCO;
		} else {
			if (bt_link_info->hid_exist) {
				RT_TRACE(rtlpriv, COMP_BT_COEXIST, DBG_LOUD,
					 "[BTCoex], HID only\n");
				algorithm = BT_8723B_2ANT_COEX_ALGO_HID;
			} else if (bt_link_info->a2dp_exist) {
				RT_TRACE(rtlpriv, COMP_BT_COEXIST, DBG_LOUD,
					 "[BTCoex], A2DP only\n");
				algorithm = BT_8723B_2ANT_COEX_ALGO_A2DP;
			} else if (bt_link_info->pan_exist) {
				if (bt_hs_on) {
					RT_TRACE(rtlpriv, COMP_BT_COEXIST,
						 DBG_LOUD,
						 "[BTCoex], PAN(HS) only\n");
					algorithm =
						BT_8723B_2ANT_COEX_ALGO_PANHS;
				} else {
					RT_TRACE(rtlpriv, COMP_BT_COEXIST,
						 DBG_LOUD,
						 "[BTCoex], PAN(EDR) only\n");
					algorithm =
						BT_8723B_2ANT_COEX_ALGO_PANEDR;
				}
			}
		}
	} else if (num_of_diff_profile == 2) {
		if (bt_link_info->sco_exist) {
			if (bt_link_info->hid_exist) {
				RT_TRACE(rtlpriv, COMP_BT_COEXIST, DBG_LOUD,
					 "[BTCoex], SCO + HID\n");
				algorithm = BT_8723B_2ANT_COEX_ALGO_PANEDR_HID;
			} else if (bt_link_info->a2dp_exist) {
				RT_TRACE(rtlpriv, COMP_BT_COEXIST, DBG_LOUD,
					 "[BTCoex], SCO + A2DP ==> SCO\n");
				algorithm = BT_8723B_2ANT_COEX_ALGO_PANEDR_HID;
			} else if (bt_link_info->pan_exist) {
				if (bt_hs_on) {
					RT_TRACE(rtlpriv, COMP_BT_COEXIST,
						 DBG_LOUD,
						 "[BTCoex], SCO + PAN(HS)\n");
					algorithm = BT_8723B_2ANT_COEX_ALGO_SCO;
				} else {
					RT_TRACE(rtlpriv, COMP_BT_COEXIST,
						 DBG_LOUD,
						 "[BTCoex], SCO + PAN(EDR)\n");
					algorithm =
					    BT_8723B_2ANT_COEX_ALGO_PANEDR_HID;
				}
			}
		} else {
			if (bt_link_info->hid_exist &&
			    bt_link_info->a2dp_exist) {
				RT_TRACE(rtlpriv, COMP_BT_COEXIST, DBG_LOUD,
					 "[BTCoex], HID + A2DP\n");
				algorithm = BT_8723B_2ANT_COEX_ALGO_HID_A2DP;
			} else if (bt_link_info->hid_exist &&
				   bt_link_info->pan_exist) {
				if (bt_hs_on) {
					RT_TRACE(rtlpriv, COMP_BT_COEXIST,
						 DBG_LOUD,
						 "[BTCoex], HID + PAN(HS)\n");
					algorithm = BT_8723B_2ANT_COEX_ALGO_HID;
				} else {
					RT_TRACE(rtlpriv, COMP_BT_COEXIST,
						 DBG_LOUD,
						 "[BTCoex], HID + PAN(EDR)\n");
					algorithm =
					    BT_8723B_2ANT_COEX_ALGO_PANEDR_HID;
				}
			} else if (bt_link_info->pan_exist &&
				   bt_link_info->a2dp_exist) {
				if (bt_hs_on) {
					RT_TRACE(rtlpriv, COMP_BT_COEXIST,
						 DBG_LOUD,
						 "[BTCoex], A2DP + PAN(HS)\n");
					algorithm =
					    BT_8723B_2ANT_COEX_ALGO_A2DP_PANHS;
				} else {
					RT_TRACE(rtlpriv, COMP_BT_COEXIST,
						 DBG_LOUD,
						 "[BTCoex],A2DP + PAN(EDR)\n");
					algorithm =
					    BT_8723B_2ANT_COEX_ALGO_PANEDR_A2DP;
				}
			}
		}
	} else if (num_of_diff_profile == 3) {
		if (bt_link_info->sco_exist) {
			if (bt_link_info->hid_exist &&
			    bt_link_info->a2dp_exist) {
				RT_TRACE(rtlpriv, COMP_BT_COEXIST, DBG_LOUD,
					 "[BTCoex], SCO + HID + A2DP ==> HID\n");
				algorithm = BT_8723B_2ANT_COEX_ALGO_PANEDR_HID;
			} else if (bt_link_info->hid_exist &&
				   bt_link_info->pan_exist) {
				if (bt_hs_on) {
					RT_TRACE(rtlpriv, COMP_BT_COEXIST,
						 DBG_LOUD,
						 "[BTCoex], SCO + HID + PAN(HS)\n");
					algorithm =
					    BT_8723B_2ANT_COEX_ALGO_PANEDR_HID;
				} else {
					RT_TRACE(rtlpriv, COMP_BT_COEXIST,
						 DBG_LOUD,
						 "[BTCoex], SCO + HID + PAN(EDR)\n");
					algorithm =
					    BT_8723B_2ANT_COEX_ALGO_PANEDR_HID;
				}
			} else if (bt_link_info->pan_exist &&
				   bt_link_info->a2dp_exist) {
				if (bt_hs_on) {
					RT_TRACE(rtlpriv, COMP_BT_COEXIST,
						 DBG_LOUD,
						 "[BTCoex], SCO + A2DP + PAN(HS)\n");
					algorithm =
					    BT_8723B_2ANT_COEX_ALGO_PANEDR_HID;
				} else {
					RT_TRACE(rtlpriv, COMP_BT_COEXIST,
						 DBG_LOUD,
						 "[BTCoex], SCO + A2DP + PAN(EDR) ==> HID\n");
					algorithm =
					    BT_8723B_2ANT_COEX_ALGO_PANEDR_HID;
				}
			}
		} else {
			if (bt_link_info->hid_exist &&
			    bt_link_info->pan_exist &&
			    bt_link_info->a2dp_exist) {
				if (bt_hs_on) {
					RT_TRACE(rtlpriv, COMP_BT_COEXIST,
						 DBG_LOUD,
						 "[BTCoex], HID + A2DP + PAN(HS)\n");
					algorithm =
					    BT_8723B_2ANT_COEX_ALGO_HID_A2DP;
				} else {
					RT_TRACE(rtlpriv, COMP_BT_COEXIST,
						 DBG_LOUD,
						 "[BTCoex], HID + A2DP + PAN(EDR)\n");
					algorithm =
					BT_8723B_2ANT_COEX_ALGO_HID_A2DP_PANEDR;
				}
			}
		}
	} else if (num_of_diff_profile >= 3) {
		if (bt_link_info->sco_exist) {
			if (bt_link_info->hid_exist &&
			    bt_link_info->pan_exist &&
			    bt_link_info->a2dp_exist) {
				if (bt_hs_on) {
					RT_TRACE(rtlpriv, COMP_BT_COEXIST,
						 DBG_LOUD,
						 "[BTCoex], Error!!! SCO + HID + A2DP + PAN(HS)\n");
				} else {
					RT_TRACE(rtlpriv, COMP_BT_COEXIST,
						 DBG_LOUD,
						 "[BTCoex], SCO + HID + A2DP + PAN(EDR)==>PAN(EDR)+HID\n");
					algorithm =
					    BT_8723B_2ANT_COEX_ALGO_PANEDR_HID;
				}
			}
		}
	}
	return algorithm;
}

<<<<<<< HEAD
static bool btc8723b_need_dec_pwr(struct btc_coexist *btcoexist)
{
	struct rtl_priv *rtlpriv = btcoexist->adapter;
	bool ret = false;
	bool bt_hs_on = false, wifi_connected = false;
	s32 bt_hs_rssi = 0;
	u8 bt_rssi_state;

	if (!btcoexist->btc_get(btcoexist, BTC_GET_BL_HS_OPERATION, &bt_hs_on))
		return false;
	if (!btcoexist->btc_get(btcoexist, BTC_GET_BL_WIFI_CONNECTED,
				&wifi_connected))
		return false;
	if (!btcoexist->btc_get(btcoexist, BTC_GET_S4_HS_RSSI, &bt_hs_rssi))
		return false;

	bt_rssi_state = btc8723b2ant_bt_rssi_state(btcoexist, 2, 29, 0);

	if (wifi_connected) {
		if (bt_hs_on) {
			if (bt_hs_rssi > 37) {
				RT_TRACE(rtlpriv, COMP_BT_COEXIST, DBG_LOUD,
					 "[BTCoex], Need to decrease bt power for HS mode!!\n");
				ret = true;
			}
		} else {
			if ((bt_rssi_state == BTC_RSSI_STATE_HIGH) ||
			    (bt_rssi_state == BTC_RSSI_STATE_STAY_HIGH)) {
				RT_TRACE(rtlpriv, COMP_BT_COEXIST, DBG_LOUD,
					 "[BTCoex], Need to decrease bt power for Wifi is connected!!\n");
				ret = true;
			}
		}
	}

	return ret;
}

=======
>>>>>>> 2ac97f0f
static void btc8723b2ant_set_fw_dac_swing_level(struct btc_coexist *btcoexist,
						u8 dac_swing_lvl)
{
	struct rtl_priv *rtlpriv = btcoexist->adapter;
	u8 h2c_parameter[1] = {0};

	/* There are several type of dacswing
	 * 0x18/ 0x10/ 0xc/ 0x8/ 0x4/ 0x6
	 */
	h2c_parameter[0] = dac_swing_lvl;

	RT_TRACE(rtlpriv, COMP_BT_COEXIST, DBG_LOUD,
		 "[BTCoex], Set Dac Swing Level=0x%x\n", dac_swing_lvl);
	RT_TRACE(rtlpriv, COMP_BT_COEXIST, DBG_LOUD,
		 "[BTCoex], FW write 0x64=0x%x\n", h2c_parameter[0]);

	btcoexist->btc_fill_h2c(btcoexist, 0x64, 1, h2c_parameter);
}

static void btc8723b2ant_set_fw_dec_bt_pwr(struct btc_coexist *btcoexist,
					   u8 dec_bt_pwr_lvl)
{
	struct rtl_priv *rtlpriv = btcoexist->adapter;
	u8 h2c_parameter[1] = {0};

	h2c_parameter[0] = dec_bt_pwr_lvl;

	RT_TRACE(rtlpriv, COMP_BT_COEXIST, DBG_LOUD,
<<<<<<< HEAD
		 "[BTCoex], decrease Bt Power : %s, FW write 0x62=0x%x\n",
		    (dec_bt_pwr ? "Yes!!" : "No!!"), h2c_parameter[0]);
=======
		 "[BTCoex], decrease Bt Power Level : %u\n", dec_bt_pwr_lvl);
>>>>>>> 2ac97f0f

	btcoexist->btc_fill_h2c(btcoexist, 0x62, 1, h2c_parameter);
}

static void btc8723b2ant_dec_bt_pwr(struct btc_coexist *btcoexist,
				    bool force_exec, u8 dec_bt_pwr_lvl)
{
	struct rtl_priv *rtlpriv = btcoexist->adapter;

	RT_TRACE(rtlpriv, COMP_BT_COEXIST, DBG_LOUD,
<<<<<<< HEAD
		 "[BTCoex], %s Dec BT power = %s\n",
		    force_exec ? "force to" : "", dec_bt_pwr ? "ON" : "OFF");
	coex_dm->cur_dec_bt_pwr = dec_bt_pwr;

	if (!force_exec) {
		RT_TRACE(rtlpriv, COMP_BT_COEXIST, DBG_LOUD,
			 "[BTCoex], bPreDecBtPwr=%d, bCurDecBtPwr=%d\n",
			    coex_dm->pre_dec_bt_pwr, coex_dm->cur_dec_bt_pwr);
=======
		 "[BTCoex], Dec BT power level = %u\n", dec_bt_pwr_lvl);
	coex_dm->cur_dec_bt_pwr_lvl = dec_bt_pwr_lvl;

	if (!force_exec) {
		RT_TRACE(rtlpriv, COMP_BT_COEXIST, DBG_LOUD,
			 "[BTCoex], PreDecBtPwrLvl=%d, CurDecBtPwrLvl=%d\n",
			    coex_dm->pre_dec_bt_pwr_lvl,
			    coex_dm->cur_dec_bt_pwr_lvl);
>>>>>>> 2ac97f0f

		if (coex_dm->pre_dec_bt_pwr_lvl == coex_dm->cur_dec_bt_pwr_lvl)
			return;
	}
	btc8723b2ant_set_fw_dec_bt_pwr(btcoexist, coex_dm->cur_dec_bt_pwr_lvl);

	coex_dm->pre_dec_bt_pwr_lvl = coex_dm->cur_dec_bt_pwr_lvl;
}

static void btc8723b2ant_fw_dac_swing_lvl(struct btc_coexist *btcoexist,
					  bool force_exec, u8 fw_dac_swing_lvl)
{
	struct rtl_priv *rtlpriv = btcoexist->adapter;

	RT_TRACE(rtlpriv, COMP_BT_COEXIST, DBG_LOUD,
		 "[BTCoex], %s set FW Dac Swing level = %d\n",
		    (force_exec ? "force to" : ""), fw_dac_swing_lvl);
	coex_dm->cur_fw_dac_swing_lvl = fw_dac_swing_lvl;

	if (!force_exec) {
		RT_TRACE(rtlpriv, COMP_BT_COEXIST, DBG_LOUD,
			 "[BTCoex], preFwDacSwingLvl=%d, curFwDacSwingLvl=%d\n",
			    coex_dm->pre_fw_dac_swing_lvl,
			    coex_dm->cur_fw_dac_swing_lvl);

		if (coex_dm->pre_fw_dac_swing_lvl ==
		   coex_dm->cur_fw_dac_swing_lvl)
			return;
	}

	btc8723b2ant_set_fw_dac_swing_level(btcoexist,
					    coex_dm->cur_fw_dac_swing_lvl);
	coex_dm->pre_fw_dac_swing_lvl = coex_dm->cur_fw_dac_swing_lvl;
}

<<<<<<< HEAD
static void btc8723b2ant_set_sw_rf_rx_lpf_corner(struct btc_coexist *btcoexist,
						 bool rx_rf_shrink_on)
{
	struct rtl_priv *rtlpriv = btcoexist->adapter;

	if (rx_rf_shrink_on) {
		/* Shrink RF Rx LPF corner */
		RT_TRACE(rtlpriv, COMP_BT_COEXIST, DBG_LOUD,
			 "[BTCoex], Shrink RF Rx LPF corner!!\n");
		btcoexist->btc_set_rf_reg(btcoexist, BTC_RF_A, 0x1e,
					  0xfffff, 0xffffc);
	} else {
		/* Resume RF Rx LPF corner */
		/* After initialized, we can use coex_dm->btRf0x1eBackup */
		if (btcoexist->initilized) {
			RT_TRACE(rtlpriv, COMP_BT_COEXIST, DBG_LOUD,
				 "[BTCoex], Resume RF Rx LPF corner!!\n");
			btcoexist->btc_set_rf_reg(btcoexist, BTC_RF_A, 0x1e,
						  0xfffff,
						  coex_dm->bt_rf0x1e_backup);
		}
	}
}

static void btc8723b2ant_rf_shrink(struct btc_coexist *btcoexist,
				   bool force_exec, bool rx_rf_shrink_on)
{
	struct rtl_priv *rtlpriv = btcoexist->adapter;

	RT_TRACE(rtlpriv, COMP_BT_COEXIST, DBG_LOUD,
		 "[BTCoex], %s turn Rx RF Shrink = %s\n",
		    (force_exec ? "force to" : ""), (rx_rf_shrink_on ?
						     "ON" : "OFF"));
	coex_dm->cur_rf_rx_lpf_shrink = rx_rf_shrink_on;

	if (!force_exec) {
		RT_TRACE(rtlpriv, COMP_BT_COEXIST, DBG_LOUD,
			 "[BTCoex], bPreRfRxLpfShrink=%d, bCurRfRxLpfShrink=%d\n",
			    coex_dm->pre_rf_rx_lpf_shrink,
			    coex_dm->cur_rf_rx_lpf_shrink);

		if (coex_dm->pre_rf_rx_lpf_shrink ==
		    coex_dm->cur_rf_rx_lpf_shrink)
			return;
	}
	btc8723b2ant_set_sw_rf_rx_lpf_corner(btcoexist,
					     coex_dm->cur_rf_rx_lpf_shrink);

	coex_dm->pre_rf_rx_lpf_shrink = coex_dm->cur_rf_rx_lpf_shrink;
}

=======
>>>>>>> 2ac97f0f
static void btc8723b_set_penalty_txrate(struct btc_coexist *btcoexist,
					bool low_penalty_ra)
{
	struct rtl_priv *rtlpriv = btcoexist->adapter;
	u8 h2c_parameter[6] = {0};

	h2c_parameter[0] = 0x6;	/* op_code, 0x6 = Retry_Penalty */

	if (low_penalty_ra) {
		h2c_parameter[1] |= BIT0;
		/* normal rate except MCS7/6/5, OFDM54/48/36 */
		h2c_parameter[2] = 0x00;
		h2c_parameter[3] = 0xf4; /* MCS7 or OFDM54 */
		h2c_parameter[4] = 0xf5; /* MCS6 or OFDM48 */
		h2c_parameter[5] = 0xf6; /* MCS5 or OFDM36 */
	}

	RT_TRACE(rtlpriv, COMP_BT_COEXIST, DBG_LOUD,
		 "[BTCoex], set WiFi Low-Penalty Retry: %s",
		 (low_penalty_ra ? "ON!!" : "OFF!!"));

	btcoexist->btc_fill_h2c(btcoexist, 0x69, 6, h2c_parameter);
}

static void btc8723b2ant_low_penalty_ra(struct btc_coexist *btcoexist,
					bool force_exec, bool low_penalty_ra)
{
	struct rtl_priv *rtlpriv = btcoexist->adapter;

<<<<<<< HEAD
	/*return; */
=======
>>>>>>> 2ac97f0f
	RT_TRACE(rtlpriv, COMP_BT_COEXIST, DBG_LOUD,
		 "[BTCoex], %s turn LowPenaltyRA = %s\n",
		 (force_exec ? "force to" : ""), (low_penalty_ra ?
						  "ON" : "OFF"));
	coex_dm->cur_low_penalty_ra = low_penalty_ra;

	if (!force_exec) {
		RT_TRACE(rtlpriv, COMP_BT_COEXIST, DBG_LOUD,
			 "[BTCoex], bPreLowPenaltyRa=%d, bCurLowPenaltyRa=%d\n",
			 coex_dm->pre_low_penalty_ra,
			 coex_dm->cur_low_penalty_ra);

		if (coex_dm->pre_low_penalty_ra == coex_dm->cur_low_penalty_ra)
			return;
	}
	btc8723b_set_penalty_txrate(btcoexist, coex_dm->cur_low_penalty_ra);

	coex_dm->pre_low_penalty_ra = coex_dm->cur_low_penalty_ra;
}

static void btc8723b2ant_set_dac_swing_reg(struct btc_coexist *btcoexist,
					   u32 level)
{
	struct rtl_priv *rtlpriv = btcoexist->adapter;
	u8 val = (u8) level;

	RT_TRACE(rtlpriv, COMP_BT_COEXIST, DBG_LOUD,
		 "[BTCoex], Write SwDacSwing = 0x%x\n", level);
	btcoexist->btc_write_1byte_bitmask(btcoexist, 0x883, 0x3e, val);
}

static void btc8723b2ant_set_sw_fulltime_dac_swing(struct btc_coexist *btcoex,
						   bool sw_dac_swing_on,
						   u32 sw_dac_swing_lvl)
{
	if (sw_dac_swing_on)
		btc8723b2ant_set_dac_swing_reg(btcoex, sw_dac_swing_lvl);
	else
		btc8723b2ant_set_dac_swing_reg(btcoex, 0x18);
}

void btc8723b2ant_dac_swing(struct btc_coexist *btcoexist,
			    bool force_exec, bool dac_swing_on,
			    u32 dac_swing_lvl)
{
	struct rtl_priv *rtlpriv = btcoexist->adapter;

	RT_TRACE(rtlpriv, COMP_BT_COEXIST, DBG_LOUD,
		 "[BTCoex], %s turn DacSwing=%s, dac_swing_lvl=0x%x\n",
		 (force_exec ? "force to" : ""),
		 (dac_swing_on ? "ON" : "OFF"), dac_swing_lvl);
	coex_dm->cur_dac_swing_on = dac_swing_on;
	coex_dm->cur_dac_swing_lvl = dac_swing_lvl;

	if (!force_exec) {
		RT_TRACE(rtlpriv, COMP_BT_COEXIST, DBG_LOUD,
			 "[BTCoex], bPreDacSwingOn=%d, preDacSwingLvl=0x%x, bCurDacSwingOn=%d, curDacSwingLvl=0x%x\n",
			 coex_dm->pre_dac_swing_on,
			 coex_dm->pre_dac_swing_lvl,
			 coex_dm->cur_dac_swing_on,
			 coex_dm->cur_dac_swing_lvl);

		if ((coex_dm->pre_dac_swing_on == coex_dm->cur_dac_swing_on) &&
		    (coex_dm->pre_dac_swing_lvl == coex_dm->cur_dac_swing_lvl))
			return;
	}
	mdelay(30);
	btc8723b2ant_set_sw_fulltime_dac_swing(btcoexist, dac_swing_on,
					       dac_swing_lvl);

	coex_dm->pre_dac_swing_on = coex_dm->cur_dac_swing_on;
	coex_dm->pre_dac_swing_lvl = coex_dm->cur_dac_swing_lvl;
}

<<<<<<< HEAD
static void btc8723b2ant_set_agc_table(struct btc_coexist *btcoexist,
				       bool agc_table_en)
{
	struct rtl_priv *rtlpriv = btcoexist->adapter;
	u8 rssi_adjust_val = 0;

	/*  BB AGC Gain Table */
	if (agc_table_en) {
		RT_TRACE(rtlpriv, COMP_BT_COEXIST, DBG_LOUD,
			 "[BTCoex], BB Agc Table On!\n");
		btcoexist->btc_write_4byte(btcoexist, 0xc78, 0x6e1A0001);
		btcoexist->btc_write_4byte(btcoexist, 0xc78, 0x6d1B0001);
		btcoexist->btc_write_4byte(btcoexist, 0xc78, 0x6c1C0001);
		btcoexist->btc_write_4byte(btcoexist, 0xc78, 0x6b1D0001);
		btcoexist->btc_write_4byte(btcoexist, 0xc78, 0x6a1E0001);
		btcoexist->btc_write_4byte(btcoexist, 0xc78, 0x691F0001);
		btcoexist->btc_write_4byte(btcoexist, 0xc78, 0x68200001);
	} else {
		RT_TRACE(rtlpriv, COMP_BT_COEXIST, DBG_LOUD,
			 "[BTCoex], BB Agc Table Off!\n");
		btcoexist->btc_write_4byte(btcoexist, 0xc78, 0xaa1A0001);
		btcoexist->btc_write_4byte(btcoexist, 0xc78, 0xa91B0001);
		btcoexist->btc_write_4byte(btcoexist, 0xc78, 0xa81C0001);
		btcoexist->btc_write_4byte(btcoexist, 0xc78, 0xa71D0001);
		btcoexist->btc_write_4byte(btcoexist, 0xc78, 0xa61E0001);
		btcoexist->btc_write_4byte(btcoexist, 0xc78, 0xa51F0001);
		btcoexist->btc_write_4byte(btcoexist, 0xc78, 0xa4200001);
	}

	/* RF Gain */
	btcoexist->btc_set_rf_reg(btcoexist, BTC_RF_A, 0xef, 0xfffff, 0x02000);
	if (agc_table_en) {
		RT_TRACE(rtlpriv, COMP_BT_COEXIST, DBG_LOUD,
			 "[BTCoex], Agc Table On!\n");
		btcoexist->btc_set_rf_reg(btcoexist, BTC_RF_A, 0x3b,
					  0xfffff, 0x38fff);
		btcoexist->btc_set_rf_reg(btcoexist, BTC_RF_A, 0x3b,
					  0xfffff, 0x38ffe);
	} else {
		RT_TRACE(rtlpriv, COMP_BT_COEXIST, DBG_LOUD,
			 "[BTCoex], Agc Table Off!\n");
		btcoexist->btc_set_rf_reg(btcoexist, BTC_RF_A, 0x3b,
					  0xfffff, 0x380c3);
		btcoexist->btc_set_rf_reg(btcoexist, BTC_RF_A, 0x3b,
					  0xfffff, 0x28ce6);
	}
	btcoexist->btc_set_rf_reg(btcoexist, BTC_RF_A, 0xef, 0xfffff, 0x0);

	btcoexist->btc_set_rf_reg(btcoexist, BTC_RF_A, 0xed, 0xfffff, 0x1);

	if (agc_table_en) {
		RT_TRACE(rtlpriv, COMP_BT_COEXIST, DBG_LOUD,
			 "[BTCoex], Agc Table On!\n");
		btcoexist->btc_set_rf_reg(btcoexist, BTC_RF_A, 0x40,
					  0xfffff, 0x38fff);
		btcoexist->btc_set_rf_reg(btcoexist, BTC_RF_A, 0x40,
					  0xfffff, 0x38ffe);
	} else {
		RT_TRACE(rtlpriv, COMP_BT_COEXIST, DBG_LOUD,
			 "[BTCoex], Agc Table Off!\n");
		btcoexist->btc_set_rf_reg(btcoexist, BTC_RF_A, 0x40,
					  0xfffff, 0x380c3);
		btcoexist->btc_set_rf_reg(btcoexist, BTC_RF_A, 0x40,
					  0xfffff, 0x28ce6);
	}
	btcoexist->btc_set_rf_reg(btcoexist, BTC_RF_A, 0xed, 0xfffff, 0x0);

	/* set rssiAdjustVal for wifi module. */
	if (agc_table_en)
		rssi_adjust_val = 8;
	btcoexist->btc_set(btcoexist, BTC_SET_U1_RSSI_ADJ_VAL_FOR_AGC_TABLE_ON,
			   &rssi_adjust_val);
}

static void btc8723b2ant_agc_table(struct btc_coexist *btcoexist,
				   bool force_exec, bool agc_table_en)
{
	struct rtl_priv *rtlpriv = btcoexist->adapter;

	RT_TRACE(rtlpriv, COMP_BT_COEXIST, DBG_LOUD,
		 "[BTCoex], %s %s Agc Table\n",
		 (force_exec ? "force to" : ""),
		 (agc_table_en ? "Enable" : "Disable"));
	coex_dm->cur_agc_table_en = agc_table_en;

	if (!force_exec) {
		RT_TRACE(rtlpriv, COMP_BT_COEXIST, DBG_LOUD,
			 "[BTCoex], bPreAgcTableEn=%d, bCurAgcTableEn=%d\n",
			 coex_dm->pre_agc_table_en,
			 coex_dm->cur_agc_table_en);

		if (coex_dm->pre_agc_table_en == coex_dm->cur_agc_table_en)
			return;
	}
	btc8723b2ant_set_agc_table(btcoexist, agc_table_en);

	coex_dm->pre_agc_table_en = coex_dm->cur_agc_table_en;
}

=======
>>>>>>> 2ac97f0f
static void btc8723b2ant_set_coex_table(struct btc_coexist *btcoexist,
					u32 val0x6c0, u32 val0x6c4,
					u32 val0x6c8, u8 val0x6cc)
{
	struct rtl_priv *rtlpriv = btcoexist->adapter;

	RT_TRACE(rtlpriv, COMP_BT_COEXIST, DBG_LOUD,
		 "[BTCoex], set coex table, set 0x6c0=0x%x\n", val0x6c0);
	btcoexist->btc_write_4byte(btcoexist, 0x6c0, val0x6c0);

	RT_TRACE(rtlpriv, COMP_BT_COEXIST, DBG_LOUD,
		 "[BTCoex], set coex table, set 0x6c4=0x%x\n", val0x6c4);
	btcoexist->btc_write_4byte(btcoexist, 0x6c4, val0x6c4);

	RT_TRACE(rtlpriv, COMP_BT_COEXIST, DBG_LOUD,
		 "[BTCoex], set coex table, set 0x6c8=0x%x\n", val0x6c8);
	btcoexist->btc_write_4byte(btcoexist, 0x6c8, val0x6c8);

	RT_TRACE(rtlpriv, COMP_BT_COEXIST, DBG_LOUD,
		 "[BTCoex], set coex table, set 0x6cc=0x%x\n", val0x6cc);
	btcoexist->btc_write_1byte(btcoexist, 0x6cc, val0x6cc);
}

static void btc8723b2ant_coex_table(struct btc_coexist *btcoexist,
				    bool force_exec, u32 val0x6c0,
				    u32 val0x6c4, u32 val0x6c8,
				    u8 val0x6cc)
{
	struct rtl_priv *rtlpriv = btcoexist->adapter;

	RT_TRACE(rtlpriv, COMP_BT_COEXIST, DBG_LOUD,
		 "[BTCoex], %s write Coex Table 0x6c0=0x%x, 0x6c4=0x%x, 0x6c8=0x%x, 0x6cc=0x%x\n",
		 force_exec ? "force to" : "",
		 val0x6c0, val0x6c4, val0x6c8, val0x6cc);
	coex_dm->cur_val0x6c0 = val0x6c0;
	coex_dm->cur_val0x6c4 = val0x6c4;
	coex_dm->cur_val0x6c8 = val0x6c8;
	coex_dm->cur_val0x6cc = val0x6cc;

	if (!force_exec) {
		RT_TRACE(rtlpriv, COMP_BT_COEXIST, DBG_LOUD,
			 "[BTCoex], preVal0x6c0=0x%x, preVal0x6c4=0x%x, preVal0x6c8=0x%x, preVal0x6cc=0x%x !!\n",
			 coex_dm->pre_val0x6c0, coex_dm->pre_val0x6c4,
			 coex_dm->pre_val0x6c8, coex_dm->pre_val0x6cc);
		RT_TRACE(rtlpriv, COMP_BT_COEXIST, DBG_LOUD,
			 "[BTCoex], curVal0x6c0=0x%x, curVal0x6c4=0x%x, curVal0x6c8=0x%x, curVal0x6cc=0x%x !!\n",
			 coex_dm->cur_val0x6c0, coex_dm->cur_val0x6c4,
			 coex_dm->cur_val0x6c8, coex_dm->cur_val0x6cc);

		if ((coex_dm->pre_val0x6c0 == coex_dm->cur_val0x6c0) &&
		    (coex_dm->pre_val0x6c4 == coex_dm->cur_val0x6c4) &&
		    (coex_dm->pre_val0x6c8 == coex_dm->cur_val0x6c8) &&
		    (coex_dm->pre_val0x6cc == coex_dm->cur_val0x6cc))
			return;
	}
	btc8723b2ant_set_coex_table(btcoexist, val0x6c0, val0x6c4,
				    val0x6c8, val0x6cc);

	coex_dm->pre_val0x6c0 = coex_dm->cur_val0x6c0;
	coex_dm->pre_val0x6c4 = coex_dm->cur_val0x6c4;
	coex_dm->pre_val0x6c8 = coex_dm->cur_val0x6c8;
	coex_dm->pre_val0x6cc = coex_dm->cur_val0x6cc;
}

static void btc8723b2ant_coex_table_with_type(struct btc_coexist *btcoexist,
					      bool force_exec, u8 type)
{
	switch (type) {
	case 0:
		btc8723b2ant_coex_table(btcoexist, force_exec, 0x55555555,
					0x55555555, 0xffffff, 0x3);
		break;
	case 1:
		btc8723b2ant_coex_table(btcoexist, force_exec, 0x55555555,
					0x5afa5afa, 0xffffff, 0x3);
		break;
	case 2:
		btc8723b2ant_coex_table(btcoexist, force_exec, 0x5ada5ada,
					0x5ada5ada, 0xffffff, 0x3);
		break;
	case 3:
		btc8723b2ant_coex_table(btcoexist, force_exec, 0xaaaaaaaa,
					0xaaaaaaaa, 0xffffff, 0x3);
		break;
	case 4:
		btc8723b2ant_coex_table(btcoexist, force_exec, 0xffffffff,
					0xffffffff, 0xffffff, 0x3);
		break;
	case 5:
		btc8723b2ant_coex_table(btcoexist, force_exec, 0x5fff5fff,
					0x5fff5fff, 0xffffff, 0x3);
		break;
	case 6:
		btc8723b2ant_coex_table(btcoexist, force_exec, 0x55ff55ff,
					0x5a5a5a5a, 0xffffff, 0x3);
		break;
	case 7:
		btc8723b2ant_coex_table(btcoexist, force_exec, 0x55dd55dd,
					0x5ada5ada, 0xffffff, 0x3);
		break;
	case 8:
		btc8723b2ant_coex_table(btcoexist, force_exec, 0x55dd55dd,
					0x5ada5ada, 0xffffff, 0x3);
		break;
	case 9:
		btc8723b2ant_coex_table(btcoexist, force_exec, 0x55dd55dd,
					0x5ada5ada, 0xffffff, 0x3);
		break;
	case 10:
		btc8723b2ant_coex_table(btcoexist, force_exec, 0x55dd55dd,
					0x5ada5ada, 0xffffff, 0x3);
		break;
	case 11:
		btc8723b2ant_coex_table(btcoexist, force_exec, 0x55dd55dd,
					0x5ada5ada, 0xffffff, 0x3);
		break;
	case 12:
		btc8723b2ant_coex_table(btcoexist, force_exec, 0x55dd55dd,
					0x5ada5ada, 0xffffff, 0x3);
		break;
	case 13:
		btc8723b2ant_coex_table(btcoexist, force_exec, 0x5fff5fff,
					0xaaaaaaaa, 0xffffff, 0x3);
		break;
	case 14:
		btc8723b2ant_coex_table(btcoexist, force_exec, 0x5fff5fff,
					0x5ada5ada, 0xffffff, 0x3);
		break;
	case 15:
		btc8723b2ant_coex_table(btcoexist, force_exec, 0x55dd55dd,
					0xaaaaaaaa, 0xffffff, 0x3);
		break;
	default:
		break;
	}
}

static void btc8723b2ant_set_fw_ignore_wlan_act(struct btc_coexist *btcoexist,
						bool enable)
{
	struct rtl_priv *rtlpriv = btcoexist->adapter;
	u8 h2c_parameter[1] = {0};

	if (enable)
		h2c_parameter[0] |= BIT0; /* function enable */

	RT_TRACE(rtlpriv, COMP_BT_COEXIST, DBG_LOUD,
		 "[BTCoex], set FW for BT Ignore Wlan_Act, FW write 0x63=0x%x\n",
		 h2c_parameter[0]);

	btcoexist->btc_fill_h2c(btcoexist, 0x63, 1, h2c_parameter);
}

static void btc8723b2ant_set_lps_rpwm(struct btc_coexist *btcoexist,
				      u8 lps_val, u8 rpwm_val)
{
	u8 lps = lps_val;
	u8 rpwm = rpwm_val;

	btcoexist->btc_set(btcoexist, BTC_SET_U1_LPS_VAL, &lps);
	btcoexist->btc_set(btcoexist, BTC_SET_U1_RPWM_VAL, &rpwm);
}

static void btc8723b2ant_lps_rpwm(struct btc_coexist *btcoexist,
				  bool force_exec, u8 lps_val, u8 rpwm_val)
{
	coex_dm->cur_lps = lps_val;
	coex_dm->cur_rpwm = rpwm_val;

	if (!force_exec) {
		if ((coex_dm->pre_lps == coex_dm->cur_lps) &&
		    (coex_dm->pre_rpwm == coex_dm->cur_rpwm))
			return;
	}
	btc8723b2ant_set_lps_rpwm(btcoexist, lps_val, rpwm_val);

	coex_dm->pre_lps = coex_dm->cur_lps;
	coex_dm->pre_rpwm = coex_dm->cur_rpwm;
}

static void btc8723b2ant_ignore_wlan_act(struct btc_coexist *btcoexist,
					 bool force_exec, bool enable)
{
	struct rtl_priv *rtlpriv = btcoexist->adapter;

	RT_TRACE(rtlpriv, COMP_BT_COEXIST, DBG_LOUD,
		 "[BTCoex], %s turn Ignore WlanAct %s\n",
		 (force_exec ? "force to" : ""), (enable ? "ON" : "OFF"));
	coex_dm->cur_ignore_wlan_act = enable;

	if (!force_exec) {
		RT_TRACE(rtlpriv, COMP_BT_COEXIST, DBG_LOUD,
			 "[BTCoex], bPreIgnoreWlanAct = %d, bCurIgnoreWlanAct = %d!!\n",
			 coex_dm->pre_ignore_wlan_act,
			 coex_dm->cur_ignore_wlan_act);

		if (coex_dm->pre_ignore_wlan_act ==
		    coex_dm->cur_ignore_wlan_act)
			return;
	}
	btc8723b2ant_set_fw_ignore_wlan_act(btcoexist, enable);

	coex_dm->pre_ignore_wlan_act = coex_dm->cur_ignore_wlan_act;
}

static void btc8723b2ant_set_fw_ps_tdma(struct btc_coexist *btcoexist, u8 byte1,
					u8 byte2, u8 byte3, u8 byte4, u8 byte5)
{
	struct rtl_priv *rtlpriv = btcoexist->adapter;
	u8 h2c_parameter[5];
	if ((coex_sta->a2dp_exist) && (coex_sta->hid_exist))
		byte5 = byte5 | 0x1;

	h2c_parameter[0] = byte1;
	h2c_parameter[1] = byte2;
	h2c_parameter[2] = byte3;
	h2c_parameter[3] = byte4;
	h2c_parameter[4] = byte5;

	coex_dm->ps_tdma_para[0] = byte1;
	coex_dm->ps_tdma_para[1] = byte2;
	coex_dm->ps_tdma_para[2] = byte3;
	coex_dm->ps_tdma_para[3] = byte4;
	coex_dm->ps_tdma_para[4] = byte5;

	RT_TRACE(rtlpriv, COMP_BT_COEXIST, DBG_LOUD,
		 "[BTCoex], FW write 0x60(5bytes)=0x%x%08x\n",
		 h2c_parameter[0],
		 h2c_parameter[1] << 24 | h2c_parameter[2] << 16 |
		 h2c_parameter[3] << 8 | h2c_parameter[4]);

	btcoexist->btc_fill_h2c(btcoexist, 0x60, 5, h2c_parameter);
}

static void btc8723b2ant_sw_mechanism(struct btc_coexist *btcoexist,
				      bool shrink_rx_lpf, bool low_penalty_ra,
				      bool limited_dig, bool bt_lna_constrain)
{
	btc8723b2ant_low_penalty_ra(btcoexist, NORMAL_EXEC, low_penalty_ra);
}

static void btc8723b2ant_set_ant_path(struct btc_coexist *btcoexist,
				      u8 antpos_type, bool init_hwcfg,
				      bool wifi_off)
{
	struct btc_board_info *board_info = &btcoexist->board_info;
	u32 fw_ver = 0, u32tmp = 0;
	bool pg_ext_switch = false;
	bool use_ext_switch = false;
	u8 h2c_parameter[2] = {0};

	btcoexist->btc_get(btcoexist, BTC_GET_BL_EXT_SWITCH, &pg_ext_switch);
	btcoexist->btc_get(btcoexist, BTC_GET_U4_WIFI_FW_VER, &fw_ver);

	if ((fw_ver < 0xc0000) || pg_ext_switch)
		use_ext_switch = true;

	if (init_hwcfg) {
		btcoexist->btc_write_1byte_bitmask(btcoexist, 0x39, 0x8, 0x1);
		btcoexist->btc_write_1byte(btcoexist, 0x974, 0xff);
		btcoexist->btc_write_1byte_bitmask(btcoexist, 0x944, 0x3, 0x3);
		btcoexist->btc_write_1byte(btcoexist, 0x930, 0x77);
		btcoexist->btc_write_1byte_bitmask(btcoexist, 0x67, 0x20, 0x1);

		if (fw_ver >= 0x180000) {
			/* Use H2C to set GNT_BT to High to avoid A2DP click */
			h2c_parameter[0] = 1;
			btcoexist->btc_fill_h2c(btcoexist, 0x6E, 1,
						h2c_parameter);
		} else {
			btcoexist->btc_write_1byte(btcoexist, 0x765, 0x18);
		}

		btcoexist->btc_write_4byte(btcoexist, 0x948, 0x0);

		/* WiFi TRx Mask off */
		btcoexist->btc_set_rf_reg(btcoexist, BTC_RF_A,
					  0x1, 0xfffff, 0x0);

		if (board_info->btdm_ant_pos == BTC_ANTENNA_AT_MAIN_PORT) {
			/* tell firmware "no antenna inverse" */
			h2c_parameter[0] = 0;
		} else {
			/* tell firmware "antenna inverse" */
			h2c_parameter[0] = 1;
		}

		if (use_ext_switch) {
			/* ext switch type */
			h2c_parameter[1] = 1;
		} else {
			/* int switch type */
			h2c_parameter[1] = 0;
		}
		btcoexist->btc_fill_h2c(btcoexist, 0x65, 2, h2c_parameter);
	} else {
		if (fw_ver >= 0x180000) {
			/* Use H2C to set GNT_BT to "Control by PTA"*/
			h2c_parameter[0] = 0;
			btcoexist->btc_fill_h2c(btcoexist, 0x6E, 1,
						h2c_parameter);
		} else {
			btcoexist->btc_write_1byte(btcoexist, 0x765, 0x0);
		}
	}

	/* ext switch setting */
	if (use_ext_switch) {
		if (init_hwcfg) {
			/* 0x4c[23] = 0, 0x4c[24] = 1 Ant controlled by WL/BT */
			u32tmp = btcoexist->btc_read_4byte(btcoexist, 0x4c);
			u32tmp &= ~BIT23;
			u32tmp |= BIT24;
			btcoexist->btc_write_4byte(btcoexist, 0x4c, u32tmp);
		}

		/* fixed internal switch S1->WiFi, S0->BT */
		btcoexist->btc_write_4byte(btcoexist, 0x948, 0x0);

		switch (antpos_type) {
		case BTC_ANT_WIFI_AT_MAIN:
			/* ext switch main at wifi */
			btcoexist->btc_write_1byte_bitmask(btcoexist, 0x92c,
							   0x3, 0x1);
			break;
		case BTC_ANT_WIFI_AT_AUX:
			/* ext switch aux at wifi */
			btcoexist->btc_write_1byte_bitmask(btcoexist,
							   0x92c, 0x3, 0x2);
			break;
		}
	} else {
		/* internal switch */
		if (init_hwcfg) {
			/* 0x4c[23] = 0, 0x4c[24] = 1 Ant controlled by WL/BT */
			u32tmp = btcoexist->btc_read_4byte(btcoexist, 0x4c);
			u32tmp |= BIT23;
			u32tmp &= ~BIT24;
			btcoexist->btc_write_4byte(btcoexist, 0x4c, u32tmp);
		}

		/* fixed ext switch, S1->Main, S0->Aux */
		btcoexist->btc_write_1byte_bitmask(btcoexist, 0x64, 0x1, 0x0);
		switch (antpos_type) {
		case BTC_ANT_WIFI_AT_MAIN:
			/* fixed internal switch S1->WiFi, S0->BT */
			btcoexist->btc_write_2byte(btcoexist, 0x948, 0x0);
			break;
		case BTC_ANT_WIFI_AT_AUX:
			/* fixed internal switch S0->WiFi, S1->BT */
			btcoexist->btc_write_2byte(btcoexist, 0x948, 0x280);
			break;
		}
	}
}

static void btc8723b2ant_ps_tdma(struct btc_coexist *btcoexist, bool force_exec,
				 bool turn_on, u8 type)
{
	struct rtl_priv *rtlpriv = btcoexist->adapter;
<<<<<<< HEAD
=======
	struct btc_bt_link_info *bt_link_info = &btcoexist->bt_link_info;
	u8 wifi_rssi_state, bt_rssi_state;
	s8 wifi_duration_adjust = 0x0;
	u8 tdma_byte4_modify = 0x0;
	u8 tmp = BT_8723B_2ANT_WIFI_RSSI_COEXSWITCH_THRES -
			coex_dm->switch_thres_offset;

	wifi_rssi_state = btc8723b2ant_wifi_rssi_state(btcoexist, 0, 2, tmp, 0);
	tmp = BT_8723B_2ANT_BT_RSSI_COEXSWITCH_THRES -
			coex_dm->switch_thres_offset;
	bt_rssi_state = btc8723b2ant_bt_rssi_state(btcoexist, 2, tmp, 0);
>>>>>>> 2ac97f0f

	RT_TRACE(rtlpriv, COMP_BT_COEXIST, DBG_LOUD,
		 "[BTCoex], %s turn %s PS TDMA, type=%d\n",
		 (force_exec ? "force to" : ""),
		 (turn_on ? "ON" : "OFF"), type);
	coex_dm->cur_ps_tdma_on = turn_on;
	coex_dm->cur_ps_tdma = type;

	if (!(BTC_RSSI_HIGH(wifi_rssi_state) &&
	      BTC_RSSI_HIGH(bt_rssi_state)) && turn_on) {
		 /* for WiFi RSSI low or BT RSSI low */
		type = type + 100;
		coex_dm->is_switch_to_1dot5_ant = true;
	} else {
		coex_dm->is_switch_to_1dot5_ant = false;
	}

	if (!force_exec) {
		RT_TRACE(rtlpriv, COMP_BT_COEXIST, DBG_LOUD,
			 "[BTCoex], bPrePsTdmaOn = %d, bCurPsTdmaOn = %d!!\n",
			 coex_dm->pre_ps_tdma_on, coex_dm->cur_ps_tdma_on);
		RT_TRACE(rtlpriv, COMP_BT_COEXIST, DBG_LOUD,
			 "[BTCoex], prePsTdma = %d, curPsTdma = %d!!\n",
			 coex_dm->pre_ps_tdma, coex_dm->cur_ps_tdma);

		if ((coex_dm->pre_ps_tdma_on == coex_dm->cur_ps_tdma_on) &&
		    (coex_dm->pre_ps_tdma == coex_dm->cur_ps_tdma))
			return;
	}

	if (coex_sta->scan_ap_num <= 5) {
		if (coex_sta->a2dp_bit_pool >= 45)
			wifi_duration_adjust = -15;
		else if (coex_sta->a2dp_bit_pool >= 35)
			wifi_duration_adjust = -10;
		else
			wifi_duration_adjust = 5;
	} else if (coex_sta->scan_ap_num <= 20) {
		if (coex_sta->a2dp_bit_pool >= 45)
			wifi_duration_adjust = -15;
		else if (coex_sta->a2dp_bit_pool >= 35)
			wifi_duration_adjust = -10;
		else
			wifi_duration_adjust = 0;
	} else if (coex_sta->scan_ap_num <= 40) {
		if (coex_sta->a2dp_bit_pool >= 45)
			wifi_duration_adjust = -15;
		else if (coex_sta->a2dp_bit_pool >= 35)
			wifi_duration_adjust = -10;
		else
			wifi_duration_adjust = -5;
	} else {
		if (coex_sta->a2dp_bit_pool >= 45)
			wifi_duration_adjust = -15;
		else if (coex_sta->a2dp_bit_pool >= 35)
			wifi_duration_adjust = -10;
		else
			wifi_duration_adjust = -10;
	}

	if ((bt_link_info->slave_role) && (bt_link_info->a2dp_exist))
		/* 0x778 = 0x1 at wifi slot (no blocking BT Low-Pri pkts) */
		tdma_byte4_modify = 0x1;

	if (turn_on) {
		switch (type) {
		case 1:
		default:
			btc8723b2ant_set_fw_ps_tdma(
				btcoexist, 0xe3, 0x3c,
				0x03, 0xf1, 0x90 | tdma_byte4_modify);
			break;
		case 2:
			btc8723b2ant_set_fw_ps_tdma(
				btcoexist, 0xe3, 0x2d,
				0x03, 0xf1, 0x90 | tdma_byte4_modify);
			break;
		case 3:
			btc8723b2ant_set_fw_ps_tdma(btcoexist, 0xe3, 0x1c,
						    0x3, 0xf1,
						    0x90 | tdma_byte4_modify);
			break;
		case 4:
			btc8723b2ant_set_fw_ps_tdma(btcoexist, 0xe3, 0x10,
						    0x03, 0xf1,
						    0x90 | tdma_byte4_modify);
			break;
		case 5:
			btc8723b2ant_set_fw_ps_tdma(
				btcoexist, 0xe3, 0x3c,
				0x3, 0x70, 0x90 | tdma_byte4_modify);
			break;
		case 6:
			btc8723b2ant_set_fw_ps_tdma(
				btcoexist, 0xe3, 0x2d,
				0x3, 0x70, 0x90 | tdma_byte4_modify);
			break;
		case 7:
			btc8723b2ant_set_fw_ps_tdma(btcoexist, 0xe3, 0x1c,
						    0x3, 0x70,
						    0x90 | tdma_byte4_modify);
			break;
		case 8:
			btc8723b2ant_set_fw_ps_tdma(btcoexist, 0xa3, 0x10,
						    0x3, 0x70,
						    0x90 | tdma_byte4_modify);
			break;
		case 9:
			btc8723b2ant_set_fw_ps_tdma(
				btcoexist, 0xe3, 0x3c + wifi_duration_adjust,
				0x03, 0xf1, 0x90 | tdma_byte4_modify);
			break;
		case 10:
			btc8723b2ant_set_fw_ps_tdma(
				btcoexist, 0xe3, 0x2d,
				0x03, 0xf1, 0x90 | tdma_byte4_modify);
			break;
		case 11:
			btc8723b2ant_set_fw_ps_tdma(btcoexist, 0xe3, 0x1c,
						    0x3, 0xf1,
						    0x90 | tdma_byte4_modify);
			break;
		case 12:
			btc8723b2ant_set_fw_ps_tdma(btcoexist, 0xe3, 0x10,
						    0x3, 0xf1,
						    0x90 | tdma_byte4_modify);
			break;
		case 13:
			btc8723b2ant_set_fw_ps_tdma(
				btcoexist, 0xe3, 0x3c,
				0x3, 0x70, 0x90 | tdma_byte4_modify);
			break;
		case 14:
			btc8723b2ant_set_fw_ps_tdma(
				btcoexist, 0xe3, 0x2d,
				0x3, 0x70, 0x90 | tdma_byte4_modify);
			break;
		case 15:
			btc8723b2ant_set_fw_ps_tdma(btcoexist, 0xe3, 0x1c,
						    0x3, 0x70,
						    0x90 | tdma_byte4_modify);
			break;
		case 16:
			btc8723b2ant_set_fw_ps_tdma(btcoexist, 0xe3, 0x10,
						    0x3, 0x70,
						    0x90 | tdma_byte4_modify);
			break;
		case 17:
			btc8723b2ant_set_fw_ps_tdma(btcoexist, 0xa3, 0x2f,
						    0x2f, 0x60, 0x90);
			break;
		case 18:
			btc8723b2ant_set_fw_ps_tdma(btcoexist, 0xe3, 0x5, 0x5,
						    0xe1, 0x90);
			break;
		case 19:
			btc8723b2ant_set_fw_ps_tdma(btcoexist, 0xe3, 0x25,
						    0x25, 0xe1, 0x90);
			break;
		case 20:
			btc8723b2ant_set_fw_ps_tdma(btcoexist, 0xe3, 0x25,
						    0x25, 0x60, 0x90);
			break;
		case 21:
			btc8723b2ant_set_fw_ps_tdma(btcoexist, 0xe3, 0x15,
						    0x03, 0x70, 0x90);
			break;

		case 23:
		case 123:
			btc8723b2ant_set_fw_ps_tdma(btcoexist, 0xe3, 0x35,
						    0x03, 0x71, 0x10);
			break;
		case 71:
			btc8723b2ant_set_fw_ps_tdma(
				btcoexist, 0xe3, 0x3c + wifi_duration_adjust,
				0x03, 0xf1, 0x90);
			break;
		case 101:
		case 105:
		case 113:
		case 171:
			btc8723b2ant_set_fw_ps_tdma(
				btcoexist, 0xd3, 0x3a + wifi_duration_adjust,
				0x03, 0x70, 0x50 | tdma_byte4_modify);
			break;
		case 102:
		case 106:
		case 110:
		case 114:
			btc8723b2ant_set_fw_ps_tdma(
				btcoexist, 0xd3, 0x2d + wifi_duration_adjust,
				0x03, 0x70, 0x50 | tdma_byte4_modify);
			break;
		case 103:
		case 107:
		case 111:
		case 115:
			btc8723b2ant_set_fw_ps_tdma(btcoexist, 0xd3, 0x1c,
						    0x03, 0x70,
						    0x50 | tdma_byte4_modify);
			break;
		case 104:
		case 108:
		case 112:
		case 116:
			btc8723b2ant_set_fw_ps_tdma(btcoexist, 0xd3, 0x10,
						    0x03, 0x70,
						    0x50 | tdma_byte4_modify);
			break;
		case 109:
			btc8723b2ant_set_fw_ps_tdma(btcoexist, 0xe3, 0x3c,
						    0x03, 0xf1,
						    0x90 | tdma_byte4_modify);
			break;
		case 121:
			btc8723b2ant_set_fw_ps_tdma(btcoexist, 0xe3, 0x15,
						    0x03, 0x70,
						    0x90 | tdma_byte4_modify);
			break;
		case 22:
		case 122:
			btc8723b2ant_set_fw_ps_tdma(btcoexist, 0xe3, 0x35,
						    0x03, 0x71, 0x11);
			break;
		}
	} else {
		/* disable PS tdma */
		switch (type) {
		case 0:
			btc8723b2ant_set_fw_ps_tdma(btcoexist, 0x0, 0x0, 0x0,
						    0x40, 0x0);
			break;
		case 1:
			btc8723b2ant_set_fw_ps_tdma(btcoexist, 0x0, 0x0, 0x0,
						    0x48, 0x0);
			break;
		default:
			btc8723b2ant_set_fw_ps_tdma(btcoexist, 0x0, 0x0, 0x0,
						    0x40, 0x0);
			break;
		}
	}

	/* update pre state */
	coex_dm->pre_ps_tdma_on = coex_dm->cur_ps_tdma_on;
	coex_dm->pre_ps_tdma = coex_dm->cur_ps_tdma;
}

static void btc8723b2ant_ps_tdma_check_for_power_save_state(
		struct btc_coexist *btcoexist, bool new_ps_state)
{
	u8 lps_mode = 0x0;

	btcoexist->btc_get(btcoexist, BTC_GET_U1_LPS_MODE, &lps_mode);

	if (lps_mode) {
		/* already under LPS state */
		if (new_ps_state) {
			/* keep state under LPS, do nothing. */
		} else {
			/* will leave LPS state, turn off psTdma first */
			btc8723b2ant_ps_tdma(btcoexist, NORMAL_EXEC, false, 1);
		}
	} else {
		/* NO PS state */
		if (new_ps_state) {
			/* will enter LPS state, turn off psTdma first */
			btc8723b2ant_ps_tdma(btcoexist, NORMAL_EXEC, false, 1);
		} else {
			/* keep state under NO PS state, do nothing. */
		}
	}
}

static void btc8723b2ant_power_save_state(struct btc_coexist *btcoexist,
					  u8 ps_type, u8 lps_val, u8 rpwm_val)
{
	bool low_pwr_disable = false;

	switch (ps_type) {
	case BTC_PS_WIFI_NATIVE:
		/* recover to original 32k low power setting */
		low_pwr_disable = false;
		btcoexist->btc_set(btcoexist, BTC_SET_ACT_DISABLE_LOW_POWER,
				   &low_pwr_disable);
		btcoexist->btc_set(btcoexist, BTC_SET_ACT_NORMAL_LPS, NULL);
		coex_sta->force_lps_on = false;
		break;
	case BTC_PS_LPS_ON:
		btc8723b2ant_ps_tdma_check_for_power_save_state(btcoexist,
								true);
		btc8723b2ant_lps_rpwm(btcoexist, NORMAL_EXEC, lps_val,
				      rpwm_val);
		/* when coex force to enter LPS, do not enter 32k low power */
		low_pwr_disable = true;
		btcoexist->btc_set(btcoexist, BTC_SET_ACT_DISABLE_LOW_POWER,
				   &low_pwr_disable);
		/* power save must executed before psTdma */
		btcoexist->btc_set(btcoexist, BTC_SET_ACT_ENTER_LPS, NULL);
		coex_sta->force_lps_on = true;
		break;
	case BTC_PS_LPS_OFF:
		btc8723b2ant_ps_tdma_check_for_power_save_state(btcoexist,
								false);
		btcoexist->btc_set(btcoexist, BTC_SET_ACT_LEAVE_LPS, NULL);
		coex_sta->force_lps_on = false;
		break;
	default:
		break;
	}
}

static void btc8723b2ant_coex_alloff(struct btc_coexist *btcoexist)
{
	/* fw all off */
	btc8723b2ant_power_save_state(btcoexist, BTC_PS_WIFI_NATIVE, 0x0, 0x0);
	btc8723b2ant_ps_tdma(btcoexist, NORMAL_EXEC, false, 1);
	btc8723b2ant_fw_dac_swing_lvl(btcoexist, NORMAL_EXEC, 6);
	btc8723b2ant_dec_bt_pwr(btcoexist, NORMAL_EXEC, 0);

	/* sw all off */
	btc8723b2ant_sw_mechanism(btcoexist, false, false, false, false);

	/* hw all off */
	btcoexist->btc_set_rf_reg(btcoexist, BTC_RF_A, 0x1, 0xfffff, 0x0);
	btc8723b2ant_coex_table_with_type(btcoexist, NORMAL_EXEC, 0);
}

static void btc8723b2ant_init_coex_dm(struct btc_coexist *btcoexist)
{
	/* force to reset coex mechanism*/
	btc8723b2ant_coex_table_with_type(btcoexist, NORMAL_EXEC, 0);
	btc8723b2ant_power_save_state(btcoexist, BTC_PS_WIFI_NATIVE, 0x0, 0x0);

	btc8723b2ant_ps_tdma(btcoexist, FORCE_EXEC, false, 1);
	btc8723b2ant_fw_dac_swing_lvl(btcoexist, FORCE_EXEC, 6);
	btc8723b2ant_dec_bt_pwr(btcoexist, FORCE_EXEC, 0);

	btc8723b2ant_sw_mechanism(btcoexist, false, false, false, false);

	coex_sta->pop_event_cnt = 0;
}

static void btc8723b2ant_action_bt_inquiry(struct btc_coexist *btcoexist)
{
	struct rtl_priv *rtlpriv = btcoexist->adapter;
	bool wifi_connected = false;
	bool low_pwr_disable = true;
	bool scan = false, link = false, roam = false;

	btcoexist->btc_set(btcoexist, BTC_SET_ACT_DISABLE_LOW_POWER,
			   &low_pwr_disable);
	btcoexist->btc_get(btcoexist, BTC_GET_BL_WIFI_CONNECTED,
			   &wifi_connected);

	btcoexist->btc_get(btcoexist, BTC_GET_BL_WIFI_SCAN, &scan);
	btcoexist->btc_get(btcoexist, BTC_GET_BL_WIFI_LINK, &link);
	btcoexist->btc_get(btcoexist, BTC_GET_BL_WIFI_ROAM, &roam);

	btc8723b2ant_power_save_state(btcoexist, BTC_PS_WIFI_NATIVE, 0x0, 0x0);

	if (coex_sta->bt_abnormal_scan) {
		btc8723b2ant_ps_tdma(btcoexist, NORMAL_EXEC, true, 23);
		btc8723b2ant_coex_table_with_type(btcoexist, NORMAL_EXEC, 3);
	} else if (scan || link || roam) {
		RT_TRACE(rtlpriv, COMP_BT_COEXIST, DBG_LOUD,
			 "[BTCoex], Wifi link process + BT Inq/Page!!\n");
		btc8723b2ant_coex_table_with_type(btcoexist, NORMAL_EXEC, 15);
		btc8723b2ant_ps_tdma(btcoexist, NORMAL_EXEC, true, 22);
	} else if (wifi_connected) {
		RT_TRACE(rtlpriv, COMP_BT_COEXIST, DBG_LOUD,
			 "[BTCoex], Wifi connected + BT Inq/Page!!\n");
		btc8723b2ant_coex_table_with_type(btcoexist, NORMAL_EXEC, 15);
		btc8723b2ant_ps_tdma(btcoexist, NORMAL_EXEC, true, 22);
	} else {
		btc8723b2ant_coex_table_with_type(btcoexist, NORMAL_EXEC, 0);
		btc8723b2ant_ps_tdma(btcoexist, NORMAL_EXEC, false, 1);
	}
	btc8723b2ant_fw_dac_swing_lvl(btcoexist, FORCE_EXEC, 6);
	btc8723b2ant_dec_bt_pwr(btcoexist, NORMAL_EXEC, 0);

	btc8723b2ant_sw_mechanism(btcoexist, false, false, false, false);
}

static void btc8723b2ant_action_wifi_link_process(struct btc_coexist
						     *btcoexist)
{
	struct rtl_priv *rtlpriv = btcoexist->adapter;
	u32 u32tmp;
	u8 u8tmpa, u8tmpb;

	btc8723b2ant_coex_table_with_type(btcoexist, NORMAL_EXEC, 15);
	btc8723b2ant_ps_tdma(btcoexist, NORMAL_EXEC, true, 22);

	btc8723b2ant_sw_mechanism(btcoexist, false, false, false, false);

	u32tmp = btcoexist->btc_read_4byte(btcoexist, 0x948);
	u8tmpa = btcoexist->btc_read_1byte(btcoexist, 0x765);
	u8tmpb = btcoexist->btc_read_1byte(btcoexist, 0x76e);

	RT_TRACE(rtlpriv, COMP_BT_COEXIST, DBG_LOUD,
		 "[BTCoex], 0x948 = 0x%x, 0x765 = 0x%x, 0x76e = 0x%x\n",
		 u32tmp, u8tmpa, u8tmpb);
}

static bool btc8723b2ant_action_wifi_idle_process(struct btc_coexist *btcoexist)
{
	struct rtl_priv *rtlpriv = btcoexist->adapter;
	u8 wifi_rssi_state, wifi_rssi_state1, bt_rssi_state;
	u8 ap_num = 0;
	u8 tmp = BT_8723B_2ANT_WIFI_RSSI_COEXSWITCH_THRES -
		 coex_dm->switch_thres_offset - coex_dm->switch_thres_offset;

	wifi_rssi_state = btc8723b2ant_wifi_rssi_state(btcoexist, 0, 2, 15, 0);
	wifi_rssi_state1 = btc8723b2ant_wifi_rssi_state(btcoexist, 1, 2,
							tmp, 0);
	tmp = BT_8723B_2ANT_BT_RSSI_COEXSWITCH_THRES -
	      coex_dm->switch_thres_offset - coex_dm->switch_thres_offset;
	bt_rssi_state = btc8723b2ant_bt_rssi_state(btcoexist, 2, tmp, 0);

	btcoexist->btc_get(btcoexist, BTC_GET_U1_AP_NUM, &ap_num);

	/* office environment */
	if (BTC_RSSI_HIGH(wifi_rssi_state1) && (coex_sta->hid_exist) &&
	    (coex_sta->a2dp_exist)) {
		RT_TRACE(rtlpriv, COMP_BT_COEXIST, DBG_LOUD,
			 "[BTCoex], Wifi  idle process for BT HID+A2DP exist!!\n");

		btc8723b2ant_dac_swing(btcoexist, NORMAL_EXEC, true, 0x6);
		btc8723b2ant_dec_bt_pwr(btcoexist, NORMAL_EXEC, 0);

		/* sw all off */
		btc8723b2ant_sw_mechanism(btcoexist, false, false, false,
					  false);
		btc8723b2ant_coex_table_with_type(btcoexist, NORMAL_EXEC, 0);
		btc8723b2ant_power_save_state(btcoexist, BTC_PS_WIFI_NATIVE,
					      0x0, 0x0);
		btc8723b2ant_ps_tdma(btcoexist, NORMAL_EXEC, false, 1);

		return true;
	}

	btc8723b2ant_dac_swing(btcoexist, NORMAL_EXEC, true, 0x18);
	return false;
}

static bool btc8723b2ant_is_common_action(struct btc_coexist *btcoexist)
{
	struct rtl_priv *rtlpriv = btcoexist->adapter;
	bool common = false, wifi_connected = false;
	bool wifi_busy = false;
	bool bt_hs_on = false, low_pwr_disable = false;

	btcoexist->btc_get(btcoexist, BTC_GET_BL_HS_OPERATION, &bt_hs_on);
	btcoexist->btc_get(btcoexist, BTC_GET_BL_WIFI_CONNECTED,
			   &wifi_connected);
	btcoexist->btc_get(btcoexist, BTC_GET_BL_WIFI_BUSY, &wifi_busy);

	if (!wifi_connected) {
		low_pwr_disable = false;
		btcoexist->btc_set(btcoexist, BTC_SET_ACT_DISABLE_LOW_POWER,
				   &low_pwr_disable);
		btc8723b2ant_limited_rx(btcoexist, NORMAL_EXEC,
					false, false, 0x8);

		RT_TRACE(rtlpriv, COMP_BT_COEXIST, DBG_LOUD,
			 "[BTCoex], Wifi non-connected idle!!\n");

		btcoexist->btc_set_rf_reg(btcoexist, BTC_RF_A, 0x1, 0xfffff,
					  0x0);
		btc8723b2ant_coex_table_with_type(btcoexist, NORMAL_EXEC, 0);
		btc8723b2ant_ps_tdma(btcoexist, NORMAL_EXEC, false, 1);
		btc8723b2ant_fw_dac_swing_lvl(btcoexist, NORMAL_EXEC, 6);
		btc8723b2ant_dec_bt_pwr(btcoexist, NORMAL_EXEC, 0);

		btc8723b2ant_sw_mechanism(btcoexist, false, false, false,
					  false);

		common = true;
	} else {
		if (BT_8723B_2ANT_BT_STATUS_NON_CONNECTED_IDLE ==
		    coex_dm->bt_status) {
			low_pwr_disable = false;
			btcoexist->btc_set(btcoexist,
					   BTC_SET_ACT_DISABLE_LOW_POWER,
					   &low_pwr_disable);
			btc8723b2ant_limited_rx(btcoexist, NORMAL_EXEC,
						false, false, 0x8);

			RT_TRACE(rtlpriv, COMP_BT_COEXIST, DBG_LOUD,
				 "[BTCoex], Wifi connected + BT non connected-idle!!\n");

			btcoexist->btc_set_rf_reg(btcoexist, BTC_RF_A, 0x1,
						  0xfffff, 0x0);
			btc8723b2ant_coex_table_with_type(btcoexist,
							  NORMAL_EXEC, 0);
			btc8723b2ant_ps_tdma(btcoexist, NORMAL_EXEC, false, 1);
			btc8723b2ant_fw_dac_swing_lvl(btcoexist, NORMAL_EXEC,
						      0xb);
			btc8723b2ant_dec_bt_pwr(btcoexist, NORMAL_EXEC, 0);

			btc8723b2ant_sw_mechanism(btcoexist, false, false,
						  false, false);

			common = true;
		} else if (BT_8723B_2ANT_BT_STATUS_CONNECTED_IDLE ==
			   coex_dm->bt_status) {
			low_pwr_disable = true;
			btcoexist->btc_set(btcoexist,
					   BTC_SET_ACT_DISABLE_LOW_POWER,
					   &low_pwr_disable);

			if (bt_hs_on)
				return false;
			RT_TRACE(rtlpriv, COMP_BT_COEXIST, DBG_LOUD,
				 "[BTCoex], Wifi connected + BT connected-idle!!\n");
<<<<<<< HEAD
=======
			btc8723b2ant_limited_rx(btcoexist, NORMAL_EXEC,
						false, false, 0x8);
>>>>>>> 2ac97f0f

			btcoexist->btc_set_rf_reg(btcoexist, BTC_RF_A, 0x1,
						  0xfffff, 0x0);
			btc8723b2ant_coex_table_with_type(btcoexist,
							  NORMAL_EXEC, 0);
			btc8723b2ant_ps_tdma(btcoexist, NORMAL_EXEC, false, 1);
			btc8723b2ant_fw_dac_swing_lvl(btcoexist, NORMAL_EXEC,
						      0xb);
			btc8723b2ant_dec_bt_pwr(btcoexist, NORMAL_EXEC, 0);

			btc8723b2ant_sw_mechanism(btcoexist, true, false,
						  false, false);

			common = true;
		} else {
			low_pwr_disable = true;
			btcoexist->btc_set(btcoexist,
					   BTC_SET_ACT_DISABLE_LOW_POWER,
					   &low_pwr_disable);

			if (wifi_busy) {
				RT_TRACE(rtlpriv, COMP_BT_COEXIST, DBG_LOUD,
					 "[BTCoex], Wifi Connected-Busy + BT Busy!!\n");
				common = false;
			} else {
<<<<<<< HEAD
				if (bt_hs_on)
					return false;

				RT_TRACE(rtlpriv, COMP_BT_COEXIST, DBG_LOUD,
					 "[BTCoex], Wifi Connected-Idle + BT Busy!!\n");

				btcoexist->btc_set_rf_reg(btcoexist, BTC_RF_A,
							  0x1, 0xfffff, 0x0);
				btc8723b_coex_tbl_type(btcoexist, NORMAL_EXEC,
						       7);
				btc8723b2ant_ps_tdma(btcoexist, NORMAL_EXEC,
						     true, 21);
				btc8723b2ant_fw_dac_swing_lvl(btcoexist,
							      NORMAL_EXEC,
							      0xb);
				if (btc8723b_need_dec_pwr(btcoexist))
					btc8723b2ant_dec_bt_pwr(btcoexist,
								NORMAL_EXEC,
								true);
				else
					btc8723b2ant_dec_bt_pwr(btcoexist,
								NORMAL_EXEC,
								false);
				btc8723b2ant_sw_mechanism1(btcoexist, false,
							   false, false,
							   false);
				btc8723b2ant_sw_mechanism2(btcoexist, false,
							   false, false,
							   0x18);
				common = true;
=======
				RT_TRACE(rtlpriv, COMP_BT_COEXIST, DBG_LOUD,
					 "[BTCoex], Wifi Connected-Idle + BT Busy!!\n");

				common =
				    btc8723b2ant_action_wifi_idle_process(
						btcoexist);
>>>>>>> 2ac97f0f
			}
		}
	}

	return common;
}

<<<<<<< HEAD
static void set_tdma_int1(struct btc_coexist *btcoexist, bool tx_pause,
			  s32 result)
{
	struct rtl_priv *rtlpriv = btcoexist->adapter;

	/* Set PS TDMA for max interval == 1 */
	if (tx_pause) {
		RT_TRACE(rtlpriv, COMP_BT_COEXIST, DBG_LOUD,
			 "[BTCoex], TxPause = 1\n");

		if (coex_dm->cur_ps_tdma == 71) {
			btc8723b2ant_ps_tdma(btcoexist, NORMAL_EXEC,
					     true, 5);
			coex_dm->tdma_adj_type = 5;
		} else if (coex_dm->cur_ps_tdma == 1) {
			btc8723b2ant_ps_tdma(btcoexist, NORMAL_EXEC,
					     true, 5);
			coex_dm->tdma_adj_type = 5;
		} else if (coex_dm->cur_ps_tdma == 2) {
			btc8723b2ant_ps_tdma(btcoexist, NORMAL_EXEC,
					     true, 6);
			coex_dm->tdma_adj_type = 6;
		} else if (coex_dm->cur_ps_tdma == 3) {
			btc8723b2ant_ps_tdma(btcoexist, NORMAL_EXEC,
					     true, 7);
			coex_dm->tdma_adj_type = 7;
		} else if (coex_dm->cur_ps_tdma == 4) {
			btc8723b2ant_ps_tdma(btcoexist, NORMAL_EXEC,
					     true, 8);
			coex_dm->tdma_adj_type = 8;
		}

		if (coex_dm->cur_ps_tdma == 9) {
			btc8723b2ant_ps_tdma(btcoexist, NORMAL_EXEC,
					     true, 13);
			coex_dm->tdma_adj_type = 13;
		} else if (coex_dm->cur_ps_tdma == 10) {
			btc8723b2ant_ps_tdma(btcoexist, NORMAL_EXEC,
					     true, 14);
			coex_dm->tdma_adj_type = 14;
		} else if (coex_dm->cur_ps_tdma == 11) {
			btc8723b2ant_ps_tdma(btcoexist, NORMAL_EXEC,
					     true, 15);
			coex_dm->tdma_adj_type = 15;
		} else if (coex_dm->cur_ps_tdma == 12) {
			btc8723b2ant_ps_tdma(btcoexist, NORMAL_EXEC,
					     true, 16);
			coex_dm->tdma_adj_type = 16;
		}

		if (result == -1) {
			if (coex_dm->cur_ps_tdma == 5) {
				btc8723b2ant_ps_tdma(btcoexist, NORMAL_EXEC,
						     true, 6);
				coex_dm->tdma_adj_type = 6;
			} else if (coex_dm->cur_ps_tdma == 6) {
				btc8723b2ant_ps_tdma(btcoexist, NORMAL_EXEC,
						     true, 7);
				coex_dm->tdma_adj_type = 7;
			} else if (coex_dm->cur_ps_tdma == 7) {
				btc8723b2ant_ps_tdma(btcoexist, NORMAL_EXEC,
						     true, 8);
				coex_dm->tdma_adj_type = 8;
			} else if (coex_dm->cur_ps_tdma == 13) {
				btc8723b2ant_ps_tdma(btcoexist, NORMAL_EXEC,
						     true, 14);
				coex_dm->tdma_adj_type = 14;
			} else if (coex_dm->cur_ps_tdma == 14) {
				btc8723b2ant_ps_tdma(btcoexist, NORMAL_EXEC,
						     true, 15);
				coex_dm->tdma_adj_type = 15;
			} else if (coex_dm->cur_ps_tdma == 15) {
				btc8723b2ant_ps_tdma(btcoexist, NORMAL_EXEC,
						     true, 16);
				coex_dm->tdma_adj_type = 16;
			}
		}  else if (result == 1) {
			if (coex_dm->cur_ps_tdma == 8) {
				btc8723b2ant_ps_tdma(btcoexist, NORMAL_EXEC,
						     true, 7);
				coex_dm->tdma_adj_type = 7;
			} else if (coex_dm->cur_ps_tdma == 7) {
				btc8723b2ant_ps_tdma(btcoexist, NORMAL_EXEC,
						     true, 6);
				coex_dm->tdma_adj_type = 6;
			} else if (coex_dm->cur_ps_tdma == 6) {
				btc8723b2ant_ps_tdma(btcoexist, NORMAL_EXEC,
						     true, 5);
				coex_dm->tdma_adj_type = 5;
			} else if (coex_dm->cur_ps_tdma == 16) {
				btc8723b2ant_ps_tdma(btcoexist, NORMAL_EXEC,
						     true, 15);
				coex_dm->tdma_adj_type = 15;
			} else if (coex_dm->cur_ps_tdma == 15) {
				btc8723b2ant_ps_tdma(btcoexist, NORMAL_EXEC,
						     true, 14);
				coex_dm->tdma_adj_type = 14;
			} else if (coex_dm->cur_ps_tdma == 14) {
				btc8723b2ant_ps_tdma(btcoexist, NORMAL_EXEC,
						     true, 13);
				coex_dm->tdma_adj_type = 13;
			}
		}
	} else {
		RT_TRACE(rtlpriv, COMP_BT_COEXIST, DBG_LOUD,
			 "[BTCoex], TxPause = 0\n");
		if (coex_dm->cur_ps_tdma == 5) {
			btc8723b2ant_ps_tdma(btcoexist, NORMAL_EXEC, true, 71);
			coex_dm->tdma_adj_type = 71;
		} else if (coex_dm->cur_ps_tdma == 6) {
			btc8723b2ant_ps_tdma(btcoexist, NORMAL_EXEC, true, 2);
			coex_dm->tdma_adj_type = 2;
		} else if (coex_dm->cur_ps_tdma == 7) {
			btc8723b2ant_ps_tdma(btcoexist, NORMAL_EXEC, true, 3);
			coex_dm->tdma_adj_type = 3;
		} else if (coex_dm->cur_ps_tdma == 8) {
			btc8723b2ant_ps_tdma(btcoexist, NORMAL_EXEC, true, 4);
			coex_dm->tdma_adj_type = 4;
		}

		if (coex_dm->cur_ps_tdma == 13) {
			btc8723b2ant_ps_tdma(btcoexist, NORMAL_EXEC, true, 9);
			coex_dm->tdma_adj_type = 9;
		} else if (coex_dm->cur_ps_tdma == 14) {
			btc8723b2ant_ps_tdma(btcoexist, NORMAL_EXEC, true, 10);
			coex_dm->tdma_adj_type = 10;
		} else if (coex_dm->cur_ps_tdma == 15) {
			btc8723b2ant_ps_tdma(btcoexist, NORMAL_EXEC, true, 11);
			coex_dm->tdma_adj_type = 11;
		} else if (coex_dm->cur_ps_tdma == 16) {
			btc8723b2ant_ps_tdma(btcoexist, NORMAL_EXEC, true, 12);
			coex_dm->tdma_adj_type = 12;
		}

		if (result == -1) {
			if (coex_dm->cur_ps_tdma == 71) {
				btc8723b2ant_ps_tdma(btcoexist, NORMAL_EXEC,
						     true, 1);
				coex_dm->tdma_adj_type = 1;
			} else if (coex_dm->cur_ps_tdma == 1) {
				btc8723b2ant_ps_tdma(btcoexist, NORMAL_EXEC,
						     true, 2);
				coex_dm->tdma_adj_type = 2;
			} else if (coex_dm->cur_ps_tdma == 2) {
				btc8723b2ant_ps_tdma(btcoexist, NORMAL_EXEC,
						     true, 3);
				coex_dm->tdma_adj_type = 3;
			} else if (coex_dm->cur_ps_tdma == 3) {
				btc8723b2ant_ps_tdma(btcoexist, NORMAL_EXEC,
						     true, 4);
				coex_dm->tdma_adj_type = 4;
			} else if (coex_dm->cur_ps_tdma == 9) {
				btc8723b2ant_ps_tdma(btcoexist, NORMAL_EXEC,
						     true, 10);
				coex_dm->tdma_adj_type = 10;
			} else if (coex_dm->cur_ps_tdma == 10) {
				btc8723b2ant_ps_tdma(btcoexist, NORMAL_EXEC,
						     true, 11);
				coex_dm->tdma_adj_type = 11;
			} else if (coex_dm->cur_ps_tdma == 11) {
				btc8723b2ant_ps_tdma(btcoexist, NORMAL_EXEC,
						     true, 12);
				coex_dm->tdma_adj_type = 12;
			}
		}  else if (result == 1) {
			if (coex_dm->cur_ps_tdma == 4) {
				btc8723b2ant_ps_tdma(btcoexist, NORMAL_EXEC,
						     true, 3);
				coex_dm->tdma_adj_type = 3;
			} else if (coex_dm->cur_ps_tdma == 3) {
				btc8723b2ant_ps_tdma(btcoexist, NORMAL_EXEC,
						     true, 2);
				coex_dm->tdma_adj_type = 2;
			} else if (coex_dm->cur_ps_tdma == 2) {
				btc8723b2ant_ps_tdma(btcoexist, NORMAL_EXEC,
						     true, 1);
				coex_dm->tdma_adj_type = 1;
			} else if (coex_dm->cur_ps_tdma == 1) {
				btc8723b2ant_ps_tdma(btcoexist, NORMAL_EXEC,
						     true, 71);
				coex_dm->tdma_adj_type = 71;
			} else if (coex_dm->cur_ps_tdma == 12) {
				btc8723b2ant_ps_tdma(btcoexist, NORMAL_EXEC,
						     true, 11);
				coex_dm->tdma_adj_type = 11;
			} else if (coex_dm->cur_ps_tdma == 11) {
				btc8723b2ant_ps_tdma(btcoexist, NORMAL_EXEC,
						     true, 10);
				coex_dm->tdma_adj_type = 10;
			} else if (coex_dm->cur_ps_tdma == 10) {
				btc8723b2ant_ps_tdma(btcoexist, NORMAL_EXEC,
						     true, 9);
				coex_dm->tdma_adj_type = 9;
			}
		}
	}
}

static void set_tdma_int2(struct btc_coexist *btcoexist, bool tx_pause,
			  s32 result)
{
	struct rtl_priv *rtlpriv = btcoexist->adapter;

	/* Set PS TDMA for max interval == 2 */
	if (tx_pause) {
		RT_TRACE(rtlpriv, COMP_BT_COEXIST, DBG_LOUD,
			 "[BTCoex], TxPause = 1\n");
		if (coex_dm->cur_ps_tdma == 1) {
			btc8723b2ant_ps_tdma(btcoexist, NORMAL_EXEC, true, 6);
			coex_dm->tdma_adj_type = 6;
		} else if (coex_dm->cur_ps_tdma == 2) {
			btc8723b2ant_ps_tdma(btcoexist, NORMAL_EXEC, true, 6);
			coex_dm->tdma_adj_type = 6;
		} else if (coex_dm->cur_ps_tdma == 3) {
			btc8723b2ant_ps_tdma(btcoexist, NORMAL_EXEC, true, 7);
			coex_dm->tdma_adj_type = 7;
		} else if (coex_dm->cur_ps_tdma == 4) {
			btc8723b2ant_ps_tdma(btcoexist, NORMAL_EXEC, true, 8);
			coex_dm->tdma_adj_type = 8;
		}
		if (coex_dm->cur_ps_tdma == 9) {
			btc8723b2ant_ps_tdma(btcoexist, NORMAL_EXEC, true, 14);
			coex_dm->tdma_adj_type = 14;
		} else if (coex_dm->cur_ps_tdma == 10) {
			btc8723b2ant_ps_tdma(btcoexist, NORMAL_EXEC, true, 14);
			coex_dm->tdma_adj_type = 14;
		} else if (coex_dm->cur_ps_tdma == 11) {
			btc8723b2ant_ps_tdma(btcoexist, NORMAL_EXEC, true, 15);
			coex_dm->tdma_adj_type = 15;
		} else if (coex_dm->cur_ps_tdma == 12) {
			btc8723b2ant_ps_tdma(btcoexist, NORMAL_EXEC, true, 16);
			coex_dm->tdma_adj_type = 16;
		}
		if (result == -1) {
			if (coex_dm->cur_ps_tdma == 5) {
				btc8723b2ant_ps_tdma(btcoexist, NORMAL_EXEC,
						     true, 6);
				coex_dm->tdma_adj_type = 6;
			} else if (coex_dm->cur_ps_tdma == 6) {
				btc8723b2ant_ps_tdma(btcoexist, NORMAL_EXEC,
						     true, 7);
				coex_dm->tdma_adj_type = 7;
			} else if (coex_dm->cur_ps_tdma == 7) {
				btc8723b2ant_ps_tdma(btcoexist, NORMAL_EXEC,
						     true, 8);
				coex_dm->tdma_adj_type = 8;
			} else if (coex_dm->cur_ps_tdma == 13) {
				btc8723b2ant_ps_tdma(btcoexist, NORMAL_EXEC,
						     true, 14);
				coex_dm->tdma_adj_type = 14;
			} else if (coex_dm->cur_ps_tdma == 14) {
				btc8723b2ant_ps_tdma(btcoexist, NORMAL_EXEC,
						     true, 15);
				coex_dm->tdma_adj_type = 15;
			} else if (coex_dm->cur_ps_tdma == 15) {
				btc8723b2ant_ps_tdma(btcoexist, NORMAL_EXEC,
						     true, 16);
				coex_dm->tdma_adj_type = 16;
			}
		}  else if (result == 1) {
			if (coex_dm->cur_ps_tdma == 8) {
				btc8723b2ant_ps_tdma(btcoexist, NORMAL_EXEC,
						     true, 7);
				coex_dm->tdma_adj_type = 7;
			} else if (coex_dm->cur_ps_tdma == 7) {
				btc8723b2ant_ps_tdma(btcoexist, NORMAL_EXEC,
						     true, 6);
				coex_dm->tdma_adj_type = 6;
			} else if (coex_dm->cur_ps_tdma == 6) {
				btc8723b2ant_ps_tdma(btcoexist, NORMAL_EXEC,
						     true, 6);
				coex_dm->tdma_adj_type = 6;
			} else if (coex_dm->cur_ps_tdma == 16) {
				btc8723b2ant_ps_tdma(btcoexist, NORMAL_EXEC,
						     true, 15);
				coex_dm->tdma_adj_type = 15;
			} else if (coex_dm->cur_ps_tdma == 15) {
				btc8723b2ant_ps_tdma(btcoexist, NORMAL_EXEC,
						     true, 14);
				coex_dm->tdma_adj_type = 14;
			} else if (coex_dm->cur_ps_tdma == 14) {
				btc8723b2ant_ps_tdma(btcoexist, NORMAL_EXEC,
						     true, 14);
				coex_dm->tdma_adj_type = 14;
			}
		}
	} else {
		RT_TRACE(rtlpriv, COMP_BT_COEXIST, DBG_LOUD,
			 "[BTCoex], TxPause = 0\n");
		if (coex_dm->cur_ps_tdma == 5) {
			btc8723b2ant_ps_tdma(btcoexist, NORMAL_EXEC, true, 2);
			coex_dm->tdma_adj_type = 2;
		} else if (coex_dm->cur_ps_tdma == 6) {
			btc8723b2ant_ps_tdma(btcoexist, NORMAL_EXEC, true, 2);
			coex_dm->tdma_adj_type = 2;
		} else if (coex_dm->cur_ps_tdma == 7) {
			btc8723b2ant_ps_tdma(btcoexist, NORMAL_EXEC, true, 3);
			coex_dm->tdma_adj_type = 3;
		} else if (coex_dm->cur_ps_tdma == 8) {
			btc8723b2ant_ps_tdma(btcoexist, NORMAL_EXEC, true, 4);
			coex_dm->tdma_adj_type = 4;
		}
		if (coex_dm->cur_ps_tdma == 13) {
			btc8723b2ant_ps_tdma(btcoexist, NORMAL_EXEC, true, 10);
			coex_dm->tdma_adj_type = 10;
		} else if (coex_dm->cur_ps_tdma == 14) {
			btc8723b2ant_ps_tdma(btcoexist, NORMAL_EXEC, true, 10);
			coex_dm->tdma_adj_type = 10;
		} else if (coex_dm->cur_ps_tdma == 15) {
			btc8723b2ant_ps_tdma(btcoexist, NORMAL_EXEC, true, 11);
			coex_dm->tdma_adj_type = 11;
		} else if (coex_dm->cur_ps_tdma == 16) {
			btc8723b2ant_ps_tdma(btcoexist, NORMAL_EXEC, true, 12);
			coex_dm->tdma_adj_type = 12;
		}
		if (result == -1) {
			if (coex_dm->cur_ps_tdma == 1) {
				btc8723b2ant_ps_tdma(btcoexist, NORMAL_EXEC,
						     true, 2);
				coex_dm->tdma_adj_type = 2;
			} else if (coex_dm->cur_ps_tdma == 2) {
				btc8723b2ant_ps_tdma(btcoexist, NORMAL_EXEC,
						     true, 3);
				coex_dm->tdma_adj_type = 3;
			} else if (coex_dm->cur_ps_tdma == 3) {
				btc8723b2ant_ps_tdma(btcoexist, NORMAL_EXEC,
						     true, 4);
				coex_dm->tdma_adj_type = 4;
			} else if (coex_dm->cur_ps_tdma == 9) {
				btc8723b2ant_ps_tdma(btcoexist, NORMAL_EXEC,
						     true, 10);
				coex_dm->tdma_adj_type = 10;
			} else if (coex_dm->cur_ps_tdma == 10) {
				btc8723b2ant_ps_tdma(btcoexist, NORMAL_EXEC,
						     true, 11);
				coex_dm->tdma_adj_type = 11;
			} else if (coex_dm->cur_ps_tdma == 11) {
				btc8723b2ant_ps_tdma(btcoexist, NORMAL_EXEC,
						     true, 12);
				coex_dm->tdma_adj_type = 12;
			}
		} else if (result == 1) {
			if (coex_dm->cur_ps_tdma == 4) {
				btc8723b2ant_ps_tdma(btcoexist, NORMAL_EXEC,
						     true, 3);
				coex_dm->tdma_adj_type = 3;
			} else if (coex_dm->cur_ps_tdma == 3) {
				btc8723b2ant_ps_tdma(btcoexist, NORMAL_EXEC,
						     true, 2);
				coex_dm->tdma_adj_type = 2;
			} else if (coex_dm->cur_ps_tdma == 2) {
				btc8723b2ant_ps_tdma(btcoexist, NORMAL_EXEC,
						     true, 2);
				coex_dm->tdma_adj_type = 2;
			} else if (coex_dm->cur_ps_tdma == 12) {
				btc8723b2ant_ps_tdma(btcoexist, NORMAL_EXEC,
						     true, 11);
				coex_dm->tdma_adj_type = 11;
			} else if (coex_dm->cur_ps_tdma == 11) {
				btc8723b2ant_ps_tdma(btcoexist, NORMAL_EXEC,
						     true, 10);
				coex_dm->tdma_adj_type = 10;
			} else if (coex_dm->cur_ps_tdma == 10) {
				btc8723b2ant_ps_tdma(btcoexist, NORMAL_EXEC,
						     true, 10);
				coex_dm->tdma_adj_type = 10;
			}
		}
	}
}

static void set_tdma_int3(struct btc_coexist *btcoexist, bool tx_pause,
			  s32 result)
{
	struct rtl_priv *rtlpriv = btcoexist->adapter;

	/* Set PS TDMA for max interval == 3 */
	if (tx_pause) {
		RT_TRACE(rtlpriv, COMP_BT_COEXIST, DBG_LOUD,
			 "[BTCoex], TxPause = 1\n");
		if (coex_dm->cur_ps_tdma == 1) {
			btc8723b2ant_ps_tdma(btcoexist, NORMAL_EXEC, true, 7);
			coex_dm->tdma_adj_type = 7;
		} else if (coex_dm->cur_ps_tdma == 2) {
			btc8723b2ant_ps_tdma(btcoexist, NORMAL_EXEC, true, 7);
			coex_dm->tdma_adj_type = 7;
		} else if (coex_dm->cur_ps_tdma == 3) {
			btc8723b2ant_ps_tdma(btcoexist, NORMAL_EXEC, true, 7);
			coex_dm->tdma_adj_type = 7;
		} else if (coex_dm->cur_ps_tdma == 4) {
			btc8723b2ant_ps_tdma(btcoexist, NORMAL_EXEC, true, 8);
			coex_dm->tdma_adj_type = 8;
		}
		if (coex_dm->cur_ps_tdma == 9) {
			btc8723b2ant_ps_tdma(btcoexist, NORMAL_EXEC, true, 15);
			coex_dm->tdma_adj_type = 15;
		} else if (coex_dm->cur_ps_tdma == 10) {
			btc8723b2ant_ps_tdma(btcoexist, NORMAL_EXEC, true, 15);
			coex_dm->tdma_adj_type = 15;
		} else if (coex_dm->cur_ps_tdma == 11) {
			btc8723b2ant_ps_tdma(btcoexist, NORMAL_EXEC, true, 15);
			coex_dm->tdma_adj_type = 15;
		} else if (coex_dm->cur_ps_tdma == 12) {
			btc8723b2ant_ps_tdma(btcoexist, NORMAL_EXEC, true, 16);
			coex_dm->tdma_adj_type = 16;
		}
		if (result == -1) {
			if (coex_dm->cur_ps_tdma == 5) {
				btc8723b2ant_ps_tdma(btcoexist, NORMAL_EXEC,
						     true, 7);
				coex_dm->tdma_adj_type = 7;
			} else if (coex_dm->cur_ps_tdma == 6) {
				btc8723b2ant_ps_tdma(btcoexist, NORMAL_EXEC,
						     true, 7);
				coex_dm->tdma_adj_type = 7;
			} else if (coex_dm->cur_ps_tdma == 7) {
				btc8723b2ant_ps_tdma(btcoexist, NORMAL_EXEC,
						     true, 8);
				coex_dm->tdma_adj_type = 8;
			} else if (coex_dm->cur_ps_tdma == 13) {
				btc8723b2ant_ps_tdma(btcoexist, NORMAL_EXEC,
						     true, 15);
				coex_dm->tdma_adj_type = 15;
			} else if (coex_dm->cur_ps_tdma == 14) {
				btc8723b2ant_ps_tdma(btcoexist, NORMAL_EXEC,
						     true, 15);
				coex_dm->tdma_adj_type = 15;
			} else if (coex_dm->cur_ps_tdma == 15) {
				btc8723b2ant_ps_tdma(btcoexist, NORMAL_EXEC,
						     true, 16);
				coex_dm->tdma_adj_type = 16;
			}
		}  else if (result == 1) {
			if (coex_dm->cur_ps_tdma == 8) {
				btc8723b2ant_ps_tdma(btcoexist, NORMAL_EXEC,
						     true, 7);
				coex_dm->tdma_adj_type = 7;
			} else if (coex_dm->cur_ps_tdma == 7) {
				btc8723b2ant_ps_tdma(btcoexist, NORMAL_EXEC,
						     true, 7);
				coex_dm->tdma_adj_type = 7;
			} else if (coex_dm->cur_ps_tdma == 6) {
				btc8723b2ant_ps_tdma(btcoexist, NORMAL_EXEC,
						     true, 7);
				coex_dm->tdma_adj_type = 7;
			} else if (coex_dm->cur_ps_tdma == 16) {
				btc8723b2ant_ps_tdma(btcoexist, NORMAL_EXEC,
						     true, 15);
				coex_dm->tdma_adj_type = 15;
			} else if (coex_dm->cur_ps_tdma == 15) {
				btc8723b2ant_ps_tdma(btcoexist, NORMAL_EXEC,
						     true, 15);
				coex_dm->tdma_adj_type = 15;
			} else if (coex_dm->cur_ps_tdma == 14) {
				btc8723b2ant_ps_tdma(btcoexist, NORMAL_EXEC,
						     true, 15);
				coex_dm->tdma_adj_type = 15;
			}
		}
	} else {
		RT_TRACE(rtlpriv, COMP_BT_COEXIST, DBG_LOUD,
			 "[BTCoex], TxPause = 0\n");
		if (coex_dm->cur_ps_tdma == 5) {
			btc8723b2ant_ps_tdma(btcoexist, NORMAL_EXEC, true, 3);
			coex_dm->tdma_adj_type = 3;
		} else if (coex_dm->cur_ps_tdma == 6) {
			btc8723b2ant_ps_tdma(btcoexist, NORMAL_EXEC, true, 3);
			coex_dm->tdma_adj_type = 3;
		} else if (coex_dm->cur_ps_tdma == 7) {
			btc8723b2ant_ps_tdma(btcoexist, NORMAL_EXEC, true, 3);
			coex_dm->tdma_adj_type = 3;
		} else if (coex_dm->cur_ps_tdma == 8) {
			btc8723b2ant_ps_tdma(btcoexist, NORMAL_EXEC, true, 4);
			coex_dm->tdma_adj_type = 4;
		}
		if (coex_dm->cur_ps_tdma == 13) {
			btc8723b2ant_ps_tdma(btcoexist, NORMAL_EXEC, true, 11);
			coex_dm->tdma_adj_type = 11;
		} else if (coex_dm->cur_ps_tdma == 14) {
			btc8723b2ant_ps_tdma(btcoexist, NORMAL_EXEC, true, 11);
			coex_dm->tdma_adj_type = 11;
		} else if (coex_dm->cur_ps_tdma == 15) {
			btc8723b2ant_ps_tdma(btcoexist, NORMAL_EXEC, true, 11);
			coex_dm->tdma_adj_type = 11;
		} else if (coex_dm->cur_ps_tdma == 16) {
			btc8723b2ant_ps_tdma(btcoexist, NORMAL_EXEC, true, 12);
			coex_dm->tdma_adj_type = 12;
		}
		if (result == -1) {
			if (coex_dm->cur_ps_tdma == 1) {
				btc8723b2ant_ps_tdma(btcoexist, NORMAL_EXEC,
						     true, 3);
				coex_dm->tdma_adj_type = 3;
			} else if (coex_dm->cur_ps_tdma == 2) {
				btc8723b2ant_ps_tdma(btcoexist, NORMAL_EXEC,
						     true, 3);
				coex_dm->tdma_adj_type = 3;
			} else if (coex_dm->cur_ps_tdma == 3) {
				btc8723b2ant_ps_tdma(btcoexist, NORMAL_EXEC,
						     true, 4);
				coex_dm->tdma_adj_type = 4;
			} else if (coex_dm->cur_ps_tdma == 9) {
				btc8723b2ant_ps_tdma(btcoexist, NORMAL_EXEC,
						     true, 11);
				coex_dm->tdma_adj_type = 11;
			} else if (coex_dm->cur_ps_tdma == 10) {
				btc8723b2ant_ps_tdma(btcoexist, NORMAL_EXEC,
						     true, 11);
				coex_dm->tdma_adj_type = 11;
			} else if (coex_dm->cur_ps_tdma == 11) {
				btc8723b2ant_ps_tdma(btcoexist, NORMAL_EXEC,
						     true, 12);
				coex_dm->tdma_adj_type = 12;
			}
		} else if (result == 1) {
			if (coex_dm->cur_ps_tdma == 4) {
				btc8723b2ant_ps_tdma(btcoexist, NORMAL_EXEC,
						     true, 3);
				coex_dm->tdma_adj_type = 3;
			} else if (coex_dm->cur_ps_tdma == 3) {
				btc8723b2ant_ps_tdma(btcoexist, NORMAL_EXEC,
						     true, 3);
				coex_dm->tdma_adj_type = 3;
			} else if (coex_dm->cur_ps_tdma == 2) {
				btc8723b2ant_ps_tdma(btcoexist, NORMAL_EXEC,
						     true, 3);
				coex_dm->tdma_adj_type = 3;
			} else if (coex_dm->cur_ps_tdma == 12) {
				btc8723b2ant_ps_tdma(btcoexist, NORMAL_EXEC,
						     true, 11);
				coex_dm->tdma_adj_type = 11;
			} else if (coex_dm->cur_ps_tdma == 11) {
				btc8723b2ant_ps_tdma(btcoexist, NORMAL_EXEC,
						     true, 11);
				coex_dm->tdma_adj_type = 11;
			} else if (coex_dm->cur_ps_tdma == 10) {
				btc8723b2ant_ps_tdma(btcoexist, NORMAL_EXEC,
						     true, 11);
				coex_dm->tdma_adj_type = 11;
			}
		}
	}
}

static void btc8723b2ant_tdma_duration_adjust(struct btc_coexist *btcoexist,
					  bool sco_hid, bool tx_pause,
					  u8 max_interval)
{
	struct rtl_priv *rtlpriv = btcoexist->adapter;
	static s32 up, dn, m, n, wait_count;
	/*0: no change, +1: increase WiFi duration, -1: decrease WiFi duration*/
	s32 result;
	u8 retry_count = 0;

=======
static void btc8723b2ant_tdma_duration_adjust(struct btc_coexist *btcoexist,
					  bool sco_hid, bool tx_pause,
					  u8 max_interval)
{
	struct rtl_priv *rtlpriv = btcoexist->adapter;
	static s32 up, dn, m, n, wait_count;
	/*0: no change, +1: increase WiFi duration, -1: decrease WiFi duration*/
	s32 result;
	u8 retry_count = 0;

>>>>>>> 2ac97f0f
	RT_TRACE(rtlpriv, COMP_BT_COEXIST, DBG_LOUD,
		 "[BTCoex], TdmaDurationAdjust()\n");

	if (!coex_dm->auto_tdma_adjust) {
		coex_dm->auto_tdma_adjust = true;
		RT_TRACE(rtlpriv, COMP_BT_COEXIST, DBG_LOUD,
			 "[BTCoex], first run TdmaDurationAdjust()!!\n");
		if (sco_hid) {
			if (tx_pause) {
				if (max_interval == 1) {
					btc8723b2ant_ps_tdma(btcoexist,
							     NORMAL_EXEC,
							     true, 13);
					coex_dm->ps_tdma_du_adj_type = 13;
				} else if (max_interval == 2) {
					btc8723b2ant_ps_tdma(btcoexist,
							     NORMAL_EXEC,
							     true, 14);
<<<<<<< HEAD
					coex_dm->tdma_adj_type = 14;
=======
					coex_dm->ps_tdma_du_adj_type = 14;
				} else if (max_interval == 3) {
					btc8723b2ant_ps_tdma(btcoexist,
							     NORMAL_EXEC,
							     true, 15);
					coex_dm->ps_tdma_du_adj_type = 15;
>>>>>>> 2ac97f0f
				} else {
					btc8723b2ant_ps_tdma(btcoexist,
							     NORMAL_EXEC,
							     true, 15);
					coex_dm->ps_tdma_du_adj_type = 15;
				}
			} else {
				if (max_interval == 1) {
					btc8723b2ant_ps_tdma(btcoexist,
							     NORMAL_EXEC,
							     true, 9);
					coex_dm->ps_tdma_du_adj_type = 9;
				} else if (max_interval == 2) {
					btc8723b2ant_ps_tdma(btcoexist,
							     NORMAL_EXEC,
							     true, 10);
<<<<<<< HEAD
					coex_dm->tdma_adj_type = 10;
=======
					coex_dm->ps_tdma_du_adj_type = 10;
				} else if (max_interval == 3) {
					btc8723b2ant_ps_tdma(btcoexist,
							     NORMAL_EXEC,
						     true, 11);
					coex_dm->ps_tdma_du_adj_type = 11;
>>>>>>> 2ac97f0f
				} else {
					btc8723b2ant_ps_tdma(btcoexist,
							     NORMAL_EXEC,
							     true, 11);
					coex_dm->ps_tdma_du_adj_type = 11;
				}
			}
		} else {
			if (tx_pause) {
				if (max_interval == 1) {
					btc8723b2ant_ps_tdma(btcoexist,
							     NORMAL_EXEC,
							     true, 5);
					coex_dm->ps_tdma_du_adj_type = 5;
				} else if (max_interval == 2) {
					btc8723b2ant_ps_tdma(btcoexist,
							     NORMAL_EXEC,
							     true, 6);
<<<<<<< HEAD
					coex_dm->tdma_adj_type = 6;
=======
					coex_dm->ps_tdma_du_adj_type = 6;
				} else if (max_interval == 3) {
					btc8723b2ant_ps_tdma(btcoexist,
							     NORMAL_EXEC,
							     true, 7);
					coex_dm->ps_tdma_du_adj_type = 7;
>>>>>>> 2ac97f0f
				} else {
					btc8723b2ant_ps_tdma(btcoexist,
							     NORMAL_EXEC,
							     true, 7);
					coex_dm->ps_tdma_du_adj_type = 7;
				}
			} else {
				if (max_interval == 1) {
					btc8723b2ant_ps_tdma(btcoexist,
							     NORMAL_EXEC,
							     true, 1);
					coex_dm->ps_tdma_du_adj_type = 1;
				} else if (max_interval == 2) {
					btc8723b2ant_ps_tdma(btcoexist,
							     NORMAL_EXEC,
							     true, 2);
<<<<<<< HEAD
					coex_dm->tdma_adj_type = 2;
=======
					coex_dm->ps_tdma_du_adj_type = 2;
				} else if (max_interval == 3) {
					btc8723b2ant_ps_tdma(btcoexist,
							     NORMAL_EXEC,
							     true, 3);
					coex_dm->ps_tdma_du_adj_type = 3;
>>>>>>> 2ac97f0f
				} else {
					btc8723b2ant_ps_tdma(btcoexist,
							     NORMAL_EXEC,
							     true, 3);
					coex_dm->ps_tdma_du_adj_type = 3;
				}
			}
		}

		up = 0;
		dn = 0;
		m = 1;
		n = 3;
		result = 0;
		wait_count = 0;
	} else {
		/*accquire the BT TRx retry count from BT_Info byte2*/
		retry_count = coex_sta->bt_retry_cnt;
<<<<<<< HEAD
=======

		if ((coex_sta->low_priority_tx) > 1050 ||
		    (coex_sta->low_priority_rx) > 1250)
			retry_count++;

>>>>>>> 2ac97f0f
		RT_TRACE(rtlpriv, COMP_BT_COEXIST, DBG_LOUD,
			 "[BTCoex], retry_count = %d\n", retry_count);
		RT_TRACE(rtlpriv, COMP_BT_COEXIST, DBG_LOUD,
			 "[BTCoex], up=%d, dn=%d, m=%d, n=%d, wait_count=%d\n",
			 up, dn, m, n, wait_count);
		result = 0;
		wait_count++;
		 /* no retry in the last 2-second duration*/
		if (retry_count == 0) {
			up++;
			dn--;

			if (dn <= 0)
				dn = 0;

			if (up >= n) {
				/* if retry count during continuous n*2
				 * seconds is 0, enlarge WiFi duration
				 */
				wait_count = 0;
				n = 3;
				up = 0;
				dn = 0;
				result = 1;
				RT_TRACE(rtlpriv, COMP_BT_COEXIST, DBG_LOUD,
					 "[BTCoex], Increase wifi duration!!\n");
			} /* <=3 retry in the last 2-second duration*/
		} else if (retry_count <= 3) {
			up--;
			dn++;

			if (up <= 0)
				up = 0;

			if (dn == 2) {
				/* if continuous 2 retry count(every 2
				 * seconds) >0 and < 3, reduce WiFi duration
				 */
				if (wait_count <= 2)
					/* avoid loop between the two levels */
					m++;
				else
					m = 1;

				if (m >= 20)
					/* maximum of m = 20 ' will recheck if
					 * need to adjust wifi duration in
					 * maximum time interval 120 seconds
					 */
					m = 20;

				n = 3 * m;
				up = 0;
				dn = 0;
				wait_count = 0;
				result = -1;
				RT_TRACE(rtlpriv, COMP_BT_COEXIST, DBG_LOUD,
					 "[BTCoex], Decrease wifi duration for retry_counter<3!!\n");
			}
		} else {
			/* retry count > 3, once retry count > 3, to reduce
			 *  WiFi duration
			 */
			if (wait_count == 1)
				/* to avoid loop between the two levels */
				m++;
			else
				m = 1;

			if (m >= 20)
				/* maximum of m = 20 ' will recheck if need to
				 * adjust wifi duration in maximum time interval
				 * 120 seconds
				 */
				m = 20;

			n = 3 * m;
			up = 0;
			dn = 0;
			wait_count = 0;
			result = -1;
			RT_TRACE(rtlpriv, COMP_BT_COEXIST, DBG_LOUD,
				 "[BTCoex], Decrease wifi duration for retry_counter>3!!\n");
		}

		RT_TRACE(rtlpriv, COMP_BT_COEXIST, DBG_LOUD,
			 "[BTCoex], max Interval = %d\n", max_interval);
<<<<<<< HEAD
		if (max_interval == 1)
			set_tdma_int1(btcoexist, tx_pause, result);
		else if (max_interval == 2)
			set_tdma_int2(btcoexist, tx_pause, result);
		else if (max_interval == 3)
			set_tdma_int3(btcoexist, tx_pause, result);
=======
		if (max_interval == 1) {
			if (tx_pause) {
				if (coex_dm->cur_ps_tdma == 71) {
					btc8723b2ant_ps_tdma(btcoexist,
							     NORMAL_EXEC,
							     true, 5);
					coex_dm->ps_tdma_du_adj_type = 5;
				} else if (coex_dm->cur_ps_tdma == 1) {
					btc8723b2ant_ps_tdma(btcoexist,
							     NORMAL_EXEC,
							     true, 5);
					coex_dm->ps_tdma_du_adj_type = 5;
				} else if (coex_dm->cur_ps_tdma == 2) {
					btc8723b2ant_ps_tdma(btcoexist,
							     NORMAL_EXEC,
							     true, 6);
					coex_dm->ps_tdma_du_adj_type = 6;
				} else if (coex_dm->cur_ps_tdma == 3) {
					btc8723b2ant_ps_tdma(btcoexist,
							     NORMAL_EXEC,
							     true, 7);
					coex_dm->ps_tdma_du_adj_type = 7;
				} else if (coex_dm->cur_ps_tdma == 4) {
					btc8723b2ant_ps_tdma(btcoexist,
							     NORMAL_EXEC,
							     true, 8);
					coex_dm->ps_tdma_du_adj_type = 8;
				}
				if (coex_dm->cur_ps_tdma == 9) {
					btc8723b2ant_ps_tdma(btcoexist,
							     NORMAL_EXEC,
							     true, 13);
					coex_dm->ps_tdma_du_adj_type = 13;
				} else if (coex_dm->cur_ps_tdma == 10) {
					btc8723b2ant_ps_tdma(btcoexist,
							     NORMAL_EXEC,
							     true, 14);
					coex_dm->ps_tdma_du_adj_type = 14;
				} else if (coex_dm->cur_ps_tdma == 11) {
					btc8723b2ant_ps_tdma(btcoexist,
							     NORMAL_EXEC,
							     true, 15);
					coex_dm->ps_tdma_du_adj_type = 15;
				} else if (coex_dm->cur_ps_tdma == 12) {
					btc8723b2ant_ps_tdma(btcoexist,
							     NORMAL_EXEC,
							     true, 16);
					coex_dm->ps_tdma_du_adj_type = 16;
				}

				if (result == -1) {
					if (coex_dm->cur_ps_tdma == 5) {
						btc8723b2ant_ps_tdma(
							btcoexist, NORMAL_EXEC,
							true, 6);
						coex_dm->ps_tdma_du_adj_type =
							6;
					} else if (coex_dm->cur_ps_tdma == 6) {
						btc8723b2ant_ps_tdma(
							btcoexist, NORMAL_EXEC,
							true, 7);
						coex_dm->ps_tdma_du_adj_type =
							7;
					} else if (coex_dm->cur_ps_tdma == 7) {
						btc8723b2ant_ps_tdma(
							btcoexist, NORMAL_EXEC,
							true, 8);
						coex_dm->ps_tdma_du_adj_type =
							8;
					} else if (coex_dm->cur_ps_tdma == 13) {
						btc8723b2ant_ps_tdma(
							btcoexist, NORMAL_EXEC,
							true, 14);
						coex_dm->ps_tdma_du_adj_type =
							14;
					} else if (coex_dm->cur_ps_tdma == 14) {
						btc8723b2ant_ps_tdma(
							btcoexist, NORMAL_EXEC,
							true, 15);
						coex_dm->ps_tdma_du_adj_type =
							15;
					} else if (coex_dm->cur_ps_tdma == 15) {
						btc8723b2ant_ps_tdma(
							btcoexist, NORMAL_EXEC,
							true, 16);
						coex_dm->ps_tdma_du_adj_type =
							16;
					}
				} else if (result == 1) {
					if (coex_dm->cur_ps_tdma == 8) {
						btc8723b2ant_ps_tdma(
							btcoexist, NORMAL_EXEC,
							true, 7);
						coex_dm->ps_tdma_du_adj_type =
							7;
					} else if (coex_dm->cur_ps_tdma == 7) {
						btc8723b2ant_ps_tdma(
							btcoexist, NORMAL_EXEC,
							true, 6);
						coex_dm->ps_tdma_du_adj_type =
							6;
					} else if (coex_dm->cur_ps_tdma == 6) {
						btc8723b2ant_ps_tdma(
							btcoexist, NORMAL_EXEC,
							true, 5);
						coex_dm->ps_tdma_du_adj_type =
							5;
					} else if (coex_dm->cur_ps_tdma == 16) {
						btc8723b2ant_ps_tdma(
							btcoexist, NORMAL_EXEC,
							true, 15);
						coex_dm->ps_tdma_du_adj_type =
							15;
					} else if (coex_dm->cur_ps_tdma == 15) {
						btc8723b2ant_ps_tdma(
							btcoexist, NORMAL_EXEC,
							true, 14);
						coex_dm->ps_tdma_du_adj_type =
							14;
					} else if (coex_dm->cur_ps_tdma == 14) {
						btc8723b2ant_ps_tdma(
							btcoexist, NORMAL_EXEC,
							true, 13);
						coex_dm->ps_tdma_du_adj_type =
							13;
					}
				}
			} else {
				if (coex_dm->cur_ps_tdma == 5) {
					btc8723b2ant_ps_tdma(btcoexist,
							     NORMAL_EXEC,
							     true, 71);
					coex_dm->ps_tdma_du_adj_type = 71;
				} else if (coex_dm->cur_ps_tdma == 6) {
					btc8723b2ant_ps_tdma(btcoexist,
							     NORMAL_EXEC,
							     true, 2);
					coex_dm->ps_tdma_du_adj_type = 2;
				} else if (coex_dm->cur_ps_tdma == 7) {
					btc8723b2ant_ps_tdma(btcoexist,
							     NORMAL_EXEC,
							     true, 3);
					coex_dm->ps_tdma_du_adj_type = 3;
				} else if (coex_dm->cur_ps_tdma == 8) {
					btc8723b2ant_ps_tdma(btcoexist,
							     NORMAL_EXEC,
							     true, 4);
					coex_dm->ps_tdma_du_adj_type = 4;
				}
				if (coex_dm->cur_ps_tdma == 13) {
					btc8723b2ant_ps_tdma(btcoexist,
							     NORMAL_EXEC,
							     true, 9);
					coex_dm->ps_tdma_du_adj_type = 9;
				} else if (coex_dm->cur_ps_tdma == 14) {
					btc8723b2ant_ps_tdma(btcoexist,
							     NORMAL_EXEC,
							     true, 10);
					coex_dm->ps_tdma_du_adj_type = 10;
				} else if (coex_dm->cur_ps_tdma == 15) {
					btc8723b2ant_ps_tdma(btcoexist,
							     NORMAL_EXEC,
							     true, 11);
					coex_dm->ps_tdma_du_adj_type = 11;
				} else if (coex_dm->cur_ps_tdma == 16) {
					btc8723b2ant_ps_tdma(btcoexist,
							     NORMAL_EXEC,
							     true, 12);
					coex_dm->ps_tdma_du_adj_type = 12;
				}

				if (result == -1) {
					if (coex_dm->cur_ps_tdma == 71) {
						btc8723b2ant_ps_tdma(
							btcoexist, NORMAL_EXEC,
							true, 1);
						coex_dm->ps_tdma_du_adj_type =
							1;
					} else if (coex_dm->cur_ps_tdma == 1) {
						btc8723b2ant_ps_tdma(
							btcoexist, NORMAL_EXEC,
							true, 2);
						coex_dm->ps_tdma_du_adj_type =
							2;
					} else if (coex_dm->cur_ps_tdma == 2) {
						btc8723b2ant_ps_tdma(
							btcoexist, NORMAL_EXEC,
							true, 3);
						coex_dm->ps_tdma_du_adj_type =
							3;
					} else if (coex_dm->cur_ps_tdma == 3) {
						btc8723b2ant_ps_tdma(
							btcoexist, NORMAL_EXEC,
							true, 4);
						coex_dm->ps_tdma_du_adj_type =
							4;
					} else if (coex_dm->cur_ps_tdma == 9) {
						btc8723b2ant_ps_tdma(
							btcoexist, NORMAL_EXEC,
							true, 10);
						coex_dm->ps_tdma_du_adj_type =
							10;
					} else if (coex_dm->cur_ps_tdma == 10) {
						btc8723b2ant_ps_tdma(
							btcoexist, NORMAL_EXEC,
							true, 11);
						coex_dm->ps_tdma_du_adj_type =
							11;
					} else if (coex_dm->cur_ps_tdma == 11) {
						btc8723b2ant_ps_tdma(
							btcoexist, NORMAL_EXEC,
							true, 12);
						coex_dm->ps_tdma_du_adj_type =
							12;
					}
				} else if (result == 1) {
					if (coex_dm->cur_ps_tdma == 4) {
						btc8723b2ant_ps_tdma(
							btcoexist, NORMAL_EXEC,
							true, 3);
						coex_dm->ps_tdma_du_adj_type =
							3;
					} else if (coex_dm->cur_ps_tdma == 3) {
						btc8723b2ant_ps_tdma(
							btcoexist, NORMAL_EXEC,
							true, 2);
						coex_dm->ps_tdma_du_adj_type =
							2;
					} else if (coex_dm->cur_ps_tdma == 2) {
						btc8723b2ant_ps_tdma(
							btcoexist, NORMAL_EXEC,
							true, 1);
						coex_dm->ps_tdma_du_adj_type =
							1;
					} else if (coex_dm->cur_ps_tdma == 1) {
						btc8723b2ant_ps_tdma(
							btcoexist, NORMAL_EXEC,
							true, 71);
						coex_dm->ps_tdma_du_adj_type =
							71;
					} else if (coex_dm->cur_ps_tdma == 12) {
						btc8723b2ant_ps_tdma(
							btcoexist, NORMAL_EXEC,
							true, 11);
						coex_dm->ps_tdma_du_adj_type =
							11;
					} else if (coex_dm->cur_ps_tdma == 11) {
						btc8723b2ant_ps_tdma(
							btcoexist, NORMAL_EXEC,
							true, 10);
						coex_dm->ps_tdma_du_adj_type =
							10;
					} else if (coex_dm->cur_ps_tdma == 10) {
						btc8723b2ant_ps_tdma(
							btcoexist, NORMAL_EXEC,
							true, 9);
						coex_dm->ps_tdma_du_adj_type =
							9;
					}
				}
			}
		} else if (max_interval == 2) {
			if (tx_pause) {
				if (coex_dm->cur_ps_tdma == 1) {
					btc8723b2ant_ps_tdma(btcoexist,
							     NORMAL_EXEC,
							     true, 6);
					coex_dm->ps_tdma_du_adj_type = 6;
				} else if (coex_dm->cur_ps_tdma == 2) {
					btc8723b2ant_ps_tdma(btcoexist,
							     NORMAL_EXEC,
							     true, 6);
					coex_dm->ps_tdma_du_adj_type = 6;
				} else if (coex_dm->cur_ps_tdma == 3) {
					btc8723b2ant_ps_tdma(btcoexist,
							     NORMAL_EXEC,
							     true, 7);
					coex_dm->ps_tdma_du_adj_type = 7;
				} else if (coex_dm->cur_ps_tdma == 4) {
					btc8723b2ant_ps_tdma(btcoexist,
							     NORMAL_EXEC,
							     true, 8);
					coex_dm->ps_tdma_du_adj_type = 8;
				}
				if (coex_dm->cur_ps_tdma == 9) {
					btc8723b2ant_ps_tdma(btcoexist,
							     NORMAL_EXEC,
							     true, 14);
					coex_dm->ps_tdma_du_adj_type = 14;
				} else if (coex_dm->cur_ps_tdma == 10) {
					btc8723b2ant_ps_tdma(btcoexist,
							     NORMAL_EXEC,
							     true, 14);
					coex_dm->ps_tdma_du_adj_type = 14;
				} else if (coex_dm->cur_ps_tdma == 11) {
					btc8723b2ant_ps_tdma(btcoexist,
							     NORMAL_EXEC,
							     true, 15);
					coex_dm->ps_tdma_du_adj_type = 15;
				} else if (coex_dm->cur_ps_tdma == 12) {
					btc8723b2ant_ps_tdma(btcoexist,
							     NORMAL_EXEC,
							     true, 16);
					coex_dm->ps_tdma_du_adj_type = 16;
				}
				if (result == -1) {
					if (coex_dm->cur_ps_tdma == 5) {
						btc8723b2ant_ps_tdma(
							btcoexist, NORMAL_EXEC,
							true, 6);
						coex_dm->ps_tdma_du_adj_type =
							6;
					} else if (coex_dm->cur_ps_tdma == 6) {
						btc8723b2ant_ps_tdma(
							btcoexist, NORMAL_EXEC,
							true, 7);
						coex_dm->ps_tdma_du_adj_type =
							7;
					} else if (coex_dm->cur_ps_tdma == 7) {
						btc8723b2ant_ps_tdma(
							btcoexist, NORMAL_EXEC,
							true, 8);
						coex_dm->ps_tdma_du_adj_type =
							8;
					} else if (coex_dm->cur_ps_tdma == 13) {
						btc8723b2ant_ps_tdma(
							btcoexist, NORMAL_EXEC,
							true, 14);
						coex_dm->ps_tdma_du_adj_type =
							14;
					} else if (coex_dm->cur_ps_tdma == 14) {
						btc8723b2ant_ps_tdma(
							btcoexist, NORMAL_EXEC,
							true, 15);
						coex_dm->ps_tdma_du_adj_type =
							15;
					} else if (coex_dm->cur_ps_tdma == 15) {
						btc8723b2ant_ps_tdma(
							btcoexist, NORMAL_EXEC,
							true, 16);
						coex_dm->ps_tdma_du_adj_type =
							16;
					}
				} else if (result == 1) {
					if (coex_dm->cur_ps_tdma == 8) {
						btc8723b2ant_ps_tdma(
							btcoexist, NORMAL_EXEC,
							true, 7);
						coex_dm->ps_tdma_du_adj_type =
							7;
					} else if (coex_dm->cur_ps_tdma == 7) {
						btc8723b2ant_ps_tdma(
							btcoexist, NORMAL_EXEC,
							true, 6);
						coex_dm->ps_tdma_du_adj_type =
							6;
					} else if (coex_dm->cur_ps_tdma == 6) {
						btc8723b2ant_ps_tdma(
							btcoexist, NORMAL_EXEC,
							true, 6);
						coex_dm->ps_tdma_du_adj_type =
							6;
					} else if (coex_dm->cur_ps_tdma == 16) {
						btc8723b2ant_ps_tdma(
							btcoexist, NORMAL_EXEC,
							true, 15);
						coex_dm->ps_tdma_du_adj_type =
							15;
					} else if (coex_dm->cur_ps_tdma == 15) {
						btc8723b2ant_ps_tdma(
							btcoexist, NORMAL_EXEC,
							true, 14);
						coex_dm->ps_tdma_du_adj_type =
							14;
					} else if (coex_dm->cur_ps_tdma == 14) {
						btc8723b2ant_ps_tdma(
							btcoexist, NORMAL_EXEC,
							true, 14);
						coex_dm->ps_tdma_du_adj_type =
							14;
					}
				}
			} else {
				if (coex_dm->cur_ps_tdma == 5) {
					btc8723b2ant_ps_tdma(btcoexist,
							     NORMAL_EXEC,
							     true, 2);
					coex_dm->ps_tdma_du_adj_type = 2;
				} else if (coex_dm->cur_ps_tdma == 6) {
					btc8723b2ant_ps_tdma(btcoexist,
							     NORMAL_EXEC,
							     true, 2);
					coex_dm->ps_tdma_du_adj_type = 2;
				} else if (coex_dm->cur_ps_tdma == 7) {
					btc8723b2ant_ps_tdma(btcoexist,
							     NORMAL_EXEC,
							     true, 3);
					coex_dm->ps_tdma_du_adj_type = 3;
				} else if (coex_dm->cur_ps_tdma == 8) {
					btc8723b2ant_ps_tdma(btcoexist,
							     NORMAL_EXEC,
							     true, 4);
					coex_dm->ps_tdma_du_adj_type = 4;
				}
				if (coex_dm->cur_ps_tdma == 13) {
					btc8723b2ant_ps_tdma(btcoexist,
							     NORMAL_EXEC,
							     true, 10);
					coex_dm->ps_tdma_du_adj_type = 10;
				} else if (coex_dm->cur_ps_tdma == 14) {
					btc8723b2ant_ps_tdma(btcoexist,
							     NORMAL_EXEC,
							     true, 10);
					coex_dm->ps_tdma_du_adj_type = 10;
				} else if (coex_dm->cur_ps_tdma == 15) {
					btc8723b2ant_ps_tdma(btcoexist,
							     NORMAL_EXEC,
							     true, 11);
					coex_dm->ps_tdma_du_adj_type = 11;
				} else if (coex_dm->cur_ps_tdma == 16) {
					btc8723b2ant_ps_tdma(btcoexist,
							     NORMAL_EXEC,
							     true, 12);
					coex_dm->ps_tdma_du_adj_type = 12;
				}
				if (result == -1) {
					if (coex_dm->cur_ps_tdma == 1) {
						btc8723b2ant_ps_tdma(
							btcoexist, NORMAL_EXEC,
							true, 2);
						coex_dm->ps_tdma_du_adj_type =
							2;
					} else if (coex_dm->cur_ps_tdma == 2) {
						btc8723b2ant_ps_tdma(
							btcoexist, NORMAL_EXEC,
							true, 3);
						coex_dm->ps_tdma_du_adj_type =
							3;
					} else if (coex_dm->cur_ps_tdma == 3) {
						btc8723b2ant_ps_tdma(
							btcoexist, NORMAL_EXEC,
							true, 4);
						coex_dm->ps_tdma_du_adj_type =
							4;
					} else if (coex_dm->cur_ps_tdma == 9) {
						btc8723b2ant_ps_tdma(
							btcoexist, NORMAL_EXEC,
							true, 10);
						coex_dm->ps_tdma_du_adj_type =
							10;
					} else if (coex_dm->cur_ps_tdma == 10) {
						btc8723b2ant_ps_tdma(
							btcoexist, NORMAL_EXEC,
							true, 11);
						coex_dm->ps_tdma_du_adj_type =
							11;
					} else if (coex_dm->cur_ps_tdma == 11) {
						btc8723b2ant_ps_tdma(
							btcoexist, NORMAL_EXEC,
							true, 12);
						coex_dm->ps_tdma_du_adj_type =
							12;
					}
				} else if (result == 1) {
					if (coex_dm->cur_ps_tdma == 4) {
						btc8723b2ant_ps_tdma(
							btcoexist, NORMAL_EXEC,
							true, 3);
						coex_dm->ps_tdma_du_adj_type =
							3;
					} else if (coex_dm->cur_ps_tdma == 3) {
						btc8723b2ant_ps_tdma(
							btcoexist, NORMAL_EXEC,
							true, 2);
						coex_dm->ps_tdma_du_adj_type =
							2;
					} else if (coex_dm->cur_ps_tdma == 2) {
						btc8723b2ant_ps_tdma(
							btcoexist, NORMAL_EXEC,
							true, 2);
						coex_dm->ps_tdma_du_adj_type =
							2;
					} else if (coex_dm->cur_ps_tdma == 12) {
						btc8723b2ant_ps_tdma(
							btcoexist, NORMAL_EXEC,
							true, 11);
						coex_dm->ps_tdma_du_adj_type =
							11;
					} else if (coex_dm->cur_ps_tdma == 11) {
						btc8723b2ant_ps_tdma(
							btcoexist, NORMAL_EXEC,
							true, 10);
						coex_dm->ps_tdma_du_adj_type =
							10;
					} else if (coex_dm->cur_ps_tdma == 10) {
						btc8723b2ant_ps_tdma(
							btcoexist, NORMAL_EXEC,
							true, 10);
						coex_dm->ps_tdma_du_adj_type =
							10;
					}
				}
			}
		} else if (max_interval == 3) {
			if (tx_pause) {
				if (coex_dm->cur_ps_tdma == 1) {
					btc8723b2ant_ps_tdma(btcoexist,
							     NORMAL_EXEC,
							     true, 7);
					coex_dm->ps_tdma_du_adj_type = 7;
				} else if (coex_dm->cur_ps_tdma == 2) {
					btc8723b2ant_ps_tdma(btcoexist,
							     NORMAL_EXEC,
							     true, 7);
					coex_dm->ps_tdma_du_adj_type = 7;
				} else if (coex_dm->cur_ps_tdma == 3) {
					btc8723b2ant_ps_tdma(btcoexist,
							     NORMAL_EXEC,
							     true, 7);
					coex_dm->ps_tdma_du_adj_type = 7;
				} else if (coex_dm->cur_ps_tdma == 4) {
					btc8723b2ant_ps_tdma(btcoexist,
							     NORMAL_EXEC,
							     true, 8);
					coex_dm->ps_tdma_du_adj_type = 8;
				}
				if (coex_dm->cur_ps_tdma == 9) {
					btc8723b2ant_ps_tdma(btcoexist,
							     NORMAL_EXEC,
							     true, 15);
					coex_dm->ps_tdma_du_adj_type = 15;
				} else if (coex_dm->cur_ps_tdma == 10) {
					btc8723b2ant_ps_tdma(btcoexist,
							     NORMAL_EXEC,
							     true, 15);
					coex_dm->ps_tdma_du_adj_type = 15;
				} else if (coex_dm->cur_ps_tdma == 11) {
					btc8723b2ant_ps_tdma(btcoexist,
							     NORMAL_EXEC,
							     true, 15);
					coex_dm->ps_tdma_du_adj_type = 15;
				} else if (coex_dm->cur_ps_tdma == 12) {
					btc8723b2ant_ps_tdma(btcoexist,
							     NORMAL_EXEC,
							     true, 16);
					coex_dm->ps_tdma_du_adj_type = 16;
				}
				if (result == -1) {
					if (coex_dm->cur_ps_tdma == 5) {
						btc8723b2ant_ps_tdma(
							btcoexist, NORMAL_EXEC,
							true, 7);
						coex_dm->ps_tdma_du_adj_type =
							7;
					} else if (coex_dm->cur_ps_tdma == 6) {
						btc8723b2ant_ps_tdma(
							btcoexist, NORMAL_EXEC,
							true, 7);
						coex_dm->ps_tdma_du_adj_type =
							7;
					} else if (coex_dm->cur_ps_tdma == 7) {
						btc8723b2ant_ps_tdma(
							btcoexist, NORMAL_EXEC,
							true, 8);
						coex_dm->ps_tdma_du_adj_type =
							8;
					} else if (coex_dm->cur_ps_tdma == 13) {
						btc8723b2ant_ps_tdma(
							btcoexist, NORMAL_EXEC,
							true, 15);
						coex_dm->ps_tdma_du_adj_type =
							15;
					} else if (coex_dm->cur_ps_tdma == 14) {
						btc8723b2ant_ps_tdma(
							btcoexist, NORMAL_EXEC,
							true, 15);
						coex_dm->ps_tdma_du_adj_type =
							15;
					} else if (coex_dm->cur_ps_tdma == 15) {
						btc8723b2ant_ps_tdma(
							btcoexist, NORMAL_EXEC,
							true, 16);
						coex_dm->ps_tdma_du_adj_type =
							16;
					}
				} else if (result == 1) {
					if (coex_dm->cur_ps_tdma == 8) {
						btc8723b2ant_ps_tdma(
							btcoexist, NORMAL_EXEC,
							true, 7);
						coex_dm->ps_tdma_du_adj_type =
							7;
					} else if (coex_dm->cur_ps_tdma == 7) {
						btc8723b2ant_ps_tdma(
							btcoexist, NORMAL_EXEC,
							true, 7);
						coex_dm->ps_tdma_du_adj_type =
							7;
					} else if (coex_dm->cur_ps_tdma == 6) {
						btc8723b2ant_ps_tdma(
							btcoexist, NORMAL_EXEC,
							true, 7);
						coex_dm->ps_tdma_du_adj_type =
							7;
					} else if (coex_dm->cur_ps_tdma == 16) {
						btc8723b2ant_ps_tdma(
							btcoexist, NORMAL_EXEC,
							true, 15);
						coex_dm->ps_tdma_du_adj_type =
							15;
					} else if (coex_dm->cur_ps_tdma == 15) {
						btc8723b2ant_ps_tdma(
							btcoexist, NORMAL_EXEC,
							true, 15);
						coex_dm->ps_tdma_du_adj_type =
							15;
					} else if (coex_dm->cur_ps_tdma == 14) {
						btc8723b2ant_ps_tdma(
							btcoexist, NORMAL_EXEC,
							true, 15);
						coex_dm->ps_tdma_du_adj_type =
							15;
					}
				}
			} else {
				if (coex_dm->cur_ps_tdma == 5) {
					btc8723b2ant_ps_tdma(btcoexist,
							     NORMAL_EXEC,
							     true, 3);
					coex_dm->ps_tdma_du_adj_type = 3;
				} else if (coex_dm->cur_ps_tdma == 6) {
					btc8723b2ant_ps_tdma(btcoexist,
							     NORMAL_EXEC,
							     true, 3);
					coex_dm->ps_tdma_du_adj_type = 3;
				} else if (coex_dm->cur_ps_tdma == 7) {
					btc8723b2ant_ps_tdma(btcoexist,
							     NORMAL_EXEC,
							     true, 3);
					coex_dm->ps_tdma_du_adj_type = 3;
				} else if (coex_dm->cur_ps_tdma == 8) {
					btc8723b2ant_ps_tdma(btcoexist,
							     NORMAL_EXEC,
							     true, 4);
					coex_dm->ps_tdma_du_adj_type = 4;
				}
				if (coex_dm->cur_ps_tdma == 13) {
					btc8723b2ant_ps_tdma(btcoexist,
							     NORMAL_EXEC,
							     true, 11);
					coex_dm->ps_tdma_du_adj_type = 11;
				} else if (coex_dm->cur_ps_tdma == 14) {
					btc8723b2ant_ps_tdma(btcoexist,
							     NORMAL_EXEC,
							     true, 11);
					coex_dm->ps_tdma_du_adj_type = 11;
				} else if (coex_dm->cur_ps_tdma == 15) {
					btc8723b2ant_ps_tdma(btcoexist,
							     NORMAL_EXEC,
							     true, 11);
					coex_dm->ps_tdma_du_adj_type = 11;
				} else if (coex_dm->cur_ps_tdma == 16) {
					btc8723b2ant_ps_tdma(btcoexist,
							     NORMAL_EXEC,
							     true, 12);
					coex_dm->ps_tdma_du_adj_type = 12;
				}
				if (result == -1) {
					if (coex_dm->cur_ps_tdma == 1) {
						btc8723b2ant_ps_tdma(
							btcoexist, NORMAL_EXEC,
							true, 3);
						coex_dm->ps_tdma_du_adj_type =
							3;
					} else if (coex_dm->cur_ps_tdma == 2) {
						btc8723b2ant_ps_tdma(
							btcoexist, NORMAL_EXEC,
							true, 3);
						coex_dm->ps_tdma_du_adj_type =
							3;
					} else if (coex_dm->cur_ps_tdma == 3) {
						btc8723b2ant_ps_tdma(
							btcoexist, NORMAL_EXEC,
							true, 4);
						coex_dm->ps_tdma_du_adj_type =
							4;
					} else if (coex_dm->cur_ps_tdma == 9) {
						btc8723b2ant_ps_tdma(
							btcoexist, NORMAL_EXEC,
							true, 11);
						coex_dm->ps_tdma_du_adj_type =
							11;
					} else if (coex_dm->cur_ps_tdma == 10) {
						btc8723b2ant_ps_tdma(
							btcoexist, NORMAL_EXEC,
							true, 11);
						coex_dm->ps_tdma_du_adj_type =
							11;
					} else if (coex_dm->cur_ps_tdma == 11) {
						btc8723b2ant_ps_tdma(
							btcoexist, NORMAL_EXEC,
							true, 12);
						coex_dm->ps_tdma_du_adj_type =
							12;
					}
				} else if (result == 1) {
					if (coex_dm->cur_ps_tdma == 4) {
						btc8723b2ant_ps_tdma(
							btcoexist, NORMAL_EXEC,
							true, 3);
						coex_dm->ps_tdma_du_adj_type =
							3;
					} else if (coex_dm->cur_ps_tdma == 3) {
						btc8723b2ant_ps_tdma(
							btcoexist, NORMAL_EXEC,
							true, 3);
						coex_dm->ps_tdma_du_adj_type =
							3;
					} else if (coex_dm->cur_ps_tdma == 2) {
						btc8723b2ant_ps_tdma(
							btcoexist, NORMAL_EXEC,
							true, 3);
						coex_dm->ps_tdma_du_adj_type =
							3;
					} else if (coex_dm->cur_ps_tdma == 12) {
						btc8723b2ant_ps_tdma(
							btcoexist, NORMAL_EXEC,
							true, 11);
						coex_dm->ps_tdma_du_adj_type =
							11;
					} else if (coex_dm->cur_ps_tdma == 11) {
						btc8723b2ant_ps_tdma(
							btcoexist, NORMAL_EXEC,
							true, 11);
						coex_dm->ps_tdma_du_adj_type =
							11;
					} else if (coex_dm->cur_ps_tdma == 10) {
						btc8723b2ant_ps_tdma(
							btcoexist, NORMAL_EXEC,
							true, 11);
						coex_dm->ps_tdma_du_adj_type =
							11;
					}
				}
			}
		}
>>>>>>> 2ac97f0f
	}

	RT_TRACE(rtlpriv, COMP_BT_COEXIST, DBG_LOUD,
		 "[BTCoex], max Interval = %d\n", max_interval);

	/* if current PsTdma not match with the recorded one (scan, dhcp, ...),
	 * then we have to adjust it back to the previous recorded one.
	 */
	if (coex_dm->cur_ps_tdma != coex_dm->ps_tdma_du_adj_type) {
		bool scan = false, link = false, roam = false;
		RT_TRACE(rtlpriv, COMP_BT_COEXIST, DBG_LOUD,
			 "[BTCoex], PsTdma type dismatch!!!, curPsTdma=%d, recordPsTdma=%d\n",
<<<<<<< HEAD
			 coex_dm->cur_ps_tdma, coex_dm->tdma_adj_type);
=======
			 coex_dm->cur_ps_tdma, coex_dm->ps_tdma_du_adj_type);
>>>>>>> 2ac97f0f

		btcoexist->btc_get(btcoexist, BTC_GET_BL_WIFI_SCAN, &scan);
		btcoexist->btc_get(btcoexist, BTC_GET_BL_WIFI_LINK, &link);
		btcoexist->btc_get(btcoexist, BTC_GET_BL_WIFI_ROAM, &roam);

		if (!scan && !link && !roam)
			btc8723b2ant_ps_tdma(btcoexist, NORMAL_EXEC, true,
					     coex_dm->ps_tdma_du_adj_type);
		else
			RT_TRACE(rtlpriv, COMP_BT_COEXIST, DBG_LOUD,
				 "[BTCoex], roaming/link/scan is under progress, will adjust next time!!!\n");
	}
}

/* SCO only or SCO+PAN(HS) */
static void btc8723b2ant_action_sco(struct btc_coexist *btcoexist)
{
	u8 wifi_rssi_state, bt_rssi_state;
	u32 wifi_bw;

	wifi_rssi_state = btc8723b2ant_wifi_rssi_state(btcoexist, 0, 2, 15, 0);
	bt_rssi_state = btc8723b2ant_bt_rssi_state(
		btcoexist, 2, BT_8723B_2ANT_BT_RSSI_COEXSWITCH_THRES -
					       coex_dm->switch_thres_offset,
		0);

	btcoexist->btc_set_rf_reg(btcoexist, BTC_RF_A, 0x1, 0xfffff, 0x0);

	btc8723b2ant_limited_rx(btcoexist, NORMAL_EXEC, false, false, 0x8);
	btc8723b2ant_fw_dac_swing_lvl(btcoexist, NORMAL_EXEC, 4);

	if (BTC_RSSI_HIGH(bt_rssi_state))
		btc8723b2ant_dec_bt_pwr(btcoexist, NORMAL_EXEC, 2);
	else
		btc8723b2ant_dec_bt_pwr(btcoexist, NORMAL_EXEC, 0);

	btcoexist->btc_get(btcoexist, BTC_GET_U4_WIFI_BW, &wifi_bw);

	if (BTC_WIFI_BW_LEGACY == wifi_bw)
		/* for SCO quality at 11b/g mode */
		btc8723b2ant_coex_table_with_type(btcoexist, NORMAL_EXEC, 2);
	else
		/* for SCO quality & wifi performance balance at 11n mode */
		btc8723b2ant_coex_table_with_type(btcoexist, NORMAL_EXEC, 8);

	/* for voice quality */
	btc8723b2ant_ps_tdma(btcoexist, NORMAL_EXEC, false, 0);

	/* sw mechanism */
	if (BTC_WIFI_BW_HT40 == wifi_bw) {
		if ((wifi_rssi_state == BTC_RSSI_STATE_HIGH) ||
		    (wifi_rssi_state == BTC_RSSI_STATE_STAY_HIGH)) {
			btc8723b2ant_sw_mechanism(btcoexist, true, true,
						  false, false);
		} else {
			btc8723b2ant_sw_mechanism(btcoexist, true, true,
						  false, false);
		}
	} else {
		if ((wifi_rssi_state == BTC_RSSI_STATE_HIGH) ||
		    (wifi_rssi_state == BTC_RSSI_STATE_STAY_HIGH)) {
			btc8723b2ant_sw_mechanism(btcoexist, false, true,
						  false, false);
		} else {
			btc8723b2ant_sw_mechanism(btcoexist, false, true,
						  false, false);
		}
	}
}

static void btc8723b2ant_action_hid(struct btc_coexist *btcoexist)
{
	u8 wifi_rssi_state, bt_rssi_state;
	u32 wifi_bw;
	u8 tmp = BT_8723B_2ANT_BT_RSSI_COEXSWITCH_THRES -
			coex_dm->switch_thres_offset;

<<<<<<< HEAD
	wifi_rssi_state = btc8723b2ant_wifi_rssi_state(btcoexist,
						       0, 2, 15, 0);
	bt_rssi_state = btc8723b2ant_bt_rssi_state(btcoexist, 2, 29, 0);
=======
	wifi_rssi_state = btc8723b2ant_wifi_rssi_state(btcoexist, 0, 2, 15, 0);
	bt_rssi_state = btc8723b2ant_bt_rssi_state(btcoexist, 2, tmp, 0);
>>>>>>> 2ac97f0f

	btcoexist->btc_set_rf_reg(btcoexist, BTC_RF_A, 0x1, 0xfffff, 0x0);

	btc8723b2ant_limited_rx(btcoexist, NORMAL_EXEC, false, false, 0x8);
	btc8723b2ant_fw_dac_swing_lvl(btcoexist, NORMAL_EXEC, 6);

	if (BTC_RSSI_HIGH(bt_rssi_state))
		btc8723b2ant_dec_bt_pwr(btcoexist, NORMAL_EXEC, 2);
	else
		btc8723b2ant_dec_bt_pwr(btcoexist, NORMAL_EXEC, 0);

	btcoexist->btc_get(btcoexist, BTC_GET_U4_WIFI_BW, &wifi_bw);

	if (wifi_bw == BTC_WIFI_BW_LEGACY)
		/* for HID at 11b/g mode */
		btc8723b2ant_coex_table_with_type(btcoexist, NORMAL_EXEC, 7);
	else
		/* for HID quality & wifi performance balance at 11n mode */
		btc8723b2ant_coex_table_with_type(btcoexist, NORMAL_EXEC, 9);

	btc8723b2ant_power_save_state(btcoexist, BTC_PS_WIFI_NATIVE, 0x0, 0x0);

	if ((bt_rssi_state == BTC_RSSI_STATE_HIGH) ||
	    (bt_rssi_state == BTC_RSSI_STATE_STAY_HIGH))
		btc8723b2ant_ps_tdma(btcoexist, NORMAL_EXEC, true, 9);
	else
		btc8723b2ant_ps_tdma(btcoexist, NORMAL_EXEC, true, 13);

	/* sw mechanism */
	if (BTC_WIFI_BW_HT40 == wifi_bw) {
		if ((wifi_rssi_state == BTC_RSSI_STATE_HIGH) ||
		    (wifi_rssi_state == BTC_RSSI_STATE_STAY_HIGH)) {
			btc8723b2ant_sw_mechanism(btcoexist, true, true,
						  false, false);
		} else {
			btc8723b2ant_sw_mechanism(btcoexist, true, true,
						  false, false);
		}
	} else {
		if ((wifi_rssi_state == BTC_RSSI_STATE_HIGH) ||
		    (wifi_rssi_state == BTC_RSSI_STATE_STAY_HIGH)) {
			btc8723b2ant_sw_mechanism(btcoexist, false, true,
						  false, false);
		} else {
			btc8723b2ant_sw_mechanism(btcoexist, false, true,
						  false, false);
		}
	}
}

/* A2DP only / PAN(EDR) only/ A2DP+PAN(HS) */
static void btc8723b2ant_action_a2dp(struct btc_coexist *btcoexist)
{
	u8 wifi_rssi_state, wifi_rssi_state1, bt_rssi_state;
	u32 wifi_bw;
	u8 ap_num = 0;
	u8 tmp = BT_8723B_2ANT_BT_RSSI_COEXSWITCH_THRES -
			coex_dm->switch_thres_offset;

<<<<<<< HEAD
	wifi_rssi_state = btc8723b2ant_wifi_rssi_state(btcoexist,
						       0, 2, 15, 0);
	wifi_rssi_state1 = btc8723b2ant_wifi_rssi_state(btcoexist,
							1, 2, 40, 0);
	bt_rssi_state = btc8723b2ant_bt_rssi_state(btcoexist, 2, 29, 0);
=======
	wifi_rssi_state = btc8723b2ant_wifi_rssi_state(btcoexist, 0, 2, 15, 0);
	wifi_rssi_state1 = btc8723b2ant_wifi_rssi_state(btcoexist, 1, 2, 40, 0);
	bt_rssi_state = btc8723b2ant_bt_rssi_state(btcoexist, 2, tmp, 0);
>>>>>>> 2ac97f0f

	btcoexist->btc_get(btcoexist, BTC_GET_U1_AP_NUM, &ap_num);

	/* define the office environment */
	/* driver don't know AP num in Linux, so we will never enter this if */
	if (ap_num >= 10 && BTC_RSSI_HIGH(wifi_rssi_state1)) {
		btcoexist->btc_set_rf_reg(btcoexist, BTC_RF_A, 0x1, 0xfffff,
					  0x0);
		btc8723b2ant_fw_dac_swing_lvl(btcoexist, NORMAL_EXEC, 6);
		btc8723b2ant_dec_bt_pwr(btcoexist, NORMAL_EXEC, false);
		btc8723b2ant_coex_table_with_type(btcoexist, NORMAL_EXEC, 0);
		btc8723b2ant_ps_tdma(btcoexist, NORMAL_EXEC, false, 1);

		/* sw mechanism */
		btcoexist->btc_get(btcoexist, BTC_GET_U4_WIFI_BW, &wifi_bw);
		if (BTC_WIFI_BW_HT40 == wifi_bw) {
			btc8723b2ant_sw_mechanism(btcoexist, true, false,
						  false, false);
		} else {
			btc8723b2ant_sw_mechanism(btcoexist, false, false,
						  false, false);
		}
		return;
	}

	btcoexist->btc_set_rf_reg(btcoexist, BTC_RF_A, 0x1, 0xfffff, 0x0);
	btc8723b2ant_limited_rx(btcoexist, NORMAL_EXEC, false, false, 0x8);

	btc8723b2ant_fw_dac_swing_lvl(btcoexist, NORMAL_EXEC, 6);

	if (BTC_RSSI_HIGH(bt_rssi_state))
		btc8723b2ant_dec_bt_pwr(btcoexist, NORMAL_EXEC, 2);
	else
		btc8723b2ant_dec_bt_pwr(btcoexist, NORMAL_EXEC, 0);

	if (BTC_RSSI_HIGH(wifi_rssi_state1) && BTC_RSSI_HIGH(bt_rssi_state)) {
		btc8723b2ant_coex_table_with_type(btcoexist, NORMAL_EXEC, 7);
		btc8723b2ant_power_save_state(btcoexist, BTC_PS_WIFI_NATIVE,
					      0x0, 0x0);
	} else {
		btc8723b2ant_coex_table_with_type(btcoexist, NORMAL_EXEC, 13);
		btc8723b2ant_power_save_state(btcoexist, BTC_PS_LPS_ON, 0x50,
					      0x4);
	}

	if ((bt_rssi_state == BTC_RSSI_STATE_HIGH) ||
	    (bt_rssi_state == BTC_RSSI_STATE_STAY_HIGH))
		btc8723b2ant_tdma_duration_adjust(btcoexist, false,
						  false, 1);
	else
		btc8723b2ant_tdma_duration_adjust(btcoexist, false, true, 1);

	/* sw mechanism */
	btcoexist->btc_get(btcoexist, BTC_GET_U4_WIFI_BW, &wifi_bw);
	if (BTC_WIFI_BW_HT40 == wifi_bw) {
		if ((wifi_rssi_state == BTC_RSSI_STATE_HIGH) ||
		    (wifi_rssi_state == BTC_RSSI_STATE_STAY_HIGH)) {
			btc8723b2ant_sw_mechanism(btcoexist, true, false,
						  false, false);
		} else {
			btc8723b2ant_sw_mechanism(btcoexist, true, false,
						  false, false);
		}
	} else {
		if ((wifi_rssi_state == BTC_RSSI_STATE_HIGH) ||
		    (wifi_rssi_state == BTC_RSSI_STATE_STAY_HIGH)) {
			btc8723b2ant_sw_mechanism(btcoexist, false, false,
						  false, false);
		} else {
			btc8723b2ant_sw_mechanism(btcoexist, false, false,
						  false, false);
		}
	}
}

static void btc8723b2ant_action_a2dp_pan_hs(struct btc_coexist *btcoexist)
{
	u8 wifi_rssi_state, wifi_rssi_state1, bt_rssi_state;
	u32 wifi_bw;
	u8 tmp = BT_8723B_2ANT_WIFI_RSSI_COEXSWITCH_THRES -
			coex_dm->switch_thres_offset;

	wifi_rssi_state = btc8723b2ant_wifi_rssi_state(btcoexist, 0, 2, 15, 0);
	wifi_rssi_state1 = btc8723b2ant_wifi_rssi_state(btcoexist, 1, 2,
							tmp, 0);
	tmp = BT_8723B_2ANT_BT_RSSI_COEXSWITCH_THRES -
			coex_dm->switch_thres_offset;
	bt_rssi_state = btc8723b2ant_bt_rssi_state(btcoexist, 2, tmp, 0);

	btcoexist->btc_set_rf_reg(btcoexist, BTC_RF_A, 0x1, 0xfffff, 0x0);

	btc8723b2ant_limited_rx(btcoexist, NORMAL_EXEC, false, false, 0x8);
	btc8723b2ant_fw_dac_swing_lvl(btcoexist, NORMAL_EXEC, 6);

	if (BTC_RSSI_HIGH(bt_rssi_state))
		btc8723b2ant_dec_bt_pwr(btcoexist, NORMAL_EXEC, 2);
	else
		btc8723b2ant_dec_bt_pwr(btcoexist, NORMAL_EXEC, 0);

	if (BTC_RSSI_HIGH(wifi_rssi_state1) && BTC_RSSI_HIGH(bt_rssi_state)) {
		btc8723b2ant_coex_table_with_type(btcoexist, NORMAL_EXEC, 7);
		btc8723b2ant_power_save_state(btcoexist, BTC_PS_WIFI_NATIVE,
					      0x0, 0x0);
	} else {
		btc8723b2ant_coex_table_with_type(btcoexist, NORMAL_EXEC, 13);
		btc8723b2ant_power_save_state(btcoexist, BTC_PS_LPS_ON, 0x50,
					      0x4);
	}

	btc8723b2ant_tdma_duration_adjust(btcoexist, false, true, 2);

	/* sw mechanism */
	btcoexist->btc_get(btcoexist, BTC_GET_U4_WIFI_BW, &wifi_bw);
	if (BTC_WIFI_BW_HT40 == wifi_bw) {
		if ((wifi_rssi_state == BTC_RSSI_STATE_HIGH) ||
		    (wifi_rssi_state == BTC_RSSI_STATE_STAY_HIGH)) {
			btc8723b2ant_sw_mechanism(btcoexist, true, false,
						  false, false);
		} else {
			btc8723b2ant_sw_mechanism(btcoexist, true, false,
						  false, false);
		}
	} else {
		if ((wifi_rssi_state == BTC_RSSI_STATE_HIGH) ||
		    (wifi_rssi_state == BTC_RSSI_STATE_STAY_HIGH)) {
			btc8723b2ant_sw_mechanism(btcoexist, false, false,
						  false, false);
		} else {
			btc8723b2ant_sw_mechanism(btcoexist, false, false,
						  false, false);
		}
	}
}

static void btc8723b2ant_action_pan_edr(struct btc_coexist *btcoexist)
{
	u8 wifi_rssi_state, wifi_rssi_state1, bt_rssi_state;
	u32 wifi_bw;
	u8 tmp = BT_8723B_2ANT_WIFI_RSSI_COEXSWITCH_THRES -
			coex_dm->switch_thres_offset;

<<<<<<< HEAD
	wifi_rssi_state = btc8723b2ant_wifi_rssi_state(btcoexist,
						       0, 2, 15, 0);
	bt_rssi_state = btc8723b2ant_bt_rssi_state(btcoexist, 2, 29, 0);
=======
	wifi_rssi_state = btc8723b2ant_wifi_rssi_state(btcoexist, 0, 2, 15, 0);
	wifi_rssi_state1 = btc8723b2ant_wifi_rssi_state(btcoexist, 1, 2,
							tmp, 0);
	tmp = BT_8723B_2ANT_BT_RSSI_COEXSWITCH_THRES -
			coex_dm->switch_thres_offset;
	bt_rssi_state = btc8723b2ant_bt_rssi_state(btcoexist, 2, tmp, 0);
>>>>>>> 2ac97f0f

	btcoexist->btc_set_rf_reg(btcoexist, BTC_RF_A, 0x1, 0xfffff, 0x0);

	btc8723b2ant_limited_rx(btcoexist, NORMAL_EXEC, false, false, 0x8);
	btc8723b2ant_fw_dac_swing_lvl(btcoexist, NORMAL_EXEC, 6);

	if (BTC_RSSI_HIGH(bt_rssi_state))
		btc8723b2ant_dec_bt_pwr(btcoexist, NORMAL_EXEC, 2);
	else
		btc8723b2ant_dec_bt_pwr(btcoexist, NORMAL_EXEC, 0);

	if (BTC_RSSI_HIGH(wifi_rssi_state1) && BTC_RSSI_HIGH(bt_rssi_state)) {
		btc8723b2ant_coex_table_with_type(btcoexist, NORMAL_EXEC, 10);
		btc8723b2ant_power_save_state(btcoexist, BTC_PS_WIFI_NATIVE,
					      0x0, 0x0);
	} else {
		btc8723b2ant_coex_table_with_type(btcoexist, NORMAL_EXEC, 13);
		btc8723b2ant_power_save_state(btcoexist, BTC_PS_LPS_ON, 0x50,
					      0x4);
	}

	if ((bt_rssi_state == BTC_RSSI_STATE_HIGH) ||
	    (bt_rssi_state == BTC_RSSI_STATE_STAY_HIGH))
		btc8723b2ant_ps_tdma(btcoexist, NORMAL_EXEC, true, 1);
	else
		btc8723b2ant_ps_tdma(btcoexist, NORMAL_EXEC, true, 5);

	/* sw mechanism */
	btcoexist->btc_get(btcoexist, BTC_GET_U4_WIFI_BW, &wifi_bw);
	if (BTC_WIFI_BW_HT40 == wifi_bw) {
		if ((wifi_rssi_state == BTC_RSSI_STATE_HIGH) ||
		    (wifi_rssi_state == BTC_RSSI_STATE_STAY_HIGH)) {
			btc8723b2ant_sw_mechanism(btcoexist, true, false,
						  false, false);
		} else {
			btc8723b2ant_sw_mechanism(btcoexist, true, false,
						  false, false);
		}
	} else {
		if ((wifi_rssi_state == BTC_RSSI_STATE_HIGH) ||
		    (wifi_rssi_state == BTC_RSSI_STATE_STAY_HIGH)) {
			btc8723b2ant_sw_mechanism(btcoexist, false, false,
						  false, false);
		} else {
			btc8723b2ant_sw_mechanism(btcoexist, false, false,
						  false, false);
		}
	}
}

/* PAN(HS) only */
static void btc8723b2ant_action_pan_hs(struct btc_coexist *btcoexist)
{
	u8 wifi_rssi_state, wifi_rssi_state1, bt_rssi_state;
	u32 wifi_bw;
	u8 tmp = BT_8723B_2ANT_WIFI_RSSI_COEXSWITCH_THRES -
			coex_dm->switch_thres_offset;

	wifi_rssi_state = btc8723b2ant_wifi_rssi_state(btcoexist, 0, 2, 15, 0);
	wifi_rssi_state1 = btc8723b2ant_wifi_rssi_state(btcoexist, 1, 2,
							tmp, 0);
	tmp = BT_8723B_2ANT_BT_RSSI_COEXSWITCH_THRES -
			coex_dm->switch_thres_offset;
	bt_rssi_state = btc8723b2ant_bt_rssi_state(btcoexist, 2, tmp, 0);

	btcoexist->btc_set_rf_reg(btcoexist, BTC_RF_A, 0x1, 0xfffff, 0x0);

	btc8723b2ant_limited_rx(btcoexist, NORMAL_EXEC, false, false, 0x8);
	btc8723b2ant_fw_dac_swing_lvl(btcoexist, NORMAL_EXEC, 6);

	if (BTC_RSSI_HIGH(bt_rssi_state))
		btc8723b2ant_dec_bt_pwr(btcoexist, NORMAL_EXEC, 2);
	else
		btc8723b2ant_dec_bt_pwr(btcoexist, NORMAL_EXEC, 0);

	btc8723b2ant_coex_table_with_type(btcoexist, NORMAL_EXEC, 7);
	btc8723b2ant_ps_tdma(btcoexist, NORMAL_EXEC, false, 1);

	btcoexist->btc_get(btcoexist, BTC_GET_U4_WIFI_BW, &wifi_bw);
	if (BTC_WIFI_BW_HT40 == wifi_bw) {
		if ((wifi_rssi_state == BTC_RSSI_STATE_HIGH) ||
		    (wifi_rssi_state == BTC_RSSI_STATE_STAY_HIGH)) {
			btc8723b2ant_sw_mechanism(btcoexist, true, false,
						  false, false);
		} else {
			btc8723b2ant_sw_mechanism(btcoexist, true, false,
						  false, false);
		}
	} else {
		if ((wifi_rssi_state == BTC_RSSI_STATE_HIGH) ||
		    (wifi_rssi_state == BTC_RSSI_STATE_STAY_HIGH)) {
			btc8723b2ant_sw_mechanism(btcoexist, false, false,
						  false, false);
		} else {
			btc8723b2ant_sw_mechanism(btcoexist, false, false,
						  false, false);
		}
	}
}

/* PAN(EDR) + A2DP */
static void btc8723b2ant_action_pan_edr_a2dp(struct btc_coexist *btcoexist)
{
	u8 wifi_rssi_state, wifi_rssi_state1, bt_rssi_state;
	u32 wifi_bw;
	u8 tmp = BT_8723B_2ANT_WIFI_RSSI_COEXSWITCH_THRES -
			coex_dm->switch_thres_offset;

<<<<<<< HEAD
	wifi_rssi_state = btc8723b2ant_wifi_rssi_state(btcoexist,
						       0, 2, 15, 0);
	bt_rssi_state = btc8723b2ant_bt_rssi_state(btcoexist, 2, 29, 0);
=======
	wifi_rssi_state = btc8723b2ant_wifi_rssi_state(btcoexist, 0, 2, 15, 0);
	wifi_rssi_state1 = btc8723b2ant_wifi_rssi_state(btcoexist, 1, 2,
							tmp, 0);
	tmp = BT_8723B_2ANT_BT_RSSI_COEXSWITCH_THRES -
			coex_dm->switch_thres_offset;
	bt_rssi_state = btc8723b2ant_bt_rssi_state(btcoexist, 2, tmp, 0);
>>>>>>> 2ac97f0f

	btcoexist->btc_set_rf_reg(btcoexist, BTC_RF_A, 0x1, 0xfffff, 0x0);

	btc8723b2ant_fw_dac_swing_lvl(btcoexist, NORMAL_EXEC, 6);

	if (BTC_RSSI_HIGH(bt_rssi_state))
		btc8723b2ant_dec_bt_pwr(btcoexist, NORMAL_EXEC, 2);
	else
		btc8723b2ant_dec_bt_pwr(btcoexist, NORMAL_EXEC, 0);

	if (BTC_RSSI_HIGH(wifi_rssi_state1) && BTC_RSSI_HIGH(bt_rssi_state))
		btc8723b2ant_power_save_state(btcoexist, BTC_PS_WIFI_NATIVE,
					      0x0, 0x0);
	else
		btc8723b2ant_power_save_state(btcoexist, BTC_PS_LPS_ON, 0x50,
					      0x4);
	btcoexist->btc_get(btcoexist, BTC_GET_U4_WIFI_BW, &wifi_bw);

	if ((bt_rssi_state == BTC_RSSI_STATE_HIGH) ||
	    (bt_rssi_state == BTC_RSSI_STATE_STAY_HIGH)) {
		btc8723b2ant_coex_table_with_type(btcoexist, NORMAL_EXEC, 12);
		if (BTC_WIFI_BW_HT40 == wifi_bw)
			btc8723b2ant_tdma_duration_adjust(btcoexist, false,
							  true, 3);
		else
			btc8723b2ant_tdma_duration_adjust(btcoexist, false,
							  false, 3);
	} else {
		btc8723b2ant_coex_table_with_type(btcoexist, NORMAL_EXEC, 7);
		btc8723b2ant_ps_tdma(btcoexist, NORMAL_EXEC, true, 3);
	}

	/* sw mechanism	*/
	if (BTC_WIFI_BW_HT40 == wifi_bw) {
		if ((wifi_rssi_state == BTC_RSSI_STATE_HIGH) ||
		    (wifi_rssi_state == BTC_RSSI_STATE_STAY_HIGH)) {
			btc8723b2ant_sw_mechanism(btcoexist, true, false,
						  false, false);
		} else {
			btc8723b2ant_sw_mechanism(btcoexist, true, false,
						  false, false);
		}
	} else {
		if ((wifi_rssi_state == BTC_RSSI_STATE_HIGH) ||
		    (wifi_rssi_state == BTC_RSSI_STATE_STAY_HIGH)) {
			btc8723b2ant_sw_mechanism(btcoexist, false, false,
						  false, false);
		} else {
			btc8723b2ant_sw_mechanism(btcoexist, false, false,
						  false, false);
		}
	}
}

static void btc8723b2ant_action_pan_edr_hid(struct btc_coexist *btcoexist)
{
	u8 wifi_rssi_state, wifi_rssi_state1, bt_rssi_state;
	u32 wifi_bw;
<<<<<<< HEAD

	wifi_rssi_state = btc8723b2ant_wifi_rssi_state(btcoexist,
						       0, 2, 15, 0);
	bt_rssi_state = btc8723b2ant_bt_rssi_state(btcoexist, 2, 29, 0);
=======
	u8 tmp = BT_8723B_2ANT_WIFI_RSSI_COEXSWITCH_THRES -
			coex_dm->switch_thres_offset;

	wifi_rssi_state = btc8723b2ant_wifi_rssi_state(btcoexist, 0, 2, 15, 0);
	wifi_rssi_state1 = btc8723b2ant_wifi_rssi_state(btcoexist, 1, 2,
							tmp, 0);
	tmp = BT_8723B_2ANT_BT_RSSI_COEXSWITCH_THRES -
			coex_dm->switch_thres_offset;
	bt_rssi_state = btc8723b2ant_bt_rssi_state(btcoexist, 2, tmp, 0);
>>>>>>> 2ac97f0f
	btcoexist->btc_get(btcoexist, BTC_GET_U4_WIFI_BW, &wifi_bw);

	btc8723b2ant_limited_rx(btcoexist, NORMAL_EXEC, false, false, 0x8);

	if (BTC_RSSI_HIGH(bt_rssi_state))
		btc8723b2ant_dec_bt_pwr(btcoexist, NORMAL_EXEC, 2);
	else
		btc8723b2ant_dec_bt_pwr(btcoexist, NORMAL_EXEC, 0);

	if (BTC_RSSI_HIGH(wifi_rssi_state1) && BTC_RSSI_HIGH(bt_rssi_state)) {
		btc8723b2ant_coex_table_with_type(btcoexist, NORMAL_EXEC, 7);
		btc8723b2ant_power_save_state(btcoexist, BTC_PS_WIFI_NATIVE,
					      0x0, 0x0);
	} else {
		btc8723b2ant_coex_table_with_type(btcoexist, NORMAL_EXEC, 14);
		btc8723b2ant_power_save_state(btcoexist, BTC_PS_LPS_ON, 0x50,
					      0x4);
	}

	if ((bt_rssi_state == BTC_RSSI_STATE_HIGH) ||
	    (bt_rssi_state == BTC_RSSI_STATE_STAY_HIGH)) {
		if (BTC_WIFI_BW_HT40 == wifi_bw) {
			btc8723b2ant_fw_dac_swing_lvl(btcoexist, NORMAL_EXEC,
						      3);
			btcoexist->btc_set_rf_reg(btcoexist, BTC_RF_A, 0x1,
						  0xfffff, 0x780);
		} else {
			btc8723b2ant_fw_dac_swing_lvl(btcoexist, NORMAL_EXEC,
						      6);
			btcoexist->btc_set_rf_reg(btcoexist, BTC_RF_A, 0x1,
						  0xfffff, 0x0);
		}
		btc8723b2ant_tdma_duration_adjust(btcoexist, true, false, 2);
	} else {
		btc8723b2ant_fw_dac_swing_lvl(btcoexist, NORMAL_EXEC, 6);
		btcoexist->btc_set_rf_reg(btcoexist, BTC_RF_A, 0x1, 0xfffff,
					  0x0);
		btc8723b2ant_tdma_duration_adjust(btcoexist, true, true, 2);
	}

	/* sw mechanism */
	if (BTC_WIFI_BW_HT40 == wifi_bw) {
		if ((wifi_rssi_state == BTC_RSSI_STATE_HIGH) ||
		    (wifi_rssi_state == BTC_RSSI_STATE_STAY_HIGH)) {
			btc8723b2ant_sw_mechanism(btcoexist, true, true,
						  false, false);
		} else {
			btc8723b2ant_sw_mechanism(btcoexist, true, true,
						  false, false);
		}
	} else {
		if ((wifi_rssi_state == BTC_RSSI_STATE_HIGH) ||
		    (wifi_rssi_state == BTC_RSSI_STATE_STAY_HIGH)) {
			btc8723b2ant_sw_mechanism(btcoexist, false, true,
						  false, false);
		} else {
			btc8723b2ant_sw_mechanism(btcoexist, false, true,
						  false, false);
		}
	}
}

/* HID + A2DP + PAN(EDR) */
static void btc8723b2ant_action_hid_a2dp_pan_edr(struct btc_coexist *btcoexist)
{
	u8 wifi_rssi_state, wifi_rssi_state1, bt_rssi_state;
	u32 wifi_bw;
	u8 tmp = BT_8723B_2ANT_WIFI_RSSI_COEXSWITCH_THRES -
			coex_dm->switch_thres_offset;

<<<<<<< HEAD
	wifi_rssi_state = btc8723b2ant_wifi_rssi_state(btcoexist,
						       0, 2, 15, 0);
	bt_rssi_state = btc8723b2ant_bt_rssi_state(btcoexist, 2, 29, 0);
=======
	wifi_rssi_state = btc8723b2ant_wifi_rssi_state(btcoexist, 0, 2, 15, 0);
	wifi_rssi_state1 = btc8723b2ant_wifi_rssi_state(btcoexist, 1, 2,
							tmp, 0);
	tmp = BT_8723B_2ANT_BT_RSSI_COEXSWITCH_THRES -
			coex_dm->switch_thres_offset;
	bt_rssi_state = btc8723b2ant_bt_rssi_state(btcoexist, 2, tmp, 0);
>>>>>>> 2ac97f0f

	btcoexist->btc_set_rf_reg(btcoexist, BTC_RF_A, 0x1, 0xfffff, 0x0);

	btc8723b2ant_limited_rx(btcoexist, NORMAL_EXEC, false, false, 0x8);
	btc8723b2ant_fw_dac_swing_lvl(btcoexist, NORMAL_EXEC, 6);

	if (BTC_RSSI_HIGH(bt_rssi_state))
		btc8723b2ant_dec_bt_pwr(btcoexist, NORMAL_EXEC, 2);
	else
		btc8723b2ant_dec_bt_pwr(btcoexist, NORMAL_EXEC, 0);

	if (BTC_RSSI_HIGH(wifi_rssi_state1) && BTC_RSSI_HIGH(bt_rssi_state)) {
		btc8723b2ant_coex_table_with_type(btcoexist, NORMAL_EXEC, 7);
		btc8723b2ant_power_save_state(btcoexist, BTC_PS_WIFI_NATIVE,
					      0x0, 0x0);
	} else {
		btc8723b2ant_coex_table_with_type(btcoexist, NORMAL_EXEC, 14);
		btc8723b2ant_power_save_state(btcoexist, BTC_PS_LPS_ON, 0x50,
					      0x4);
	}

	btcoexist->btc_get(btcoexist, BTC_GET_U4_WIFI_BW, &wifi_bw);


	if ((bt_rssi_state == BTC_RSSI_STATE_HIGH) ||
	    (bt_rssi_state == BTC_RSSI_STATE_STAY_HIGH)) {
		if (BTC_WIFI_BW_HT40 == wifi_bw)
			btc8723b2ant_tdma_duration_adjust(btcoexist, true,
							  true, 2);
		else
			btc8723b2ant_tdma_duration_adjust(btcoexist, true,
							  false, 3);
	} else {
		btc8723b2ant_tdma_duration_adjust(btcoexist, true, true, 3);
	}

	/* sw mechanism */
	if (BTC_WIFI_BW_HT40 == wifi_bw) {
		if ((wifi_rssi_state == BTC_RSSI_STATE_HIGH) ||
		    (wifi_rssi_state == BTC_RSSI_STATE_STAY_HIGH)) {
			btc8723b2ant_sw_mechanism(btcoexist, true, true,
						  false, false);
		} else {
			btc8723b2ant_sw_mechanism(btcoexist, true, true,
						  false, false);
		}
	} else {
		if ((wifi_rssi_state == BTC_RSSI_STATE_HIGH) ||
		    (wifi_rssi_state == BTC_RSSI_STATE_STAY_HIGH)) {
			btc8723b2ant_sw_mechanism(btcoexist, false, true,
						  false, false);
		} else {
			btc8723b2ant_sw_mechanism(btcoexist, false, true,
						  false, false);
		}
	}
}

static void btc8723b2ant_action_hid_a2dp(struct btc_coexist *btcoexist)
{
	u8 wifi_rssi_state, wifi_rssi_state1, bt_rssi_state;
	u32 wifi_bw;
	u8 ap_num = 0;
	u8 tmp = BT_8723B_2ANT_WIFI_RSSI_COEXSWITCH_THRES -
			coex_dm->switch_thres_offset;

<<<<<<< HEAD
	wifi_rssi_state = btc8723b2ant_wifi_rssi_state(btcoexist,
						       0, 2, 15, 0);
	bt_rssi_state = btc8723b2ant_bt_rssi_state(btcoexist, 2, 29, 0);
=======
	wifi_rssi_state = btc8723b2ant_wifi_rssi_state(btcoexist, 0, 2, 15, 0);
	wifi_rssi_state1 = btc8723b2ant_wifi_rssi_state(btcoexist, 1, 2,
							tmp, 0);
	tmp = BT_8723B_2ANT_BT_RSSI_COEXSWITCH_THRES -
			 coex_dm->switch_thres_offset;
	bt_rssi_state = btc8723b2ant_bt_rssi_state(btcoexist, 3, tmp, 37);
>>>>>>> 2ac97f0f

	btcoexist->btc_set_rf_reg(btcoexist, BTC_RF_A, 0x1, 0xfffff, 0x0);

	btc8723b2ant_limited_rx(btcoexist, NORMAL_EXEC, false, true, 0x5);
	btc8723b2ant_fw_dac_swing_lvl(btcoexist, NORMAL_EXEC, 6);

	btcoexist->btc_get(btcoexist, BTC_GET_U4_WIFI_BW, &wifi_bw);

	if (wifi_bw == BTC_WIFI_BW_LEGACY) {
		if (BTC_RSSI_HIGH(bt_rssi_state))
			btc8723b2ant_dec_bt_pwr(btcoexist, NORMAL_EXEC, 2);
		else if (BTC_RSSI_MEDIUM(bt_rssi_state))
			btc8723b2ant_dec_bt_pwr(btcoexist, NORMAL_EXEC, 2);
		else
			btc8723b2ant_dec_bt_pwr(btcoexist, NORMAL_EXEC, 0);
	} else {
		/* only 802.11N mode we have to dec bt power to 4 degree */
		if (BTC_RSSI_HIGH(bt_rssi_state)) {
			/* need to check ap Number of Not */
			if (ap_num < 10)
				btc8723b2ant_dec_bt_pwr(btcoexist,
							NORMAL_EXEC, 4);
			else
				btc8723b2ant_dec_bt_pwr(btcoexist,
							NORMAL_EXEC, 2);
		} else if (BTC_RSSI_MEDIUM(bt_rssi_state)) {
			btc8723b2ant_dec_bt_pwr(btcoexist, NORMAL_EXEC, 2);
		} else {
			btc8723b2ant_dec_bt_pwr(btcoexist, NORMAL_EXEC, 0);
		}
	}

	if (BTC_RSSI_HIGH(wifi_rssi_state1) && BTC_RSSI_HIGH(bt_rssi_state)) {
		btc8723b2ant_coex_table_with_type(btcoexist, NORMAL_EXEC, 7);
		btc8723b2ant_power_save_state(btcoexist, BTC_PS_WIFI_NATIVE,
					      0x0, 0x0);
	} else {
		btc8723b2ant_coex_table_with_type(btcoexist, NORMAL_EXEC, 14);
		btc8723b2ant_power_save_state(btcoexist, BTC_PS_LPS_ON, 0x50,
					      0x4);
	}

	if (BTC_RSSI_HIGH(bt_rssi_state)) {
		if (ap_num < 10)
			btc8723b2ant_tdma_duration_adjust(btcoexist, true,
							  false, 1);
		else
			btc8723b2ant_tdma_duration_adjust(btcoexist, true,
							  false, 3);
	} else {
		btc8723b2ant_fw_dac_swing_lvl(btcoexist, NORMAL_EXEC, 18);
		btcoexist->btc_write_1byte(btcoexist, 0x456, 0x38);
		btcoexist->btc_write_2byte(btcoexist, 0x42a, 0x0808);
		btcoexist->btc_write_4byte(btcoexist, 0x430, 0x0);
		btcoexist->btc_write_4byte(btcoexist, 0x434, 0x01010000);

		if (ap_num < 10)
			btc8723b2ant_tdma_duration_adjust(btcoexist, true,
							  true, 1);
		else
			btc8723b2ant_tdma_duration_adjust(btcoexist, true,
							  true, 3);
	}

	/* sw mechanism */
	if (BTC_WIFI_BW_HT40 == wifi_bw) {
		if ((wifi_rssi_state == BTC_RSSI_STATE_HIGH) ||
		    (wifi_rssi_state == BTC_RSSI_STATE_STAY_HIGH)) {
			btc8723b2ant_sw_mechanism(btcoexist, true, true,
						  false, false);
		} else {
			btc8723b2ant_sw_mechanism(btcoexist, true, true,
						  false, false);
		}
	} else {
		if ((wifi_rssi_state == BTC_RSSI_STATE_HIGH) ||
		    (wifi_rssi_state == BTC_RSSI_STATE_STAY_HIGH)) {
			btc8723b2ant_sw_mechanism(btcoexist, false, true,
						  false, false);
		} else {
			btc8723b2ant_sw_mechanism(btcoexist, false, true,
						  false, false);
		}
	}
}

static void btc8723b2ant_action_wifi_multi_port(struct btc_coexist *btcoexist)
{
	btc8723b2ant_fw_dac_swing_lvl(btcoexist, NORMAL_EXEC, 6);
	btc8723b2ant_dec_bt_pwr(btcoexist, NORMAL_EXEC, 0);

	/* sw all off */
	btc8723b2ant_sw_mechanism(btcoexist, false, false, false, false);

	/* hw all off */
	btc8723b2ant_coex_table_with_type(btcoexist, NORMAL_EXEC, 0);

	btc8723b2ant_power_save_state(btcoexist, BTC_PS_WIFI_NATIVE, 0x0, 0x0);
	btc8723b2ant_ps_tdma(btcoexist, NORMAL_EXEC, false, 1);
}

static void btc8723b2ant_run_coexist_mechanism(struct btc_coexist *btcoexist)
{
	struct rtl_priv *rtlpriv = btcoexist->adapter;
	u8 algorithm = 0;
	u32 num_of_wifi_link = 0;
	u32 wifi_link_status = 0;
	struct btc_bt_link_info *bt_link_info = &btcoexist->bt_link_info;
	bool miracast_plus_bt = false;
	bool scan = false, link = false, roam = false;

	RT_TRACE(rtlpriv, COMP_BT_COEXIST, DBG_LOUD,
		 "[BTCoex], RunCoexistMechanism()===>\n");

	if (btcoexist->manual_control) {
		RT_TRACE(rtlpriv, COMP_BT_COEXIST, DBG_LOUD,
			 "[BTCoex], RunCoexistMechanism(), return for Manual CTRL <===\n");
		return;
	}

	if (coex_sta->under_ips) {
		RT_TRACE(rtlpriv, COMP_BT_COEXIST, DBG_LOUD,
			 "[BTCoex], wifi is under IPS !!!\n");
		return;
	}

	algorithm = btc8723b2ant_action_algorithm(btcoexist);
	if (coex_sta->c2h_bt_inquiry_page &&
	    (BT_8723B_2ANT_COEX_ALGO_PANHS != algorithm)) {
		RT_TRACE(rtlpriv, COMP_BT_COEXIST, DBG_LOUD,
			 "[BTCoex], BT is under inquiry/page scan !!\n");
		btc8723b2ant_action_bt_inquiry(btcoexist);
		return;
	}

	btcoexist->btc_get(btcoexist, BTC_GET_BL_WIFI_SCAN, &scan);
	btcoexist->btc_get(btcoexist, BTC_GET_BL_WIFI_LINK, &link);
	btcoexist->btc_get(btcoexist, BTC_GET_BL_WIFI_ROAM, &roam);

	if (scan || link || roam) {
		RT_TRACE(rtlpriv, COMP_BT_COEXIST, DBG_LOUD,
			 "[BTCoex], WiFi is under Link Process !!\n");
		btc8723b2ant_action_wifi_link_process(btcoexist);
		return;
	}

	/* for P2P */
	btcoexist->btc_get(btcoexist, BTC_GET_U4_WIFI_LINK_STATUS,
			   &wifi_link_status);
	num_of_wifi_link = wifi_link_status >> 16;

	if ((num_of_wifi_link >= 2) ||
	    (wifi_link_status & WIFI_P2P_GO_CONNECTED)) {
		RT_TRACE(rtlpriv, COMP_BT_COEXIST, DBG_LOUD,
			 "############# [BTCoex],  Multi-Port num_of_wifi_link = %d, wifi_link_status = 0x%x\n",
			 num_of_wifi_link, wifi_link_status);

		if (bt_link_info->bt_link_exist)
			miracast_plus_bt = true;
		else
			miracast_plus_bt = false;

		btcoexist->btc_set(btcoexist, BTC_SET_BL_MIRACAST_PLUS_BT,
				   &miracast_plus_bt);
		btc8723b2ant_action_wifi_multi_port(btcoexist);

		return;
	}

	miracast_plus_bt = false;
	btcoexist->btc_set(btcoexist, BTC_SET_BL_MIRACAST_PLUS_BT,
			   &miracast_plus_bt);

	coex_dm->cur_algorithm = algorithm;
	RT_TRACE(rtlpriv, COMP_BT_COEXIST, DBG_LOUD,
		 "[BTCoex], Algorithm = %d\n",
		 coex_dm->cur_algorithm);

	if (btc8723b2ant_is_common_action(btcoexist)) {
		RT_TRACE(rtlpriv, COMP_BT_COEXIST, DBG_LOUD,
			 "[BTCoex], Action 2-Ant common\n");
		coex_dm->auto_tdma_adjust = false;
	} else {
		if (coex_dm->cur_algorithm != coex_dm->pre_algorithm) {
			RT_TRACE(rtlpriv, COMP_BT_COEXIST, DBG_LOUD,
				 "[BTCoex], preAlgorithm=%d, curAlgorithm=%d\n",
				 coex_dm->pre_algorithm,
				 coex_dm->cur_algorithm);
			coex_dm->auto_tdma_adjust = false;
		}
		switch (coex_dm->cur_algorithm) {
		case BT_8723B_2ANT_COEX_ALGO_SCO:
			RT_TRACE(rtlpriv, COMP_BT_COEXIST, DBG_LOUD,
				 "[BTCoex], Action 2-Ant, algorithm = SCO\n");
			btc8723b2ant_action_sco(btcoexist);
			break;
		case BT_8723B_2ANT_COEX_ALGO_HID:
			RT_TRACE(rtlpriv, COMP_BT_COEXIST, DBG_LOUD,
				 "[BTCoex], Action 2-Ant, algorithm = HID\n");
			btc8723b2ant_action_hid(btcoexist);
			break;
		case BT_8723B_2ANT_COEX_ALGO_A2DP:
			RT_TRACE(rtlpriv, COMP_BT_COEXIST, DBG_LOUD,
				 "[BTCoex], Action 2-Ant, algorithm = A2DP\n");
			btc8723b2ant_action_a2dp(btcoexist);
			break;
		case BT_8723B_2ANT_COEX_ALGO_A2DP_PANHS:
			RT_TRACE(rtlpriv, COMP_BT_COEXIST, DBG_LOUD,
				 "[BTCoex], Action 2-Ant, algorithm = A2DP+PAN(HS)\n");
			btc8723b2ant_action_a2dp_pan_hs(btcoexist);
			break;
		case BT_8723B_2ANT_COEX_ALGO_PANEDR:
			RT_TRACE(rtlpriv, COMP_BT_COEXIST, DBG_LOUD,
				 "[BTCoex], Action 2-Ant, algorithm = PAN(EDR)\n");
			btc8723b2ant_action_pan_edr(btcoexist);
			break;
		case BT_8723B_2ANT_COEX_ALGO_PANHS:
			RT_TRACE(rtlpriv, COMP_BT_COEXIST, DBG_LOUD,
				 "[BTCoex], Action 2-Ant, algorithm = HS mode\n");
			btc8723b2ant_action_pan_hs(btcoexist);
			break;
		case BT_8723B_2ANT_COEX_ALGO_PANEDR_A2DP:
			RT_TRACE(rtlpriv, COMP_BT_COEXIST, DBG_LOUD,
				 "[BTCoex], Action 2-Ant, algorithm = PAN+A2DP\n");
			btc8723b2ant_action_pan_edr_a2dp(btcoexist);
			break;
		case BT_8723B_2ANT_COEX_ALGO_PANEDR_HID:
			RT_TRACE(rtlpriv, COMP_BT_COEXIST, DBG_LOUD,
				 "[BTCoex], Action 2-Ant, algorithm = PAN(EDR)+HID\n");
			btc8723b2ant_action_pan_edr_hid(btcoexist);
			break;
		case BT_8723B_2ANT_COEX_ALGO_HID_A2DP_PANEDR:
			RT_TRACE(rtlpriv, COMP_BT_COEXIST, DBG_LOUD,
				 "[BTCoex], Action 2-Ant, algorithm = HID+A2DP+PAN\n");
			btc8723b2ant_action_hid_a2dp_pan_edr(btcoexist);
			break;
		case BT_8723B_2ANT_COEX_ALGO_HID_A2DP:
			RT_TRACE(rtlpriv, COMP_BT_COEXIST, DBG_LOUD,
				 "[BTCoex], Action 2-Ant, algorithm = HID+A2DP\n");
			btc8723b2ant_action_hid_a2dp(btcoexist);
			break;
		default:
			RT_TRACE(rtlpriv, COMP_BT_COEXIST, DBG_LOUD,
				 "[BTCoex], Action 2-Ant, algorithm = coexist All Off!!\n");
			btc8723b2ant_coex_alloff(btcoexist);
			break;
		}
		coex_dm->pre_algorithm = coex_dm->cur_algorithm;
	}
}

static void btc8723b2ant_wifioff_hwcfg(struct btc_coexist *btcoexist)
{
	bool is_in_mp_mode = false;
	u8 h2c_parameter[2] = {0};
	u32 fw_ver = 0;

	/* set wlan_act to low */
	btcoexist->btc_write_1byte(btcoexist, 0x76e, 0x4);

	/* WiFi standby while GNT_BT 0 -> 1 */
	btcoexist->btc_set_rf_reg(btcoexist, BTC_RF_A, 0x1, 0xfffff, 0x780);

	btcoexist->btc_get(btcoexist, BTC_GET_U4_WIFI_FW_VER, &fw_ver);
	if (fw_ver >= 0x180000) {
		/* Use H2C to set GNT_BT to HIGH */
		h2c_parameter[0] = 1;
		btcoexist->btc_fill_h2c(btcoexist, 0x6E, 1, h2c_parameter);
	} else {
		btcoexist->btc_write_1byte(btcoexist, 0x765, 0x18);
	}

	btcoexist->btc_get(btcoexist, BTC_GET_BL_WIFI_IS_IN_MP_MODE,
			   &is_in_mp_mode);
	if (!is_in_mp_mode)
		/* BT select s0/s1 is controlled by BT */
		btcoexist->btc_write_1byte_bitmask(btcoexist, 0x67, 0x20, 0x0);
	else
		/* BT select s0/s1 is controlled by WiFi */
		btcoexist->btc_write_1byte_bitmask(btcoexist, 0x67, 0x20, 0x1);
}

/*********************************************************************
 *  extern function start with ex_btc8723b2ant_
 *********************************************************************/
void ex_btc8723b2ant_init_hwconfig(struct btc_coexist *btcoexist)
{
	struct rtl_priv *rtlpriv = btcoexist->adapter;
	u8 u8tmp = 0;

	RT_TRACE(rtlpriv, COMP_BT_COEXIST, DBG_LOUD,
		 "[BTCoex], 2Ant Init HW Config!!\n");
	coex_dm->bt_rf0x1e_backup =
		btcoexist->btc_get_rf_reg(btcoexist, BTC_RF_A, 0x1e, 0xfffff);

	/* 0x790[5:0] = 0x5 */
	u8tmp = btcoexist->btc_read_1byte(btcoexist, 0x790);
	u8tmp &= 0xc0;
	u8tmp |= 0x5;
	btcoexist->btc_write_1byte(btcoexist, 0x790, u8tmp);

	/* Antenna config */
	btc8723b2ant_set_ant_path(btcoexist, BTC_ANT_WIFI_AT_MAIN,
				  true, false);
	coex_sta->dis_ver_info_cnt = 0;

	/* PTA parameter */
	btc8723b2ant_coex_table_with_type(btcoexist, FORCE_EXEC, 0);

	/* Enable counter statistics */
	/* 0x76e[3] = 1, WLAN_ACT controlled by PTA */
	btcoexist->btc_write_1byte(btcoexist, 0x76e, 0x4);
	btcoexist->btc_write_1byte(btcoexist, 0x778, 0x3);
	btcoexist->btc_write_1byte_bitmask(btcoexist, 0x40, 0x20, 0x1);
}

void ex_btc8723b2ant_power_on_setting(struct btc_coexist *btcoexist)
{
	struct btc_board_info *board_info = &btcoexist->board_info;
	u16 u16tmp = 0x0;
	u32 value = 0;

	btcoexist->btc_write_1byte(btcoexist, 0x67, 0x20);

	/* enable BB, REG_SYS_FUNC_EN such that we can write 0x948 correctly */
	u16tmp = btcoexist->btc_read_2byte(btcoexist, 0x2);
	btcoexist->btc_write_2byte(btcoexist, 0x2, u16tmp | BIT0 | BIT1);

	btcoexist->btc_write_4byte(btcoexist, 0x948, 0x0);

	if (btcoexist->chip_interface == BTC_INTF_USB) {
		/* fixed at S0 for USB interface */
		board_info->btdm_ant_pos = BTC_ANTENNA_AT_AUX_PORT;
	} else {
		/* for PCIE and SDIO interface, we check efuse 0xc3[6] */
		if (board_info->single_ant_path == 0) {
			/* set to S1 */
			board_info->btdm_ant_pos = BTC_ANTENNA_AT_MAIN_PORT;
		} else if (board_info->single_ant_path == 1) {
			/* set to S0 */
			board_info->btdm_ant_pos = BTC_ANTENNA_AT_AUX_PORT;
		}
		btcoexist->btc_set(btcoexist, BTC_SET_ACT_ANTPOSREGRISTRY_CTRL,
				   &value);
	}
}

void ex_btc8723b2ant_pre_load_firmware(struct btc_coexist *btcoexist)
{
	struct btc_board_info *board_info = &btcoexist->board_info;
	u8 u8tmp = 0x4; /* Set BIT2 by default since it's 2ant case */

	/**
	 * S0 or S1 setting and Local register setting(By this fw can get
	 * ant number, S0/S1, ... info)
	 *
	 * Local setting bit define
	 *	BIT0: "0" : no antenna inverse; "1" : antenna inverse
	 *	BIT1: "0" : internal switch; "1" : external switch
	 *	BIT2: "0" : one antenna; "1" : two antennas
	 *
	 * NOTE: here default all internal switch and 1-antenna ==> BIT1=0 and
	 * BIT2 = 0
	 */
	if (btcoexist->chip_interface == BTC_INTF_USB) {
		/* fixed at S0 for USB interface */
		u8tmp |= 0x1; /* antenna inverse */
		btcoexist->btc_write_local_reg_1byte(btcoexist, 0xfe08, u8tmp);
	} else {
		/* for PCIE and SDIO interface, we check efuse 0xc3[6] */
		if (board_info->single_ant_path == 0) {
		} else if (board_info->single_ant_path == 1) {
			/* set to S0 */
			u8tmp |= 0x1; /* antenna inverse */
		}

		if (btcoexist->chip_interface == BTC_INTF_PCI)
			btcoexist->btc_write_local_reg_1byte(btcoexist, 0x384,
							     u8tmp);
		else if (btcoexist->chip_interface == BTC_INTF_SDIO)
			btcoexist->btc_write_local_reg_1byte(btcoexist, 0x60,
							     u8tmp);
	}
}

void ex_btc8723b2ant_init_coex_dm(struct btc_coexist *btcoexist)
{
	struct rtl_priv *rtlpriv = btcoexist->adapter;

	RT_TRACE(rtlpriv, COMP_BT_COEXIST, DBG_LOUD,
		 "[BTCoex], Coex Mechanism Init!!\n");
	btc8723b2ant_init_coex_dm(btcoexist);
}

void ex_btc8723b2ant_display_coex_info(struct btc_coexist *btcoexist)
{
	struct btc_board_info *board_info = &btcoexist->board_info;
	struct btc_stack_info *stack_info = &btcoexist->stack_info;
	struct btc_bt_link_info *bt_link_info = &btcoexist->bt_link_info;
	struct rtl_priv *rtlpriv = btcoexist->adapter;
	u8 u8tmp[4], i, bt_info_ext, ps_tdma_case = 0;
	u32 u32tmp[4];
	bool roam = false, scan = false;
	bool link = false, wifi_under_5g = false;
	bool bt_hs_on = false, wifi_busy = false;
	s32 wifi_rssi = 0, bt_hs_rssi = 0;
	u32 wifi_bw, wifi_traffic_dir, fa_ofdm, fa_cck;
	u8 wifi_dot11_chnl, wifi_hs_chnl;
	u32 fw_ver = 0, bt_patch_ver = 0;
	u8 ap_num = 0;

	RT_TRACE(rtlpriv, COMP_INIT, DBG_DMESG,
		 "\r\n ============[BT Coexist info]============");

	if (btcoexist->manual_control) {
		RT_TRACE(rtlpriv, COMP_INIT, DBG_DMESG,
			 "\r\n ==========[Under Manual Control]============");
		RT_TRACE(rtlpriv, COMP_INIT, DBG_DMESG,
			 "\r\n ==========================================");
	}

	if (!board_info->bt_exist) {
		RT_TRACE(rtlpriv, COMP_INIT, DBG_DMESG, "\r\n BT not exists !!!");
		return;
	}

	RT_TRACE(rtlpriv, COMP_INIT, DBG_DMESG, "\r\n %-35s = %d/ %d ",
		 "Ant PG number/ Ant mechanism:",
		 board_info->pg_ant_num, board_info->btdm_ant_num);

	RT_TRACE(rtlpriv, COMP_INIT, DBG_DMESG, "\r\n %-35s = %s / %d",
		 "BT stack/ hci ext ver",
		 ((stack_info->profile_notified) ? "Yes" : "No"),
		 stack_info->hci_version);

	btcoexist->btc_get(btcoexist, BTC_GET_U4_BT_PATCH_VER, &bt_patch_ver);
	btcoexist->btc_get(btcoexist, BTC_GET_U4_WIFI_FW_VER, &fw_ver);
	RT_TRACE(rtlpriv, COMP_INIT, DBG_DMESG,
		 "\r\n %-35s = %d_%x/ 0x%x/ 0x%x(%d)",
		 "CoexVer/ FwVer/ PatchVer",
		 glcoex_ver_date_8723b_2ant, glcoex_ver_8723b_2ant,
		 fw_ver, bt_patch_ver, bt_patch_ver);

	btcoexist->btc_get(btcoexist, BTC_GET_BL_HS_OPERATION, &bt_hs_on);
	btcoexist->btc_get(btcoexist, BTC_GET_U1_WIFI_DOT11_CHNL,
			   &wifi_dot11_chnl);
	btcoexist->btc_get(btcoexist, BTC_GET_U1_WIFI_HS_CHNL, &wifi_hs_chnl);

	RT_TRACE(rtlpriv, COMP_INIT, DBG_DMESG, "\r\n %-35s = %d / %d(%d)",
		 "Dot11 channel / HsChnl(HsMode)",
		 wifi_dot11_chnl, wifi_hs_chnl, bt_hs_on);

	RT_TRACE(rtlpriv, COMP_INIT, DBG_DMESG, "\r\n %-35s = %3ph ",
		 "H2C Wifi inform bt chnl Info", coex_dm->wifi_chnl_info);

	btcoexist->btc_get(btcoexist, BTC_GET_S4_WIFI_RSSI, &wifi_rssi);
	btcoexist->btc_get(btcoexist, BTC_GET_S4_HS_RSSI, &bt_hs_rssi);
	btcoexist->btc_get(btcoexist, BTC_GET_U1_AP_NUM, &ap_num);
	RT_TRACE(rtlpriv, COMP_INIT, DBG_DMESG, "\r\n %-35s = %d/ %d/ %d",
		 "Wifi rssi/ HS rssi/ AP#", wifi_rssi, bt_hs_rssi, ap_num);

	btcoexist->btc_get(btcoexist, BTC_GET_BL_WIFI_SCAN, &scan);
	btcoexist->btc_get(btcoexist, BTC_GET_BL_WIFI_LINK, &link);
	btcoexist->btc_get(btcoexist, BTC_GET_BL_WIFI_ROAM, &roam);
	RT_TRACE(rtlpriv, COMP_INIT, DBG_DMESG, "\r\n %-35s = %d/ %d/ %d ",
		 "Wifi link/ roam/ scan", link, roam, scan);

	btcoexist->btc_get(btcoexist, BTC_GET_BL_WIFI_UNDER_5G, &wifi_under_5g);
	btcoexist->btc_get(btcoexist, BTC_GET_U4_WIFI_BW, &wifi_bw);
	btcoexist->btc_get(btcoexist, BTC_GET_BL_WIFI_BUSY, &wifi_busy);
	btcoexist->btc_get(btcoexist, BTC_GET_U4_WIFI_TRAFFIC_DIRECTION,
			   &wifi_traffic_dir);
	RT_TRACE(rtlpriv, COMP_INIT, DBG_DMESG, "\r\n %-35s = %s / %s/ %s ",
		 "Wifi status", (wifi_under_5g ? "5G" : "2.4G"),
		 ((wifi_bw == BTC_WIFI_BW_LEGACY) ? "Legacy" :
		 (((wifi_bw == BTC_WIFI_BW_HT40) ? "HT40" : "HT20"))),
		 ((!wifi_busy) ? "idle" :
		 ((wifi_traffic_dir == BTC_WIFI_TRAFFIC_TX) ?
		  "uplink" : "downlink")));
<<<<<<< HEAD

=======
>>>>>>> 2ac97f0f

	RT_TRACE(rtlpriv, COMP_INIT, DBG_DMESG, "\r\n %-35s = %d / %d / %d / %d",
		 "SCO/HID/PAN/A2DP",
		 bt_link_info->sco_exist, bt_link_info->hid_exist,
		 bt_link_info->pan_exist, bt_link_info->a2dp_exist);
	btcoexist->btc_disp_dbg_msg(btcoexist, BTC_DBG_DISP_BT_LINK_INFO);

	bt_info_ext = coex_sta->bt_info_ext;
	RT_TRACE(rtlpriv, COMP_INIT, DBG_DMESG, "\r\n %-35s = %s",
		 "BT Info A2DP rate",
		 (bt_info_ext & BIT0) ? "Basic rate" : "EDR rate");

	for (i = 0; i < BT_INFO_SRC_8723B_2ANT_MAX; i++) {
		if (coex_sta->bt_info_c2h_cnt[i]) {
			RT_TRACE(rtlpriv, COMP_INIT, DBG_DMESG,
				 "\r\n %-35s = %7ph(%d)",
				 glbt_info_src_8723b_2ant[i],
				 coex_sta->bt_info_c2h[i],
				 coex_sta->bt_info_c2h_cnt[i]);
		}
	}

	RT_TRACE(rtlpriv, COMP_INIT, DBG_DMESG, "\r\n %-35s = %s/%s",
		 "PS state, IPS/LPS",
		 ((coex_sta->under_ips ? "IPS ON" : "IPS OFF")),
		 ((coex_sta->under_lps ? "LPS ON" : "LPS OFF")));
	btcoexist->btc_disp_dbg_msg(btcoexist, BTC_DBG_DISP_FW_PWR_MODE_CMD);

	/* Sw mechanism	*/
	RT_TRACE(rtlpriv, COMP_INIT, DBG_DMESG,
		 "\r\n %-35s", "============[Sw mechanism]============");
	RT_TRACE(rtlpriv, COMP_INIT, DBG_DMESG, "\r\n %-35s = %d/ %d/ %d ",
		 "SM1[ShRf/ LpRA/ LimDig]", coex_dm->cur_rf_rx_lpf_shrink,
		 coex_dm->cur_low_penalty_ra, coex_dm->limited_dig);
	RT_TRACE(rtlpriv, COMP_INIT, DBG_DMESG, "\r\n %-35s = %d/ %d/ %d(0x%x) ",
		 "SM2[AgcT/ AdcB/ SwDacSwing(lvl)]",
		 coex_dm->cur_agc_table_en, coex_dm->cur_adc_back_off,
		 coex_dm->cur_dac_swing_on, coex_dm->cur_dac_swing_lvl);

	/* Fw mechanism	*/
	RT_TRACE(rtlpriv, COMP_INIT, DBG_DMESG, "\r\n %-35s",
		 "============[Fw mechanism]============");

	ps_tdma_case = coex_dm->cur_ps_tdma;
	RT_TRACE(rtlpriv, COMP_INIT, DBG_DMESG,
		 "\r\n %-35s = %5ph case-%d (auto:%d)",
		 "PS TDMA", coex_dm->ps_tdma_para,
		 ps_tdma_case, coex_dm->auto_tdma_adjust);

	RT_TRACE(rtlpriv, COMP_INIT, DBG_DMESG, "\r\n %-35s = %d/ %d ",
<<<<<<< HEAD
		 "DecBtPwr/ IgnWlanAct", coex_dm->cur_dec_bt_pwr,
=======
		 "DecBtPwr/ IgnWlanAct", coex_dm->cur_dec_bt_pwr_lvl,
>>>>>>> 2ac97f0f
		 coex_dm->cur_ignore_wlan_act);

	/* Hw setting */
	RT_TRACE(rtlpriv, COMP_INIT, DBG_DMESG, "\r\n %-35s",
		 "============[Hw setting]============");

	RT_TRACE(rtlpriv, COMP_INIT, DBG_DMESG, "\r\n %-35s = 0x%x",
		 "RF-A, 0x1e initVal", coex_dm->bt_rf0x1e_backup);

	u8tmp[0] = btcoexist->btc_read_1byte(btcoexist, 0x778);
	u32tmp[0] = btcoexist->btc_read_4byte(btcoexist, 0x880);
	RT_TRACE(rtlpriv, COMP_INIT, DBG_DMESG, "\r\n %-35s = 0x%x/ 0x%x",
		 "0x778/0x880[29:25]", u8tmp[0],
		 (u32tmp[0] & 0x3e000000) >> 25);

	u32tmp[0] = btcoexist->btc_read_4byte(btcoexist, 0x948);
	u8tmp[0] = btcoexist->btc_read_1byte(btcoexist, 0x67);
	u8tmp[1] = btcoexist->btc_read_1byte(btcoexist, 0x765);
	RT_TRACE(rtlpriv, COMP_INIT, DBG_DMESG, "\r\n %-35s = 0x%x/ 0x%x/ 0x%x",
		 "0x948/ 0x67[5] / 0x765",
		 u32tmp[0], ((u8tmp[0] & 0x20) >> 5), u8tmp[1]);

	u32tmp[0] = btcoexist->btc_read_4byte(btcoexist, 0x92c);
	u32tmp[1] = btcoexist->btc_read_4byte(btcoexist, 0x930);
	u32tmp[2] = btcoexist->btc_read_4byte(btcoexist, 0x944);
	RT_TRACE(rtlpriv, COMP_INIT, DBG_DMESG, "\r\n %-35s = 0x%x/ 0x%x/ 0x%x",
		 "0x92c[1:0]/ 0x930[7:0]/0x944[1:0]",
		 u32tmp[0] & 0x3, u32tmp[1] & 0xff, u32tmp[2] & 0x3);

	u8tmp[0] = btcoexist->btc_read_1byte(btcoexist, 0x39);
	u8tmp[1] = btcoexist->btc_read_1byte(btcoexist, 0x40);
	u32tmp[0] = btcoexist->btc_read_4byte(btcoexist, 0x4c);
	u8tmp[2] = btcoexist->btc_read_1byte(btcoexist, 0x64);
	RT_TRACE(rtlpriv, COMP_INIT, DBG_DMESG,
		 "\r\n %-35s = 0x%x/ 0x%x/ 0x%x/ 0x%x",
		 "0x38[11]/0x40/0x4c[24:23]/0x64[0]",
		 ((u8tmp[0] & 0x8) >> 3), u8tmp[1],
		 ((u32tmp[0] & 0x01800000) >> 23), u8tmp[2] & 0x1);

	u32tmp[0] = btcoexist->btc_read_4byte(btcoexist, 0x550);
	u8tmp[0] = btcoexist->btc_read_1byte(btcoexist, 0x522);
	RT_TRACE(rtlpriv, COMP_INIT, DBG_DMESG, "\r\n %-35s = 0x%x/ 0x%x",
		 "0x550(bcn ctrl)/0x522", u32tmp[0], u8tmp[0]);

	u32tmp[0] = btcoexist->btc_read_4byte(btcoexist, 0xc50);
	u8tmp[0] = btcoexist->btc_read_1byte(btcoexist, 0x49c);
	RT_TRACE(rtlpriv, COMP_INIT, DBG_DMESG, "\r\n %-35s = 0x%x/ 0x%x",
		 "0xc50(dig)/0x49c(null-drop)", u32tmp[0] & 0xff, u8tmp[0]);

	u32tmp[0] = btcoexist->btc_read_4byte(btcoexist, 0xda0);
	u32tmp[1] = btcoexist->btc_read_4byte(btcoexist, 0xda4);
	u32tmp[2] = btcoexist->btc_read_4byte(btcoexist, 0xda8);
	u32tmp[3] = btcoexist->btc_read_4byte(btcoexist, 0xcf0);

	u8tmp[0] = btcoexist->btc_read_1byte(btcoexist, 0xa5b);
	u8tmp[1] = btcoexist->btc_read_1byte(btcoexist, 0xa5c);

	fa_ofdm = ((u32tmp[0]&0xffff0000) >> 16) +
		  ((u32tmp[1]&0xffff0000) >> 16) +
		   (u32tmp[1] & 0xffff) +
		   (u32tmp[2] & 0xffff) +
		  ((u32tmp[3]&0xffff0000) >> 16) +
		   (u32tmp[3] & 0xffff);
	fa_cck = (u8tmp[0] << 8) + u8tmp[1];

	RT_TRACE(rtlpriv, COMP_INIT, DBG_DMESG, "\r\n %-35s = 0x%x/ 0x%x/ 0x%x",
		 "OFDM-CCA/OFDM-FA/CCK-FA",
		 u32tmp[0] & 0xffff, fa_ofdm, fa_cck);

	u32tmp[0] = btcoexist->btc_read_4byte(btcoexist, 0x6c0);
	u32tmp[1] = btcoexist->btc_read_4byte(btcoexist, 0x6c4);
	u32tmp[2] = btcoexist->btc_read_4byte(btcoexist, 0x6c8);
	u8tmp[0] = btcoexist->btc_read_1byte(btcoexist, 0x6cc);
	RT_TRACE(rtlpriv, COMP_INIT, DBG_DMESG,
		 "\r\n %-35s = 0x%x/ 0x%x/ 0x%x/ 0x%x",
		 "0x6c0/0x6c4/0x6c8/0x6cc(coexTable)",
		 u32tmp[0], u32tmp[1], u32tmp[2], u8tmp[0]);

	RT_TRACE(rtlpriv, COMP_INIT, DBG_DMESG, "\r\n %-35s = %d/ %d",
		 "0x770(high-pri rx/tx)",
		 coex_sta->high_priority_rx, coex_sta->high_priority_tx);
	RT_TRACE(rtlpriv, COMP_INIT, DBG_DMESG, "\r\n %-35s = %d/ %d",
		 "0x774(low-pri rx/tx)", coex_sta->low_priority_rx,
		 coex_sta->low_priority_tx);
#if (BT_AUTO_REPORT_ONLY_8723B_2ANT == 1)
	btc8723b2ant_monitor_bt_ctr(btcoexist);
#endif
	btcoexist->btc_disp_dbg_msg(btcoexist,
	BTC_DBG_DISP_COEX_STATISTICS);
}

void ex_btc8723b2ant_ips_notify(struct btc_coexist *btcoexist, u8 type)
{
	struct rtl_priv *rtlpriv = btcoexist->adapter;

	if (BTC_IPS_ENTER == type) {
		RT_TRACE(rtlpriv, COMP_BT_COEXIST, DBG_LOUD,
			 "[BTCoex], IPS ENTER notify\n");
		coex_sta->under_ips = true;
		btc8723b2ant_wifioff_hwcfg(btcoexist);
		btc8723b2ant_ignore_wlan_act(btcoexist, FORCE_EXEC, true);
		btc8723b2ant_coex_alloff(btcoexist);
	} else if (BTC_IPS_LEAVE == type) {
		RT_TRACE(rtlpriv, COMP_BT_COEXIST, DBG_LOUD,
			 "[BTCoex], IPS LEAVE notify\n");
		coex_sta->under_ips = false;
		ex_btc8723b2ant_init_hwconfig(btcoexist);
		btc8723b2ant_init_coex_dm(btcoexist);
		btc8723b2ant_query_bt_info(btcoexist);
	}
}

void ex_btc8723b2ant_lps_notify(struct btc_coexist *btcoexist, u8 type)
{
	struct rtl_priv *rtlpriv = btcoexist->adapter;

	if (BTC_LPS_ENABLE == type) {
		RT_TRACE(rtlpriv, COMP_BT_COEXIST, DBG_LOUD,
			 "[BTCoex], LPS ENABLE notify\n");
		coex_sta->under_lps = true;
	} else if (BTC_LPS_DISABLE == type) {
		RT_TRACE(rtlpriv, COMP_BT_COEXIST, DBG_LOUD,
			 "[BTCoex], LPS DISABLE notify\n");
		coex_sta->under_lps = false;
	}
}

void ex_btc8723b2ant_scan_notify(struct btc_coexist *btcoexist, u8 type)
{
	struct rtl_priv *rtlpriv = btcoexist->adapter;
<<<<<<< HEAD
=======
	u32 u32tmp;
	u8 u8tmpa, u8tmpb;

	u32tmp = btcoexist->btc_read_4byte(btcoexist, 0x948);
	u8tmpa = btcoexist->btc_read_1byte(btcoexist, 0x765);
	u8tmpb = btcoexist->btc_read_1byte(btcoexist, 0x76e);
>>>>>>> 2ac97f0f

	if (BTC_SCAN_START == type)
		RT_TRACE(rtlpriv, COMP_BT_COEXIST, DBG_LOUD,
			 "[BTCoex], SCAN START notify\n");
	else if (BTC_SCAN_FINISH == type)
		RT_TRACE(rtlpriv, COMP_BT_COEXIST, DBG_LOUD,
			 "[BTCoex], SCAN FINISH notify\n");
<<<<<<< HEAD
=======
	btcoexist->btc_get(btcoexist, BTC_GET_U1_AP_NUM,
			   &coex_sta->scan_ap_num);

	RT_TRACE(rtlpriv, COMP_BT_COEXIST, DBG_LOUD,
		 "############# [BTCoex], 0x948=0x%x, 0x765=0x%x, 0x76e=0x%x\n",
		u32tmp, u8tmpa, u8tmpb);
>>>>>>> 2ac97f0f
}

void ex_btc8723b2ant_connect_notify(struct btc_coexist *btcoexist, u8 type)
{
	struct rtl_priv *rtlpriv = btcoexist->adapter;

	if (BTC_ASSOCIATE_START == type)
		RT_TRACE(rtlpriv, COMP_BT_COEXIST, DBG_LOUD,
			 "[BTCoex], CONNECT START notify\n");
	else if (BTC_ASSOCIATE_FINISH == type)
		RT_TRACE(rtlpriv, COMP_BT_COEXIST, DBG_LOUD,
			 "[BTCoex], CONNECT FINISH notify\n");
}

void ex_btc8723b2ant_media_status_notify(struct btc_coexist *btcoexist,
					 u8 type)
{
	struct rtl_priv *rtlpriv = btcoexist->adapter;
	u8 h2c_parameter[3] = {0};
	u32 wifi_bw;
	u8 wifi_central_chnl;
	u8 ap_num = 0;

	if (BTC_MEDIA_CONNECT == type)
		RT_TRACE(rtlpriv, COMP_BT_COEXIST, DBG_LOUD,
			 "[BTCoex], MEDIA connect notify\n");
	else
		RT_TRACE(rtlpriv, COMP_BT_COEXIST, DBG_LOUD,
			 "[BTCoex], MEDIA disconnect notify\n");

	/* only 2.4G we need to inform bt the chnl mask */
	btcoexist->btc_get(btcoexist,
		BTC_GET_U1_WIFI_CENTRAL_CHNL, &wifi_central_chnl);
	if ((BTC_MEDIA_CONNECT == type) &&
	    (wifi_central_chnl <= 14)) {
		h2c_parameter[0] = 0x1;
		h2c_parameter[1] = wifi_central_chnl;
		btcoexist->btc_get(btcoexist,
			BTC_GET_U4_WIFI_BW, &wifi_bw);
		if (wifi_bw == BTC_WIFI_BW_HT40) {
			h2c_parameter[2] = 0x30;
		} else {
			btcoexist->btc_get(btcoexist, BTC_GET_U1_AP_NUM,
					   &ap_num);
			if (ap_num < 10)
				h2c_parameter[2] = 0x30;
			else
				h2c_parameter[2] = 0x20;
		}
	}

	coex_dm->wifi_chnl_info[0] = h2c_parameter[0];
	coex_dm->wifi_chnl_info[1] = h2c_parameter[1];
	coex_dm->wifi_chnl_info[2] = h2c_parameter[2];

	RT_TRACE(rtlpriv, COMP_BT_COEXIST, DBG_LOUD,
		 "[BTCoex], FW write 0x66=0x%x\n",
		 h2c_parameter[0] << 16 | h2c_parameter[1] << 8 |
		 h2c_parameter[2]);

	btcoexist->btc_fill_h2c(btcoexist, 0x66, 3, h2c_parameter);
}

void ex_btc8723b2ant_special_packet_notify(struct btc_coexist *btcoexist,
					   u8 type)
{
	struct rtl_priv *rtlpriv = btcoexist->adapter;

	if (type == BTC_PACKET_DHCP)
		RT_TRACE(rtlpriv, COMP_BT_COEXIST, DBG_LOUD,
			 "[BTCoex], DHCP Packet notify\n");
}

void ex_btc8723b2ant_bt_info_notify(struct btc_coexist *btcoexist,
				    u8 *tmpbuf, u8 length)
{
	struct rtl_priv *rtlpriv = btcoexist->adapter;
	u8 bt_info = 0;
	u8 i, rsp_source = 0;
	bool bt_busy = false, limited_dig = false;
	bool wifi_connected = false;

	coex_sta->c2h_bt_info_req_sent = false;

	rsp_source = tmpbuf[0]&0xf;
	if (rsp_source >= BT_INFO_SRC_8723B_2ANT_MAX)
		rsp_source = BT_INFO_SRC_8723B_2ANT_WIFI_FW;
	coex_sta->bt_info_c2h_cnt[rsp_source]++;

	RT_TRACE(rtlpriv, COMP_BT_COEXIST, DBG_LOUD,
		 "[BTCoex], Bt info[%d], length=%d, hex data=[",
		 rsp_source, length);
	for (i = 0; i < length; i++) {
		coex_sta->bt_info_c2h[rsp_source][i] = tmpbuf[i];
		if (i == 1)
			bt_info = tmpbuf[i];
<<<<<<< HEAD
		if (i == length-1)
=======
		if (i == length - 1)
>>>>>>> 2ac97f0f
			RT_TRACE(rtlpriv, COMP_BT_COEXIST, DBG_LOUD,
				 "0x%02x]\n", tmpbuf[i]);
		else
			RT_TRACE(rtlpriv, COMP_BT_COEXIST, DBG_LOUD,
				 "0x%02x, ", tmpbuf[i]);
	}

	if (btcoexist->manual_control) {
		RT_TRACE(rtlpriv, COMP_BT_COEXIST, DBG_LOUD,
			 "[BTCoex], BtInfoNotify(), return for Manual CTRL<===\n");
		return;
	}

	if (BT_INFO_SRC_8723B_2ANT_WIFI_FW != rsp_source) {
		coex_sta->bt_retry_cnt =
			coex_sta->bt_info_c2h[rsp_source][2] & 0xf;

		if (coex_sta->bt_retry_cnt >= 1)
			coex_sta->pop_event_cnt++;

		coex_sta->bt_rssi =
			coex_sta->bt_info_c2h[rsp_source][3] * 2 + 10;

		coex_sta->bt_info_ext = coex_sta->bt_info_c2h[rsp_source][4];

		if (coex_sta->bt_info_c2h[rsp_source][2] & 0x20)
			coex_sta->c2h_bt_remote_name_req = true;
		else
			coex_sta->c2h_bt_remote_name_req = false;

		if (coex_sta->bt_info_c2h[rsp_source][1] == 0x49)
			coex_sta->a2dp_bit_pool =
				coex_sta->bt_info_c2h[rsp_source][6];
		else
			coex_sta->a2dp_bit_pool = 0;

		/* Here we need to resend some wifi info to BT
		 * because BT is reset and loss of the info.
		 */
		if ((coex_sta->bt_info_ext & BIT1)) {
			RT_TRACE(rtlpriv, COMP_BT_COEXIST, DBG_LOUD,
				 "[BTCoex], BT ext info bit1 check, send wifi BW&Chnl to BT!!\n");
			btcoexist->btc_get(btcoexist, BTC_GET_BL_WIFI_CONNECTED,
					   &wifi_connected);
			if (wifi_connected)
				ex_btc8723b2ant_media_status_notify(
							btcoexist,
							BTC_MEDIA_CONNECT);
			else
				ex_btc8723b2ant_media_status_notify(
							btcoexist,
							BTC_MEDIA_DISCONNECT);
		}

		if ((coex_sta->bt_info_ext & BIT3)) {
			RT_TRACE(rtlpriv, COMP_BT_COEXIST, DBG_LOUD,
				 "[BTCoex], BT ext info bit3 check, set BT NOT to ignore Wlan active!!\n");
			btc8723b2ant_ignore_wlan_act(btcoexist, FORCE_EXEC,
						     false);
		} else {
			/* BT already NOT ignore Wlan active, do nothing here.*/
		}
#if (BT_AUTO_REPORT_ONLY_8723B_2ANT == 0)
		if ((coex_sta->bt_info_ext & BIT4)) {
			/* BT auto report already enabled, do nothing*/
		} else {
			btc8723b2ant_bt_auto_report(btcoexist, FORCE_EXEC,
						    true);
		}
#endif
	}

	/* check BIT2 first ==> check if bt is under inquiry or page scan */
	if (bt_info & BT_INFO_8723B_2ANT_B_INQ_PAGE)
		coex_sta->c2h_bt_inquiry_page = true;
	else
		coex_sta->c2h_bt_inquiry_page = false;

	if (!(bt_info & BT_INFO_8723B_2ANT_B_CONNECTION)) {
		/* set link exist status */
		coex_sta->bt_link_exist = false;
		coex_sta->pan_exist = false;
		coex_sta->a2dp_exist = false;
		coex_sta->hid_exist = false;
		coex_sta->sco_exist = false;
	} else {
		/* connection exists */
		coex_sta->bt_link_exist = true;
		if (bt_info & BT_INFO_8723B_2ANT_B_FTP)
			coex_sta->pan_exist = true;
		else
			coex_sta->pan_exist = false;
		if (bt_info & BT_INFO_8723B_2ANT_B_A2DP)
			coex_sta->a2dp_exist = true;
		else
			coex_sta->a2dp_exist = false;
		if (bt_info & BT_INFO_8723B_2ANT_B_HID)
			coex_sta->hid_exist = true;
		else
			coex_sta->hid_exist = false;
		if (bt_info & BT_INFO_8723B_2ANT_B_SCO_ESCO)
			coex_sta->sco_exist = true;
		else
			coex_sta->sco_exist = false;

		if ((!coex_sta->hid_exist) &&
		    (!coex_sta->c2h_bt_inquiry_page) &&
		    (!coex_sta->sco_exist)) {
			if (coex_sta->high_priority_tx +
				    coex_sta->high_priority_rx >= 160) {
				coex_sta->hid_exist = true;
				bt_info = bt_info | 0x28;
			}
		}
	}

	btc8723b2ant_update_bt_link_info(btcoexist);

	if (!(bt_info & BT_INFO_8723B_2ANT_B_CONNECTION)) {
		coex_dm->bt_status = BT_8723B_2ANT_BT_STATUS_NON_CONNECTED_IDLE;
		RT_TRACE(rtlpriv, COMP_BT_COEXIST, DBG_LOUD,
			 "[BTCoex], BtInfoNotify(), BT Non-Connected idle!!!\n");
	/* connection exists but no busy */
	} else if (bt_info == BT_INFO_8723B_2ANT_B_CONNECTION) {
		coex_dm->bt_status = BT_8723B_2ANT_BT_STATUS_CONNECTED_IDLE;
		RT_TRACE(rtlpriv, COMP_BT_COEXIST, DBG_LOUD,
			 "[BTCoex], BtInfoNotify(), BT Connected-idle!!!\n");
	} else if ((bt_info & BT_INFO_8723B_2ANT_B_SCO_ESCO) ||
		   (bt_info & BT_INFO_8723B_2ANT_B_SCO_BUSY)) {
		coex_dm->bt_status = BT_8723B_2ANT_BT_STATUS_SCO_BUSY;
		RT_TRACE(rtlpriv, COMP_BT_COEXIST, DBG_LOUD,
			 "[BTCoex], BtInfoNotify(), BT SCO busy!!!\n");
	} else if (bt_info&BT_INFO_8723B_2ANT_B_ACL_BUSY) {
		coex_dm->bt_status = BT_8723B_2ANT_BT_STATUS_ACL_BUSY;
		RT_TRACE(rtlpriv, COMP_BT_COEXIST, DBG_LOUD,
			 "[BTCoex], BtInfoNotify(), BT ACL busy!!!\n");
	} else {
		coex_dm->bt_status = BT_8723B_2ANT_BT_STATUS_MAX;
		RT_TRACE(rtlpriv, COMP_BT_COEXIST, DBG_LOUD,
			 "[BTCoex], BtInfoNotify(), BT Non-Defined state!!!\n");
	}

	if ((BT_8723B_2ANT_BT_STATUS_ACL_BUSY == coex_dm->bt_status) ||
	    (BT_8723B_2ANT_BT_STATUS_SCO_BUSY == coex_dm->bt_status) ||
	    (BT_8723B_2ANT_BT_STATUS_ACL_SCO_BUSY == coex_dm->bt_status)) {
		bt_busy = true;
		limited_dig = true;
	} else {
		bt_busy = false;
		limited_dig = false;
	}

	btcoexist->btc_set(btcoexist, BTC_SET_BL_BT_TRAFFIC_BUSY, &bt_busy);

	coex_dm->limited_dig = limited_dig;
	btcoexist->btc_set(btcoexist, BTC_SET_BL_BT_LIMITED_DIG, &limited_dig);

	btc8723b2ant_run_coexist_mechanism(btcoexist);
}

void ex_btc8723b2ant_halt_notify(struct btc_coexist *btcoexist)
{
	struct rtl_priv *rtlpriv = btcoexist->adapter;

	RT_TRACE(rtlpriv, COMP_BT_COEXIST, DBG_LOUD, "[BTCoex], Halt notify\n");

	btc8723b2ant_wifioff_hwcfg(btcoexist);
	btc8723b2ant_ignore_wlan_act(btcoexist, FORCE_EXEC, true);
	ex_btc8723b2ant_media_status_notify(btcoexist, BTC_MEDIA_DISCONNECT);
}

void ex_btc8723b2ant_pnp_notify(struct btc_coexist *btcoexist, u8 pnp_state)
{
	struct rtl_priv *rtlpriv = btcoexist->adapter;

	RT_TRACE(rtlpriv, COMP_BT_COEXIST, DBG_LOUD, "[BTCoex], Pnp notify\n");

	if (pnp_state == BTC_WIFI_PNP_SLEEP) {
		RT_TRACE(rtlpriv, COMP_BT_COEXIST, DBG_LOUD,
			 "[BTCoex], Pnp notify to SLEEP\n");

		/* Driver do not leave IPS/LPS when driver is going to sleep, so
		 * BTCoexistence think wifi is still under IPS/LPS
		 *
		 * BT should clear UnderIPS/UnderLPS state to avoid mismatch
		 * state after wakeup.
		 */
		coex_sta->under_ips = false;
		coex_sta->under_lps = false;
	} else if (pnp_state == BTC_WIFI_PNP_WAKE_UP) {
		RT_TRACE(rtlpriv, COMP_BT_COEXIST, DBG_LOUD,
			 "[BTCoex], Pnp notify to WAKE UP\n");
		ex_btc8723b2ant_init_hwconfig(btcoexist);
		btc8723b2ant_init_coex_dm(btcoexist);
		btc8723b2ant_query_bt_info(btcoexist);
	}
}

void ex_btc8723b2ant_periodical(struct btc_coexist *btcoexist)
{
	struct rtl_priv *rtlpriv = btcoexist->adapter;
<<<<<<< HEAD
	struct btc_board_info *board_info = &btcoexist->board_info;
	struct btc_stack_info *stack_info = &btcoexist->stack_info;
	static u8 dis_ver_info_cnt;
	u32 fw_ver = 0, bt_patch_ver = 0;

	RT_TRACE(rtlpriv, COMP_BT_COEXIST, DBG_LOUD,
		 "[BTCoex], ==========================Periodical===========================\n");

	if (dis_ver_info_cnt <= 5) {
		dis_ver_info_cnt += 1;
		RT_TRACE(rtlpriv, COMP_BT_COEXIST, DBG_LOUD,
			 "[BTCoex], ****************************************************************\n");
		RT_TRACE(rtlpriv, COMP_BT_COEXIST, DBG_LOUD,
			 "[BTCoex], Ant PG Num/ Ant Mech/ Ant Pos = %d/ %d/ %d\n",
			      board_info->pg_ant_num,
			      board_info->btdm_ant_num,
			      board_info->btdm_ant_pos);
		RT_TRACE(rtlpriv, COMP_BT_COEXIST, DBG_LOUD,
			 "[BTCoex], BT stack/ hci ext ver = %s / %d\n",
			      stack_info->profile_notified ? "Yes" : "No",
			      stack_info->hci_version);
		btcoexist->btc_get(btcoexist, BTC_GET_U4_BT_PATCH_VER,
				   &bt_patch_ver);
		btcoexist->btc_get(btcoexist, BTC_GET_U4_WIFI_FW_VER, &fw_ver);
		RT_TRACE(rtlpriv, COMP_BT_COEXIST, DBG_LOUD,
			 "[BTCoex], CoexVer/ fw_ver/ PatchVer = %d_%x/ 0x%x/ 0x%x(%d)\n",
			      glcoex_ver_date_8723b_2ant, glcoex_ver_8723b_2ant,
			      fw_ver, bt_patch_ver, bt_patch_ver);
		RT_TRACE(rtlpriv, COMP_BT_COEXIST, DBG_LOUD,
			 "[BTCoex], ****************************************************************\n");
=======
	struct btc_bt_link_info *bt_link_info = &btcoexist->bt_link_info;

	RT_TRACE(rtlpriv, COMP_BT_COEXIST, DBG_LOUD,
		 "[BTCoex], ==========================Periodical===========================\n");

	if (coex_sta->dis_ver_info_cnt <= 5) {
		coex_sta->dis_ver_info_cnt += 1;
		if (coex_sta->dis_ver_info_cnt == 3) {
			/* Antenna config to set 0x765 = 0x0 (GNT_BT control by
			 * PTA) after initial
			 */
			RT_TRACE(rtlpriv, COMP_BT_COEXIST, DBG_LOUD,
				 "[BTCoex], Set GNT_BT control by PTA\n");
			btc8723b2ant_set_ant_path(
				btcoexist, BTC_ANT_WIFI_AT_MAIN, false, false);
		}
>>>>>>> 2ac97f0f
	}

#if (BT_AUTO_REPORT_ONLY_8723B_2ANT == 0)
	btc8723b2ant_query_bt_info(btcoexist);
#else
	btc8723b2ant_monitor_bt_ctr(btcoexist);
	btc8723b2ant_monitor_wifi_ctr(btcoexist);

	/* for some BT speakers that High-Priority pkts appear before
	 * playing, this will cause HID exist
	 */
	if ((coex_sta->high_priority_tx + coex_sta->high_priority_rx < 50) &&
	    (bt_link_info->hid_exist))
		bt_link_info->hid_exist = false;

	if (btc8723b2ant_is_wifi_status_changed(btcoexist) ||
	    coex_dm->auto_tdma_adjust)
		btc8723b2ant_run_coexist_mechanism(btcoexist);
#endif
}<|MERGE_RESOLUTION|>--- conflicted
+++ resolved
@@ -266,10 +266,7 @@
 static void btc8723b2ant_monitor_bt_ctr(struct btc_coexist *btcoexist)
 {
 	struct rtl_priv *rtlpriv = btcoexist->adapter;
-<<<<<<< HEAD
-=======
 	struct btc_bt_link_info *bt_link_info = &btcoexist->bt_link_info;
->>>>>>> 2ac97f0f
 	u32 reg_hp_txrx, reg_lp_txrx, u32tmp;
 	u32 reg_hp_tx = 0, reg_hp_rx = 0;
 	u32 reg_lp_tx = 0, reg_lp_rx = 0;
@@ -290,8 +287,6 @@
 	coex_sta->low_priority_tx = reg_lp_tx;
 	coex_sta->low_priority_rx = reg_lp_rx;
 
-<<<<<<< HEAD
-=======
 	if ((coex_sta->low_priority_tx > 1050) &&
 	    (!coex_sta->c2h_bt_inquiry_page))
 		coex_sta->pop_event_cnt++;
@@ -303,7 +298,6 @@
 	else
 		bt_link_info->slave_role = false;
 
->>>>>>> 2ac97f0f
 	RT_TRACE(rtlpriv, COMP_BT_COEXIST, DBG_LOUD,
 		 "[BTCoex], High Priority Tx/Rx(reg 0x%x)=0x%x(%d)/0x%x(%d)\n",
 		 reg_hp_txrx, reg_hp_tx, reg_hp_tx, reg_hp_rx, reg_hp_rx);
@@ -657,47 +651,6 @@
 	return algorithm;
 }
 
-<<<<<<< HEAD
-static bool btc8723b_need_dec_pwr(struct btc_coexist *btcoexist)
-{
-	struct rtl_priv *rtlpriv = btcoexist->adapter;
-	bool ret = false;
-	bool bt_hs_on = false, wifi_connected = false;
-	s32 bt_hs_rssi = 0;
-	u8 bt_rssi_state;
-
-	if (!btcoexist->btc_get(btcoexist, BTC_GET_BL_HS_OPERATION, &bt_hs_on))
-		return false;
-	if (!btcoexist->btc_get(btcoexist, BTC_GET_BL_WIFI_CONNECTED,
-				&wifi_connected))
-		return false;
-	if (!btcoexist->btc_get(btcoexist, BTC_GET_S4_HS_RSSI, &bt_hs_rssi))
-		return false;
-
-	bt_rssi_state = btc8723b2ant_bt_rssi_state(btcoexist, 2, 29, 0);
-
-	if (wifi_connected) {
-		if (bt_hs_on) {
-			if (bt_hs_rssi > 37) {
-				RT_TRACE(rtlpriv, COMP_BT_COEXIST, DBG_LOUD,
-					 "[BTCoex], Need to decrease bt power for HS mode!!\n");
-				ret = true;
-			}
-		} else {
-			if ((bt_rssi_state == BTC_RSSI_STATE_HIGH) ||
-			    (bt_rssi_state == BTC_RSSI_STATE_STAY_HIGH)) {
-				RT_TRACE(rtlpriv, COMP_BT_COEXIST, DBG_LOUD,
-					 "[BTCoex], Need to decrease bt power for Wifi is connected!!\n");
-				ret = true;
-			}
-		}
-	}
-
-	return ret;
-}
-
-=======
->>>>>>> 2ac97f0f
 static void btc8723b2ant_set_fw_dac_swing_level(struct btc_coexist *btcoexist,
 						u8 dac_swing_lvl)
 {
@@ -726,12 +679,7 @@
 	h2c_parameter[0] = dec_bt_pwr_lvl;
 
 	RT_TRACE(rtlpriv, COMP_BT_COEXIST, DBG_LOUD,
-<<<<<<< HEAD
-		 "[BTCoex], decrease Bt Power : %s, FW write 0x62=0x%x\n",
-		    (dec_bt_pwr ? "Yes!!" : "No!!"), h2c_parameter[0]);
-=======
 		 "[BTCoex], decrease Bt Power Level : %u\n", dec_bt_pwr_lvl);
->>>>>>> 2ac97f0f
 
 	btcoexist->btc_fill_h2c(btcoexist, 0x62, 1, h2c_parameter);
 }
@@ -742,16 +690,6 @@
 	struct rtl_priv *rtlpriv = btcoexist->adapter;
 
 	RT_TRACE(rtlpriv, COMP_BT_COEXIST, DBG_LOUD,
-<<<<<<< HEAD
-		 "[BTCoex], %s Dec BT power = %s\n",
-		    force_exec ? "force to" : "", dec_bt_pwr ? "ON" : "OFF");
-	coex_dm->cur_dec_bt_pwr = dec_bt_pwr;
-
-	if (!force_exec) {
-		RT_TRACE(rtlpriv, COMP_BT_COEXIST, DBG_LOUD,
-			 "[BTCoex], bPreDecBtPwr=%d, bCurDecBtPwr=%d\n",
-			    coex_dm->pre_dec_bt_pwr, coex_dm->cur_dec_bt_pwr);
-=======
 		 "[BTCoex], Dec BT power level = %u\n", dec_bt_pwr_lvl);
 	coex_dm->cur_dec_bt_pwr_lvl = dec_bt_pwr_lvl;
 
@@ -760,7 +698,6 @@
 			 "[BTCoex], PreDecBtPwrLvl=%d, CurDecBtPwrLvl=%d\n",
 			    coex_dm->pre_dec_bt_pwr_lvl,
 			    coex_dm->cur_dec_bt_pwr_lvl);
->>>>>>> 2ac97f0f
 
 		if (coex_dm->pre_dec_bt_pwr_lvl == coex_dm->cur_dec_bt_pwr_lvl)
 			return;
@@ -796,60 +733,6 @@
 	coex_dm->pre_fw_dac_swing_lvl = coex_dm->cur_fw_dac_swing_lvl;
 }
 
-<<<<<<< HEAD
-static void btc8723b2ant_set_sw_rf_rx_lpf_corner(struct btc_coexist *btcoexist,
-						 bool rx_rf_shrink_on)
-{
-	struct rtl_priv *rtlpriv = btcoexist->adapter;
-
-	if (rx_rf_shrink_on) {
-		/* Shrink RF Rx LPF corner */
-		RT_TRACE(rtlpriv, COMP_BT_COEXIST, DBG_LOUD,
-			 "[BTCoex], Shrink RF Rx LPF corner!!\n");
-		btcoexist->btc_set_rf_reg(btcoexist, BTC_RF_A, 0x1e,
-					  0xfffff, 0xffffc);
-	} else {
-		/* Resume RF Rx LPF corner */
-		/* After initialized, we can use coex_dm->btRf0x1eBackup */
-		if (btcoexist->initilized) {
-			RT_TRACE(rtlpriv, COMP_BT_COEXIST, DBG_LOUD,
-				 "[BTCoex], Resume RF Rx LPF corner!!\n");
-			btcoexist->btc_set_rf_reg(btcoexist, BTC_RF_A, 0x1e,
-						  0xfffff,
-						  coex_dm->bt_rf0x1e_backup);
-		}
-	}
-}
-
-static void btc8723b2ant_rf_shrink(struct btc_coexist *btcoexist,
-				   bool force_exec, bool rx_rf_shrink_on)
-{
-	struct rtl_priv *rtlpriv = btcoexist->adapter;
-
-	RT_TRACE(rtlpriv, COMP_BT_COEXIST, DBG_LOUD,
-		 "[BTCoex], %s turn Rx RF Shrink = %s\n",
-		    (force_exec ? "force to" : ""), (rx_rf_shrink_on ?
-						     "ON" : "OFF"));
-	coex_dm->cur_rf_rx_lpf_shrink = rx_rf_shrink_on;
-
-	if (!force_exec) {
-		RT_TRACE(rtlpriv, COMP_BT_COEXIST, DBG_LOUD,
-			 "[BTCoex], bPreRfRxLpfShrink=%d, bCurRfRxLpfShrink=%d\n",
-			    coex_dm->pre_rf_rx_lpf_shrink,
-			    coex_dm->cur_rf_rx_lpf_shrink);
-
-		if (coex_dm->pre_rf_rx_lpf_shrink ==
-		    coex_dm->cur_rf_rx_lpf_shrink)
-			return;
-	}
-	btc8723b2ant_set_sw_rf_rx_lpf_corner(btcoexist,
-					     coex_dm->cur_rf_rx_lpf_shrink);
-
-	coex_dm->pre_rf_rx_lpf_shrink = coex_dm->cur_rf_rx_lpf_shrink;
-}
-
-=======
->>>>>>> 2ac97f0f
 static void btc8723b_set_penalty_txrate(struct btc_coexist *btcoexist,
 					bool low_penalty_ra)
 {
@@ -879,10 +762,6 @@
 {
 	struct rtl_priv *rtlpriv = btcoexist->adapter;
 
-<<<<<<< HEAD
-	/*return; */
-=======
->>>>>>> 2ac97f0f
 	RT_TRACE(rtlpriv, COMP_BT_COEXIST, DBG_LOUD,
 		 "[BTCoex], %s turn LowPenaltyRA = %s\n",
 		 (force_exec ? "force to" : ""), (low_penalty_ra ?
@@ -957,108 +836,6 @@
 	coex_dm->pre_dac_swing_lvl = coex_dm->cur_dac_swing_lvl;
 }
 
-<<<<<<< HEAD
-static void btc8723b2ant_set_agc_table(struct btc_coexist *btcoexist,
-				       bool agc_table_en)
-{
-	struct rtl_priv *rtlpriv = btcoexist->adapter;
-	u8 rssi_adjust_val = 0;
-
-	/*  BB AGC Gain Table */
-	if (agc_table_en) {
-		RT_TRACE(rtlpriv, COMP_BT_COEXIST, DBG_LOUD,
-			 "[BTCoex], BB Agc Table On!\n");
-		btcoexist->btc_write_4byte(btcoexist, 0xc78, 0x6e1A0001);
-		btcoexist->btc_write_4byte(btcoexist, 0xc78, 0x6d1B0001);
-		btcoexist->btc_write_4byte(btcoexist, 0xc78, 0x6c1C0001);
-		btcoexist->btc_write_4byte(btcoexist, 0xc78, 0x6b1D0001);
-		btcoexist->btc_write_4byte(btcoexist, 0xc78, 0x6a1E0001);
-		btcoexist->btc_write_4byte(btcoexist, 0xc78, 0x691F0001);
-		btcoexist->btc_write_4byte(btcoexist, 0xc78, 0x68200001);
-	} else {
-		RT_TRACE(rtlpriv, COMP_BT_COEXIST, DBG_LOUD,
-			 "[BTCoex], BB Agc Table Off!\n");
-		btcoexist->btc_write_4byte(btcoexist, 0xc78, 0xaa1A0001);
-		btcoexist->btc_write_4byte(btcoexist, 0xc78, 0xa91B0001);
-		btcoexist->btc_write_4byte(btcoexist, 0xc78, 0xa81C0001);
-		btcoexist->btc_write_4byte(btcoexist, 0xc78, 0xa71D0001);
-		btcoexist->btc_write_4byte(btcoexist, 0xc78, 0xa61E0001);
-		btcoexist->btc_write_4byte(btcoexist, 0xc78, 0xa51F0001);
-		btcoexist->btc_write_4byte(btcoexist, 0xc78, 0xa4200001);
-	}
-
-	/* RF Gain */
-	btcoexist->btc_set_rf_reg(btcoexist, BTC_RF_A, 0xef, 0xfffff, 0x02000);
-	if (agc_table_en) {
-		RT_TRACE(rtlpriv, COMP_BT_COEXIST, DBG_LOUD,
-			 "[BTCoex], Agc Table On!\n");
-		btcoexist->btc_set_rf_reg(btcoexist, BTC_RF_A, 0x3b,
-					  0xfffff, 0x38fff);
-		btcoexist->btc_set_rf_reg(btcoexist, BTC_RF_A, 0x3b,
-					  0xfffff, 0x38ffe);
-	} else {
-		RT_TRACE(rtlpriv, COMP_BT_COEXIST, DBG_LOUD,
-			 "[BTCoex], Agc Table Off!\n");
-		btcoexist->btc_set_rf_reg(btcoexist, BTC_RF_A, 0x3b,
-					  0xfffff, 0x380c3);
-		btcoexist->btc_set_rf_reg(btcoexist, BTC_RF_A, 0x3b,
-					  0xfffff, 0x28ce6);
-	}
-	btcoexist->btc_set_rf_reg(btcoexist, BTC_RF_A, 0xef, 0xfffff, 0x0);
-
-	btcoexist->btc_set_rf_reg(btcoexist, BTC_RF_A, 0xed, 0xfffff, 0x1);
-
-	if (agc_table_en) {
-		RT_TRACE(rtlpriv, COMP_BT_COEXIST, DBG_LOUD,
-			 "[BTCoex], Agc Table On!\n");
-		btcoexist->btc_set_rf_reg(btcoexist, BTC_RF_A, 0x40,
-					  0xfffff, 0x38fff);
-		btcoexist->btc_set_rf_reg(btcoexist, BTC_RF_A, 0x40,
-					  0xfffff, 0x38ffe);
-	} else {
-		RT_TRACE(rtlpriv, COMP_BT_COEXIST, DBG_LOUD,
-			 "[BTCoex], Agc Table Off!\n");
-		btcoexist->btc_set_rf_reg(btcoexist, BTC_RF_A, 0x40,
-					  0xfffff, 0x380c3);
-		btcoexist->btc_set_rf_reg(btcoexist, BTC_RF_A, 0x40,
-					  0xfffff, 0x28ce6);
-	}
-	btcoexist->btc_set_rf_reg(btcoexist, BTC_RF_A, 0xed, 0xfffff, 0x0);
-
-	/* set rssiAdjustVal for wifi module. */
-	if (agc_table_en)
-		rssi_adjust_val = 8;
-	btcoexist->btc_set(btcoexist, BTC_SET_U1_RSSI_ADJ_VAL_FOR_AGC_TABLE_ON,
-			   &rssi_adjust_val);
-}
-
-static void btc8723b2ant_agc_table(struct btc_coexist *btcoexist,
-				   bool force_exec, bool agc_table_en)
-{
-	struct rtl_priv *rtlpriv = btcoexist->adapter;
-
-	RT_TRACE(rtlpriv, COMP_BT_COEXIST, DBG_LOUD,
-		 "[BTCoex], %s %s Agc Table\n",
-		 (force_exec ? "force to" : ""),
-		 (agc_table_en ? "Enable" : "Disable"));
-	coex_dm->cur_agc_table_en = agc_table_en;
-
-	if (!force_exec) {
-		RT_TRACE(rtlpriv, COMP_BT_COEXIST, DBG_LOUD,
-			 "[BTCoex], bPreAgcTableEn=%d, bCurAgcTableEn=%d\n",
-			 coex_dm->pre_agc_table_en,
-			 coex_dm->cur_agc_table_en);
-
-		if (coex_dm->pre_agc_table_en == coex_dm->cur_agc_table_en)
-			return;
-	}
-	btc8723b2ant_set_agc_table(btcoexist, agc_table_en);
-
-	coex_dm->pre_agc_table_en = coex_dm->cur_agc_table_en;
-}
-
-=======
->>>>>>> 2ac97f0f
 static void btc8723b2ant_set_coex_table(struct btc_coexist *btcoexist,
 					u32 val0x6c0, u32 val0x6c4,
 					u32 val0x6c8, u8 val0x6cc)
@@ -1419,8 +1196,6 @@
 				 bool turn_on, u8 type)
 {
 	struct rtl_priv *rtlpriv = btcoexist->adapter;
-<<<<<<< HEAD
-=======
 	struct btc_bt_link_info *bt_link_info = &btcoexist->bt_link_info;
 	u8 wifi_rssi_state, bt_rssi_state;
 	s8 wifi_duration_adjust = 0x0;
@@ -1432,7 +1207,6 @@
 	tmp = BT_8723B_2ANT_BT_RSSI_COEXSWITCH_THRES -
 			coex_dm->switch_thres_offset;
 	bt_rssi_state = btc8723b2ant_bt_rssi_state(btcoexist, 2, tmp, 0);
->>>>>>> 2ac97f0f
 
 	RT_TRACE(rtlpriv, COMP_BT_COEXIST, DBG_LOUD,
 		 "[BTCoex], %s turn %s PS TDMA, type=%d\n",
@@ -1950,11 +1724,8 @@
 				return false;
 			RT_TRACE(rtlpriv, COMP_BT_COEXIST, DBG_LOUD,
 				 "[BTCoex], Wifi connected + BT connected-idle!!\n");
-<<<<<<< HEAD
-=======
 			btc8723b2ant_limited_rx(btcoexist, NORMAL_EXEC,
 						false, false, 0x8);
->>>>>>> 2ac97f0f
 
 			btcoexist->btc_set_rf_reg(btcoexist, BTC_RF_A, 0x1,
 						  0xfffff, 0x0);
@@ -1980,595 +1751,17 @@
 					 "[BTCoex], Wifi Connected-Busy + BT Busy!!\n");
 				common = false;
 			} else {
-<<<<<<< HEAD
-				if (bt_hs_on)
-					return false;
-
-				RT_TRACE(rtlpriv, COMP_BT_COEXIST, DBG_LOUD,
-					 "[BTCoex], Wifi Connected-Idle + BT Busy!!\n");
-
-				btcoexist->btc_set_rf_reg(btcoexist, BTC_RF_A,
-							  0x1, 0xfffff, 0x0);
-				btc8723b_coex_tbl_type(btcoexist, NORMAL_EXEC,
-						       7);
-				btc8723b2ant_ps_tdma(btcoexist, NORMAL_EXEC,
-						     true, 21);
-				btc8723b2ant_fw_dac_swing_lvl(btcoexist,
-							      NORMAL_EXEC,
-							      0xb);
-				if (btc8723b_need_dec_pwr(btcoexist))
-					btc8723b2ant_dec_bt_pwr(btcoexist,
-								NORMAL_EXEC,
-								true);
-				else
-					btc8723b2ant_dec_bt_pwr(btcoexist,
-								NORMAL_EXEC,
-								false);
-				btc8723b2ant_sw_mechanism1(btcoexist, false,
-							   false, false,
-							   false);
-				btc8723b2ant_sw_mechanism2(btcoexist, false,
-							   false, false,
-							   0x18);
-				common = true;
-=======
 				RT_TRACE(rtlpriv, COMP_BT_COEXIST, DBG_LOUD,
 					 "[BTCoex], Wifi Connected-Idle + BT Busy!!\n");
 
 				common =
 				    btc8723b2ant_action_wifi_idle_process(
 						btcoexist);
->>>>>>> 2ac97f0f
 			}
 		}
 	}
 
 	return common;
-}
-
-<<<<<<< HEAD
-static void set_tdma_int1(struct btc_coexist *btcoexist, bool tx_pause,
-			  s32 result)
-{
-	struct rtl_priv *rtlpriv = btcoexist->adapter;
-
-	/* Set PS TDMA for max interval == 1 */
-	if (tx_pause) {
-		RT_TRACE(rtlpriv, COMP_BT_COEXIST, DBG_LOUD,
-			 "[BTCoex], TxPause = 1\n");
-
-		if (coex_dm->cur_ps_tdma == 71) {
-			btc8723b2ant_ps_tdma(btcoexist, NORMAL_EXEC,
-					     true, 5);
-			coex_dm->tdma_adj_type = 5;
-		} else if (coex_dm->cur_ps_tdma == 1) {
-			btc8723b2ant_ps_tdma(btcoexist, NORMAL_EXEC,
-					     true, 5);
-			coex_dm->tdma_adj_type = 5;
-		} else if (coex_dm->cur_ps_tdma == 2) {
-			btc8723b2ant_ps_tdma(btcoexist, NORMAL_EXEC,
-					     true, 6);
-			coex_dm->tdma_adj_type = 6;
-		} else if (coex_dm->cur_ps_tdma == 3) {
-			btc8723b2ant_ps_tdma(btcoexist, NORMAL_EXEC,
-					     true, 7);
-			coex_dm->tdma_adj_type = 7;
-		} else if (coex_dm->cur_ps_tdma == 4) {
-			btc8723b2ant_ps_tdma(btcoexist, NORMAL_EXEC,
-					     true, 8);
-			coex_dm->tdma_adj_type = 8;
-		}
-
-		if (coex_dm->cur_ps_tdma == 9) {
-			btc8723b2ant_ps_tdma(btcoexist, NORMAL_EXEC,
-					     true, 13);
-			coex_dm->tdma_adj_type = 13;
-		} else if (coex_dm->cur_ps_tdma == 10) {
-			btc8723b2ant_ps_tdma(btcoexist, NORMAL_EXEC,
-					     true, 14);
-			coex_dm->tdma_adj_type = 14;
-		} else if (coex_dm->cur_ps_tdma == 11) {
-			btc8723b2ant_ps_tdma(btcoexist, NORMAL_EXEC,
-					     true, 15);
-			coex_dm->tdma_adj_type = 15;
-		} else if (coex_dm->cur_ps_tdma == 12) {
-			btc8723b2ant_ps_tdma(btcoexist, NORMAL_EXEC,
-					     true, 16);
-			coex_dm->tdma_adj_type = 16;
-		}
-
-		if (result == -1) {
-			if (coex_dm->cur_ps_tdma == 5) {
-				btc8723b2ant_ps_tdma(btcoexist, NORMAL_EXEC,
-						     true, 6);
-				coex_dm->tdma_adj_type = 6;
-			} else if (coex_dm->cur_ps_tdma == 6) {
-				btc8723b2ant_ps_tdma(btcoexist, NORMAL_EXEC,
-						     true, 7);
-				coex_dm->tdma_adj_type = 7;
-			} else if (coex_dm->cur_ps_tdma == 7) {
-				btc8723b2ant_ps_tdma(btcoexist, NORMAL_EXEC,
-						     true, 8);
-				coex_dm->tdma_adj_type = 8;
-			} else if (coex_dm->cur_ps_tdma == 13) {
-				btc8723b2ant_ps_tdma(btcoexist, NORMAL_EXEC,
-						     true, 14);
-				coex_dm->tdma_adj_type = 14;
-			} else if (coex_dm->cur_ps_tdma == 14) {
-				btc8723b2ant_ps_tdma(btcoexist, NORMAL_EXEC,
-						     true, 15);
-				coex_dm->tdma_adj_type = 15;
-			} else if (coex_dm->cur_ps_tdma == 15) {
-				btc8723b2ant_ps_tdma(btcoexist, NORMAL_EXEC,
-						     true, 16);
-				coex_dm->tdma_adj_type = 16;
-			}
-		}  else if (result == 1) {
-			if (coex_dm->cur_ps_tdma == 8) {
-				btc8723b2ant_ps_tdma(btcoexist, NORMAL_EXEC,
-						     true, 7);
-				coex_dm->tdma_adj_type = 7;
-			} else if (coex_dm->cur_ps_tdma == 7) {
-				btc8723b2ant_ps_tdma(btcoexist, NORMAL_EXEC,
-						     true, 6);
-				coex_dm->tdma_adj_type = 6;
-			} else if (coex_dm->cur_ps_tdma == 6) {
-				btc8723b2ant_ps_tdma(btcoexist, NORMAL_EXEC,
-						     true, 5);
-				coex_dm->tdma_adj_type = 5;
-			} else if (coex_dm->cur_ps_tdma == 16) {
-				btc8723b2ant_ps_tdma(btcoexist, NORMAL_EXEC,
-						     true, 15);
-				coex_dm->tdma_adj_type = 15;
-			} else if (coex_dm->cur_ps_tdma == 15) {
-				btc8723b2ant_ps_tdma(btcoexist, NORMAL_EXEC,
-						     true, 14);
-				coex_dm->tdma_adj_type = 14;
-			} else if (coex_dm->cur_ps_tdma == 14) {
-				btc8723b2ant_ps_tdma(btcoexist, NORMAL_EXEC,
-						     true, 13);
-				coex_dm->tdma_adj_type = 13;
-			}
-		}
-	} else {
-		RT_TRACE(rtlpriv, COMP_BT_COEXIST, DBG_LOUD,
-			 "[BTCoex], TxPause = 0\n");
-		if (coex_dm->cur_ps_tdma == 5) {
-			btc8723b2ant_ps_tdma(btcoexist, NORMAL_EXEC, true, 71);
-			coex_dm->tdma_adj_type = 71;
-		} else if (coex_dm->cur_ps_tdma == 6) {
-			btc8723b2ant_ps_tdma(btcoexist, NORMAL_EXEC, true, 2);
-			coex_dm->tdma_adj_type = 2;
-		} else if (coex_dm->cur_ps_tdma == 7) {
-			btc8723b2ant_ps_tdma(btcoexist, NORMAL_EXEC, true, 3);
-			coex_dm->tdma_adj_type = 3;
-		} else if (coex_dm->cur_ps_tdma == 8) {
-			btc8723b2ant_ps_tdma(btcoexist, NORMAL_EXEC, true, 4);
-			coex_dm->tdma_adj_type = 4;
-		}
-
-		if (coex_dm->cur_ps_tdma == 13) {
-			btc8723b2ant_ps_tdma(btcoexist, NORMAL_EXEC, true, 9);
-			coex_dm->tdma_adj_type = 9;
-		} else if (coex_dm->cur_ps_tdma == 14) {
-			btc8723b2ant_ps_tdma(btcoexist, NORMAL_EXEC, true, 10);
-			coex_dm->tdma_adj_type = 10;
-		} else if (coex_dm->cur_ps_tdma == 15) {
-			btc8723b2ant_ps_tdma(btcoexist, NORMAL_EXEC, true, 11);
-			coex_dm->tdma_adj_type = 11;
-		} else if (coex_dm->cur_ps_tdma == 16) {
-			btc8723b2ant_ps_tdma(btcoexist, NORMAL_EXEC, true, 12);
-			coex_dm->tdma_adj_type = 12;
-		}
-
-		if (result == -1) {
-			if (coex_dm->cur_ps_tdma == 71) {
-				btc8723b2ant_ps_tdma(btcoexist, NORMAL_EXEC,
-						     true, 1);
-				coex_dm->tdma_adj_type = 1;
-			} else if (coex_dm->cur_ps_tdma == 1) {
-				btc8723b2ant_ps_tdma(btcoexist, NORMAL_EXEC,
-						     true, 2);
-				coex_dm->tdma_adj_type = 2;
-			} else if (coex_dm->cur_ps_tdma == 2) {
-				btc8723b2ant_ps_tdma(btcoexist, NORMAL_EXEC,
-						     true, 3);
-				coex_dm->tdma_adj_type = 3;
-			} else if (coex_dm->cur_ps_tdma == 3) {
-				btc8723b2ant_ps_tdma(btcoexist, NORMAL_EXEC,
-						     true, 4);
-				coex_dm->tdma_adj_type = 4;
-			} else if (coex_dm->cur_ps_tdma == 9) {
-				btc8723b2ant_ps_tdma(btcoexist, NORMAL_EXEC,
-						     true, 10);
-				coex_dm->tdma_adj_type = 10;
-			} else if (coex_dm->cur_ps_tdma == 10) {
-				btc8723b2ant_ps_tdma(btcoexist, NORMAL_EXEC,
-						     true, 11);
-				coex_dm->tdma_adj_type = 11;
-			} else if (coex_dm->cur_ps_tdma == 11) {
-				btc8723b2ant_ps_tdma(btcoexist, NORMAL_EXEC,
-						     true, 12);
-				coex_dm->tdma_adj_type = 12;
-			}
-		}  else if (result == 1) {
-			if (coex_dm->cur_ps_tdma == 4) {
-				btc8723b2ant_ps_tdma(btcoexist, NORMAL_EXEC,
-						     true, 3);
-				coex_dm->tdma_adj_type = 3;
-			} else if (coex_dm->cur_ps_tdma == 3) {
-				btc8723b2ant_ps_tdma(btcoexist, NORMAL_EXEC,
-						     true, 2);
-				coex_dm->tdma_adj_type = 2;
-			} else if (coex_dm->cur_ps_tdma == 2) {
-				btc8723b2ant_ps_tdma(btcoexist, NORMAL_EXEC,
-						     true, 1);
-				coex_dm->tdma_adj_type = 1;
-			} else if (coex_dm->cur_ps_tdma == 1) {
-				btc8723b2ant_ps_tdma(btcoexist, NORMAL_EXEC,
-						     true, 71);
-				coex_dm->tdma_adj_type = 71;
-			} else if (coex_dm->cur_ps_tdma == 12) {
-				btc8723b2ant_ps_tdma(btcoexist, NORMAL_EXEC,
-						     true, 11);
-				coex_dm->tdma_adj_type = 11;
-			} else if (coex_dm->cur_ps_tdma == 11) {
-				btc8723b2ant_ps_tdma(btcoexist, NORMAL_EXEC,
-						     true, 10);
-				coex_dm->tdma_adj_type = 10;
-			} else if (coex_dm->cur_ps_tdma == 10) {
-				btc8723b2ant_ps_tdma(btcoexist, NORMAL_EXEC,
-						     true, 9);
-				coex_dm->tdma_adj_type = 9;
-			}
-		}
-	}
-}
-
-static void set_tdma_int2(struct btc_coexist *btcoexist, bool tx_pause,
-			  s32 result)
-{
-	struct rtl_priv *rtlpriv = btcoexist->adapter;
-
-	/* Set PS TDMA for max interval == 2 */
-	if (tx_pause) {
-		RT_TRACE(rtlpriv, COMP_BT_COEXIST, DBG_LOUD,
-			 "[BTCoex], TxPause = 1\n");
-		if (coex_dm->cur_ps_tdma == 1) {
-			btc8723b2ant_ps_tdma(btcoexist, NORMAL_EXEC, true, 6);
-			coex_dm->tdma_adj_type = 6;
-		} else if (coex_dm->cur_ps_tdma == 2) {
-			btc8723b2ant_ps_tdma(btcoexist, NORMAL_EXEC, true, 6);
-			coex_dm->tdma_adj_type = 6;
-		} else if (coex_dm->cur_ps_tdma == 3) {
-			btc8723b2ant_ps_tdma(btcoexist, NORMAL_EXEC, true, 7);
-			coex_dm->tdma_adj_type = 7;
-		} else if (coex_dm->cur_ps_tdma == 4) {
-			btc8723b2ant_ps_tdma(btcoexist, NORMAL_EXEC, true, 8);
-			coex_dm->tdma_adj_type = 8;
-		}
-		if (coex_dm->cur_ps_tdma == 9) {
-			btc8723b2ant_ps_tdma(btcoexist, NORMAL_EXEC, true, 14);
-			coex_dm->tdma_adj_type = 14;
-		} else if (coex_dm->cur_ps_tdma == 10) {
-			btc8723b2ant_ps_tdma(btcoexist, NORMAL_EXEC, true, 14);
-			coex_dm->tdma_adj_type = 14;
-		} else if (coex_dm->cur_ps_tdma == 11) {
-			btc8723b2ant_ps_tdma(btcoexist, NORMAL_EXEC, true, 15);
-			coex_dm->tdma_adj_type = 15;
-		} else if (coex_dm->cur_ps_tdma == 12) {
-			btc8723b2ant_ps_tdma(btcoexist, NORMAL_EXEC, true, 16);
-			coex_dm->tdma_adj_type = 16;
-		}
-		if (result == -1) {
-			if (coex_dm->cur_ps_tdma == 5) {
-				btc8723b2ant_ps_tdma(btcoexist, NORMAL_EXEC,
-						     true, 6);
-				coex_dm->tdma_adj_type = 6;
-			} else if (coex_dm->cur_ps_tdma == 6) {
-				btc8723b2ant_ps_tdma(btcoexist, NORMAL_EXEC,
-						     true, 7);
-				coex_dm->tdma_adj_type = 7;
-			} else if (coex_dm->cur_ps_tdma == 7) {
-				btc8723b2ant_ps_tdma(btcoexist, NORMAL_EXEC,
-						     true, 8);
-				coex_dm->tdma_adj_type = 8;
-			} else if (coex_dm->cur_ps_tdma == 13) {
-				btc8723b2ant_ps_tdma(btcoexist, NORMAL_EXEC,
-						     true, 14);
-				coex_dm->tdma_adj_type = 14;
-			} else if (coex_dm->cur_ps_tdma == 14) {
-				btc8723b2ant_ps_tdma(btcoexist, NORMAL_EXEC,
-						     true, 15);
-				coex_dm->tdma_adj_type = 15;
-			} else if (coex_dm->cur_ps_tdma == 15) {
-				btc8723b2ant_ps_tdma(btcoexist, NORMAL_EXEC,
-						     true, 16);
-				coex_dm->tdma_adj_type = 16;
-			}
-		}  else if (result == 1) {
-			if (coex_dm->cur_ps_tdma == 8) {
-				btc8723b2ant_ps_tdma(btcoexist, NORMAL_EXEC,
-						     true, 7);
-				coex_dm->tdma_adj_type = 7;
-			} else if (coex_dm->cur_ps_tdma == 7) {
-				btc8723b2ant_ps_tdma(btcoexist, NORMAL_EXEC,
-						     true, 6);
-				coex_dm->tdma_adj_type = 6;
-			} else if (coex_dm->cur_ps_tdma == 6) {
-				btc8723b2ant_ps_tdma(btcoexist, NORMAL_EXEC,
-						     true, 6);
-				coex_dm->tdma_adj_type = 6;
-			} else if (coex_dm->cur_ps_tdma == 16) {
-				btc8723b2ant_ps_tdma(btcoexist, NORMAL_EXEC,
-						     true, 15);
-				coex_dm->tdma_adj_type = 15;
-			} else if (coex_dm->cur_ps_tdma == 15) {
-				btc8723b2ant_ps_tdma(btcoexist, NORMAL_EXEC,
-						     true, 14);
-				coex_dm->tdma_adj_type = 14;
-			} else if (coex_dm->cur_ps_tdma == 14) {
-				btc8723b2ant_ps_tdma(btcoexist, NORMAL_EXEC,
-						     true, 14);
-				coex_dm->tdma_adj_type = 14;
-			}
-		}
-	} else {
-		RT_TRACE(rtlpriv, COMP_BT_COEXIST, DBG_LOUD,
-			 "[BTCoex], TxPause = 0\n");
-		if (coex_dm->cur_ps_tdma == 5) {
-			btc8723b2ant_ps_tdma(btcoexist, NORMAL_EXEC, true, 2);
-			coex_dm->tdma_adj_type = 2;
-		} else if (coex_dm->cur_ps_tdma == 6) {
-			btc8723b2ant_ps_tdma(btcoexist, NORMAL_EXEC, true, 2);
-			coex_dm->tdma_adj_type = 2;
-		} else if (coex_dm->cur_ps_tdma == 7) {
-			btc8723b2ant_ps_tdma(btcoexist, NORMAL_EXEC, true, 3);
-			coex_dm->tdma_adj_type = 3;
-		} else if (coex_dm->cur_ps_tdma == 8) {
-			btc8723b2ant_ps_tdma(btcoexist, NORMAL_EXEC, true, 4);
-			coex_dm->tdma_adj_type = 4;
-		}
-		if (coex_dm->cur_ps_tdma == 13) {
-			btc8723b2ant_ps_tdma(btcoexist, NORMAL_EXEC, true, 10);
-			coex_dm->tdma_adj_type = 10;
-		} else if (coex_dm->cur_ps_tdma == 14) {
-			btc8723b2ant_ps_tdma(btcoexist, NORMAL_EXEC, true, 10);
-			coex_dm->tdma_adj_type = 10;
-		} else if (coex_dm->cur_ps_tdma == 15) {
-			btc8723b2ant_ps_tdma(btcoexist, NORMAL_EXEC, true, 11);
-			coex_dm->tdma_adj_type = 11;
-		} else if (coex_dm->cur_ps_tdma == 16) {
-			btc8723b2ant_ps_tdma(btcoexist, NORMAL_EXEC, true, 12);
-			coex_dm->tdma_adj_type = 12;
-		}
-		if (result == -1) {
-			if (coex_dm->cur_ps_tdma == 1) {
-				btc8723b2ant_ps_tdma(btcoexist, NORMAL_EXEC,
-						     true, 2);
-				coex_dm->tdma_adj_type = 2;
-			} else if (coex_dm->cur_ps_tdma == 2) {
-				btc8723b2ant_ps_tdma(btcoexist, NORMAL_EXEC,
-						     true, 3);
-				coex_dm->tdma_adj_type = 3;
-			} else if (coex_dm->cur_ps_tdma == 3) {
-				btc8723b2ant_ps_tdma(btcoexist, NORMAL_EXEC,
-						     true, 4);
-				coex_dm->tdma_adj_type = 4;
-			} else if (coex_dm->cur_ps_tdma == 9) {
-				btc8723b2ant_ps_tdma(btcoexist, NORMAL_EXEC,
-						     true, 10);
-				coex_dm->tdma_adj_type = 10;
-			} else if (coex_dm->cur_ps_tdma == 10) {
-				btc8723b2ant_ps_tdma(btcoexist, NORMAL_EXEC,
-						     true, 11);
-				coex_dm->tdma_adj_type = 11;
-			} else if (coex_dm->cur_ps_tdma == 11) {
-				btc8723b2ant_ps_tdma(btcoexist, NORMAL_EXEC,
-						     true, 12);
-				coex_dm->tdma_adj_type = 12;
-			}
-		} else if (result == 1) {
-			if (coex_dm->cur_ps_tdma == 4) {
-				btc8723b2ant_ps_tdma(btcoexist, NORMAL_EXEC,
-						     true, 3);
-				coex_dm->tdma_adj_type = 3;
-			} else if (coex_dm->cur_ps_tdma == 3) {
-				btc8723b2ant_ps_tdma(btcoexist, NORMAL_EXEC,
-						     true, 2);
-				coex_dm->tdma_adj_type = 2;
-			} else if (coex_dm->cur_ps_tdma == 2) {
-				btc8723b2ant_ps_tdma(btcoexist, NORMAL_EXEC,
-						     true, 2);
-				coex_dm->tdma_adj_type = 2;
-			} else if (coex_dm->cur_ps_tdma == 12) {
-				btc8723b2ant_ps_tdma(btcoexist, NORMAL_EXEC,
-						     true, 11);
-				coex_dm->tdma_adj_type = 11;
-			} else if (coex_dm->cur_ps_tdma == 11) {
-				btc8723b2ant_ps_tdma(btcoexist, NORMAL_EXEC,
-						     true, 10);
-				coex_dm->tdma_adj_type = 10;
-			} else if (coex_dm->cur_ps_tdma == 10) {
-				btc8723b2ant_ps_tdma(btcoexist, NORMAL_EXEC,
-						     true, 10);
-				coex_dm->tdma_adj_type = 10;
-			}
-		}
-	}
-}
-
-static void set_tdma_int3(struct btc_coexist *btcoexist, bool tx_pause,
-			  s32 result)
-{
-	struct rtl_priv *rtlpriv = btcoexist->adapter;
-
-	/* Set PS TDMA for max interval == 3 */
-	if (tx_pause) {
-		RT_TRACE(rtlpriv, COMP_BT_COEXIST, DBG_LOUD,
-			 "[BTCoex], TxPause = 1\n");
-		if (coex_dm->cur_ps_tdma == 1) {
-			btc8723b2ant_ps_tdma(btcoexist, NORMAL_EXEC, true, 7);
-			coex_dm->tdma_adj_type = 7;
-		} else if (coex_dm->cur_ps_tdma == 2) {
-			btc8723b2ant_ps_tdma(btcoexist, NORMAL_EXEC, true, 7);
-			coex_dm->tdma_adj_type = 7;
-		} else if (coex_dm->cur_ps_tdma == 3) {
-			btc8723b2ant_ps_tdma(btcoexist, NORMAL_EXEC, true, 7);
-			coex_dm->tdma_adj_type = 7;
-		} else if (coex_dm->cur_ps_tdma == 4) {
-			btc8723b2ant_ps_tdma(btcoexist, NORMAL_EXEC, true, 8);
-			coex_dm->tdma_adj_type = 8;
-		}
-		if (coex_dm->cur_ps_tdma == 9) {
-			btc8723b2ant_ps_tdma(btcoexist, NORMAL_EXEC, true, 15);
-			coex_dm->tdma_adj_type = 15;
-		} else if (coex_dm->cur_ps_tdma == 10) {
-			btc8723b2ant_ps_tdma(btcoexist, NORMAL_EXEC, true, 15);
-			coex_dm->tdma_adj_type = 15;
-		} else if (coex_dm->cur_ps_tdma == 11) {
-			btc8723b2ant_ps_tdma(btcoexist, NORMAL_EXEC, true, 15);
-			coex_dm->tdma_adj_type = 15;
-		} else if (coex_dm->cur_ps_tdma == 12) {
-			btc8723b2ant_ps_tdma(btcoexist, NORMAL_EXEC, true, 16);
-			coex_dm->tdma_adj_type = 16;
-		}
-		if (result == -1) {
-			if (coex_dm->cur_ps_tdma == 5) {
-				btc8723b2ant_ps_tdma(btcoexist, NORMAL_EXEC,
-						     true, 7);
-				coex_dm->tdma_adj_type = 7;
-			} else if (coex_dm->cur_ps_tdma == 6) {
-				btc8723b2ant_ps_tdma(btcoexist, NORMAL_EXEC,
-						     true, 7);
-				coex_dm->tdma_adj_type = 7;
-			} else if (coex_dm->cur_ps_tdma == 7) {
-				btc8723b2ant_ps_tdma(btcoexist, NORMAL_EXEC,
-						     true, 8);
-				coex_dm->tdma_adj_type = 8;
-			} else if (coex_dm->cur_ps_tdma == 13) {
-				btc8723b2ant_ps_tdma(btcoexist, NORMAL_EXEC,
-						     true, 15);
-				coex_dm->tdma_adj_type = 15;
-			} else if (coex_dm->cur_ps_tdma == 14) {
-				btc8723b2ant_ps_tdma(btcoexist, NORMAL_EXEC,
-						     true, 15);
-				coex_dm->tdma_adj_type = 15;
-			} else if (coex_dm->cur_ps_tdma == 15) {
-				btc8723b2ant_ps_tdma(btcoexist, NORMAL_EXEC,
-						     true, 16);
-				coex_dm->tdma_adj_type = 16;
-			}
-		}  else if (result == 1) {
-			if (coex_dm->cur_ps_tdma == 8) {
-				btc8723b2ant_ps_tdma(btcoexist, NORMAL_EXEC,
-						     true, 7);
-				coex_dm->tdma_adj_type = 7;
-			} else if (coex_dm->cur_ps_tdma == 7) {
-				btc8723b2ant_ps_tdma(btcoexist, NORMAL_EXEC,
-						     true, 7);
-				coex_dm->tdma_adj_type = 7;
-			} else if (coex_dm->cur_ps_tdma == 6) {
-				btc8723b2ant_ps_tdma(btcoexist, NORMAL_EXEC,
-						     true, 7);
-				coex_dm->tdma_adj_type = 7;
-			} else if (coex_dm->cur_ps_tdma == 16) {
-				btc8723b2ant_ps_tdma(btcoexist, NORMAL_EXEC,
-						     true, 15);
-				coex_dm->tdma_adj_type = 15;
-			} else if (coex_dm->cur_ps_tdma == 15) {
-				btc8723b2ant_ps_tdma(btcoexist, NORMAL_EXEC,
-						     true, 15);
-				coex_dm->tdma_adj_type = 15;
-			} else if (coex_dm->cur_ps_tdma == 14) {
-				btc8723b2ant_ps_tdma(btcoexist, NORMAL_EXEC,
-						     true, 15);
-				coex_dm->tdma_adj_type = 15;
-			}
-		}
-	} else {
-		RT_TRACE(rtlpriv, COMP_BT_COEXIST, DBG_LOUD,
-			 "[BTCoex], TxPause = 0\n");
-		if (coex_dm->cur_ps_tdma == 5) {
-			btc8723b2ant_ps_tdma(btcoexist, NORMAL_EXEC, true, 3);
-			coex_dm->tdma_adj_type = 3;
-		} else if (coex_dm->cur_ps_tdma == 6) {
-			btc8723b2ant_ps_tdma(btcoexist, NORMAL_EXEC, true, 3);
-			coex_dm->tdma_adj_type = 3;
-		} else if (coex_dm->cur_ps_tdma == 7) {
-			btc8723b2ant_ps_tdma(btcoexist, NORMAL_EXEC, true, 3);
-			coex_dm->tdma_adj_type = 3;
-		} else if (coex_dm->cur_ps_tdma == 8) {
-			btc8723b2ant_ps_tdma(btcoexist, NORMAL_EXEC, true, 4);
-			coex_dm->tdma_adj_type = 4;
-		}
-		if (coex_dm->cur_ps_tdma == 13) {
-			btc8723b2ant_ps_tdma(btcoexist, NORMAL_EXEC, true, 11);
-			coex_dm->tdma_adj_type = 11;
-		} else if (coex_dm->cur_ps_tdma == 14) {
-			btc8723b2ant_ps_tdma(btcoexist, NORMAL_EXEC, true, 11);
-			coex_dm->tdma_adj_type = 11;
-		} else if (coex_dm->cur_ps_tdma == 15) {
-			btc8723b2ant_ps_tdma(btcoexist, NORMAL_EXEC, true, 11);
-			coex_dm->tdma_adj_type = 11;
-		} else if (coex_dm->cur_ps_tdma == 16) {
-			btc8723b2ant_ps_tdma(btcoexist, NORMAL_EXEC, true, 12);
-			coex_dm->tdma_adj_type = 12;
-		}
-		if (result == -1) {
-			if (coex_dm->cur_ps_tdma == 1) {
-				btc8723b2ant_ps_tdma(btcoexist, NORMAL_EXEC,
-						     true, 3);
-				coex_dm->tdma_adj_type = 3;
-			} else if (coex_dm->cur_ps_tdma == 2) {
-				btc8723b2ant_ps_tdma(btcoexist, NORMAL_EXEC,
-						     true, 3);
-				coex_dm->tdma_adj_type = 3;
-			} else if (coex_dm->cur_ps_tdma == 3) {
-				btc8723b2ant_ps_tdma(btcoexist, NORMAL_EXEC,
-						     true, 4);
-				coex_dm->tdma_adj_type = 4;
-			} else if (coex_dm->cur_ps_tdma == 9) {
-				btc8723b2ant_ps_tdma(btcoexist, NORMAL_EXEC,
-						     true, 11);
-				coex_dm->tdma_adj_type = 11;
-			} else if (coex_dm->cur_ps_tdma == 10) {
-				btc8723b2ant_ps_tdma(btcoexist, NORMAL_EXEC,
-						     true, 11);
-				coex_dm->tdma_adj_type = 11;
-			} else if (coex_dm->cur_ps_tdma == 11) {
-				btc8723b2ant_ps_tdma(btcoexist, NORMAL_EXEC,
-						     true, 12);
-				coex_dm->tdma_adj_type = 12;
-			}
-		} else if (result == 1) {
-			if (coex_dm->cur_ps_tdma == 4) {
-				btc8723b2ant_ps_tdma(btcoexist, NORMAL_EXEC,
-						     true, 3);
-				coex_dm->tdma_adj_type = 3;
-			} else if (coex_dm->cur_ps_tdma == 3) {
-				btc8723b2ant_ps_tdma(btcoexist, NORMAL_EXEC,
-						     true, 3);
-				coex_dm->tdma_adj_type = 3;
-			} else if (coex_dm->cur_ps_tdma == 2) {
-				btc8723b2ant_ps_tdma(btcoexist, NORMAL_EXEC,
-						     true, 3);
-				coex_dm->tdma_adj_type = 3;
-			} else if (coex_dm->cur_ps_tdma == 12) {
-				btc8723b2ant_ps_tdma(btcoexist, NORMAL_EXEC,
-						     true, 11);
-				coex_dm->tdma_adj_type = 11;
-			} else if (coex_dm->cur_ps_tdma == 11) {
-				btc8723b2ant_ps_tdma(btcoexist, NORMAL_EXEC,
-						     true, 11);
-				coex_dm->tdma_adj_type = 11;
-			} else if (coex_dm->cur_ps_tdma == 10) {
-				btc8723b2ant_ps_tdma(btcoexist, NORMAL_EXEC,
-						     true, 11);
-				coex_dm->tdma_adj_type = 11;
-			}
-		}
-	}
 }
 
 static void btc8723b2ant_tdma_duration_adjust(struct btc_coexist *btcoexist,
@@ -2581,18 +1774,6 @@
 	s32 result;
 	u8 retry_count = 0;
 
-=======
-static void btc8723b2ant_tdma_duration_adjust(struct btc_coexist *btcoexist,
-					  bool sco_hid, bool tx_pause,
-					  u8 max_interval)
-{
-	struct rtl_priv *rtlpriv = btcoexist->adapter;
-	static s32 up, dn, m, n, wait_count;
-	/*0: no change, +1: increase WiFi duration, -1: decrease WiFi duration*/
-	s32 result;
-	u8 retry_count = 0;
-
->>>>>>> 2ac97f0f
 	RT_TRACE(rtlpriv, COMP_BT_COEXIST, DBG_LOUD,
 		 "[BTCoex], TdmaDurationAdjust()\n");
 
@@ -2611,16 +1792,12 @@
 					btc8723b2ant_ps_tdma(btcoexist,
 							     NORMAL_EXEC,
 							     true, 14);
-<<<<<<< HEAD
-					coex_dm->tdma_adj_type = 14;
-=======
 					coex_dm->ps_tdma_du_adj_type = 14;
 				} else if (max_interval == 3) {
 					btc8723b2ant_ps_tdma(btcoexist,
 							     NORMAL_EXEC,
 							     true, 15);
 					coex_dm->ps_tdma_du_adj_type = 15;
->>>>>>> 2ac97f0f
 				} else {
 					btc8723b2ant_ps_tdma(btcoexist,
 							     NORMAL_EXEC,
@@ -2637,16 +1814,12 @@
 					btc8723b2ant_ps_tdma(btcoexist,
 							     NORMAL_EXEC,
 							     true, 10);
-<<<<<<< HEAD
-					coex_dm->tdma_adj_type = 10;
-=======
 					coex_dm->ps_tdma_du_adj_type = 10;
 				} else if (max_interval == 3) {
 					btc8723b2ant_ps_tdma(btcoexist,
 							     NORMAL_EXEC,
 						     true, 11);
 					coex_dm->ps_tdma_du_adj_type = 11;
->>>>>>> 2ac97f0f
 				} else {
 					btc8723b2ant_ps_tdma(btcoexist,
 							     NORMAL_EXEC,
@@ -2665,16 +1838,12 @@
 					btc8723b2ant_ps_tdma(btcoexist,
 							     NORMAL_EXEC,
 							     true, 6);
-<<<<<<< HEAD
-					coex_dm->tdma_adj_type = 6;
-=======
 					coex_dm->ps_tdma_du_adj_type = 6;
 				} else if (max_interval == 3) {
 					btc8723b2ant_ps_tdma(btcoexist,
 							     NORMAL_EXEC,
 							     true, 7);
 					coex_dm->ps_tdma_du_adj_type = 7;
->>>>>>> 2ac97f0f
 				} else {
 					btc8723b2ant_ps_tdma(btcoexist,
 							     NORMAL_EXEC,
@@ -2691,16 +1860,12 @@
 					btc8723b2ant_ps_tdma(btcoexist,
 							     NORMAL_EXEC,
 							     true, 2);
-<<<<<<< HEAD
-					coex_dm->tdma_adj_type = 2;
-=======
 					coex_dm->ps_tdma_du_adj_type = 2;
 				} else if (max_interval == 3) {
 					btc8723b2ant_ps_tdma(btcoexist,
 							     NORMAL_EXEC,
 							     true, 3);
 					coex_dm->ps_tdma_du_adj_type = 3;
->>>>>>> 2ac97f0f
 				} else {
 					btc8723b2ant_ps_tdma(btcoexist,
 							     NORMAL_EXEC,
@@ -2719,14 +1884,11 @@
 	} else {
 		/*accquire the BT TRx retry count from BT_Info byte2*/
 		retry_count = coex_sta->bt_retry_cnt;
-<<<<<<< HEAD
-=======
 
 		if ((coex_sta->low_priority_tx) > 1050 ||
 		    (coex_sta->low_priority_rx) > 1250)
 			retry_count++;
 
->>>>>>> 2ac97f0f
 		RT_TRACE(rtlpriv, COMP_BT_COEXIST, DBG_LOUD,
 			 "[BTCoex], retry_count = %d\n", retry_count);
 		RT_TRACE(rtlpriv, COMP_BT_COEXIST, DBG_LOUD,
@@ -2814,14 +1976,6 @@
 
 		RT_TRACE(rtlpriv, COMP_BT_COEXIST, DBG_LOUD,
 			 "[BTCoex], max Interval = %d\n", max_interval);
-<<<<<<< HEAD
-		if (max_interval == 1)
-			set_tdma_int1(btcoexist, tx_pause, result);
-		else if (max_interval == 2)
-			set_tdma_int2(btcoexist, tx_pause, result);
-		else if (max_interval == 3)
-			set_tdma_int3(btcoexist, tx_pause, result);
-=======
 		if (max_interval == 1) {
 			if (tx_pause) {
 				if (coex_dm->cur_ps_tdma == 71) {
@@ -3568,7 +2722,6 @@
 				}
 			}
 		}
->>>>>>> 2ac97f0f
 	}
 
 	RT_TRACE(rtlpriv, COMP_BT_COEXIST, DBG_LOUD,
@@ -3581,11 +2734,7 @@
 		bool scan = false, link = false, roam = false;
 		RT_TRACE(rtlpriv, COMP_BT_COEXIST, DBG_LOUD,
 			 "[BTCoex], PsTdma type dismatch!!!, curPsTdma=%d, recordPsTdma=%d\n",
-<<<<<<< HEAD
-			 coex_dm->cur_ps_tdma, coex_dm->tdma_adj_type);
-=======
 			 coex_dm->cur_ps_tdma, coex_dm->ps_tdma_du_adj_type);
->>>>>>> 2ac97f0f
 
 		btcoexist->btc_get(btcoexist, BTC_GET_BL_WIFI_SCAN, &scan);
 		btcoexist->btc_get(btcoexist, BTC_GET_BL_WIFI_LINK, &link);
@@ -3663,14 +2812,8 @@
 	u8 tmp = BT_8723B_2ANT_BT_RSSI_COEXSWITCH_THRES -
 			coex_dm->switch_thres_offset;
 
-<<<<<<< HEAD
-	wifi_rssi_state = btc8723b2ant_wifi_rssi_state(btcoexist,
-						       0, 2, 15, 0);
-	bt_rssi_state = btc8723b2ant_bt_rssi_state(btcoexist, 2, 29, 0);
-=======
 	wifi_rssi_state = btc8723b2ant_wifi_rssi_state(btcoexist, 0, 2, 15, 0);
 	bt_rssi_state = btc8723b2ant_bt_rssi_state(btcoexist, 2, tmp, 0);
->>>>>>> 2ac97f0f
 
 	btcoexist->btc_set_rf_reg(btcoexist, BTC_RF_A, 0x1, 0xfffff, 0x0);
 
@@ -3730,17 +2873,9 @@
 	u8 tmp = BT_8723B_2ANT_BT_RSSI_COEXSWITCH_THRES -
 			coex_dm->switch_thres_offset;
 
-<<<<<<< HEAD
-	wifi_rssi_state = btc8723b2ant_wifi_rssi_state(btcoexist,
-						       0, 2, 15, 0);
-	wifi_rssi_state1 = btc8723b2ant_wifi_rssi_state(btcoexist,
-							1, 2, 40, 0);
-	bt_rssi_state = btc8723b2ant_bt_rssi_state(btcoexist, 2, 29, 0);
-=======
 	wifi_rssi_state = btc8723b2ant_wifi_rssi_state(btcoexist, 0, 2, 15, 0);
 	wifi_rssi_state1 = btc8723b2ant_wifi_rssi_state(btcoexist, 1, 2, 40, 0);
 	bt_rssi_state = btc8723b2ant_bt_rssi_state(btcoexist, 2, tmp, 0);
->>>>>>> 2ac97f0f
 
 	btcoexist->btc_get(btcoexist, BTC_GET_U1_AP_NUM, &ap_num);
 
@@ -3882,18 +3017,12 @@
 	u8 tmp = BT_8723B_2ANT_WIFI_RSSI_COEXSWITCH_THRES -
 			coex_dm->switch_thres_offset;
 
-<<<<<<< HEAD
-	wifi_rssi_state = btc8723b2ant_wifi_rssi_state(btcoexist,
-						       0, 2, 15, 0);
-	bt_rssi_state = btc8723b2ant_bt_rssi_state(btcoexist, 2, 29, 0);
-=======
 	wifi_rssi_state = btc8723b2ant_wifi_rssi_state(btcoexist, 0, 2, 15, 0);
 	wifi_rssi_state1 = btc8723b2ant_wifi_rssi_state(btcoexist, 1, 2,
 							tmp, 0);
 	tmp = BT_8723B_2ANT_BT_RSSI_COEXSWITCH_THRES -
 			coex_dm->switch_thres_offset;
 	bt_rssi_state = btc8723b2ant_bt_rssi_state(btcoexist, 2, tmp, 0);
->>>>>>> 2ac97f0f
 
 	btcoexist->btc_set_rf_reg(btcoexist, BTC_RF_A, 0x1, 0xfffff, 0x0);
 
@@ -4002,18 +3131,12 @@
 	u8 tmp = BT_8723B_2ANT_WIFI_RSSI_COEXSWITCH_THRES -
 			coex_dm->switch_thres_offset;
 
-<<<<<<< HEAD
-	wifi_rssi_state = btc8723b2ant_wifi_rssi_state(btcoexist,
-						       0, 2, 15, 0);
-	bt_rssi_state = btc8723b2ant_bt_rssi_state(btcoexist, 2, 29, 0);
-=======
 	wifi_rssi_state = btc8723b2ant_wifi_rssi_state(btcoexist, 0, 2, 15, 0);
 	wifi_rssi_state1 = btc8723b2ant_wifi_rssi_state(btcoexist, 1, 2,
 							tmp, 0);
 	tmp = BT_8723B_2ANT_BT_RSSI_COEXSWITCH_THRES -
 			coex_dm->switch_thres_offset;
 	bt_rssi_state = btc8723b2ant_bt_rssi_state(btcoexist, 2, tmp, 0);
->>>>>>> 2ac97f0f
 
 	btcoexist->btc_set_rf_reg(btcoexist, BTC_RF_A, 0x1, 0xfffff, 0x0);
 
@@ -4072,12 +3195,6 @@
 {
 	u8 wifi_rssi_state, wifi_rssi_state1, bt_rssi_state;
 	u32 wifi_bw;
-<<<<<<< HEAD
-
-	wifi_rssi_state = btc8723b2ant_wifi_rssi_state(btcoexist,
-						       0, 2, 15, 0);
-	bt_rssi_state = btc8723b2ant_bt_rssi_state(btcoexist, 2, 29, 0);
-=======
 	u8 tmp = BT_8723B_2ANT_WIFI_RSSI_COEXSWITCH_THRES -
 			coex_dm->switch_thres_offset;
 
@@ -4087,7 +3204,6 @@
 	tmp = BT_8723B_2ANT_BT_RSSI_COEXSWITCH_THRES -
 			coex_dm->switch_thres_offset;
 	bt_rssi_state = btc8723b2ant_bt_rssi_state(btcoexist, 2, tmp, 0);
->>>>>>> 2ac97f0f
 	btcoexist->btc_get(btcoexist, BTC_GET_U4_WIFI_BW, &wifi_bw);
 
 	btc8723b2ant_limited_rx(btcoexist, NORMAL_EXEC, false, false, 0x8);
@@ -4158,18 +3274,12 @@
 	u8 tmp = BT_8723B_2ANT_WIFI_RSSI_COEXSWITCH_THRES -
 			coex_dm->switch_thres_offset;
 
-<<<<<<< HEAD
-	wifi_rssi_state = btc8723b2ant_wifi_rssi_state(btcoexist,
-						       0, 2, 15, 0);
-	bt_rssi_state = btc8723b2ant_bt_rssi_state(btcoexist, 2, 29, 0);
-=======
 	wifi_rssi_state = btc8723b2ant_wifi_rssi_state(btcoexist, 0, 2, 15, 0);
 	wifi_rssi_state1 = btc8723b2ant_wifi_rssi_state(btcoexist, 1, 2,
 							tmp, 0);
 	tmp = BT_8723B_2ANT_BT_RSSI_COEXSWITCH_THRES -
 			coex_dm->switch_thres_offset;
 	bt_rssi_state = btc8723b2ant_bt_rssi_state(btcoexist, 2, tmp, 0);
->>>>>>> 2ac97f0f
 
 	btcoexist->btc_set_rf_reg(btcoexist, BTC_RF_A, 0x1, 0xfffff, 0x0);
 
@@ -4236,18 +3346,12 @@
 	u8 tmp = BT_8723B_2ANT_WIFI_RSSI_COEXSWITCH_THRES -
 			coex_dm->switch_thres_offset;
 
-<<<<<<< HEAD
-	wifi_rssi_state = btc8723b2ant_wifi_rssi_state(btcoexist,
-						       0, 2, 15, 0);
-	bt_rssi_state = btc8723b2ant_bt_rssi_state(btcoexist, 2, 29, 0);
-=======
 	wifi_rssi_state = btc8723b2ant_wifi_rssi_state(btcoexist, 0, 2, 15, 0);
 	wifi_rssi_state1 = btc8723b2ant_wifi_rssi_state(btcoexist, 1, 2,
 							tmp, 0);
 	tmp = BT_8723B_2ANT_BT_RSSI_COEXSWITCH_THRES -
 			 coex_dm->switch_thres_offset;
 	bt_rssi_state = btc8723b2ant_bt_rssi_state(btcoexist, 3, tmp, 37);
->>>>>>> 2ac97f0f
 
 	btcoexist->btc_set_rf_reg(btcoexist, BTC_RF_A, 0x1, 0xfffff, 0x0);
 
@@ -4727,10 +3831,6 @@
 		 ((!wifi_busy) ? "idle" :
 		 ((wifi_traffic_dir == BTC_WIFI_TRAFFIC_TX) ?
 		  "uplink" : "downlink")));
-<<<<<<< HEAD
-
-=======
->>>>>>> 2ac97f0f
 
 	RT_TRACE(rtlpriv, COMP_INIT, DBG_DMESG, "\r\n %-35s = %d / %d / %d / %d",
 		 "SCO/HID/PAN/A2DP",
@@ -4781,11 +3881,7 @@
 		 ps_tdma_case, coex_dm->auto_tdma_adjust);
 
 	RT_TRACE(rtlpriv, COMP_INIT, DBG_DMESG, "\r\n %-35s = %d/ %d ",
-<<<<<<< HEAD
-		 "DecBtPwr/ IgnWlanAct", coex_dm->cur_dec_bt_pwr,
-=======
 		 "DecBtPwr/ IgnWlanAct", coex_dm->cur_dec_bt_pwr_lvl,
->>>>>>> 2ac97f0f
 		 coex_dm->cur_ignore_wlan_act);
 
 	/* Hw setting */
@@ -4916,15 +4012,12 @@
 void ex_btc8723b2ant_scan_notify(struct btc_coexist *btcoexist, u8 type)
 {
 	struct rtl_priv *rtlpriv = btcoexist->adapter;
-<<<<<<< HEAD
-=======
 	u32 u32tmp;
 	u8 u8tmpa, u8tmpb;
 
 	u32tmp = btcoexist->btc_read_4byte(btcoexist, 0x948);
 	u8tmpa = btcoexist->btc_read_1byte(btcoexist, 0x765);
 	u8tmpb = btcoexist->btc_read_1byte(btcoexist, 0x76e);
->>>>>>> 2ac97f0f
 
 	if (BTC_SCAN_START == type)
 		RT_TRACE(rtlpriv, COMP_BT_COEXIST, DBG_LOUD,
@@ -4932,15 +4025,12 @@
 	else if (BTC_SCAN_FINISH == type)
 		RT_TRACE(rtlpriv, COMP_BT_COEXIST, DBG_LOUD,
 			 "[BTCoex], SCAN FINISH notify\n");
-<<<<<<< HEAD
-=======
 	btcoexist->btc_get(btcoexist, BTC_GET_U1_AP_NUM,
 			   &coex_sta->scan_ap_num);
 
 	RT_TRACE(rtlpriv, COMP_BT_COEXIST, DBG_LOUD,
 		 "############# [BTCoex], 0x948=0x%x, 0x765=0x%x, 0x76e=0x%x\n",
 		u32tmp, u8tmpa, u8tmpb);
->>>>>>> 2ac97f0f
 }
 
 void ex_btc8723b2ant_connect_notify(struct btc_coexist *btcoexist, u8 type)
@@ -5037,11 +4127,7 @@
 		coex_sta->bt_info_c2h[rsp_source][i] = tmpbuf[i];
 		if (i == 1)
 			bt_info = tmpbuf[i];
-<<<<<<< HEAD
-		if (i == length-1)
-=======
 		if (i == length - 1)
->>>>>>> 2ac97f0f
 			RT_TRACE(rtlpriv, COMP_BT_COEXIST, DBG_LOUD,
 				 "0x%02x]\n", tmpbuf[i]);
 		else
@@ -5243,38 +4329,6 @@
 void ex_btc8723b2ant_periodical(struct btc_coexist *btcoexist)
 {
 	struct rtl_priv *rtlpriv = btcoexist->adapter;
-<<<<<<< HEAD
-	struct btc_board_info *board_info = &btcoexist->board_info;
-	struct btc_stack_info *stack_info = &btcoexist->stack_info;
-	static u8 dis_ver_info_cnt;
-	u32 fw_ver = 0, bt_patch_ver = 0;
-
-	RT_TRACE(rtlpriv, COMP_BT_COEXIST, DBG_LOUD,
-		 "[BTCoex], ==========================Periodical===========================\n");
-
-	if (dis_ver_info_cnt <= 5) {
-		dis_ver_info_cnt += 1;
-		RT_TRACE(rtlpriv, COMP_BT_COEXIST, DBG_LOUD,
-			 "[BTCoex], ****************************************************************\n");
-		RT_TRACE(rtlpriv, COMP_BT_COEXIST, DBG_LOUD,
-			 "[BTCoex], Ant PG Num/ Ant Mech/ Ant Pos = %d/ %d/ %d\n",
-			      board_info->pg_ant_num,
-			      board_info->btdm_ant_num,
-			      board_info->btdm_ant_pos);
-		RT_TRACE(rtlpriv, COMP_BT_COEXIST, DBG_LOUD,
-			 "[BTCoex], BT stack/ hci ext ver = %s / %d\n",
-			      stack_info->profile_notified ? "Yes" : "No",
-			      stack_info->hci_version);
-		btcoexist->btc_get(btcoexist, BTC_GET_U4_BT_PATCH_VER,
-				   &bt_patch_ver);
-		btcoexist->btc_get(btcoexist, BTC_GET_U4_WIFI_FW_VER, &fw_ver);
-		RT_TRACE(rtlpriv, COMP_BT_COEXIST, DBG_LOUD,
-			 "[BTCoex], CoexVer/ fw_ver/ PatchVer = %d_%x/ 0x%x/ 0x%x(%d)\n",
-			      glcoex_ver_date_8723b_2ant, glcoex_ver_8723b_2ant,
-			      fw_ver, bt_patch_ver, bt_patch_ver);
-		RT_TRACE(rtlpriv, COMP_BT_COEXIST, DBG_LOUD,
-			 "[BTCoex], ****************************************************************\n");
-=======
 	struct btc_bt_link_info *bt_link_info = &btcoexist->bt_link_info;
 
 	RT_TRACE(rtlpriv, COMP_BT_COEXIST, DBG_LOUD,
@@ -5291,7 +4345,6 @@
 			btc8723b2ant_set_ant_path(
 				btcoexist, BTC_ANT_WIFI_AT_MAIN, false, false);
 		}
->>>>>>> 2ac97f0f
 	}
 
 #if (BT_AUTO_REPORT_ONLY_8723B_2ANT == 0)
