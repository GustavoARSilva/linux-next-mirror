/*
 * Copyright © 2014 Intel Corporation
 *
 * Permission is hereby granted, free of charge, to any person obtaining a
 * copy of this software and associated documentation files (the "Software"),
 * to deal in the Software without restriction, including without limitation
 * the rights to use, copy, modify, merge, publish, distribute, sublicense,
 * and/or sell copies of the Software, and to permit persons to whom the
 * Software is furnished to do so, subject to the following conditions:
 *
 * The above copyright notice and this permission notice (including the next
 * paragraph) shall be included in all copies or substantial portions of the
 * Software.
 *
 * THE SOFTWARE IS PROVIDED "AS IS", WITHOUT WARRANTY OF ANY KIND, EXPRESS OR
 * IMPLIED, INCLUDING BUT NOT LIMITED TO THE WARRANTIES OF MERCHANTABILITY,
 * FITNESS FOR A PARTICULAR PURPOSE AND NONINFRINGEMENT.  IN NO EVENT SHALL
 * THE AUTHORS OR COPYRIGHT HOLDERS BE LIABLE FOR ANY CLAIM, DAMAGES OR OTHER
 * LIABILITY, WHETHER IN AN ACTION OF CONTRACT, TORT OR OTHERWISE, ARISING
 * FROM, OUT OF OR IN CONNECTION WITH THE SOFTWARE OR THE USE OR OTHER DEALINGS
 * IN THE SOFTWARE.
 *
 * Authors:
 *    Ben Widawsky <ben@bwidawsk.net>
 *    Michel Thierry <michel.thierry@intel.com>
 *    Thomas Daniel <thomas.daniel@intel.com>
 *    Oscar Mateo <oscar.mateo@intel.com>
 *
 */

/**
 * DOC: Logical Rings, Logical Ring Contexts and Execlists
 *
 * Motivation:
 * GEN8 brings an expansion of the HW contexts: "Logical Ring Contexts".
 * These expanded contexts enable a number of new abilities, especially
 * "Execlists" (also implemented in this file).
 *
 * One of the main differences with the legacy HW contexts is that logical
 * ring contexts incorporate many more things to the context's state, like
 * PDPs or ringbuffer control registers:
 *
 * The reason why PDPs are included in the context is straightforward: as
 * PPGTTs (per-process GTTs) are actually per-context, having the PDPs
 * contained there mean you don't need to do a ppgtt->switch_mm yourself,
 * instead, the GPU will do it for you on the context switch.
 *
 * But, what about the ringbuffer control registers (head, tail, etc..)?
 * shouldn't we just need a set of those per engine command streamer? This is
 * where the name "Logical Rings" starts to make sense: by virtualizing the
 * rings, the engine cs shifts to a new "ring buffer" with every context
 * switch. When you want to submit a workload to the GPU you: A) choose your
 * context, B) find its appropriate virtualized ring, C) write commands to it
 * and then, finally, D) tell the GPU to switch to that context.
 *
 * Instead of the legacy MI_SET_CONTEXT, the way you tell the GPU to switch
 * to a contexts is via a context execution list, ergo "Execlists".
 *
 * LRC implementation:
 * Regarding the creation of contexts, we have:
 *
 * - One global default context.
 * - One local default context for each opened fd.
 * - One local extra context for each context create ioctl call.
 *
 * Now that ringbuffers belong per-context (and not per-engine, like before)
 * and that contexts are uniquely tied to a given engine (and not reusable,
 * like before) we need:
 *
 * - One ringbuffer per-engine inside each context.
 * - One backing object per-engine inside each context.
 *
 * The global default context starts its life with these new objects fully
 * allocated and populated. The local default context for each opened fd is
 * more complex, because we don't know at creation time which engine is going
 * to use them. To handle this, we have implemented a deferred creation of LR
 * contexts:
 *
 * The local context starts its life as a hollow or blank holder, that only
 * gets populated for a given engine once we receive an execbuffer. If later
 * on we receive another execbuffer ioctl for the same context but a different
 * engine, we allocate/populate a new ringbuffer and context backing object and
 * so on.
 *
 * Finally, regarding local contexts created using the ioctl call: as they are
 * only allowed with the render ring, we can allocate & populate them right
 * away (no need to defer anything, at least for now).
 *
 * Execlists implementation:
 * Execlists are the new method by which, on gen8+ hardware, workloads are
 * submitted for execution (as opposed to the legacy, ringbuffer-based, method).
 * This method works as follows:
 *
 * When a request is committed, its commands (the BB start and any leading or
 * trailing commands, like the seqno breadcrumbs) are placed in the ringbuffer
 * for the appropriate context. The tail pointer in the hardware context is not
 * updated at this time, but instead, kept by the driver in the ringbuffer
 * structure. A structure representing this request is added to a request queue
 * for the appropriate engine: this structure contains a copy of the context's
 * tail after the request was written to the ring buffer and a pointer to the
 * context itself.
 *
 * If the engine's request queue was empty before the request was added, the
 * queue is processed immediately. Otherwise the queue will be processed during
 * a context switch interrupt. In any case, elements on the queue will get sent
 * (in pairs) to the GPU's ExecLists Submit Port (ELSP, for short) with a
 * globally unique 20-bits submission ID.
 *
 * When execution of a request completes, the GPU updates the context status
 * buffer with a context complete event and generates a context switch interrupt.
 * During the interrupt handling, the driver examines the events in the buffer:
 * for each context complete event, if the announced ID matches that on the head
 * of the request queue, then that request is retired and removed from the queue.
 *
 * After processing, if any requests were retired and the queue is not empty
 * then a new execution list can be submitted. The two requests at the front of
 * the queue are next to be submitted but since a context may not occur twice in
 * an execution list, if subsequent requests have the same ID as the first then
 * the two requests must be combined. This is done simply by discarding requests
 * at the head of the queue until either only one requests is left (in which case
 * we use a NULL second context) or the first two requests have unique IDs.
 *
 * By always executing the first two requests in the queue the driver ensures
 * that the GPU is kept as busy as possible. In the case where a single context
 * completes but a second context is still executing, the request for this second
 * context will be at the head of the queue when we remove the first one. This
 * request will then be resubmitted along with a new request for a different context,
 * which will cause the hardware to continue executing the second request and queue
 * the new request (the GPU detects the condition of a context getting preempted
 * with the same context and optimizes the context switch flow by not doing
 * preemption, but just sampling the new tail pointer).
 *
 */
#include <linux/interrupt.h>

#include <drm/drmP.h>
#include <drm/i915_drm.h>
#include "i915_drv.h"
#include "i915_gem_render_state.h"
#include "intel_lrc_reg.h"
#include "intel_mocs.h"
#include "intel_workarounds.h"

#define RING_EXECLIST_QFULL		(1 << 0x2)
#define RING_EXECLIST1_VALID		(1 << 0x3)
#define RING_EXECLIST0_VALID		(1 << 0x4)
#define RING_EXECLIST_ACTIVE_STATUS	(3 << 0xE)
#define RING_EXECLIST1_ACTIVE		(1 << 0x11)
#define RING_EXECLIST0_ACTIVE		(1 << 0x12)

#define GEN8_CTX_STATUS_IDLE_ACTIVE	(1 << 0)
#define GEN8_CTX_STATUS_PREEMPTED	(1 << 1)
#define GEN8_CTX_STATUS_ELEMENT_SWITCH	(1 << 2)
#define GEN8_CTX_STATUS_ACTIVE_IDLE	(1 << 3)
#define GEN8_CTX_STATUS_COMPLETE	(1 << 4)
#define GEN8_CTX_STATUS_LITE_RESTORE	(1 << 15)

#define GEN8_CTX_STATUS_COMPLETED_MASK \
	 (GEN8_CTX_STATUS_COMPLETE | GEN8_CTX_STATUS_PREEMPTED)

/* Typical size of the average request (2 pipecontrols and a MI_BB) */
#define EXECLISTS_REQUEST_SIZE 64 /* bytes */
#define WA_TAIL_DWORDS 2
#define WA_TAIL_BYTES (sizeof(u32) * WA_TAIL_DWORDS)

static int execlists_context_deferred_alloc(struct i915_gem_context *ctx,
					    struct intel_engine_cs *engine);
static void execlists_init_reg_state(u32 *reg_state,
				     struct i915_gem_context *ctx,
				     struct intel_engine_cs *engine,
				     struct intel_ring *ring);

static inline struct i915_priolist *to_priolist(struct rb_node *rb)
{
	return rb_entry(rb, struct i915_priolist, node);
}

static inline int rq_prio(const struct i915_request *rq)
{
	return rq->sched.attr.priority;
}

static inline bool need_preempt(const struct intel_engine_cs *engine,
				const struct i915_request *last,
				int prio)
{
	return (intel_engine_has_preemption(engine) &&
		__execlists_need_preempt(prio, rq_prio(last)) &&
		!i915_request_completed(last));
}

/**
 * intel_lr_context_descriptor_update() - calculate & cache the descriptor
 * 					  descriptor for a pinned context
 * @ctx: Context to work on
 * @engine: Engine the descriptor will be used with
 *
 * The context descriptor encodes various attributes of a context,
 * including its GTT address and some flags. Because it's fairly
 * expensive to calculate, we'll just do it once and cache the result,
 * which remains valid until the context is unpinned.
 *
 * This is what a descriptor looks like, from LSB to MSB::
 *
 *      bits  0-11:    flags, GEN8_CTX_* (cached in ctx->desc_template)
 *      bits 12-31:    LRCA, GTT address of (the HWSP of) this context
 *      bits 32-52:    ctx ID, a globally unique tag
 *      bits 53-54:    mbz, reserved for use by hardware
 *      bits 55-63:    group ID, currently unused and set to 0
 *
 * Starting from Gen11, the upper dword of the descriptor has a new format:
 *
 *      bits 32-36:    reserved
 *      bits 37-47:    SW context ID
 *      bits 48:53:    engine instance
 *      bit 54:        mbz, reserved for use by hardware
 *      bits 55-60:    SW counter
 *      bits 61-63:    engine class
 *
 * engine info, SW context ID and SW counter need to form a unique number
 * (Context ID) per lrc.
 */
static void
intel_lr_context_descriptor_update(struct i915_gem_context *ctx,
				   struct intel_engine_cs *engine)
{
	struct intel_context *ce = to_intel_context(ctx, engine);
	u64 desc;

	BUILD_BUG_ON(MAX_CONTEXT_HW_ID > (BIT(GEN8_CTX_ID_WIDTH)));
	BUILD_BUG_ON(GEN11_MAX_CONTEXT_HW_ID > (BIT(GEN11_SW_CTX_ID_WIDTH)));

	desc = ctx->desc_template;				/* bits  0-11 */
	GEM_BUG_ON(desc & GENMASK_ULL(63, 12));

	desc |= i915_ggtt_offset(ce->state) + LRC_HEADER_PAGES * PAGE_SIZE;
								/* bits 12-31 */
	GEM_BUG_ON(desc & GENMASK_ULL(63, 32));

	if (INTEL_GEN(ctx->i915) >= 11) {
		GEM_BUG_ON(ctx->hw_id >= BIT(GEN11_SW_CTX_ID_WIDTH));
		desc |= (u64)ctx->hw_id << GEN11_SW_CTX_ID_SHIFT;
								/* bits 37-47 */

		desc |= (u64)engine->instance << GEN11_ENGINE_INSTANCE_SHIFT;
								/* bits 48-53 */

		/* TODO: decide what to do with SW counter (bits 55-60) */

		desc |= (u64)engine->class << GEN11_ENGINE_CLASS_SHIFT;
								/* bits 61-63 */
	} else {
		GEM_BUG_ON(ctx->hw_id >= BIT(GEN8_CTX_ID_WIDTH));
		desc |= (u64)ctx->hw_id << GEN8_CTX_ID_SHIFT;	/* bits 32-52 */
	}

	ce->lrc_desc = desc;
}

static struct i915_priolist *
lookup_priolist(struct intel_engine_cs *engine, int prio)
{
	struct intel_engine_execlists * const execlists = &engine->execlists;
	struct i915_priolist *p;
	struct rb_node **parent, *rb;
	bool first = true;

	if (unlikely(execlists->no_priolist))
		prio = I915_PRIORITY_NORMAL;

find_priolist:
	/* most positive priority is scheduled first, equal priorities fifo */
	rb = NULL;
	parent = &execlists->queue.rb_node;
	while (*parent) {
		rb = *parent;
		p = to_priolist(rb);
		if (prio > p->priority) {
			parent = &rb->rb_left;
		} else if (prio < p->priority) {
			parent = &rb->rb_right;
			first = false;
		} else {
			return p;
		}
	}

	if (prio == I915_PRIORITY_NORMAL) {
		p = &execlists->default_priolist;
	} else {
		p = kmem_cache_alloc(engine->i915->priorities, GFP_ATOMIC);
		/* Convert an allocation failure to a priority bump */
		if (unlikely(!p)) {
			prio = I915_PRIORITY_NORMAL; /* recurses just once */

			/* To maintain ordering with all rendering, after an
			 * allocation failure we have to disable all scheduling.
			 * Requests will then be executed in fifo, and schedule
			 * will ensure that dependencies are emitted in fifo.
			 * There will be still some reordering with existing
			 * requests, so if userspace lied about their
			 * dependencies that reordering may be visible.
			 */
			execlists->no_priolist = true;
			goto find_priolist;
		}
	}

	p->priority = prio;
	INIT_LIST_HEAD(&p->requests);
	rb_link_node(&p->node, rb, parent);
	rb_insert_color(&p->node, &execlists->queue);

	if (first)
		execlists->first = &p->node;

	return p;
}

static void unwind_wa_tail(struct i915_request *rq)
{
	rq->tail = intel_ring_wrap(rq->ring, rq->wa_tail - WA_TAIL_BYTES);
	assert_ring_tail_valid(rq->ring, rq->tail);
}

static void __unwind_incomplete_requests(struct intel_engine_cs *engine)
{
	struct i915_request *rq, *rn;
	struct i915_priolist *uninitialized_var(p);
	int last_prio = I915_PRIORITY_INVALID;

	lockdep_assert_held(&engine->timeline.lock);

	list_for_each_entry_safe_reverse(rq, rn,
					 &engine->timeline.requests,
					 link) {
		if (i915_request_completed(rq))
			return;

		__i915_request_unsubmit(rq);
		unwind_wa_tail(rq);

		GEM_BUG_ON(rq_prio(rq) == I915_PRIORITY_INVALID);
		if (rq_prio(rq) != last_prio) {
			last_prio = rq_prio(rq);
			p = lookup_priolist(engine, last_prio);
		}

		GEM_BUG_ON(p->priority != rq_prio(rq));
		list_add(&rq->sched.link, &p->requests);
	}
}

void
execlists_unwind_incomplete_requests(struct intel_engine_execlists *execlists)
{
	struct intel_engine_cs *engine =
		container_of(execlists, typeof(*engine), execlists);
	unsigned long flags;

	spin_lock_irqsave(&engine->timeline.lock, flags);

	__unwind_incomplete_requests(engine);

	spin_unlock_irqrestore(&engine->timeline.lock, flags);
}

static inline void
execlists_context_status_change(struct i915_request *rq, unsigned long status)
{
	/*
	 * Only used when GVT-g is enabled now. When GVT-g is disabled,
	 * The compiler should eliminate this function as dead-code.
	 */
	if (!IS_ENABLED(CONFIG_DRM_I915_GVT))
		return;

	atomic_notifier_call_chain(&rq->engine->context_status_notifier,
				   status, rq);
}

inline void
execlists_user_begin(struct intel_engine_execlists *execlists,
		     const struct execlist_port *port)
{
	execlists_set_active_once(execlists, EXECLISTS_ACTIVE_USER);
}

inline void
execlists_user_end(struct intel_engine_execlists *execlists)
{
	execlists_clear_active(execlists, EXECLISTS_ACTIVE_USER);
}

static inline void
execlists_context_schedule_in(struct i915_request *rq)
{
	execlists_context_status_change(rq, INTEL_CONTEXT_SCHEDULE_IN);
	intel_engine_context_in(rq->engine);
}

static inline void
execlists_context_schedule_out(struct i915_request *rq, unsigned long status)
{
	intel_engine_context_out(rq->engine);
	execlists_context_status_change(rq, status);
	trace_i915_request_out(rq);
}

static void
execlists_update_context_pdps(struct i915_hw_ppgtt *ppgtt, u32 *reg_state)
{
	ASSIGN_CTX_PDP(ppgtt, reg_state, 3);
	ASSIGN_CTX_PDP(ppgtt, reg_state, 2);
	ASSIGN_CTX_PDP(ppgtt, reg_state, 1);
	ASSIGN_CTX_PDP(ppgtt, reg_state, 0);
}

static u64 execlists_update_context(struct i915_request *rq)
{
	struct intel_context *ce = to_intel_context(rq->ctx, rq->engine);
	struct i915_hw_ppgtt *ppgtt =
		rq->ctx->ppgtt ?: rq->i915->mm.aliasing_ppgtt;
	u32 *reg_state = ce->lrc_reg_state;

	reg_state[CTX_RING_TAIL+1] = intel_ring_set_tail(rq->ring, rq->tail);

	/* True 32b PPGTT with dynamic page allocation: update PDP
	 * registers and point the unallocated PDPs to scratch page.
	 * PML4 is allocated during ppgtt init, so this is not needed
	 * in 48-bit mode.
	 */
	if (ppgtt && !i915_vm_is_48bit(&ppgtt->base))
		execlists_update_context_pdps(ppgtt, reg_state);

	return ce->lrc_desc;
}

static inline void write_desc(struct intel_engine_execlists *execlists, u64 desc, u32 port)
{
	if (execlists->ctrl_reg) {
		writel(lower_32_bits(desc), execlists->submit_reg + port * 2);
		writel(upper_32_bits(desc), execlists->submit_reg + port * 2 + 1);
	} else {
		writel(upper_32_bits(desc), execlists->submit_reg);
		writel(lower_32_bits(desc), execlists->submit_reg);
	}
}

static void execlists_submit_ports(struct intel_engine_cs *engine)
{
	struct intel_engine_execlists *execlists = &engine->execlists;
	struct execlist_port *port = execlists->port;
	unsigned int n;

	/*
	 * ELSQ note: the submit queue is not cleared after being submitted
	 * to the HW so we need to make sure we always clean it up. This is
	 * currently ensured by the fact that we always write the same number
	 * of elsq entries, keep this in mind before changing the loop below.
	 */
	for (n = execlists_num_ports(execlists); n--; ) {
		struct i915_request *rq;
		unsigned int count;
		u64 desc;

		rq = port_unpack(&port[n], &count);
		if (rq) {
			GEM_BUG_ON(count > !n);
			if (!count++)
				execlists_context_schedule_in(rq);
			port_set(&port[n], port_pack(rq, count));
			desc = execlists_update_context(rq);
			GEM_DEBUG_EXEC(port[n].context_id = upper_32_bits(desc));

			GEM_TRACE("%s in[%d]:  ctx=%d.%d, global=%d (fence %llx:%d) (current %d), prio=%d\n",
				  engine->name, n,
				  port[n].context_id, count,
				  rq->global_seqno,
				  rq->fence.context, rq->fence.seqno,
				  intel_engine_get_seqno(engine),
				  rq_prio(rq));
		} else {
			GEM_BUG_ON(!n);
			desc = 0;
		}

		write_desc(execlists, desc, n);
	}

	/* we need to manually load the submit queue */
	if (execlists->ctrl_reg)
		writel(EL_CTRL_LOAD, execlists->ctrl_reg);

	execlists_clear_active(execlists, EXECLISTS_ACTIVE_HWACK);
}

static bool ctx_single_port_submission(const struct i915_gem_context *ctx)
{
	return (IS_ENABLED(CONFIG_DRM_I915_GVT) &&
		i915_gem_context_force_single_submission(ctx));
}

static bool can_merge_ctx(const struct i915_gem_context *prev,
			  const struct i915_gem_context *next)
{
	if (prev != next)
		return false;

	if (ctx_single_port_submission(prev))
		return false;

	return true;
}

static void port_assign(struct execlist_port *port, struct i915_request *rq)
{
	GEM_BUG_ON(rq == port_request(port));

	if (port_isset(port))
		i915_request_put(port_request(port));

	port_set(port, port_pack(i915_request_get(rq), port_count(port)));
}

static void inject_preempt_context(struct intel_engine_cs *engine)
{
	struct intel_engine_execlists *execlists = &engine->execlists;
	struct intel_context *ce =
		to_intel_context(engine->i915->preempt_context, engine);
	unsigned int n;

	GEM_BUG_ON(execlists->preempt_complete_status !=
		   upper_32_bits(ce->lrc_desc));
	GEM_BUG_ON((ce->lrc_reg_state[CTX_CONTEXT_CONTROL + 1] &
		    _MASKED_BIT_ENABLE(CTX_CTRL_ENGINE_CTX_RESTORE_INHIBIT |
				       CTX_CTRL_ENGINE_CTX_SAVE_INHIBIT)) !=
		   _MASKED_BIT_ENABLE(CTX_CTRL_ENGINE_CTX_RESTORE_INHIBIT |
				      CTX_CTRL_ENGINE_CTX_SAVE_INHIBIT));

	/*
	 * Switch to our empty preempt context so
	 * the state of the GPU is known (idle).
	 */
	GEM_TRACE("%s\n", engine->name);
	for (n = execlists_num_ports(execlists); --n; )
		write_desc(execlists, 0, n);

	write_desc(execlists, ce->lrc_desc, n);

	/* we need to manually load the submit queue */
	if (execlists->ctrl_reg)
		writel(EL_CTRL_LOAD, execlists->ctrl_reg);

	execlists_clear_active(&engine->execlists, EXECLISTS_ACTIVE_HWACK);
	execlists_set_active(&engine->execlists, EXECLISTS_ACTIVE_PREEMPT);
}

static bool __execlists_dequeue(struct intel_engine_cs *engine)
{
	struct intel_engine_execlists * const execlists = &engine->execlists;
	struct execlist_port *port = execlists->port;
	const struct execlist_port * const last_port =
		&execlists->port[execlists->port_mask];
	struct i915_request *last = port_request(port);
	struct rb_node *rb;
	bool submit = false;

	lockdep_assert_held(&engine->timeline.lock);

	/* Hardware submission is through 2 ports. Conceptually each port
	 * has a (RING_START, RING_HEAD, RING_TAIL) tuple. RING_START is
	 * static for a context, and unique to each, so we only execute
	 * requests belonging to a single context from each ring. RING_HEAD
	 * is maintained by the CS in the context image, it marks the place
	 * where it got up to last time, and through RING_TAIL we tell the CS
	 * where we want to execute up to this time.
	 *
	 * In this list the requests are in order of execution. Consecutive
	 * requests from the same context are adjacent in the ringbuffer. We
	 * can combine these requests into a single RING_TAIL update:
	 *
	 *              RING_HEAD...req1...req2
	 *                                    ^- RING_TAIL
	 * since to execute req2 the CS must first execute req1.
	 *
	 * Our goal then is to point each port to the end of a consecutive
	 * sequence of requests as being the most optimal (fewest wake ups
	 * and context switches) submission.
	 */

	rb = execlists->first;
	GEM_BUG_ON(rb_first(&execlists->queue) != rb);

	if (last) {
		/*
		 * Don't resubmit or switch until all outstanding
		 * preemptions (lite-restore) are seen. Then we
		 * know the next preemption status we see corresponds
		 * to this ELSP update.
		 */
		GEM_BUG_ON(!execlists_is_active(execlists,
						EXECLISTS_ACTIVE_USER));
		GEM_BUG_ON(!port_count(&port[0]));
		if (port_count(&port[0]) > 1)
			return false;

		/*
		 * If we write to ELSP a second time before the HW has had
		 * a chance to respond to the previous write, we can confuse
		 * the HW and hit "undefined behaviour". After writing to ELSP,
		 * we must then wait until we see a context-switch event from
		 * the HW to indicate that it has had a chance to respond.
		 */
		if (!execlists_is_active(execlists, EXECLISTS_ACTIVE_HWACK))
			return false;

		if (need_preempt(engine, last, execlists->queue_priority)) {
			inject_preempt_context(engine);
			return false;
		}

		/*
		 * In theory, we could coalesce more requests onto
		 * the second port (the first port is active, with
		 * no preemptions pending). However, that means we
		 * then have to deal with the possible lite-restore
		 * of the second port (as we submit the ELSP, there
		 * may be a context-switch) but also we may complete
		 * the resubmission before the context-switch. Ergo,
		 * coalescing onto the second port will cause a
		 * preemption event, but we cannot predict whether
		 * that will affect port[0] or port[1].
		 *
		 * If the second port is already active, we can wait
		 * until the next context-switch before contemplating
		 * new requests. The GPU will be busy and we should be
		 * able to resubmit the new ELSP before it idles,
		 * avoiding pipeline bubbles (momentary pauses where
		 * the driver is unable to keep up the supply of new
		 * work). However, we have to double check that the
		 * priorities of the ports haven't been switch.
		 */
		if (port_count(&port[1]))
			return false;

		/*
		 * WaIdleLiteRestore:bdw,skl
		 * Apply the wa NOOPs to prevent
		 * ring:HEAD == rq:TAIL as we resubmit the
		 * request. See gen8_emit_breadcrumb() for
		 * where we prepare the padding after the
		 * end of the request.
		 */
		last->tail = last->wa_tail;
	}

	while (rb) {
		struct i915_priolist *p = to_priolist(rb);
		struct i915_request *rq, *rn;

		list_for_each_entry_safe(rq, rn, &p->requests, sched.link) {
			/*
			 * Can we combine this request with the current port?
			 * It has to be the same context/ringbuffer and not
			 * have any exceptions (e.g. GVT saying never to
			 * combine contexts).
			 *
			 * If we can combine the requests, we can execute both
			 * by updating the RING_TAIL to point to the end of the
			 * second request, and so we never need to tell the
			 * hardware about the first.
			 */
			if (last && !can_merge_ctx(rq->ctx, last->ctx)) {
				/*
				 * If we are on the second port and cannot
				 * combine this request with the last, then we
				 * are done.
				 */
				if (port == last_port) {
					__list_del_many(&p->requests,
							&rq->sched.link);
					goto done;
				}

				/*
				 * If GVT overrides us we only ever submit
				 * port[0], leaving port[1] empty. Note that we
				 * also have to be careful that we don't queue
				 * the same context (even though a different
				 * request) to the second port.
				 */
				if (ctx_single_port_submission(last->ctx) ||
				    ctx_single_port_submission(rq->ctx)) {
					__list_del_many(&p->requests,
							&rq->sched.link);
					goto done;
				}

				GEM_BUG_ON(last->ctx == rq->ctx);

				if (submit)
					port_assign(port, last);
				port++;

				GEM_BUG_ON(port_isset(port));
			}

			INIT_LIST_HEAD(&rq->sched.link);
			__i915_request_submit(rq);
			trace_i915_request_in(rq, port_index(port, execlists));
			last = rq;
			submit = true;
		}

		rb = rb_next(rb);
		rb_erase(&p->node, &execlists->queue);
		INIT_LIST_HEAD(&p->requests);
		if (p->priority != I915_PRIORITY_NORMAL)
			kmem_cache_free(engine->i915->priorities, p);
	}

done:
	/*
	 * Here be a bit of magic! Or sleight-of-hand, whichever you prefer.
	 *
	 * We choose queue_priority such that if we add a request of greater
	 * priority than this, we kick the submission tasklet to decide on
	 * the right order of submitting the requests to hardware. We must
	 * also be prepared to reorder requests as they are in-flight on the
	 * HW. We derive the queue_priority then as the first "hole" in
	 * the HW submission ports and if there are no available slots,
	 * the priority of the lowest executing request, i.e. last.
	 *
	 * When we do receive a higher priority request ready to run from the
	 * user, see queue_request(), the queue_priority is bumped to that
	 * request triggering preemption on the next dequeue (or subsequent
	 * interrupt for secondary ports).
	 */
	execlists->queue_priority =
		port != execlists->port ? rq_prio(last) : INT_MIN;

	execlists->first = rb;
	if (submit)
		port_assign(port, last);

	/* We must always keep the beast fed if we have work piled up */
	GEM_BUG_ON(execlists->first && !port_isset(execlists->port));

	/* Re-evaluate the executing context setup after each preemptive kick */
	if (last)
		execlists_user_begin(execlists, execlists->port);

	return submit;
}
<<<<<<< HEAD

static void execlists_dequeue(struct intel_engine_cs *engine)
{
	struct intel_engine_execlists * const execlists = &engine->execlists;
	unsigned long flags;
	bool submit;

	spin_lock_irqsave(&engine->timeline.lock, flags);
	submit = __execlists_dequeue(engine);
	spin_unlock_irqrestore(&engine->timeline.lock, flags);

=======

static void execlists_dequeue(struct intel_engine_cs *engine)
{
	struct intel_engine_execlists * const execlists = &engine->execlists;
	unsigned long flags;
	bool submit;

	spin_lock_irqsave(&engine->timeline.lock, flags);
	submit = __execlists_dequeue(engine);
	spin_unlock_irqrestore(&engine->timeline.lock, flags);

>>>>>>> e5eb92e4
	if (submit)
		execlists_submit_ports(engine);

	GEM_BUG_ON(port_isset(execlists->port) &&
		   !execlists_is_active(execlists, EXECLISTS_ACTIVE_USER));
}

void
execlists_cancel_port_requests(struct intel_engine_execlists * const execlists)
{
	struct execlist_port *port = execlists->port;
	unsigned int num_ports = execlists_num_ports(execlists);

	while (num_ports-- && port_isset(port)) {
		struct i915_request *rq = port_request(port);

		GEM_TRACE("%s:port%u global=%d (fence %llx:%d), (current %d)\n",
			  rq->engine->name,
			  (unsigned int)(port - execlists->port),
			  rq->global_seqno,
			  rq->fence.context, rq->fence.seqno,
			  intel_engine_get_seqno(rq->engine));

		GEM_BUG_ON(!execlists->active);
		execlists_context_schedule_out(rq,
					       i915_request_completed(rq) ?
					       INTEL_CONTEXT_SCHEDULE_OUT :
					       INTEL_CONTEXT_SCHEDULE_PREEMPTED);

		i915_request_put(rq);

		memset(port, 0, sizeof(*port));
		port++;
	}

	execlists_user_end(execlists);
}

static void clear_gtiir(struct intel_engine_cs *engine)
{
	struct drm_i915_private *dev_priv = engine->i915;
	int i;

	/*
	 * Clear any pending interrupt state.
	 *
	 * We do it twice out of paranoia that some of the IIR are
	 * double buffered, and so if we only reset it once there may
	 * still be an interrupt pending.
	 */
	if (INTEL_GEN(dev_priv) >= 11) {
		static const struct {
			u8 bank;
			u8 bit;
		} gen11_gtiir[] = {
			[RCS] = {0, GEN11_RCS0},
			[BCS] = {0, GEN11_BCS},
			[_VCS(0)] = {1, GEN11_VCS(0)},
			[_VCS(1)] = {1, GEN11_VCS(1)},
			[_VCS(2)] = {1, GEN11_VCS(2)},
			[_VCS(3)] = {1, GEN11_VCS(3)},
			[_VECS(0)] = {1, GEN11_VECS(0)},
			[_VECS(1)] = {1, GEN11_VECS(1)},
		};
		unsigned long irqflags;

		GEM_BUG_ON(engine->id >= ARRAY_SIZE(gen11_gtiir));

		spin_lock_irqsave(&dev_priv->irq_lock, irqflags);
		for (i = 0; i < 2; i++) {
			gen11_reset_one_iir(dev_priv,
					    gen11_gtiir[engine->id].bank,
					    gen11_gtiir[engine->id].bit);
		}
		spin_unlock_irqrestore(&dev_priv->irq_lock, irqflags);
	} else {
		static const u8 gtiir[] = {
			[RCS]  = 0,
			[BCS]  = 0,
			[VCS]  = 1,
			[VCS2] = 1,
			[VECS] = 3,
		};

		GEM_BUG_ON(engine->id >= ARRAY_SIZE(gtiir));

		for (i = 0; i < 2; i++) {
			I915_WRITE(GEN8_GT_IIR(gtiir[engine->id]),
				   engine->irq_keep_mask);
			POSTING_READ(GEN8_GT_IIR(gtiir[engine->id]));
		}
		GEM_BUG_ON(I915_READ(GEN8_GT_IIR(gtiir[engine->id])) &
			   engine->irq_keep_mask);
	}
}

static void reset_irq(struct intel_engine_cs *engine)
{
	/* Mark all CS interrupts as complete */
	smp_store_mb(engine->execlists.active, 0);
	synchronize_hardirq(engine->i915->drm.irq);

	clear_gtiir(engine);

	/*
	 * The port is checked prior to scheduling a tasklet, but
	 * just in case we have suspended the tasklet to do the
	 * wedging make sure that when it wakes, it decides there
	 * is no work to do by clearing the irq_posted bit.
	 */
	clear_bit(ENGINE_IRQ_EXECLIST, &engine->irq_posted);
}

static void execlists_cancel_requests(struct intel_engine_cs *engine)
{
	struct intel_engine_execlists * const execlists = &engine->execlists;
	struct i915_request *rq, *rn;
	struct rb_node *rb;
	unsigned long flags;

	GEM_TRACE("%s current %d\n",
		  engine->name, intel_engine_get_seqno(engine));

	/*
	 * Before we call engine->cancel_requests(), we should have exclusive
	 * access to the submission state. This is arranged for us by the
	 * caller disabling the interrupt generation, the tasklet and other
	 * threads that may then access the same state, giving us a free hand
	 * to reset state. However, we still need to let lockdep be aware that
	 * we know this state may be accessed in hardirq context, so we
	 * disable the irq around this manipulation and we want to keep
	 * the spinlock focused on its duties and not accidentally conflate
	 * coverage to the submission's irq state. (Similarly, although we
	 * shouldn't need to disable irq around the manipulation of the
	 * submission's irq state, we also wish to remind ourselves that
	 * it is irq state.)
	 */
	local_irq_save(flags);

	/* Cancel the requests on the HW and clear the ELSP tracker. */
	execlists_cancel_port_requests(execlists);
	reset_irq(engine);

	spin_lock(&engine->timeline.lock);

	/* Mark all executing requests as skipped. */
	list_for_each_entry(rq, &engine->timeline.requests, link) {
		GEM_BUG_ON(!rq->global_seqno);
		if (!i915_request_completed(rq))
			dma_fence_set_error(&rq->fence, -EIO);
	}

	/* Flush the queued requests to the timeline list (for retiring). */
	rb = execlists->first;
	while (rb) {
		struct i915_priolist *p = to_priolist(rb);

		list_for_each_entry_safe(rq, rn, &p->requests, sched.link) {
			INIT_LIST_HEAD(&rq->sched.link);

			dma_fence_set_error(&rq->fence, -EIO);
			__i915_request_submit(rq);
		}

		rb = rb_next(rb);
		rb_erase(&p->node, &execlists->queue);
		INIT_LIST_HEAD(&p->requests);
		if (p->priority != I915_PRIORITY_NORMAL)
			kmem_cache_free(engine->i915->priorities, p);
	}

	/* Remaining _unready_ requests will be nop'ed when submitted */

	execlists->queue_priority = INT_MIN;
	execlists->queue = RB_ROOT;
	execlists->first = NULL;
	GEM_BUG_ON(port_isset(execlists->port));

	spin_unlock(&engine->timeline.lock);

	local_irq_restore(flags);
}

/*
 * Check the unread Context Status Buffers and manage the submission of new
 * contexts to the ELSP accordingly.
 */
static void execlists_submission_tasklet(unsigned long data)
{
	struct intel_engine_cs * const engine = (struct intel_engine_cs *)data;
	struct intel_engine_execlists * const execlists = &engine->execlists;
	struct execlist_port *port = execlists->port;
	struct drm_i915_private *dev_priv = engine->i915;
	bool fw = false;

	/*
	 * We can skip acquiring intel_runtime_pm_get() here as it was taken
	 * on our behalf by the request (see i915_gem_mark_busy()) and it will
	 * not be relinquished until the device is idle (see
	 * i915_gem_idle_work_handler()). As a precaution, we make sure
	 * that all ELSP are drained i.e. we have processed the CSB,
	 * before allowing ourselves to idle and calling intel_runtime_pm_put().
	 */
	GEM_BUG_ON(!dev_priv->gt.awake);

	/*
	 * Prefer doing test_and_clear_bit() as a two stage operation to avoid
	 * imposing the cost of a locked atomic transaction when submitting a
	 * new request (outside of the context-switch interrupt).
	 */
	while (test_bit(ENGINE_IRQ_EXECLIST, &engine->irq_posted)) {
		/* The HWSP contains a (cacheable) mirror of the CSB */
		const u32 *buf =
			&engine->status_page.page_addr[I915_HWS_CSB_BUF0_INDEX];
		unsigned int head, tail;

		if (unlikely(execlists->csb_use_mmio)) {
			buf = (u32 * __force)
				(dev_priv->regs + i915_mmio_reg_offset(RING_CONTEXT_STATUS_BUF_LO(engine, 0)));
			execlists->csb_head = -1; /* force mmio read of CSB ptrs */
		}

		/* Clear before reading to catch new interrupts */
		clear_bit(ENGINE_IRQ_EXECLIST, &engine->irq_posted);
		smp_mb__after_atomic();

		if (unlikely(execlists->csb_head == -1)) { /* following a reset */
			if (!fw) {
				intel_uncore_forcewake_get(dev_priv,
							   execlists->fw_domains);
				fw = true;
			}

			head = readl(dev_priv->regs + i915_mmio_reg_offset(RING_CONTEXT_STATUS_PTR(engine)));
			tail = GEN8_CSB_WRITE_PTR(head);
			head = GEN8_CSB_READ_PTR(head);
			execlists->csb_head = head;
		} else {
			const int write_idx =
				intel_hws_csb_write_index(dev_priv) -
				I915_HWS_CSB_BUF0_INDEX;

			head = execlists->csb_head;
			tail = READ_ONCE(buf[write_idx]);
			rmb(); /* Hopefully paired with a wmb() in HW */
		}
		GEM_TRACE("%s cs-irq head=%d [%d%s], tail=%d [%d%s]\n",
			  engine->name,
			  head, GEN8_CSB_READ_PTR(readl(dev_priv->regs + i915_mmio_reg_offset(RING_CONTEXT_STATUS_PTR(engine)))), fw ? "" : "?",
			  tail, GEN8_CSB_WRITE_PTR(readl(dev_priv->regs + i915_mmio_reg_offset(RING_CONTEXT_STATUS_PTR(engine)))), fw ? "" : "?");

		while (head != tail) {
			struct i915_request *rq;
			unsigned int status;
			unsigned int count;

			if (++head == GEN8_CSB_ENTRIES)
				head = 0;

			/* We are flying near dragons again.
			 *
			 * We hold a reference to the request in execlist_port[]
			 * but no more than that. We are operating in softirq
			 * context and so cannot hold any mutex or sleep. That
			 * prevents us stopping the requests we are processing
			 * in port[] from being retired simultaneously (the
			 * breadcrumb will be complete before we see the
			 * context-switch). As we only hold the reference to the
			 * request, any pointer chasing underneath the request
			 * is subject to a potential use-after-free. Thus we
			 * store all of the bookkeeping within port[] as
			 * required, and avoid using unguarded pointers beneath
			 * request itself. The same applies to the atomic
			 * status notifier.
			 */

			status = READ_ONCE(buf[2 * head]); /* maybe mmio! */
			GEM_TRACE("%s csb[%d]: status=0x%08x:0x%08x, active=0x%x\n",
				  engine->name, head,
				  status, buf[2*head + 1],
				  execlists->active);

			if (status & (GEN8_CTX_STATUS_IDLE_ACTIVE |
				      GEN8_CTX_STATUS_PREEMPTED))
				execlists_set_active(execlists,
						     EXECLISTS_ACTIVE_HWACK);
			if (status & GEN8_CTX_STATUS_ACTIVE_IDLE)
				execlists_clear_active(execlists,
						       EXECLISTS_ACTIVE_HWACK);

			if (!(status & GEN8_CTX_STATUS_COMPLETED_MASK))
				continue;

			/* We should never get a COMPLETED | IDLE_ACTIVE! */
			GEM_BUG_ON(status & GEN8_CTX_STATUS_IDLE_ACTIVE);

			if (status & GEN8_CTX_STATUS_COMPLETE &&
			    buf[2*head + 1] == execlists->preempt_complete_status) {
				GEM_TRACE("%s preempt-idle\n", engine->name);

				execlists_cancel_port_requests(execlists);
				execlists_unwind_incomplete_requests(execlists);

				GEM_BUG_ON(!execlists_is_active(execlists,
								EXECLISTS_ACTIVE_PREEMPT));
				execlists_clear_active(execlists,
						       EXECLISTS_ACTIVE_PREEMPT);
				continue;
			}

			if (status & GEN8_CTX_STATUS_PREEMPTED &&
			    execlists_is_active(execlists,
						EXECLISTS_ACTIVE_PREEMPT))
				continue;

			GEM_BUG_ON(!execlists_is_active(execlists,
							EXECLISTS_ACTIVE_USER));

			rq = port_unpack(port, &count);
			GEM_TRACE("%s out[0]: ctx=%d.%d, global=%d (fence %llx:%d) (current %d), prio=%d\n",
				  engine->name,
				  port->context_id, count,
				  rq ? rq->global_seqno : 0,
				  rq ? rq->fence.context : 0,
				  rq ? rq->fence.seqno : 0,
				  intel_engine_get_seqno(engine),
				  rq ? rq_prio(rq) : 0);

			/* Check the context/desc id for this event matches */
			GEM_DEBUG_BUG_ON(buf[2 * head + 1] != port->context_id);

			GEM_BUG_ON(count == 0);
			if (--count == 0) {
				/*
				 * On the final event corresponding to the
				 * submission of this context, we expect either
				 * an element-switch event or a completion
				 * event (and on completion, the active-idle
				 * marker). No more preemptions, lite-restore
				 * or otherwise.
				 */
				GEM_BUG_ON(status & GEN8_CTX_STATUS_PREEMPTED);
				GEM_BUG_ON(port_isset(&port[1]) &&
					   !(status & GEN8_CTX_STATUS_ELEMENT_SWITCH));
				GEM_BUG_ON(!port_isset(&port[1]) &&
					   !(status & GEN8_CTX_STATUS_ACTIVE_IDLE));

				/*
				 * We rely on the hardware being strongly
				 * ordered, that the breadcrumb write is
				 * coherent (visible from the CPU) before the
				 * user interrupt and CSB is processed.
				 */
				GEM_BUG_ON(!i915_request_completed(rq));

				execlists_context_schedule_out(rq,
							       INTEL_CONTEXT_SCHEDULE_OUT);
				i915_request_put(rq);

				GEM_TRACE("%s completed ctx=%d\n",
					  engine->name, port->context_id);

				port = execlists_port_complete(execlists, port);
				if (port_isset(port))
					execlists_user_begin(execlists, port);
				else
					execlists_user_end(execlists);
			} else {
				port_set(port, port_pack(rq, count));
			}
		}

		if (head != execlists->csb_head) {
			execlists->csb_head = head;
			writel(_MASKED_FIELD(GEN8_CSB_READ_PTR_MASK, head << 8),
			       dev_priv->regs + i915_mmio_reg_offset(RING_CONTEXT_STATUS_PTR(engine)));
		}
	}

	if (!execlists_is_active(execlists, EXECLISTS_ACTIVE_PREEMPT))
		execlists_dequeue(engine);

	if (fw)
		intel_uncore_forcewake_put(dev_priv, execlists->fw_domains);

	/* If the engine is now idle, so should be the flag; and vice versa. */
	GEM_BUG_ON(execlists_is_active(&engine->execlists,
				       EXECLISTS_ACTIVE_USER) ==
		   !port_isset(engine->execlists.port));
}

static void queue_request(struct intel_engine_cs *engine,
			  struct i915_sched_node *node,
			  int prio)
{
	list_add_tail(&node->link,
		      &lookup_priolist(engine, prio)->requests);
}

static void __submit_queue(struct intel_engine_cs *engine, int prio)
{
	engine->execlists.queue_priority = prio;
	tasklet_hi_schedule(&engine->execlists.tasklet);
}

static void submit_queue(struct intel_engine_cs *engine, int prio)
{
	if (prio > engine->execlists.queue_priority)
		__submit_queue(engine, prio);
}

static void execlists_submit_request(struct i915_request *request)
{
	struct intel_engine_cs *engine = request->engine;
	unsigned long flags;

	/* Will be called from irq-context when using foreign fences. */
	spin_lock_irqsave(&engine->timeline.lock, flags);

	queue_request(engine, &request->sched, rq_prio(request));
	submit_queue(engine, rq_prio(request));

	GEM_BUG_ON(!engine->execlists.first);
	GEM_BUG_ON(list_empty(&request->sched.link));

	spin_unlock_irqrestore(&engine->timeline.lock, flags);
}

static struct i915_request *sched_to_request(struct i915_sched_node *node)
{
	return container_of(node, struct i915_request, sched);
}

static struct intel_engine_cs *
sched_lock_engine(struct i915_sched_node *node, struct intel_engine_cs *locked)
{
	struct intel_engine_cs *engine = sched_to_request(node)->engine;

	GEM_BUG_ON(!locked);

	if (engine != locked) {
		spin_unlock(&locked->timeline.lock);
		spin_lock(&engine->timeline.lock);
	}

	return engine;
}

static void execlists_schedule(struct i915_request *request,
			       const struct i915_sched_attr *attr)
{
	struct i915_priolist *uninitialized_var(pl);
	struct intel_engine_cs *engine, *last;
	struct i915_dependency *dep, *p;
	struct i915_dependency stack;
	const int prio = attr->priority;
	LIST_HEAD(dfs);

	GEM_BUG_ON(prio == I915_PRIORITY_INVALID);

	if (i915_request_completed(request))
		return;

	if (prio <= READ_ONCE(request->sched.attr.priority))
		return;

	/* Need BKL in order to use the temporary link inside i915_dependency */
	lockdep_assert_held(&request->i915->drm.struct_mutex);

	stack.signaler = &request->sched;
	list_add(&stack.dfs_link, &dfs);

	/*
	 * Recursively bump all dependent priorities to match the new request.
	 *
	 * A naive approach would be to use recursion:
	 * static void update_priorities(struct i915_sched_node *node, prio) {
	 *	list_for_each_entry(dep, &node->signalers_list, signal_link)
	 *		update_priorities(dep->signal, prio)
	 *	queue_request(node);
	 * }
	 * but that may have unlimited recursion depth and so runs a very
	 * real risk of overunning the kernel stack. Instead, we build
	 * a flat list of all dependencies starting with the current request.
	 * As we walk the list of dependencies, we add all of its dependencies
	 * to the end of the list (this may include an already visited
	 * request) and continue to walk onwards onto the new dependencies. The
	 * end result is a topological list of requests in reverse order, the
	 * last element in the list is the request we must execute first.
	 */
	list_for_each_entry(dep, &dfs, dfs_link) {
		struct i915_sched_node *node = dep->signaler;

		/*
		 * Within an engine, there can be no cycle, but we may
		 * refer to the same dependency chain multiple times
		 * (redundant dependencies are not eliminated) and across
		 * engines.
		 */
		list_for_each_entry(p, &node->signalers_list, signal_link) {
			GEM_BUG_ON(p == dep); /* no cycles! */

			if (i915_sched_node_signaled(p->signaler))
				continue;

			GEM_BUG_ON(p->signaler->attr.priority < node->attr.priority);
			if (prio > READ_ONCE(p->signaler->attr.priority))
				list_move_tail(&p->dfs_link, &dfs);
		}
	}

	/*
	 * If we didn't need to bump any existing priorities, and we haven't
	 * yet submitted this request (i.e. there is no potential race with
	 * execlists_submit_request()), we can set our own priority and skip
	 * acquiring the engine locks.
	 */
	if (request->sched.attr.priority == I915_PRIORITY_INVALID) {
		GEM_BUG_ON(!list_empty(&request->sched.link));
		request->sched.attr = *attr;
		if (stack.dfs_link.next == stack.dfs_link.prev)
			return;
		__list_del_entry(&stack.dfs_link);
	}

	last = NULL;
	engine = request->engine;
	spin_lock_irq(&engine->timeline.lock);

	/* Fifo and depth-first replacement ensure our deps execute before us */
	list_for_each_entry_safe_reverse(dep, p, &dfs, dfs_link) {
		struct i915_sched_node *node = dep->signaler;

		INIT_LIST_HEAD(&dep->dfs_link);

		engine = sched_lock_engine(node, engine);

		if (prio <= node->attr.priority)
			continue;

		node->attr.priority = prio;
		if (!list_empty(&node->link)) {
			if (last != engine) {
				pl = lookup_priolist(engine, prio);
				last = engine;
			}
			GEM_BUG_ON(pl->priority != prio);
			list_move_tail(&node->link, &pl->requests);
		}

		if (prio > engine->execlists.queue_priority &&
		    i915_sw_fence_done(&sched_to_request(node)->submit))
			__submit_queue(engine, prio);
	}

	spin_unlock_irq(&engine->timeline.lock);
}

static int __context_pin(struct i915_gem_context *ctx, struct i915_vma *vma)
{
	unsigned int flags;
	int err;

	/*
	 * Clear this page out of any CPU caches for coherent swap-in/out.
	 * We only want to do this on the first bind so that we do not stall
	 * on an active context (which by nature is already on the GPU).
	 */
	if (!(vma->flags & I915_VMA_GLOBAL_BIND)) {
		err = i915_gem_object_set_to_gtt_domain(vma->obj, true);
		if (err)
			return err;
	}

	flags = PIN_GLOBAL | PIN_HIGH;
	if (ctx->ggtt_offset_bias)
		flags |= PIN_OFFSET_BIAS | ctx->ggtt_offset_bias;

	return i915_vma_pin(vma, 0, GEN8_LR_CONTEXT_ALIGN, flags);
}

static struct intel_ring *
execlists_context_pin(struct intel_engine_cs *engine,
		      struct i915_gem_context *ctx)
{
	struct intel_context *ce = to_intel_context(ctx, engine);
	void *vaddr;
	int ret;

	lockdep_assert_held(&ctx->i915->drm.struct_mutex);

	if (likely(ce->pin_count++))
		goto out;
	GEM_BUG_ON(!ce->pin_count); /* no overflow please! */

	ret = execlists_context_deferred_alloc(ctx, engine);
	if (ret)
		goto err;
	GEM_BUG_ON(!ce->state);

	ret = __context_pin(ctx, ce->state);
	if (ret)
		goto err;

	vaddr = i915_gem_object_pin_map(ce->state->obj, I915_MAP_WB);
	if (IS_ERR(vaddr)) {
		ret = PTR_ERR(vaddr);
		goto unpin_vma;
	}

	ret = intel_ring_pin(ce->ring, ctx->i915, ctx->ggtt_offset_bias);
	if (ret)
		goto unpin_map;

	intel_lr_context_descriptor_update(ctx, engine);

	ce->lrc_reg_state = vaddr + LRC_STATE_PN * PAGE_SIZE;
	ce->lrc_reg_state[CTX_RING_BUFFER_START+1] =
		i915_ggtt_offset(ce->ring->vma);
	ce->lrc_reg_state[CTX_RING_HEAD+1] = ce->ring->head;

	ce->state->obj->pin_global++;
	i915_gem_context_get(ctx);
out:
	return ce->ring;

unpin_map:
	i915_gem_object_unpin_map(ce->state->obj);
unpin_vma:
	__i915_vma_unpin(ce->state);
err:
	ce->pin_count = 0;
	return ERR_PTR(ret);
}

static void execlists_context_unpin(struct intel_engine_cs *engine,
				    struct i915_gem_context *ctx)
{
	struct intel_context *ce = to_intel_context(ctx, engine);

	lockdep_assert_held(&ctx->i915->drm.struct_mutex);
	GEM_BUG_ON(ce->pin_count == 0);

	if (--ce->pin_count)
		return;

	intel_ring_unpin(ce->ring);

	ce->state->obj->pin_global--;
	i915_gem_object_unpin_map(ce->state->obj);
	i915_vma_unpin(ce->state);

	i915_gem_context_put(ctx);
}

static int execlists_request_alloc(struct i915_request *request)
{
	struct intel_context *ce =
		to_intel_context(request->ctx, request->engine);
	int ret;

	GEM_BUG_ON(!ce->pin_count);

	/* Flush enough space to reduce the likelihood of waiting after
	 * we start building the request - in which case we will just
	 * have to repeat work.
	 */
	request->reserved_space += EXECLISTS_REQUEST_SIZE;

	ret = intel_ring_wait_for_space(request->ring, request->reserved_space);
	if (ret)
		return ret;

	/* Note that after this point, we have committed to using
	 * this request as it is being used to both track the
	 * state of engine initialisation and liveness of the
	 * golden renderstate above. Think twice before you try
	 * to cancel/unwind this request now.
	 */

	request->reserved_space -= EXECLISTS_REQUEST_SIZE;
	return 0;
}

/*
 * In this WA we need to set GEN8_L3SQCREG4[21:21] and reset it after
 * PIPE_CONTROL instruction. This is required for the flush to happen correctly
 * but there is a slight complication as this is applied in WA batch where the
 * values are only initialized once so we cannot take register value at the
 * beginning and reuse it further; hence we save its value to memory, upload a
 * constant value with bit21 set and then we restore it back with the saved value.
 * To simplify the WA, a constant value is formed by using the default value
 * of this register. This shouldn't be a problem because we are only modifying
 * it for a short period and this batch in non-premptible. We can ofcourse
 * use additional instructions that read the actual value of the register
 * at that time and set our bit of interest but it makes the WA complicated.
 *
 * This WA is also required for Gen9 so extracting as a function avoids
 * code duplication.
 */
static u32 *
gen8_emit_flush_coherentl3_wa(struct intel_engine_cs *engine, u32 *batch)
{
	*batch++ = MI_STORE_REGISTER_MEM_GEN8 | MI_SRM_LRM_GLOBAL_GTT;
	*batch++ = i915_mmio_reg_offset(GEN8_L3SQCREG4);
	*batch++ = i915_ggtt_offset(engine->scratch) + 256;
	*batch++ = 0;

	*batch++ = MI_LOAD_REGISTER_IMM(1);
	*batch++ = i915_mmio_reg_offset(GEN8_L3SQCREG4);
	*batch++ = 0x40400000 | GEN8_LQSC_FLUSH_COHERENT_LINES;

	batch = gen8_emit_pipe_control(batch,
				       PIPE_CONTROL_CS_STALL |
				       PIPE_CONTROL_DC_FLUSH_ENABLE,
				       0);

	*batch++ = MI_LOAD_REGISTER_MEM_GEN8 | MI_SRM_LRM_GLOBAL_GTT;
	*batch++ = i915_mmio_reg_offset(GEN8_L3SQCREG4);
	*batch++ = i915_ggtt_offset(engine->scratch) + 256;
	*batch++ = 0;

	return batch;
}

/*
 * Typically we only have one indirect_ctx and per_ctx batch buffer which are
 * initialized at the beginning and shared across all contexts but this field
 * helps us to have multiple batches at different offsets and select them based
 * on a criteria. At the moment this batch always start at the beginning of the page
 * and at this point we don't have multiple wa_ctx batch buffers.
 *
 * The number of WA applied are not known at the beginning; we use this field
 * to return the no of DWORDS written.
 *
 * It is to be noted that this batch does not contain MI_BATCH_BUFFER_END
 * so it adds NOOPs as padding to make it cacheline aligned.
 * MI_BATCH_BUFFER_END will be added to perctx batch and both of them together
 * makes a complete batch buffer.
 */
static u32 *gen8_init_indirectctx_bb(struct intel_engine_cs *engine, u32 *batch)
{
	/* WaDisableCtxRestoreArbitration:bdw,chv */
	*batch++ = MI_ARB_ON_OFF | MI_ARB_DISABLE;

	/* WaFlushCoherentL3CacheLinesAtContextSwitch:bdw */
	if (IS_BROADWELL(engine->i915))
		batch = gen8_emit_flush_coherentl3_wa(engine, batch);

	/* WaClearSlmSpaceAtContextSwitch:bdw,chv */
	/* Actual scratch location is at 128 bytes offset */
	batch = gen8_emit_pipe_control(batch,
				       PIPE_CONTROL_FLUSH_L3 |
				       PIPE_CONTROL_GLOBAL_GTT_IVB |
				       PIPE_CONTROL_CS_STALL |
				       PIPE_CONTROL_QW_WRITE,
				       i915_ggtt_offset(engine->scratch) +
				       2 * CACHELINE_BYTES);

	*batch++ = MI_ARB_ON_OFF | MI_ARB_ENABLE;

	/* Pad to end of cacheline */
	while ((unsigned long)batch % CACHELINE_BYTES)
		*batch++ = MI_NOOP;

	/*
	 * MI_BATCH_BUFFER_END is not required in Indirect ctx BB because
	 * execution depends on the length specified in terms of cache lines
	 * in the register CTX_RCS_INDIRECT_CTX
	 */

	return batch;
}

static u32 *gen9_init_indirectctx_bb(struct intel_engine_cs *engine, u32 *batch)
{
	*batch++ = MI_ARB_ON_OFF | MI_ARB_DISABLE;

	/* WaFlushCoherentL3CacheLinesAtContextSwitch:skl,bxt,glk */
	batch = gen8_emit_flush_coherentl3_wa(engine, batch);

	*batch++ = MI_LOAD_REGISTER_IMM(3);

	/* WaDisableGatherAtSetShaderCommonSlice:skl,bxt,kbl,glk */
	*batch++ = i915_mmio_reg_offset(COMMON_SLICE_CHICKEN2);
	*batch++ = _MASKED_BIT_DISABLE(
			GEN9_DISABLE_GATHER_AT_SET_SHADER_COMMON_SLICE);

	/* BSpec: 11391 */
	*batch++ = i915_mmio_reg_offset(FF_SLICE_CHICKEN);
	*batch++ = _MASKED_BIT_ENABLE(FF_SLICE_CHICKEN_CL_PROVOKING_VERTEX_FIX);

	/* BSpec: 11299 */
	*batch++ = i915_mmio_reg_offset(_3D_CHICKEN3);
	*batch++ = _MASKED_BIT_ENABLE(_3D_CHICKEN_SF_PROVOKING_VERTEX_FIX);

	*batch++ = MI_NOOP;

	/* WaClearSlmSpaceAtContextSwitch:kbl */
	/* Actual scratch location is at 128 bytes offset */
	if (IS_KBL_REVID(engine->i915, 0, KBL_REVID_A0)) {
		batch = gen8_emit_pipe_control(batch,
					       PIPE_CONTROL_FLUSH_L3 |
					       PIPE_CONTROL_GLOBAL_GTT_IVB |
					       PIPE_CONTROL_CS_STALL |
					       PIPE_CONTROL_QW_WRITE,
					       i915_ggtt_offset(engine->scratch)
					       + 2 * CACHELINE_BYTES);
	}

	/* WaMediaPoolStateCmdInWABB:bxt,glk */
	if (HAS_POOLED_EU(engine->i915)) {
		/*
		 * EU pool configuration is setup along with golden context
		 * during context initialization. This value depends on
		 * device type (2x6 or 3x6) and needs to be updated based
		 * on which subslice is disabled especially for 2x6
		 * devices, however it is safe to load default
		 * configuration of 3x6 device instead of masking off
		 * corresponding bits because HW ignores bits of a disabled
		 * subslice and drops down to appropriate config. Please
		 * see render_state_setup() in i915_gem_render_state.c for
		 * possible configurations, to avoid duplication they are
		 * not shown here again.
		 */
		*batch++ = GEN9_MEDIA_POOL_STATE;
		*batch++ = GEN9_MEDIA_POOL_ENABLE;
		*batch++ = 0x00777000;
		*batch++ = 0;
		*batch++ = 0;
		*batch++ = 0;
	}

	*batch++ = MI_ARB_ON_OFF | MI_ARB_ENABLE;

	/* Pad to end of cacheline */
	while ((unsigned long)batch % CACHELINE_BYTES)
		*batch++ = MI_NOOP;

	return batch;
}

static u32 *
gen10_init_indirectctx_bb(struct intel_engine_cs *engine, u32 *batch)
{
	int i;

	/*
	 * WaPipeControlBefore3DStateSamplePattern: cnl
	 *
	 * Ensure the engine is idle prior to programming a
	 * 3DSTATE_SAMPLE_PATTERN during a context restore.
	 */
	batch = gen8_emit_pipe_control(batch,
				       PIPE_CONTROL_CS_STALL,
				       0);
	/*
	 * WaPipeControlBefore3DStateSamplePattern says we need 4 dwords for
	 * the PIPE_CONTROL followed by 12 dwords of 0x0, so 16 dwords in
	 * total. However, a PIPE_CONTROL is 6 dwords long, not 4, which is
	 * confusing. Since gen8_emit_pipe_control() already advances the
	 * batch by 6 dwords, we advance the other 10 here, completing a
	 * cacheline. It's not clear if the workaround requires this padding
	 * before other commands, or if it's just the regular padding we would
	 * already have for the workaround bb, so leave it here for now.
	 */
	for (i = 0; i < 10; i++)
		*batch++ = MI_NOOP;

	/* Pad to end of cacheline */
	while ((unsigned long)batch % CACHELINE_BYTES)
		*batch++ = MI_NOOP;

	return batch;
}

#define CTX_WA_BB_OBJ_SIZE (PAGE_SIZE)

static int lrc_setup_wa_ctx(struct intel_engine_cs *engine)
{
	struct drm_i915_gem_object *obj;
	struct i915_vma *vma;
	int err;

	obj = i915_gem_object_create(engine->i915, CTX_WA_BB_OBJ_SIZE);
	if (IS_ERR(obj))
		return PTR_ERR(obj);

	vma = i915_vma_instance(obj, &engine->i915->ggtt.base, NULL);
	if (IS_ERR(vma)) {
		err = PTR_ERR(vma);
		goto err;
	}

	err = i915_vma_pin(vma, 0, PAGE_SIZE, PIN_GLOBAL | PIN_HIGH);
	if (err)
		goto err;

	engine->wa_ctx.vma = vma;
	return 0;

err:
	i915_gem_object_put(obj);
	return err;
}

static void lrc_destroy_wa_ctx(struct intel_engine_cs *engine)
{
	i915_vma_unpin_and_release(&engine->wa_ctx.vma);
}

typedef u32 *(*wa_bb_func_t)(struct intel_engine_cs *engine, u32 *batch);

static int intel_init_workaround_bb(struct intel_engine_cs *engine)
{
	struct i915_ctx_workarounds *wa_ctx = &engine->wa_ctx;
	struct i915_wa_ctx_bb *wa_bb[2] = { &wa_ctx->indirect_ctx,
					    &wa_ctx->per_ctx };
	wa_bb_func_t wa_bb_fn[2];
	struct page *page;
	void *batch, *batch_ptr;
	unsigned int i;
	int ret;

	if (GEM_WARN_ON(engine->id != RCS))
		return -EINVAL;

	switch (INTEL_GEN(engine->i915)) {
	case 11:
		return 0;
	case 10:
		wa_bb_fn[0] = gen10_init_indirectctx_bb;
		wa_bb_fn[1] = NULL;
		break;
	case 9:
		wa_bb_fn[0] = gen9_init_indirectctx_bb;
		wa_bb_fn[1] = NULL;
		break;
	case 8:
		wa_bb_fn[0] = gen8_init_indirectctx_bb;
		wa_bb_fn[1] = NULL;
		break;
	default:
		MISSING_CASE(INTEL_GEN(engine->i915));
		return 0;
	}

	ret = lrc_setup_wa_ctx(engine);
	if (ret) {
		DRM_DEBUG_DRIVER("Failed to setup context WA page: %d\n", ret);
		return ret;
	}

	page = i915_gem_object_get_dirty_page(wa_ctx->vma->obj, 0);
	batch = batch_ptr = kmap_atomic(page);

	/*
	 * Emit the two workaround batch buffers, recording the offset from the
	 * start of the workaround batch buffer object for each and their
	 * respective sizes.
	 */
	for (i = 0; i < ARRAY_SIZE(wa_bb_fn); i++) {
		wa_bb[i]->offset = batch_ptr - batch;
		if (GEM_WARN_ON(!IS_ALIGNED(wa_bb[i]->offset,
					    CACHELINE_BYTES))) {
			ret = -EINVAL;
			break;
		}
		if (wa_bb_fn[i])
			batch_ptr = wa_bb_fn[i](engine, batch_ptr);
		wa_bb[i]->size = batch_ptr - (batch + wa_bb[i]->offset);
	}

	BUG_ON(batch_ptr - batch > CTX_WA_BB_OBJ_SIZE);

	kunmap_atomic(batch);
	if (ret)
		lrc_destroy_wa_ctx(engine);

	return ret;
}

static void enable_execlists(struct intel_engine_cs *engine)
{
	struct drm_i915_private *dev_priv = engine->i915;

	I915_WRITE(RING_HWSTAM(engine->mmio_base), 0xffffffff);

	/*
	 * Make sure we're not enabling the new 12-deep CSB
	 * FIFO as that requires a slightly updated handling
	 * in the ctx switch irq. Since we're currently only
	 * using only 2 elements of the enhanced execlists the
	 * deeper FIFO it's not needed and it's not worth adding
	 * more statements to the irq handler to support it.
	 */
	if (INTEL_GEN(dev_priv) >= 11)
		I915_WRITE(RING_MODE_GEN7(engine),
			   _MASKED_BIT_DISABLE(GEN11_GFX_DISABLE_LEGACY_MODE));
	else
		I915_WRITE(RING_MODE_GEN7(engine),
			   _MASKED_BIT_ENABLE(GFX_RUN_LIST_ENABLE));

	I915_WRITE(RING_HWS_PGA(engine->mmio_base),
		   engine->status_page.ggtt_offset);
	POSTING_READ(RING_HWS_PGA(engine->mmio_base));

	/* Following the reset, we need to reload the CSB read/write pointers */
	engine->execlists.csb_head = -1;
}

static int gen8_init_common_ring(struct intel_engine_cs *engine)
{
	struct intel_engine_execlists * const execlists = &engine->execlists;
	int ret;

	ret = intel_mocs_init_engine(engine);
	if (ret)
		return ret;

	intel_engine_reset_breadcrumbs(engine);
	intel_engine_init_hangcheck(engine);

	enable_execlists(engine);

	/* After a GPU reset, we may have requests to replay */
	if (execlists->first)
		tasklet_schedule(&execlists->tasklet);

	return 0;
}

static int gen8_init_render_ring(struct intel_engine_cs *engine)
{
	struct drm_i915_private *dev_priv = engine->i915;
	int ret;

	ret = gen8_init_common_ring(engine);
	if (ret)
		return ret;

	intel_whitelist_workarounds_apply(engine);

	/* We need to disable the AsyncFlip performance optimisations in order
	 * to use MI_WAIT_FOR_EVENT within the CS. It should already be
	 * programmed to '1' on all products.
	 *
	 * WaDisableAsyncFlipPerfMode:snb,ivb,hsw,vlv,bdw,chv
	 */
	I915_WRITE(MI_MODE, _MASKED_BIT_ENABLE(ASYNC_FLIP_PERF_DISABLE));

	I915_WRITE(INSTPM, _MASKED_BIT_ENABLE(INSTPM_FORCE_ORDERING));

	return 0;
}

static int gen9_init_render_ring(struct intel_engine_cs *engine)
{
	int ret;

	ret = gen8_init_common_ring(engine);
	if (ret)
		return ret;

	intel_whitelist_workarounds_apply(engine);

	return 0;
}

static void reset_common_ring(struct intel_engine_cs *engine,
			      struct i915_request *request)
{
	struct intel_engine_execlists * const execlists = &engine->execlists;
	unsigned long flags;
	u32 *regs;

	GEM_TRACE("%s request global=%x, current=%d\n",
		  engine->name, request ? request->global_seqno : 0,
		  intel_engine_get_seqno(engine));

	/* See execlists_cancel_requests() for the irq/spinlock split. */
	local_irq_save(flags);

	/*
	 * Catch up with any missed context-switch interrupts.
	 *
	 * Ideally we would just read the remaining CSB entries now that we
	 * know the gpu is idle. However, the CSB registers are sometimes^W
	 * often trashed across a GPU reset! Instead we have to rely on
	 * guessing the missed context-switch events by looking at what
	 * requests were completed.
	 */
	execlists_cancel_port_requests(execlists);
	reset_irq(engine);

	/* Push back any incomplete requests for replay after the reset. */
	spin_lock(&engine->timeline.lock);
	__unwind_incomplete_requests(engine);
	spin_unlock(&engine->timeline.lock);

	local_irq_restore(flags);

	/*
	 * If the request was innocent, we leave the request in the ELSP
	 * and will try to replay it on restarting. The context image may
	 * have been corrupted by the reset, in which case we may have
	 * to service a new GPU hang, but more likely we can continue on
	 * without impact.
	 *
	 * If the request was guilty, we presume the context is corrupt
	 * and have to at least restore the RING register in the context
	 * image back to the expected values to skip over the guilty request.
	 */
	if (!request || request->fence.error != -EIO)
		return;

	/*
	 * We want a simple context + ring to execute the breadcrumb update.
	 * We cannot rely on the context being intact across the GPU hang,
	 * so clear it and rebuild just what we need for the breadcrumb.
	 * All pending requests for this context will be zapped, and any
	 * future request will be after userspace has had the opportunity
	 * to recreate its own state.
	 */
	regs = to_intel_context(request->ctx, engine)->lrc_reg_state;
	if (engine->default_state) {
		void *defaults;

		defaults = i915_gem_object_pin_map(engine->default_state,
						   I915_MAP_WB);
		if (!IS_ERR(defaults)) {
			memcpy(regs, /* skip restoring the vanilla PPHWSP */
			       defaults + LRC_STATE_PN * PAGE_SIZE,
			       engine->context_size - PAGE_SIZE);
			i915_gem_object_unpin_map(engine->default_state);
		}
	}
	execlists_init_reg_state(regs, request->ctx, engine, request->ring);

	/* Move the RING_HEAD onto the breadcrumb, past the hanging batch */
	regs[CTX_RING_BUFFER_START + 1] = i915_ggtt_offset(request->ring->vma);
	regs[CTX_RING_HEAD + 1] = request->postfix;

	request->ring->head = request->postfix;
	intel_ring_update_space(request->ring);

	/* Reset WaIdleLiteRestore:bdw,skl as well */
	unwind_wa_tail(request);
}

static int intel_logical_ring_emit_pdps(struct i915_request *rq)
{
	struct i915_hw_ppgtt *ppgtt = rq->ctx->ppgtt;
	struct intel_engine_cs *engine = rq->engine;
	const int num_lri_cmds = GEN8_3LVL_PDPES * 2;
	u32 *cs;
	int i;

	cs = intel_ring_begin(rq, num_lri_cmds * 2 + 2);
	if (IS_ERR(cs))
		return PTR_ERR(cs);

	*cs++ = MI_LOAD_REGISTER_IMM(num_lri_cmds);
	for (i = GEN8_3LVL_PDPES - 1; i >= 0; i--) {
		const dma_addr_t pd_daddr = i915_page_dir_dma_addr(ppgtt, i);

		*cs++ = i915_mmio_reg_offset(GEN8_RING_PDP_UDW(engine, i));
		*cs++ = upper_32_bits(pd_daddr);
		*cs++ = i915_mmio_reg_offset(GEN8_RING_PDP_LDW(engine, i));
		*cs++ = lower_32_bits(pd_daddr);
	}

	*cs++ = MI_NOOP;
	intel_ring_advance(rq, cs);

	return 0;
}

static int gen8_emit_bb_start(struct i915_request *rq,
			      u64 offset, u32 len,
			      const unsigned int flags)
{
	u32 *cs;
	int ret;

	/* Don't rely in hw updating PDPs, specially in lite-restore.
	 * Ideally, we should set Force PD Restore in ctx descriptor,
	 * but we can't. Force Restore would be a second option, but
	 * it is unsafe in case of lite-restore (because the ctx is
	 * not idle). PML4 is allocated during ppgtt init so this is
	 * not needed in 48-bit.*/
	if (rq->ctx->ppgtt &&
	    (intel_engine_flag(rq->engine) & rq->ctx->ppgtt->pd_dirty_rings) &&
	    !i915_vm_is_48bit(&rq->ctx->ppgtt->base) &&
	    !intel_vgpu_active(rq->i915)) {
		ret = intel_logical_ring_emit_pdps(rq);
		if (ret)
			return ret;

		rq->ctx->ppgtt->pd_dirty_rings &= ~intel_engine_flag(rq->engine);
	}

	cs = intel_ring_begin(rq, 6);
	if (IS_ERR(cs))
		return PTR_ERR(cs);

	/*
	 * WaDisableCtxRestoreArbitration:bdw,chv
	 *
	 * We don't need to perform MI_ARB_ENABLE as often as we do (in
	 * particular all the gen that do not need the w/a at all!), if we
	 * took care to make sure that on every switch into this context
	 * (both ordinary and for preemption) that arbitrartion was enabled
	 * we would be fine. However, there doesn't seem to be a downside to
	 * being paranoid and making sure it is set before each batch and
	 * every context-switch.
	 *
	 * Note that if we fail to enable arbitration before the request
	 * is complete, then we do not see the context-switch interrupt and
	 * the engine hangs (with RING_HEAD == RING_TAIL).
	 *
	 * That satisfies both the GPGPU w/a and our heavy-handed paranoia.
	 */
	*cs++ = MI_ARB_ON_OFF | MI_ARB_ENABLE;

	/* FIXME(BDW): Address space and security selectors. */
	*cs++ = MI_BATCH_BUFFER_START_GEN8 |
		(flags & I915_DISPATCH_SECURE ? 0 : BIT(8)) |
		(flags & I915_DISPATCH_RS ? MI_BATCH_RESOURCE_STREAMER : 0);
	*cs++ = lower_32_bits(offset);
	*cs++ = upper_32_bits(offset);

	*cs++ = MI_ARB_ON_OFF | MI_ARB_DISABLE;
	*cs++ = MI_NOOP;
	intel_ring_advance(rq, cs);

	return 0;
}

static void gen8_logical_ring_enable_irq(struct intel_engine_cs *engine)
{
	struct drm_i915_private *dev_priv = engine->i915;
	I915_WRITE_IMR(engine,
		       ~(engine->irq_enable_mask | engine->irq_keep_mask));
	POSTING_READ_FW(RING_IMR(engine->mmio_base));
}

static void gen8_logical_ring_disable_irq(struct intel_engine_cs *engine)
{
	struct drm_i915_private *dev_priv = engine->i915;
	I915_WRITE_IMR(engine, ~engine->irq_keep_mask);
}

static int gen8_emit_flush(struct i915_request *request, u32 mode)
{
	u32 cmd, *cs;

	cs = intel_ring_begin(request, 4);
	if (IS_ERR(cs))
		return PTR_ERR(cs);

	cmd = MI_FLUSH_DW + 1;

	/* We always require a command barrier so that subsequent
	 * commands, such as breadcrumb interrupts, are strictly ordered
	 * wrt the contents of the write cache being flushed to memory
	 * (and thus being coherent from the CPU).
	 */
	cmd |= MI_FLUSH_DW_STORE_INDEX | MI_FLUSH_DW_OP_STOREDW;

	if (mode & EMIT_INVALIDATE) {
		cmd |= MI_INVALIDATE_TLB;
		if (request->engine->id == VCS)
			cmd |= MI_INVALIDATE_BSD;
	}

	*cs++ = cmd;
	*cs++ = I915_GEM_HWS_SCRATCH_ADDR | MI_FLUSH_DW_USE_GTT;
	*cs++ = 0; /* upper addr */
	*cs++ = 0; /* value */
	intel_ring_advance(request, cs);

	return 0;
}

static int gen8_emit_flush_render(struct i915_request *request,
				  u32 mode)
{
	struct intel_engine_cs *engine = request->engine;
	u32 scratch_addr =
		i915_ggtt_offset(engine->scratch) + 2 * CACHELINE_BYTES;
	bool vf_flush_wa = false, dc_flush_wa = false;
	u32 *cs, flags = 0;
	int len;

	flags |= PIPE_CONTROL_CS_STALL;

	if (mode & EMIT_FLUSH) {
		flags |= PIPE_CONTROL_RENDER_TARGET_CACHE_FLUSH;
		flags |= PIPE_CONTROL_DEPTH_CACHE_FLUSH;
		flags |= PIPE_CONTROL_DC_FLUSH_ENABLE;
		flags |= PIPE_CONTROL_FLUSH_ENABLE;
	}

	if (mode & EMIT_INVALIDATE) {
		flags |= PIPE_CONTROL_TLB_INVALIDATE;
		flags |= PIPE_CONTROL_INSTRUCTION_CACHE_INVALIDATE;
		flags |= PIPE_CONTROL_TEXTURE_CACHE_INVALIDATE;
		flags |= PIPE_CONTROL_VF_CACHE_INVALIDATE;
		flags |= PIPE_CONTROL_CONST_CACHE_INVALIDATE;
		flags |= PIPE_CONTROL_STATE_CACHE_INVALIDATE;
		flags |= PIPE_CONTROL_QW_WRITE;
		flags |= PIPE_CONTROL_GLOBAL_GTT_IVB;

		/*
		 * On GEN9: before VF_CACHE_INVALIDATE we need to emit a NULL
		 * pipe control.
		 */
		if (IS_GEN9(request->i915))
			vf_flush_wa = true;

		/* WaForGAMHang:kbl */
		if (IS_KBL_REVID(request->i915, 0, KBL_REVID_B0))
			dc_flush_wa = true;
	}

	len = 6;

	if (vf_flush_wa)
		len += 6;

	if (dc_flush_wa)
		len += 12;

	cs = intel_ring_begin(request, len);
	if (IS_ERR(cs))
		return PTR_ERR(cs);

	if (vf_flush_wa)
		cs = gen8_emit_pipe_control(cs, 0, 0);

	if (dc_flush_wa)
		cs = gen8_emit_pipe_control(cs, PIPE_CONTROL_DC_FLUSH_ENABLE,
					    0);

	cs = gen8_emit_pipe_control(cs, flags, scratch_addr);

	if (dc_flush_wa)
		cs = gen8_emit_pipe_control(cs, PIPE_CONTROL_CS_STALL, 0);

	intel_ring_advance(request, cs);

	return 0;
}

/*
 * Reserve space for 2 NOOPs at the end of each request to be
 * used as a workaround for not being allowed to do lite
 * restore with HEAD==TAIL (WaIdleLiteRestore).
 */
static void gen8_emit_wa_tail(struct i915_request *request, u32 *cs)
{
	/* Ensure there's always at least one preemption point per-request. */
	*cs++ = MI_ARB_CHECK;
	*cs++ = MI_NOOP;
	request->wa_tail = intel_ring_offset(request, cs);
}

static void gen8_emit_breadcrumb(struct i915_request *request, u32 *cs)
{
	/* w/a: bit 5 needs to be zero for MI_FLUSH_DW address. */
	BUILD_BUG_ON(I915_GEM_HWS_INDEX_ADDR & (1 << 5));

	cs = gen8_emit_ggtt_write(cs, request->global_seqno,
				  intel_hws_seqno_address(request->engine));
	*cs++ = MI_USER_INTERRUPT;
	*cs++ = MI_ARB_ON_OFF | MI_ARB_ENABLE;
	request->tail = intel_ring_offset(request, cs);
	assert_ring_tail_valid(request->ring, request->tail);

	gen8_emit_wa_tail(request, cs);
}
static const int gen8_emit_breadcrumb_sz = 6 + WA_TAIL_DWORDS;

static void gen8_emit_breadcrumb_rcs(struct i915_request *request, u32 *cs)
{
	/* We're using qword write, seqno should be aligned to 8 bytes. */
	BUILD_BUG_ON(I915_GEM_HWS_INDEX & 1);

	cs = gen8_emit_ggtt_write_rcs(cs, request->global_seqno,
				      intel_hws_seqno_address(request->engine));
	*cs++ = MI_USER_INTERRUPT;
	*cs++ = MI_ARB_ON_OFF | MI_ARB_ENABLE;
	request->tail = intel_ring_offset(request, cs);
	assert_ring_tail_valid(request->ring, request->tail);

	gen8_emit_wa_tail(request, cs);
}
static const int gen8_emit_breadcrumb_rcs_sz = 8 + WA_TAIL_DWORDS;

static int gen8_init_rcs_context(struct i915_request *rq)
{
	int ret;

	ret = intel_ctx_workarounds_emit(rq);
	if (ret)
		return ret;

	ret = intel_rcs_context_init_mocs(rq);
	/*
	 * Failing to program the MOCS is non-fatal.The system will not
	 * run at peak performance. So generate an error and carry on.
	 */
	if (ret)
		DRM_ERROR("MOCS failed to program: expect performance issues.\n");

	return i915_gem_render_state_emit(rq);
}

/**
 * intel_logical_ring_cleanup() - deallocate the Engine Command Streamer
 * @engine: Engine Command Streamer.
 */
void intel_logical_ring_cleanup(struct intel_engine_cs *engine)
{
	struct drm_i915_private *dev_priv;

	/*
	 * Tasklet cannot be active at this point due intel_mark_active/idle
	 * so this is just for documentation.
	 */
	if (WARN_ON(test_bit(TASKLET_STATE_SCHED,
			     &engine->execlists.tasklet.state)))
		tasklet_kill(&engine->execlists.tasklet);

	dev_priv = engine->i915;

	if (engine->buffer) {
		WARN_ON((I915_READ_MODE(engine) & MODE_IDLE) == 0);
	}

	if (engine->cleanup)
		engine->cleanup(engine);

	intel_engine_cleanup_common(engine);

	lrc_destroy_wa_ctx(engine);

	engine->i915 = NULL;
	dev_priv->engine[engine->id] = NULL;
	kfree(engine);
}

static void execlists_set_default_submission(struct intel_engine_cs *engine)
{
	engine->submit_request = execlists_submit_request;
	engine->cancel_requests = execlists_cancel_requests;
	engine->schedule = execlists_schedule;
	engine->execlists.tasklet.func = execlists_submission_tasklet;

	engine->park = NULL;
	engine->unpark = NULL;

	engine->flags |= I915_ENGINE_SUPPORTS_STATS;
	if (engine->i915->preempt_context)
		engine->flags |= I915_ENGINE_HAS_PREEMPTION;

	engine->i915->caps.scheduler =
		I915_SCHEDULER_CAP_ENABLED |
		I915_SCHEDULER_CAP_PRIORITY;
	if (intel_engine_has_preemption(engine))
		engine->i915->caps.scheduler |= I915_SCHEDULER_CAP_PREEMPTION;
}

static void
logical_ring_default_vfuncs(struct intel_engine_cs *engine)
{
	/* Default vfuncs which can be overriden by each engine. */
	engine->init_hw = gen8_init_common_ring;
	engine->reset_hw = reset_common_ring;

	engine->context_pin = execlists_context_pin;
	engine->context_unpin = execlists_context_unpin;

	engine->request_alloc = execlists_request_alloc;

	engine->emit_flush = gen8_emit_flush;
	engine->emit_breadcrumb = gen8_emit_breadcrumb;
	engine->emit_breadcrumb_sz = gen8_emit_breadcrumb_sz;

	engine->set_default_submission = execlists_set_default_submission;

	if (INTEL_GEN(engine->i915) < 11) {
		engine->irq_enable = gen8_logical_ring_enable_irq;
		engine->irq_disable = gen8_logical_ring_disable_irq;
	} else {
		/*
		 * TODO: On Gen11 interrupt masks need to be clear
		 * to allow C6 entry. Keep interrupts enabled at
		 * and take the hit of generating extra interrupts
		 * until a more refined solution exists.
		 */
	}
	engine->emit_bb_start = gen8_emit_bb_start;
}

static inline void
logical_ring_default_irqs(struct intel_engine_cs *engine)
{
	unsigned int shift = 0;

	if (INTEL_GEN(engine->i915) < 11) {
		const u8 irq_shifts[] = {
			[RCS]  = GEN8_RCS_IRQ_SHIFT,
			[BCS]  = GEN8_BCS_IRQ_SHIFT,
			[VCS]  = GEN8_VCS1_IRQ_SHIFT,
			[VCS2] = GEN8_VCS2_IRQ_SHIFT,
			[VECS] = GEN8_VECS_IRQ_SHIFT,
		};

		shift = irq_shifts[engine->id];
	}

	engine->irq_enable_mask = GT_RENDER_USER_INTERRUPT << shift;
	engine->irq_keep_mask = GT_CONTEXT_SWITCH_INTERRUPT << shift;
}

static void
logical_ring_setup(struct intel_engine_cs *engine)
{
	struct drm_i915_private *dev_priv = engine->i915;
	enum forcewake_domains fw_domains;

	intel_engine_setup_common(engine);

	/* Intentionally left blank. */
	engine->buffer = NULL;

	fw_domains = intel_uncore_forcewake_for_reg(dev_priv,
						    RING_ELSP(engine),
						    FW_REG_WRITE);

	fw_domains |= intel_uncore_forcewake_for_reg(dev_priv,
						     RING_CONTEXT_STATUS_PTR(engine),
						     FW_REG_READ | FW_REG_WRITE);

	fw_domains |= intel_uncore_forcewake_for_reg(dev_priv,
						     RING_CONTEXT_STATUS_BUF_BASE(engine),
						     FW_REG_READ);

	engine->execlists.fw_domains = fw_domains;

	tasklet_init(&engine->execlists.tasklet,
		     execlists_submission_tasklet, (unsigned long)engine);

	logical_ring_default_vfuncs(engine);
	logical_ring_default_irqs(engine);
}

static int logical_ring_init(struct intel_engine_cs *engine)
{
	int ret;

	ret = intel_engine_init_common(engine);
	if (ret)
		goto error;

	if (HAS_LOGICAL_RING_ELSQ(engine->i915)) {
		engine->execlists.submit_reg = engine->i915->regs +
			i915_mmio_reg_offset(RING_EXECLIST_SQ_CONTENTS(engine));
		engine->execlists.ctrl_reg = engine->i915->regs +
			i915_mmio_reg_offset(RING_EXECLIST_CONTROL(engine));
	} else {
		engine->execlists.submit_reg = engine->i915->regs +
			i915_mmio_reg_offset(RING_ELSP(engine));
	}

	engine->execlists.preempt_complete_status = ~0u;
	if (engine->i915->preempt_context) {
		struct intel_context *ce =
			to_intel_context(engine->i915->preempt_context, engine);

		engine->execlists.preempt_complete_status =
			upper_32_bits(ce->lrc_desc);
	}

	return 0;

error:
	intel_logical_ring_cleanup(engine);
	return ret;
}

int logical_render_ring_init(struct intel_engine_cs *engine)
{
	struct drm_i915_private *dev_priv = engine->i915;
	int ret;

	logical_ring_setup(engine);

	if (HAS_L3_DPF(dev_priv))
		engine->irq_keep_mask |= GT_RENDER_L3_PARITY_ERROR_INTERRUPT;

	/* Override some for render ring. */
	if (INTEL_GEN(dev_priv) >= 9)
		engine->init_hw = gen9_init_render_ring;
	else
		engine->init_hw = gen8_init_render_ring;
	engine->init_context = gen8_init_rcs_context;
	engine->emit_flush = gen8_emit_flush_render;
	engine->emit_breadcrumb = gen8_emit_breadcrumb_rcs;
	engine->emit_breadcrumb_sz = gen8_emit_breadcrumb_rcs_sz;

	ret = intel_engine_create_scratch(engine, PAGE_SIZE);
	if (ret)
		return ret;

	ret = intel_init_workaround_bb(engine);
	if (ret) {
		/*
		 * We continue even if we fail to initialize WA batch
		 * because we only expect rare glitches but nothing
		 * critical to prevent us from using GPU
		 */
		DRM_ERROR("WA batch buffer initialization failed: %d\n",
			  ret);
	}

	return logical_ring_init(engine);
}

int logical_xcs_ring_init(struct intel_engine_cs *engine)
{
	logical_ring_setup(engine);

	return logical_ring_init(engine);
}

static u32
make_rpcs(struct drm_i915_private *dev_priv)
{
	u32 rpcs = 0;

	/*
	 * No explicit RPCS request is needed to ensure full
	 * slice/subslice/EU enablement prior to Gen9.
	*/
	if (INTEL_GEN(dev_priv) < 9)
		return 0;

	/*
	 * Starting in Gen9, render power gating can leave
	 * slice/subslice/EU in a partially enabled state. We
	 * must make an explicit request through RPCS for full
	 * enablement.
	*/
	if (INTEL_INFO(dev_priv)->sseu.has_slice_pg) {
		rpcs |= GEN8_RPCS_S_CNT_ENABLE;
		rpcs |= hweight8(INTEL_INFO(dev_priv)->sseu.slice_mask) <<
			GEN8_RPCS_S_CNT_SHIFT;
		rpcs |= GEN8_RPCS_ENABLE;
	}

	if (INTEL_INFO(dev_priv)->sseu.has_subslice_pg) {
		rpcs |= GEN8_RPCS_SS_CNT_ENABLE;
		rpcs |= hweight8(INTEL_INFO(dev_priv)->sseu.subslice_mask[0]) <<
			GEN8_RPCS_SS_CNT_SHIFT;
		rpcs |= GEN8_RPCS_ENABLE;
	}

	if (INTEL_INFO(dev_priv)->sseu.has_eu_pg) {
		rpcs |= INTEL_INFO(dev_priv)->sseu.eu_per_subslice <<
			GEN8_RPCS_EU_MIN_SHIFT;
		rpcs |= INTEL_INFO(dev_priv)->sseu.eu_per_subslice <<
			GEN8_RPCS_EU_MAX_SHIFT;
		rpcs |= GEN8_RPCS_ENABLE;
	}

	return rpcs;
}

static u32 intel_lr_indirect_ctx_offset(struct intel_engine_cs *engine)
{
	u32 indirect_ctx_offset;

	switch (INTEL_GEN(engine->i915)) {
	default:
		MISSING_CASE(INTEL_GEN(engine->i915));
		/* fall through */
	case 11:
		indirect_ctx_offset =
			GEN11_CTX_RCS_INDIRECT_CTX_OFFSET_DEFAULT;
		break;
	case 10:
		indirect_ctx_offset =
			GEN10_CTX_RCS_INDIRECT_CTX_OFFSET_DEFAULT;
		break;
	case 9:
		indirect_ctx_offset =
			GEN9_CTX_RCS_INDIRECT_CTX_OFFSET_DEFAULT;
		break;
	case 8:
		indirect_ctx_offset =
			GEN8_CTX_RCS_INDIRECT_CTX_OFFSET_DEFAULT;
		break;
	}

	return indirect_ctx_offset;
}

static void execlists_init_reg_state(u32 *regs,
				     struct i915_gem_context *ctx,
				     struct intel_engine_cs *engine,
				     struct intel_ring *ring)
{
	struct drm_i915_private *dev_priv = engine->i915;
	struct i915_hw_ppgtt *ppgtt = ctx->ppgtt ?: dev_priv->mm.aliasing_ppgtt;
	u32 base = engine->mmio_base;
	bool rcs = engine->id == RCS;

	/* A context is actually a big batch buffer with several
	 * MI_LOAD_REGISTER_IMM commands followed by (reg, value) pairs. The
	 * values we are setting here are only for the first context restore:
	 * on a subsequent save, the GPU will recreate this batchbuffer with new
	 * values (including all the missing MI_LOAD_REGISTER_IMM commands that
	 * we are not initializing here).
	 */
	regs[CTX_LRI_HEADER_0] = MI_LOAD_REGISTER_IMM(rcs ? 14 : 11) |
				 MI_LRI_FORCE_POSTED;

	CTX_REG(regs, CTX_CONTEXT_CONTROL, RING_CONTEXT_CONTROL(engine),
		_MASKED_BIT_DISABLE(CTX_CTRL_ENGINE_CTX_RESTORE_INHIBIT |
				    CTX_CTRL_ENGINE_CTX_SAVE_INHIBIT) |
		_MASKED_BIT_ENABLE(CTX_CTRL_INHIBIT_SYN_CTX_SWITCH |
				   (HAS_RESOURCE_STREAMER(dev_priv) ?
				   CTX_CTRL_RS_CTX_ENABLE : 0)));
	CTX_REG(regs, CTX_RING_HEAD, RING_HEAD(base), 0);
	CTX_REG(regs, CTX_RING_TAIL, RING_TAIL(base), 0);
	CTX_REG(regs, CTX_RING_BUFFER_START, RING_START(base), 0);
	CTX_REG(regs, CTX_RING_BUFFER_CONTROL, RING_CTL(base),
		RING_CTL_SIZE(ring->size) | RING_VALID);
	CTX_REG(regs, CTX_BB_HEAD_U, RING_BBADDR_UDW(base), 0);
	CTX_REG(regs, CTX_BB_HEAD_L, RING_BBADDR(base), 0);
	CTX_REG(regs, CTX_BB_STATE, RING_BBSTATE(base), RING_BB_PPGTT);
	CTX_REG(regs, CTX_SECOND_BB_HEAD_U, RING_SBBADDR_UDW(base), 0);
	CTX_REG(regs, CTX_SECOND_BB_HEAD_L, RING_SBBADDR(base), 0);
	CTX_REG(regs, CTX_SECOND_BB_STATE, RING_SBBSTATE(base), 0);
	if (rcs) {
		struct i915_ctx_workarounds *wa_ctx = &engine->wa_ctx;

		CTX_REG(regs, CTX_RCS_INDIRECT_CTX, RING_INDIRECT_CTX(base), 0);
		CTX_REG(regs, CTX_RCS_INDIRECT_CTX_OFFSET,
			RING_INDIRECT_CTX_OFFSET(base), 0);
		if (wa_ctx->indirect_ctx.size) {
			u32 ggtt_offset = i915_ggtt_offset(wa_ctx->vma);

			regs[CTX_RCS_INDIRECT_CTX + 1] =
				(ggtt_offset + wa_ctx->indirect_ctx.offset) |
				(wa_ctx->indirect_ctx.size / CACHELINE_BYTES);

			regs[CTX_RCS_INDIRECT_CTX_OFFSET + 1] =
				intel_lr_indirect_ctx_offset(engine) << 6;
		}

		CTX_REG(regs, CTX_BB_PER_CTX_PTR, RING_BB_PER_CTX_PTR(base), 0);
		if (wa_ctx->per_ctx.size) {
			u32 ggtt_offset = i915_ggtt_offset(wa_ctx->vma);

			regs[CTX_BB_PER_CTX_PTR + 1] =
				(ggtt_offset + wa_ctx->per_ctx.offset) | 0x01;
		}
	}

	regs[CTX_LRI_HEADER_1] = MI_LOAD_REGISTER_IMM(9) | MI_LRI_FORCE_POSTED;

	CTX_REG(regs, CTX_CTX_TIMESTAMP, RING_CTX_TIMESTAMP(base), 0);
	/* PDP values well be assigned later if needed */
	CTX_REG(regs, CTX_PDP3_UDW, GEN8_RING_PDP_UDW(engine, 3), 0);
	CTX_REG(regs, CTX_PDP3_LDW, GEN8_RING_PDP_LDW(engine, 3), 0);
	CTX_REG(regs, CTX_PDP2_UDW, GEN8_RING_PDP_UDW(engine, 2), 0);
	CTX_REG(regs, CTX_PDP2_LDW, GEN8_RING_PDP_LDW(engine, 2), 0);
	CTX_REG(regs, CTX_PDP1_UDW, GEN8_RING_PDP_UDW(engine, 1), 0);
	CTX_REG(regs, CTX_PDP1_LDW, GEN8_RING_PDP_LDW(engine, 1), 0);
	CTX_REG(regs, CTX_PDP0_UDW, GEN8_RING_PDP_UDW(engine, 0), 0);
	CTX_REG(regs, CTX_PDP0_LDW, GEN8_RING_PDP_LDW(engine, 0), 0);

	if (ppgtt && i915_vm_is_48bit(&ppgtt->base)) {
		/* 64b PPGTT (48bit canonical)
		 * PDP0_DESCRIPTOR contains the base address to PML4 and
		 * other PDP Descriptors are ignored.
		 */
		ASSIGN_CTX_PML4(ppgtt, regs);
	}

	if (rcs) {
		regs[CTX_LRI_HEADER_2] = MI_LOAD_REGISTER_IMM(1);
		CTX_REG(regs, CTX_R_PWR_CLK_STATE, GEN8_R_PWR_CLK_STATE,
			make_rpcs(dev_priv));

		i915_oa_init_reg_state(engine, ctx, regs);
	}
}

static int
populate_lr_context(struct i915_gem_context *ctx,
		    struct drm_i915_gem_object *ctx_obj,
		    struct intel_engine_cs *engine,
		    struct intel_ring *ring)
{
	void *vaddr;
	u32 *regs;
	int ret;

	ret = i915_gem_object_set_to_cpu_domain(ctx_obj, true);
	if (ret) {
		DRM_DEBUG_DRIVER("Could not set to CPU domain\n");
		return ret;
	}

	vaddr = i915_gem_object_pin_map(ctx_obj, I915_MAP_WB);
	if (IS_ERR(vaddr)) {
		ret = PTR_ERR(vaddr);
		DRM_DEBUG_DRIVER("Could not map object pages! (%d)\n", ret);
		return ret;
	}
	ctx_obj->mm.dirty = true;

	if (engine->default_state) {
		/*
		 * We only want to copy over the template context state;
		 * skipping over the headers reserved for GuC communication,
		 * leaving those as zero.
		 */
		const unsigned long start = LRC_HEADER_PAGES * PAGE_SIZE;
		void *defaults;

		defaults = i915_gem_object_pin_map(engine->default_state,
						   I915_MAP_WB);
		if (IS_ERR(defaults)) {
			ret = PTR_ERR(defaults);
			goto err_unpin_ctx;
		}

		memcpy(vaddr + start, defaults + start, engine->context_size);
		i915_gem_object_unpin_map(engine->default_state);
	}

	/* The second page of the context object contains some fields which must
	 * be set up prior to the first execution. */
	regs = vaddr + LRC_STATE_PN * PAGE_SIZE;
	execlists_init_reg_state(regs, ctx, engine, ring);
	if (!engine->default_state)
		regs[CTX_CONTEXT_CONTROL + 1] |=
			_MASKED_BIT_ENABLE(CTX_CTRL_ENGINE_CTX_RESTORE_INHIBIT);
	if (ctx == ctx->i915->preempt_context && INTEL_GEN(engine->i915) < 11)
		regs[CTX_CONTEXT_CONTROL + 1] |=
			_MASKED_BIT_ENABLE(CTX_CTRL_ENGINE_CTX_RESTORE_INHIBIT |
					   CTX_CTRL_ENGINE_CTX_SAVE_INHIBIT);

err_unpin_ctx:
	i915_gem_object_unpin_map(ctx_obj);
	return ret;
}

static int execlists_context_deferred_alloc(struct i915_gem_context *ctx,
					    struct intel_engine_cs *engine)
{
	struct drm_i915_gem_object *ctx_obj;
	struct intel_context *ce = to_intel_context(ctx, engine);
	struct i915_vma *vma;
	uint32_t context_size;
	struct intel_ring *ring;
	struct i915_timeline *timeline;
	int ret;

	if (ce->state)
		return 0;

	context_size = round_up(engine->context_size, I915_GTT_PAGE_SIZE);

	/*
	 * Before the actual start of the context image, we insert a few pages
	 * for our own use and for sharing with the GuC.
	 */
	context_size += LRC_HEADER_PAGES * PAGE_SIZE;

	ctx_obj = i915_gem_object_create(ctx->i915, context_size);
<<<<<<< HEAD
	if (IS_ERR(ctx_obj)) {
		ret = PTR_ERR(ctx_obj);
		goto error_deref_obj;
	}
=======
	if (IS_ERR(ctx_obj))
		return PTR_ERR(ctx_obj);
>>>>>>> e5eb92e4

	vma = i915_vma_instance(ctx_obj, &ctx->i915->ggtt.base, NULL);
	if (IS_ERR(vma)) {
		ret = PTR_ERR(vma);
		goto error_deref_obj;
	}

	timeline = i915_timeline_create(ctx->i915, ctx->name);
	if (IS_ERR(timeline)) {
		ret = PTR_ERR(timeline);
		goto error_deref_obj;
	}

	ring = intel_engine_create_ring(engine, timeline, ctx->ring_size);
	i915_timeline_put(timeline);
	if (IS_ERR(ring)) {
		ret = PTR_ERR(ring);
		goto error_deref_obj;
	}

	ret = populate_lr_context(ctx, ctx_obj, engine, ring);
	if (ret) {
		DRM_DEBUG_DRIVER("Failed to populate LRC: %d\n", ret);
		goto error_ring_free;
	}

	ce->ring = ring;
	ce->state = vma;

	return 0;

error_ring_free:
	intel_ring_free(ring);
error_deref_obj:
	i915_gem_object_put(ctx_obj);
	return ret;
}

void intel_lr_context_resume(struct drm_i915_private *dev_priv)
{
	struct intel_engine_cs *engine;
	struct i915_gem_context *ctx;
	enum intel_engine_id id;

	/* Because we emit WA_TAIL_DWORDS there may be a disparity
	 * between our bookkeeping in ce->ring->head and ce->ring->tail and
	 * that stored in context. As we only write new commands from
	 * ce->ring->tail onwards, everything before that is junk. If the GPU
	 * starts reading from its RING_HEAD from the context, it may try to
	 * execute that junk and die.
	 *
	 * So to avoid that we reset the context images upon resume. For
	 * simplicity, we just zero everything out.
	 */
	list_for_each_entry(ctx, &dev_priv->contexts.list, link) {
		for_each_engine(engine, dev_priv, id) {
			struct intel_context *ce =
				to_intel_context(ctx, engine);
			u32 *reg;

			if (!ce->state)
				continue;

			reg = i915_gem_object_pin_map(ce->state->obj,
						      I915_MAP_WB);
			if (WARN_ON(IS_ERR(reg)))
				continue;

			reg += LRC_STATE_PN * PAGE_SIZE / sizeof(*reg);
			reg[CTX_RING_HEAD+1] = 0;
			reg[CTX_RING_TAIL+1] = 0;

			ce->state->obj->mm.dirty = true;
			i915_gem_object_unpin_map(ce->state->obj);

			intel_ring_reset(ce->ring, 0);
		}
	}
}

#if IS_ENABLED(CONFIG_DRM_I915_SELFTEST)
#include "selftests/intel_lrc.c"
#endif<|MERGE_RESOLUTION|>--- conflicted
+++ resolved
@@ -753,7 +753,6 @@
 
 	return submit;
 }
-<<<<<<< HEAD
 
 static void execlists_dequeue(struct intel_engine_cs *engine)
 {
@@ -765,19 +764,6 @@
 	submit = __execlists_dequeue(engine);
 	spin_unlock_irqrestore(&engine->timeline.lock, flags);
 
-=======
-
-static void execlists_dequeue(struct intel_engine_cs *engine)
-{
-	struct intel_engine_execlists * const execlists = &engine->execlists;
-	unsigned long flags;
-	bool submit;
-
-	spin_lock_irqsave(&engine->timeline.lock, flags);
-	submit = __execlists_dequeue(engine);
-	spin_unlock_irqrestore(&engine->timeline.lock, flags);
-
->>>>>>> e5eb92e4
 	if (submit)
 		execlists_submit_ports(engine);
 
@@ -2665,15 +2651,8 @@
 	context_size += LRC_HEADER_PAGES * PAGE_SIZE;
 
 	ctx_obj = i915_gem_object_create(ctx->i915, context_size);
-<<<<<<< HEAD
-	if (IS_ERR(ctx_obj)) {
-		ret = PTR_ERR(ctx_obj);
-		goto error_deref_obj;
-	}
-=======
 	if (IS_ERR(ctx_obj))
 		return PTR_ERR(ctx_obj);
->>>>>>> e5eb92e4
 
 	vma = i915_vma_instance(ctx_obj, &ctx->i915->ggtt.base, NULL);
 	if (IS_ERR(vma)) {
