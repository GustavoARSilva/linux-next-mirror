--- conflicted
+++ resolved
@@ -33,8 +33,6 @@
 		spi3 = &msiof2;
 		vin0 = &vin0;
 		vin1 = &vin1;
-<<<<<<< HEAD
-=======
 	};
 
 	/*
@@ -64,7 +62,6 @@
 		#clock-cells = <0>;
 		/* This value must be overridden by the board. */
 		clock-frequency = <0>;
->>>>>>> 428a4e4b
 	};
 
 	cpus {
@@ -400,8 +397,6 @@
 			dma-channels = <15>;
 		};
 
-<<<<<<< HEAD
-=======
 		audma0: dma-controller@ec700000 {
 			compatible = "renesas,dmac-r8a7745",
 				     "renesas,rcar-dmac";
@@ -433,7 +428,6 @@
 			dma-channels = <13>;
 		};
 
->>>>>>> 428a4e4b
 		usb_dmac0: dma-controller@e65a0000 {
 			compatible = "renesas,r8a7745-usb-dmac",
 				     "renesas,usb-dmac";
@@ -1299,8 +1293,6 @@
 			resets = <&cpg 915>;
 			status = "disabled";
 		};
-<<<<<<< HEAD
-=======
 
 		rcar_sound: sound@ec500000 {
 			/*
@@ -1481,7 +1473,6 @@
 				};
 			};
 		};
->>>>>>> 428a4e4b
 	};
 
 	timer {
@@ -1498,23 +1489,4 @@
 		#clock-cells = <0>;
 		clock-frequency = <48000000>;
 	};
-<<<<<<< HEAD
-
-	/* External CAN clock */
-	can_clk: can {
-		compatible = "fixed-clock";
-		#clock-cells = <0>;
-		/* This value must be overridden by the board. */
-		clock-frequency = <0>;
-	};
-
-	/* External SCIF clock */
-	scif_clk: scif {
-		compatible = "fixed-clock";
-		#clock-cells = <0>;
-		/* This value must be overridden by the board. */
-		clock-frequency = <0>;
-	};
-=======
->>>>>>> 428a4e4b
 };