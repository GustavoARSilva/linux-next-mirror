--- conflicted
+++ resolved
@@ -34,11 +34,8 @@
 
 	/* lock for tx reclaim operations */
 	spinlock_t tx_reclaim_lock;
-<<<<<<< HEAD
-=======
 	/* lock for tx0 operations */
 	spinlock_t tx0_lock;
->>>>>>> 6c3cc51a
 	u8 msi_enabled;
 	int mps;
 
