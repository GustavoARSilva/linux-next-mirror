/*
 * Copyright (C) 2008 Oracle.  All rights reserved.
 *
 * This program is free software; you can redistribute it and/or
 * modify it under the terms of the GNU General Public
 * License v2 as published by the Free Software Foundation.
 *
 * This program is distributed in the hope that it will be useful,
 * but WITHOUT ANY WARRANTY; without even the implied warranty of
 * MERCHANTABILITY or FITNESS FOR A PARTICULAR PURPOSE.  See the GNU
 * General Public License for more details.
 *
 * You should have received a copy of the GNU General Public
 * License along with this program; if not, write to the
 * Free Software Foundation, Inc., 59 Temple Place - Suite 330,
 * Boston, MA 021110-1307, USA.
 */

#include <linux/kernel.h>
#include <linux/bio.h>
#include <linux/buffer_head.h>
#include <linux/file.h>
#include <linux/fs.h>
#include <linux/pagemap.h>
#include <linux/highmem.h>
#include <linux/time.h>
#include <linux/init.h>
#include <linux/string.h>
#include <linux/backing-dev.h>
#include <linux/mpage.h>
#include <linux/swap.h>
#include <linux/writeback.h>
#include <linux/bit_spinlock.h>
#include <linux/slab.h>
#include <linux/sched/mm.h>
#include <linux/log2.h>
#include "ctree.h"
#include "disk-io.h"
#include "transaction.h"
#include "btrfs_inode.h"
#include "volumes.h"
#include "ordered-data.h"
#include "compression.h"
#include "extent_io.h"
#include "extent_map.h"

static const char* const btrfs_compress_types[] = { "", "zlib", "lzo", "zstd" };

const char* btrfs_compress_type2str(enum btrfs_compression_type type)
{
	switch (type) {
	case BTRFS_COMPRESS_ZLIB:
	case BTRFS_COMPRESS_LZO:
	case BTRFS_COMPRESS_ZSTD:
	case BTRFS_COMPRESS_NONE:
		return btrfs_compress_types[type];
	}

	return NULL;
}

static int btrfs_decompress_bio(struct compressed_bio *cb);

static inline int compressed_bio_size(struct btrfs_fs_info *fs_info,
				      unsigned long disk_size)
{
	u16 csum_size = btrfs_super_csum_size(fs_info->super_copy);

	return sizeof(struct compressed_bio) +
		(DIV_ROUND_UP(disk_size, fs_info->sectorsize)) * csum_size;
}

static int check_compressed_csum(struct btrfs_inode *inode,
				 struct compressed_bio *cb,
				 u64 disk_start)
{
	int ret;
	struct page *page;
	unsigned long i;
	char *kaddr;
	u32 csum;
	u32 *cb_sum = &cb->sums;

	if (inode->flags & BTRFS_INODE_NODATASUM)
		return 0;

	for (i = 0; i < cb->nr_pages; i++) {
		page = cb->compressed_pages[i];
		csum = ~(u32)0;

		kaddr = kmap_atomic(page);
		csum = btrfs_csum_data(kaddr, csum, PAGE_SIZE);
		btrfs_csum_final(csum, (u8 *)&csum);
		kunmap_atomic(kaddr);

		if (csum != *cb_sum) {
			btrfs_print_data_csum_error(inode, disk_start, csum,
					*cb_sum, cb->mirror_num);
			ret = -EIO;
			goto fail;
		}
		cb_sum++;

	}
	ret = 0;
fail:
	return ret;
}

/* when we finish reading compressed pages from the disk, we
 * decompress them and then run the bio end_io routines on the
 * decompressed pages (in the inode address space).
 *
 * This allows the checksumming and other IO error handling routines
 * to work normally
 *
 * The compressed pages are freed here, and it must be run
 * in process context
 */
static void end_compressed_bio_read(struct bio *bio)
{
	struct compressed_bio *cb = bio->bi_private;
	struct inode *inode;
	struct page *page;
	unsigned long index;
	unsigned int mirror = btrfs_io_bio(bio)->mirror_num;
	int ret = 0;

	if (bio->bi_status)
		cb->errors = 1;

	/* if there are more bios still pending for this compressed
	 * extent, just exit
	 */
	if (!refcount_dec_and_test(&cb->pending_bios))
		goto out;

	/*
	 * Record the correct mirror_num in cb->orig_bio so that
	 * read-repair can work properly.
	 */
	ASSERT(btrfs_io_bio(cb->orig_bio));
	btrfs_io_bio(cb->orig_bio)->mirror_num = mirror;
	cb->mirror_num = mirror;

	/*
	 * Some IO in this cb have failed, just skip checksum as there
	 * is no way it could be correct.
	 */
	if (cb->errors == 1)
		goto csum_failed;

	inode = cb->inode;
	ret = check_compressed_csum(BTRFS_I(inode), cb,
				    (u64)bio->bi_iter.bi_sector << 9);
	if (ret)
		goto csum_failed;

	/* ok, we're the last bio for this extent, lets start
	 * the decompression.
	 */
	ret = btrfs_decompress_bio(cb);

csum_failed:
	if (ret)
		cb->errors = 1;

	/* release the compressed pages */
	index = 0;
	for (index = 0; index < cb->nr_pages; index++) {
		page = cb->compressed_pages[index];
		page->mapping = NULL;
		put_page(page);
	}

	/* do io completion on the original bio */
	if (cb->errors) {
		bio_io_error(cb->orig_bio);
	} else {
		int i;
		struct bio_vec *bvec;

		/*
		 * we have verified the checksum already, set page
		 * checked so the end_io handlers know about it
		 */
		ASSERT(!bio_flagged(bio, BIO_CLONED));
		bio_for_each_segment_all(bvec, cb->orig_bio, i)
			SetPageChecked(bvec->bv_page);

		bio_endio(cb->orig_bio);
	}

	/* finally free the cb struct */
	kfree(cb->compressed_pages);
	kfree(cb);
out:
	bio_put(bio);
}

/*
 * Clear the writeback bits on all of the file
 * pages for a compressed write
 */
static noinline void end_compressed_writeback(struct inode *inode,
					      const struct compressed_bio *cb)
{
	unsigned long index = cb->start >> PAGE_SHIFT;
	unsigned long end_index = (cb->start + cb->len - 1) >> PAGE_SHIFT;
	struct page *pages[16];
	unsigned long nr_pages = end_index - index + 1;
	int i;
	int ret;

	if (cb->errors)
		mapping_set_error(inode->i_mapping, -EIO);

	while (nr_pages > 0) {
		ret = find_get_pages_contig(inode->i_mapping, index,
				     min_t(unsigned long,
				     nr_pages, ARRAY_SIZE(pages)), pages);
		if (ret == 0) {
			nr_pages -= 1;
			index += 1;
			continue;
		}
		for (i = 0; i < ret; i++) {
			if (cb->errors)
				SetPageError(pages[i]);
			end_page_writeback(pages[i]);
			put_page(pages[i]);
		}
		nr_pages -= ret;
		index += ret;
	}
	/* the inode may be gone now */
}

/*
 * do the cleanup once all the compressed pages hit the disk.
 * This will clear writeback on the file pages and free the compressed
 * pages.
 *
 * This also calls the writeback end hooks for the file pages so that
 * metadata and checksums can be updated in the file.
 */
static void end_compressed_bio_write(struct bio *bio)
{
	struct extent_io_tree *tree;
	struct compressed_bio *cb = bio->bi_private;
	struct inode *inode;
	struct page *page;
	unsigned long index;

	if (bio->bi_status)
		cb->errors = 1;

	/* if there are more bios still pending for this compressed
	 * extent, just exit
	 */
	if (!refcount_dec_and_test(&cb->pending_bios))
		goto out;

	/* ok, we're the last bio for this extent, step one is to
	 * call back into the FS and do all the end_io operations
	 */
	inode = cb->inode;
	tree = &BTRFS_I(inode)->io_tree;
	cb->compressed_pages[0]->mapping = cb->inode->i_mapping;
	tree->ops->writepage_end_io_hook(cb->compressed_pages[0],
					 cb->start,
					 cb->start + cb->len - 1,
					 NULL,
					 bio->bi_status ?
					 BLK_STS_OK : BLK_STS_NOTSUPP);
	cb->compressed_pages[0]->mapping = NULL;

	end_compressed_writeback(inode, cb);
	/* note, our inode could be gone now */

	/*
	 * release the compressed pages, these came from alloc_page and
	 * are not attached to the inode at all
	 */
	index = 0;
	for (index = 0; index < cb->nr_pages; index++) {
		page = cb->compressed_pages[index];
		page->mapping = NULL;
		put_page(page);
	}

	/* finally free the cb struct */
	kfree(cb->compressed_pages);
	kfree(cb);
out:
	bio_put(bio);
}

/*
 * worker function to build and submit bios for previously compressed pages.
 * The corresponding pages in the inode should be marked for writeback
 * and the compressed pages should have a reference on them for dropping
 * when the IO is complete.
 *
 * This also checksums the file bytes and gets things ready for
 * the end io hooks.
 */
blk_status_t btrfs_submit_compressed_write(struct inode *inode, u64 start,
				 unsigned long len, u64 disk_start,
				 unsigned long compressed_len,
				 struct page **compressed_pages,
				 unsigned long nr_pages,
				 unsigned int write_flags)
{
	struct btrfs_fs_info *fs_info = btrfs_sb(inode->i_sb);
	struct bio *bio = NULL;
	struct compressed_bio *cb;
	unsigned long bytes_left;
	struct extent_io_tree *io_tree = &BTRFS_I(inode)->io_tree;
	int pg_index = 0;
	struct page *page;
	u64 first_byte = disk_start;
	struct block_device *bdev;
	blk_status_t ret;
	int skip_sum = BTRFS_I(inode)->flags & BTRFS_INODE_NODATASUM;

	WARN_ON(start & ((u64)PAGE_SIZE - 1));
	cb = kmalloc(compressed_bio_size(fs_info, compressed_len), GFP_NOFS);
	if (!cb)
		return BLK_STS_RESOURCE;
	refcount_set(&cb->pending_bios, 0);
	cb->errors = 0;
	cb->inode = inode;
	cb->start = start;
	cb->len = len;
	cb->mirror_num = 0;
	cb->compressed_pages = compressed_pages;
	cb->compressed_len = compressed_len;
	cb->orig_bio = NULL;
	cb->nr_pages = nr_pages;

	bdev = fs_info->fs_devices->latest_bdev;

	bio = btrfs_bio_alloc(bdev, first_byte);
	bio->bi_opf = REQ_OP_WRITE | write_flags;
	bio->bi_private = cb;
	bio->bi_end_io = end_compressed_bio_write;
	refcount_set(&cb->pending_bios, 1);

	/* create and submit bios for the compressed pages */
	bytes_left = compressed_len;
	for (pg_index = 0; pg_index < cb->nr_pages; pg_index++) {
		int submit = 0;

		page = compressed_pages[pg_index];
		page->mapping = inode->i_mapping;
		if (bio->bi_iter.bi_size)
			submit = io_tree->ops->merge_bio_hook(page, 0,
							   PAGE_SIZE,
							   bio, 0);

		page->mapping = NULL;
		if (submit || bio_add_page(bio, page, PAGE_SIZE, 0) <
		    PAGE_SIZE) {
			bio_get(bio);

			/*
			 * inc the count before we submit the bio so
			 * we know the end IO handler won't happen before
			 * we inc the count.  Otherwise, the cb might get
			 * freed before we're done setting it up
			 */
			refcount_inc(&cb->pending_bios);
			ret = btrfs_bio_wq_end_io(fs_info, bio,
						  BTRFS_WQ_ENDIO_DATA);
			BUG_ON(ret); /* -ENOMEM */

			if (!skip_sum) {
				ret = btrfs_csum_one_bio(inode, bio, start, 1);
				BUG_ON(ret); /* -ENOMEM */
			}

			ret = btrfs_map_bio(fs_info, bio, 0, 1);
			if (ret) {
				bio->bi_status = ret;
				bio_endio(bio);
			}

			bio_put(bio);

			bio = btrfs_bio_alloc(bdev, first_byte);
			bio->bi_opf = REQ_OP_WRITE | write_flags;
			bio->bi_private = cb;
			bio->bi_end_io = end_compressed_bio_write;
			bio_add_page(bio, page, PAGE_SIZE, 0);
		}
		if (bytes_left < PAGE_SIZE) {
			btrfs_info(fs_info,
					"bytes left %lu compress len %lu nr %lu",
			       bytes_left, cb->compressed_len, cb->nr_pages);
		}
		bytes_left -= PAGE_SIZE;
		first_byte += PAGE_SIZE;
		cond_resched();
	}
	bio_get(bio);

	ret = btrfs_bio_wq_end_io(fs_info, bio, BTRFS_WQ_ENDIO_DATA);
	BUG_ON(ret); /* -ENOMEM */

	if (!skip_sum) {
		ret = btrfs_csum_one_bio(inode, bio, start, 1);
		BUG_ON(ret); /* -ENOMEM */
	}

	ret = btrfs_map_bio(fs_info, bio, 0, 1);
	if (ret) {
		bio->bi_status = ret;
		bio_endio(bio);
	}

	bio_put(bio);
	return 0;
}

static u64 bio_end_offset(struct bio *bio)
{
	struct bio_vec *last = &bio->bi_io_vec[bio->bi_vcnt - 1];

	return page_offset(last->bv_page) + last->bv_len + last->bv_offset;
}

static noinline int add_ra_bio_pages(struct inode *inode,
				     u64 compressed_end,
				     struct compressed_bio *cb)
{
	unsigned long end_index;
	unsigned long pg_index;
	u64 last_offset;
	u64 isize = i_size_read(inode);
	int ret;
	struct page *page;
	unsigned long nr_pages = 0;
	struct extent_map *em;
	struct address_space *mapping = inode->i_mapping;
	struct extent_map_tree *em_tree;
	struct extent_io_tree *tree;
	u64 end;
	int misses = 0;

	last_offset = bio_end_offset(cb->orig_bio);
	em_tree = &BTRFS_I(inode)->extent_tree;
	tree = &BTRFS_I(inode)->io_tree;

	if (isize == 0)
		return 0;

	end_index = (i_size_read(inode) - 1) >> PAGE_SHIFT;

	while (last_offset < compressed_end) {
		pg_index = last_offset >> PAGE_SHIFT;

		if (pg_index > end_index)
			break;

		rcu_read_lock();
		page = radix_tree_lookup(&mapping->page_tree, pg_index);
		rcu_read_unlock();
		if (page && !radix_tree_exceptional_entry(page)) {
			misses++;
			if (misses > 4)
				break;
			goto next;
		}

		page = __page_cache_alloc(mapping_gfp_constraint(mapping,
								 ~__GFP_FS));
		if (!page)
			break;

		if (add_to_page_cache_lru(page, mapping, pg_index, GFP_NOFS)) {
			put_page(page);
			goto next;
		}

		end = last_offset + PAGE_SIZE - 1;
		/*
		 * at this point, we have a locked page in the page cache
		 * for these bytes in the file.  But, we have to make
		 * sure they map to this compressed extent on disk.
		 */
		set_page_extent_mapped(page);
		lock_extent(tree, last_offset, end);
		read_lock(&em_tree->lock);
		em = lookup_extent_mapping(em_tree, last_offset,
					   PAGE_SIZE);
		read_unlock(&em_tree->lock);

		if (!em || last_offset < em->start ||
		    (last_offset + PAGE_SIZE > extent_map_end(em)) ||
		    (em->block_start >> 9) != cb->orig_bio->bi_iter.bi_sector) {
			free_extent_map(em);
			unlock_extent(tree, last_offset, end);
			unlock_page(page);
			put_page(page);
			break;
		}
		free_extent_map(em);

		if (page->index == end_index) {
			char *userpage;
			size_t zero_offset = isize & (PAGE_SIZE - 1);

			if (zero_offset) {
				int zeros;
				zeros = PAGE_SIZE - zero_offset;
				userpage = kmap_atomic(page);
				memset(userpage + zero_offset, 0, zeros);
				flush_dcache_page(page);
				kunmap_atomic(userpage);
			}
		}

		ret = bio_add_page(cb->orig_bio, page,
				   PAGE_SIZE, 0);

		if (ret == PAGE_SIZE) {
			nr_pages++;
			put_page(page);
		} else {
			unlock_extent(tree, last_offset, end);
			unlock_page(page);
			put_page(page);
			break;
		}
next:
		last_offset += PAGE_SIZE;
	}
	return 0;
}

/*
 * for a compressed read, the bio we get passed has all the inode pages
 * in it.  We don't actually do IO on those pages but allocate new ones
 * to hold the compressed pages on disk.
 *
 * bio->bi_iter.bi_sector points to the compressed extent on disk
 * bio->bi_io_vec points to all of the inode pages
 *
 * After the compressed pages are read, we copy the bytes into the
 * bio we were passed and then call the bio end_io calls
 */
blk_status_t btrfs_submit_compressed_read(struct inode *inode, struct bio *bio,
				 int mirror_num, unsigned long bio_flags)
{
	struct btrfs_fs_info *fs_info = btrfs_sb(inode->i_sb);
	struct extent_io_tree *tree;
	struct extent_map_tree *em_tree;
	struct compressed_bio *cb;
	unsigned long compressed_len;
	unsigned long nr_pages;
	unsigned long pg_index;
	struct page *page;
	struct block_device *bdev;
	struct bio *comp_bio;
	u64 cur_disk_byte = (u64)bio->bi_iter.bi_sector << 9;
	u64 em_len;
	u64 em_start;
	struct extent_map *em;
	blk_status_t ret = BLK_STS_RESOURCE;
	int faili = 0;
	u32 *sums;

	tree = &BTRFS_I(inode)->io_tree;
	em_tree = &BTRFS_I(inode)->extent_tree;

	/* we need the actual starting offset of this extent in the file */
	read_lock(&em_tree->lock);
	em = lookup_extent_mapping(em_tree,
				   page_offset(bio->bi_io_vec->bv_page),
				   PAGE_SIZE);
	read_unlock(&em_tree->lock);
	if (!em)
		return BLK_STS_IOERR;

	compressed_len = em->block_len;
	cb = kmalloc(compressed_bio_size(fs_info, compressed_len), GFP_NOFS);
	if (!cb)
		goto out;

	refcount_set(&cb->pending_bios, 0);
	cb->errors = 0;
	cb->inode = inode;
	cb->mirror_num = mirror_num;
	sums = &cb->sums;

	cb->start = em->orig_start;
	em_len = em->len;
	em_start = em->start;

	free_extent_map(em);
	em = NULL;

	cb->len = bio->bi_iter.bi_size;
	cb->compressed_len = compressed_len;
	cb->compress_type = extent_compress_type(bio_flags);
	cb->orig_bio = bio;

	nr_pages = DIV_ROUND_UP(compressed_len, PAGE_SIZE);
	cb->compressed_pages = kcalloc(nr_pages, sizeof(struct page *),
				       GFP_NOFS);
	if (!cb->compressed_pages)
		goto fail1;

	bdev = fs_info->fs_devices->latest_bdev;

	for (pg_index = 0; pg_index < nr_pages; pg_index++) {
		cb->compressed_pages[pg_index] = alloc_page(GFP_NOFS |
							      __GFP_HIGHMEM);
		if (!cb->compressed_pages[pg_index]) {
			faili = pg_index - 1;
			ret = BLK_STS_RESOURCE;
			goto fail2;
		}
	}
	faili = nr_pages - 1;
	cb->nr_pages = nr_pages;

	add_ra_bio_pages(inode, em_start + em_len, cb);

	/* include any pages we added in add_ra-bio_pages */
	cb->len = bio->bi_iter.bi_size;

	comp_bio = btrfs_bio_alloc(bdev, cur_disk_byte);
	bio_set_op_attrs (comp_bio, REQ_OP_READ, 0);
	comp_bio->bi_private = cb;
	comp_bio->bi_end_io = end_compressed_bio_read;
	refcount_set(&cb->pending_bios, 1);

	for (pg_index = 0; pg_index < nr_pages; pg_index++) {
		int submit = 0;

		page = cb->compressed_pages[pg_index];
		page->mapping = inode->i_mapping;
		page->index = em_start >> PAGE_SHIFT;

		if (comp_bio->bi_iter.bi_size)
			submit = tree->ops->merge_bio_hook(page, 0,
							PAGE_SIZE,
							comp_bio, 0);

		page->mapping = NULL;
		if (submit || bio_add_page(comp_bio, page, PAGE_SIZE, 0) <
		    PAGE_SIZE) {
			bio_get(comp_bio);

			ret = btrfs_bio_wq_end_io(fs_info, comp_bio,
						  BTRFS_WQ_ENDIO_DATA);
			BUG_ON(ret); /* -ENOMEM */

			/*
			 * inc the count before we submit the bio so
			 * we know the end IO handler won't happen before
			 * we inc the count.  Otherwise, the cb might get
			 * freed before we're done setting it up
			 */
			refcount_inc(&cb->pending_bios);

			if (!(BTRFS_I(inode)->flags & BTRFS_INODE_NODATASUM)) {
				ret = btrfs_lookup_bio_sums(inode, comp_bio,
							    sums);
				BUG_ON(ret); /* -ENOMEM */
			}
			sums += DIV_ROUND_UP(comp_bio->bi_iter.bi_size,
					     fs_info->sectorsize);

			ret = btrfs_map_bio(fs_info, comp_bio, mirror_num, 0);
			if (ret) {
				comp_bio->bi_status = ret;
				bio_endio(comp_bio);
			}

			bio_put(comp_bio);

			comp_bio = btrfs_bio_alloc(bdev, cur_disk_byte);
			bio_set_op_attrs(comp_bio, REQ_OP_READ, 0);
			comp_bio->bi_private = cb;
			comp_bio->bi_end_io = end_compressed_bio_read;

			bio_add_page(comp_bio, page, PAGE_SIZE, 0);
		}
		cur_disk_byte += PAGE_SIZE;
	}
	bio_get(comp_bio);

	ret = btrfs_bio_wq_end_io(fs_info, comp_bio, BTRFS_WQ_ENDIO_DATA);
	BUG_ON(ret); /* -ENOMEM */

	if (!(BTRFS_I(inode)->flags & BTRFS_INODE_NODATASUM)) {
		ret = btrfs_lookup_bio_sums(inode, comp_bio, sums);
		BUG_ON(ret); /* -ENOMEM */
	}

	ret = btrfs_map_bio(fs_info, comp_bio, mirror_num, 0);
	if (ret) {
		comp_bio->bi_status = ret;
		bio_endio(comp_bio);
	}

	bio_put(comp_bio);
	return 0;

fail2:
	while (faili >= 0) {
		__free_page(cb->compressed_pages[faili]);
		faili--;
	}

	kfree(cb->compressed_pages);
fail1:
	kfree(cb);
out:
	free_extent_map(em);
	return ret;
}

/*
 * Heuristic uses systematic sampling to collect data from the input data
 * range, the logic can be tuned by the following constants:
 *
 * @SAMPLING_READ_SIZE - how many bytes will be copied from for each sample
 * @SAMPLING_INTERVAL  - range from which the sampled data can be collected
 */
#define SAMPLING_READ_SIZE	(16)
#define SAMPLING_INTERVAL	(256)

/*
 * For statistical analysis of the input data we consider bytes that form a
 * Galois Field of 256 objects. Each object has an attribute count, ie. how
 * many times the object appeared in the sample.
 */
#define BUCKET_SIZE		(256)

/*
 * The size of the sample is based on a statistical sampling rule of thumb.
 * The common way is to perform sampling tests as long as the number of
 * elements in each cell is at least 5.
 *
 * Instead of 5, we choose 32 to obtain more accurate results.
 * If the data contain the maximum number of symbols, which is 256, we obtain a
 * sample size bound by 8192.
 *
 * For a sample of at most 8KB of data per data range: 16 consecutive bytes
 * from up to 512 locations.
 */
#define MAX_SAMPLE_SIZE		(BTRFS_MAX_UNCOMPRESSED *		\
				 SAMPLING_READ_SIZE / SAMPLING_INTERVAL)

struct bucket_item {
	u32 count;
};

struct heuristic_ws {
	/* Partial copy of input data */
	u8 *sample;
	u32 sample_size;
	/* Buckets store counters for each byte value */
	struct bucket_item *bucket;
	/* Sorting buffer */
	struct bucket_item *bucket_b;
	struct list_head list;
};

static void free_heuristic_ws(struct list_head *ws)
{
	struct heuristic_ws *workspace;

	workspace = list_entry(ws, struct heuristic_ws, list);

	kvfree(workspace->sample);
	kfree(workspace->bucket);
	kfree(workspace->bucket_b);
	kfree(workspace);
}

static struct list_head *alloc_heuristic_ws(void)
{
	struct heuristic_ws *ws;

	ws = kzalloc(sizeof(*ws), GFP_KERNEL);
	if (!ws)
		return ERR_PTR(-ENOMEM);

	ws->sample = kvmalloc(MAX_SAMPLE_SIZE, GFP_KERNEL);
	if (!ws->sample)
		goto fail;

	ws->bucket = kcalloc(BUCKET_SIZE, sizeof(*ws->bucket), GFP_KERNEL);
	if (!ws->bucket)
		goto fail;

	ws->bucket_b = kcalloc(BUCKET_SIZE, sizeof(*ws->bucket_b), GFP_KERNEL);
	if (!ws->bucket_b)
		goto fail;

	INIT_LIST_HEAD(&ws->list);
	return &ws->list;
fail:
	free_heuristic_ws(&ws->list);
	return ERR_PTR(-ENOMEM);
}

struct workspaces_list {
	struct list_head idle_ws;
	spinlock_t ws_lock;
	/* Number of free workspaces */
	int free_ws;
	/* Total number of allocated workspaces */
	atomic_t total_ws;
	/* Waiters for a free workspace */
	wait_queue_head_t ws_wait;
};

static struct workspaces_list btrfs_comp_ws[BTRFS_COMPRESS_TYPES];

static struct workspaces_list btrfs_heuristic_ws;

static const struct btrfs_compress_op * const btrfs_compress_op[] = {
	&btrfs_zlib_compress,
	&btrfs_lzo_compress,
	&btrfs_zstd_compress,
};

void __init btrfs_init_compress(void)
{
	struct list_head *workspace;
	int i;

	INIT_LIST_HEAD(&btrfs_heuristic_ws.idle_ws);
	spin_lock_init(&btrfs_heuristic_ws.ws_lock);
	atomic_set(&btrfs_heuristic_ws.total_ws, 0);
	init_waitqueue_head(&btrfs_heuristic_ws.ws_wait);

	workspace = alloc_heuristic_ws();
	if (IS_ERR(workspace)) {
		pr_warn(
	"BTRFS: cannot preallocate heuristic workspace, will try later\n");
	} else {
		atomic_set(&btrfs_heuristic_ws.total_ws, 1);
		btrfs_heuristic_ws.free_ws = 1;
		list_add(workspace, &btrfs_heuristic_ws.idle_ws);
	}

	for (i = 0; i < BTRFS_COMPRESS_TYPES; i++) {
		INIT_LIST_HEAD(&btrfs_comp_ws[i].idle_ws);
		spin_lock_init(&btrfs_comp_ws[i].ws_lock);
		atomic_set(&btrfs_comp_ws[i].total_ws, 0);
		init_waitqueue_head(&btrfs_comp_ws[i].ws_wait);

		/*
		 * Preallocate one workspace for each compression type so
		 * we can guarantee forward progress in the worst case
		 */
		workspace = btrfs_compress_op[i]->alloc_workspace();
		if (IS_ERR(workspace)) {
			pr_warn("BTRFS: cannot preallocate compression workspace, will try later\n");
		} else {
			atomic_set(&btrfs_comp_ws[i].total_ws, 1);
			btrfs_comp_ws[i].free_ws = 1;
			list_add(workspace, &btrfs_comp_ws[i].idle_ws);
		}
	}
}

/*
 * This finds an available workspace or allocates a new one.
 * If it's not possible to allocate a new one, waits until there's one.
 * Preallocation makes a forward progress guarantees and we do not return
 * errors.
 */
static struct list_head *__find_workspace(int type, bool heuristic)
{
	struct list_head *workspace;
	int cpus = num_online_cpus();
	int idx = type - 1;
	unsigned nofs_flag;
	struct list_head *idle_ws;
	spinlock_t *ws_lock;
	atomic_t *total_ws;
	wait_queue_head_t *ws_wait;
	int *free_ws;

	if (heuristic) {
		idle_ws	 = &btrfs_heuristic_ws.idle_ws;
		ws_lock	 = &btrfs_heuristic_ws.ws_lock;
		total_ws = &btrfs_heuristic_ws.total_ws;
		ws_wait	 = &btrfs_heuristic_ws.ws_wait;
		free_ws	 = &btrfs_heuristic_ws.free_ws;
	} else {
		idle_ws	 = &btrfs_comp_ws[idx].idle_ws;
		ws_lock	 = &btrfs_comp_ws[idx].ws_lock;
		total_ws = &btrfs_comp_ws[idx].total_ws;
		ws_wait	 = &btrfs_comp_ws[idx].ws_wait;
		free_ws	 = &btrfs_comp_ws[idx].free_ws;
	}

again:
	spin_lock(ws_lock);
	if (!list_empty(idle_ws)) {
		workspace = idle_ws->next;
		list_del(workspace);
		(*free_ws)--;
		spin_unlock(ws_lock);
		return workspace;

	}
	if (atomic_read(total_ws) > cpus) {
		DEFINE_WAIT(wait);

		spin_unlock(ws_lock);
		prepare_to_wait(ws_wait, &wait, TASK_UNINTERRUPTIBLE);
		if (atomic_read(total_ws) > cpus && !*free_ws)
			schedule();
		finish_wait(ws_wait, &wait);
		goto again;
	}
	atomic_inc(total_ws);
	spin_unlock(ws_lock);

	/*
	 * Allocation helpers call vmalloc that can't use GFP_NOFS, so we have
	 * to turn it off here because we might get called from the restricted
	 * context of btrfs_compress_bio/btrfs_compress_pages
	 */
	nofs_flag = memalloc_nofs_save();
	if (heuristic)
		workspace = alloc_heuristic_ws();
	else
		workspace = btrfs_compress_op[idx]->alloc_workspace();
	memalloc_nofs_restore(nofs_flag);

	if (IS_ERR(workspace)) {
		atomic_dec(total_ws);
		wake_up(ws_wait);

		/*
		 * Do not return the error but go back to waiting. There's a
		 * workspace preallocated for each type and the compression
		 * time is bounded so we get to a workspace eventually. This
		 * makes our caller's life easier.
		 *
		 * To prevent silent and low-probability deadlocks (when the
		 * initial preallocation fails), check if there are any
		 * workspaces at all.
		 */
		if (atomic_read(total_ws) == 0) {
			static DEFINE_RATELIMIT_STATE(_rs,
					/* once per minute */ 60 * HZ,
					/* no burst */ 1);

			if (__ratelimit(&_rs)) {
				pr_warn("BTRFS: no compression workspaces, low memory, retrying\n");
			}
		}
		goto again;
	}
	return workspace;
}

static struct list_head *find_workspace(int type)
{
	return __find_workspace(type, false);
}

/*
 * put a workspace struct back on the list or free it if we have enough
 * idle ones sitting around
 */
static void __free_workspace(int type, struct list_head *workspace,
			     bool heuristic)
{
	int idx = type - 1;
	struct list_head *idle_ws;
	spinlock_t *ws_lock;
	atomic_t *total_ws;
	wait_queue_head_t *ws_wait;
	int *free_ws;

	if (heuristic) {
		idle_ws	 = &btrfs_heuristic_ws.idle_ws;
		ws_lock	 = &btrfs_heuristic_ws.ws_lock;
		total_ws = &btrfs_heuristic_ws.total_ws;
		ws_wait	 = &btrfs_heuristic_ws.ws_wait;
		free_ws	 = &btrfs_heuristic_ws.free_ws;
	} else {
		idle_ws	 = &btrfs_comp_ws[idx].idle_ws;
		ws_lock	 = &btrfs_comp_ws[idx].ws_lock;
		total_ws = &btrfs_comp_ws[idx].total_ws;
		ws_wait	 = &btrfs_comp_ws[idx].ws_wait;
		free_ws	 = &btrfs_comp_ws[idx].free_ws;
	}

	spin_lock(ws_lock);
	if (*free_ws <= num_online_cpus()) {
		list_add(workspace, idle_ws);
		(*free_ws)++;
		spin_unlock(ws_lock);
		goto wake;
	}
	spin_unlock(ws_lock);

	if (heuristic)
		free_heuristic_ws(workspace);
	else
		btrfs_compress_op[idx]->free_workspace(workspace);
	atomic_dec(total_ws);
wake:
	/*
	 * Make sure counter is updated before we wake up waiters.
	 */
	smp_mb();
	if (waitqueue_active(ws_wait))
		wake_up(ws_wait);
}

static void free_workspace(int type, struct list_head *ws)
{
	return __free_workspace(type, ws, false);
}

/*
 * cleanup function for module exit
 */
static void free_workspaces(void)
{
	struct list_head *workspace;
	int i;

	while (!list_empty(&btrfs_heuristic_ws.idle_ws)) {
		workspace = btrfs_heuristic_ws.idle_ws.next;
		list_del(workspace);
		free_heuristic_ws(workspace);
		atomic_dec(&btrfs_heuristic_ws.total_ws);
	}

	for (i = 0; i < BTRFS_COMPRESS_TYPES; i++) {
		while (!list_empty(&btrfs_comp_ws[i].idle_ws)) {
			workspace = btrfs_comp_ws[i].idle_ws.next;
			list_del(workspace);
			btrfs_compress_op[i]->free_workspace(workspace);
			atomic_dec(&btrfs_comp_ws[i].total_ws);
		}
	}
}

/*
 * Given an address space and start and length, compress the bytes into @pages
 * that are allocated on demand.
 *
 * @type_level is encoded algorithm and level, where level 0 means whatever
 * default the algorithm chooses and is opaque here;
 * - compression algo are 0-3
 * - the level are bits 4-7
 *
 * @out_pages is an in/out parameter, holds maximum number of pages to allocate
 * and returns number of actually allocated pages
 *
 * @total_in is used to return the number of bytes actually read.  It
 * may be smaller than the input length if we had to exit early because we
 * ran out of room in the pages array or because we cross the
 * max_out threshold.
 *
 * @total_out is an in/out parameter, must be set to the input length and will
 * be also used to return the total number of compressed bytes
 *
 * @max_out tells us the max number of bytes that we're allowed to
 * stuff into pages
 */
int btrfs_compress_pages(unsigned int type_level, struct address_space *mapping,
			 u64 start, struct page **pages,
			 unsigned long *out_pages,
			 unsigned long *total_in,
			 unsigned long *total_out)
{
	struct list_head *workspace;
	int ret;
	int type = type_level & 0xF;

	workspace = find_workspace(type);

	btrfs_compress_op[type - 1]->set_level(workspace, type_level);
	ret = btrfs_compress_op[type-1]->compress_pages(workspace, mapping,
						      start, pages,
						      out_pages,
						      total_in, total_out);
	free_workspace(type, workspace);
	return ret;
}

/*
 * pages_in is an array of pages with compressed data.
 *
 * disk_start is the starting logical offset of this array in the file
 *
 * orig_bio contains the pages from the file that we want to decompress into
 *
 * srclen is the number of bytes in pages_in
 *
 * The basic idea is that we have a bio that was created by readpages.
 * The pages in the bio are for the uncompressed data, and they may not
 * be contiguous.  They all correspond to the range of bytes covered by
 * the compressed extent.
 */
static int btrfs_decompress_bio(struct compressed_bio *cb)
{
	struct list_head *workspace;
	int ret;
	int type = cb->compress_type;

	workspace = find_workspace(type);
	ret = btrfs_compress_op[type - 1]->decompress_bio(workspace, cb);
	free_workspace(type, workspace);

	return ret;
}

/*
 * a less complex decompression routine.  Our compressed data fits in a
 * single page, and we want to read a single page out of it.
 * start_byte tells us the offset into the compressed data we're interested in
 */
int btrfs_decompress(int type, unsigned char *data_in, struct page *dest_page,
		     unsigned long start_byte, size_t srclen, size_t destlen)
{
	struct list_head *workspace;
	int ret;

	workspace = find_workspace(type);

	ret = btrfs_compress_op[type-1]->decompress(workspace, data_in,
						  dest_page, start_byte,
						  srclen, destlen);

	free_workspace(type, workspace);
	return ret;
}

void btrfs_exit_compress(void)
{
	free_workspaces();
}

/*
 * Copy uncompressed data from working buffer to pages.
 *
 * buf_start is the byte offset we're of the start of our workspace buffer.
 *
 * total_out is the last byte of the buffer
 */
int btrfs_decompress_buf2page(const char *buf, unsigned long buf_start,
			      unsigned long total_out, u64 disk_start,
			      struct bio *bio)
{
	unsigned long buf_offset;
	unsigned long current_buf_start;
	unsigned long start_byte;
	unsigned long prev_start_byte;
	unsigned long working_bytes = total_out - buf_start;
	unsigned long bytes;
	char *kaddr;
	struct bio_vec bvec = bio_iter_iovec(bio, bio->bi_iter);

	/*
	 * start byte is the first byte of the page we're currently
	 * copying into relative to the start of the compressed data.
	 */
	start_byte = page_offset(bvec.bv_page) - disk_start;

	/* we haven't yet hit data corresponding to this page */
	if (total_out <= start_byte)
		return 1;

	/*
	 * the start of the data we care about is offset into
	 * the middle of our working buffer
	 */
	if (total_out > start_byte && buf_start < start_byte) {
		buf_offset = start_byte - buf_start;
		working_bytes -= buf_offset;
	} else {
		buf_offset = 0;
	}
	current_buf_start = buf_start;

	/* copy bytes from the working buffer into the pages */
	while (working_bytes > 0) {
		bytes = min_t(unsigned long, bvec.bv_len,
				PAGE_SIZE - buf_offset);
		bytes = min(bytes, working_bytes);

		kaddr = kmap_atomic(bvec.bv_page);
		memcpy(kaddr + bvec.bv_offset, buf + buf_offset, bytes);
		kunmap_atomic(kaddr);
		flush_dcache_page(bvec.bv_page);

		buf_offset += bytes;
		working_bytes -= bytes;
		current_buf_start += bytes;

		/* check if we need to pick another page */
		bio_advance(bio, bytes);
		if (!bio->bi_iter.bi_size)
			return 0;
		bvec = bio_iter_iovec(bio, bio->bi_iter);
		prev_start_byte = start_byte;
		start_byte = page_offset(bvec.bv_page) - disk_start;

		/*
		 * We need to make sure we're only adjusting
		 * our offset into compression working buffer when
		 * we're switching pages.  Otherwise we can incorrectly
		 * keep copying when we were actually done.
		 */
		if (start_byte != prev_start_byte) {
			/*
			 * make sure our new page is covered by this
			 * working buffer
			 */
			if (total_out <= start_byte)
				return 1;

			/*
			 * the next page in the biovec might not be adjacent
			 * to the last page, but it might still be found
			 * inside this working buffer. bump our offset pointer
			 */
			if (total_out > start_byte &&
			    current_buf_start < start_byte) {
				buf_offset = start_byte - buf_start;
				working_bytes = total_out - start_byte;
				current_buf_start = buf_start + buf_offset;
			}
		}
	}

	return 1;
}

/*
 * Shannon Entropy calculation
 *
 * Pure byte distribution analysis fails to determine compressiability of data.
 * Try calculating entropy to estimate the average minimum number of bits
 * needed to encode the sampled data.
 *
 * For convenience, return the percentage of needed bits, instead of amount of
 * bits directly.
 *
 * @ENTROPY_LVL_ACEPTABLE - below that threshold, sample has low byte entropy
 *			    and can be compressible with high probability
 *
 * @ENTROPY_LVL_HIGH - data are not compressible with high probability
 *
 * Use of ilog2() decreases precision, we lower the LVL to 5 to compensate.
 */
#define ENTROPY_LVL_ACEPTABLE		(65)
#define ENTROPY_LVL_HIGH		(80)

/*
 * For increasead precision in shannon_entropy calculation,
 * let's do pow(n, M) to save more digits after comma:
 *
 * - maximum int bit length is 64
 * - ilog2(MAX_SAMPLE_SIZE)	-> 13
 * - 13 * 4 = 52 < 64		-> M = 4
 *
 * So use pow(n, 4).
 */
static inline u32 ilog2_w(u64 n)
{
	return ilog2(n * n * n * n);
}

static u32 shannon_entropy(struct heuristic_ws *ws)
{
	const u32 entropy_max = 8 * ilog2_w(2);
	u32 entropy_sum = 0;
	u32 p, p_base, sz_base;
	u32 i;

	sz_base = ilog2_w(ws->sample_size);
	for (i = 0; i < BUCKET_SIZE && ws->bucket[i].count > 0; i++) {
		p = ws->bucket[i].count;
		p_base = ilog2_w(p);
		entropy_sum += p * (sz_base - p_base);
	}

	entropy_sum /= ws->sample_size;
	return entropy_sum * 100 / entropy_max;
}

#define RADIX_BASE		4U
#define COUNTERS_SIZE		(1U << RADIX_BASE)

static u8 get4bits(u64 num, int shift) {
	u8 low4bits;

	num >>= shift;
	/* Reverse order */
	low4bits = (COUNTERS_SIZE - 1) - (num % COUNTERS_SIZE);
	return low4bits;
}

static void copy_cell(void *dst, int dest_i, void *src, int src_i)
{
	struct bucket_item *dstv = (struct bucket_item *) dst;
	struct bucket_item *srcv = (struct bucket_item *) src;
	dstv[dest_i] = srcv[src_i];
}

static u64 get_num(const void *a, int i)
{
	struct bucket_item *av = (struct bucket_item *) a;
	return av[i].count;
}

/*
 * Use 4 bits as radix base
 * Use 16 u64 counters for calculating new possition in buf array
 *
 * @array     - array that will be sorted
 * @array_buf - buffer array to store sorting results
 *              must be equal in size to @array
 * @num       - array size
 * @max_cell  - link to element with maximum possible value that can be used to
 *              cap radix sort iterations if we know maximum value before call
 *              sort
 * @get_num   - function to extract number from array
 * @copy_cell - function to copy data from array to array_buf and vise versa
 * @get4bits  - function to get 4 bits from number at specified offset
 */
static void radix_sort(void *array, void *array_buf,
		       int num,
		       const void *max_cell,
		       u64 (*get_num)(const void *, int i),
		       void (*copy_cell)(void *dest, int dest_i,
					 void* src, int src_i),
		       u8 (*get4bits)(u64 num, int shift))
{
	u64 max_num;
	u64 buf_num;
	u64 counters[COUNTERS_SIZE];
	u64 new_addr;
	int i;
	int addr;
	int bitlen;
	int shift;

	/*
	 * Try avoid useless loop iterations For small numbers stored in big
	 * counters.  Example: 48 33 4 ... in 64bit array
	 */
	if (!max_cell) {
		max_num = get_num(array, 0);
		for (i = 1; i < num; i++) {
			buf_num = get_num(array, i);
			if (buf_num > max_num)
				max_num = buf_num;
		}
	} else {
		max_num = get_num(max_cell, 0);
	}

	buf_num = ilog2(max_num);
	bitlen = ALIGN(buf_num, RADIX_BASE * 2);

	shift = 0;
	while (shift < bitlen) {
		memset(counters, 0, sizeof(counters));

		for (i = 0; i < num; i++) {
			buf_num = get_num(array, i);
			addr = get4bits(buf_num, shift);
			counters[addr]++;
		}

		for (i = 1; i < COUNTERS_SIZE; i++)
			counters[i] += counters[i - 1];

		for (i = num - 1; i >= 0; i --) {
			buf_num = get_num(array, i);
			addr = get4bits(buf_num, shift);
			counters[addr]--;
			new_addr = counters[addr];
			copy_cell(array_buf, new_addr, array, i);
		}

		shift += RADIX_BASE;

		/*
		 * Normal radix expects to move data from a temporary array, to
		 * the main one.  But that requires some CPU time. Avoid that
		 * by doing another sort iteration to original array instead of
		 * memcpy()
		 */
		memset(counters, 0, sizeof(counters));

		for (i = 0; i < num; i ++) {
			buf_num = get_num(array_buf, i);
			addr = get4bits(buf_num, shift);
			counters[addr]++;
		}

		for (i = 1; i < COUNTERS_SIZE; i++)
			counters[i] += counters[i - 1];

		for (i = num - 1; i >= 0; i--) {
			buf_num = get_num(array_buf, i);
			addr = get4bits(buf_num, shift);
			counters[addr]--;
			new_addr = counters[addr];
			copy_cell(array, new_addr, array_buf, i);
		}

		shift += RADIX_BASE;
	}
}

/*
 * Size of the core byte set - how many bytes cover 90% of the sample
 *
 * There are several types of structured binary data that use nearly all byte
 * values. The distribution can be uniform and counts in all buckets will be
 * nearly the same (eg. encrypted data). Unlikely to be compressible.
 *
 * Other possibility is normal (Gaussian) distribution, where the data could
 * be potentially compressible, but we have to take a few more steps to decide
 * how much.
 *
 * @BYTE_CORE_SET_LOW  - main part of byte values repeated frequently,
 *                       compression algo can easy fix that
 * @BYTE_CORE_SET_HIGH - data have uniform distribution and with high
 *                       probability is not compressible
 */
#define BYTE_CORE_SET_LOW		(64)
#define BYTE_CORE_SET_HIGH		(200)

static int byte_core_set_size(struct heuristic_ws *ws)
{
	u32 i;
	u32 coreset_sum = 0;
	const u32 core_set_threshold = ws->sample_size * 90 / 100;
	struct bucket_item *bucket = ws->bucket;
	struct bucket_item max_cell;

	/* Sort in reverse order */
	max_cell.count = MAX_SAMPLE_SIZE;
	radix_sort(ws->bucket, ws->bucket_b, BUCKET_SIZE, &max_cell, get_num,
			copy_cell, get4bits);

	for (i = 0; i < BYTE_CORE_SET_LOW; i++)
		coreset_sum += bucket[i].count;

	if (coreset_sum > core_set_threshold)
		return i;

	for (; i < BYTE_CORE_SET_HIGH && bucket[i].count > 0; i++) {
		coreset_sum += bucket[i].count;
		if (coreset_sum > core_set_threshold)
			break;
	}

	return i;
}

/*
 * Count byte values in buckets.
 * This heuristic can detect textual data (configs, xml, json, html, etc).
 * Because in most text-like data byte set is restricted to limited number of
 * possible characters, and that restriction in most cases makes data easy to
 * compress.
 *
 * @BYTE_SET_THRESHOLD - consider all data within this byte set size:
 *	less - compressible
 *	more - need additional analysis
 */
#define BYTE_SET_THRESHOLD		(64)

static u32 byte_set_size(const struct heuristic_ws *ws)
{
	u32 i;
	u32 byte_set_size = 0;

	for (i = 0; i < BYTE_SET_THRESHOLD; i++) {
		if (ws->bucket[i].count > 0)
			byte_set_size++;
	}

	/*
	 * Continue collecting count of byte values in buckets.  If the byte
	 * set size is bigger then the threshold, it's pointless to continue,
	 * the detection technique would fail for this type of data.
	 */
	for (; i < BUCKET_SIZE; i++) {
		if (ws->bucket[i].count > 0) {
			byte_set_size++;
			if (byte_set_size > BYTE_SET_THRESHOLD)
				return byte_set_size;
		}
	}

	return byte_set_size;
}

static bool sample_repeated_patterns(struct heuristic_ws *ws)
{
	const u32 half_of_sample = ws->sample_size / 2;
	const u8 *data = ws->sample;

	return memcmp(&data[0], &data[half_of_sample], half_of_sample) == 0;
}

static void heuristic_collect_sample(struct inode *inode, u64 start, u64 end,
				     struct heuristic_ws *ws)
{
	struct page *page;
	u64 index, index_end;
	u32 i, curr_sample_pos;
	u8 *in_data;

	/*
	 * Compression handles the input data by chunks of 128KiB
	 * (defined by BTRFS_MAX_UNCOMPRESSED)
	 *
	 * We do the same for the heuristic and loop over the whole range.
	 *
	 * MAX_SAMPLE_SIZE - calculated under assumption that heuristic will
	 * process no more than BTRFS_MAX_UNCOMPRESSED at a time.
	 */
	if (end - start > BTRFS_MAX_UNCOMPRESSED)
		end = start + BTRFS_MAX_UNCOMPRESSED;

	index = start >> PAGE_SHIFT;
	index_end = end >> PAGE_SHIFT;

	/* Don't miss unaligned end */
	if (!IS_ALIGNED(end, PAGE_SIZE))
		index_end++;

	curr_sample_pos = 0;
	while (index < index_end) {
		page = find_get_page(inode->i_mapping, index);
		in_data = kmap(page);
		/* Handle case where the start is not aligned to PAGE_SIZE */
		i = start % PAGE_SIZE;
		while (i < PAGE_SIZE - SAMPLING_READ_SIZE) {
			/* Don't sample any garbage from the last page */
			if (start > end - SAMPLING_READ_SIZE)
				break;
			memcpy(&ws->sample[curr_sample_pos], &in_data[i],
					SAMPLING_READ_SIZE);
			i += SAMPLING_INTERVAL;
			start += SAMPLING_INTERVAL;
			curr_sample_pos += SAMPLING_READ_SIZE;
		}
		kunmap(page);
		put_page(page);

		index++;
	}

	ws->sample_size = curr_sample_pos;
}

/*
 * Compression heuristic.
 *
 * For now is's a naive and optimistic 'return true', we'll extend the logic to
 * quickly (compared to direct compression) detect data characteristics
 * (compressible/uncompressible) to avoid wasting CPU time on uncompressible
 * data.
 *
 * The following types of analysis can be performed:
 * - detect mostly zero data
 * - detect data with low "byte set" size (text, etc)
 * - detect data with low/high "core byte" set
 *
 * Return non-zero if the compression should be done, 0 otherwise.
 */
int btrfs_compress_heuristic(struct inode *inode, u64 start, u64 end)
{
	struct list_head *ws_list = __find_workspace(0, true);
	struct heuristic_ws *ws;
	u32 i;
	u8 byte;
	int ret = 0;

	ws = list_entry(ws_list, struct heuristic_ws, list);

	heuristic_collect_sample(inode, start, end, ws);

	if (sample_repeated_patterns(ws)) {
		ret = 1;
		goto out;
	}

	memset(ws->bucket, 0, sizeof(*ws->bucket)*BUCKET_SIZE);

	for (i = 0; i < ws->sample_size; i++) {
		byte = ws->sample[i];
		ws->bucket[byte].count++;
	}

	i = byte_set_size(ws);
	if (i < BYTE_SET_THRESHOLD) {
		ret = 2;
		goto out;
	}

	i = byte_core_set_size(ws);
	if (i <= BYTE_CORE_SET_LOW) {
		ret = 3;
		goto out;
	}

	if (i >= BYTE_CORE_SET_HIGH) {
		ret = 0;
		goto out;
	}

	i = shannon_entropy(ws);
	if (i <= ENTROPY_LVL_ACEPTABLE) {
		ret = 4;
		goto out;
	}

	/*
	 * For the levels below ENTROPY_LVL_HIGH, additional analysis would be
	 * needed to give green light to compression.
	 *
	 * For now just assume that compression at that level is not worth the
	 * resources because:
	 *
	 * 1. it is possible to defrag the data later
	 *
	 * 2. the data would turn out to be hardly compressible, eg. 150 byte
	 * values, every bucket has counter at level ~54. The heuristic would
	 * be confused. This can happen when data have some internal repeated
	 * patterns like "abbacbbc...". This can be detected by analyzing
	 * pairs of bytes, which is too costly.
	 */
	if (i < ENTROPY_LVL_HIGH) {
		ret = 5;
		goto out;
	} else {
		ret = 0;
		goto out;
	}

out:
	__free_workspace(0, ws_list, true);
	return ret;
}

unsigned int btrfs_compress_str2level(const char *str)
{
	long level;
	int max;

	if (strncmp(str, "zlib", 4) == 0)
		max = 9;
	else if (strncmp(str, "zstd", 4) == 0)
		max = 15; // encoded on 4 bits, real max is 22
	else
		return 0;

	/* Accepted form: zxxx:1 up to zxxx:9 and nothing left after the number */
	str += 4;
	if (*str == ':')
		str++;

<<<<<<< HEAD
	return BTRFS_ZLIB_DEFAULT_LEVEL;
=======
	if (kstrtoul(str, 10, &level))
		return 0;

	return (level > max) ? 0 : level;
>>>>>>> 6a84d1e9
}<|MERGE_RESOLUTION|>--- conflicted
+++ resolved
@@ -1679,12 +1679,8 @@
 	if (*str == ':')
 		str++;
 
-<<<<<<< HEAD
-	return BTRFS_ZLIB_DEFAULT_LEVEL;
-=======
 	if (kstrtoul(str, 10, &level))
-		return 0;
-
-	return (level > max) ? 0 : level;
->>>>>>> 6a84d1e9
+		return BTRFS_ZLIB_DEFAULT_LEVEL;
+
+	return (level > max) ? BTRFS_ZLIB_DEFAULT_LEVEL : level;
 }