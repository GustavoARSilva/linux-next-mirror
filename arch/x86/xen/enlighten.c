/*
 * Core of Xen paravirt_ops implementation.
 *
 * This file contains the xen_paravirt_ops structure itself, and the
 * implementations for:
 * - privileged instructions
 * - interrupt flags
 * - segment operations
 * - booting and setup
 *
 * Jeremy Fitzhardinge <jeremy@xensource.com>, XenSource Inc, 2007
 */

#include <linux/cpu.h>
#include <linux/kernel.h>
#include <linux/init.h>
#include <linux/smp.h>
#include <linux/preempt.h>
#include <linux/hardirq.h>
#include <linux/percpu.h>
#include <linux/delay.h>
#include <linux/start_kernel.h>
#include <linux/sched.h>
#include <linux/kprobes.h>
#include <linux/bootmem.h>
#include <linux/export.h>
#include <linux/mm.h>
#include <linux/page-flags.h>
#include <linux/highmem.h>
#include <linux/console.h>
#include <linux/pci.h>
#include <linux/gfp.h>
#include <linux/memblock.h>
#include <linux/edd.h>
#include <linux/frame.h>

#include <linux/kexec.h>

#include <xen/xen.h>
#include <xen/events.h>
#include <xen/interface/xen.h>
#include <xen/interface/version.h>
#include <xen/interface/physdev.h>
#include <xen/interface/vcpu.h>
#include <xen/interface/memory.h>
#include <xen/interface/nmi.h>
#include <xen/interface/xen-mca.h>
#include <xen/interface/hvm/start_info.h>
#include <xen/features.h>
#include <xen/page.h>
#include <xen/hvm.h>
#include <xen/hvc-console.h>
#include <xen/acpi.h>

#include <asm/paravirt.h>
#include <asm/apic.h>
#include <asm/page.h>
#include <asm/xen/pci.h>
#include <asm/xen/hypercall.h>
#include <asm/xen/hypervisor.h>
#include <asm/xen/cpuid.h>
#include <asm/fixmap.h>
#include <asm/processor.h>
#include <asm/proto.h>
#include <asm/msr-index.h>
#include <asm/traps.h>
#include <asm/setup.h>
#include <asm/desc.h>
#include <asm/pgalloc.h>
#include <asm/pgtable.h>
#include <asm/tlbflush.h>
#include <asm/reboot.h>
#include <asm/stackprotector.h>
#include <asm/hypervisor.h>
#include <asm/mach_traps.h>
#include <asm/mwait.h>
#include <asm/pci_x86.h>
#include <asm/cpu.h>
#include <asm/e820/api.h> 

#ifdef CONFIG_ACPI
#include <linux/acpi.h>
#include <asm/acpi.h>
#include <acpi/pdc_intel.h>
#include <acpi/processor.h>
#include <xen/interface/platform.h>
#endif

#include "xen-ops.h"
#include "mmu.h"
#include "smp.h"
#include "multicalls.h"
#include "pmu.h"

EXPORT_SYMBOL_GPL(hypercall_page);

/*
 * Pointer to the xen_vcpu_info structure or
 * &HYPERVISOR_shared_info->vcpu_info[cpu]. See xen_hvm_init_shared_info
 * and xen_vcpu_setup for details. By default it points to share_info->vcpu_info
 * but if the hypervisor supports VCPUOP_register_vcpu_info then it can point
 * to xen_vcpu_info. The pointer is used in __xen_evtchn_do_upcall to
 * acknowledge pending events.
 * Also more subtly it is used by the patched version of irq enable/disable
 * e.g. xen_irq_enable_direct and xen_iret in PV mode.
 *
 * The desire to be able to do those mask/unmask operations as a single
 * instruction by using the per-cpu offset held in %gs is the real reason
 * vcpu info is in a per-cpu pointer and the original reason for this
 * hypercall.
 *
 */
DEFINE_PER_CPU(struct vcpu_info *, xen_vcpu);

/*
 * Per CPU pages used if hypervisor supports VCPUOP_register_vcpu_info
 * hypercall. This can be used both in PV and PVHVM mode. The structure
 * overrides the default per_cpu(xen_vcpu, cpu) value.
 */
DEFINE_PER_CPU(struct vcpu_info, xen_vcpu_info);

/* Linux <-> Xen vCPU id mapping */
DEFINE_PER_CPU(uint32_t, xen_vcpu_id);
EXPORT_PER_CPU_SYMBOL(xen_vcpu_id);

enum xen_domain_type xen_domain_type = XEN_NATIVE;
EXPORT_SYMBOL_GPL(xen_domain_type);

unsigned long *machine_to_phys_mapping = (void *)MACH2PHYS_VIRT_START;
EXPORT_SYMBOL(machine_to_phys_mapping);
unsigned long  machine_to_phys_nr;
EXPORT_SYMBOL(machine_to_phys_nr);

struct start_info *xen_start_info;
EXPORT_SYMBOL_GPL(xen_start_info);

struct shared_info xen_dummy_shared_info;

void *xen_initial_gdt;

RESERVE_BRK(shared_info_page_brk, PAGE_SIZE);

static int xen_cpu_up_prepare(unsigned int cpu);
static int xen_cpu_up_online(unsigned int cpu);
static int xen_cpu_dead(unsigned int cpu);

/*
 * Point at some empty memory to start with. We map the real shared_info
 * page as soon as fixmap is up and running.
 */
struct shared_info *HYPERVISOR_shared_info = &xen_dummy_shared_info;

/*
 * Flag to determine whether vcpu info placement is available on all
 * VCPUs.  We assume it is to start with, and then set it to zero on
 * the first failure.  This is because it can succeed on some VCPUs
 * and not others, since it can involve hypervisor memory allocation,
 * or because the guest failed to guarantee all the appropriate
 * constraints on all VCPUs (ie buffer can't cross a page boundary).
 *
 * Note that any particular CPU may be using a placed vcpu structure,
 * but we can only optimise if the all are.
 *
 * 0: not available, 1: available
 */
static int have_vcpu_info_placement = 1;

struct tls_descs {
	struct desc_struct desc[3];
};

/*
 * Updating the 3 TLS descriptors in the GDT on every task switch is
 * surprisingly expensive so we avoid updating them if they haven't
 * changed.  Since Xen writes different descriptors than the one
 * passed in the update_descriptor hypercall we keep shadow copies to
 * compare against.
 */
static DEFINE_PER_CPU(struct tls_descs, shadow_tls_desc);

#ifdef CONFIG_XEN_PVH
/*
 * PVH variables.
 *
 * xen_pvh and pvh_bootparams need to live in data segment since they
 * are used after startup_{32|64}, which clear .bss, are invoked.
 */
bool xen_pvh __attribute__((section(".data"))) = 0;
struct boot_params pvh_bootparams __attribute__((section(".data")));

struct hvm_start_info pvh_start_info;
unsigned int pvh_start_info_sz = sizeof(pvh_start_info);
#endif

static void clamp_max_cpus(void)
{
#ifdef CONFIG_SMP
	if (setup_max_cpus > MAX_VIRT_CPUS)
		setup_max_cpus = MAX_VIRT_CPUS;
#endif
}

void xen_vcpu_setup(int cpu)
{
	struct vcpu_register_vcpu_info info;
	int err;
	struct vcpu_info *vcpup;

	BUG_ON(HYPERVISOR_shared_info == &xen_dummy_shared_info);

	/*
	 * This path is called twice on PVHVM - first during bootup via
	 * smp_init -> xen_hvm_cpu_notify, and then if the VCPU is being
	 * hotplugged: cpu_up -> xen_hvm_cpu_notify.
	 * As we can only do the VCPUOP_register_vcpu_info once lets
	 * not over-write its result.
	 *
	 * For PV it is called during restore (xen_vcpu_restore) and bootup
	 * (xen_setup_vcpu_info_placement). The hotplug mechanism does not
	 * use this function.
	 */
	if (xen_hvm_domain()) {
		if (per_cpu(xen_vcpu, cpu) == &per_cpu(xen_vcpu_info, cpu))
			return;
	}
	if (xen_vcpu_nr(cpu) < MAX_VIRT_CPUS)
		per_cpu(xen_vcpu, cpu) =
			&HYPERVISOR_shared_info->vcpu_info[xen_vcpu_nr(cpu)];

	if (!have_vcpu_info_placement) {
		if (cpu >= MAX_VIRT_CPUS)
			clamp_max_cpus();
		return;
	}

	vcpup = &per_cpu(xen_vcpu_info, cpu);
	info.mfn = arbitrary_virt_to_mfn(vcpup);
	info.offset = offset_in_page(vcpup);

	/* Check to see if the hypervisor will put the vcpu_info
	   structure where we want it, which allows direct access via
	   a percpu-variable.
	   N.B. This hypercall can _only_ be called once per CPU. Subsequent
	   calls will error out with -EINVAL. This is due to the fact that
	   hypervisor has no unregister variant and this hypercall does not
	   allow to over-write info.mfn and info.offset.
	 */
	err = HYPERVISOR_vcpu_op(VCPUOP_register_vcpu_info, xen_vcpu_nr(cpu),
				 &info);

	if (err) {
		printk(KERN_DEBUG "register_vcpu_info failed: err=%d\n", err);
		have_vcpu_info_placement = 0;
		clamp_max_cpus();
	} else {
		/* This cpu is using the registered vcpu info, even if
		   later ones fail to. */
		per_cpu(xen_vcpu, cpu) = vcpup;
	}
}

/*
 * On restore, set the vcpu placement up again.
 * If it fails, then we're in a bad state, since
 * we can't back out from using it...
 */
void xen_vcpu_restore(void)
{
	int cpu;

	for_each_possible_cpu(cpu) {
		bool other_cpu = (cpu != smp_processor_id());
		bool is_up = HYPERVISOR_vcpu_op(VCPUOP_is_up, xen_vcpu_nr(cpu),
						NULL);

		if (other_cpu && is_up &&
		    HYPERVISOR_vcpu_op(VCPUOP_down, xen_vcpu_nr(cpu), NULL))
			BUG();

		xen_setup_runstate_info(cpu);

		if (have_vcpu_info_placement)
			xen_vcpu_setup(cpu);

		if (other_cpu && is_up &&
		    HYPERVISOR_vcpu_op(VCPUOP_up, xen_vcpu_nr(cpu), NULL))
			BUG();
	}
}

static void __init xen_banner(void)
{
	unsigned version = HYPERVISOR_xen_version(XENVER_version, NULL);
	struct xen_extraversion extra;
	HYPERVISOR_xen_version(XENVER_extraversion, &extra);

	pr_info("Booting paravirtualized kernel %son %s\n",
		xen_feature(XENFEAT_auto_translated_physmap) ?
			"with PVH extensions " : "", pv_info.name);
	printk(KERN_INFO "Xen version: %d.%d%s%s\n",
	       version >> 16, version & 0xffff, extra.extraversion,
	       xen_feature(XENFEAT_mmu_pt_update_preserve_ad) ? " (preserve-AD)" : "");
}
/* Check if running on Xen version (major, minor) or later */
bool
xen_running_on_version_or_later(unsigned int major, unsigned int minor)
{
	unsigned int version;

	if (!xen_domain())
		return false;

	version = HYPERVISOR_xen_version(XENVER_version, NULL);
	if ((((version >> 16) == major) && ((version & 0xffff) >= minor)) ||
		((version >> 16) > major))
		return true;
	return false;
}

#define CPUID_THERM_POWER_LEAF 6
#define APERFMPERF_PRESENT 0

static __read_mostly unsigned int cpuid_leaf1_edx_mask = ~0;
static __read_mostly unsigned int cpuid_leaf1_ecx_mask = ~0;

static __read_mostly unsigned int cpuid_leaf1_ecx_set_mask;
static __read_mostly unsigned int cpuid_leaf5_ecx_val;
static __read_mostly unsigned int cpuid_leaf5_edx_val;

static void xen_cpuid(unsigned int *ax, unsigned int *bx,
		      unsigned int *cx, unsigned int *dx)
{
	unsigned maskebx = ~0;
	unsigned maskecx = ~0;
	unsigned maskedx = ~0;
	unsigned setecx = 0;
	/*
	 * Mask out inconvenient features, to try and disable as many
	 * unsupported kernel subsystems as possible.
	 */
	switch (*ax) {
	case 1:
		maskecx = cpuid_leaf1_ecx_mask;
		setecx = cpuid_leaf1_ecx_set_mask;
		maskedx = cpuid_leaf1_edx_mask;
		break;

	case CPUID_MWAIT_LEAF:
		/* Synthesize the values.. */
		*ax = 0;
		*bx = 0;
		*cx = cpuid_leaf5_ecx_val;
		*dx = cpuid_leaf5_edx_val;
		return;

	case CPUID_THERM_POWER_LEAF:
		/* Disabling APERFMPERF for kernel usage */
		maskecx = ~(1 << APERFMPERF_PRESENT);
		break;

	case 0xb:
		/* Suppress extended topology stuff */
		maskebx = 0;
		break;
	}

	asm(XEN_EMULATE_PREFIX "cpuid"
		: "=a" (*ax),
		  "=b" (*bx),
		  "=c" (*cx),
		  "=d" (*dx)
		: "0" (*ax), "2" (*cx));

	*bx &= maskebx;
	*cx &= maskecx;
	*cx |= setecx;
	*dx &= maskedx;
}
STACK_FRAME_NON_STANDARD(xen_cpuid); /* XEN_EMULATE_PREFIX */

static bool __init xen_check_mwait(void)
{
#ifdef CONFIG_ACPI
	struct xen_platform_op op = {
		.cmd			= XENPF_set_processor_pminfo,
		.u.set_pminfo.id	= -1,
		.u.set_pminfo.type	= XEN_PM_PDC,
	};
	uint32_t buf[3];
	unsigned int ax, bx, cx, dx;
	unsigned int mwait_mask;

	/* We need to determine whether it is OK to expose the MWAIT
	 * capability to the kernel to harvest deeper than C3 states from ACPI
	 * _CST using the processor_harvest_xen.c module. For this to work, we
	 * need to gather the MWAIT_LEAF values (which the cstate.c code
	 * checks against). The hypervisor won't expose the MWAIT flag because
	 * it would break backwards compatibility; so we will find out directly
	 * from the hardware and hypercall.
	 */
	if (!xen_initial_domain())
		return false;

	/*
	 * When running under platform earlier than Xen4.2, do not expose
	 * mwait, to avoid the risk of loading native acpi pad driver
	 */
	if (!xen_running_on_version_or_later(4, 2))
		return false;

	ax = 1;
	cx = 0;

	native_cpuid(&ax, &bx, &cx, &dx);

	mwait_mask = (1 << (X86_FEATURE_EST % 32)) |
		     (1 << (X86_FEATURE_MWAIT % 32));

	if ((cx & mwait_mask) != mwait_mask)
		return false;

	/* We need to emulate the MWAIT_LEAF and for that we need both
	 * ecx and edx. The hypercall provides only partial information.
	 */

	ax = CPUID_MWAIT_LEAF;
	bx = 0;
	cx = 0;
	dx = 0;

	native_cpuid(&ax, &bx, &cx, &dx);

	/* Ask the Hypervisor whether to clear ACPI_PDC_C_C2C3_FFH. If so,
	 * don't expose MWAIT_LEAF and let ACPI pick the IOPORT version of C3.
	 */
	buf[0] = ACPI_PDC_REVISION_ID;
	buf[1] = 1;
	buf[2] = (ACPI_PDC_C_CAPABILITY_SMP | ACPI_PDC_EST_CAPABILITY_SWSMP);

	set_xen_guest_handle(op.u.set_pminfo.pdc, buf);

	if ((HYPERVISOR_platform_op(&op) == 0) &&
	    (buf[2] & (ACPI_PDC_C_C1_FFH | ACPI_PDC_C_C2C3_FFH))) {
		cpuid_leaf5_ecx_val = cx;
		cpuid_leaf5_edx_val = dx;
	}
	return true;
#else
	return false;
#endif
}
static void __init xen_init_cpuid_mask(void)
{
	unsigned int ax, bx, cx, dx;
	unsigned int xsave_mask;

	cpuid_leaf1_edx_mask =
		~((1 << X86_FEATURE_MTRR) |  /* disable MTRR */
		  (1 << X86_FEATURE_ACC));   /* thermal monitoring */

	if (!xen_initial_domain())
		cpuid_leaf1_edx_mask &=
			~((1 << X86_FEATURE_ACPI));  /* disable ACPI */

	cpuid_leaf1_ecx_mask &= ~(1 << (X86_FEATURE_X2APIC % 32));

	ax = 1;
	cx = 0;
	cpuid(1, &ax, &bx, &cx, &dx);

	xsave_mask =
		(1 << (X86_FEATURE_XSAVE % 32)) |
		(1 << (X86_FEATURE_OSXSAVE % 32));

	/* Xen will set CR4.OSXSAVE if supported and not disabled by force */
	if ((cx & xsave_mask) != xsave_mask)
		cpuid_leaf1_ecx_mask &= ~xsave_mask; /* disable XSAVE & OSXSAVE */
	if (xen_check_mwait())
		cpuid_leaf1_ecx_set_mask = (1 << (X86_FEATURE_MWAIT % 32));
}

static void xen_set_debugreg(int reg, unsigned long val)
{
	HYPERVISOR_set_debugreg(reg, val);
}

static unsigned long xen_get_debugreg(int reg)
{
	return HYPERVISOR_get_debugreg(reg);
}

static void xen_end_context_switch(struct task_struct *next)
{
	xen_mc_flush();
	paravirt_end_context_switch(next);
}

static unsigned long xen_store_tr(void)
{
	return 0;
}

/*
 * Set the page permissions for a particular virtual address.  If the
 * address is a vmalloc mapping (or other non-linear mapping), then
 * find the linear mapping of the page and also set its protections to
 * match.
 */
static void set_aliased_prot(void *v, pgprot_t prot)
{
	int level;
	pte_t *ptep;
	pte_t pte;
	unsigned long pfn;
	struct page *page;
	unsigned char dummy;

	ptep = lookup_address((unsigned long)v, &level);
	BUG_ON(ptep == NULL);

	pfn = pte_pfn(*ptep);
	page = pfn_to_page(pfn);

	pte = pfn_pte(pfn, prot);

	/*
	 * Careful: update_va_mapping() will fail if the virtual address
	 * we're poking isn't populated in the page tables.  We don't
	 * need to worry about the direct map (that's always in the page
	 * tables), but we need to be careful about vmap space.  In
	 * particular, the top level page table can lazily propagate
	 * entries between processes, so if we've switched mms since we
	 * vmapped the target in the first place, we might not have the
	 * top-level page table entry populated.
	 *
	 * We disable preemption because we want the same mm active when
	 * we probe the target and when we issue the hypercall.  We'll
	 * have the same nominal mm, but if we're a kernel thread, lazy
	 * mm dropping could change our pgd.
	 *
	 * Out of an abundance of caution, this uses __get_user() to fault
	 * in the target address just in case there's some obscure case
	 * in which the target address isn't readable.
	 */

	preempt_disable();

	probe_kernel_read(&dummy, v, 1);

	if (HYPERVISOR_update_va_mapping((unsigned long)v, pte, 0))
		BUG();

	if (!PageHighMem(page)) {
		void *av = __va(PFN_PHYS(pfn));

		if (av != v)
			if (HYPERVISOR_update_va_mapping((unsigned long)av, pte, 0))
				BUG();
	} else
		kmap_flush_unused();

	preempt_enable();
}

static void xen_alloc_ldt(struct desc_struct *ldt, unsigned entries)
{
	const unsigned entries_per_page = PAGE_SIZE / LDT_ENTRY_SIZE;
	int i;

	/*
	 * We need to mark the all aliases of the LDT pages RO.  We
	 * don't need to call vm_flush_aliases(), though, since that's
	 * only responsible for flushing aliases out the TLBs, not the
	 * page tables, and Xen will flush the TLB for us if needed.
	 *
	 * To avoid confusing future readers: none of this is necessary
	 * to load the LDT.  The hypervisor only checks this when the
	 * LDT is faulted in due to subsequent descriptor access.
	 */

	for(i = 0; i < entries; i += entries_per_page)
		set_aliased_prot(ldt + i, PAGE_KERNEL_RO);
}

static void xen_free_ldt(struct desc_struct *ldt, unsigned entries)
{
	const unsigned entries_per_page = PAGE_SIZE / LDT_ENTRY_SIZE;
	int i;

	for(i = 0; i < entries; i += entries_per_page)
		set_aliased_prot(ldt + i, PAGE_KERNEL);
}

static void xen_set_ldt(const void *addr, unsigned entries)
{
	struct mmuext_op *op;
	struct multicall_space mcs = xen_mc_entry(sizeof(*op));

	trace_xen_cpu_set_ldt(addr, entries);

	op = mcs.args;
	op->cmd = MMUEXT_SET_LDT;
	op->arg1.linear_addr = (unsigned long)addr;
	op->arg2.nr_ents = entries;

	MULTI_mmuext_op(mcs.mc, op, 1, NULL, DOMID_SELF);

	xen_mc_issue(PARAVIRT_LAZY_CPU);
}

static void xen_load_gdt(const struct desc_ptr *dtr)
{
	unsigned long va = dtr->address;
	unsigned int size = dtr->size + 1;
	unsigned pages = DIV_ROUND_UP(size, PAGE_SIZE);
	unsigned long frames[pages];
	int f;

	/*
	 * A GDT can be up to 64k in size, which corresponds to 8192
	 * 8-byte entries, or 16 4k pages..
	 */

	BUG_ON(size > 65536);
	BUG_ON(va & ~PAGE_MASK);

	for (f = 0; va < dtr->address + size; va += PAGE_SIZE, f++) {
		int level;
		pte_t *ptep;
		unsigned long pfn, mfn;
		void *virt;

		/*
		 * The GDT is per-cpu and is in the percpu data area.
		 * That can be virtually mapped, so we need to do a
		 * page-walk to get the underlying MFN for the
		 * hypercall.  The page can also be in the kernel's
		 * linear range, so we need to RO that mapping too.
		 */
		ptep = lookup_address(va, &level);
		BUG_ON(ptep == NULL);

		pfn = pte_pfn(*ptep);
		mfn = pfn_to_mfn(pfn);
		virt = __va(PFN_PHYS(pfn));

		frames[f] = mfn;

		make_lowmem_page_readonly((void *)va);
		make_lowmem_page_readonly(virt);
	}

	if (HYPERVISOR_set_gdt(frames, size / sizeof(struct desc_struct)))
		BUG();
}

/*
 * load_gdt for early boot, when the gdt is only mapped once
 */
static void __init xen_load_gdt_boot(const struct desc_ptr *dtr)
{
	unsigned long va = dtr->address;
	unsigned int size = dtr->size + 1;
	unsigned pages = DIV_ROUND_UP(size, PAGE_SIZE);
	unsigned long frames[pages];
	int f;

	/*
	 * A GDT can be up to 64k in size, which corresponds to 8192
	 * 8-byte entries, or 16 4k pages..
	 */

	BUG_ON(size > 65536);
	BUG_ON(va & ~PAGE_MASK);

	for (f = 0; va < dtr->address + size; va += PAGE_SIZE, f++) {
		pte_t pte;
		unsigned long pfn, mfn;

		pfn = virt_to_pfn(va);
		mfn = pfn_to_mfn(pfn);

		pte = pfn_pte(pfn, PAGE_KERNEL_RO);

		if (HYPERVISOR_update_va_mapping((unsigned long)va, pte, 0))
			BUG();

		frames[f] = mfn;
	}

	if (HYPERVISOR_set_gdt(frames, size / sizeof(struct desc_struct)))
		BUG();
}

static inline bool desc_equal(const struct desc_struct *d1,
			      const struct desc_struct *d2)
{
	return d1->a == d2->a && d1->b == d2->b;
}

static void load_TLS_descriptor(struct thread_struct *t,
				unsigned int cpu, unsigned int i)
{
	struct desc_struct *shadow = &per_cpu(shadow_tls_desc, cpu).desc[i];
	struct desc_struct *gdt;
	xmaddr_t maddr;
	struct multicall_space mc;

	if (desc_equal(shadow, &t->tls_array[i]))
		return;

	*shadow = t->tls_array[i];

	gdt = get_cpu_gdt_rw(cpu);
	maddr = arbitrary_virt_to_machine(&gdt[GDT_ENTRY_TLS_MIN+i]);
	mc = __xen_mc_entry(0);

	MULTI_update_descriptor(mc.mc, maddr.maddr, t->tls_array[i]);
}

static void xen_load_tls(struct thread_struct *t, unsigned int cpu)
{
	/*
	 * XXX sleazy hack: If we're being called in a lazy-cpu zone
	 * and lazy gs handling is enabled, it means we're in a
	 * context switch, and %gs has just been saved.  This means we
	 * can zero it out to prevent faults on exit from the
	 * hypervisor if the next process has no %gs.  Either way, it
	 * has been saved, and the new value will get loaded properly.
	 * This will go away as soon as Xen has been modified to not
	 * save/restore %gs for normal hypercalls.
	 *
	 * On x86_64, this hack is not used for %gs, because gs points
	 * to KERNEL_GS_BASE (and uses it for PDA references), so we
	 * must not zero %gs on x86_64
	 *
	 * For x86_64, we need to zero %fs, otherwise we may get an
	 * exception between the new %fs descriptor being loaded and
	 * %fs being effectively cleared at __switch_to().
	 */
	if (paravirt_get_lazy_mode() == PARAVIRT_LAZY_CPU) {
#ifdef CONFIG_X86_32
		lazy_load_gs(0);
#else
		loadsegment(fs, 0);
#endif
	}

	xen_mc_batch();

	load_TLS_descriptor(t, cpu, 0);
	load_TLS_descriptor(t, cpu, 1);
	load_TLS_descriptor(t, cpu, 2);

	xen_mc_issue(PARAVIRT_LAZY_CPU);
}

#ifdef CONFIG_X86_64
static void xen_load_gs_index(unsigned int idx)
{
	if (HYPERVISOR_set_segment_base(SEGBASE_GS_USER_SEL, idx))
		BUG();
}
#endif

static void xen_write_ldt_entry(struct desc_struct *dt, int entrynum,
				const void *ptr)
{
	xmaddr_t mach_lp = arbitrary_virt_to_machine(&dt[entrynum]);
	u64 entry = *(u64 *)ptr;

	trace_xen_cpu_write_ldt_entry(dt, entrynum, entry);

	preempt_disable();

	xen_mc_flush();
	if (HYPERVISOR_update_descriptor(mach_lp.maddr, entry))
		BUG();

	preempt_enable();
}

static int cvt_gate_to_trap(int vector, const gate_desc *val,
			    struct trap_info *info)
{
	unsigned long addr;

	if (val->type != GATE_TRAP && val->type != GATE_INTERRUPT)
		return 0;

	info->vector = vector;

	addr = gate_offset(*val);
#ifdef CONFIG_X86_64
	/*
	 * Look for known traps using IST, and substitute them
	 * appropriately.  The debugger ones are the only ones we care
	 * about.  Xen will handle faults like double_fault,
	 * so we should never see them.  Warn if
	 * there's an unexpected IST-using fault handler.
	 */
	if (addr == (unsigned long)debug)
		addr = (unsigned long)xen_debug;
	else if (addr == (unsigned long)int3)
		addr = (unsigned long)xen_int3;
	else if (addr == (unsigned long)stack_segment)
		addr = (unsigned long)xen_stack_segment;
	else if (addr == (unsigned long)double_fault) {
		/* Don't need to handle these */
		return 0;
#ifdef CONFIG_X86_MCE
	} else if (addr == (unsigned long)machine_check) {
		/*
		 * when xen hypervisor inject vMCE to guest,
		 * use native mce handler to handle it
		 */
		;
#endif
	} else if (addr == (unsigned long)nmi)
		/*
		 * Use the native version as well.
		 */
		;
	else {
		/* Some other trap using IST? */
		if (WARN_ON(val->ist != 0))
			return 0;
	}
#endif	/* CONFIG_X86_64 */
	info->address = addr;

	info->cs = gate_segment(*val);
	info->flags = val->dpl;
	/* interrupt gates clear IF */
	if (val->type == GATE_INTERRUPT)
		info->flags |= 1 << 2;

	return 1;
}

/* Locations of each CPU's IDT */
static DEFINE_PER_CPU(struct desc_ptr, idt_desc);

/* Set an IDT entry.  If the entry is part of the current IDT, then
   also update Xen. */
static void xen_write_idt_entry(gate_desc *dt, int entrynum, const gate_desc *g)
{
	unsigned long p = (unsigned long)&dt[entrynum];
	unsigned long start, end;

	trace_xen_cpu_write_idt_entry(dt, entrynum, g);

	preempt_disable();

	start = __this_cpu_read(idt_desc.address);
	end = start + __this_cpu_read(idt_desc.size) + 1;

	xen_mc_flush();

	native_write_idt_entry(dt, entrynum, g);

	if (p >= start && (p + 8) <= end) {
		struct trap_info info[2];

		info[1].address = 0;

		if (cvt_gate_to_trap(entrynum, g, &info[0]))
			if (HYPERVISOR_set_trap_table(info))
				BUG();
	}

	preempt_enable();
}

static void xen_convert_trap_info(const struct desc_ptr *desc,
				  struct trap_info *traps)
{
	unsigned in, out, count;

	count = (desc->size+1) / sizeof(gate_desc);
	BUG_ON(count > 256);

	for (in = out = 0; in < count; in++) {
		gate_desc *entry = (gate_desc*)(desc->address) + in;

		if (cvt_gate_to_trap(in, entry, &traps[out]))
			out++;
	}
	traps[out].address = 0;
}

void xen_copy_trap_info(struct trap_info *traps)
{
	const struct desc_ptr *desc = this_cpu_ptr(&idt_desc);

	xen_convert_trap_info(desc, traps);
}

/* Load a new IDT into Xen.  In principle this can be per-CPU, so we
   hold a spinlock to protect the static traps[] array (static because
   it avoids allocation, and saves stack space). */
static void xen_load_idt(const struct desc_ptr *desc)
{
	static DEFINE_SPINLOCK(lock);
	static struct trap_info traps[257];

	trace_xen_cpu_load_idt(desc);

	spin_lock(&lock);

	memcpy(this_cpu_ptr(&idt_desc), desc, sizeof(idt_desc));

	xen_convert_trap_info(desc, traps);

	xen_mc_flush();
	if (HYPERVISOR_set_trap_table(traps))
		BUG();

	spin_unlock(&lock);
}

/* Write a GDT descriptor entry.  Ignore LDT descriptors, since
   they're handled differently. */
static void xen_write_gdt_entry(struct desc_struct *dt, int entry,
				const void *desc, int type)
{
	trace_xen_cpu_write_gdt_entry(dt, entry, desc, type);

	preempt_disable();

	switch (type) {
	case DESC_LDT:
	case DESC_TSS:
		/* ignore */
		break;

	default: {
		xmaddr_t maddr = arbitrary_virt_to_machine(&dt[entry]);

		xen_mc_flush();
		if (HYPERVISOR_update_descriptor(maddr.maddr, *(u64 *)desc))
			BUG();
	}

	}

	preempt_enable();
}

/*
 * Version of write_gdt_entry for use at early boot-time needed to
 * update an entry as simply as possible.
 */
static void __init xen_write_gdt_entry_boot(struct desc_struct *dt, int entry,
					    const void *desc, int type)
{
	trace_xen_cpu_write_gdt_entry(dt, entry, desc, type);

	switch (type) {
	case DESC_LDT:
	case DESC_TSS:
		/* ignore */
		break;

	default: {
		xmaddr_t maddr = virt_to_machine(&dt[entry]);

		if (HYPERVISOR_update_descriptor(maddr.maddr, *(u64 *)desc))
			dt[entry] = *(struct desc_struct *)desc;
	}

	}
}

static void xen_load_sp0(struct tss_struct *tss,
			 struct thread_struct *thread)
{
	struct multicall_space mcs;

	mcs = xen_mc_entry(0);
	MULTI_stack_switch(mcs.mc, __KERNEL_DS, thread->sp0);
	xen_mc_issue(PARAVIRT_LAZY_CPU);
	tss->x86_tss.sp0 = thread->sp0;
}

void xen_set_iopl_mask(unsigned mask)
{
	struct physdev_set_iopl set_iopl;

	/* Force the change at ring 0. */
	set_iopl.iopl = (mask == 0) ? 1 : (mask >> 12) & 3;
	HYPERVISOR_physdev_op(PHYSDEVOP_set_iopl, &set_iopl);
}

static void xen_io_delay(void)
{
}

static DEFINE_PER_CPU(unsigned long, xen_cr0_value);

static unsigned long xen_read_cr0(void)
{
	unsigned long cr0 = this_cpu_read(xen_cr0_value);

	if (unlikely(cr0 == 0)) {
		cr0 = native_read_cr0();
		this_cpu_write(xen_cr0_value, cr0);
	}

	return cr0;
}

static void xen_write_cr0(unsigned long cr0)
{
	struct multicall_space mcs;

	this_cpu_write(xen_cr0_value, cr0);

	/* Only pay attention to cr0.TS; everything else is
	   ignored. */
	mcs = xen_mc_entry(0);

	MULTI_fpu_taskswitch(mcs.mc, (cr0 & X86_CR0_TS) != 0);

	xen_mc_issue(PARAVIRT_LAZY_CPU);
}

static void xen_write_cr4(unsigned long cr4)
{
	cr4 &= ~(X86_CR4_PGE | X86_CR4_PSE | X86_CR4_PCE);

	native_write_cr4(cr4);
}
#ifdef CONFIG_X86_64
static inline unsigned long xen_read_cr8(void)
{
	return 0;
}
static inline void xen_write_cr8(unsigned long val)
{
	BUG_ON(val);
}
#endif

static u64 xen_read_msr_safe(unsigned int msr, int *err)
{
	u64 val;

	if (pmu_msr_read(msr, &val, err))
		return val;

	val = native_read_msr_safe(msr, err);
	switch (msr) {
	case MSR_IA32_APICBASE:
#ifdef CONFIG_X86_X2APIC
		if (!(cpuid_ecx(1) & (1 << (X86_FEATURE_X2APIC & 31))))
#endif
			val &= ~X2APIC_ENABLE;
		break;
	}
	return val;
}

static int xen_write_msr_safe(unsigned int msr, unsigned low, unsigned high)
{
	int ret;

	ret = 0;

	switch (msr) {
#ifdef CONFIG_X86_64
		unsigned which;
		u64 base;

	case MSR_FS_BASE:		which = SEGBASE_FS; goto set;
	case MSR_KERNEL_GS_BASE:	which = SEGBASE_GS_USER; goto set;
	case MSR_GS_BASE:		which = SEGBASE_GS_KERNEL; goto set;

	set:
		base = ((u64)high << 32) | low;
		if (HYPERVISOR_set_segment_base(which, base) != 0)
			ret = -EIO;
		break;
#endif

	case MSR_STAR:
	case MSR_CSTAR:
	case MSR_LSTAR:
	case MSR_SYSCALL_MASK:
	case MSR_IA32_SYSENTER_CS:
	case MSR_IA32_SYSENTER_ESP:
	case MSR_IA32_SYSENTER_EIP:
		/* Fast syscall setup is all done in hypercalls, so
		   these are all ignored.  Stub them out here to stop
		   Xen console noise. */
		break;

	default:
		if (!pmu_msr_write(msr, low, high, &ret))
			ret = native_write_msr_safe(msr, low, high);
	}

	return ret;
}

static u64 xen_read_msr(unsigned int msr)
{
	/*
	 * This will silently swallow a #GP from RDMSR.  It may be worth
	 * changing that.
	 */
	int err;

	return xen_read_msr_safe(msr, &err);
}

static void xen_write_msr(unsigned int msr, unsigned low, unsigned high)
{
	/*
	 * This will silently swallow a #GP from WRMSR.  It may be worth
	 * changing that.
	 */
	xen_write_msr_safe(msr, low, high);
}

void xen_setup_shared_info(void)
{
	if (!xen_feature(XENFEAT_auto_translated_physmap)) {
		set_fixmap(FIX_PARAVIRT_BOOTMAP,
			   xen_start_info->shared_info);

		HYPERVISOR_shared_info =
			(struct shared_info *)fix_to_virt(FIX_PARAVIRT_BOOTMAP);
	} else
		HYPERVISOR_shared_info =
			(struct shared_info *)__va(xen_start_info->shared_info);

#ifndef CONFIG_SMP
	/* In UP this is as good a place as any to set up shared info */
	xen_setup_vcpu_info_placement();
#endif

	xen_setup_mfn_list_list();
}

/* This is called once we have the cpu_possible_mask */
void xen_setup_vcpu_info_placement(void)
{
	int cpu;

	for_each_possible_cpu(cpu) {
		/* Set up direct vCPU id mapping for PV guests. */
		per_cpu(xen_vcpu_id, cpu) = cpu;
		xen_vcpu_setup(cpu);
	}

	/*
	 * xen_vcpu_setup managed to place the vcpu_info within the
	 * percpu area for all cpus, so make use of it.
	 */
	if (have_vcpu_info_placement) {
		pv_irq_ops.save_fl = __PV_IS_CALLEE_SAVE(xen_save_fl_direct);
		pv_irq_ops.restore_fl = __PV_IS_CALLEE_SAVE(xen_restore_fl_direct);
		pv_irq_ops.irq_disable = __PV_IS_CALLEE_SAVE(xen_irq_disable_direct);
		pv_irq_ops.irq_enable = __PV_IS_CALLEE_SAVE(xen_irq_enable_direct);
		pv_mmu_ops.read_cr2 = xen_read_cr2_direct;
	}
}

static unsigned xen_patch(u8 type, u16 clobbers, void *insnbuf,
			  unsigned long addr, unsigned len)
{
	char *start, *end, *reloc;
	unsigned ret;

	start = end = reloc = NULL;

#define SITE(op, x)							\
	case PARAVIRT_PATCH(op.x):					\
	if (have_vcpu_info_placement) {					\
		start = (char *)xen_##x##_direct;			\
		end = xen_##x##_direct_end;				\
		reloc = xen_##x##_direct_reloc;				\
	}								\
	goto patch_site

	switch (type) {
		SITE(pv_irq_ops, irq_enable);
		SITE(pv_irq_ops, irq_disable);
		SITE(pv_irq_ops, save_fl);
		SITE(pv_irq_ops, restore_fl);
#undef SITE

	patch_site:
		if (start == NULL || (end-start) > len)
			goto default_patch;

		ret = paravirt_patch_insns(insnbuf, len, start, end);

		/* Note: because reloc is assigned from something that
		   appears to be an array, gcc assumes it's non-null,
		   but doesn't know its relationship with start and
		   end. */
		if (reloc > start && reloc < end) {
			int reloc_off = reloc - start;
			long *relocp = (long *)(insnbuf + reloc_off);
			long delta = start - (char *)addr;

			*relocp += delta;
		}
		break;

	default_patch:
	default:
		ret = paravirt_patch_default(type, clobbers, insnbuf,
					     addr, len);
		break;
	}

	return ret;
}

static const struct pv_info xen_info __initconst = {
	.shared_kernel_pmd = 0,

#ifdef CONFIG_X86_64
	.extra_user_64bit_cs = FLAT_USER_CS64,
#endif
	.name = "Xen",
};

static const struct pv_init_ops xen_init_ops __initconst = {
	.patch = xen_patch,
};

static const struct pv_cpu_ops xen_cpu_ops __initconst = {
	.cpuid = xen_cpuid,

	.set_debugreg = xen_set_debugreg,
	.get_debugreg = xen_get_debugreg,

	.read_cr0 = xen_read_cr0,
	.write_cr0 = xen_write_cr0,

	.read_cr4 = native_read_cr4,
	.write_cr4 = xen_write_cr4,

#ifdef CONFIG_X86_64
	.read_cr8 = xen_read_cr8,
	.write_cr8 = xen_write_cr8,
#endif

	.wbinvd = native_wbinvd,

	.read_msr = xen_read_msr,
	.write_msr = xen_write_msr,

	.read_msr_safe = xen_read_msr_safe,
	.write_msr_safe = xen_write_msr_safe,

	.read_pmc = xen_read_pmc,

	.iret = xen_iret,
#ifdef CONFIG_X86_64
	.usergs_sysret64 = xen_sysret64,
#endif

	.load_tr_desc = paravirt_nop,
	.set_ldt = xen_set_ldt,
	.load_gdt = xen_load_gdt,
	.load_idt = xen_load_idt,
	.load_tls = xen_load_tls,
#ifdef CONFIG_X86_64
	.load_gs_index = xen_load_gs_index,
#endif

	.alloc_ldt = xen_alloc_ldt,
	.free_ldt = xen_free_ldt,

	.store_idt = native_store_idt,
	.store_tr = xen_store_tr,

	.write_ldt_entry = xen_write_ldt_entry,
	.write_gdt_entry = xen_write_gdt_entry,
	.write_idt_entry = xen_write_idt_entry,
	.load_sp0 = xen_load_sp0,

	.set_iopl_mask = xen_set_iopl_mask,
	.io_delay = xen_io_delay,

	/* Xen takes care of %gs when switching to usermode for us */
	.swapgs = paravirt_nop,

	.start_context_switch = paravirt_start_context_switch,
	.end_context_switch = xen_end_context_switch,
};

static void xen_reboot(int reason)
{
	struct sched_shutdown r = { .reason = reason };
	int cpu;

	for_each_online_cpu(cpu)
		xen_pmu_finish(cpu);

	if (HYPERVISOR_sched_op(SCHEDOP_shutdown, &r))
		BUG();
}

static void xen_restart(char *msg)
{
	xen_reboot(SHUTDOWN_reboot);
}

static void xen_emergency_restart(void)
{
	xen_reboot(SHUTDOWN_reboot);
}

static void xen_machine_halt(void)
{
	xen_reboot(SHUTDOWN_poweroff);
}

static void xen_machine_power_off(void)
{
	if (pm_power_off)
		pm_power_off();
	xen_reboot(SHUTDOWN_poweroff);
}

static void xen_crash_shutdown(struct pt_regs *regs)
{
	xen_reboot(SHUTDOWN_crash);
}

static int
xen_panic_event(struct notifier_block *this, unsigned long event, void *ptr)
{
	if (!kexec_crash_loaded())
		xen_reboot(SHUTDOWN_crash);
	return NOTIFY_DONE;
}

static struct notifier_block xen_panic_block = {
	.notifier_call= xen_panic_event,
	.priority = INT_MIN
};

int xen_panic_handler_init(void)
{
	atomic_notifier_chain_register(&panic_notifier_list, &xen_panic_block);
	return 0;
}

static const struct machine_ops xen_machine_ops __initconst = {
	.restart = xen_restart,
	.halt = xen_machine_halt,
	.power_off = xen_machine_power_off,
	.shutdown = xen_machine_halt,
	.crash_shutdown = xen_crash_shutdown,
	.emergency_restart = xen_emergency_restart,
};

static unsigned char xen_get_nmi_reason(void)
{
	unsigned char reason = 0;

	/* Construct a value which looks like it came from port 0x61. */
	if (test_bit(_XEN_NMIREASON_io_error,
		     &HYPERVISOR_shared_info->arch.nmi_reason))
		reason |= NMI_REASON_IOCHK;
	if (test_bit(_XEN_NMIREASON_pci_serr,
		     &HYPERVISOR_shared_info->arch.nmi_reason))
		reason |= NMI_REASON_SERR;

	return reason;
}

static void __init xen_boot_params_init_edd(void)
{
#if IS_ENABLED(CONFIG_EDD)
	struct xen_platform_op op;
	struct edd_info *edd_info;
	u32 *mbr_signature;
	unsigned nr;
	int ret;

	edd_info = boot_params.eddbuf;
	mbr_signature = boot_params.edd_mbr_sig_buffer;

	op.cmd = XENPF_firmware_info;

	op.u.firmware_info.type = XEN_FW_DISK_INFO;
	for (nr = 0; nr < EDDMAXNR; nr++) {
		struct edd_info *info = edd_info + nr;

		op.u.firmware_info.index = nr;
		info->params.length = sizeof(info->params);
		set_xen_guest_handle(op.u.firmware_info.u.disk_info.edd_params,
				     &info->params);
		ret = HYPERVISOR_platform_op(&op);
		if (ret)
			break;

#define C(x) info->x = op.u.firmware_info.u.disk_info.x
		C(device);
		C(version);
		C(interface_support);
		C(legacy_max_cylinder);
		C(legacy_max_head);
		C(legacy_sectors_per_track);
#undef C
	}
	boot_params.eddbuf_entries = nr;

	op.u.firmware_info.type = XEN_FW_DISK_MBR_SIGNATURE;
	for (nr = 0; nr < EDD_MBR_SIG_MAX; nr++) {
		op.u.firmware_info.index = nr;
		ret = HYPERVISOR_platform_op(&op);
		if (ret)
			break;
		mbr_signature[nr] = op.u.firmware_info.u.disk_mbr_signature.mbr_signature;
	}
	boot_params.edd_mbr_sig_buf_entries = nr;
#endif
}

/*
 * Set up the GDT and segment registers for -fstack-protector.  Until
 * we do this, we have to be careful not to call any stack-protected
 * function, which is most of the kernel.
 */
static void xen_setup_gdt(int cpu)
{
	pv_cpu_ops.write_gdt_entry = xen_write_gdt_entry_boot;
	pv_cpu_ops.load_gdt = xen_load_gdt_boot;

	setup_stack_canary_segment(0);
	switch_to_new_gdt(0);

	pv_cpu_ops.write_gdt_entry = xen_write_gdt_entry;
	pv_cpu_ops.load_gdt = xen_load_gdt;
}

static void __init xen_dom0_set_legacy_features(void)
{
	x86_platform.legacy.rtc = 1;
}

static int xen_cpuhp_setup(void)
{
	int rc;

	rc = cpuhp_setup_state_nocalls(CPUHP_XEN_PREPARE,
				       "x86/xen/hvm_guest:prepare",
				       xen_cpu_up_prepare, xen_cpu_dead);
	if (rc >= 0) {
		rc = cpuhp_setup_state_nocalls(CPUHP_AP_ONLINE_DYN,
					       "x86/xen/hvm_guest:online",
					       xen_cpu_up_online, NULL);
		if (rc < 0)
			cpuhp_remove_state_nocalls(CPUHP_XEN_PREPARE);
	}

	return rc >= 0 ? 0 : rc;
}

/* First C function to be called on Xen boot */
asmlinkage __visible void __init xen_start_kernel(void)
{
	struct physdev_set_iopl set_iopl;
	unsigned long initrd_start = 0;
	int rc;

	if (!xen_start_info)
		return;

	xen_domain_type = XEN_PV_DOMAIN;

	xen_setup_features();

	xen_setup_machphys_mapping();

	/* Install Xen paravirt ops */
	pv_info = xen_info;
	pv_init_ops = xen_init_ops;
	pv_cpu_ops = xen_cpu_ops;

	x86_platform.get_nmi_reason = xen_get_nmi_reason;

	x86_init.resources.memory_setup = xen_memory_setup;
	x86_init.oem.arch_setup = xen_arch_setup;
	x86_init.oem.banner = xen_banner;

	xen_init_time_ops();

	/*
	 * Set up some pagetable state before starting to set any ptes.
	 */

	xen_init_mmu_ops();

	/* Prevent unwanted bits from being set in PTEs. */
	__supported_pte_mask &= ~_PAGE_GLOBAL;

	/*
	 * Prevent page tables from being allocated in highmem, even
	 * if CONFIG_HIGHPTE is enabled.
	 */
	__userpte_alloc_gfp &= ~__GFP_HIGHMEM;

	/* Work out if we support NX */
	x86_configure_nx();

	/* Get mfn list */
	xen_build_dynamic_phys_to_machine();

	/*
	 * Set up kernel GDT and segment registers, mainly so that
	 * -fstack-protector code can be executed.
	 */
	xen_setup_gdt(0);

	xen_init_irq_ops();
	xen_init_cpuid_mask();

#ifdef CONFIG_X86_LOCAL_APIC
	/*
	 * set up the basic apic ops.
	 */
	xen_init_apic();
#endif

	if (xen_feature(XENFEAT_mmu_pt_update_preserve_ad)) {
		pv_mmu_ops.ptep_modify_prot_start = xen_ptep_modify_prot_start;
		pv_mmu_ops.ptep_modify_prot_commit = xen_ptep_modify_prot_commit;
	}

	machine_ops = xen_machine_ops;

	/*
	 * The only reliable way to retain the initial address of the
	 * percpu gdt_page is to remember it here, so we can go and
	 * mark it RW later, when the initial percpu area is freed.
	 */
	xen_initial_gdt = &per_cpu(gdt_page, 0);

	xen_smp_init();

#ifdef CONFIG_ACPI_NUMA
	/*
	 * The pages we from Xen are not related to machine pages, so
	 * any NUMA information the kernel tries to get from ACPI will
	 * be meaningless.  Prevent it from trying.
	 */
	acpi_numa = -1;
#endif
	/* Don't do the full vcpu_info placement stuff until we have a
	   possible map and a non-dummy shared_info. */
	per_cpu(xen_vcpu, 0) = &HYPERVISOR_shared_info->vcpu_info[0];

	WARN_ON(xen_cpuhp_setup());

	local_irq_disable();
	early_boot_irqs_disabled = true;

	xen_raw_console_write("mapping kernel into physical memory\n");
	xen_setup_kernel_pagetable((pgd_t *)xen_start_info->pt_base,
				   xen_start_info->nr_pages);
	xen_reserve_special_pages();

	/* keep using Xen gdt for now; no urgent need to change it */

#ifdef CONFIG_X86_32
	pv_info.kernel_rpl = 1;
	if (xen_feature(XENFEAT_supervisor_mode_kernel))
		pv_info.kernel_rpl = 0;
#else
	pv_info.kernel_rpl = 0;
#endif
	/* set the limit of our address space */
	xen_reserve_top();

	/*
	 * We used to do this in xen_arch_setup, but that is too late
	 * on AMD were early_cpu_init (run before ->arch_setup()) calls
	 * early_amd_init which pokes 0xcf8 port.
	 */
	set_iopl.iopl = 1;
	rc = HYPERVISOR_physdev_op(PHYSDEVOP_set_iopl, &set_iopl);
	if (rc != 0)
		xen_raw_printk("physdev_op failed %d\n", rc);

#ifdef CONFIG_X86_32
	/* set up basic CPUID stuff */
	cpu_detect(&new_cpu_data);
	set_cpu_cap(&new_cpu_data, X86_FEATURE_FPU);
	new_cpu_data.x86_capability[CPUID_1_EDX] = cpuid_edx(1);
#endif

	if (xen_start_info->mod_start) {
	    if (xen_start_info->flags & SIF_MOD_START_PFN)
		initrd_start = PFN_PHYS(xen_start_info->mod_start);
	    else
		initrd_start = __pa(xen_start_info->mod_start);
	}

	/* Poke various useful things into boot_params */
	boot_params.hdr.type_of_loader = (9 << 4) | 0;
	boot_params.hdr.ramdisk_image = initrd_start;
	boot_params.hdr.ramdisk_size = xen_start_info->mod_len;
	boot_params.hdr.cmd_line_ptr = __pa(xen_start_info->cmd_line);
	boot_params.hdr.hardware_subarch = X86_SUBARCH_XEN;

	if (!xen_initial_domain()) {
		add_preferred_console("xenboot", 0, NULL);
		add_preferred_console("tty", 0, NULL);
		add_preferred_console("hvc", 0, NULL);
		if (pci_xen)
			x86_init.pci.arch_init = pci_xen_init;
	} else {
		const struct dom0_vga_console_info *info =
			(void *)((char *)xen_start_info +
				 xen_start_info->console.dom0.info_off);
		struct xen_platform_op op = {
			.cmd = XENPF_firmware_info,
			.interface_version = XENPF_INTERFACE_VERSION,
			.u.firmware_info.type = XEN_FW_KBD_SHIFT_FLAGS,
		};

		x86_platform.set_legacy_features =
				xen_dom0_set_legacy_features;
		xen_init_vga(info, xen_start_info->console.dom0.info_size);
		xen_start_info->console.domU.mfn = 0;
		xen_start_info->console.domU.evtchn = 0;

		if (HYPERVISOR_platform_op(&op) == 0)
			boot_params.kbd_status = op.u.firmware_info.u.kbd_shift_flags;

		/* Make sure ACS will be enabled */
		pci_request_acs();

		xen_acpi_sleep_register();

		/* Avoid searching for BIOS MP tables */
		x86_init.mpparse.find_smp_config = x86_init_noop;
		x86_init.mpparse.get_smp_config = x86_init_uint_noop;

		xen_boot_params_init_edd();
	}
#ifdef CONFIG_PCI
	/* PCI BIOS service won't work from a PV guest. */
	pci_probe &= ~PCI_PROBE_BIOS;
#endif
	xen_raw_console_write("about to get started...\n");

	/* Let's presume PV guests always boot on vCPU with id 0. */
	per_cpu(xen_vcpu_id, 0) = 0;

	xen_setup_runstate_info(0);

	xen_efi_init();

	/* Start the world */
#ifdef CONFIG_X86_32
	i386_start_kernel();
#else
	cr4_init_shadow(); /* 32b kernel does this in i386_start_kernel() */
	x86_64_start_reservations((char *)__pa_symbol(&boot_params));
#endif
}

#ifdef CONFIG_XEN_PVH

static void xen_pvh_arch_setup(void)
{
#ifdef CONFIG_ACPI
	/* Make sure we don't fall back to (default) ACPI_IRQ_MODEL_PIC. */
	if (nr_ioapics == 0)
		acpi_irq_model = ACPI_IRQ_MODEL_PLATFORM;
#endif
}

static void __init init_pvh_bootparams(void)
{
	struct xen_memory_map memmap;
	unsigned int i;
	int rc;

	memset(&pvh_bootparams, 0, sizeof(pvh_bootparams));

<<<<<<< HEAD
	memmap.nr_entries = ARRAY_SIZE(pvh_bootparams.e820_map);
	set_xen_guest_handle(memmap.buffer, pvh_bootparams.e820_map);
=======
	memmap.nr_entries = ARRAY_SIZE(pvh_bootparams.e820_table);
	set_xen_guest_handle(memmap.buffer, pvh_bootparams.e820_table);
>>>>>>> 2ac97f0f
	rc = HYPERVISOR_memory_op(XENMEM_memory_map, &memmap);
	if (rc) {
		xen_raw_printk("XENMEM_memory_map failed (%d)\n", rc);
		BUG();
	}

<<<<<<< HEAD
	if (memmap.nr_entries < E820MAX - 1) {
		pvh_bootparams.e820_map[memmap.nr_entries].addr =
			ISA_START_ADDRESS;
		pvh_bootparams.e820_map[memmap.nr_entries].size =
			ISA_END_ADDRESS - ISA_START_ADDRESS;
		pvh_bootparams.e820_map[memmap.nr_entries].type =
			E820_RESERVED;
=======
	if (memmap.nr_entries < E820_MAX_ENTRIES_ZEROPAGE - 1) {
		pvh_bootparams.e820_table[memmap.nr_entries].addr =
			ISA_START_ADDRESS;
		pvh_bootparams.e820_table[memmap.nr_entries].size =
			ISA_END_ADDRESS - ISA_START_ADDRESS;
		pvh_bootparams.e820_table[memmap.nr_entries].type =
			E820_TYPE_RESERVED;
>>>>>>> 2ac97f0f
		memmap.nr_entries++;
	} else
		xen_raw_printk("Warning: Can fit ISA range into e820\n");

<<<<<<< HEAD
	sanitize_e820_map(pvh_bootparams.e820_map,
			  ARRAY_SIZE(pvh_bootparams.e820_map),
			  &memmap.nr_entries);

	pvh_bootparams.e820_entries = memmap.nr_entries;
	for (i = 0; i < pvh_bootparams.e820_entries; i++)
		e820_add_region(pvh_bootparams.e820_map[i].addr,
				pvh_bootparams.e820_map[i].size,
				pvh_bootparams.e820_map[i].type);
=======
	pvh_bootparams.e820_entries = memmap.nr_entries;
	for (i = 0; i < pvh_bootparams.e820_entries; i++)
		e820__range_add(pvh_bootparams.e820_table[i].addr,
				pvh_bootparams.e820_table[i].size,
				pvh_bootparams.e820_table[i].type);

	e820__update_table(e820_table);
>>>>>>> 2ac97f0f

	pvh_bootparams.hdr.cmd_line_ptr =
		pvh_start_info.cmdline_paddr;

	/* The first module is always ramdisk. */
	if (pvh_start_info.nr_modules) {
		struct hvm_modlist_entry *modaddr =
			__va(pvh_start_info.modlist_paddr);
		pvh_bootparams.hdr.ramdisk_image = modaddr->paddr;
		pvh_bootparams.hdr.ramdisk_size = modaddr->size;
	}

	/*
	 * See Documentation/x86/boot.txt.
	 *
	 * Version 2.12 supports Xen entry point but we will use default x86/PC
	 * environment (i.e. hardware_subarch 0).
	 */
	pvh_bootparams.hdr.version = 0x212;
	pvh_bootparams.hdr.type_of_loader = (9 << 4) | 0; /* Xen loader */
}

/*
 * This routine (and those that it might call) should not use
 * anything that lives in .bss since that segment will be cleared later.
 */
void __init xen_prepare_pvh(void)
{
	u32 msr;
	u64 pfn;

	if (pvh_start_info.magic != XEN_HVM_START_MAGIC_VALUE) {
		xen_raw_printk("Error: Unexpected magic value (0x%08x)\n",
				pvh_start_info.magic);
		BUG();
	}

	xen_pvh = 1;

	msr = cpuid_ebx(xen_cpuid_base() + 2);
	pfn = __pa(hypercall_page);
	wrmsr_safe(msr, (u32)pfn, (u32)(pfn >> 32));

	init_pvh_bootparams();

	x86_init.oem.arch_setup = xen_pvh_arch_setup;
}
#endif

void __ref xen_hvm_init_shared_info(void)
{
	int cpu;
	struct xen_add_to_physmap xatp;
	static struct shared_info *shared_info_page = 0;

	if (!shared_info_page)
		shared_info_page = (struct shared_info *)
			extend_brk(PAGE_SIZE, PAGE_SIZE);
	xatp.domid = DOMID_SELF;
	xatp.idx = 0;
	xatp.space = XENMAPSPACE_shared_info;
	xatp.gpfn = __pa(shared_info_page) >> PAGE_SHIFT;
	if (HYPERVISOR_memory_op(XENMEM_add_to_physmap, &xatp))
		BUG();

	HYPERVISOR_shared_info = (struct shared_info *)shared_info_page;

	/* xen_vcpu is a pointer to the vcpu_info struct in the shared_info
	 * page, we use it in the event channel upcall and in some pvclock
	 * related functions. We don't need the vcpu_info placement
	 * optimizations because we don't use any pv_mmu or pv_irq op on
	 * HVM.
	 * When xen_hvm_init_shared_info is run at boot time only vcpu 0 is
	 * online but xen_hvm_init_shared_info is run at resume time too and
	 * in that case multiple vcpus might be online. */
	for_each_online_cpu(cpu) {
		/* Leave it to be NULL. */
		if (xen_vcpu_nr(cpu) >= MAX_VIRT_CPUS)
			continue;
		per_cpu(xen_vcpu, cpu) =
			&HYPERVISOR_shared_info->vcpu_info[xen_vcpu_nr(cpu)];
	}
}

#ifdef CONFIG_XEN_PVHVM
static void __init init_hvm_pv_info(void)
{
	int major, minor;
	uint32_t eax, ebx, ecx, edx, base;

	base = xen_cpuid_base();
	eax = cpuid_eax(base + 1);

	major = eax >> 16;
	minor = eax & 0xffff;
	printk(KERN_INFO "Xen version %d.%d.\n", major, minor);

	xen_domain_type = XEN_HVM_DOMAIN;

	/* PVH set up hypercall page in xen_prepare_pvh(). */
	if (xen_pvh_domain())
		pv_info.name = "Xen PVH";
	else {
		u64 pfn;
		uint32_t msr;

		pv_info.name = "Xen HVM";
		msr = cpuid_ebx(base + 2);
		pfn = __pa(hypercall_page);
		wrmsr_safe(msr, (u32)pfn, (u32)(pfn >> 32));
	}

	xen_setup_features();

	cpuid(base + 4, &eax, &ebx, &ecx, &edx);
	if (eax & XEN_HVM_CPUID_VCPU_ID_PRESENT)
		this_cpu_write(xen_vcpu_id, ebx);
	else
		this_cpu_write(xen_vcpu_id, smp_processor_id());
}
#endif

static int xen_cpu_up_prepare(unsigned int cpu)
{
	int rc;

	if (xen_hvm_domain()) {
		/*
		 * This can happen if CPU was offlined earlier and
		 * offlining timed out in common_cpu_die().
		 */
		if (cpu_report_state(cpu) == CPU_DEAD_FROZEN) {
			xen_smp_intr_free(cpu);
			xen_uninit_lock_cpu(cpu);
		}

		if (cpu_acpi_id(cpu) != U32_MAX)
			per_cpu(xen_vcpu_id, cpu) = cpu_acpi_id(cpu);
		else
			per_cpu(xen_vcpu_id, cpu) = cpu;
		xen_vcpu_setup(cpu);
	}

	if (xen_pv_domain() || xen_feature(XENFEAT_hvm_safe_pvclock))
		xen_setup_timer(cpu);

	rc = xen_smp_intr_init(cpu);
	if (rc) {
		WARN(1, "xen_smp_intr_init() for CPU %d failed: %d\n",
		     cpu, rc);
		return rc;
	}
	return 0;
}

static int xen_cpu_dead(unsigned int cpu)
{
	xen_smp_intr_free(cpu);

	if (xen_pv_domain() || xen_feature(XENFEAT_hvm_safe_pvclock))
		xen_teardown_timer(cpu);

	return 0;
}

static int xen_cpu_up_online(unsigned int cpu)
{
	xen_init_lock_cpu(cpu);
	return 0;
}

#ifdef CONFIG_XEN_PVHVM
#ifdef CONFIG_KEXEC_CORE
static void xen_hvm_shutdown(void)
{
	native_machine_shutdown();
	if (kexec_in_progress)
		xen_reboot(SHUTDOWN_soft_reset);
}

static void xen_hvm_crash_shutdown(struct pt_regs *regs)
{
	native_machine_crash_shutdown(regs);
	xen_reboot(SHUTDOWN_soft_reset);
}
#endif

static void __init xen_hvm_guest_init(void)
{
	if (xen_pv_domain())
		return;

	init_hvm_pv_info();

	xen_hvm_init_shared_info();

	xen_panic_handler_init();

	BUG_ON(!xen_feature(XENFEAT_hvm_callback_vector));

	xen_hvm_smp_init();
	WARN_ON(xen_cpuhp_setup());
	xen_unplug_emulated_devices();
	x86_init.irqs.intr_init = xen_init_IRQ;
	xen_hvm_init_time_ops();
	xen_hvm_init_mmu_ops();

	if (xen_pvh_domain())
		machine_ops.emergency_restart = xen_emergency_restart;
#ifdef CONFIG_KEXEC_CORE
	machine_ops.shutdown = xen_hvm_shutdown;
	machine_ops.crash_shutdown = xen_hvm_crash_shutdown;
#endif
}
#endif

static bool xen_nopv = false;
static __init int xen_parse_nopv(char *arg)
{
       xen_nopv = true;
       return 0;
}
early_param("xen_nopv", xen_parse_nopv);

static uint32_t __init xen_platform(void)
{
	if (xen_nopv)
		return 0;

	return xen_cpuid_base();
}

bool xen_hvm_need_lapic(void)
{
	if (xen_nopv)
		return false;
	if (xen_pv_domain())
		return false;
	if (!xen_hvm_domain())
		return false;
	if (xen_feature(XENFEAT_hvm_pirqs))
		return false;
	return true;
}
EXPORT_SYMBOL_GPL(xen_hvm_need_lapic);

static void xen_set_cpu_features(struct cpuinfo_x86 *c)
{
	if (xen_pv_domain()) {
		clear_cpu_bug(c, X86_BUG_SYSRET_SS_ATTRS);
		set_cpu_cap(c, X86_FEATURE_XENPV);
	}
}

static void xen_pin_vcpu(int cpu)
{
	static bool disable_pinning;
	struct sched_pin_override pin_override;
	int ret;

	if (disable_pinning)
		return;

	pin_override.pcpu = cpu;
	ret = HYPERVISOR_sched_op(SCHEDOP_pin_override, &pin_override);

	/* Ignore errors when removing override. */
	if (cpu < 0)
		return;

	switch (ret) {
	case -ENOSYS:
		pr_warn("Unable to pin on physical cpu %d. In case of problems consider vcpu pinning.\n",
			cpu);
		disable_pinning = true;
		break;
	case -EPERM:
		WARN(1, "Trying to pin vcpu without having privilege to do so\n");
		disable_pinning = true;
		break;
	case -EINVAL:
	case -EBUSY:
		pr_warn("Physical cpu %d not available for pinning. Check Xen cpu configuration.\n",
			cpu);
		break;
	case 0:
		break;
	default:
		WARN(1, "rc %d while trying to pin vcpu\n", ret);
		disable_pinning = true;
	}
}

const struct hypervisor_x86 x86_hyper_xen = {
	.name			= "Xen",
	.detect			= xen_platform,
#ifdef CONFIG_XEN_PVHVM
	.init_platform		= xen_hvm_guest_init,
#endif
	.x2apic_available	= xen_x2apic_para_available,
	.set_cpu_features       = xen_set_cpu_features,
	.pin_vcpu               = xen_pin_vcpu,
};
EXPORT_SYMBOL(x86_hyper_xen);

#ifdef CONFIG_HOTPLUG_CPU
void xen_arch_register_cpu(int num)
{
	arch_register_cpu(num);
}
EXPORT_SYMBOL(xen_arch_register_cpu);

void xen_arch_unregister_cpu(int num)
{
	arch_unregister_cpu(num);
}
EXPORT_SYMBOL(xen_arch_unregister_cpu);
#endif<|MERGE_RESOLUTION|>--- conflicted
+++ resolved
@@ -1690,28 +1690,14 @@
 
 	memset(&pvh_bootparams, 0, sizeof(pvh_bootparams));
 
-<<<<<<< HEAD
-	memmap.nr_entries = ARRAY_SIZE(pvh_bootparams.e820_map);
-	set_xen_guest_handle(memmap.buffer, pvh_bootparams.e820_map);
-=======
 	memmap.nr_entries = ARRAY_SIZE(pvh_bootparams.e820_table);
 	set_xen_guest_handle(memmap.buffer, pvh_bootparams.e820_table);
->>>>>>> 2ac97f0f
 	rc = HYPERVISOR_memory_op(XENMEM_memory_map, &memmap);
 	if (rc) {
 		xen_raw_printk("XENMEM_memory_map failed (%d)\n", rc);
 		BUG();
 	}
 
-<<<<<<< HEAD
-	if (memmap.nr_entries < E820MAX - 1) {
-		pvh_bootparams.e820_map[memmap.nr_entries].addr =
-			ISA_START_ADDRESS;
-		pvh_bootparams.e820_map[memmap.nr_entries].size =
-			ISA_END_ADDRESS - ISA_START_ADDRESS;
-		pvh_bootparams.e820_map[memmap.nr_entries].type =
-			E820_RESERVED;
-=======
 	if (memmap.nr_entries < E820_MAX_ENTRIES_ZEROPAGE - 1) {
 		pvh_bootparams.e820_table[memmap.nr_entries].addr =
 			ISA_START_ADDRESS;
@@ -1719,22 +1705,10 @@
 			ISA_END_ADDRESS - ISA_START_ADDRESS;
 		pvh_bootparams.e820_table[memmap.nr_entries].type =
 			E820_TYPE_RESERVED;
->>>>>>> 2ac97f0f
 		memmap.nr_entries++;
 	} else
 		xen_raw_printk("Warning: Can fit ISA range into e820\n");
 
-<<<<<<< HEAD
-	sanitize_e820_map(pvh_bootparams.e820_map,
-			  ARRAY_SIZE(pvh_bootparams.e820_map),
-			  &memmap.nr_entries);
-
-	pvh_bootparams.e820_entries = memmap.nr_entries;
-	for (i = 0; i < pvh_bootparams.e820_entries; i++)
-		e820_add_region(pvh_bootparams.e820_map[i].addr,
-				pvh_bootparams.e820_map[i].size,
-				pvh_bootparams.e820_map[i].type);
-=======
 	pvh_bootparams.e820_entries = memmap.nr_entries;
 	for (i = 0; i < pvh_bootparams.e820_entries; i++)
 		e820__range_add(pvh_bootparams.e820_table[i].addr,
@@ -1742,7 +1716,6 @@
 				pvh_bootparams.e820_table[i].type);
 
 	e820__update_table(e820_table);
->>>>>>> 2ac97f0f
 
 	pvh_bootparams.hdr.cmd_line_ptr =
 		pvh_start_info.cmdline_paddr;
