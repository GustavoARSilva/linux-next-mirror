--- conflicted
+++ resolved
@@ -512,11 +512,7 @@
 	s = con->server;
 	scbr = s->tipc_conn_new(*conid);
 	if (!scbr) {
-<<<<<<< HEAD
-		tipc_close_conn(con);
-=======
 		conn_put(con);
->>>>>>> 0f7cda2b
 		return false;
 	}
 
