--- conflicted
+++ resolved
@@ -3199,13 +3199,8 @@
 	if (!mcounters->hw_cntrs_hndl) {
 		mcounters->hw_cntrs_hndl = mlx5_fc_create(
 			to_mdev(ibcounters->device)->mdev, false);
-<<<<<<< HEAD
-		if (!mcounters->hw_cntrs_hndl) {
-			ret = -ENOMEM;
-=======
 		if (IS_ERR(mcounters->hw_cntrs_hndl)) {
 			ret = PTR_ERR(mcounters->hw_cntrs_hndl);
->>>>>>> e5eb92e4
 			goto free;
 		}
 		hw_hndl = true;
@@ -3551,16 +3546,6 @@
 			return ERR_PTR(-ENOMEM);
 
 		err = ib_copy_from_udata(ucmd, udata, required_ucmd_sz);
-<<<<<<< HEAD
-		if (err) {
-			kfree(ucmd);
-			return ERR_PTR(err);
-		}
-	}
-
-	if (flow_attr->priority > MLX5_IB_FLOW_LAST_PRIO)
-		return ERR_PTR(-ENOMEM);
-=======
 		if (err)
 			goto free_ucmd;
 	}
@@ -3569,7 +3554,6 @@
 		err = -ENOMEM;
 		goto free_ucmd;
 	}
->>>>>>> e5eb92e4
 
 	if (domain != IB_FLOW_DOMAIN_USER ||
 	    flow_attr->port > dev->num_ports ||
@@ -3659,13 +3643,8 @@
 unlock:
 	mutex_unlock(&dev->flow_db->lock);
 	kfree(dst);
-<<<<<<< HEAD
-	kfree(ucmd);
-	kfree(handler);
-=======
 free_ucmd:
 	kfree(ucmd);
->>>>>>> e5eb92e4
 	return ERR_PTR(err);
 }
 
