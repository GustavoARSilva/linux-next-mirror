--- conflicted
+++ resolved
@@ -1942,11 +1942,8 @@
 	if (is_reneg) {
 		NET_INC_STATS(sock_net(sk), LINUX_MIB_TCPSACKRENEGING);
 		tp->sacked_out = 0;
-<<<<<<< HEAD
-=======
 		/* Mark SACK reneging until we recover from this loss event. */
 		tp->is_sack_reneg = 1;
->>>>>>> 0f7cda2b
 	}
 	tcp_clear_all_retrans_hints(tp);
 
