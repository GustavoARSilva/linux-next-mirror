/* SPDX-License-Identifier: GPL-2.0 */
#ifndef _ASM_X86_CPUFEATURES_H
#define _ASM_X86_CPUFEATURES_H

#ifndef _ASM_X86_REQUIRED_FEATURES_H
#include <asm/required-features.h>
#endif

#ifndef _ASM_X86_DISABLED_FEATURES_H
#include <asm/disabled-features.h>
#endif

/*
 * Defines x86 CPU feature bits
 */
#define NCAPINTS			18	   /* N 32-bit words worth of info */
#define NBUGINTS			1	   /* N 32-bit bug flags */

/*
 * Note: If the comment begins with a quoted string, that string is used
 * in /proc/cpuinfo instead of the macro name.  If the string is "",
 * this feature bit is not displayed in /proc/cpuinfo at all.
 *
 * When adding new features here that depend on other features,
 * please update the table in kernel/cpu/cpuid-deps.c as well.
 */

/* Intel-defined CPU features, CPUID level 0x00000001 (EDX), word 0 */
#define X86_FEATURE_FPU			( 0*32+ 0) /* Onboard FPU */
#define X86_FEATURE_VME			( 0*32+ 1) /* Virtual Mode Extensions */
#define X86_FEATURE_DE			( 0*32+ 2) /* Debugging Extensions */
#define X86_FEATURE_PSE			( 0*32+ 3) /* Page Size Extensions */
#define X86_FEATURE_TSC			( 0*32+ 4) /* Time Stamp Counter */
#define X86_FEATURE_MSR			( 0*32+ 5) /* Model-Specific Registers */
#define X86_FEATURE_PAE			( 0*32+ 6) /* Physical Address Extensions */
#define X86_FEATURE_MCE			( 0*32+ 7) /* Machine Check Exception */
#define X86_FEATURE_CX8			( 0*32+ 8) /* CMPXCHG8 instruction */
#define X86_FEATURE_APIC		( 0*32+ 9) /* Onboard APIC */
#define X86_FEATURE_SEP			( 0*32+11) /* SYSENTER/SYSEXIT */
#define X86_FEATURE_MTRR		( 0*32+12) /* Memory Type Range Registers */
#define X86_FEATURE_PGE			( 0*32+13) /* Page Global Enable */
#define X86_FEATURE_MCA			( 0*32+14) /* Machine Check Architecture */
#define X86_FEATURE_CMOV		( 0*32+15) /* CMOV instructions (plus FCMOVcc, FCOMI with FPU) */
#define X86_FEATURE_PAT			( 0*32+16) /* Page Attribute Table */
#define X86_FEATURE_PSE36		( 0*32+17) /* 36-bit PSEs */
#define X86_FEATURE_PN			( 0*32+18) /* Processor serial number */
#define X86_FEATURE_CLFLUSH		( 0*32+19) /* CLFLUSH instruction */
#define X86_FEATURE_DS			( 0*32+21) /* "dts" Debug Store */
#define X86_FEATURE_ACPI		( 0*32+22) /* ACPI via MSR */
#define X86_FEATURE_MMX			( 0*32+23) /* Multimedia Extensions */
#define X86_FEATURE_FXSR		( 0*32+24) /* FXSAVE/FXRSTOR, CR4.OSFXSR */
#define X86_FEATURE_XMM			( 0*32+25) /* "sse" */
#define X86_FEATURE_XMM2		( 0*32+26) /* "sse2" */
#define X86_FEATURE_SELFSNOOP		( 0*32+27) /* "ss" CPU self snoop */
#define X86_FEATURE_HT			( 0*32+28) /* Hyper-Threading */
#define X86_FEATURE_ACC			( 0*32+29) /* "tm" Automatic clock control */
#define X86_FEATURE_IA64		( 0*32+30) /* IA-64 processor */
#define X86_FEATURE_PBE			( 0*32+31) /* Pending Break Enable */

/* AMD-defined CPU features, CPUID level 0x80000001, word 1 */
/* Don't duplicate feature flags which are redundant with Intel! */
#define X86_FEATURE_SYSCALL		( 1*32+11) /* SYSCALL/SYSRET */
#define X86_FEATURE_MP			( 1*32+19) /* MP Capable */
#define X86_FEATURE_NX			( 1*32+20) /* Execute Disable */
#define X86_FEATURE_MMXEXT		( 1*32+22) /* AMD MMX extensions */
#define X86_FEATURE_FXSR_OPT		( 1*32+25) /* FXSAVE/FXRSTOR optimizations */
#define X86_FEATURE_GBPAGES		( 1*32+26) /* "pdpe1gb" GB pages */
#define X86_FEATURE_RDTSCP		( 1*32+27) /* RDTSCP */
#define X86_FEATURE_LM			( 1*32+29) /* Long Mode (x86-64, 64-bit support) */
#define X86_FEATURE_3DNOWEXT		( 1*32+30) /* AMD 3DNow extensions */
#define X86_FEATURE_3DNOW		( 1*32+31) /* 3DNow */

/* Transmeta-defined CPU features, CPUID level 0x80860001, word 2 */
#define X86_FEATURE_RECOVERY		( 2*32+ 0) /* CPU in recovery mode */
#define X86_FEATURE_LONGRUN		( 2*32+ 1) /* Longrun power control */
#define X86_FEATURE_LRTI		( 2*32+ 3) /* LongRun table interface */

/* Other features, Linux-defined mapping, word 3 */
/* This range is used for feature bits which conflict or are synthesized */
#define X86_FEATURE_CXMMX		( 3*32+ 0) /* Cyrix MMX extensions */
#define X86_FEATURE_K6_MTRR		( 3*32+ 1) /* AMD K6 nonstandard MTRRs */
#define X86_FEATURE_CYRIX_ARR		( 3*32+ 2) /* Cyrix ARRs (= MTRRs) */
#define X86_FEATURE_CENTAUR_MCR		( 3*32+ 3) /* Centaur MCRs (= MTRRs) */

/* CPU types for specific tunings: */
#define X86_FEATURE_K8			( 3*32+ 4) /* "" Opteron, Athlon64 */
#define X86_FEATURE_K7			( 3*32+ 5) /* "" Athlon */
#define X86_FEATURE_P3			( 3*32+ 6) /* "" P3 */
#define X86_FEATURE_P4			( 3*32+ 7) /* "" P4 */
#define X86_FEATURE_CONSTANT_TSC	( 3*32+ 8) /* TSC ticks at a constant rate */
#define X86_FEATURE_UP			( 3*32+ 9) /* SMP kernel running on UP */
#define X86_FEATURE_ART			( 3*32+10) /* Always running timer (ART) */
#define X86_FEATURE_ARCH_PERFMON	( 3*32+11) /* Intel Architectural PerfMon */
#define X86_FEATURE_PEBS		( 3*32+12) /* Precise-Event Based Sampling */
#define X86_FEATURE_BTS			( 3*32+13) /* Branch Trace Store */
#define X86_FEATURE_SYSCALL32		( 3*32+14) /* "" syscall in IA32 userspace */
#define X86_FEATURE_SYSENTER32		( 3*32+15) /* "" sysenter in IA32 userspace */
#define X86_FEATURE_REP_GOOD		( 3*32+16) /* REP microcode works well */
#define X86_FEATURE_MFENCE_RDTSC	( 3*32+17) /* "" MFENCE synchronizes RDTSC */
#define X86_FEATURE_LFENCE_RDTSC	( 3*32+18) /* "" LFENCE synchronizes RDTSC */
#define X86_FEATURE_ACC_POWER		( 3*32+19) /* AMD Accumulated Power Mechanism */
#define X86_FEATURE_NOPL		( 3*32+20) /* The NOPL (0F 1F) instructions */
#define X86_FEATURE_ALWAYS		( 3*32+21) /* "" Always-present feature */
#define X86_FEATURE_XTOPOLOGY		( 3*32+22) /* CPU topology enum extensions */
#define X86_FEATURE_TSC_RELIABLE	( 3*32+23) /* TSC is known to be reliable */
#define X86_FEATURE_NONSTOP_TSC		( 3*32+24) /* TSC does not stop in C states */
#define X86_FEATURE_CPUID		( 3*32+25) /* CPU has CPUID instruction itself */
#define X86_FEATURE_EXTD_APICID		( 3*32+26) /* Extended APICID (8 bits) */
#define X86_FEATURE_AMD_DCM		( 3*32+27) /* AMD multi-node processor */
#define X86_FEATURE_APERFMPERF		( 3*32+28) /* P-State hardware coordination feedback capability (APERF/MPERF MSRs) */
#define X86_FEATURE_NONSTOP_TSC_S3	( 3*32+30) /* TSC doesn't stop in S3 state */
#define X86_FEATURE_TSC_KNOWN_FREQ	( 3*32+31) /* TSC has known frequency */

/* Intel-defined CPU features, CPUID level 0x00000001 (ECX), word 4 */
#define X86_FEATURE_XMM3		( 4*32+ 0) /* "pni" SSE-3 */
#define X86_FEATURE_PCLMULQDQ		( 4*32+ 1) /* PCLMULQDQ instruction */
#define X86_FEATURE_DTES64		( 4*32+ 2) /* 64-bit Debug Store */
#define X86_FEATURE_MWAIT		( 4*32+ 3) /* "monitor" MONITOR/MWAIT support */
#define X86_FEATURE_DSCPL		( 4*32+ 4) /* "ds_cpl" CPL-qualified (filtered) Debug Store */
#define X86_FEATURE_VMX			( 4*32+ 5) /* Hardware virtualization */
#define X86_FEATURE_SMX			( 4*32+ 6) /* Safer Mode eXtensions */
#define X86_FEATURE_EST			( 4*32+ 7) /* Enhanced SpeedStep */
#define X86_FEATURE_TM2			( 4*32+ 8) /* Thermal Monitor 2 */
#define X86_FEATURE_SSSE3		( 4*32+ 9) /* Supplemental SSE-3 */
#define X86_FEATURE_CID			( 4*32+10) /* Context ID */
#define X86_FEATURE_SDBG		( 4*32+11) /* Silicon Debug */
#define X86_FEATURE_FMA			( 4*32+12) /* Fused multiply-add */
#define X86_FEATURE_CX16		( 4*32+13) /* CMPXCHG16B instruction */
#define X86_FEATURE_XTPR		( 4*32+14) /* Send Task Priority Messages */
#define X86_FEATURE_PDCM		( 4*32+15) /* Perf/Debug Capabilities MSR */
#define X86_FEATURE_PCID		( 4*32+17) /* Process Context Identifiers */
#define X86_FEATURE_DCA			( 4*32+18) /* Direct Cache Access */
#define X86_FEATURE_XMM4_1		( 4*32+19) /* "sse4_1" SSE-4.1 */
#define X86_FEATURE_XMM4_2		( 4*32+20) /* "sse4_2" SSE-4.2 */
#define X86_FEATURE_X2APIC		( 4*32+21) /* X2APIC */
#define X86_FEATURE_MOVBE		( 4*32+22) /* MOVBE instruction */
#define X86_FEATURE_POPCNT		( 4*32+23) /* POPCNT instruction */
#define X86_FEATURE_TSC_DEADLINE_TIMER	( 4*32+24) /* TSC deadline timer */
#define X86_FEATURE_AES			( 4*32+25) /* AES instructions */
#define X86_FEATURE_XSAVE		( 4*32+26) /* XSAVE/XRSTOR/XSETBV/XGETBV instructions */
#define X86_FEATURE_OSXSAVE		( 4*32+27) /* "" XSAVE instruction enabled in the OS */
#define X86_FEATURE_AVX			( 4*32+28) /* Advanced Vector Extensions */
#define X86_FEATURE_F16C		( 4*32+29) /* 16-bit FP conversions */
#define X86_FEATURE_RDRAND		( 4*32+30) /* RDRAND instruction */
#define X86_FEATURE_HYPERVISOR		( 4*32+31) /* Running on a hypervisor */

/* VIA/Cyrix/Centaur-defined CPU features, CPUID level 0xC0000001, word 5 */
#define X86_FEATURE_XSTORE		( 5*32+ 2) /* "rng" RNG present (xstore) */
#define X86_FEATURE_XSTORE_EN		( 5*32+ 3) /* "rng_en" RNG enabled */
#define X86_FEATURE_XCRYPT		( 5*32+ 6) /* "ace" on-CPU crypto (xcrypt) */
#define X86_FEATURE_XCRYPT_EN		( 5*32+ 7) /* "ace_en" on-CPU crypto enabled */
#define X86_FEATURE_ACE2		( 5*32+ 8) /* Advanced Cryptography Engine v2 */
#define X86_FEATURE_ACE2_EN		( 5*32+ 9) /* ACE v2 enabled */
#define X86_FEATURE_PHE			( 5*32+10) /* PadLock Hash Engine */
#define X86_FEATURE_PHE_EN		( 5*32+11) /* PHE enabled */
#define X86_FEATURE_PMM			( 5*32+12) /* PadLock Montgomery Multiplier */
#define X86_FEATURE_PMM_EN		( 5*32+13) /* PMM enabled */

/* More extended AMD flags: CPUID level 0x80000001, ECX, word 6 */
#define X86_FEATURE_LAHF_LM		( 6*32+ 0) /* LAHF/SAHF in long mode */
#define X86_FEATURE_CMP_LEGACY		( 6*32+ 1) /* If yes HyperThreading not valid */
#define X86_FEATURE_SVM			( 6*32+ 2) /* Secure Virtual Machine */
#define X86_FEATURE_EXTAPIC		( 6*32+ 3) /* Extended APIC space */
#define X86_FEATURE_CR8_LEGACY		( 6*32+ 4) /* CR8 in 32-bit mode */
#define X86_FEATURE_ABM			( 6*32+ 5) /* Advanced bit manipulation */
#define X86_FEATURE_SSE4A		( 6*32+ 6) /* SSE-4A */
#define X86_FEATURE_MISALIGNSSE		( 6*32+ 7) /* Misaligned SSE mode */
#define X86_FEATURE_3DNOWPREFETCH	( 6*32+ 8) /* 3DNow prefetch instructions */
#define X86_FEATURE_OSVW		( 6*32+ 9) /* OS Visible Workaround */
#define X86_FEATURE_IBS			( 6*32+10) /* Instruction Based Sampling */
#define X86_FEATURE_XOP			( 6*32+11) /* extended AVX instructions */
#define X86_FEATURE_SKINIT		( 6*32+12) /* SKINIT/STGI instructions */
#define X86_FEATURE_WDT			( 6*32+13) /* Watchdog timer */
#define X86_FEATURE_LWP			( 6*32+15) /* Light Weight Profiling */
#define X86_FEATURE_FMA4		( 6*32+16) /* 4 operands MAC instructions */
#define X86_FEATURE_TCE			( 6*32+17) /* Translation Cache Extension */
#define X86_FEATURE_NODEID_MSR		( 6*32+19) /* NodeId MSR */
#define X86_FEATURE_TBM			( 6*32+21) /* Trailing Bit Manipulations */
#define X86_FEATURE_TOPOEXT		( 6*32+22) /* Topology extensions CPUID leafs */
#define X86_FEATURE_PERFCTR_CORE	( 6*32+23) /* Core performance counter extensions */
#define X86_FEATURE_PERFCTR_NB		( 6*32+24) /* NB performance counter extensions */
#define X86_FEATURE_BPEXT		( 6*32+26) /* Data breakpoint extension */
#define X86_FEATURE_PTSC		( 6*32+27) /* Performance time-stamp counter */
#define X86_FEATURE_PERFCTR_LLC		( 6*32+28) /* Last Level Cache performance counter extensions */
#define X86_FEATURE_MWAITX		( 6*32+29) /* MWAIT extension (MONITORX/MWAITX instructions) */

/*
 * Auxiliary flags: Linux defined - For features scattered in various
 * CPUID levels like 0x6, 0xA etc, word 7.
 *
 * Reuse free bits when adding new feature flags!
 */
#define X86_FEATURE_RING3MWAIT		( 7*32+ 0) /* Ring 3 MONITOR/MWAIT instructions */
#define X86_FEATURE_CPUID_FAULT		( 7*32+ 1) /* Intel CPUID faulting */
#define X86_FEATURE_CPB			( 7*32+ 2) /* AMD Core Performance Boost */
#define X86_FEATURE_EPB			( 7*32+ 3) /* IA32_ENERGY_PERF_BIAS support */
#define X86_FEATURE_CAT_L3		( 7*32+ 4) /* Cache Allocation Technology L3 */
#define X86_FEATURE_CAT_L2		( 7*32+ 5) /* Cache Allocation Technology L2 */
#define X86_FEATURE_CDP_L3		( 7*32+ 6) /* Code and Data Prioritization L3 */
<<<<<<< HEAD
#define X86_FEATURE_INVPCID_SINGLE	( 7*32+ 7) /* Effectively INVPCID && CR4.PCIDE=1 */
=======
>>>>>>> 876baffd

#define X86_FEATURE_HW_PSTATE		( 7*32+ 8) /* AMD HW-PState */
#define X86_FEATURE_PROC_FEEDBACK	( 7*32+ 9) /* AMD ProcFeedbackInterface */
#define X86_FEATURE_SME			( 7*32+10) /* AMD Secure Memory Encryption */
<<<<<<< HEAD
#define X86_FEATURE_PTI			( 7*32+11) /* Kernel Page Table Isolation enabled */
#define X86_FEATURE_RETPOLINE		( 7*32+12) /* Generic Retpoline mitigation for Spectre variant 2 */
#define X86_FEATURE_RETPOLINE_AMD	( 7*32+13) /* AMD Retpoline mitigation for Spectre variant 2 */
#define X86_FEATURE_INTEL_PPIN		( 7*32+14) /* Intel Processor Inventory Number */
#define X86_FEATURE_INTEL_PT		( 7*32+15) /* Intel Processor Trace */
#define X86_FEATURE_AVX512_4VNNIW	( 7*32+16) /* AVX-512 Neural Network Instructions */
#define X86_FEATURE_AVX512_4FMAPS	( 7*32+17) /* AVX-512 Multiply Accumulation Single precision */

=======
#define X86_FEATURE_SEV			( 7*32+11) /* AMD Secure Encrypted Virtualization */

#define X86_FEATURE_INTEL_PPIN		( 7*32+14) /* Intel Processor Inventory Number */
#define X86_FEATURE_AVX512_4VNNIW	( 7*32+16) /* AVX-512 Neural Network Instructions */
#define X86_FEATURE_AVX512_4FMAPS	( 7*32+17) /* AVX-512 Multiply Accumulation Single precision */

>>>>>>> 876baffd
#define X86_FEATURE_MBA			( 7*32+18) /* Memory Bandwidth Allocation */

/* Virtualization flags: Linux defined, word 8 */
#define X86_FEATURE_TPR_SHADOW		( 8*32+ 0) /* Intel TPR Shadow */
#define X86_FEATURE_VNMI		( 8*32+ 1) /* Intel Virtual NMI */
#define X86_FEATURE_FLEXPRIORITY	( 8*32+ 2) /* Intel FlexPriority */
#define X86_FEATURE_EPT			( 8*32+ 3) /* Intel Extended Page Table */
#define X86_FEATURE_VPID		( 8*32+ 4) /* Intel Virtual Processor ID */

#define X86_FEATURE_VMMCALL		( 8*32+15) /* Prefer VMMCALL to VMCALL */
#define X86_FEATURE_XENPV		( 8*32+16) /* "" Xen paravirtual guest */


/* Intel-defined CPU features, CPUID level 0x00000007:0 (EBX), word 9 */
#define X86_FEATURE_FSGSBASE		( 9*32+ 0) /* RDFSBASE, WRFSBASE, RDGSBASE, WRGSBASE instructions*/
#define X86_FEATURE_TSC_ADJUST		( 9*32+ 1) /* TSC adjustment MSR 0x3B */
#define X86_FEATURE_BMI1		( 9*32+ 3) /* 1st group bit manipulation extensions */
#define X86_FEATURE_HLE			( 9*32+ 4) /* Hardware Lock Elision */
#define X86_FEATURE_AVX2		( 9*32+ 5) /* AVX2 instructions */
#define X86_FEATURE_SMEP		( 9*32+ 7) /* Supervisor Mode Execution Protection */
#define X86_FEATURE_BMI2		( 9*32+ 8) /* 2nd group bit manipulation extensions */
#define X86_FEATURE_ERMS		( 9*32+ 9) /* Enhanced REP MOVSB/STOSB instructions */
#define X86_FEATURE_INVPCID		( 9*32+10) /* Invalidate Processor Context ID */
#define X86_FEATURE_RTM			( 9*32+11) /* Restricted Transactional Memory */
#define X86_FEATURE_CQM			( 9*32+12) /* Cache QoS Monitoring */
#define X86_FEATURE_MPX			( 9*32+14) /* Memory Protection Extension */
#define X86_FEATURE_RDT_A		( 9*32+15) /* Resource Director Technology Allocation */
#define X86_FEATURE_AVX512F		( 9*32+16) /* AVX-512 Foundation */
#define X86_FEATURE_AVX512DQ		( 9*32+17) /* AVX-512 DQ (Double/Quad granular) Instructions */
#define X86_FEATURE_RDSEED		( 9*32+18) /* RDSEED instruction */
#define X86_FEATURE_ADX			( 9*32+19) /* ADCX and ADOX instructions */
#define X86_FEATURE_SMAP		( 9*32+20) /* Supervisor Mode Access Prevention */
#define X86_FEATURE_AVX512IFMA		( 9*32+21) /* AVX-512 Integer Fused Multiply-Add instructions */
#define X86_FEATURE_CLFLUSHOPT		( 9*32+23) /* CLFLUSHOPT instruction */
#define X86_FEATURE_CLWB		( 9*32+24) /* CLWB instruction */
<<<<<<< HEAD
=======
#define X86_FEATURE_INTEL_PT		( 9*32+25) /* Intel Processor Trace */
>>>>>>> 876baffd
#define X86_FEATURE_AVX512PF		( 9*32+26) /* AVX-512 Prefetch */
#define X86_FEATURE_AVX512ER		( 9*32+27) /* AVX-512 Exponential and Reciprocal */
#define X86_FEATURE_AVX512CD		( 9*32+28) /* AVX-512 Conflict Detection */
#define X86_FEATURE_SHA_NI		( 9*32+29) /* SHA1/SHA256 Instruction Extensions */
#define X86_FEATURE_AVX512BW		( 9*32+30) /* AVX-512 BW (Byte/Word granular) Instructions */
#define X86_FEATURE_AVX512VL		( 9*32+31) /* AVX-512 VL (128/256 Vector Length) Extensions */

/* Extended state features, CPUID level 0x0000000d:1 (EAX), word 10 */
#define X86_FEATURE_XSAVEOPT		(10*32+ 0) /* XSAVEOPT instruction */
#define X86_FEATURE_XSAVEC		(10*32+ 1) /* XSAVEC instruction */
#define X86_FEATURE_XGETBV1		(10*32+ 2) /* XGETBV with ECX = 1 instruction */
#define X86_FEATURE_XSAVES		(10*32+ 3) /* XSAVES/XRSTORS instructions */

/* Intel-defined CPU QoS Sub-leaf, CPUID level 0x0000000F:0 (EDX), word 11 */
#define X86_FEATURE_CQM_LLC		(11*32+ 1) /* LLC QoS if 1 */

/* Intel-defined CPU QoS Sub-leaf, CPUID level 0x0000000F:1 (EDX), word 12 */
#define X86_FEATURE_CQM_OCCUP_LLC	(12*32+ 0) /* LLC occupancy monitoring */
#define X86_FEATURE_CQM_MBM_TOTAL	(12*32+ 1) /* LLC Total MBM monitoring */
#define X86_FEATURE_CQM_MBM_LOCAL	(12*32+ 2) /* LLC Local MBM monitoring */

/* AMD-defined CPU features, CPUID level 0x80000008 (EBX), word 13 */
#define X86_FEATURE_CLZERO		(13*32+ 0) /* CLZERO instruction */
#define X86_FEATURE_IRPERF		(13*32+ 1) /* Instructions Retired Count */
#define X86_FEATURE_XSAVEERPTR		(13*32+ 2) /* Always save/restore FP error pointers */

/* Thermal and Power Management Leaf, CPUID level 0x00000006 (EAX), word 14 */
#define X86_FEATURE_DTHERM		(14*32+ 0) /* Digital Thermal Sensor */
#define X86_FEATURE_IDA			(14*32+ 1) /* Intel Dynamic Acceleration */
#define X86_FEATURE_ARAT		(14*32+ 2) /* Always Running APIC Timer */
#define X86_FEATURE_PLN			(14*32+ 4) /* Intel Power Limit Notification */
#define X86_FEATURE_PTS			(14*32+ 6) /* Intel Package Thermal Status */
#define X86_FEATURE_HWP			(14*32+ 7) /* Intel Hardware P-states */
#define X86_FEATURE_HWP_NOTIFY		(14*32+ 8) /* HWP Notification */
#define X86_FEATURE_HWP_ACT_WINDOW	(14*32+ 9) /* HWP Activity Window */
#define X86_FEATURE_HWP_EPP		(14*32+10) /* HWP Energy Perf. Preference */
#define X86_FEATURE_HWP_PKG_REQ		(14*32+11) /* HWP Package Level Request */

/* AMD SVM Feature Identification, CPUID level 0x8000000a (EDX), word 15 */
#define X86_FEATURE_NPT			(15*32+ 0) /* Nested Page Table support */
#define X86_FEATURE_LBRV		(15*32+ 1) /* LBR Virtualization support */
#define X86_FEATURE_SVML		(15*32+ 2) /* "svm_lock" SVM locking MSR */
#define X86_FEATURE_NRIPS		(15*32+ 3) /* "nrip_save" SVM next_rip save */
#define X86_FEATURE_TSCRATEMSR		(15*32+ 4) /* "tsc_scale" TSC scaling support */
#define X86_FEATURE_VMCBCLEAN		(15*32+ 5) /* "vmcb_clean" VMCB clean bits support */
#define X86_FEATURE_FLUSHBYASID		(15*32+ 6) /* flush-by-ASID support */
#define X86_FEATURE_DECODEASSISTS	(15*32+ 7) /* Decode Assists support */
#define X86_FEATURE_PAUSEFILTER		(15*32+10) /* filtered pause intercept */
#define X86_FEATURE_PFTHRESHOLD		(15*32+12) /* pause filter threshold */
#define X86_FEATURE_AVIC		(15*32+13) /* Virtual Interrupt Controller */
#define X86_FEATURE_V_VMSAVE_VMLOAD	(15*32+15) /* Virtual VMSAVE VMLOAD */
#define X86_FEATURE_VGIF		(15*32+16) /* Virtual GIF */

/* Intel-defined CPU features, CPUID level 0x00000007:0 (ECX), word 16 */
#define X86_FEATURE_AVX512VBMI		(16*32+ 1) /* AVX512 Vector Bit Manipulation instructions*/
#define X86_FEATURE_UMIP		(16*32+ 2) /* User Mode Instruction Protection */
#define X86_FEATURE_PKU			(16*32+ 3) /* Protection Keys for Userspace */
#define X86_FEATURE_OSPKE		(16*32+ 4) /* OS Protection Keys Enable */
#define X86_FEATURE_AVX512_VBMI2	(16*32+ 6) /* Additional AVX512 Vector Bit Manipulation Instructions */
#define X86_FEATURE_GFNI		(16*32+ 8) /* Galois Field New Instructions */
#define X86_FEATURE_VAES		(16*32+ 9) /* Vector AES */
#define X86_FEATURE_VPCLMULQDQ		(16*32+10) /* Carry-Less Multiplication Double Quadword */
#define X86_FEATURE_AVX512_VNNI		(16*32+11) /* Vector Neural Network Instructions */
#define X86_FEATURE_AVX512_BITALG	(16*32+12) /* Support for VPOPCNT[B,W] and VPSHUF-BITQMB instructions */
#define X86_FEATURE_AVX512_VPOPCNTDQ	(16*32+14) /* POPCNT for vectors of DW/QW */
#define X86_FEATURE_LA57		(16*32+16) /* 5-level page tables */
#define X86_FEATURE_RDPID		(16*32+22) /* RDPID instruction */

/* AMD-defined CPU features, CPUID level 0x80000007 (EBX), word 17 */
#define X86_FEATURE_OVERFLOW_RECOV	(17*32+ 0) /* MCA overflow recovery support */
#define X86_FEATURE_SUCCOR		(17*32+ 1) /* Uncorrectable error containment and recovery */
#define X86_FEATURE_SMCA		(17*32+ 3) /* Scalable MCA */

/*
 * BUG word(s)
 */
#define X86_BUG(x)			(NCAPINTS*32 + (x))

#define X86_BUG_F00F			X86_BUG(0) /* Intel F00F */
#define X86_BUG_FDIV			X86_BUG(1) /* FPU FDIV */
#define X86_BUG_COMA			X86_BUG(2) /* Cyrix 6x86 coma */
#define X86_BUG_AMD_TLB_MMATCH		X86_BUG(3) /* "tlb_mmatch" AMD Erratum 383 */
#define X86_BUG_AMD_APIC_C1E		X86_BUG(4) /* "apic_c1e" AMD Erratum 400 */
#define X86_BUG_11AP			X86_BUG(5) /* Bad local APIC aka 11AP */
#define X86_BUG_FXSAVE_LEAK		X86_BUG(6) /* FXSAVE leaks FOP/FIP/FOP */
#define X86_BUG_CLFLUSH_MONITOR		X86_BUG(7) /* AAI65, CLFLUSH required before MONITOR */
#define X86_BUG_SYSRET_SS_ATTRS		X86_BUG(8) /* SYSRET doesn't fix up SS attrs */
#ifdef CONFIG_X86_32
/*
 * 64-bit kernels don't use X86_BUG_ESPFIX.  Make the define conditional
 * to avoid confusion.
 */
#define X86_BUG_ESPFIX			X86_BUG(9) /* "" IRET to 16-bit SS corrupts ESP/RSP high bits */
#endif
#define X86_BUG_NULL_SEG		X86_BUG(10) /* Nulling a selector preserves the base */
#define X86_BUG_SWAPGS_FENCE		X86_BUG(11) /* SWAPGS without input dep on GS */
#define X86_BUG_MONITOR			X86_BUG(12) /* IPI required to wake up remote CPU */
#define X86_BUG_AMD_E400		X86_BUG(13) /* CPU is among the affected by Erratum 400 */
<<<<<<< HEAD
#define X86_BUG_CPU_MELTDOWN		X86_BUG(14) /* CPU is affected by meltdown attack and needs kernel page table isolation */
#define X86_BUG_SPECTRE_V1		X86_BUG(15) /* CPU is affected by Spectre variant 1 attack with conditional branches */
#define X86_BUG_SPECTRE_V2		X86_BUG(16) /* CPU is affected by Spectre variant 2 attack with indirect branches */
=======
>>>>>>> 876baffd

#endif /* _ASM_X86_CPUFEATURES_H */<|MERGE_RESOLUTION|>--- conflicted
+++ resolved
@@ -197,31 +197,19 @@
 #define X86_FEATURE_CAT_L3		( 7*32+ 4) /* Cache Allocation Technology L3 */
 #define X86_FEATURE_CAT_L2		( 7*32+ 5) /* Cache Allocation Technology L2 */
 #define X86_FEATURE_CDP_L3		( 7*32+ 6) /* Code and Data Prioritization L3 */
-<<<<<<< HEAD
 #define X86_FEATURE_INVPCID_SINGLE	( 7*32+ 7) /* Effectively INVPCID && CR4.PCIDE=1 */
-=======
->>>>>>> 876baffd
 
 #define X86_FEATURE_HW_PSTATE		( 7*32+ 8) /* AMD HW-PState */
 #define X86_FEATURE_PROC_FEEDBACK	( 7*32+ 9) /* AMD ProcFeedbackInterface */
 #define X86_FEATURE_SME			( 7*32+10) /* AMD Secure Memory Encryption */
-<<<<<<< HEAD
 #define X86_FEATURE_PTI			( 7*32+11) /* Kernel Page Table Isolation enabled */
 #define X86_FEATURE_RETPOLINE		( 7*32+12) /* Generic Retpoline mitigation for Spectre variant 2 */
 #define X86_FEATURE_RETPOLINE_AMD	( 7*32+13) /* AMD Retpoline mitigation for Spectre variant 2 */
 #define X86_FEATURE_INTEL_PPIN		( 7*32+14) /* Intel Processor Inventory Number */
-#define X86_FEATURE_INTEL_PT		( 7*32+15) /* Intel Processor Trace */
+#define X86_FEATURE_SEV			( 7*32+15) /* AMD Secure Encrypted Virtualization */
 #define X86_FEATURE_AVX512_4VNNIW	( 7*32+16) /* AVX-512 Neural Network Instructions */
 #define X86_FEATURE_AVX512_4FMAPS	( 7*32+17) /* AVX-512 Multiply Accumulation Single precision */
 
-=======
-#define X86_FEATURE_SEV			( 7*32+11) /* AMD Secure Encrypted Virtualization */
-
-#define X86_FEATURE_INTEL_PPIN		( 7*32+14) /* Intel Processor Inventory Number */
-#define X86_FEATURE_AVX512_4VNNIW	( 7*32+16) /* AVX-512 Neural Network Instructions */
-#define X86_FEATURE_AVX512_4FMAPS	( 7*32+17) /* AVX-512 Multiply Accumulation Single precision */
-
->>>>>>> 876baffd
 #define X86_FEATURE_MBA			( 7*32+18) /* Memory Bandwidth Allocation */
 
 /* Virtualization flags: Linux defined, word 8 */
@@ -257,10 +245,7 @@
 #define X86_FEATURE_AVX512IFMA		( 9*32+21) /* AVX-512 Integer Fused Multiply-Add instructions */
 #define X86_FEATURE_CLFLUSHOPT		( 9*32+23) /* CLFLUSHOPT instruction */
 #define X86_FEATURE_CLWB		( 9*32+24) /* CLWB instruction */
-<<<<<<< HEAD
-=======
 #define X86_FEATURE_INTEL_PT		( 9*32+25) /* Intel Processor Trace */
->>>>>>> 876baffd
 #define X86_FEATURE_AVX512PF		( 9*32+26) /* AVX-512 Prefetch */
 #define X86_FEATURE_AVX512ER		( 9*32+27) /* AVX-512 Exponential and Reciprocal */
 #define X86_FEATURE_AVX512CD		( 9*32+28) /* AVX-512 Conflict Detection */
@@ -359,11 +344,8 @@
 #define X86_BUG_SWAPGS_FENCE		X86_BUG(11) /* SWAPGS without input dep on GS */
 #define X86_BUG_MONITOR			X86_BUG(12) /* IPI required to wake up remote CPU */
 #define X86_BUG_AMD_E400		X86_BUG(13) /* CPU is among the affected by Erratum 400 */
-<<<<<<< HEAD
 #define X86_BUG_CPU_MELTDOWN		X86_BUG(14) /* CPU is affected by meltdown attack and needs kernel page table isolation */
 #define X86_BUG_SPECTRE_V1		X86_BUG(15) /* CPU is affected by Spectre variant 1 attack with conditional branches */
 #define X86_BUG_SPECTRE_V2		X86_BUG(16) /* CPU is affected by Spectre variant 2 attack with indirect branches */
-=======
->>>>>>> 876baffd
 
 #endif /* _ASM_X86_CPUFEATURES_H */