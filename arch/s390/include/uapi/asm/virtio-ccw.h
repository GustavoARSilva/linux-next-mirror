--- conflicted
+++ resolved
@@ -1,8 +1,4 @@
-<<<<<<< HEAD
-/* SPDX-License-Identifier: GPL-2.0 WITH Linux-syscall-note */
-=======
 /* SPDX-License-Identifier: ((GPL-2.0 WITH Linux-syscall-note) OR BSD-3-Clause) */
->>>>>>> bcc04516
 /*
  * Definitions for virtio-ccw devices.
  *
