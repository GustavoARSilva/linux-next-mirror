/*
 * linux/kernel/posix-timers.c
 *
 *
 * 2002-10-15  Posix Clocks & timers
 *                           by George Anzinger george@mvista.com
 *
 *			     Copyright (C) 2002 2003 by MontaVista Software.
 *
 * 2004-06-01  Fix CLOCK_REALTIME clock/timer TIMER_ABSTIME bug.
 *			     Copyright (C) 2004 Boris Hu
 *
 * This program is free software; you can redistribute it and/or modify
 * it under the terms of the GNU General Public License as published by
 * the Free Software Foundation; either version 2 of the License, or (at
 * your option) any later version.
 *
 * This program is distributed in the hope that it will be useful, but
 * WITHOUT ANY WARRANTY; without even the implied warranty of
 * MERCHANTABILITY or FITNESS FOR A PARTICULAR PURPOSE. See the GNU
 * General Public License for more details.

 * You should have received a copy of the GNU General Public License
 * along with this program; if not, write to the Free Software
 * Foundation, Inc., 675 Mass Ave, Cambridge, MA 02139, USA.
 *
 * MontaVista Software | 1237 East Arques Avenue | Sunnyvale | CA 94085 | USA
 */

/* These are all the functions necessary to implement
 * POSIX clocks & timers
 */
#include <linux/mm.h>
#include <linux/interrupt.h>
#include <linux/slab.h>
#include <linux/time.h>
#include <linux/mutex.h>
#include <linux/sched/task.h>

#include <linux/uaccess.h>
#include <linux/list.h>
#include <linux/init.h>
#include <linux/compiler.h>
#include <linux/hash.h>
#include <linux/posix-clock.h>
#include <linux/posix-timers.h>
#include <linux/syscalls.h>
#include <linux/wait.h>
#include <linux/workqueue.h>
#include <linux/export.h>
#include <linux/hashtable.h>
#include <linux/compat.h>

#include "timekeeping.h"
#include "posix-timers.h"

/*
 * Management arrays for POSIX timers. Timers are now kept in static hash table
 * with 512 entries.
 * Timer ids are allocated by local routine, which selects proper hash head by
 * key, constructed from current->signal address and per signal struct counter.
 * This keeps timer ids unique per process, but now they can intersect between
 * processes.
 */

/*
 * Lets keep our timers in a slab cache :-)
 */
static struct kmem_cache *posix_timers_cache;

static DEFINE_HASHTABLE(posix_timers_hashtable, 9);
static DEFINE_SPINLOCK(hash_lock);

static const struct k_clock * const posix_clocks[];
static const struct k_clock *clockid_to_kclock(const clockid_t id);
static const struct k_clock clock_realtime, clock_monotonic;

/*
 * we assume that the new SIGEV_THREAD_ID shares no bits with the other
 * SIGEV values.  Here we put out an error if this assumption fails.
 */
#if SIGEV_THREAD_ID != (SIGEV_THREAD_ID & \
                       ~(SIGEV_SIGNAL | SIGEV_NONE | SIGEV_THREAD))
#error "SIGEV_THREAD_ID must not share bit with other SIGEV values!"
#endif

/*
 * parisc wants ENOTSUP instead of EOPNOTSUPP
 */
#ifndef ENOTSUP
# define ENANOSLEEP_NOTSUP EOPNOTSUPP
#else
# define ENANOSLEEP_NOTSUP ENOTSUP
#endif

/*
 * The timer ID is turned into a timer address by idr_find().
 * Verifying a valid ID consists of:
 *
 * a) checking that idr_find() returns other than -1.
 * b) checking that the timer id matches the one in the timer itself.
 * c) that the timer owner is in the callers thread group.
 */

/*
 * CLOCKs: The POSIX standard calls for a couple of clocks and allows us
 *	    to implement others.  This structure defines the various
 *	    clocks.
 *
 * RESOLUTION: Clock resolution is used to round up timer and interval
 *	    times, NOT to report clock times, which are reported with as
 *	    much resolution as the system can muster.  In some cases this
 *	    resolution may depend on the underlying clock hardware and
 *	    may not be quantifiable until run time, and only then is the
 *	    necessary code is written.	The standard says we should say
 *	    something about this issue in the documentation...
 *
 * FUNCTIONS: The CLOCKs structure defines possible functions to
 *	    handle various clock functions.
 *
 *	    The standard POSIX timer management code assumes the
 *	    following: 1.) The k_itimer struct (sched.h) is used for
 *	    the timer.  2.) The list, it_lock, it_clock, it_id and
 *	    it_pid fields are not modified by timer code.
 *
 * Permissions: It is assumed that the clock_settime() function defined
 *	    for each clock will take care of permission checks.	 Some
 *	    clocks may be set able by any user (i.e. local process
 *	    clocks) others not.	 Currently the only set able clock we
 *	    have is CLOCK_REALTIME and its high res counter part, both of
 *	    which we beg off on and pass to do_sys_settimeofday().
 */
static struct k_itimer *__lock_timer(timer_t timer_id, unsigned long *flags);

#define lock_timer(tid, flags)						   \
({	struct k_itimer *__timr;					   \
	__cond_lock(&__timr->it_lock, __timr = __lock_timer(tid, flags));  \
	__timr;								   \
})

static int hash(struct signal_struct *sig, unsigned int nr)
{
	return hash_32(hash32_ptr(sig) ^ nr, HASH_BITS(posix_timers_hashtable));
}

static struct k_itimer *__posix_timers_find(struct hlist_head *head,
					    struct signal_struct *sig,
					    timer_t id)
{
	struct k_itimer *timer;

	hlist_for_each_entry_rcu(timer, head, t_hash) {
		if ((timer->it_signal == sig) && (timer->it_id == id))
			return timer;
	}
	return NULL;
}

static struct k_itimer *posix_timer_by_id(timer_t id)
{
	struct signal_struct *sig = current->signal;
	struct hlist_head *head = &posix_timers_hashtable[hash(sig, id)];

	return __posix_timers_find(head, sig, id);
}

static int posix_timer_add(struct k_itimer *timer)
{
	struct signal_struct *sig = current->signal;
	int first_free_id = sig->posix_timer_id;
	struct hlist_head *head;
	int ret = -ENOENT;

	do {
		spin_lock(&hash_lock);
		head = &posix_timers_hashtable[hash(sig, sig->posix_timer_id)];
		if (!__posix_timers_find(head, sig, sig->posix_timer_id)) {
			hlist_add_head_rcu(&timer->t_hash, head);
			ret = sig->posix_timer_id;
		}
		if (++sig->posix_timer_id < 0)
			sig->posix_timer_id = 0;
		if ((sig->posix_timer_id == first_free_id) && (ret == -ENOENT))
			/* Loop over all possible ids completed */
			ret = -EAGAIN;
		spin_unlock(&hash_lock);
	} while (ret == -ENOENT);
	return ret;
}

static inline void unlock_timer(struct k_itimer *timr, unsigned long flags)
{
	spin_unlock_irqrestore(&timr->it_lock, flags);
}

/* Get clock_realtime */
static int posix_clock_realtime_get(clockid_t which_clock, struct timespec64 *tp)
{
	ktime_get_real_ts64(tp);
	return 0;
}

/* Set clock_realtime */
static int posix_clock_realtime_set(const clockid_t which_clock,
				    const struct timespec64 *tp)
{
	return do_sys_settimeofday64(tp, NULL);
}

static int posix_clock_realtime_adj(const clockid_t which_clock,
				    struct timex *t)
{
	return do_adjtimex(t);
}

/*
 * Get monotonic time for posix timers
 */
static int posix_ktime_get_ts(clockid_t which_clock, struct timespec64 *tp)
{
	ktime_get_ts64(tp);
	return 0;
}

/*
 * Get monotonic-raw time for posix timers
 */
static int posix_get_monotonic_raw(clockid_t which_clock, struct timespec64 *tp)
{
	getrawmonotonic64(tp);
	return 0;
}


static int posix_get_realtime_coarse(clockid_t which_clock, struct timespec64 *tp)
{
	*tp = current_kernel_time64();
	return 0;
}

static int posix_get_monotonic_coarse(clockid_t which_clock,
						struct timespec64 *tp)
{
	*tp = get_monotonic_coarse64();
	return 0;
}

static int posix_get_coarse_res(const clockid_t which_clock, struct timespec64 *tp)
{
	*tp = ktime_to_timespec64(KTIME_LOW_RES);
	return 0;
}

static int posix_get_boottime(const clockid_t which_clock, struct timespec64 *tp)
{
	get_monotonic_boottime64(tp);
	return 0;
}

static int posix_get_tai(clockid_t which_clock, struct timespec64 *tp)
{
	timekeeping_clocktai64(tp);
	return 0;
}

static int posix_get_hrtimer_res(clockid_t which_clock, struct timespec64 *tp)
{
	tp->tv_sec = 0;
	tp->tv_nsec = hrtimer_resolution;
	return 0;
}

/*
 * Initialize everything, well, just everything in Posix clocks/timers ;)
 */
static __init int init_posix_timers(void)
{
	posix_timers_cache = kmem_cache_create("posix_timers_cache",
					sizeof (struct k_itimer), 0, SLAB_PANIC,
					NULL);
	return 0;
}
__initcall(init_posix_timers);

static void common_hrtimer_rearm(struct k_itimer *timr)
{
	struct hrtimer *timer = &timr->it.real.timer;

	if (!timr->it_interval)
		return;

	timr->it_overrun += (unsigned int) hrtimer_forward(timer,
						timer->base->get_time(),
						timr->it_interval);
	hrtimer_restart(timer);
}

/*
 * This function is exported for use by the signal deliver code.  It is
 * called just prior to the info block being released and passes that
 * block to us.  It's function is to update the overrun entry AND to
 * restart the timer.  It should only be called if the timer is to be
 * restarted (i.e. we have flagged this in the sys_private entry of the
 * info block).
 *
 * To protect against the timer going away while the interrupt is queued,
 * we require that the it_requeue_pending flag be set.
 */
void posixtimer_rearm(struct siginfo *info)
{
	struct k_itimer *timr;
	unsigned long flags;

	timr = lock_timer(info->si_tid, &flags);
	if (!timr)
		return;
<<<<<<< HEAD

	if (timr->it_requeue_pending == info->si_sys_private) {
		timr->kclock->timer_rearm(timr);

=======

	if (timr->it_requeue_pending == info->si_sys_private) {
		timr->kclock->timer_rearm(timr);

>>>>>>> d5ba0217
		timr->it_active = 1;
		timr->it_overrun_last = timr->it_overrun;
		timr->it_overrun = -1;
		++timr->it_requeue_pending;

		info->si_overrun += timr->it_overrun_last;
	}

	unlock_timer(timr, flags);
}

int posix_timer_event(struct k_itimer *timr, int si_private)
{
	struct task_struct *task;
	int shared, ret = -1;
	/*
	 * FIXME: if ->sigq is queued we can race with
	 * dequeue_signal()->posixtimer_rearm().
	 *
	 * If dequeue_signal() sees the "right" value of
	 * si_sys_private it calls posixtimer_rearm().
	 * We re-queue ->sigq and drop ->it_lock().
	 * posixtimer_rearm() locks the timer
	 * and re-schedules it while ->sigq is pending.
	 * Not really bad, but not that we want.
	 */
	timr->sigq->info.si_sys_private = si_private;

	rcu_read_lock();
	task = pid_task(timr->it_pid, PIDTYPE_PID);
	if (task) {
		shared = !(timr->it_sigev_notify & SIGEV_THREAD_ID);
		ret = send_sigqueue(timr->sigq, task, shared);
	}
	rcu_read_unlock();
	/* If we failed to send the signal the timer stops. */
	return ret > 0;
}

/*
 * This function gets called when a POSIX.1b interval timer expires.  It
 * is used as a callback from the kernel internal timer.  The
 * run_timer_list code ALWAYS calls with interrupts on.

 * This code is for CLOCK_REALTIME* and CLOCK_MONOTONIC* timers.
 */
static enum hrtimer_restart posix_timer_fn(struct hrtimer *timer)
{
	struct k_itimer *timr;
	unsigned long flags;
	int si_private = 0;
	enum hrtimer_restart ret = HRTIMER_NORESTART;

	timr = container_of(timer, struct k_itimer, it.real.timer);
	spin_lock_irqsave(&timr->it_lock, flags);

	timr->it_active = 0;
	if (timr->it_interval != 0)
		si_private = ++timr->it_requeue_pending;

	if (posix_timer_event(timr, si_private)) {
		/*
		 * signal was not sent because of sig_ignor
		 * we will not get a call back to restart it AND
		 * it should be restarted.
		 */
		if (timr->it_interval != 0) {
			ktime_t now = hrtimer_cb_get_time(timer);

			/*
			 * FIXME: What we really want, is to stop this
			 * timer completely and restart it in case the
			 * SIG_IGN is removed. This is a non trivial
			 * change which involves sighand locking
			 * (sigh !), which we don't want to do late in
			 * the release cycle.
			 *
			 * For now we just let timers with an interval
			 * less than a jiffie expire every jiffie to
			 * avoid softirq starvation in case of SIG_IGN
			 * and a very small interval, which would put
			 * the timer right back on the softirq pending
			 * list. By moving now ahead of time we trick
			 * hrtimer_forward() to expire the timer
			 * later, while we still maintain the overrun
			 * accuracy, but have some inconsistency in
			 * the timer_gettime() case. This is at least
			 * better than a starved softirq. A more
			 * complex fix which solves also another related
			 * inconsistency is already in the pipeline.
			 */
#ifdef CONFIG_HIGH_RES_TIMERS
			{
				ktime_t kj = NSEC_PER_SEC / HZ;

				if (timr->it_interval < kj)
					now = ktime_add(now, kj);
			}
#endif
			timr->it_overrun += (unsigned int)
				hrtimer_forward(timer, now,
						timr->it_interval);
			ret = HRTIMER_RESTART;
			++timr->it_requeue_pending;
			timr->it_active = 1;
		}
	}

	unlock_timer(timr, flags);
	return ret;
}

static struct pid *good_sigevent(sigevent_t * event)
{
	struct task_struct *rtn = current->group_leader;

	if ((event->sigev_notify & SIGEV_THREAD_ID ) &&
		(!(rtn = find_task_by_vpid(event->sigev_notify_thread_id)) ||
		 !same_thread_group(rtn, current) ||
		 (event->sigev_notify & ~SIGEV_THREAD_ID) != SIGEV_SIGNAL))
		return NULL;

	if (((event->sigev_notify & ~SIGEV_THREAD_ID) != SIGEV_NONE) &&
	    ((event->sigev_signo <= 0) || (event->sigev_signo > SIGRTMAX)))
		return NULL;

	return task_pid(rtn);
}

static struct k_itimer * alloc_posix_timer(void)
{
	struct k_itimer *tmr;
	tmr = kmem_cache_zalloc(posix_timers_cache, GFP_KERNEL);
	if (!tmr)
		return tmr;
	if (unlikely(!(tmr->sigq = sigqueue_alloc()))) {
		kmem_cache_free(posix_timers_cache, tmr);
		return NULL;
	}
	memset(&tmr->sigq->info, 0, sizeof(siginfo_t));
	return tmr;
}

static void k_itimer_rcu_free(struct rcu_head *head)
{
	struct k_itimer *tmr = container_of(head, struct k_itimer, it.rcu);

	kmem_cache_free(posix_timers_cache, tmr);
}

#define IT_ID_SET	1
#define IT_ID_NOT_SET	0
static void release_posix_timer(struct k_itimer *tmr, int it_id_set)
{
	if (it_id_set) {
		unsigned long flags;
		spin_lock_irqsave(&hash_lock, flags);
		hlist_del_rcu(&tmr->t_hash);
		spin_unlock_irqrestore(&hash_lock, flags);
	}
	put_pid(tmr->it_pid);
	sigqueue_free(tmr->sigq);
	call_rcu(&tmr->it.rcu, k_itimer_rcu_free);
}

static int common_timer_create(struct k_itimer *new_timer)
{
	hrtimer_init(&new_timer->it.real.timer, new_timer->it_clock, 0);
	return 0;
}

/* Create a POSIX.1b interval timer. */
static int do_timer_create(clockid_t which_clock, struct sigevent *event,
			   timer_t __user *created_timer_id)
{
	const struct k_clock *kc = clockid_to_kclock(which_clock);
	struct k_itimer *new_timer;
	int error, new_timer_id;
	int it_id_set = IT_ID_NOT_SET;

	if (!kc)
		return -EINVAL;
	if (!kc->timer_create)
		return -EOPNOTSUPP;

	new_timer = alloc_posix_timer();
	if (unlikely(!new_timer))
		return -EAGAIN;

	spin_lock_init(&new_timer->it_lock);
	new_timer_id = posix_timer_add(new_timer);
	if (new_timer_id < 0) {
		error = new_timer_id;
		goto out;
	}

	it_id_set = IT_ID_SET;
	new_timer->it_id = (timer_t) new_timer_id;
	new_timer->it_clock = which_clock;
	new_timer->kclock = kc;
	new_timer->it_overrun = -1;

	if (event) {
		rcu_read_lock();
		new_timer->it_pid = get_pid(good_sigevent(event));
		rcu_read_unlock();
		if (!new_timer->it_pid) {
			error = -EINVAL;
			goto out;
		}
		new_timer->it_sigev_notify     = event->sigev_notify;
		new_timer->sigq->info.si_signo = event->sigev_signo;
		new_timer->sigq->info.si_value = event->sigev_value;
	} else {
		new_timer->it_sigev_notify     = SIGEV_SIGNAL;
		new_timer->sigq->info.si_signo = SIGALRM;
		memset(&new_timer->sigq->info.si_value, 0, sizeof(sigval_t));
		new_timer->sigq->info.si_value.sival_int = new_timer->it_id;
		new_timer->it_pid = get_pid(task_tgid(current));
	}

	new_timer->sigq->info.si_tid   = new_timer->it_id;
	new_timer->sigq->info.si_code  = SI_TIMER;

	if (copy_to_user(created_timer_id,
			 &new_timer_id, sizeof (new_timer_id))) {
		error = -EFAULT;
		goto out;
	}

	error = kc->timer_create(new_timer);
	if (error)
		goto out;

	spin_lock_irq(&current->sighand->siglock);
	new_timer->it_signal = current->signal;
	list_add(&new_timer->list, &current->signal->posix_timers);
	spin_unlock_irq(&current->sighand->siglock);

	return 0;
	/*
	 * In the case of the timer belonging to another task, after
	 * the task is unlocked, the timer is owned by the other task
	 * and may cease to exist at any time.  Don't use or modify
	 * new_timer after the unlock call.
	 */
out:
	release_posix_timer(new_timer, it_id_set);
	return error;
}

SYSCALL_DEFINE3(timer_create, const clockid_t, which_clock,
		struct sigevent __user *, timer_event_spec,
		timer_t __user *, created_timer_id)
{
	if (timer_event_spec) {
		sigevent_t event;

		if (copy_from_user(&event, timer_event_spec, sizeof (event)))
			return -EFAULT;
		return do_timer_create(which_clock, &event, created_timer_id);
	}
	return do_timer_create(which_clock, NULL, created_timer_id);
}

#ifdef CONFIG_COMPAT
COMPAT_SYSCALL_DEFINE3(timer_create, clockid_t, which_clock,
		       struct compat_sigevent __user *, timer_event_spec,
		       timer_t __user *, created_timer_id)
{
	if (timer_event_spec) {
		sigevent_t event;

		if (get_compat_sigevent(&event, timer_event_spec))
			return -EFAULT;
		return do_timer_create(which_clock, &event, created_timer_id);
	}
	return do_timer_create(which_clock, NULL, created_timer_id);
}
#endif

/*
 * Locking issues: We need to protect the result of the id look up until
 * we get the timer locked down so it is not deleted under us.  The
 * removal is done under the idr spinlock so we use that here to bridge
 * the find to the timer lock.  To avoid a dead lock, the timer id MUST
 * be release with out holding the timer lock.
 */
static struct k_itimer *__lock_timer(timer_t timer_id, unsigned long *flags)
{
	struct k_itimer *timr;

	/*
	 * timer_t could be any type >= int and we want to make sure any
	 * @timer_id outside positive int range fails lookup.
	 */
	if ((unsigned long long)timer_id > INT_MAX)
		return NULL;

	rcu_read_lock();
	timr = posix_timer_by_id(timer_id);
	if (timr) {
		spin_lock_irqsave(&timr->it_lock, *flags);
		if (timr->it_signal == current->signal) {
			rcu_read_unlock();
			return timr;
		}
		spin_unlock_irqrestore(&timr->it_lock, *flags);
	}
	rcu_read_unlock();

	return NULL;
}

static ktime_t common_hrtimer_remaining(struct k_itimer *timr, ktime_t now)
{
	struct hrtimer *timer = &timr->it.real.timer;

	return __hrtimer_expires_remaining_adjusted(timer, now);
}

static int common_hrtimer_forward(struct k_itimer *timr, ktime_t now)
{
	struct hrtimer *timer = &timr->it.real.timer;

	return (int)hrtimer_forward(timer, now, timr->it_interval);
}

/*
 * Get the time remaining on a POSIX.1b interval timer.  This function
 * is ALWAYS called with spin_lock_irq on the timer, thus it must not
 * mess with irq.
 *
 * We have a couple of messes to clean up here.  First there is the case
 * of a timer that has a requeue pending.  These timers should appear to
 * be in the timer list with an expiry as if we were to requeue them
 * now.
 *
 * The second issue is the SIGEV_NONE timer which may be active but is
 * not really ever put in the timer list (to save system resources).
 * This timer may be expired, and if so, we will do it here.  Otherwise
 * it is the same as a requeue pending timer WRT to what we should
 * report.
 */
void common_timer_get(struct k_itimer *timr, struct itimerspec64 *cur_setting)
{
	const struct k_clock *kc = timr->kclock;
	ktime_t now, remaining, iv;
	struct timespec64 ts64;
	bool sig_none;

	sig_none = (timr->it_sigev_notify & ~SIGEV_THREAD_ID) == SIGEV_NONE;
	iv = timr->it_interval;

	/* interval timer ? */
	if (iv) {
		cur_setting->it_interval = ktime_to_timespec64(iv);
	} else if (!timr->it_active) {
		/*
		 * SIGEV_NONE oneshot timers are never queued. Check them
		 * below.
		 */
		if (!sig_none)
			return;
	}

	/*
	 * The timespec64 based conversion is suboptimal, but it's not
	 * worth to implement yet another callback.
	 */
	kc->clock_get(timr->it_clock, &ts64);
	now = timespec64_to_ktime(ts64);

	/*
	 * When a requeue is pending or this is a SIGEV_NONE timer move the
	 * expiry time forward by intervals, so expiry is > now.
	 */
	if (iv && (timr->it_requeue_pending & REQUEUE_PENDING || sig_none))
		timr->it_overrun += kc->timer_forward(timr, now);

	remaining = kc->timer_remaining(timr, now);
	/* Return 0 only, when the timer is expired and not pending */
	if (remaining <= 0) {
		/*
		 * A single shot SIGEV_NONE timer must return 0, when
		 * it is expired !
		 */
		if (!sig_none)
			cur_setting->it_value.tv_nsec = 1;
	} else {
		cur_setting->it_value = ktime_to_timespec64(remaining);
	}
}

/* Get the time remaining on a POSIX.1b interval timer. */
static int do_timer_gettime(timer_t timer_id,  struct itimerspec64 *setting)
{
	struct k_itimer *timr;
	const struct k_clock *kc;
	unsigned long flags;
	int ret = 0;

	timr = lock_timer(timer_id, &flags);
	if (!timr)
		return -EINVAL;

	memset(setting, 0, sizeof(*setting));
	kc = timr->kclock;
	if (WARN_ON_ONCE(!kc || !kc->timer_get))
		ret = -EINVAL;
	else
		kc->timer_get(timr, setting);

	unlock_timer(timr, flags);
	return ret;
}

/* Get the time remaining on a POSIX.1b interval timer. */
SYSCALL_DEFINE2(timer_gettime, timer_t, timer_id,
		struct itimerspec __user *, setting)
{
<<<<<<< HEAD
	struct itimerspec64 cur_setting64;

	int ret = do_timer_gettime(timer_id, &cur_setting64);
	if (!ret) {
		struct itimerspec cur_setting;
		cur_setting = itimerspec64_to_itimerspec(&cur_setting64);
		if (copy_to_user(setting, &cur_setting, sizeof (cur_setting)))
			ret = -EFAULT;
	}
	return ret;
}

#ifdef CONFIG_COMPAT
COMPAT_SYSCALL_DEFINE2(timer_gettime, timer_t, timer_id,
		       struct compat_itimerspec __user *, setting)
{
	struct itimerspec64 cur_setting64;

	int ret = do_timer_gettime(timer_id, &cur_setting64);
	if (!ret) {
		struct itimerspec cur_setting;
		cur_setting = itimerspec64_to_itimerspec(&cur_setting64);
		if (put_compat_itimerspec(setting, &cur_setting))
=======
	struct itimerspec64 cur_setting;

	int ret = do_timer_gettime(timer_id, &cur_setting);
	if (!ret) {
		if (put_itimerspec64(&cur_setting, setting))
			ret = -EFAULT;
	}
	return ret;
}

#ifdef CONFIG_COMPAT
COMPAT_SYSCALL_DEFINE2(timer_gettime, timer_t, timer_id,
		       struct compat_itimerspec __user *, setting)
{
	struct itimerspec64 cur_setting;

	int ret = do_timer_gettime(timer_id, &cur_setting);
	if (!ret) {
		if (put_compat_itimerspec64(&cur_setting, setting))
>>>>>>> d5ba0217
			ret = -EFAULT;
	}
	return ret;
}
#endif

/*
 * Get the number of overruns of a POSIX.1b interval timer.  This is to
 * be the overrun of the timer last delivered.  At the same time we are
 * accumulating overruns on the next timer.  The overrun is frozen when
 * the signal is delivered, either at the notify time (if the info block
 * is not queued) or at the actual delivery time (as we are informed by
 * the call back to posixtimer_rearm().  So all we need to do is
 * to pick up the frozen overrun.
 */
SYSCALL_DEFINE1(timer_getoverrun, timer_t, timer_id)
{
	struct k_itimer *timr;
	int overrun;
	unsigned long flags;

	timr = lock_timer(timer_id, &flags);
	if (!timr)
		return -EINVAL;

	overrun = timr->it_overrun_last;
	unlock_timer(timr, flags);

	return overrun;
}

static void common_hrtimer_arm(struct k_itimer *timr, ktime_t expires,
			       bool absolute, bool sigev_none)
{
	struct hrtimer *timer = &timr->it.real.timer;
	enum hrtimer_mode mode;

	mode = absolute ? HRTIMER_MODE_ABS : HRTIMER_MODE_REL;
	/*
	 * Posix magic: Relative CLOCK_REALTIME timers are not affected by
	 * clock modifications, so they become CLOCK_MONOTONIC based under the
	 * hood. See hrtimer_init(). Update timr->kclock, so the generic
	 * functions which use timr->kclock->clock_get() work.
	 *
	 * Note: it_clock stays unmodified, because the next timer_set() might
	 * use ABSTIME, so it needs to switch back.
	 */
	if (timr->it_clock == CLOCK_REALTIME)
		timr->kclock = absolute ? &clock_realtime : &clock_monotonic;

	hrtimer_init(&timr->it.real.timer, timr->it_clock, mode);
	timr->it.real.timer.function = posix_timer_fn;

	if (!absolute)
		expires = ktime_add_safe(expires, timer->base->get_time());
	hrtimer_set_expires(timer, expires);

	if (!sigev_none)
		hrtimer_start_expires(timer, HRTIMER_MODE_ABS);
}

static int common_hrtimer_try_to_cancel(struct k_itimer *timr)
{
	return hrtimer_try_to_cancel(&timr->it.real.timer);
}

/* Set a POSIX.1b interval timer. */
int common_timer_set(struct k_itimer *timr, int flags,
		     struct itimerspec64 *new_setting,
		     struct itimerspec64 *old_setting)
{
	const struct k_clock *kc = timr->kclock;
	bool sigev_none;
	ktime_t expires;

	if (old_setting)
		common_timer_get(timr, old_setting);

	/* Prevent rearming by clearing the interval */
	timr->it_interval = 0;
	/*
	 * Careful here. On SMP systems the timer expiry function could be
	 * active and spinning on timr->it_lock.
	 */
	if (kc->timer_try_to_cancel(timr) < 0)
		return TIMER_RETRY;

	timr->it_active = 0;
	timr->it_requeue_pending = (timr->it_requeue_pending + 2) &
		~REQUEUE_PENDING;
	timr->it_overrun_last = 0;

	/* Switch off the timer when it_value is zero */
	if (!new_setting->it_value.tv_sec && !new_setting->it_value.tv_nsec)
		return 0;

	timr->it_interval = timespec64_to_ktime(new_setting->it_interval);
	expires = timespec64_to_ktime(new_setting->it_value);
	sigev_none = (timr->it_sigev_notify & ~SIGEV_THREAD_ID) == SIGEV_NONE;

	kc->timer_arm(timr, expires, flags & TIMER_ABSTIME, sigev_none);
	timr->it_active = !sigev_none;
	return 0;
}

static int do_timer_settime(timer_t timer_id, int flags,
			    struct itimerspec64 *new_spec64,
			    struct itimerspec64 *old_spec64)
{
	const struct k_clock *kc;
	struct k_itimer *timr;
	unsigned long flag;
	int error = 0;

	if (!timespec64_valid(&new_spec64->it_interval) ||
	    !timespec64_valid(&new_spec64->it_value))
		return -EINVAL;

	if (old_spec64)
		memset(old_spec64, 0, sizeof(*old_spec64));
retry:
	timr = lock_timer(timer_id, &flag);
	if (!timr)
		return -EINVAL;

	kc = timr->kclock;
	if (WARN_ON_ONCE(!kc || !kc->timer_set))
		error = -EINVAL;
	else
		error = kc->timer_set(timr, flags, new_spec64, old_spec64);

	unlock_timer(timr, flag);
	if (error == TIMER_RETRY) {
		old_spec64 = NULL;	// We already got the old time...
		goto retry;
	}

	return error;
}

/* Set a POSIX.1b interval timer */
SYSCALL_DEFINE4(timer_settime, timer_t, timer_id, int, flags,
		const struct itimerspec __user *, new_setting,
		struct itimerspec __user *, old_setting)
{
<<<<<<< HEAD
	struct itimerspec64 new_spec64, old_spec64;
	struct itimerspec64 *rtn = old_setting ? &old_spec64 : NULL;
	struct itimerspec new_spec;
=======
	struct itimerspec64 new_spec, old_spec;
	struct itimerspec64 *rtn = old_setting ? &old_spec : NULL;
>>>>>>> d5ba0217
	int error = 0;

	if (!new_setting)
		return -EINVAL;
<<<<<<< HEAD

	if (copy_from_user(&new_spec, new_setting, sizeof (new_spec)))
		return -EFAULT;
	new_spec64 = itimerspec_to_itimerspec64(&new_spec);

	error = do_timer_settime(timer_id, flags, &new_spec64, rtn);
	if (!error && old_setting) {
		struct itimerspec old_spec;
		old_spec = itimerspec64_to_itimerspec(&old_spec64);
		if (copy_to_user(old_setting, &old_spec, sizeof (old_spec)))
			error = -EFAULT;
	}
	return error;
}

#ifdef CONFIG_COMPAT
COMPAT_SYSCALL_DEFINE4(timer_settime, timer_t, timer_id, int, flags,
		       struct compat_itimerspec __user *, new,
		       struct compat_itimerspec __user *, old)
{
	struct itimerspec64 new_spec64, old_spec64;
	struct itimerspec64 *rtn = old ? &old_spec64 : NULL;
	struct itimerspec new_spec;
	int error = 0;

	if (!new)
		return -EINVAL;
	if (get_compat_itimerspec(&new_spec, new))
		return -EFAULT;

	new_spec64 = itimerspec_to_itimerspec64(&new_spec);
	error = do_timer_settime(timer_id, flags, &new_spec64, rtn);
	if (!error && old) {
		struct itimerspec old_spec;
		old_spec = itimerspec64_to_itimerspec(&old_spec64);
		if (put_compat_itimerspec(old, &old_spec))
=======

	if (get_itimerspec64(&new_spec, new_setting))
		return -EFAULT;

	error = do_timer_settime(timer_id, flags, &new_spec, rtn);
	if (!error && old_setting) {
		if (put_itimerspec64(&old_spec, old_setting))
			error = -EFAULT;
	}
	return error;
}

#ifdef CONFIG_COMPAT
COMPAT_SYSCALL_DEFINE4(timer_settime, timer_t, timer_id, int, flags,
		       struct compat_itimerspec __user *, new,
		       struct compat_itimerspec __user *, old)
{
	struct itimerspec64 new_spec, old_spec;
	struct itimerspec64 *rtn = old ? &old_spec : NULL;
	int error = 0;

	if (!new)
		return -EINVAL;
	if (get_compat_itimerspec64(&new_spec, new))
		return -EFAULT;

	error = do_timer_settime(timer_id, flags, &new_spec, rtn);
	if (!error && old) {
		if (put_compat_itimerspec64(&old_spec, old))
>>>>>>> d5ba0217
			error = -EFAULT;
	}
	return error;
}
#endif

int common_timer_del(struct k_itimer *timer)
{
	const struct k_clock *kc = timer->kclock;

	timer->it_interval = 0;
	if (kc->timer_try_to_cancel(timer) < 0)
		return TIMER_RETRY;
	timer->it_active = 0;
	return 0;
}

static inline int timer_delete_hook(struct k_itimer *timer)
{
	const struct k_clock *kc = timer->kclock;

	if (WARN_ON_ONCE(!kc || !kc->timer_del))
		return -EINVAL;
	return kc->timer_del(timer);
}

/* Delete a POSIX.1b interval timer. */
SYSCALL_DEFINE1(timer_delete, timer_t, timer_id)
{
	struct k_itimer *timer;
	unsigned long flags;

retry_delete:
	timer = lock_timer(timer_id, &flags);
	if (!timer)
		return -EINVAL;

	if (timer_delete_hook(timer) == TIMER_RETRY) {
		unlock_timer(timer, flags);
		goto retry_delete;
	}

	spin_lock(&current->sighand->siglock);
	list_del(&timer->list);
	spin_unlock(&current->sighand->siglock);
	/*
	 * This keeps any tasks waiting on the spin lock from thinking
	 * they got something (see the lock code above).
	 */
	timer->it_signal = NULL;

	unlock_timer(timer, flags);
	release_posix_timer(timer, IT_ID_SET);
	return 0;
}

/*
 * return timer owned by the process, used by exit_itimers
 */
static void itimer_delete(struct k_itimer *timer)
{
	unsigned long flags;

retry_delete:
	spin_lock_irqsave(&timer->it_lock, flags);

	if (timer_delete_hook(timer) == TIMER_RETRY) {
		unlock_timer(timer, flags);
		goto retry_delete;
	}
	list_del(&timer->list);
	/*
	 * This keeps any tasks waiting on the spin lock from thinking
	 * they got something (see the lock code above).
	 */
	timer->it_signal = NULL;

	unlock_timer(timer, flags);
	release_posix_timer(timer, IT_ID_SET);
}

/*
 * This is called by do_exit or de_thread, only when there are no more
 * references to the shared signal_struct.
 */
void exit_itimers(struct signal_struct *sig)
{
	struct k_itimer *tmr;

	while (!list_empty(&sig->posix_timers)) {
		tmr = list_entry(sig->posix_timers.next, struct k_itimer, list);
		itimer_delete(tmr);
	}
}

SYSCALL_DEFINE2(clock_settime, const clockid_t, which_clock,
		const struct timespec __user *, tp)
{
	const struct k_clock *kc = clockid_to_kclock(which_clock);
<<<<<<< HEAD
	struct timespec64 new_tp64;
	struct timespec new_tp;
=======
	struct timespec64 new_tp;
>>>>>>> d5ba0217

	if (!kc || !kc->clock_set)
		return -EINVAL;

	if (get_timespec64(&new_tp, tp))
		return -EFAULT;

	return kc->clock_set(which_clock, &new_tp);
}

SYSCALL_DEFINE2(clock_gettime, const clockid_t, which_clock,
		struct timespec __user *,tp)
{
	const struct k_clock *kc = clockid_to_kclock(which_clock);
<<<<<<< HEAD
	struct timespec64 kernel_tp64;
	struct timespec kernel_tp;
=======
	struct timespec64 kernel_tp;
>>>>>>> d5ba0217
	int error;

	if (!kc)
		return -EINVAL;

	error = kc->clock_get(which_clock, &kernel_tp);

	if (!error && put_timespec64(&kernel_tp, tp))
		error = -EFAULT;

	return error;
}

SYSCALL_DEFINE2(clock_adjtime, const clockid_t, which_clock,
		struct timex __user *, utx)
{
	const struct k_clock *kc = clockid_to_kclock(which_clock);
	struct timex ktx;
	int err;

	if (!kc)
		return -EINVAL;
	if (!kc->clock_adj)
		return -EOPNOTSUPP;

	if (copy_from_user(&ktx, utx, sizeof(ktx)))
		return -EFAULT;

	err = kc->clock_adj(which_clock, &ktx);

	if (err >= 0 && copy_to_user(utx, &ktx, sizeof(ktx)))
		return -EFAULT;

	return err;
}

SYSCALL_DEFINE2(clock_getres, const clockid_t, which_clock,
		struct timespec __user *, tp)
{
	const struct k_clock *kc = clockid_to_kclock(which_clock);
<<<<<<< HEAD
	struct timespec64 rtn_tp64;
	struct timespec rtn_tp;
=======
	struct timespec64 rtn_tp;
>>>>>>> d5ba0217
	int error;

	if (!kc)
		return -EINVAL;

	error = kc->clock_getres(which_clock, &rtn_tp);

	if (!error && tp && put_timespec64(&rtn_tp, tp))
		error = -EFAULT;

	return error;
}

#ifdef CONFIG_COMPAT

COMPAT_SYSCALL_DEFINE2(clock_settime, clockid_t, which_clock,
		       struct compat_timespec __user *, tp)
{
	const struct k_clock *kc = clockid_to_kclock(which_clock);
<<<<<<< HEAD
	struct timespec64 new_tp64;
	struct timespec new_tp;
=======
	struct timespec64 ts;
>>>>>>> d5ba0217

	if (!kc || !kc->clock_set)
		return -EINVAL;

<<<<<<< HEAD
	if (compat_get_timespec(&new_tp, tp))
		return -EFAULT;

	new_tp64 = timespec_to_timespec64(new_tp);

	return kc->clock_set(which_clock, &new_tp64);
=======
	if (compat_get_timespec64(&ts, tp))
		return -EFAULT;

	return kc->clock_set(which_clock, &ts);
>>>>>>> d5ba0217
}

COMPAT_SYSCALL_DEFINE2(clock_gettime, clockid_t, which_clock,
		       struct compat_timespec __user *, tp)
{
	const struct k_clock *kc = clockid_to_kclock(which_clock);
<<<<<<< HEAD
	struct timespec64 kernel_tp64;
	struct timespec kernel_tp;
	int error;
=======
	struct timespec64 ts;
	int err;
>>>>>>> d5ba0217

	if (!kc)
		return -EINVAL;

<<<<<<< HEAD
	error = kc->clock_get(which_clock, &kernel_tp64);
	kernel_tp = timespec64_to_timespec(kernel_tp64);

	if (!error && compat_put_timespec(&kernel_tp, tp))
		error = -EFAULT;

	return error;
=======
	err = kc->clock_get(which_clock, &ts);

	if (!err && compat_put_timespec64(&ts, tp))
		err = -EFAULT;

	return err;
>>>>>>> d5ba0217
}

COMPAT_SYSCALL_DEFINE2(clock_adjtime, clockid_t, which_clock,
		       struct compat_timex __user *, utp)
{
	const struct k_clock *kc = clockid_to_kclock(which_clock);
	struct timex ktx;
	int err;

	if (!kc)
		return -EINVAL;
	if (!kc->clock_adj)
		return -EOPNOTSUPP;

	err = compat_get_timex(&ktx, utp);
	if (err)
		return err;

	err = kc->clock_adj(which_clock, &ktx);

	if (err >= 0)
		err = compat_put_timex(utp, &ktx);

	return err;
}

COMPAT_SYSCALL_DEFINE2(clock_getres, clockid_t, which_clock,
		       struct compat_timespec __user *, tp)
{
	const struct k_clock *kc = clockid_to_kclock(which_clock);
<<<<<<< HEAD
	struct timespec64 rtn_tp64;
	struct timespec rtn_tp;
	int error;
=======
	struct timespec64 ts;
	int err;
>>>>>>> d5ba0217

	if (!kc)
		return -EINVAL;

<<<<<<< HEAD
	error = kc->clock_getres(which_clock, &rtn_tp64);
	rtn_tp = timespec64_to_timespec(rtn_tp64);

	if (!error && tp && compat_put_timespec(&rtn_tp, tp))
		error = -EFAULT;

	return error;
}
=======
	err = kc->clock_getres(which_clock, &ts);
	if (!err && tp && compat_put_timespec64(&ts, tp))
		return -EFAULT;

	return err;
}

>>>>>>> d5ba0217
#endif

/*
 * nanosleep for monotonic and realtime clocks
 */
static int common_nsleep(const clockid_t which_clock, int flags,
			 const struct timespec64 *rqtp)
{
	return hrtimer_nanosleep(rqtp, flags & TIMER_ABSTIME ?
				 HRTIMER_MODE_ABS : HRTIMER_MODE_REL,
				 which_clock);
}

SYSCALL_DEFINE4(clock_nanosleep, const clockid_t, which_clock, int, flags,
		const struct timespec __user *, rqtp,
		struct timespec __user *, rmtp)
{
	const struct k_clock *kc = clockid_to_kclock(which_clock);
<<<<<<< HEAD
	struct timespec64 t64;
	struct timespec t;
=======
	struct timespec64 t;
>>>>>>> d5ba0217

	if (!kc)
		return -EINVAL;
	if (!kc->nsleep)
		return -ENANOSLEEP_NOTSUP;

	if (get_timespec64(&t, rqtp))
		return -EFAULT;

	if (!timespec64_valid(&t))
		return -EINVAL;
	if (flags & TIMER_ABSTIME)
		rmtp = NULL;
	current->restart_block.nanosleep.type = rmtp ? TT_NATIVE : TT_NONE;
	current->restart_block.nanosleep.rmtp = rmtp;

<<<<<<< HEAD
	return kc->nsleep(which_clock, flags, &t64);
=======
	return kc->nsleep(which_clock, flags, &t);
>>>>>>> d5ba0217
}

#ifdef CONFIG_COMPAT
COMPAT_SYSCALL_DEFINE4(clock_nanosleep, clockid_t, which_clock, int, flags,
		       struct compat_timespec __user *, rqtp,
		       struct compat_timespec __user *, rmtp)
{
	const struct k_clock *kc = clockid_to_kclock(which_clock);
<<<<<<< HEAD
	struct timespec64 t64;
	struct timespec t;

	if (!kc)
		return -EINVAL;
	if (!kc->nsleep)
		return -ENANOSLEEP_NOTSUP;

	if (compat_get_timespec(&t, rqtp))
		return -EFAULT;

	t64 = timespec_to_timespec64(t);
	if (!timespec64_valid(&t64))
		return -EINVAL;
	if (flags & TIMER_ABSTIME)
		rmtp = NULL;
	current->restart_block.nanosleep.type = rmtp ? TT_COMPAT : TT_NONE;
	current->restart_block.nanosleep.compat_rmtp = rmtp;

	return kc->nsleep(which_clock, flags, &t64);
}
#endif

=======
	struct timespec64 t;

	if (!kc)
		return -EINVAL;
	if (!kc->nsleep)
		return -ENANOSLEEP_NOTSUP;

	if (compat_get_timespec64(&t, rqtp))
		return -EFAULT;

	if (!timespec64_valid(&t))
		return -EINVAL;
	if (flags & TIMER_ABSTIME)
		rmtp = NULL;
	current->restart_block.nanosleep.type = rmtp ? TT_COMPAT : TT_NONE;
	current->restart_block.nanosleep.compat_rmtp = rmtp;

	return kc->nsleep(which_clock, flags, &t);
}
#endif

>>>>>>> d5ba0217
static const struct k_clock clock_realtime = {
	.clock_getres		= posix_get_hrtimer_res,
	.clock_get		= posix_clock_realtime_get,
	.clock_set		= posix_clock_realtime_set,
	.clock_adj		= posix_clock_realtime_adj,
	.nsleep			= common_nsleep,
	.timer_create		= common_timer_create,
	.timer_set		= common_timer_set,
	.timer_get		= common_timer_get,
	.timer_del		= common_timer_del,
	.timer_rearm		= common_hrtimer_rearm,
	.timer_forward		= common_hrtimer_forward,
	.timer_remaining	= common_hrtimer_remaining,
	.timer_try_to_cancel	= common_hrtimer_try_to_cancel,
	.timer_arm		= common_hrtimer_arm,
};

static const struct k_clock clock_monotonic = {
	.clock_getres		= posix_get_hrtimer_res,
	.clock_get		= posix_ktime_get_ts,
	.nsleep			= common_nsleep,
	.timer_create		= common_timer_create,
	.timer_set		= common_timer_set,
	.timer_get		= common_timer_get,
	.timer_del		= common_timer_del,
	.timer_rearm		= common_hrtimer_rearm,
	.timer_forward		= common_hrtimer_forward,
	.timer_remaining	= common_hrtimer_remaining,
	.timer_try_to_cancel	= common_hrtimer_try_to_cancel,
	.timer_arm		= common_hrtimer_arm,
};

static const struct k_clock clock_monotonic_raw = {
	.clock_getres		= posix_get_hrtimer_res,
	.clock_get		= posix_get_monotonic_raw,
};

static const struct k_clock clock_realtime_coarse = {
	.clock_getres		= posix_get_coarse_res,
	.clock_get		= posix_get_realtime_coarse,
};

static const struct k_clock clock_monotonic_coarse = {
	.clock_getres		= posix_get_coarse_res,
	.clock_get		= posix_get_monotonic_coarse,
};

static const struct k_clock clock_tai = {
	.clock_getres		= posix_get_hrtimer_res,
	.clock_get		= posix_get_tai,
	.nsleep			= common_nsleep,
	.timer_create		= common_timer_create,
	.timer_set		= common_timer_set,
	.timer_get		= common_timer_get,
	.timer_del		= common_timer_del,
	.timer_rearm		= common_hrtimer_rearm,
	.timer_forward		= common_hrtimer_forward,
	.timer_remaining	= common_hrtimer_remaining,
	.timer_try_to_cancel	= common_hrtimer_try_to_cancel,
	.timer_arm		= common_hrtimer_arm,
};

static const struct k_clock clock_boottime = {
	.clock_getres		= posix_get_hrtimer_res,
	.clock_get		= posix_get_boottime,
	.nsleep			= common_nsleep,
	.timer_create		= common_timer_create,
	.timer_set		= common_timer_set,
	.timer_get		= common_timer_get,
	.timer_del		= common_timer_del,
	.timer_rearm		= common_hrtimer_rearm,
	.timer_forward		= common_hrtimer_forward,
	.timer_remaining	= common_hrtimer_remaining,
	.timer_try_to_cancel	= common_hrtimer_try_to_cancel,
	.timer_arm		= common_hrtimer_arm,
};

static const struct k_clock * const posix_clocks[] = {
	[CLOCK_REALTIME]		= &clock_realtime,
	[CLOCK_MONOTONIC]		= &clock_monotonic,
	[CLOCK_PROCESS_CPUTIME_ID]	= &clock_process,
	[CLOCK_THREAD_CPUTIME_ID]	= &clock_thread,
	[CLOCK_MONOTONIC_RAW]		= &clock_monotonic_raw,
	[CLOCK_REALTIME_COARSE]		= &clock_realtime_coarse,
	[CLOCK_MONOTONIC_COARSE]	= &clock_monotonic_coarse,
	[CLOCK_BOOTTIME]		= &clock_boottime,
	[CLOCK_REALTIME_ALARM]		= &alarm_clock,
	[CLOCK_BOOTTIME_ALARM]		= &alarm_clock,
	[CLOCK_TAI]			= &clock_tai,
};

static const struct k_clock *clockid_to_kclock(const clockid_t id)
{
	if (id < 0)
		return (id & CLOCKFD_MASK) == CLOCKFD ?
			&clock_posix_dynamic : &clock_posix_cpu;

	if (id >= ARRAY_SIZE(posix_clocks) || !posix_clocks[id])
		return NULL;
	return posix_clocks[id];
}<|MERGE_RESOLUTION|>--- conflicted
+++ resolved
@@ -314,17 +314,10 @@
 	timr = lock_timer(info->si_tid, &flags);
 	if (!timr)
 		return;
-<<<<<<< HEAD
 
 	if (timr->it_requeue_pending == info->si_sys_private) {
 		timr->kclock->timer_rearm(timr);
 
-=======
-
-	if (timr->it_requeue_pending == info->si_sys_private) {
-		timr->kclock->timer_rearm(timr);
-
->>>>>>> d5ba0217
 		timr->it_active = 1;
 		timr->it_overrun_last = timr->it_overrun;
 		timr->it_overrun = -1;
@@ -746,31 +739,6 @@
 SYSCALL_DEFINE2(timer_gettime, timer_t, timer_id,
 		struct itimerspec __user *, setting)
 {
-<<<<<<< HEAD
-	struct itimerspec64 cur_setting64;
-
-	int ret = do_timer_gettime(timer_id, &cur_setting64);
-	if (!ret) {
-		struct itimerspec cur_setting;
-		cur_setting = itimerspec64_to_itimerspec(&cur_setting64);
-		if (copy_to_user(setting, &cur_setting, sizeof (cur_setting)))
-			ret = -EFAULT;
-	}
-	return ret;
-}
-
-#ifdef CONFIG_COMPAT
-COMPAT_SYSCALL_DEFINE2(timer_gettime, timer_t, timer_id,
-		       struct compat_itimerspec __user *, setting)
-{
-	struct itimerspec64 cur_setting64;
-
-	int ret = do_timer_gettime(timer_id, &cur_setting64);
-	if (!ret) {
-		struct itimerspec cur_setting;
-		cur_setting = itimerspec64_to_itimerspec(&cur_setting64);
-		if (put_compat_itimerspec(setting, &cur_setting))
-=======
 	struct itimerspec64 cur_setting;
 
 	int ret = do_timer_gettime(timer_id, &cur_setting);
@@ -790,7 +758,6 @@
 	int ret = do_timer_gettime(timer_id, &cur_setting);
 	if (!ret) {
 		if (put_compat_itimerspec64(&cur_setting, setting))
->>>>>>> d5ba0217
 			ret = -EFAULT;
 	}
 	return ret;
@@ -936,29 +903,19 @@
 		const struct itimerspec __user *, new_setting,
 		struct itimerspec __user *, old_setting)
 {
-<<<<<<< HEAD
-	struct itimerspec64 new_spec64, old_spec64;
-	struct itimerspec64 *rtn = old_setting ? &old_spec64 : NULL;
-	struct itimerspec new_spec;
-=======
 	struct itimerspec64 new_spec, old_spec;
 	struct itimerspec64 *rtn = old_setting ? &old_spec : NULL;
->>>>>>> d5ba0217
 	int error = 0;
 
 	if (!new_setting)
 		return -EINVAL;
-<<<<<<< HEAD
-
-	if (copy_from_user(&new_spec, new_setting, sizeof (new_spec)))
+
+	if (get_itimerspec64(&new_spec, new_setting))
 		return -EFAULT;
-	new_spec64 = itimerspec_to_itimerspec64(&new_spec);
-
-	error = do_timer_settime(timer_id, flags, &new_spec64, rtn);
+
+	error = do_timer_settime(timer_id, flags, &new_spec, rtn);
 	if (!error && old_setting) {
-		struct itimerspec old_spec;
-		old_spec = itimerspec64_to_itimerspec(&old_spec64);
-		if (copy_to_user(old_setting, &old_spec, sizeof (old_spec)))
+		if (put_itimerspec64(&old_spec, old_setting))
 			error = -EFAULT;
 	}
 	return error;
@@ -969,40 +926,6 @@
 		       struct compat_itimerspec __user *, new,
 		       struct compat_itimerspec __user *, old)
 {
-	struct itimerspec64 new_spec64, old_spec64;
-	struct itimerspec64 *rtn = old ? &old_spec64 : NULL;
-	struct itimerspec new_spec;
-	int error = 0;
-
-	if (!new)
-		return -EINVAL;
-	if (get_compat_itimerspec(&new_spec, new))
-		return -EFAULT;
-
-	new_spec64 = itimerspec_to_itimerspec64(&new_spec);
-	error = do_timer_settime(timer_id, flags, &new_spec64, rtn);
-	if (!error && old) {
-		struct itimerspec old_spec;
-		old_spec = itimerspec64_to_itimerspec(&old_spec64);
-		if (put_compat_itimerspec(old, &old_spec))
-=======
-
-	if (get_itimerspec64(&new_spec, new_setting))
-		return -EFAULT;
-
-	error = do_timer_settime(timer_id, flags, &new_spec, rtn);
-	if (!error && old_setting) {
-		if (put_itimerspec64(&old_spec, old_setting))
-			error = -EFAULT;
-	}
-	return error;
-}
-
-#ifdef CONFIG_COMPAT
-COMPAT_SYSCALL_DEFINE4(timer_settime, timer_t, timer_id, int, flags,
-		       struct compat_itimerspec __user *, new,
-		       struct compat_itimerspec __user *, old)
-{
 	struct itimerspec64 new_spec, old_spec;
 	struct itimerspec64 *rtn = old ? &old_spec : NULL;
 	int error = 0;
@@ -1015,7 +938,6 @@
 	error = do_timer_settime(timer_id, flags, &new_spec, rtn);
 	if (!error && old) {
 		if (put_compat_itimerspec64(&old_spec, old))
->>>>>>> d5ba0217
 			error = -EFAULT;
 	}
 	return error;
@@ -1115,12 +1037,7 @@
 		const struct timespec __user *, tp)
 {
 	const struct k_clock *kc = clockid_to_kclock(which_clock);
-<<<<<<< HEAD
-	struct timespec64 new_tp64;
-	struct timespec new_tp;
-=======
 	struct timespec64 new_tp;
->>>>>>> d5ba0217
 
 	if (!kc || !kc->clock_set)
 		return -EINVAL;
@@ -1135,12 +1052,7 @@
 		struct timespec __user *,tp)
 {
 	const struct k_clock *kc = clockid_to_kclock(which_clock);
-<<<<<<< HEAD
-	struct timespec64 kernel_tp64;
-	struct timespec kernel_tp;
-=======
 	struct timespec64 kernel_tp;
->>>>>>> d5ba0217
 	int error;
 
 	if (!kc)
@@ -1181,12 +1093,7 @@
 		struct timespec __user *, tp)
 {
 	const struct k_clock *kc = clockid_to_kclock(which_clock);
-<<<<<<< HEAD
-	struct timespec64 rtn_tp64;
-	struct timespec rtn_tp;
-=======
 	struct timespec64 rtn_tp;
->>>>>>> d5ba0217
 	int error;
 
 	if (!kc)
@@ -1206,63 +1113,33 @@
 		       struct compat_timespec __user *, tp)
 {
 	const struct k_clock *kc = clockid_to_kclock(which_clock);
-<<<<<<< HEAD
-	struct timespec64 new_tp64;
-	struct timespec new_tp;
-=======
 	struct timespec64 ts;
->>>>>>> d5ba0217
 
 	if (!kc || !kc->clock_set)
 		return -EINVAL;
 
-<<<<<<< HEAD
-	if (compat_get_timespec(&new_tp, tp))
-		return -EFAULT;
-
-	new_tp64 = timespec_to_timespec64(new_tp);
-
-	return kc->clock_set(which_clock, &new_tp64);
-=======
 	if (compat_get_timespec64(&ts, tp))
 		return -EFAULT;
 
 	return kc->clock_set(which_clock, &ts);
->>>>>>> d5ba0217
 }
 
 COMPAT_SYSCALL_DEFINE2(clock_gettime, clockid_t, which_clock,
 		       struct compat_timespec __user *, tp)
 {
 	const struct k_clock *kc = clockid_to_kclock(which_clock);
-<<<<<<< HEAD
-	struct timespec64 kernel_tp64;
-	struct timespec kernel_tp;
-	int error;
-=======
 	struct timespec64 ts;
 	int err;
->>>>>>> d5ba0217
 
 	if (!kc)
 		return -EINVAL;
 
-<<<<<<< HEAD
-	error = kc->clock_get(which_clock, &kernel_tp64);
-	kernel_tp = timespec64_to_timespec(kernel_tp64);
-
-	if (!error && compat_put_timespec(&kernel_tp, tp))
-		error = -EFAULT;
-
-	return error;
-=======
 	err = kc->clock_get(which_clock, &ts);
 
 	if (!err && compat_put_timespec64(&ts, tp))
 		err = -EFAULT;
 
 	return err;
->>>>>>> d5ba0217
 }
 
 COMPAT_SYSCALL_DEFINE2(clock_adjtime, clockid_t, which_clock,
@@ -1293,28 +1170,12 @@
 		       struct compat_timespec __user *, tp)
 {
 	const struct k_clock *kc = clockid_to_kclock(which_clock);
-<<<<<<< HEAD
-	struct timespec64 rtn_tp64;
-	struct timespec rtn_tp;
-	int error;
-=======
 	struct timespec64 ts;
 	int err;
->>>>>>> d5ba0217
 
 	if (!kc)
 		return -EINVAL;
 
-<<<<<<< HEAD
-	error = kc->clock_getres(which_clock, &rtn_tp64);
-	rtn_tp = timespec64_to_timespec(rtn_tp64);
-
-	if (!error && tp && compat_put_timespec(&rtn_tp, tp))
-		error = -EFAULT;
-
-	return error;
-}
-=======
 	err = kc->clock_getres(which_clock, &ts);
 	if (!err && tp && compat_put_timespec64(&ts, tp))
 		return -EFAULT;
@@ -1322,7 +1183,6 @@
 	return err;
 }
 
->>>>>>> d5ba0217
 #endif
 
 /*
@@ -1341,12 +1201,7 @@
 		struct timespec __user *, rmtp)
 {
 	const struct k_clock *kc = clockid_to_kclock(which_clock);
-<<<<<<< HEAD
-	struct timespec64 t64;
-	struct timespec t;
-=======
 	struct timespec64 t;
->>>>>>> d5ba0217
 
 	if (!kc)
 		return -EINVAL;
@@ -1363,11 +1218,7 @@
 	current->restart_block.nanosleep.type = rmtp ? TT_NATIVE : TT_NONE;
 	current->restart_block.nanosleep.rmtp = rmtp;
 
-<<<<<<< HEAD
-	return kc->nsleep(which_clock, flags, &t64);
-=======
 	return kc->nsleep(which_clock, flags, &t);
->>>>>>> d5ba0217
 }
 
 #ifdef CONFIG_COMPAT
@@ -1376,53 +1227,27 @@
 		       struct compat_timespec __user *, rmtp)
 {
 	const struct k_clock *kc = clockid_to_kclock(which_clock);
-<<<<<<< HEAD
-	struct timespec64 t64;
-	struct timespec t;
+	struct timespec64 t;
 
 	if (!kc)
 		return -EINVAL;
 	if (!kc->nsleep)
 		return -ENANOSLEEP_NOTSUP;
 
-	if (compat_get_timespec(&t, rqtp))
+	if (compat_get_timespec64(&t, rqtp))
 		return -EFAULT;
 
-	t64 = timespec_to_timespec64(t);
-	if (!timespec64_valid(&t64))
+	if (!timespec64_valid(&t))
 		return -EINVAL;
 	if (flags & TIMER_ABSTIME)
 		rmtp = NULL;
 	current->restart_block.nanosleep.type = rmtp ? TT_COMPAT : TT_NONE;
 	current->restart_block.nanosleep.compat_rmtp = rmtp;
 
-	return kc->nsleep(which_clock, flags, &t64);
+	return kc->nsleep(which_clock, flags, &t);
 }
 #endif
 
-=======
-	struct timespec64 t;
-
-	if (!kc)
-		return -EINVAL;
-	if (!kc->nsleep)
-		return -ENANOSLEEP_NOTSUP;
-
-	if (compat_get_timespec64(&t, rqtp))
-		return -EFAULT;
-
-	if (!timespec64_valid(&t))
-		return -EINVAL;
-	if (flags & TIMER_ABSTIME)
-		rmtp = NULL;
-	current->restart_block.nanosleep.type = rmtp ? TT_COMPAT : TT_NONE;
-	current->restart_block.nanosleep.compat_rmtp = rmtp;
-
-	return kc->nsleep(which_clock, flags, &t);
-}
-#endif
-
->>>>>>> d5ba0217
 static const struct k_clock clock_realtime = {
 	.clock_getres		= posix_get_hrtimer_res,
 	.clock_get		= posix_clock_realtime_get,
