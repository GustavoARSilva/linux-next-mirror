/*
 * Copyright (C) 2013 Fusion IO.  All rights reserved.
 *
 * This program is free software; you can redistribute it and/or
 * modify it under the terms of the GNU General Public
 * License v2 as published by the Free Software Foundation.
 *
 * This program is distributed in the hope that it will be useful,
 * but WITHOUT ANY WARRANTY; without even the implied warranty of
 * MERCHANTABILITY or FITNESS FOR A PARTICULAR PURPOSE.  See the GNU
 * General Public License for more details.
 *
 * You should have received a copy of the GNU General Public
 * License along with this program; if not, write to the
 * Free Software Foundation, Inc., 59 Temple Place - Suite 330,
 * Boston, MA 021110-1307, USA.
 */

#include <linux/types.h>
#include "btrfs-tests.h"
#include "../ctree.h"
#include "../btrfs_inode.h"
#include "../disk-io.h"
#include "../extent_io.h"
#include "../volumes.h"
#include "../compression.h"

static void insert_extent(struct btrfs_root *root, u64 start, u64 len,
			  u64 ram_bytes, u64 offset, u64 disk_bytenr,
			  u64 disk_len, u32 type, u8 compression, int slot)
{
	struct btrfs_path path;
	struct btrfs_file_extent_item *fi;
	struct extent_buffer *leaf = root->node;
	struct btrfs_key key;
	u32 value_len = sizeof(struct btrfs_file_extent_item);

	if (type == BTRFS_FILE_EXTENT_INLINE)
		value_len += len;
	memset(&path, 0, sizeof(path));

	path.nodes[0] = leaf;
	path.slots[0] = slot;

	key.objectid = BTRFS_FIRST_FREE_OBJECTID;
	key.type = BTRFS_EXTENT_DATA_KEY;
	key.offset = start;

	setup_items_for_insert(root, &path, &key, &value_len, value_len,
			       value_len + sizeof(struct btrfs_item), 1);
	fi = btrfs_item_ptr(leaf, slot, struct btrfs_file_extent_item);
	btrfs_set_file_extent_generation(leaf, fi, 1);
	btrfs_set_file_extent_type(leaf, fi, type);
	btrfs_set_file_extent_disk_bytenr(leaf, fi, disk_bytenr);
	btrfs_set_file_extent_disk_num_bytes(leaf, fi, disk_len);
	btrfs_set_file_extent_offset(leaf, fi, offset);
	btrfs_set_file_extent_num_bytes(leaf, fi, len);
	btrfs_set_file_extent_ram_bytes(leaf, fi, ram_bytes);
	btrfs_set_file_extent_compression(leaf, fi, compression);
	btrfs_set_file_extent_encryption(leaf, fi, 0);
	btrfs_set_file_extent_other_encoding(leaf, fi, 0);
}

static void insert_inode_item_key(struct btrfs_root *root)
{
	struct btrfs_path path;
	struct extent_buffer *leaf = root->node;
	struct btrfs_key key;
	u32 value_len = 0;

	memset(&path, 0, sizeof(path));

	path.nodes[0] = leaf;
	path.slots[0] = 0;

	key.objectid = BTRFS_INODE_ITEM_KEY;
	key.type = BTRFS_INODE_ITEM_KEY;
	key.offset = 0;

	setup_items_for_insert(root, &path, &key, &value_len, value_len,
			       value_len + sizeof(struct btrfs_item), 1);
}

/*
 * Build the most complicated map of extents the earth has ever seen.  We want
 * this so we can test all of the corner cases of btrfs_get_extent.  Here is a
 * diagram of how the extents will look though this may not be possible we still
 * want to make sure everything acts normally (the last number is not inclusive)
 *
 * [0 - 5][5 -  6][     6 - 4096     ][ 4096 - 4100][4100 - 8195][8195 - 12291]
 * [hole ][inline][hole but no extent][  hole   ][   regular ][regular1 split]
 *
 * [12291 - 16387][16387 - 24579][24579 - 28675][ 28675 - 32771][32771 - 36867 ]
 * [    hole    ][regular1 split][   prealloc ][   prealloc1  ][prealloc1 written]
 *
 * [36867 - 45059][45059 - 53251][53251 - 57347][57347 - 61443][61443- 69635]
 * [  prealloc1  ][ compressed  ][ compressed1 ][    regular  ][ compressed1]
 *
 * [69635-73731][   73731 - 86019   ][86019-90115]
 * [  regular  ][ hole but no extent][  regular  ]
 */
static void setup_file_extents(struct btrfs_root *root, u32 sectorsize)
{
	int slot = 0;
	u64 disk_bytenr = SZ_1M;
	u64 offset = 0;

	/* First we want a hole */
	insert_extent(root, offset, 5, 5, 0, 0, 0, BTRFS_FILE_EXTENT_REG, 0,
		      slot);
	slot++;
	offset += 5;

	/*
	 * Now we want an inline extent, I don't think this is possible but hey
	 * why not?  Also keep in mind if we have an inline extent it counts as
	 * the whole first page.  If we were to expand it we would have to cow
	 * and we wouldn't have an inline extent anymore.
	 */
	insert_extent(root, offset, 1, 1, 0, 0, 0, BTRFS_FILE_EXTENT_INLINE, 0,
		      slot);
	slot++;
	offset = sectorsize;

	/* Now another hole */
	insert_extent(root, offset, 4, 4, 0, 0, 0, BTRFS_FILE_EXTENT_REG, 0,
		      slot);
	slot++;
	offset += 4;

	/* Now for a regular extent */
	insert_extent(root, offset, sectorsize - 1, sectorsize - 1, 0,
		      disk_bytenr, sectorsize, BTRFS_FILE_EXTENT_REG, 0, slot);
	slot++;
	disk_bytenr += sectorsize;
	offset += sectorsize - 1;

	/*
	 * Now for 3 extents that were split from a hole punch so we test
	 * offsets properly.
	 */
	insert_extent(root, offset, sectorsize, 4 * sectorsize, 0, disk_bytenr,
		      4 * sectorsize, BTRFS_FILE_EXTENT_REG, 0, slot);
	slot++;
	offset += sectorsize;
	insert_extent(root, offset, sectorsize, sectorsize, 0, 0, 0,
		      BTRFS_FILE_EXTENT_REG, 0, slot);
	slot++;
	offset += sectorsize;
	insert_extent(root, offset, 2 * sectorsize, 4 * sectorsize,
		      2 * sectorsize, disk_bytenr, 4 * sectorsize,
		      BTRFS_FILE_EXTENT_REG, 0, slot);
	slot++;
	offset += 2 * sectorsize;
	disk_bytenr += 4 * sectorsize;

	/* Now for a unwritten prealloc extent */
	insert_extent(root, offset, sectorsize, sectorsize, 0, disk_bytenr,
		sectorsize, BTRFS_FILE_EXTENT_PREALLOC, 0, slot);
	slot++;
	offset += sectorsize;

	/*
	 * We want to jack up disk_bytenr a little more so the em stuff doesn't
	 * merge our records.
	 */
	disk_bytenr += 2 * sectorsize;

	/*
	 * Now for a partially written prealloc extent, basically the same as
	 * the hole punch example above.  Ram_bytes never changes when you mark
	 * extents written btw.
	 */
	insert_extent(root, offset, sectorsize, 4 * sectorsize, 0, disk_bytenr,
		      4 * sectorsize, BTRFS_FILE_EXTENT_PREALLOC, 0, slot);
	slot++;
	offset += sectorsize;
	insert_extent(root, offset, sectorsize, 4 * sectorsize, sectorsize,
		      disk_bytenr, 4 * sectorsize, BTRFS_FILE_EXTENT_REG, 0,
		      slot);
	slot++;
	offset += sectorsize;
	insert_extent(root, offset, 2 * sectorsize, 4 * sectorsize,
		      2 * sectorsize, disk_bytenr, 4 * sectorsize,
		      BTRFS_FILE_EXTENT_PREALLOC, 0, slot);
	slot++;
	offset += 2 * sectorsize;
	disk_bytenr += 4 * sectorsize;

	/* Now a normal compressed extent */
	insert_extent(root, offset, 2 * sectorsize, 2 * sectorsize, 0,
		      disk_bytenr, sectorsize, BTRFS_FILE_EXTENT_REG,
		      BTRFS_COMPRESS_ZLIB, slot);
	slot++;
	offset += 2 * sectorsize;
	/* No merges */
	disk_bytenr += 2 * sectorsize;

	/* Now a split compressed extent */
	insert_extent(root, offset, sectorsize, 4 * sectorsize, 0, disk_bytenr,
		      sectorsize, BTRFS_FILE_EXTENT_REG,
		      BTRFS_COMPRESS_ZLIB, slot);
	slot++;
	offset += sectorsize;
	insert_extent(root, offset, sectorsize, sectorsize, 0,
		      disk_bytenr + sectorsize, sectorsize,
		      BTRFS_FILE_EXTENT_REG, 0, slot);
	slot++;
	offset += sectorsize;
	insert_extent(root, offset, 2 * sectorsize, 4 * sectorsize,
		      2 * sectorsize, disk_bytenr, sectorsize,
		      BTRFS_FILE_EXTENT_REG, BTRFS_COMPRESS_ZLIB, slot);
	slot++;
	offset += 2 * sectorsize;
	disk_bytenr += 2 * sectorsize;

	/* Now extents that have a hole but no hole extent */
	insert_extent(root, offset, sectorsize, sectorsize, 0, disk_bytenr,
		      sectorsize, BTRFS_FILE_EXTENT_REG, 0, slot);
	slot++;
	offset += 4 * sectorsize;
	disk_bytenr += sectorsize;
	insert_extent(root, offset, sectorsize, sectorsize, 0, disk_bytenr,
		      sectorsize, BTRFS_FILE_EXTENT_REG, 0, slot);
}

static unsigned long prealloc_only = 0;
static unsigned long compressed_only = 0;
static unsigned long vacancy_only = 0;

static noinline int test_btrfs_get_extent(u32 sectorsize, u32 nodesize)
{
	struct btrfs_fs_info *fs_info = NULL;
	struct inode *inode = NULL;
	struct btrfs_root *root = NULL;
	struct extent_map *em = NULL;
	u64 orig_start;
	u64 disk_bytenr;
	u64 offset;
	int ret = -ENOMEM;

	inode = btrfs_new_test_inode();
	if (!inode) {
		test_msg("Couldn't allocate inode\n");
		return ret;
	}

	BTRFS_I(inode)->location.type = BTRFS_INODE_ITEM_KEY;
	BTRFS_I(inode)->location.objectid = BTRFS_FIRST_FREE_OBJECTID;
	BTRFS_I(inode)->location.offset = 0;

	fs_info = btrfs_alloc_dummy_fs_info(nodesize, sectorsize);
	if (!fs_info) {
		test_msg("Couldn't allocate dummy fs info\n");
		goto out;
	}

	root = btrfs_alloc_dummy_root(fs_info);
	if (IS_ERR(root)) {
		test_msg("Couldn't allocate root\n");
		goto out;
	}

	root->node = alloc_dummy_extent_buffer(fs_info, nodesize);
	if (!root->node) {
		test_msg("Couldn't allocate dummy buffer\n");
		goto out;
	}

	/*
	 * We will just free a dummy node if it's ref count is 2 so we need an
	 * extra ref so our searches don't accidentally release our page.
	 */
	extent_buffer_get(root->node);
	btrfs_set_header_nritems(root->node, 0);
	btrfs_set_header_level(root->node, 0);
	ret = -EINVAL;

	/* First with no extents */
	BTRFS_I(inode)->root = root;
	em = btrfs_get_extent(BTRFS_I(inode), NULL, 0, 0, sectorsize, 0);
	if (IS_ERR(em)) {
		em = NULL;
		test_msg("Got an error when we shouldn't have\n");
		goto out;
	}
	if (em->block_start != EXTENT_MAP_HOLE) {
		test_msg("Expected a hole, got %llu\n", em->block_start);
		goto out;
	}
	if (!test_bit(EXTENT_FLAG_VACANCY, &em->flags)) {
		test_msg("Vacancy flag wasn't set properly\n");
		goto out;
	}
	free_extent_map(em);
	btrfs_drop_extent_cache(BTRFS_I(inode), 0, (u64)-1, 0);

	/*
	 * All of the magic numbers are based on the mapping setup in
	 * setup_file_extents, so if you change anything there you need to
	 * update the comment and update the expected values below.
	 */
	setup_file_extents(root, sectorsize);

	em = btrfs_get_extent(BTRFS_I(inode), NULL, 0, 0, (u64)-1, 0);
	if (IS_ERR(em)) {
		test_msg("Got an error when we shouldn't have\n");
		goto out;
	}
	if (em->block_start != EXTENT_MAP_HOLE) {
		test_msg("Expected a hole, got %llu\n", em->block_start);
		goto out;
	}
	if (em->start != 0 || em->len != 5) {
		test_msg("Unexpected extent wanted start 0 len 5, got start "
			 "%llu len %llu\n", em->start, em->len);
		goto out;
	}
	if (em->flags != 0) {
		test_msg("Unexpected flags set, want 0 have %lu\n", em->flags);
		goto out;
	}
	offset = em->start + em->len;
	free_extent_map(em);

	em = btrfs_get_extent(BTRFS_I(inode), NULL, 0, offset, sectorsize, 0);
	if (IS_ERR(em)) {
		test_msg("Got an error when we shouldn't have\n");
		goto out;
	}
	if (em->block_start != EXTENT_MAP_INLINE) {
		test_msg("Expected an inline, got %llu\n", em->block_start);
		goto out;
	}

	if (em->start != offset || em->len != (sectorsize - 5)) {
		test_msg("Unexpected extent wanted start %llu len 1, got start "
			 "%llu len %llu\n", offset, em->start, em->len);
		goto out;
	}
	if (em->flags != 0) {
		test_msg("Unexpected flags set, want 0 have %lu\n", em->flags);
		goto out;
	}
	/*
	 * We don't test anything else for inline since it doesn't get set
	 * unless we have a page for it to write into.  Maybe we should change
	 * this?
	 */
	offset = em->start + em->len;
	free_extent_map(em);

	em = btrfs_get_extent(BTRFS_I(inode), NULL, 0, offset, sectorsize, 0);
	if (IS_ERR(em)) {
		test_msg("Got an error when we shouldn't have\n");
		goto out;
	}
	if (em->block_start != EXTENT_MAP_HOLE) {
		test_msg("Expected a hole, got %llu\n", em->block_start);
		goto out;
	}
	if (em->start != offset || em->len != 4) {
		test_msg("Unexpected extent wanted start %llu len 4, got start "
			 "%llu len %llu\n", offset, em->start, em->len);
		goto out;
	}
	if (em->flags != 0) {
		test_msg("Unexpected flags set, want 0 have %lu\n", em->flags);
		goto out;
	}
	offset = em->start + em->len;
	free_extent_map(em);

	/* Regular extent */
	em = btrfs_get_extent(BTRFS_I(inode), NULL, 0, offset, sectorsize, 0);
	if (IS_ERR(em)) {
		test_msg("Got an error when we shouldn't have\n");
		goto out;
	}
	if (em->block_start >= EXTENT_MAP_LAST_BYTE) {
		test_msg("Expected a real extent, got %llu\n", em->block_start);
		goto out;
	}
	if (em->start != offset || em->len != sectorsize - 1) {
		test_msg("Unexpected extent wanted start %llu len 4095, got "
			 "start %llu len %llu\n", offset, em->start, em->len);
		goto out;
	}
	if (em->flags != 0) {
		test_msg("Unexpected flags set, want 0 have %lu\n", em->flags);
		goto out;
	}
	if (em->orig_start != em->start) {
		test_msg("Wrong orig offset, want %llu, have %llu\n", em->start,
			 em->orig_start);
		goto out;
	}
	offset = em->start + em->len;
	free_extent_map(em);

	/* The next 3 are split extents */
	em = btrfs_get_extent(BTRFS_I(inode), NULL, 0, offset, sectorsize, 0);
	if (IS_ERR(em)) {
		test_msg("Got an error when we shouldn't have\n");
		goto out;
	}
	if (em->block_start >= EXTENT_MAP_LAST_BYTE) {
		test_msg("Expected a real extent, got %llu\n", em->block_start);
		goto out;
	}
	if (em->start != offset || em->len != sectorsize) {
		test_msg("Unexpected extent start %llu len %u, "
			"got start %llu len %llu\n",
			offset, sectorsize, em->start, em->len);
		goto out;
	}
	if (em->flags != 0) {
		test_msg("Unexpected flags set, want 0 have %lu\n", em->flags);
		goto out;
	}
	if (em->orig_start != em->start) {
		test_msg("Wrong orig offset, want %llu, have %llu\n", em->start,
			 em->orig_start);
		goto out;
	}
	disk_bytenr = em->block_start;
	orig_start = em->start;
	offset = em->start + em->len;
	free_extent_map(em);

	em = btrfs_get_extent(BTRFS_I(inode), NULL, 0, offset, sectorsize, 0);
	if (IS_ERR(em)) {
		test_msg("Got an error when we shouldn't have\n");
		goto out;
	}
	if (em->block_start != EXTENT_MAP_HOLE) {
		test_msg("Expected a hole, got %llu\n", em->block_start);
		goto out;
	}
	if (em->start != offset || em->len != sectorsize) {
		test_msg("Unexpected extent wanted start %llu len %u, "
			"got start %llu len %llu\n",
			offset, sectorsize, em->start, em->len);
		goto out;
	}
	if (em->flags != 0) {
		test_msg("Unexpected flags set, want 0 have %lu\n", em->flags);
		goto out;
	}
	offset = em->start + em->len;
	free_extent_map(em);

	em = btrfs_get_extent(BTRFS_I(inode), NULL, 0, offset, sectorsize, 0);
	if (IS_ERR(em)) {
		test_msg("Got an error when we shouldn't have\n");
		goto out;
	}
	if (em->block_start >= EXTENT_MAP_LAST_BYTE) {
		test_msg("Expected a real extent, got %llu\n", em->block_start);
		goto out;
	}
	if (em->start != offset || em->len != 2 * sectorsize) {
		test_msg("Unexpected extent wanted start %llu len %u, "
			"got start %llu len %llu\n",
			offset, 2 * sectorsize, em->start, em->len);
		goto out;
	}
	if (em->flags != 0) {
		test_msg("Unexpected flags set, want 0 have %lu\n", em->flags);
		goto out;
	}
	if (em->orig_start != orig_start) {
		test_msg("Wrong orig offset, want %llu, have %llu\n",
			 orig_start, em->orig_start);
		goto out;
	}
	disk_bytenr += (em->start - orig_start);
	if (em->block_start != disk_bytenr) {
		test_msg("Wrong block start, want %llu, have %llu\n",
			 disk_bytenr, em->block_start);
		goto out;
	}
	offset = em->start + em->len;
	free_extent_map(em);

	/* Prealloc extent */
	em = btrfs_get_extent(BTRFS_I(inode), NULL, 0, offset, sectorsize, 0);
	if (IS_ERR(em)) {
		test_msg("Got an error when we shouldn't have\n");
		goto out;
	}
	if (em->block_start >= EXTENT_MAP_LAST_BYTE) {
		test_msg("Expected a real extent, got %llu\n", em->block_start);
		goto out;
	}
	if (em->start != offset || em->len != sectorsize) {
		test_msg("Unexpected extent wanted start %llu len %u, "
			"got start %llu len %llu\n",
			offset, sectorsize, em->start, em->len);
		goto out;
	}
	if (em->flags != prealloc_only) {
		test_msg("Unexpected flags set, want %lu have %lu\n",
			 prealloc_only, em->flags);
		goto out;
	}
	if (em->orig_start != em->start) {
		test_msg("Wrong orig offset, want %llu, have %llu\n", em->start,
			 em->orig_start);
		goto out;
	}
	offset = em->start + em->len;
	free_extent_map(em);

	/* The next 3 are a half written prealloc extent */
	em = btrfs_get_extent(BTRFS_I(inode), NULL, 0, offset, sectorsize, 0);
	if (IS_ERR(em)) {
		test_msg("Got an error when we shouldn't have\n");
		goto out;
	}
	if (em->block_start >= EXTENT_MAP_LAST_BYTE) {
		test_msg("Expected a real extent, got %llu\n", em->block_start);
		goto out;
	}
	if (em->start != offset || em->len != sectorsize) {
		test_msg("Unexpected extent wanted start %llu len %u, "
			"got start %llu len %llu\n",
			offset, sectorsize, em->start, em->len);
		goto out;
	}
	if (em->flags != prealloc_only) {
		test_msg("Unexpected flags set, want %lu have %lu\n",
			 prealloc_only, em->flags);
		goto out;
	}
	if (em->orig_start != em->start) {
		test_msg("Wrong orig offset, want %llu, have %llu\n", em->start,
			 em->orig_start);
		goto out;
	}
	disk_bytenr = em->block_start;
	orig_start = em->start;
	offset = em->start + em->len;
	free_extent_map(em);

	em = btrfs_get_extent(BTRFS_I(inode), NULL, 0, offset, sectorsize, 0);
	if (IS_ERR(em)) {
		test_msg("Got an error when we shouldn't have\n");
		goto out;
	}
	if (em->block_start >= EXTENT_MAP_HOLE) {
		test_msg("Expected a real extent, got %llu\n", em->block_start);
		goto out;
	}
	if (em->start != offset || em->len != sectorsize) {
		test_msg("Unexpected extent wanted start %llu len %u, "
			"got start %llu len %llu\n",
			offset, sectorsize, em->start, em->len);
		goto out;
	}
	if (em->flags != 0) {
		test_msg("Unexpected flags set, want 0 have %lu\n", em->flags);
		goto out;
	}
	if (em->orig_start != orig_start) {
		test_msg("Unexpected orig offset, wanted %llu, have %llu\n",
			 orig_start, em->orig_start);
		goto out;
	}
	if (em->block_start != (disk_bytenr + (em->start - em->orig_start))) {
		test_msg("Unexpected block start, wanted %llu, have %llu\n",
			 disk_bytenr + (em->start - em->orig_start),
			 em->block_start);
		goto out;
	}
	offset = em->start + em->len;
	free_extent_map(em);

	em = btrfs_get_extent(BTRFS_I(inode), NULL, 0, offset, sectorsize, 0);
	if (IS_ERR(em)) {
		test_msg("Got an error when we shouldn't have\n");
		goto out;
	}
	if (em->block_start >= EXTENT_MAP_LAST_BYTE) {
		test_msg("Expected a real extent, got %llu\n", em->block_start);
		goto out;
	}
	if (em->start != offset || em->len != 2 * sectorsize) {
		test_msg("Unexpected extent wanted start %llu len %u, "
			"got start %llu len %llu\n",
			offset, 2 * sectorsize, em->start, em->len);
		goto out;
	}
	if (em->flags != prealloc_only) {
		test_msg("Unexpected flags set, want %lu have %lu\n",
			 prealloc_only, em->flags);
		goto out;
	}
	if (em->orig_start != orig_start) {
		test_msg("Wrong orig offset, want %llu, have %llu\n", orig_start,
			 em->orig_start);
		goto out;
	}
	if (em->block_start != (disk_bytenr + (em->start - em->orig_start))) {
		test_msg("Unexpected block start, wanted %llu, have %llu\n",
			 disk_bytenr + (em->start - em->orig_start),
			 em->block_start);
		goto out;
	}
	offset = em->start + em->len;
	free_extent_map(em);

	/* Now for the compressed extent */
	em = btrfs_get_extent(BTRFS_I(inode), NULL, 0, offset, sectorsize, 0);
	if (IS_ERR(em)) {
		test_msg("Got an error when we shouldn't have\n");
		goto out;
	}
	if (em->block_start >= EXTENT_MAP_LAST_BYTE) {
		test_msg("Expected a real extent, got %llu\n", em->block_start);
		goto out;
	}
	if (em->start != offset || em->len != 2 * sectorsize) {
		test_msg("Unexpected extent wanted start %llu len %u,"
			"got start %llu len %llu\n",
			offset, 2 * sectorsize, em->start, em->len);
		goto out;
	}
	if (em->flags != compressed_only) {
		test_msg("Unexpected flags set, want %lu have %lu\n",
			 compressed_only, em->flags);
		goto out;
	}
	if (em->orig_start != em->start) {
		test_msg("Wrong orig offset, want %llu, have %llu\n",
			 em->start, em->orig_start);
		goto out;
	}
	if (em->compress_type != BTRFS_COMPRESS_ZLIB) {
		test_msg("Unexpected compress type, wanted %d, got %d\n",
			 BTRFS_COMPRESS_ZLIB, em->compress_type);
		goto out;
	}
	offset = em->start + em->len;
	free_extent_map(em);

	/* Split compressed extent */
	em = btrfs_get_extent(BTRFS_I(inode), NULL, 0, offset, sectorsize, 0);
	if (IS_ERR(em)) {
		test_msg("Got an error when we shouldn't have\n");
		goto out;
	}
	if (em->block_start >= EXTENT_MAP_LAST_BYTE) {
		test_msg("Expected a real extent, got %llu\n", em->block_start);
		goto out;
	}
	if (em->start != offset || em->len != sectorsize) {
		test_msg("Unexpected extent wanted start %llu len %u,"
			"got start %llu len %llu\n",
			offset, sectorsize, em->start, em->len);
		goto out;
	}
	if (em->flags != compressed_only) {
		test_msg("Unexpected flags set, want %lu have %lu\n",
			 compressed_only, em->flags);
		goto out;
	}
	if (em->orig_start != em->start) {
		test_msg("Wrong orig offset, want %llu, have %llu\n",
			 em->start, em->orig_start);
		goto out;
	}
	if (em->compress_type != BTRFS_COMPRESS_ZLIB) {
		test_msg("Unexpected compress type, wanted %d, got %d\n",
			 BTRFS_COMPRESS_ZLIB, em->compress_type);
		goto out;
	}
	disk_bytenr = em->block_start;
	orig_start = em->start;
	offset = em->start + em->len;
	free_extent_map(em);

	em = btrfs_get_extent(BTRFS_I(inode), NULL, 0, offset, sectorsize, 0);
	if (IS_ERR(em)) {
		test_msg("Got an error when we shouldn't have\n");
		goto out;
	}
	if (em->block_start >= EXTENT_MAP_LAST_BYTE) {
		test_msg("Expected a real extent, got %llu\n", em->block_start);
		goto out;
	}
	if (em->start != offset || em->len != sectorsize) {
		test_msg("Unexpected extent wanted start %llu len %u, "
			"got start %llu len %llu\n",
			offset, sectorsize, em->start, em->len);
		goto out;
	}
	if (em->flags != 0) {
		test_msg("Unexpected flags set, want 0 have %lu\n", em->flags);
		goto out;
	}
	if (em->orig_start != em->start) {
		test_msg("Wrong orig offset, want %llu, have %llu\n", em->start,
			 em->orig_start);
		goto out;
	}
	offset = em->start + em->len;
	free_extent_map(em);

	em = btrfs_get_extent(BTRFS_I(inode), NULL, 0, offset, sectorsize, 0);
	if (IS_ERR(em)) {
		test_msg("Got an error when we shouldn't have\n");
		goto out;
	}
	if (em->block_start != disk_bytenr) {
		test_msg("Block start does not match, want %llu got %llu\n",
			 disk_bytenr, em->block_start);
		goto out;
	}
	if (em->start != offset || em->len != 2 * sectorsize) {
		test_msg("Unexpected extent wanted start %llu len %u, "
			"got start %llu len %llu\n",
			offset, 2 * sectorsize, em->start, em->len);
		goto out;
	}
	if (em->flags != compressed_only) {
		test_msg("Unexpected flags set, want %lu have %lu\n",
			 compressed_only, em->flags);
		goto out;
	}
	if (em->orig_start != orig_start) {
		test_msg("Wrong orig offset, want %llu, have %llu\n",
			 em->start, orig_start);
		goto out;
	}
	if (em->compress_type != BTRFS_COMPRESS_ZLIB) {
		test_msg("Unexpected compress type, wanted %d, got %d\n",
			 BTRFS_COMPRESS_ZLIB, em->compress_type);
		goto out;
	}
	offset = em->start + em->len;
	free_extent_map(em);

	/* A hole between regular extents but no hole extent */
	em = btrfs_get_extent(BTRFS_I(inode), NULL, 0, offset + 6,
			sectorsize, 0);
	if (IS_ERR(em)) {
		test_msg("Got an error when we shouldn't have\n");
		goto out;
	}
	if (em->block_start >= EXTENT_MAP_LAST_BYTE) {
		test_msg("Expected a real extent, got %llu\n", em->block_start);
		goto out;
	}
	if (em->start != offset || em->len != sectorsize) {
		test_msg("Unexpected extent wanted start %llu len %u, "
			"got start %llu len %llu\n",
			offset, sectorsize, em->start, em->len);
		goto out;
	}
	if (em->flags != 0) {
		test_msg("Unexpected flags set, want 0 have %lu\n", em->flags);
		goto out;
	}
	if (em->orig_start != em->start) {
		test_msg("Wrong orig offset, want %llu, have %llu\n", em->start,
			 em->orig_start);
		goto out;
	}
	offset = em->start + em->len;
	free_extent_map(em);

	em = btrfs_get_extent(BTRFS_I(inode), NULL, 0, offset, SZ_4M, 0);
	if (IS_ERR(em)) {
		test_msg("Got an error when we shouldn't have\n");
		goto out;
	}
	if (em->block_start != EXTENT_MAP_HOLE) {
		test_msg("Expected a hole extent, got %llu\n", em->block_start);
		goto out;
	}
	/*
	 * Currently we just return a length that we requested rather than the
	 * length of the actual hole, if this changes we'll have to change this
	 * test.
	 */
	if (em->start != offset || em->len != 3 * sectorsize) {
		test_msg("Unexpected extent wanted start %llu len %u, "
			"got start %llu len %llu\n",
			offset, 3 * sectorsize, em->start, em->len);
		goto out;
	}
	if (em->flags != vacancy_only) {
		test_msg("Unexpected flags set, want %lu have %lu\n",
			 vacancy_only, em->flags);
		goto out;
	}
	if (em->orig_start != em->start) {
		test_msg("Wrong orig offset, want %llu, have %llu\n", em->start,
			 em->orig_start);
		goto out;
	}
	offset = em->start + em->len;
	free_extent_map(em);

	em = btrfs_get_extent(BTRFS_I(inode), NULL, 0, offset, sectorsize, 0);
	if (IS_ERR(em)) {
		test_msg("Got an error when we shouldn't have\n");
		goto out;
	}
	if (em->block_start >= EXTENT_MAP_LAST_BYTE) {
		test_msg("Expected a real extent, got %llu\n", em->block_start);
		goto out;
	}
	if (em->start != offset || em->len != sectorsize) {
		test_msg("Unexpected extent wanted start %llu len %u,"
			"got start %llu len %llu\n",
			offset, sectorsize, em->start, em->len);
		goto out;
	}
	if (em->flags != 0) {
		test_msg("Unexpected flags set, want 0 have %lu\n", em->flags);
		goto out;
	}
	if (em->orig_start != em->start) {
		test_msg("Wrong orig offset, want %llu, have %llu\n", em->start,
			 em->orig_start);
		goto out;
	}
	ret = 0;
out:
	if (!IS_ERR(em))
		free_extent_map(em);
	iput(inode);
	btrfs_free_dummy_root(root);
	btrfs_free_dummy_fs_info(fs_info);
	return ret;
}

static int test_hole_first(u32 sectorsize, u32 nodesize)
{
	struct btrfs_fs_info *fs_info = NULL;
	struct inode *inode = NULL;
	struct btrfs_root *root = NULL;
	struct extent_map *em = NULL;
	int ret = -ENOMEM;

	inode = btrfs_new_test_inode();
	if (!inode) {
		test_msg("Couldn't allocate inode\n");
		return ret;
	}

	BTRFS_I(inode)->location.type = BTRFS_INODE_ITEM_KEY;
	BTRFS_I(inode)->location.objectid = BTRFS_FIRST_FREE_OBJECTID;
	BTRFS_I(inode)->location.offset = 0;

	fs_info = btrfs_alloc_dummy_fs_info(nodesize, sectorsize);
	if (!fs_info) {
		test_msg("Couldn't allocate dummy fs info\n");
		goto out;
	}

	root = btrfs_alloc_dummy_root(fs_info);
	if (IS_ERR(root)) {
		test_msg("Couldn't allocate root\n");
		goto out;
	}

	root->node = alloc_dummy_extent_buffer(fs_info, nodesize);
	if (!root->node) {
		test_msg("Couldn't allocate dummy buffer\n");
		goto out;
	}

	extent_buffer_get(root->node);
	btrfs_set_header_nritems(root->node, 0);
	btrfs_set_header_level(root->node, 0);
	BTRFS_I(inode)->root = root;
	ret = -EINVAL;

	/*
	 * Need a blank inode item here just so we don't confuse
	 * btrfs_get_extent.
	 */
	insert_inode_item_key(root);
	insert_extent(root, sectorsize, sectorsize, sectorsize, 0, sectorsize,
		      sectorsize, BTRFS_FILE_EXTENT_REG, 0, 1);
	em = btrfs_get_extent(BTRFS_I(inode), NULL, 0, 0, 2 * sectorsize, 0);
	if (IS_ERR(em)) {
		test_msg("Got an error when we shouldn't have\n");
		goto out;
	}
	if (em->block_start != EXTENT_MAP_HOLE) {
		test_msg("Expected a hole, got %llu\n", em->block_start);
		goto out;
	}
	if (em->start != 0 || em->len != sectorsize) {
		test_msg("Unexpected extent wanted start 0 len %u, "
			"got start %llu len %llu\n",
			sectorsize, em->start, em->len);
		goto out;
	}
	if (em->flags != vacancy_only) {
		test_msg("Wrong flags, wanted %lu, have %lu\n", vacancy_only,
			 em->flags);
		goto out;
	}
	free_extent_map(em);

	em = btrfs_get_extent(BTRFS_I(inode), NULL, 0, sectorsize,
			2 * sectorsize, 0);
	if (IS_ERR(em)) {
		test_msg("Got an error when we shouldn't have\n");
		goto out;
	}
	if (em->block_start != sectorsize) {
		test_msg("Expected a real extent, got %llu\n", em->block_start);
		goto out;
	}
	if (em->start != sectorsize || em->len != sectorsize) {
		test_msg("Unexpected extent wanted start %u len %u, "
			"got start %llu len %llu\n",
			sectorsize, sectorsize, em->start, em->len);
		goto out;
	}
	if (em->flags != 0) {
		test_msg("Unexpected flags set, wanted 0 got %lu\n",
			 em->flags);
		goto out;
	}
	ret = 0;
out:
	if (!IS_ERR(em))
		free_extent_map(em);
	iput(inode);
	btrfs_free_dummy_root(root);
	btrfs_free_dummy_fs_info(fs_info);
	return ret;
}

static int test_extent_accounting(u32 sectorsize, u32 nodesize)
{
	struct btrfs_fs_info *fs_info = NULL;
	struct inode *inode = NULL;
	struct btrfs_root *root = NULL;
	int ret = -ENOMEM;

	inode = btrfs_new_test_inode();
	if (!inode) {
		test_msg("Couldn't allocate inode\n");
		return ret;
	}

	fs_info = btrfs_alloc_dummy_fs_info(nodesize, sectorsize);
	if (!fs_info) {
		test_msg("Couldn't allocate dummy fs info\n");
		goto out;
	}

	root = btrfs_alloc_dummy_root(fs_info);
	if (IS_ERR(root)) {
		test_msg("Couldn't allocate root\n");
		goto out;
	}

	BTRFS_I(inode)->root = root;
	btrfs_test_inode_set_ops(inode);

	/* [BTRFS_MAX_EXTENT_SIZE] */
<<<<<<< HEAD
	ret = btrfs_set_extent_delalloc(inode, 0, BTRFS_MAX_EXTENT_SIZE - 1,
=======
	BTRFS_I(inode)->outstanding_extents++;
	ret = btrfs_set_extent_delalloc(inode, 0, BTRFS_MAX_EXTENT_SIZE - 1, 0,
>>>>>>> 0dd54677
					NULL, 0);
	if (ret) {
		test_msg("btrfs_set_extent_delalloc returned %d\n", ret);
		goto out;
	}
	if (BTRFS_I(inode)->outstanding_extents != 1) {
		ret = -EINVAL;
		test_msg("Miscount, wanted 1, got %u\n",
			 BTRFS_I(inode)->outstanding_extents);
		goto out;
	}

	/* [BTRFS_MAX_EXTENT_SIZE][sectorsize] */
	ret = btrfs_set_extent_delalloc(inode, BTRFS_MAX_EXTENT_SIZE,
					BTRFS_MAX_EXTENT_SIZE + sectorsize - 1,
					0, NULL, 0);
	if (ret) {
		test_msg("btrfs_set_extent_delalloc returned %d\n", ret);
		goto out;
	}
	if (BTRFS_I(inode)->outstanding_extents != 2) {
		ret = -EINVAL;
		test_msg("Miscount, wanted 2, got %u\n",
			 BTRFS_I(inode)->outstanding_extents);
		goto out;
	}

	/* [BTRFS_MAX_EXTENT_SIZE/2][sectorsize HOLE][the rest] */
	ret = clear_extent_bit(&BTRFS_I(inode)->io_tree,
			       BTRFS_MAX_EXTENT_SIZE >> 1,
			       (BTRFS_MAX_EXTENT_SIZE >> 1) + sectorsize - 1,
			       EXTENT_DELALLOC | EXTENT_DIRTY |
			       EXTENT_UPTODATE, 0, 0, NULL);
	if (ret) {
		test_msg("clear_extent_bit returned %d\n", ret);
		goto out;
	}
	if (BTRFS_I(inode)->outstanding_extents != 2) {
		ret = -EINVAL;
		test_msg("Miscount, wanted 2, got %u\n",
			 BTRFS_I(inode)->outstanding_extents);
		goto out;
	}

	/* [BTRFS_MAX_EXTENT_SIZE][sectorsize] */
	ret = btrfs_set_extent_delalloc(inode, BTRFS_MAX_EXTENT_SIZE >> 1,
					(BTRFS_MAX_EXTENT_SIZE >> 1)
					+ sectorsize - 1,
					0, NULL, 0);
	if (ret) {
		test_msg("btrfs_set_extent_delalloc returned %d\n", ret);
		goto out;
	}
	if (BTRFS_I(inode)->outstanding_extents != 2) {
		ret = -EINVAL;
		test_msg("Miscount, wanted 2, got %u\n",
			 BTRFS_I(inode)->outstanding_extents);
		goto out;
	}

	/*
	 * [BTRFS_MAX_EXTENT_SIZE+sectorsize][sectorsize HOLE][BTRFS_MAX_EXTENT_SIZE+sectorsize]
	 */
	ret = btrfs_set_extent_delalloc(inode,
			BTRFS_MAX_EXTENT_SIZE + 2 * sectorsize,
			(BTRFS_MAX_EXTENT_SIZE << 1) + 3 * sectorsize - 1,
			0, NULL, 0);
	if (ret) {
		test_msg("btrfs_set_extent_delalloc returned %d\n", ret);
		goto out;
	}
	if (BTRFS_I(inode)->outstanding_extents != 4) {
		ret = -EINVAL;
		test_msg("Miscount, wanted 4, got %u\n",
			 BTRFS_I(inode)->outstanding_extents);
		goto out;
	}

	/*
	* [BTRFS_MAX_EXTENT_SIZE+sectorsize][sectorsize][BTRFS_MAX_EXTENT_SIZE+sectorsize]
	*/
	ret = btrfs_set_extent_delalloc(inode,
			BTRFS_MAX_EXTENT_SIZE + sectorsize,
			BTRFS_MAX_EXTENT_SIZE + 2 * sectorsize - 1, 0, NULL, 0);
	if (ret) {
		test_msg("btrfs_set_extent_delalloc returned %d\n", ret);
		goto out;
	}
	if (BTRFS_I(inode)->outstanding_extents != 3) {
		ret = -EINVAL;
		test_msg("Miscount, wanted 3, got %u\n",
			 BTRFS_I(inode)->outstanding_extents);
		goto out;
	}

	/* [BTRFS_MAX_EXTENT_SIZE+4k][4K HOLE][BTRFS_MAX_EXTENT_SIZE+4k] */
	ret = clear_extent_bit(&BTRFS_I(inode)->io_tree,
			       BTRFS_MAX_EXTENT_SIZE + sectorsize,
			       BTRFS_MAX_EXTENT_SIZE + 2 * sectorsize - 1,
			       EXTENT_DIRTY | EXTENT_DELALLOC |
			       EXTENT_UPTODATE, 0, 0, NULL);
	if (ret) {
		test_msg("clear_extent_bit returned %d\n", ret);
		goto out;
	}
	if (BTRFS_I(inode)->outstanding_extents != 4) {
		ret = -EINVAL;
		test_msg("Miscount, wanted 4, got %u\n",
			 BTRFS_I(inode)->outstanding_extents);
		goto out;
	}

	/*
	 * Refill the hole again just for good measure, because I thought it
	 * might fail and I'd rather satisfy my paranoia at this point.
	 */
	ret = btrfs_set_extent_delalloc(inode,
			BTRFS_MAX_EXTENT_SIZE + sectorsize,
			BTRFS_MAX_EXTENT_SIZE + 2 * sectorsize - 1, 0, NULL, 0);
	if (ret) {
		test_msg("btrfs_set_extent_delalloc returned %d\n", ret);
		goto out;
	}
	if (BTRFS_I(inode)->outstanding_extents != 3) {
		ret = -EINVAL;
		test_msg("Miscount, wanted 3, got %u\n",
			 BTRFS_I(inode)->outstanding_extents);
		goto out;
	}

	/* Empty */
	ret = clear_extent_bit(&BTRFS_I(inode)->io_tree, 0, (u64)-1,
			       EXTENT_DIRTY | EXTENT_DELALLOC |
			       EXTENT_UPTODATE, 0, 0, NULL);
	if (ret) {
		test_msg("clear_extent_bit returned %d\n", ret);
		goto out;
	}
	if (BTRFS_I(inode)->outstanding_extents) {
		ret = -EINVAL;
		test_msg("Miscount, wanted 0, got %u\n",
			 BTRFS_I(inode)->outstanding_extents);
		goto out;
	}
	ret = 0;
out:
	if (ret)
		clear_extent_bit(&BTRFS_I(inode)->io_tree, 0, (u64)-1,
				 EXTENT_DIRTY | EXTENT_DELALLOC |
				 EXTENT_UPTODATE, 0, 0, NULL);
	iput(inode);
	btrfs_free_dummy_root(root);
	btrfs_free_dummy_fs_info(fs_info);
	return ret;
}

int btrfs_test_inodes(u32 sectorsize, u32 nodesize)
{
	int ret;

	set_bit(EXTENT_FLAG_COMPRESSED, &compressed_only);
	set_bit(EXTENT_FLAG_VACANCY, &vacancy_only);
	set_bit(EXTENT_FLAG_PREALLOC, &prealloc_only);

	test_msg("Running btrfs_get_extent tests\n");
	ret = test_btrfs_get_extent(sectorsize, nodesize);
	if (ret)
		return ret;
	test_msg("Running hole first btrfs_get_extent test\n");
	ret = test_hole_first(sectorsize, nodesize);
	if (ret)
		return ret;
	test_msg("Running outstanding_extents tests\n");
	return test_extent_accounting(sectorsize, nodesize);
}<|MERGE_RESOLUTION|>--- conflicted
+++ resolved
@@ -968,12 +968,7 @@
 	btrfs_test_inode_set_ops(inode);
 
 	/* [BTRFS_MAX_EXTENT_SIZE] */
-<<<<<<< HEAD
-	ret = btrfs_set_extent_delalloc(inode, 0, BTRFS_MAX_EXTENT_SIZE - 1,
-=======
-	BTRFS_I(inode)->outstanding_extents++;
 	ret = btrfs_set_extent_delalloc(inode, 0, BTRFS_MAX_EXTENT_SIZE - 1, 0,
->>>>>>> 0dd54677
 					NULL, 0);
 	if (ret) {
 		test_msg("btrfs_set_extent_delalloc returned %d\n", ret);
