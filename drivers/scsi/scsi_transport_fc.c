/*
 *  FiberChannel transport specific attributes exported to sysfs.
 *
 *  Copyright (c) 2003 Silicon Graphics, Inc.  All rights reserved.
 *
 *  This program is free software; you can redistribute it and/or modify
 *  it under the terms of the GNU General Public License as published by
 *  the Free Software Foundation; either version 2 of the License, or
 *  (at your option) any later version.
 *
 *  This program is distributed in the hope that it will be useful,
 *  but WITHOUT ANY WARRANTY; without even the implied warranty of
 *  MERCHANTABILITY or FITNESS FOR A PARTICULAR PURPOSE.  See the
 *  GNU General Public License for more details.
 *
 *  You should have received a copy of the GNU General Public License
 *  along with this program; if not, write to the Free Software
 *  Foundation, Inc., 59 Temple Place, Suite 330, Boston, MA  02111-1307  USA
 *
 *  ========
 *
 *  Copyright (C) 2004-2007   James Smart, Emulex Corporation
 *    Rewrite for host, target, device, and remote port attributes,
 *    statistics, and service functions...
 *    Add vports, etc
 *
 */
#include <linux/module.h>
#include <linux/init.h>
#include <linux/slab.h>
#include <linux/delay.h>
#include <linux/kernel.h>
#include <linux/bsg-lib.h>
#include <scsi/scsi_device.h>
#include <scsi/scsi_host.h>
#include <scsi/scsi_transport.h>
#include <scsi/scsi_transport_fc.h>
#include <scsi/scsi_cmnd.h>
#include <net/netlink.h>
#include <scsi/scsi_netlink_fc.h>
#include <scsi/scsi_bsg_fc.h>
#include "scsi_priv.h"

static int fc_queue_work(struct Scsi_Host *, struct work_struct *);
static void fc_vport_sched_delete(struct work_struct *work);
static int fc_vport_setup(struct Scsi_Host *shost, int channel,
	struct device *pdev, struct fc_vport_identifiers  *ids,
	struct fc_vport **vport);
static int fc_bsg_hostadd(struct Scsi_Host *, struct fc_host_attrs *);
static int fc_bsg_rportadd(struct Scsi_Host *, struct fc_rport *);
static void fc_bsg_remove(struct request_queue *);
static void fc_bsg_goose_queue(struct fc_rport *);

/*
 * Module Parameters
 */

/*
 * dev_loss_tmo: the default number of seconds that the FC transport
 *   should insulate the loss of a remote port.
 *   The maximum will be capped by the value of SCSI_DEVICE_BLOCK_MAX_TIMEOUT.
 */
static unsigned int fc_dev_loss_tmo = 60;		/* seconds */

module_param_named(dev_loss_tmo, fc_dev_loss_tmo, uint, S_IRUGO|S_IWUSR);
MODULE_PARM_DESC(dev_loss_tmo,
		 "Maximum number of seconds that the FC transport should"
		 " insulate the loss of a remote port. Once this value is"
		 " exceeded, the scsi target is removed. Value should be"
		 " between 1 and SCSI_DEVICE_BLOCK_MAX_TIMEOUT if"
		 " fast_io_fail_tmo is not set.");

/*
 * Redefine so that we can have same named attributes in the
 * sdev/starget/host objects.
 */
#define FC_DEVICE_ATTR(_prefix,_name,_mode,_show,_store)		\
struct device_attribute device_attr_##_prefix##_##_name = 	\
	__ATTR(_name,_mode,_show,_store)

#define fc_enum_name_search(title, table_type, table)			\
static const char *get_fc_##title##_name(enum table_type table_key)	\
{									\
	int i;								\
	char *name = NULL;						\
									\
	for (i = 0; i < ARRAY_SIZE(table); i++) {			\
		if (table[i].value == table_key) {			\
			name = table[i].name;				\
			break;						\
		}							\
	}								\
	return name;							\
}

#define fc_enum_name_match(title, table_type, table)			\
static int get_fc_##title##_match(const char *table_key,		\
		enum table_type *value)					\
{									\
	int i;								\
									\
	for (i = 0; i < ARRAY_SIZE(table); i++) {			\
		if (strncmp(table_key, table[i].name,			\
				table[i].matchlen) == 0) {		\
			*value = table[i].value;			\
			return 0; /* success */				\
		}							\
	}								\
	return 1; /* failure */						\
}


/* Convert fc_port_type values to ascii string name */
static struct {
	enum fc_port_type	value;
	char			*name;
} fc_port_type_names[] = {
	{ FC_PORTTYPE_UNKNOWN,		"Unknown" },
	{ FC_PORTTYPE_OTHER,		"Other" },
	{ FC_PORTTYPE_NOTPRESENT,	"Not Present" },
	{ FC_PORTTYPE_NPORT,	"NPort (fabric via point-to-point)" },
	{ FC_PORTTYPE_NLPORT,	"NLPort (fabric via loop)" },
	{ FC_PORTTYPE_LPORT,	"LPort (private loop)" },
	{ FC_PORTTYPE_PTP,	"Point-To-Point (direct nport connection)" },
	{ FC_PORTTYPE_NPIV,		"NPIV VPORT" },
};
fc_enum_name_search(port_type, fc_port_type, fc_port_type_names)
#define FC_PORTTYPE_MAX_NAMELEN		50

/* Reuse fc_port_type enum function for vport_type */
#define get_fc_vport_type_name get_fc_port_type_name


/* Convert fc_host_event_code values to ascii string name */
static const struct {
	enum fc_host_event_code		value;
	char				*name;
} fc_host_event_code_names[] = {
	{ FCH_EVT_LIP,			"lip" },
	{ FCH_EVT_LINKUP,		"link_up" },
	{ FCH_EVT_LINKDOWN,		"link_down" },
	{ FCH_EVT_LIPRESET,		"lip_reset" },
	{ FCH_EVT_RSCN,			"rscn" },
	{ FCH_EVT_ADAPTER_CHANGE,	"adapter_chg" },
	{ FCH_EVT_PORT_UNKNOWN,		"port_unknown" },
	{ FCH_EVT_PORT_ONLINE,		"port_online" },
	{ FCH_EVT_PORT_OFFLINE,		"port_offline" },
	{ FCH_EVT_PORT_FABRIC,		"port_fabric" },
	{ FCH_EVT_LINK_UNKNOWN,		"link_unknown" },
	{ FCH_EVT_VENDOR_UNIQUE,	"vendor_unique" },
};
fc_enum_name_search(host_event_code, fc_host_event_code,
		fc_host_event_code_names)
#define FC_HOST_EVENT_CODE_MAX_NAMELEN	30


/* Convert fc_port_state values to ascii string name */
static struct {
	enum fc_port_state	value;
	char			*name;
} fc_port_state_names[] = {
	{ FC_PORTSTATE_UNKNOWN,		"Unknown" },
	{ FC_PORTSTATE_NOTPRESENT,	"Not Present" },
	{ FC_PORTSTATE_ONLINE,		"Online" },
	{ FC_PORTSTATE_OFFLINE,		"Offline" },
	{ FC_PORTSTATE_BLOCKED,		"Blocked" },
	{ FC_PORTSTATE_BYPASSED,	"Bypassed" },
	{ FC_PORTSTATE_DIAGNOSTICS,	"Diagnostics" },
	{ FC_PORTSTATE_LINKDOWN,	"Linkdown" },
	{ FC_PORTSTATE_ERROR,		"Error" },
	{ FC_PORTSTATE_LOOPBACK,	"Loopback" },
	{ FC_PORTSTATE_DELETED,		"Deleted" },
};
fc_enum_name_search(port_state, fc_port_state, fc_port_state_names)
#define FC_PORTSTATE_MAX_NAMELEN	20


/* Convert fc_vport_state values to ascii string name */
static struct {
	enum fc_vport_state	value;
	char			*name;
} fc_vport_state_names[] = {
	{ FC_VPORT_UNKNOWN,		"Unknown" },
	{ FC_VPORT_ACTIVE,		"Active" },
	{ FC_VPORT_DISABLED,		"Disabled" },
	{ FC_VPORT_LINKDOWN,		"Linkdown" },
	{ FC_VPORT_INITIALIZING,	"Initializing" },
	{ FC_VPORT_NO_FABRIC_SUPP,	"No Fabric Support" },
	{ FC_VPORT_NO_FABRIC_RSCS,	"No Fabric Resources" },
	{ FC_VPORT_FABRIC_LOGOUT,	"Fabric Logout" },
	{ FC_VPORT_FABRIC_REJ_WWN,	"Fabric Rejected WWN" },
	{ FC_VPORT_FAILED,		"VPort Failed" },
};
fc_enum_name_search(vport_state, fc_vport_state, fc_vport_state_names)
#define FC_VPORTSTATE_MAX_NAMELEN	24

/* Reuse fc_vport_state enum function for vport_last_state */
#define get_fc_vport_last_state_name get_fc_vport_state_name


/* Convert fc_tgtid_binding_type values to ascii string name */
static const struct {
	enum fc_tgtid_binding_type	value;
	char				*name;
	int				matchlen;
} fc_tgtid_binding_type_names[] = {
	{ FC_TGTID_BIND_NONE, "none", 4 },
	{ FC_TGTID_BIND_BY_WWPN, "wwpn (World Wide Port Name)", 4 },
	{ FC_TGTID_BIND_BY_WWNN, "wwnn (World Wide Node Name)", 4 },
	{ FC_TGTID_BIND_BY_ID, "port_id (FC Address)", 7 },
};
fc_enum_name_search(tgtid_bind_type, fc_tgtid_binding_type,
		fc_tgtid_binding_type_names)
fc_enum_name_match(tgtid_bind_type, fc_tgtid_binding_type,
		fc_tgtid_binding_type_names)
#define FC_BINDTYPE_MAX_NAMELEN	30


#define fc_bitfield_name_search(title, table)			\
static ssize_t							\
get_fc_##title##_names(u32 table_key, char *buf)		\
{								\
	char *prefix = "";					\
	ssize_t len = 0;					\
	int i;							\
								\
	for (i = 0; i < ARRAY_SIZE(table); i++) {		\
		if (table[i].value & table_key) {		\
			len += sprintf(buf + len, "%s%s",	\
				prefix, table[i].name);		\
			prefix = ", ";				\
		}						\
	}							\
	len += sprintf(buf + len, "\n");			\
	return len;						\
}


/* Convert FC_COS bit values to ascii string name */
static const struct {
	u32 			value;
	char			*name;
} fc_cos_names[] = {
	{ FC_COS_CLASS1,	"Class 1" },
	{ FC_COS_CLASS2,	"Class 2" },
	{ FC_COS_CLASS3,	"Class 3" },
	{ FC_COS_CLASS4,	"Class 4" },
	{ FC_COS_CLASS6,	"Class 6" },
};
fc_bitfield_name_search(cos, fc_cos_names)


/* Convert FC_PORTSPEED bit values to ascii string name */
static const struct {
	u32 			value;
	char			*name;
} fc_port_speed_names[] = {
	{ FC_PORTSPEED_1GBIT,		"1 Gbit" },
	{ FC_PORTSPEED_2GBIT,		"2 Gbit" },
	{ FC_PORTSPEED_4GBIT,		"4 Gbit" },
	{ FC_PORTSPEED_10GBIT,		"10 Gbit" },
	{ FC_PORTSPEED_8GBIT,		"8 Gbit" },
	{ FC_PORTSPEED_16GBIT,		"16 Gbit" },
	{ FC_PORTSPEED_32GBIT,		"32 Gbit" },
	{ FC_PORTSPEED_20GBIT,		"20 Gbit" },
	{ FC_PORTSPEED_40GBIT,		"40 Gbit" },
	{ FC_PORTSPEED_50GBIT,		"50 Gbit" },
	{ FC_PORTSPEED_100GBIT,		"100 Gbit" },
	{ FC_PORTSPEED_25GBIT,		"25 Gbit" },
	{ FC_PORTSPEED_64GBIT,		"64 Gbit" },
	{ FC_PORTSPEED_128GBIT,		"128 Gbit" },
	{ FC_PORTSPEED_NOT_NEGOTIATED,	"Not Negotiated" },
};
fc_bitfield_name_search(port_speed, fc_port_speed_names)


static int
show_fc_fc4s (char *buf, u8 *fc4_list)
{
	int i, len=0;

	for (i = 0; i < FC_FC4_LIST_SIZE; i++, fc4_list++)
		len += sprintf(buf + len , "0x%02x ", *fc4_list);
	len += sprintf(buf + len, "\n");
	return len;
}


/* Convert FC_PORT_ROLE bit values to ascii string name */
static const struct {
	u32 			value;
	char			*name;
} fc_port_role_names[] = {
	{ FC_PORT_ROLE_FCP_TARGET,		"FCP Target" },
	{ FC_PORT_ROLE_FCP_INITIATOR,		"FCP Initiator" },
	{ FC_PORT_ROLE_IP_PORT,			"IP Port" },
	{ FC_PORT_ROLE_FCP_DUMMY_INITIATOR,	"FCP Dummy Initiator" },
};
fc_bitfield_name_search(port_roles, fc_port_role_names)

/*
 * Define roles that are specific to port_id. Values are relative to ROLE_MASK.
 */
#define FC_WELLKNOWN_PORTID_MASK	0xfffff0
#define FC_WELLKNOWN_ROLE_MASK  	0x00000f
#define FC_FPORT_PORTID			0x00000e
#define FC_FABCTLR_PORTID		0x00000d
#define FC_DIRSRVR_PORTID		0x00000c
#define FC_TIMESRVR_PORTID		0x00000b
#define FC_MGMTSRVR_PORTID		0x00000a


static void fc_timeout_deleted_rport(struct work_struct *work);
static void fc_timeout_fail_rport_io(struct work_struct *work);
static void fc_scsi_scan_rport(struct work_struct *work);

/*
 * Attribute counts pre object type...
 * Increase these values if you add attributes
 */
#define FC_STARGET_NUM_ATTRS 	3
#define FC_RPORT_NUM_ATTRS	10
#define FC_VPORT_NUM_ATTRS	9
#define FC_HOST_NUM_ATTRS	29

struct fc_internal {
	struct scsi_transport_template t;
	struct fc_function_template *f;

	/*
	 * For attributes : each object has :
	 *   An array of the actual attributes structures
	 *   An array of null-terminated pointers to the attribute
	 *     structures - used for mid-layer interaction.
	 *
	 * The attribute containers for the starget and host are are
	 * part of the midlayer. As the remote port is specific to the
	 * fc transport, we must provide the attribute container.
	 */
	struct device_attribute private_starget_attrs[
							FC_STARGET_NUM_ATTRS];
	struct device_attribute *starget_attrs[FC_STARGET_NUM_ATTRS + 1];

	struct device_attribute private_host_attrs[FC_HOST_NUM_ATTRS];
	struct device_attribute *host_attrs[FC_HOST_NUM_ATTRS + 1];

	struct transport_container rport_attr_cont;
	struct device_attribute private_rport_attrs[FC_RPORT_NUM_ATTRS];
	struct device_attribute *rport_attrs[FC_RPORT_NUM_ATTRS + 1];

	struct transport_container vport_attr_cont;
	struct device_attribute private_vport_attrs[FC_VPORT_NUM_ATTRS];
	struct device_attribute *vport_attrs[FC_VPORT_NUM_ATTRS + 1];
};

#define to_fc_internal(tmpl)	container_of(tmpl, struct fc_internal, t)

static int fc_target_setup(struct transport_container *tc, struct device *dev,
			   struct device *cdev)
{
	struct scsi_target *starget = to_scsi_target(dev);
	struct fc_rport *rport = starget_to_rport(starget);

	/*
	 * if parent is remote port, use values from remote port.
	 * Otherwise, this host uses the fc_transport, but not the
	 * remote port interface. As such, initialize to known non-values.
	 */
	if (rport) {
		fc_starget_node_name(starget) = rport->node_name;
		fc_starget_port_name(starget) = rport->port_name;
		fc_starget_port_id(starget) = rport->port_id;
	} else {
		fc_starget_node_name(starget) = -1;
		fc_starget_port_name(starget) = -1;
		fc_starget_port_id(starget) = -1;
	}

	return 0;
}

static DECLARE_TRANSPORT_CLASS(fc_transport_class,
			       "fc_transport",
			       fc_target_setup,
			       NULL,
			       NULL);

static int fc_host_setup(struct transport_container *tc, struct device *dev,
			 struct device *cdev)
{
	struct Scsi_Host *shost = dev_to_shost(dev);
	struct fc_host_attrs *fc_host = shost_to_fc_host(shost);

	/*
	 * Set default values easily detected by the midlayer as
	 * failure cases.  The scsi lldd is responsible for initializing
	 * all transport attributes to valid values per host.
	 */
	fc_host->node_name = -1;
	fc_host->port_name = -1;
	fc_host->permanent_port_name = -1;
	fc_host->supported_classes = FC_COS_UNSPECIFIED;
	memset(fc_host->supported_fc4s, 0,
		sizeof(fc_host->supported_fc4s));
	fc_host->supported_speeds = FC_PORTSPEED_UNKNOWN;
	fc_host->maxframe_size = -1;
	fc_host->max_npiv_vports = 0;
	memset(fc_host->serial_number, 0,
		sizeof(fc_host->serial_number));
	memset(fc_host->manufacturer, 0,
		sizeof(fc_host->manufacturer));
	memset(fc_host->model, 0,
		sizeof(fc_host->model));
	memset(fc_host->model_description, 0,
		sizeof(fc_host->model_description));
	memset(fc_host->hardware_version, 0,
		sizeof(fc_host->hardware_version));
	memset(fc_host->driver_version, 0,
		sizeof(fc_host->driver_version));
	memset(fc_host->firmware_version, 0,
		sizeof(fc_host->firmware_version));
	memset(fc_host->optionrom_version, 0,
		sizeof(fc_host->optionrom_version));

	fc_host->port_id = -1;
	fc_host->port_type = FC_PORTTYPE_UNKNOWN;
	fc_host->port_state = FC_PORTSTATE_UNKNOWN;
	memset(fc_host->active_fc4s, 0,
		sizeof(fc_host->active_fc4s));
	fc_host->speed = FC_PORTSPEED_UNKNOWN;
	fc_host->fabric_name = -1;
	memset(fc_host->symbolic_name, 0, sizeof(fc_host->symbolic_name));
	memset(fc_host->system_hostname, 0, sizeof(fc_host->system_hostname));

	fc_host->tgtid_bind_type = FC_TGTID_BIND_BY_WWPN;

	INIT_LIST_HEAD(&fc_host->rports);
	INIT_LIST_HEAD(&fc_host->rport_bindings);
	INIT_LIST_HEAD(&fc_host->vports);
	fc_host->next_rport_number = 0;
	fc_host->next_target_id = 0;
	fc_host->next_vport_number = 0;
	fc_host->npiv_vports_inuse = 0;

	snprintf(fc_host->work_q_name, sizeof(fc_host->work_q_name),
		 "fc_wq_%d", shost->host_no);
	fc_host->work_q = alloc_workqueue("%s", 0, 0, fc_host->work_q_name);
	if (!fc_host->work_q)
		return -ENOMEM;

	fc_host->dev_loss_tmo = fc_dev_loss_tmo;
	snprintf(fc_host->devloss_work_q_name,
		 sizeof(fc_host->devloss_work_q_name),
		 "fc_dl_%d", shost->host_no);
	fc_host->devloss_work_q = alloc_workqueue("%s", 0, 0,
					fc_host->devloss_work_q_name);
	if (!fc_host->devloss_work_q) {
		destroy_workqueue(fc_host->work_q);
		fc_host->work_q = NULL;
		return -ENOMEM;
	}

	fc_bsg_hostadd(shost, fc_host);
	/* ignore any bsg add error - we just can't do sgio */

	return 0;
}

static int fc_host_remove(struct transport_container *tc, struct device *dev,
			 struct device *cdev)
{
	struct Scsi_Host *shost = dev_to_shost(dev);
	struct fc_host_attrs *fc_host = shost_to_fc_host(shost);

	fc_bsg_remove(fc_host->rqst_q);
	return 0;
}

static DECLARE_TRANSPORT_CLASS(fc_host_class,
			       "fc_host",
			       fc_host_setup,
			       fc_host_remove,
			       NULL);

/*
 * Setup and Remove actions for remote ports are handled
 * in the service functions below.
 */
static DECLARE_TRANSPORT_CLASS(fc_rport_class,
			       "fc_remote_ports",
			       NULL,
			       NULL,
			       NULL);

/*
 * Setup and Remove actions for virtual ports are handled
 * in the service functions below.
 */
static DECLARE_TRANSPORT_CLASS(fc_vport_class,
			       "fc_vports",
			       NULL,
			       NULL,
			       NULL);

/*
 * Netlink Infrastructure
 */

static atomic_t fc_event_seq;

/**
 * fc_get_event_number - Obtain the next sequential FC event number
 *
 * Notes:
 *   We could have inlined this, but it would have required fc_event_seq to
 *   be exposed. For now, live with the subroutine call.
 *   Atomic used to avoid lock/unlock...
 */
u32
fc_get_event_number(void)
{
	return atomic_add_return(1, &fc_event_seq);
}
EXPORT_SYMBOL(fc_get_event_number);


/**
 * fc_host_post_event - called to post an even on an fc_host.
 * @shost:		host the event occurred on
 * @event_number:	fc event number obtained from get_fc_event_number()
 * @event_code:		fc_host event being posted
 * @event_data:		32bits of data for the event being posted
 *
 * Notes:
 *	This routine assumes no locks are held on entry.
 */
void
fc_host_post_event(struct Scsi_Host *shost, u32 event_number,
		enum fc_host_event_code event_code, u32 event_data)
{
	struct sk_buff *skb;
	struct nlmsghdr	*nlh;
	struct fc_nl_event *event;
	const char *name;
	u32 len;
	int err;

	if (!scsi_nl_sock) {
		err = -ENOENT;
		goto send_fail;
	}

	len = FC_NL_MSGALIGN(sizeof(*event));

	skb = nlmsg_new(len, GFP_KERNEL);
	if (!skb) {
		err = -ENOBUFS;
		goto send_fail;
	}

	nlh = nlmsg_put(skb, 0, 0, SCSI_TRANSPORT_MSG, len, 0);
	if (!nlh) {
		err = -ENOBUFS;
		goto send_fail_skb;
	}
	event = nlmsg_data(nlh);

	INIT_SCSI_NL_HDR(&event->snlh, SCSI_NL_TRANSPORT_FC,
				FC_NL_ASYNC_EVENT, len);
	event->seconds = get_seconds();
	event->vendor_id = 0;
	event->host_no = shost->host_no;
	event->event_datalen = sizeof(u32);	/* bytes */
	event->event_num = event_number;
	event->event_code = event_code;
	event->event_data = event_data;

	nlmsg_multicast(scsi_nl_sock, skb, 0, SCSI_NL_GRP_FC_EVENTS,
			GFP_KERNEL);
	return;

send_fail_skb:
	kfree_skb(skb);
send_fail:
	name = get_fc_host_event_code_name(event_code);
	printk(KERN_WARNING
		"%s: Dropped Event : host %d %s data 0x%08x - err %d\n",
		__func__, shost->host_no,
		(name) ? name : "<unknown>", event_data, err);
	return;
}
EXPORT_SYMBOL(fc_host_post_event);


/**
 * fc_host_post_vendor_event - called to post a vendor unique event on an fc_host
 * @shost:		host the event occurred on
 * @event_number:	fc event number obtained from get_fc_event_number()
 * @data_len:		amount, in bytes, of vendor unique data
 * @data_buf:		pointer to vendor unique data
 * @vendor_id:          Vendor id
 *
 * Notes:
 *	This routine assumes no locks are held on entry.
 */
void
fc_host_post_vendor_event(struct Scsi_Host *shost, u32 event_number,
		u32 data_len, char * data_buf, u64 vendor_id)
{
	struct sk_buff *skb;
	struct nlmsghdr	*nlh;
	struct fc_nl_event *event;
	u32 len;
	int err;

	if (!scsi_nl_sock) {
		err = -ENOENT;
		goto send_vendor_fail;
	}

	len = FC_NL_MSGALIGN(sizeof(*event) + data_len);

	skb = nlmsg_new(len, GFP_KERNEL);
	if (!skb) {
		err = -ENOBUFS;
		goto send_vendor_fail;
	}

	nlh = nlmsg_put(skb, 0, 0, SCSI_TRANSPORT_MSG, len, 0);
	if (!nlh) {
		err = -ENOBUFS;
		goto send_vendor_fail_skb;
	}
	event = nlmsg_data(nlh);

	INIT_SCSI_NL_HDR(&event->snlh, SCSI_NL_TRANSPORT_FC,
				FC_NL_ASYNC_EVENT, len);
	event->seconds = get_seconds();
	event->vendor_id = vendor_id;
	event->host_no = shost->host_no;
	event->event_datalen = data_len;	/* bytes */
	event->event_num = event_number;
	event->event_code = FCH_EVT_VENDOR_UNIQUE;
	memcpy(&event->event_data, data_buf, data_len);

	nlmsg_multicast(scsi_nl_sock, skb, 0, SCSI_NL_GRP_FC_EVENTS,
			GFP_KERNEL);
	return;

send_vendor_fail_skb:
	kfree_skb(skb);
send_vendor_fail:
	printk(KERN_WARNING
		"%s: Dropped Event : host %d vendor_unique - err %d\n",
		__func__, shost->host_no, err);
	return;
}
EXPORT_SYMBOL(fc_host_post_vendor_event);



static __init int fc_transport_init(void)
{
	int error;

	atomic_set(&fc_event_seq, 0);

	error = transport_class_register(&fc_host_class);
	if (error)
		return error;
	error = transport_class_register(&fc_vport_class);
	if (error)
		goto unreg_host_class;
	error = transport_class_register(&fc_rport_class);
	if (error)
		goto unreg_vport_class;
	error = transport_class_register(&fc_transport_class);
	if (error)
		goto unreg_rport_class;
	return 0;

unreg_rport_class:
	transport_class_unregister(&fc_rport_class);
unreg_vport_class:
	transport_class_unregister(&fc_vport_class);
unreg_host_class:
	transport_class_unregister(&fc_host_class);
	return error;
}

static void __exit fc_transport_exit(void)
{
	transport_class_unregister(&fc_transport_class);
	transport_class_unregister(&fc_rport_class);
	transport_class_unregister(&fc_host_class);
	transport_class_unregister(&fc_vport_class);
}

/*
 * FC Remote Port Attribute Management
 */

#define fc_rport_show_function(field, format_string, sz, cast)		\
static ssize_t								\
show_fc_rport_##field (struct device *dev, 				\
		       struct device_attribute *attr, char *buf)	\
{									\
	struct fc_rport *rport = transport_class_to_rport(dev);		\
	struct Scsi_Host *shost = rport_to_shost(rport);		\
	struct fc_internal *i = to_fc_internal(shost->transportt);	\
	if ((i->f->get_rport_##field) &&				\
	    !((rport->port_state == FC_PORTSTATE_BLOCKED) ||		\
	      (rport->port_state == FC_PORTSTATE_DELETED) ||		\
	      (rport->port_state == FC_PORTSTATE_NOTPRESENT)))		\
		i->f->get_rport_##field(rport);				\
	return snprintf(buf, sz, format_string, cast rport->field); 	\
}

#define fc_rport_store_function(field)					\
static ssize_t								\
store_fc_rport_##field(struct device *dev,				\
		       struct device_attribute *attr,			\
		       const char *buf,	size_t count)			\
{									\
	int val;							\
	struct fc_rport *rport = transport_class_to_rport(dev);		\
	struct Scsi_Host *shost = rport_to_shost(rport);		\
	struct fc_internal *i = to_fc_internal(shost->transportt);	\
	char *cp;							\
	if ((rport->port_state == FC_PORTSTATE_BLOCKED) ||		\
	    (rport->port_state == FC_PORTSTATE_DELETED) ||		\
	    (rport->port_state == FC_PORTSTATE_NOTPRESENT))		\
		return -EBUSY;						\
	val = simple_strtoul(buf, &cp, 0);				\
	if (*cp && (*cp != '\n'))					\
		return -EINVAL;						\
	i->f->set_rport_##field(rport, val);				\
	return count;							\
}

#define fc_rport_rd_attr(field, format_string, sz)			\
	fc_rport_show_function(field, format_string, sz, )		\
static FC_DEVICE_ATTR(rport, field, S_IRUGO,			\
			 show_fc_rport_##field, NULL)

#define fc_rport_rd_attr_cast(field, format_string, sz, cast)		\
	fc_rport_show_function(field, format_string, sz, (cast))	\
static FC_DEVICE_ATTR(rport, field, S_IRUGO,			\
			  show_fc_rport_##field, NULL)

#define fc_rport_rw_attr(field, format_string, sz)			\
	fc_rport_show_function(field, format_string, sz, )		\
	fc_rport_store_function(field)					\
static FC_DEVICE_ATTR(rport, field, S_IRUGO | S_IWUSR,		\
			show_fc_rport_##field,				\
			store_fc_rport_##field)


#define fc_private_rport_show_function(field, format_string, sz, cast)	\
static ssize_t								\
show_fc_rport_##field (struct device *dev, 				\
		       struct device_attribute *attr, char *buf)	\
{									\
	struct fc_rport *rport = transport_class_to_rport(dev);		\
	return snprintf(buf, sz, format_string, cast rport->field); 	\
}

#define fc_private_rport_rd_attr(field, format_string, sz)		\
	fc_private_rport_show_function(field, format_string, sz, )	\
static FC_DEVICE_ATTR(rport, field, S_IRUGO,			\
			 show_fc_rport_##field, NULL)

#define fc_private_rport_rd_attr_cast(field, format_string, sz, cast)	\
	fc_private_rport_show_function(field, format_string, sz, (cast)) \
static FC_DEVICE_ATTR(rport, field, S_IRUGO,			\
			  show_fc_rport_##field, NULL)


#define fc_private_rport_rd_enum_attr(title, maxlen)			\
static ssize_t								\
show_fc_rport_##title (struct device *dev,				\
		       struct device_attribute *attr, char *buf)	\
{									\
	struct fc_rport *rport = transport_class_to_rport(dev);		\
	const char *name;						\
	name = get_fc_##title##_name(rport->title);			\
	if (!name)							\
		return -EINVAL;						\
	return snprintf(buf, maxlen, "%s\n", name);			\
}									\
static FC_DEVICE_ATTR(rport, title, S_IRUGO,			\
			show_fc_rport_##title, NULL)


#define SETUP_RPORT_ATTRIBUTE_RD(field)					\
	i->private_rport_attrs[count] = device_attr_rport_##field; \
	i->private_rport_attrs[count].attr.mode = S_IRUGO;		\
	i->private_rport_attrs[count].store = NULL;			\
	i->rport_attrs[count] = &i->private_rport_attrs[count];		\
	if (i->f->show_rport_##field)					\
		count++

#define SETUP_PRIVATE_RPORT_ATTRIBUTE_RD(field)				\
	i->private_rport_attrs[count] = device_attr_rport_##field; \
	i->private_rport_attrs[count].attr.mode = S_IRUGO;		\
	i->private_rport_attrs[count].store = NULL;			\
	i->rport_attrs[count] = &i->private_rport_attrs[count];		\
	count++

#define SETUP_RPORT_ATTRIBUTE_RW(field)					\
	i->private_rport_attrs[count] = device_attr_rport_##field; \
	if (!i->f->set_rport_##field) {					\
		i->private_rport_attrs[count].attr.mode = S_IRUGO;	\
		i->private_rport_attrs[count].store = NULL;		\
	}								\
	i->rport_attrs[count] = &i->private_rport_attrs[count];		\
	if (i->f->show_rport_##field)					\
		count++

#define SETUP_PRIVATE_RPORT_ATTRIBUTE_RW(field)				\
{									\
	i->private_rport_attrs[count] = device_attr_rport_##field; \
	i->rport_attrs[count] = &i->private_rport_attrs[count];		\
	count++;							\
}


/* The FC Transport Remote Port Attributes: */

/* Fixed Remote Port Attributes */

fc_private_rport_rd_attr(maxframe_size, "%u bytes\n", 20);

static ssize_t
show_fc_rport_supported_classes (struct device *dev,
				 struct device_attribute *attr, char *buf)
{
	struct fc_rport *rport = transport_class_to_rport(dev);
	if (rport->supported_classes == FC_COS_UNSPECIFIED)
		return snprintf(buf, 20, "unspecified\n");
	return get_fc_cos_names(rport->supported_classes, buf);
}
static FC_DEVICE_ATTR(rport, supported_classes, S_IRUGO,
		show_fc_rport_supported_classes, NULL);

/* Dynamic Remote Port Attributes */

/*
 * dev_loss_tmo attribute
 */
static int fc_str_to_dev_loss(const char *buf, unsigned long *val)
{
	char *cp;

	*val = simple_strtoul(buf, &cp, 0);
	if (*cp && (*cp != '\n'))
		return -EINVAL;
	/*
	 * Check for overflow; dev_loss_tmo is u32
	 */
	if (*val > UINT_MAX)
		return -EINVAL;

	return 0;
}

static int fc_rport_set_dev_loss_tmo(struct fc_rport *rport,
				     unsigned long val)
{
	struct Scsi_Host *shost = rport_to_shost(rport);
	struct fc_internal *i = to_fc_internal(shost->transportt);

	if ((rport->port_state == FC_PORTSTATE_BLOCKED) ||
	    (rport->port_state == FC_PORTSTATE_DELETED) ||
	    (rport->port_state == FC_PORTSTATE_NOTPRESENT))
		return -EBUSY;
	/*
	 * Check for overflow; dev_loss_tmo is u32
	 */
	if (val > UINT_MAX)
		return -EINVAL;

	/*
	 * If fast_io_fail is off we have to cap
	 * dev_loss_tmo at SCSI_DEVICE_BLOCK_MAX_TIMEOUT
	 */
	if (rport->fast_io_fail_tmo == -1 &&
	    val > SCSI_DEVICE_BLOCK_MAX_TIMEOUT)
		return -EINVAL;

	i->f->set_rport_dev_loss_tmo(rport, val);
	return 0;
}

fc_rport_show_function(dev_loss_tmo, "%d\n", 20, )
static ssize_t
store_fc_rport_dev_loss_tmo(struct device *dev, struct device_attribute *attr,
			    const char *buf, size_t count)
{
	struct fc_rport *rport = transport_class_to_rport(dev);
	unsigned long val;
	int rc;

	rc = fc_str_to_dev_loss(buf, &val);
	if (rc)
		return rc;

	rc = fc_rport_set_dev_loss_tmo(rport, val);
	if (rc)
		return rc;
	return count;
}
static FC_DEVICE_ATTR(rport, dev_loss_tmo, S_IRUGO | S_IWUSR,
		show_fc_rport_dev_loss_tmo, store_fc_rport_dev_loss_tmo);


/* Private Remote Port Attributes */

fc_private_rport_rd_attr_cast(node_name, "0x%llx\n", 20, unsigned long long);
fc_private_rport_rd_attr_cast(port_name, "0x%llx\n", 20, unsigned long long);
fc_private_rport_rd_attr(port_id, "0x%06x\n", 20);

static ssize_t
show_fc_rport_roles (struct device *dev, struct device_attribute *attr,
		     char *buf)
{
	struct fc_rport *rport = transport_class_to_rport(dev);

	/* identify any roles that are port_id specific */
	if ((rport->port_id != -1) &&
	    (rport->port_id & FC_WELLKNOWN_PORTID_MASK) ==
					FC_WELLKNOWN_PORTID_MASK) {
		switch (rport->port_id & FC_WELLKNOWN_ROLE_MASK) {
		case FC_FPORT_PORTID:
			return snprintf(buf, 30, "Fabric Port\n");
		case FC_FABCTLR_PORTID:
			return snprintf(buf, 30, "Fabric Controller\n");
		case FC_DIRSRVR_PORTID:
			return snprintf(buf, 30, "Directory Server\n");
		case FC_TIMESRVR_PORTID:
			return snprintf(buf, 30, "Time Server\n");
		case FC_MGMTSRVR_PORTID:
			return snprintf(buf, 30, "Management Server\n");
		default:
			return snprintf(buf, 30, "Unknown Fabric Entity\n");
		}
	} else {
		if (rport->roles == FC_PORT_ROLE_UNKNOWN)
			return snprintf(buf, 20, "unknown\n");
		return get_fc_port_roles_names(rport->roles, buf);
	}
}
static FC_DEVICE_ATTR(rport, roles, S_IRUGO,
		show_fc_rport_roles, NULL);

fc_private_rport_rd_enum_attr(port_state, FC_PORTSTATE_MAX_NAMELEN);
fc_private_rport_rd_attr(scsi_target_id, "%d\n", 20);

/*
 * fast_io_fail_tmo attribute
 */
static ssize_t
show_fc_rport_fast_io_fail_tmo (struct device *dev,
				struct device_attribute *attr, char *buf)
{
	struct fc_rport *rport = transport_class_to_rport(dev);

	if (rport->fast_io_fail_tmo == -1)
		return snprintf(buf, 5, "off\n");
	return snprintf(buf, 20, "%d\n", rport->fast_io_fail_tmo);
}

static ssize_t
store_fc_rport_fast_io_fail_tmo(struct device *dev,
				struct device_attribute *attr, const char *buf,
				size_t count)
{
	int val;
	char *cp;
	struct fc_rport *rport = transport_class_to_rport(dev);

	if ((rport->port_state == FC_PORTSTATE_BLOCKED) ||
	    (rport->port_state == FC_PORTSTATE_DELETED) ||
	    (rport->port_state == FC_PORTSTATE_NOTPRESENT))
		return -EBUSY;
	if (strncmp(buf, "off", 3) == 0)
		rport->fast_io_fail_tmo = -1;
	else {
		val = simple_strtoul(buf, &cp, 0);
		if ((*cp && (*cp != '\n')) || (val < 0))
			return -EINVAL;
		/*
		 * Cap fast_io_fail by dev_loss_tmo or
		 * SCSI_DEVICE_BLOCK_MAX_TIMEOUT.
		 */
		if ((val >= rport->dev_loss_tmo) ||
		    (val > SCSI_DEVICE_BLOCK_MAX_TIMEOUT))
			return -EINVAL;

		rport->fast_io_fail_tmo = val;
	}
	return count;
}
static FC_DEVICE_ATTR(rport, fast_io_fail_tmo, S_IRUGO | S_IWUSR,
	show_fc_rport_fast_io_fail_tmo, store_fc_rport_fast_io_fail_tmo);


/*
 * FC SCSI Target Attribute Management
 */

/*
 * Note: in the target show function we recognize when the remote
 *  port is in the hierarchy and do not allow the driver to get
 *  involved in sysfs functions. The driver only gets involved if
 *  it's the "old" style that doesn't use rports.
 */
#define fc_starget_show_function(field, format_string, sz, cast)	\
static ssize_t								\
show_fc_starget_##field (struct device *dev, 				\
			 struct device_attribute *attr, char *buf)	\
{									\
	struct scsi_target *starget = transport_class_to_starget(dev);	\
	struct Scsi_Host *shost = dev_to_shost(starget->dev.parent);	\
	struct fc_internal *i = to_fc_internal(shost->transportt);	\
	struct fc_rport *rport = starget_to_rport(starget);		\
	if (rport)							\
		fc_starget_##field(starget) = rport->field;		\
	else if (i->f->get_starget_##field)				\
		i->f->get_starget_##field(starget);			\
	return snprintf(buf, sz, format_string, 			\
		cast fc_starget_##field(starget)); 			\
}

#define fc_starget_rd_attr(field, format_string, sz)			\
	fc_starget_show_function(field, format_string, sz, )		\
static FC_DEVICE_ATTR(starget, field, S_IRUGO,			\
			 show_fc_starget_##field, NULL)

#define fc_starget_rd_attr_cast(field, format_string, sz, cast)		\
	fc_starget_show_function(field, format_string, sz, (cast))	\
static FC_DEVICE_ATTR(starget, field, S_IRUGO,			\
			  show_fc_starget_##field, NULL)

#define SETUP_STARGET_ATTRIBUTE_RD(field)				\
	i->private_starget_attrs[count] = device_attr_starget_##field; \
	i->private_starget_attrs[count].attr.mode = S_IRUGO;		\
	i->private_starget_attrs[count].store = NULL;			\
	i->starget_attrs[count] = &i->private_starget_attrs[count];	\
	if (i->f->show_starget_##field)					\
		count++

#define SETUP_STARGET_ATTRIBUTE_RW(field)				\
	i->private_starget_attrs[count] = device_attr_starget_##field; \
	if (!i->f->set_starget_##field) {				\
		i->private_starget_attrs[count].attr.mode = S_IRUGO;	\
		i->private_starget_attrs[count].store = NULL;		\
	}								\
	i->starget_attrs[count] = &i->private_starget_attrs[count];	\
	if (i->f->show_starget_##field)					\
		count++

/* The FC Transport SCSI Target Attributes: */
fc_starget_rd_attr_cast(node_name, "0x%llx\n", 20, unsigned long long);
fc_starget_rd_attr_cast(port_name, "0x%llx\n", 20, unsigned long long);
fc_starget_rd_attr(port_id, "0x%06x\n", 20);


/*
 * FC Virtual Port Attribute Management
 */

#define fc_vport_show_function(field, format_string, sz, cast)		\
static ssize_t								\
show_fc_vport_##field (struct device *dev, 				\
		       struct device_attribute *attr, char *buf)	\
{									\
	struct fc_vport *vport = transport_class_to_vport(dev);		\
	struct Scsi_Host *shost = vport_to_shost(vport);		\
	struct fc_internal *i = to_fc_internal(shost->transportt);	\
	if ((i->f->get_vport_##field) &&				\
	    !(vport->flags & (FC_VPORT_DEL | FC_VPORT_CREATING)))	\
		i->f->get_vport_##field(vport);				\
	return snprintf(buf, sz, format_string, cast vport->field); 	\
}

#define fc_vport_store_function(field)					\
static ssize_t								\
store_fc_vport_##field(struct device *dev,				\
		       struct device_attribute *attr,			\
		       const char *buf,	size_t count)			\
{									\
	int val;							\
	struct fc_vport *vport = transport_class_to_vport(dev);		\
	struct Scsi_Host *shost = vport_to_shost(vport);		\
	struct fc_internal *i = to_fc_internal(shost->transportt);	\
	char *cp;							\
	if (vport->flags & (FC_VPORT_DEL | FC_VPORT_CREATING))	\
		return -EBUSY;						\
	val = simple_strtoul(buf, &cp, 0);				\
	if (*cp && (*cp != '\n'))					\
		return -EINVAL;						\
	i->f->set_vport_##field(vport, val);				\
	return count;							\
}

#define fc_vport_store_str_function(field, slen)			\
static ssize_t								\
store_fc_vport_##field(struct device *dev,				\
		       struct device_attribute *attr, 			\
		       const char *buf,	size_t count)			\
{									\
	struct fc_vport *vport = transport_class_to_vport(dev);		\
	struct Scsi_Host *shost = vport_to_shost(vport);		\
	struct fc_internal *i = to_fc_internal(shost->transportt);	\
	unsigned int cnt=count;						\
									\
	/* count may include a LF at end of string */			\
	if (buf[cnt-1] == '\n')						\
		cnt--;							\
	if (cnt > ((slen) - 1))						\
		return -EINVAL;						\
	memcpy(vport->field, buf, cnt);					\
	i->f->set_vport_##field(vport);					\
	return count;							\
}

#define fc_vport_rd_attr(field, format_string, sz)			\
	fc_vport_show_function(field, format_string, sz, )		\
static FC_DEVICE_ATTR(vport, field, S_IRUGO,			\
			 show_fc_vport_##field, NULL)

#define fc_vport_rd_attr_cast(field, format_string, sz, cast)		\
	fc_vport_show_function(field, format_string, sz, (cast))	\
static FC_DEVICE_ATTR(vport, field, S_IRUGO,			\
			  show_fc_vport_##field, NULL)

#define fc_vport_rw_attr(field, format_string, sz)			\
	fc_vport_show_function(field, format_string, sz, )		\
	fc_vport_store_function(field)					\
static FC_DEVICE_ATTR(vport, field, S_IRUGO | S_IWUSR,		\
			show_fc_vport_##field,				\
			store_fc_vport_##field)

#define fc_private_vport_show_function(field, format_string, sz, cast)	\
static ssize_t								\
show_fc_vport_##field (struct device *dev,				\
		       struct device_attribute *attr, char *buf)	\
{									\
	struct fc_vport *vport = transport_class_to_vport(dev);		\
	return snprintf(buf, sz, format_string, cast vport->field); 	\
}

#define fc_private_vport_store_u32_function(field)			\
static ssize_t								\
store_fc_vport_##field(struct device *dev,				\
		       struct device_attribute *attr,			\
		       const char *buf,	size_t count)			\
{									\
	u32 val;							\
	struct fc_vport *vport = transport_class_to_vport(dev);		\
	char *cp;							\
	if (vport->flags & (FC_VPORT_DEL | FC_VPORT_CREATING))		\
		return -EBUSY;						\
	val = simple_strtoul(buf, &cp, 0);				\
	if (*cp && (*cp != '\n'))					\
		return -EINVAL;						\
	vport->field = val;						\
	return count;							\
}


#define fc_private_vport_rd_attr(field, format_string, sz)		\
	fc_private_vport_show_function(field, format_string, sz, )	\
static FC_DEVICE_ATTR(vport, field, S_IRUGO,			\
			 show_fc_vport_##field, NULL)

#define fc_private_vport_rd_attr_cast(field, format_string, sz, cast)	\
	fc_private_vport_show_function(field, format_string, sz, (cast)) \
static FC_DEVICE_ATTR(vport, field, S_IRUGO,			\
			  show_fc_vport_##field, NULL)

#define fc_private_vport_rw_u32_attr(field, format_string, sz)		\
	fc_private_vport_show_function(field, format_string, sz, )	\
	fc_private_vport_store_u32_function(field)			\
static FC_DEVICE_ATTR(vport, field, S_IRUGO | S_IWUSR,		\
			show_fc_vport_##field,				\
			store_fc_vport_##field)


#define fc_private_vport_rd_enum_attr(title, maxlen)			\
static ssize_t								\
show_fc_vport_##title (struct device *dev,				\
		       struct device_attribute *attr,			\
		       char *buf)					\
{									\
	struct fc_vport *vport = transport_class_to_vport(dev);		\
	const char *name;						\
	name = get_fc_##title##_name(vport->title);			\
	if (!name)							\
		return -EINVAL;						\
	return snprintf(buf, maxlen, "%s\n", name);			\
}									\
static FC_DEVICE_ATTR(vport, title, S_IRUGO,			\
			show_fc_vport_##title, NULL)


#define SETUP_VPORT_ATTRIBUTE_RD(field)					\
	i->private_vport_attrs[count] = device_attr_vport_##field; \
	i->private_vport_attrs[count].attr.mode = S_IRUGO;		\
	i->private_vport_attrs[count].store = NULL;			\
	i->vport_attrs[count] = &i->private_vport_attrs[count];		\
	if (i->f->get_##field)						\
		count++
	/* NOTE: Above MACRO differs: checks function not show bit */

#define SETUP_PRIVATE_VPORT_ATTRIBUTE_RD(field)				\
	i->private_vport_attrs[count] = device_attr_vport_##field; \
	i->private_vport_attrs[count].attr.mode = S_IRUGO;		\
	i->private_vport_attrs[count].store = NULL;			\
	i->vport_attrs[count] = &i->private_vport_attrs[count];		\
	count++

#define SETUP_VPORT_ATTRIBUTE_WR(field)					\
	i->private_vport_attrs[count] = device_attr_vport_##field; \
	i->vport_attrs[count] = &i->private_vport_attrs[count];		\
	if (i->f->field)						\
		count++
	/* NOTE: Above MACRO differs: checks function */

#define SETUP_VPORT_ATTRIBUTE_RW(field)					\
	i->private_vport_attrs[count] = device_attr_vport_##field; \
	if (!i->f->set_vport_##field) {					\
		i->private_vport_attrs[count].attr.mode = S_IRUGO;	\
		i->private_vport_attrs[count].store = NULL;		\
	}								\
	i->vport_attrs[count] = &i->private_vport_attrs[count];		\
	count++
	/* NOTE: Above MACRO differs: does not check show bit */

#define SETUP_PRIVATE_VPORT_ATTRIBUTE_RW(field)				\
{									\
	i->private_vport_attrs[count] = device_attr_vport_##field; \
	i->vport_attrs[count] = &i->private_vport_attrs[count];		\
	count++;							\
}


/* The FC Transport Virtual Port Attributes: */

/* Fixed Virtual Port Attributes */

/* Dynamic Virtual Port Attributes */

/* Private Virtual Port Attributes */

fc_private_vport_rd_enum_attr(vport_state, FC_VPORTSTATE_MAX_NAMELEN);
fc_private_vport_rd_enum_attr(vport_last_state, FC_VPORTSTATE_MAX_NAMELEN);
fc_private_vport_rd_attr_cast(node_name, "0x%llx\n", 20, unsigned long long);
fc_private_vport_rd_attr_cast(port_name, "0x%llx\n", 20, unsigned long long);

static ssize_t
show_fc_vport_roles (struct device *dev, struct device_attribute *attr,
		     char *buf)
{
	struct fc_vport *vport = transport_class_to_vport(dev);

	if (vport->roles == FC_PORT_ROLE_UNKNOWN)
		return snprintf(buf, 20, "unknown\n");
	return get_fc_port_roles_names(vport->roles, buf);
}
static FC_DEVICE_ATTR(vport, roles, S_IRUGO, show_fc_vport_roles, NULL);

fc_private_vport_rd_enum_attr(vport_type, FC_PORTTYPE_MAX_NAMELEN);

fc_private_vport_show_function(symbolic_name, "%s\n",
		FC_VPORT_SYMBOLIC_NAMELEN + 1, )
fc_vport_store_str_function(symbolic_name, FC_VPORT_SYMBOLIC_NAMELEN)
static FC_DEVICE_ATTR(vport, symbolic_name, S_IRUGO | S_IWUSR,
		show_fc_vport_symbolic_name, store_fc_vport_symbolic_name);

static ssize_t
store_fc_vport_delete(struct device *dev, struct device_attribute *attr,
		      const char *buf, size_t count)
{
	struct fc_vport *vport = transport_class_to_vport(dev);
	struct Scsi_Host *shost = vport_to_shost(vport);
	unsigned long flags;

	spin_lock_irqsave(shost->host_lock, flags);
	if (vport->flags & (FC_VPORT_DEL | FC_VPORT_CREATING | FC_VPORT_DELETING)) {
		spin_unlock_irqrestore(shost->host_lock, flags);
		return -EBUSY;
	}
	vport->flags |= FC_VPORT_DELETING;
	spin_unlock_irqrestore(shost->host_lock, flags);

	fc_queue_work(shost, &vport->vport_delete_work);
	return count;
}
static FC_DEVICE_ATTR(vport, vport_delete, S_IWUSR,
			NULL, store_fc_vport_delete);


/*
 * Enable/Disable vport
 *  Write "1" to disable, write "0" to enable
 */
static ssize_t
store_fc_vport_disable(struct device *dev, struct device_attribute *attr,
		       const char *buf,
			   size_t count)
{
	struct fc_vport *vport = transport_class_to_vport(dev);
	struct Scsi_Host *shost = vport_to_shost(vport);
	struct fc_internal *i = to_fc_internal(shost->transportt);
	int stat;

	if (vport->flags & (FC_VPORT_DEL | FC_VPORT_CREATING))
		return -EBUSY;

	if (*buf == '0') {
		if (vport->vport_state != FC_VPORT_DISABLED)
			return -EALREADY;
	} else if (*buf == '1') {
		if (vport->vport_state == FC_VPORT_DISABLED)
			return -EALREADY;
	} else
		return -EINVAL;

	stat = i->f->vport_disable(vport, ((*buf == '0') ? false : true));
	return stat ? stat : count;
}
static FC_DEVICE_ATTR(vport, vport_disable, S_IWUSR,
			NULL, store_fc_vport_disable);


/*
 * Host Attribute Management
 */

#define fc_host_show_function(field, format_string, sz, cast)		\
static ssize_t								\
show_fc_host_##field (struct device *dev,				\
		      struct device_attribute *attr, char *buf)		\
{									\
	struct Scsi_Host *shost = transport_class_to_shost(dev);	\
	struct fc_internal *i = to_fc_internal(shost->transportt);	\
	if (i->f->get_host_##field)					\
		i->f->get_host_##field(shost);				\
	return snprintf(buf, sz, format_string, cast fc_host_##field(shost)); \
}

#define fc_host_store_function(field)					\
static ssize_t								\
store_fc_host_##field(struct device *dev, 				\
		      struct device_attribute *attr,			\
		      const char *buf,	size_t count)			\
{									\
	int val;							\
	struct Scsi_Host *shost = transport_class_to_shost(dev);	\
	struct fc_internal *i = to_fc_internal(shost->transportt);	\
	char *cp;							\
									\
	val = simple_strtoul(buf, &cp, 0);				\
	if (*cp && (*cp != '\n'))					\
		return -EINVAL;						\
	i->f->set_host_##field(shost, val);				\
	return count;							\
}

#define fc_host_store_str_function(field, slen)				\
static ssize_t								\
store_fc_host_##field(struct device *dev,				\
		      struct device_attribute *attr,			\
		      const char *buf, size_t count)			\
{									\
	struct Scsi_Host *shost = transport_class_to_shost(dev);	\
	struct fc_internal *i = to_fc_internal(shost->transportt);	\
	unsigned int cnt=count;						\
									\
	/* count may include a LF at end of string */			\
	if (buf[cnt-1] == '\n')						\
		cnt--;							\
	if (cnt > ((slen) - 1))						\
		return -EINVAL;						\
	memcpy(fc_host_##field(shost), buf, cnt);			\
	i->f->set_host_##field(shost);					\
	return count;							\
}

#define fc_host_rd_attr(field, format_string, sz)			\
	fc_host_show_function(field, format_string, sz, )		\
static FC_DEVICE_ATTR(host, field, S_IRUGO,			\
			 show_fc_host_##field, NULL)

#define fc_host_rd_attr_cast(field, format_string, sz, cast)		\
	fc_host_show_function(field, format_string, sz, (cast))		\
static FC_DEVICE_ATTR(host, field, S_IRUGO,			\
			  show_fc_host_##field, NULL)

#define fc_host_rw_attr(field, format_string, sz)			\
	fc_host_show_function(field, format_string, sz, )		\
	fc_host_store_function(field)					\
static FC_DEVICE_ATTR(host, field, S_IRUGO | S_IWUSR,		\
			show_fc_host_##field,				\
			store_fc_host_##field)

#define fc_host_rd_enum_attr(title, maxlen)				\
static ssize_t								\
show_fc_host_##title (struct device *dev,				\
		      struct device_attribute *attr, char *buf)		\
{									\
	struct Scsi_Host *shost = transport_class_to_shost(dev);	\
	struct fc_internal *i = to_fc_internal(shost->transportt);	\
	const char *name;						\
	if (i->f->get_host_##title)					\
		i->f->get_host_##title(shost);				\
	name = get_fc_##title##_name(fc_host_##title(shost));		\
	if (!name)							\
		return -EINVAL;						\
	return snprintf(buf, maxlen, "%s\n", name);			\
}									\
static FC_DEVICE_ATTR(host, title, S_IRUGO, show_fc_host_##title, NULL)

#define SETUP_HOST_ATTRIBUTE_RD(field)					\
	i->private_host_attrs[count] = device_attr_host_##field;	\
	i->private_host_attrs[count].attr.mode = S_IRUGO;		\
	i->private_host_attrs[count].store = NULL;			\
	i->host_attrs[count] = &i->private_host_attrs[count];		\
	if (i->f->show_host_##field)					\
		count++

#define SETUP_HOST_ATTRIBUTE_RD_NS(field)				\
	i->private_host_attrs[count] = device_attr_host_##field;	\
	i->private_host_attrs[count].attr.mode = S_IRUGO;		\
	i->private_host_attrs[count].store = NULL;			\
	i->host_attrs[count] = &i->private_host_attrs[count];		\
	count++

#define SETUP_HOST_ATTRIBUTE_RW(field)					\
	i->private_host_attrs[count] = device_attr_host_##field;	\
	if (!i->f->set_host_##field) {					\
		i->private_host_attrs[count].attr.mode = S_IRUGO;	\
		i->private_host_attrs[count].store = NULL;		\
	}								\
	i->host_attrs[count] = &i->private_host_attrs[count];		\
	if (i->f->show_host_##field)					\
		count++


#define fc_private_host_show_function(field, format_string, sz, cast)	\
static ssize_t								\
show_fc_host_##field (struct device *dev,				\
		      struct device_attribute *attr, char *buf)		\
{									\
	struct Scsi_Host *shost = transport_class_to_shost(dev);	\
	return snprintf(buf, sz, format_string, cast fc_host_##field(shost)); \
}

#define fc_private_host_rd_attr(field, format_string, sz)		\
	fc_private_host_show_function(field, format_string, sz, )	\
static FC_DEVICE_ATTR(host, field, S_IRUGO,			\
			 show_fc_host_##field, NULL)

#define fc_private_host_rd_attr_cast(field, format_string, sz, cast)	\
	fc_private_host_show_function(field, format_string, sz, (cast)) \
static FC_DEVICE_ATTR(host, field, S_IRUGO,			\
			  show_fc_host_##field, NULL)

#define SETUP_PRIVATE_HOST_ATTRIBUTE_RD(field)			\
	i->private_host_attrs[count] = device_attr_host_##field;	\
	i->private_host_attrs[count].attr.mode = S_IRUGO;		\
	i->private_host_attrs[count].store = NULL;			\
	i->host_attrs[count] = &i->private_host_attrs[count];		\
	count++

#define SETUP_PRIVATE_HOST_ATTRIBUTE_RW(field)			\
{									\
	i->private_host_attrs[count] = device_attr_host_##field;	\
	i->host_attrs[count] = &i->private_host_attrs[count];		\
	count++;							\
}


/* Fixed Host Attributes */

static ssize_t
show_fc_host_supported_classes (struct device *dev,
			        struct device_attribute *attr, char *buf)
{
	struct Scsi_Host *shost = transport_class_to_shost(dev);

	if (fc_host_supported_classes(shost) == FC_COS_UNSPECIFIED)
		return snprintf(buf, 20, "unspecified\n");

	return get_fc_cos_names(fc_host_supported_classes(shost), buf);
}
static FC_DEVICE_ATTR(host, supported_classes, S_IRUGO,
		show_fc_host_supported_classes, NULL);

static ssize_t
show_fc_host_supported_fc4s (struct device *dev,
			     struct device_attribute *attr, char *buf)
{
	struct Scsi_Host *shost = transport_class_to_shost(dev);
	return (ssize_t)show_fc_fc4s(buf, fc_host_supported_fc4s(shost));
}
static FC_DEVICE_ATTR(host, supported_fc4s, S_IRUGO,
		show_fc_host_supported_fc4s, NULL);

static ssize_t
show_fc_host_supported_speeds (struct device *dev,
			       struct device_attribute *attr, char *buf)
{
	struct Scsi_Host *shost = transport_class_to_shost(dev);

	if (fc_host_supported_speeds(shost) == FC_PORTSPEED_UNKNOWN)
		return snprintf(buf, 20, "unknown\n");

	return get_fc_port_speed_names(fc_host_supported_speeds(shost), buf);
}
static FC_DEVICE_ATTR(host, supported_speeds, S_IRUGO,
		show_fc_host_supported_speeds, NULL);


fc_private_host_rd_attr_cast(node_name, "0x%llx\n", 20, unsigned long long);
fc_private_host_rd_attr_cast(port_name, "0x%llx\n", 20, unsigned long long);
fc_private_host_rd_attr_cast(permanent_port_name, "0x%llx\n", 20,
			     unsigned long long);
fc_private_host_rd_attr(maxframe_size, "%u bytes\n", 20);
fc_private_host_rd_attr(max_npiv_vports, "%u\n", 20);
fc_private_host_rd_attr(serial_number, "%s\n", (FC_SERIAL_NUMBER_SIZE +1));
fc_private_host_rd_attr(manufacturer, "%s\n", FC_SERIAL_NUMBER_SIZE + 1);
fc_private_host_rd_attr(model, "%s\n", FC_SYMBOLIC_NAME_SIZE + 1);
fc_private_host_rd_attr(model_description, "%s\n", FC_SYMBOLIC_NAME_SIZE + 1);
fc_private_host_rd_attr(hardware_version, "%s\n", FC_VERSION_STRING_SIZE + 1);
fc_private_host_rd_attr(driver_version, "%s\n", FC_VERSION_STRING_SIZE + 1);
fc_private_host_rd_attr(firmware_version, "%s\n", FC_VERSION_STRING_SIZE + 1);
fc_private_host_rd_attr(optionrom_version, "%s\n", FC_VERSION_STRING_SIZE + 1);


/* Dynamic Host Attributes */

static ssize_t
show_fc_host_active_fc4s (struct device *dev,
			  struct device_attribute *attr, char *buf)
{
	struct Scsi_Host *shost = transport_class_to_shost(dev);
	struct fc_internal *i = to_fc_internal(shost->transportt);

	if (i->f->get_host_active_fc4s)
		i->f->get_host_active_fc4s(shost);

	return (ssize_t)show_fc_fc4s(buf, fc_host_active_fc4s(shost));
}
static FC_DEVICE_ATTR(host, active_fc4s, S_IRUGO,
		show_fc_host_active_fc4s, NULL);

static ssize_t
show_fc_host_speed (struct device *dev,
		    struct device_attribute *attr, char *buf)
{
	struct Scsi_Host *shost = transport_class_to_shost(dev);
	struct fc_internal *i = to_fc_internal(shost->transportt);

	if (i->f->get_host_speed)
		i->f->get_host_speed(shost);

	if (fc_host_speed(shost) == FC_PORTSPEED_UNKNOWN)
		return snprintf(buf, 20, "unknown\n");

	return get_fc_port_speed_names(fc_host_speed(shost), buf);
}
static FC_DEVICE_ATTR(host, speed, S_IRUGO,
		show_fc_host_speed, NULL);


fc_host_rd_attr(port_id, "0x%06x\n", 20);
fc_host_rd_enum_attr(port_type, FC_PORTTYPE_MAX_NAMELEN);
fc_host_rd_enum_attr(port_state, FC_PORTSTATE_MAX_NAMELEN);
fc_host_rd_attr_cast(fabric_name, "0x%llx\n", 20, unsigned long long);
fc_host_rd_attr(symbolic_name, "%s\n", FC_SYMBOLIC_NAME_SIZE + 1);

fc_private_host_show_function(system_hostname, "%s\n",
		FC_SYMBOLIC_NAME_SIZE + 1, )
fc_host_store_str_function(system_hostname, FC_SYMBOLIC_NAME_SIZE)
static FC_DEVICE_ATTR(host, system_hostname, S_IRUGO | S_IWUSR,
		show_fc_host_system_hostname, store_fc_host_system_hostname);


/* Private Host Attributes */

static ssize_t
show_fc_private_host_tgtid_bind_type(struct device *dev,
				     struct device_attribute *attr, char *buf)
{
	struct Scsi_Host *shost = transport_class_to_shost(dev);
	const char *name;

	name = get_fc_tgtid_bind_type_name(fc_host_tgtid_bind_type(shost));
	if (!name)
		return -EINVAL;
	return snprintf(buf, FC_BINDTYPE_MAX_NAMELEN, "%s\n", name);
}

#define get_list_head_entry(pos, head, member) 		\
	pos = list_entry((head)->next, typeof(*pos), member)

static ssize_t
store_fc_private_host_tgtid_bind_type(struct device *dev,
	struct device_attribute *attr, const char *buf, size_t count)
{
	struct Scsi_Host *shost = transport_class_to_shost(dev);
	struct fc_rport *rport;
 	enum fc_tgtid_binding_type val;
	unsigned long flags;

	if (get_fc_tgtid_bind_type_match(buf, &val))
		return -EINVAL;

	/* if changing bind type, purge all unused consistent bindings */
	if (val != fc_host_tgtid_bind_type(shost)) {
		spin_lock_irqsave(shost->host_lock, flags);
		while (!list_empty(&fc_host_rport_bindings(shost))) {
			get_list_head_entry(rport,
				&fc_host_rport_bindings(shost), peers);
			list_del(&rport->peers);
			rport->port_state = FC_PORTSTATE_DELETED;
			fc_queue_work(shost, &rport->rport_delete_work);
		}
		spin_unlock_irqrestore(shost->host_lock, flags);
	}

	fc_host_tgtid_bind_type(shost) = val;
	return count;
}

static FC_DEVICE_ATTR(host, tgtid_bind_type, S_IRUGO | S_IWUSR,
			show_fc_private_host_tgtid_bind_type,
			store_fc_private_host_tgtid_bind_type);

static ssize_t
store_fc_private_host_issue_lip(struct device *dev,
	struct device_attribute *attr, const char *buf, size_t count)
{
	struct Scsi_Host *shost = transport_class_to_shost(dev);
	struct fc_internal *i = to_fc_internal(shost->transportt);
	int ret;

	/* ignore any data value written to the attribute */
	if (i->f->issue_fc_host_lip) {
		ret = i->f->issue_fc_host_lip(shost);
		return ret ? ret: count;
	}

	return -ENOENT;
}

static FC_DEVICE_ATTR(host, issue_lip, S_IWUSR, NULL,
			store_fc_private_host_issue_lip);

static ssize_t
store_fc_private_host_dev_loss_tmo(struct device *dev,
				   struct device_attribute *attr,
				   const char *buf, size_t count)
{
	struct Scsi_Host *shost = transport_class_to_shost(dev);
	struct fc_host_attrs *fc_host = shost_to_fc_host(shost);
	struct fc_rport *rport;
	unsigned long val, flags;
	int rc;

	rc = fc_str_to_dev_loss(buf, &val);
	if (rc)
		return rc;

	fc_host_dev_loss_tmo(shost) = val;
	spin_lock_irqsave(shost->host_lock, flags);
	list_for_each_entry(rport, &fc_host->rports, peers)
		fc_rport_set_dev_loss_tmo(rport, val);
	spin_unlock_irqrestore(shost->host_lock, flags);
	return count;
}

fc_private_host_show_function(dev_loss_tmo, "%d\n", 20, );
static FC_DEVICE_ATTR(host, dev_loss_tmo, S_IRUGO | S_IWUSR,
		      show_fc_host_dev_loss_tmo,
		      store_fc_private_host_dev_loss_tmo);

fc_private_host_rd_attr(npiv_vports_inuse, "%u\n", 20);

/*
 * Host Statistics Management
 */

/* Show a given attribute in the statistics group */
static ssize_t
fc_stat_show(const struct device *dev, char *buf, unsigned long offset)
{
	struct Scsi_Host *shost = transport_class_to_shost(dev);
	struct fc_internal *i = to_fc_internal(shost->transportt);
	struct fc_host_statistics *stats;
	ssize_t ret = -ENOENT;

	if (offset > sizeof(struct fc_host_statistics) ||
	    offset % sizeof(u64) != 0)
		WARN_ON(1);

	if (i->f->get_fc_host_stats) {
		stats = (i->f->get_fc_host_stats)(shost);
		if (stats)
			ret = snprintf(buf, 20, "0x%llx\n",
			      (unsigned long long)*(u64 *)(((u8 *) stats) + offset));
	}
	return ret;
}


/* generate a read-only statistics attribute */
#define fc_host_statistic(name)						\
static ssize_t show_fcstat_##name(struct device *cd,			\
				  struct device_attribute *attr,	\
				  char *buf)				\
{									\
	return fc_stat_show(cd, buf, 					\
			    offsetof(struct fc_host_statistics, name));	\
}									\
static FC_DEVICE_ATTR(host, name, S_IRUGO, show_fcstat_##name, NULL)

fc_host_statistic(seconds_since_last_reset);
fc_host_statistic(tx_frames);
fc_host_statistic(tx_words);
fc_host_statistic(rx_frames);
fc_host_statistic(rx_words);
fc_host_statistic(lip_count);
fc_host_statistic(nos_count);
fc_host_statistic(error_frames);
fc_host_statistic(dumped_frames);
fc_host_statistic(link_failure_count);
fc_host_statistic(loss_of_sync_count);
fc_host_statistic(loss_of_signal_count);
fc_host_statistic(prim_seq_protocol_err_count);
fc_host_statistic(invalid_tx_word_count);
fc_host_statistic(invalid_crc_count);
fc_host_statistic(fcp_input_requests);
fc_host_statistic(fcp_output_requests);
fc_host_statistic(fcp_control_requests);
fc_host_statistic(fcp_input_megabytes);
fc_host_statistic(fcp_output_megabytes);
fc_host_statistic(fcp_packet_alloc_failures);
fc_host_statistic(fcp_packet_aborts);
fc_host_statistic(fcp_frame_alloc_failures);
fc_host_statistic(fc_no_free_exch);
fc_host_statistic(fc_no_free_exch_xid);
fc_host_statistic(fc_xid_not_found);
fc_host_statistic(fc_xid_busy);
fc_host_statistic(fc_seq_not_found);
fc_host_statistic(fc_non_bls_resp);

static ssize_t
fc_reset_statistics(struct device *dev, struct device_attribute *attr,
		    const char *buf, size_t count)
{
	struct Scsi_Host *shost = transport_class_to_shost(dev);
	struct fc_internal *i = to_fc_internal(shost->transportt);

	/* ignore any data value written to the attribute */
	if (i->f->reset_fc_host_stats) {
		i->f->reset_fc_host_stats(shost);
		return count;
	}

	return -ENOENT;
}
static FC_DEVICE_ATTR(host, reset_statistics, S_IWUSR, NULL,
				fc_reset_statistics);

static struct attribute *fc_statistics_attrs[] = {
	&device_attr_host_seconds_since_last_reset.attr,
	&device_attr_host_tx_frames.attr,
	&device_attr_host_tx_words.attr,
	&device_attr_host_rx_frames.attr,
	&device_attr_host_rx_words.attr,
	&device_attr_host_lip_count.attr,
	&device_attr_host_nos_count.attr,
	&device_attr_host_error_frames.attr,
	&device_attr_host_dumped_frames.attr,
	&device_attr_host_link_failure_count.attr,
	&device_attr_host_loss_of_sync_count.attr,
	&device_attr_host_loss_of_signal_count.attr,
	&device_attr_host_prim_seq_protocol_err_count.attr,
	&device_attr_host_invalid_tx_word_count.attr,
	&device_attr_host_invalid_crc_count.attr,
	&device_attr_host_fcp_input_requests.attr,
	&device_attr_host_fcp_output_requests.attr,
	&device_attr_host_fcp_control_requests.attr,
	&device_attr_host_fcp_input_megabytes.attr,
	&device_attr_host_fcp_output_megabytes.attr,
	&device_attr_host_fcp_packet_alloc_failures.attr,
	&device_attr_host_fcp_packet_aborts.attr,
	&device_attr_host_fcp_frame_alloc_failures.attr,
	&device_attr_host_fc_no_free_exch.attr,
	&device_attr_host_fc_no_free_exch_xid.attr,
	&device_attr_host_fc_xid_not_found.attr,
	&device_attr_host_fc_xid_busy.attr,
	&device_attr_host_fc_seq_not_found.attr,
	&device_attr_host_fc_non_bls_resp.attr,
	&device_attr_host_reset_statistics.attr,
	NULL
};

static struct attribute_group fc_statistics_group = {
	.name = "statistics",
	.attrs = fc_statistics_attrs,
};


/* Host Vport Attributes */

static int
fc_parse_wwn(const char *ns, u64 *nm)
{
	unsigned int i, j;
	u8 wwn[8];

	memset(wwn, 0, sizeof(wwn));

	/* Validate and store the new name */
	for (i=0, j=0; i < 16; i++) {
		int value;

		value = hex_to_bin(*ns++);
		if (value >= 0)
			j = (j << 4) | value;
		else
			return -EINVAL;
		if (i % 2) {
			wwn[i/2] = j & 0xff;
			j = 0;
		}
	}

	*nm = wwn_to_u64(wwn);

	return 0;
}


/*
 * "Short-cut" sysfs variable to create a new vport on a FC Host.
 * Input is a string of the form "<WWPN>:<WWNN>". Other attributes
 * will default to a NPIV-based FCP_Initiator; The WWNs are specified
 * as hex characters, and may *not* contain any prefixes (e.g. 0x, x, etc)
 */
static ssize_t
store_fc_host_vport_create(struct device *dev, struct device_attribute *attr,
			   const char *buf, size_t count)
{
	struct Scsi_Host *shost = transport_class_to_shost(dev);
	struct fc_vport_identifiers vid;
	struct fc_vport *vport;
	unsigned int cnt=count;
	int stat;

	memset(&vid, 0, sizeof(vid));

	/* count may include a LF at end of string */
	if (buf[cnt-1] == '\n')
		cnt--;

	/* validate we have enough characters for WWPN */
	if ((cnt != (16+1+16)) || (buf[16] != ':'))
		return -EINVAL;

	stat = fc_parse_wwn(&buf[0], &vid.port_name);
	if (stat)
		return stat;

	stat = fc_parse_wwn(&buf[17], &vid.node_name);
	if (stat)
		return stat;

	vid.roles = FC_PORT_ROLE_FCP_INITIATOR;
	vid.vport_type = FC_PORTTYPE_NPIV;
	/* vid.symbolic_name is already zero/NULL's */
	vid.disable = false;		/* always enabled */

	/* we only allow support on Channel 0 !!! */
	stat = fc_vport_setup(shost, 0, &shost->shost_gendev, &vid, &vport);
	return stat ? stat : count;
}
static FC_DEVICE_ATTR(host, vport_create, S_IWUSR, NULL,
			store_fc_host_vport_create);


/*
 * "Short-cut" sysfs variable to delete a vport on a FC Host.
 * Vport is identified by a string containing "<WWPN>:<WWNN>".
 * The WWNs are specified as hex characters, and may *not* contain
 * any prefixes (e.g. 0x, x, etc)
 */
static ssize_t
store_fc_host_vport_delete(struct device *dev, struct device_attribute *attr,
			   const char *buf, size_t count)
{
	struct Scsi_Host *shost = transport_class_to_shost(dev);
	struct fc_host_attrs *fc_host = shost_to_fc_host(shost);
	struct fc_vport *vport;
	u64 wwpn, wwnn;
	unsigned long flags;
	unsigned int cnt=count;
	int stat, match;

	/* count may include a LF at end of string */
	if (buf[cnt-1] == '\n')
		cnt--;

	/* validate we have enough characters for WWPN */
	if ((cnt != (16+1+16)) || (buf[16] != ':'))
		return -EINVAL;

	stat = fc_parse_wwn(&buf[0], &wwpn);
	if (stat)
		return stat;

	stat = fc_parse_wwn(&buf[17], &wwnn);
	if (stat)
		return stat;

	spin_lock_irqsave(shost->host_lock, flags);
	match = 0;
	/* we only allow support on Channel 0 !!! */
	list_for_each_entry(vport, &fc_host->vports, peers) {
		if ((vport->channel == 0) &&
		    (vport->port_name == wwpn) && (vport->node_name == wwnn)) {
			if (vport->flags & (FC_VPORT_DEL | FC_VPORT_CREATING))
				break;
			vport->flags |= FC_VPORT_DELETING;
			match = 1;
			break;
		}
	}
	spin_unlock_irqrestore(shost->host_lock, flags);

	if (!match)
		return -ENODEV;

	stat = fc_vport_terminate(vport);
	return stat ? stat : count;
}
static FC_DEVICE_ATTR(host, vport_delete, S_IWUSR, NULL,
			store_fc_host_vport_delete);


static int fc_host_match(struct attribute_container *cont,
			  struct device *dev)
{
	struct Scsi_Host *shost;
	struct fc_internal *i;

	if (!scsi_is_host_device(dev))
		return 0;

	shost = dev_to_shost(dev);
	if (!shost->transportt  || shost->transportt->host_attrs.ac.class
	    != &fc_host_class.class)
		return 0;

	i = to_fc_internal(shost->transportt);

	return &i->t.host_attrs.ac == cont;
}

static int fc_target_match(struct attribute_container *cont,
			    struct device *dev)
{
	struct Scsi_Host *shost;
	struct fc_internal *i;

	if (!scsi_is_target_device(dev))
		return 0;

	shost = dev_to_shost(dev->parent);
	if (!shost->transportt  || shost->transportt->host_attrs.ac.class
	    != &fc_host_class.class)
		return 0;

	i = to_fc_internal(shost->transportt);

	return &i->t.target_attrs.ac == cont;
}

static void fc_rport_dev_release(struct device *dev)
{
	struct fc_rport *rport = dev_to_rport(dev);
	put_device(dev->parent);
	kfree(rport);
}

int scsi_is_fc_rport(const struct device *dev)
{
	return dev->release == fc_rport_dev_release;
}
EXPORT_SYMBOL(scsi_is_fc_rport);

static int fc_rport_match(struct attribute_container *cont,
			    struct device *dev)
{
	struct Scsi_Host *shost;
	struct fc_internal *i;

	if (!scsi_is_fc_rport(dev))
		return 0;

	shost = dev_to_shost(dev->parent);
	if (!shost->transportt  || shost->transportt->host_attrs.ac.class
	    != &fc_host_class.class)
		return 0;

	i = to_fc_internal(shost->transportt);

	return &i->rport_attr_cont.ac == cont;
}


static void fc_vport_dev_release(struct device *dev)
{
	struct fc_vport *vport = dev_to_vport(dev);
	put_device(dev->parent);		/* release kobj parent */
	kfree(vport);
}

static int scsi_is_fc_vport(const struct device *dev)
{
	return dev->release == fc_vport_dev_release;
}

static int fc_vport_match(struct attribute_container *cont,
			    struct device *dev)
{
	struct fc_vport *vport;
	struct Scsi_Host *shost;
	struct fc_internal *i;

	if (!scsi_is_fc_vport(dev))
		return 0;
	vport = dev_to_vport(dev);

	shost = vport_to_shost(vport);
	if (!shost->transportt  || shost->transportt->host_attrs.ac.class
	    != &fc_host_class.class)
		return 0;

	i = to_fc_internal(shost->transportt);
	return &i->vport_attr_cont.ac == cont;
}


/**
 * fc_eh_timed_out - FC Transport I/O timeout intercept handler
 * @scmd:	The SCSI command which timed out
 *
 * This routine protects against error handlers getting invoked while a
 * rport is in a blocked state, typically due to a temporarily loss of
 * connectivity. If the error handlers are allowed to proceed, requests
 * to abort i/o, reset the target, etc will likely fail as there is no way
 * to communicate with the device to perform the requested function. These
 * failures may result in the midlayer taking the device offline, requiring
 * manual intervention to restore operation.
 *
 * This routine, called whenever an i/o times out, validates the state of
 * the underlying rport. If the rport is blocked, it returns
 * EH_RESET_TIMER, which will continue to reschedule the timeout.
 * Eventually, either the device will return, or devloss_tmo will fire,
 * and when the timeout then fires, it will be handled normally.
 * If the rport is not blocked, normal error handling continues.
 *
 * Notes:
 *	This routine assumes no locks are held on entry.
 */
enum blk_eh_timer_return
fc_eh_timed_out(struct scsi_cmnd *scmd)
{
	struct fc_rport *rport = starget_to_rport(scsi_target(scmd->device));

	if (rport->port_state == FC_PORTSTATE_BLOCKED)
		return BLK_EH_RESET_TIMER;

	return BLK_EH_DONE;
}
EXPORT_SYMBOL(fc_eh_timed_out);

/*
 * Called by fc_user_scan to locate an rport on the shost that
 * matches the channel and target id, and invoke scsi_scan_target()
 * on the rport.
 */
static void
fc_user_scan_tgt(struct Scsi_Host *shost, uint channel, uint id, u64 lun)
{
	struct fc_rport *rport;
	unsigned long flags;

	spin_lock_irqsave(shost->host_lock, flags);

	list_for_each_entry(rport, &fc_host_rports(shost), peers) {
		if (rport->scsi_target_id == -1)
			continue;

		if (rport->port_state != FC_PORTSTATE_ONLINE)
			continue;

		if ((channel == rport->channel) &&
		    (id == rport->scsi_target_id)) {
			spin_unlock_irqrestore(shost->host_lock, flags);
			scsi_scan_target(&rport->dev, channel, id, lun,
					 SCSI_SCAN_MANUAL);
			return;
		}
	}

	spin_unlock_irqrestore(shost->host_lock, flags);
}

/*
 * Called via sysfs scan routines. Necessary, as the FC transport
 * wants to place all target objects below the rport object. So this
 * routine must invoke the scsi_scan_target() routine with the rport
 * object as the parent.
 */
static int
fc_user_scan(struct Scsi_Host *shost, uint channel, uint id, u64 lun)
{
	uint chlo, chhi;
	uint tgtlo, tgthi;

	if (((channel != SCAN_WILD_CARD) && (channel > shost->max_channel)) ||
	    ((id != SCAN_WILD_CARD) && (id >= shost->max_id)) ||
	    ((lun != SCAN_WILD_CARD) && (lun > shost->max_lun)))
		return -EINVAL;

	if (channel == SCAN_WILD_CARD) {
		chlo = 0;
		chhi = shost->max_channel + 1;
	} else {
		chlo = channel;
		chhi = channel + 1;
	}

	if (id == SCAN_WILD_CARD) {
		tgtlo = 0;
		tgthi = shost->max_id;
	} else {
		tgtlo = id;
		tgthi = id + 1;
	}

	for ( ; chlo < chhi; chlo++)
		for ( ; tgtlo < tgthi; tgtlo++)
			fc_user_scan_tgt(shost, chlo, tgtlo, lun);

	return 0;
}

struct scsi_transport_template *
fc_attach_transport(struct fc_function_template *ft)
{
	int count;
	struct fc_internal *i = kzalloc(sizeof(struct fc_internal),
					GFP_KERNEL);

	if (unlikely(!i))
		return NULL;

	i->t.target_attrs.ac.attrs = &i->starget_attrs[0];
	i->t.target_attrs.ac.class = &fc_transport_class.class;
	i->t.target_attrs.ac.match = fc_target_match;
	i->t.target_size = sizeof(struct fc_starget_attrs);
	transport_container_register(&i->t.target_attrs);

	i->t.host_attrs.ac.attrs = &i->host_attrs[0];
	i->t.host_attrs.ac.class = &fc_host_class.class;
	i->t.host_attrs.ac.match = fc_host_match;
	i->t.host_size = sizeof(struct fc_host_attrs);
	if (ft->get_fc_host_stats)
		i->t.host_attrs.statistics = &fc_statistics_group;
	transport_container_register(&i->t.host_attrs);

	i->rport_attr_cont.ac.attrs = &i->rport_attrs[0];
	i->rport_attr_cont.ac.class = &fc_rport_class.class;
	i->rport_attr_cont.ac.match = fc_rport_match;
	transport_container_register(&i->rport_attr_cont);

	i->vport_attr_cont.ac.attrs = &i->vport_attrs[0];
	i->vport_attr_cont.ac.class = &fc_vport_class.class;
	i->vport_attr_cont.ac.match = fc_vport_match;
	transport_container_register(&i->vport_attr_cont);

	i->f = ft;

	/* Transport uses the shost workq for scsi scanning */
	i->t.create_work_queue = 1;

	i->t.user_scan = fc_user_scan;

	/*
	 * Setup SCSI Target Attributes.
	 */
	count = 0;
	SETUP_STARGET_ATTRIBUTE_RD(node_name);
	SETUP_STARGET_ATTRIBUTE_RD(port_name);
	SETUP_STARGET_ATTRIBUTE_RD(port_id);

	BUG_ON(count > FC_STARGET_NUM_ATTRS);

	i->starget_attrs[count] = NULL;


	/*
	 * Setup SCSI Host Attributes.
	 */
	count=0;
	SETUP_HOST_ATTRIBUTE_RD(node_name);
	SETUP_HOST_ATTRIBUTE_RD(port_name);
	SETUP_HOST_ATTRIBUTE_RD(permanent_port_name);
	SETUP_HOST_ATTRIBUTE_RD(supported_classes);
	SETUP_HOST_ATTRIBUTE_RD(supported_fc4s);
	SETUP_HOST_ATTRIBUTE_RD(supported_speeds);
	SETUP_HOST_ATTRIBUTE_RD(maxframe_size);
	if (ft->vport_create) {
		SETUP_HOST_ATTRIBUTE_RD_NS(max_npiv_vports);
		SETUP_HOST_ATTRIBUTE_RD_NS(npiv_vports_inuse);
	}
	SETUP_HOST_ATTRIBUTE_RD(serial_number);
	SETUP_HOST_ATTRIBUTE_RD(manufacturer);
	SETUP_HOST_ATTRIBUTE_RD(model);
	SETUP_HOST_ATTRIBUTE_RD(model_description);
	SETUP_HOST_ATTRIBUTE_RD(hardware_version);
	SETUP_HOST_ATTRIBUTE_RD(driver_version);
	SETUP_HOST_ATTRIBUTE_RD(firmware_version);
	SETUP_HOST_ATTRIBUTE_RD(optionrom_version);

	SETUP_HOST_ATTRIBUTE_RD(port_id);
	SETUP_HOST_ATTRIBUTE_RD(port_type);
	SETUP_HOST_ATTRIBUTE_RD(port_state);
	SETUP_HOST_ATTRIBUTE_RD(active_fc4s);
	SETUP_HOST_ATTRIBUTE_RD(speed);
	SETUP_HOST_ATTRIBUTE_RD(fabric_name);
	SETUP_HOST_ATTRIBUTE_RD(symbolic_name);
	SETUP_HOST_ATTRIBUTE_RW(system_hostname);

	/* Transport-managed attributes */
	SETUP_PRIVATE_HOST_ATTRIBUTE_RW(dev_loss_tmo);
	SETUP_PRIVATE_HOST_ATTRIBUTE_RW(tgtid_bind_type);
	if (ft->issue_fc_host_lip)
		SETUP_PRIVATE_HOST_ATTRIBUTE_RW(issue_lip);
	if (ft->vport_create)
		SETUP_PRIVATE_HOST_ATTRIBUTE_RW(vport_create);
	if (ft->vport_delete)
		SETUP_PRIVATE_HOST_ATTRIBUTE_RW(vport_delete);

	BUG_ON(count > FC_HOST_NUM_ATTRS);

	i->host_attrs[count] = NULL;

	/*
	 * Setup Remote Port Attributes.
	 */
	count=0;
	SETUP_RPORT_ATTRIBUTE_RD(maxframe_size);
	SETUP_RPORT_ATTRIBUTE_RD(supported_classes);
	SETUP_RPORT_ATTRIBUTE_RW(dev_loss_tmo);
	SETUP_PRIVATE_RPORT_ATTRIBUTE_RD(node_name);
	SETUP_PRIVATE_RPORT_ATTRIBUTE_RD(port_name);
	SETUP_PRIVATE_RPORT_ATTRIBUTE_RD(port_id);
	SETUP_PRIVATE_RPORT_ATTRIBUTE_RD(roles);
	SETUP_PRIVATE_RPORT_ATTRIBUTE_RD(port_state);
	SETUP_PRIVATE_RPORT_ATTRIBUTE_RD(scsi_target_id);
	SETUP_PRIVATE_RPORT_ATTRIBUTE_RW(fast_io_fail_tmo);

	BUG_ON(count > FC_RPORT_NUM_ATTRS);

	i->rport_attrs[count] = NULL;

	/*
	 * Setup Virtual Port Attributes.
	 */
	count=0;
	SETUP_PRIVATE_VPORT_ATTRIBUTE_RD(vport_state);
	SETUP_PRIVATE_VPORT_ATTRIBUTE_RD(vport_last_state);
	SETUP_PRIVATE_VPORT_ATTRIBUTE_RD(node_name);
	SETUP_PRIVATE_VPORT_ATTRIBUTE_RD(port_name);
	SETUP_PRIVATE_VPORT_ATTRIBUTE_RD(roles);
	SETUP_PRIVATE_VPORT_ATTRIBUTE_RD(vport_type);
	SETUP_VPORT_ATTRIBUTE_RW(symbolic_name);
	SETUP_VPORT_ATTRIBUTE_WR(vport_delete);
	SETUP_VPORT_ATTRIBUTE_WR(vport_disable);

	BUG_ON(count > FC_VPORT_NUM_ATTRS);

	i->vport_attrs[count] = NULL;

	return &i->t;
}
EXPORT_SYMBOL(fc_attach_transport);

void fc_release_transport(struct scsi_transport_template *t)
{
	struct fc_internal *i = to_fc_internal(t);

	transport_container_unregister(&i->t.target_attrs);
	transport_container_unregister(&i->t.host_attrs);
	transport_container_unregister(&i->rport_attr_cont);
	transport_container_unregister(&i->vport_attr_cont);

	kfree(i);
}
EXPORT_SYMBOL(fc_release_transport);

/**
 * fc_queue_work - Queue work to the fc_host workqueue.
 * @shost:	Pointer to Scsi_Host bound to fc_host.
 * @work:	Work to queue for execution.
 *
 * Return value:
 * 	1 - work queued for execution
 *	0 - work is already queued
 *	-EINVAL - work queue doesn't exist
 */
static int
fc_queue_work(struct Scsi_Host *shost, struct work_struct *work)
{
	if (unlikely(!fc_host_work_q(shost))) {
		printk(KERN_ERR
			"ERROR: FC host '%s' attempted to queue work, "
			"when no workqueue created.\n", shost->hostt->name);
		dump_stack();

		return -EINVAL;
	}

	return queue_work(fc_host_work_q(shost), work);
}

/**
 * fc_flush_work - Flush a fc_host's workqueue.
 * @shost:	Pointer to Scsi_Host bound to fc_host.
 */
static void
fc_flush_work(struct Scsi_Host *shost)
{
	if (!fc_host_work_q(shost)) {
		printk(KERN_ERR
			"ERROR: FC host '%s' attempted to flush work, "
			"when no workqueue created.\n", shost->hostt->name);
		dump_stack();
		return;
	}

	flush_workqueue(fc_host_work_q(shost));
}

/**
 * fc_queue_devloss_work - Schedule work for the fc_host devloss workqueue.
 * @shost:	Pointer to Scsi_Host bound to fc_host.
 * @work:	Work to queue for execution.
 * @delay:	jiffies to delay the work queuing
 *
 * Return value:
 * 	1 on success / 0 already queued / < 0 for error
 */
static int
fc_queue_devloss_work(struct Scsi_Host *shost, struct delayed_work *work,
				unsigned long delay)
{
	if (unlikely(!fc_host_devloss_work_q(shost))) {
		printk(KERN_ERR
			"ERROR: FC host '%s' attempted to queue work, "
			"when no workqueue created.\n", shost->hostt->name);
		dump_stack();

		return -EINVAL;
	}

	return queue_delayed_work(fc_host_devloss_work_q(shost), work, delay);
}

/**
 * fc_flush_devloss - Flush a fc_host's devloss workqueue.
 * @shost:	Pointer to Scsi_Host bound to fc_host.
 */
static void
fc_flush_devloss(struct Scsi_Host *shost)
{
	if (!fc_host_devloss_work_q(shost)) {
		printk(KERN_ERR
			"ERROR: FC host '%s' attempted to flush work, "
			"when no workqueue created.\n", shost->hostt->name);
		dump_stack();
		return;
	}

	flush_workqueue(fc_host_devloss_work_q(shost));
}


/**
 * fc_remove_host - called to terminate any fc_transport-related elements for a scsi host.
 * @shost:	Which &Scsi_Host
 *
 * This routine is expected to be called immediately preceding the
 * a driver's call to scsi_remove_host().
 *
 * WARNING: A driver utilizing the fc_transport, which fails to call
 *   this routine prior to scsi_remove_host(), will leave dangling
 *   objects in /sys/class/fc_remote_ports. Access to any of these
 *   objects can result in a system crash !!!
 *
 * Notes:
 *	This routine assumes no locks are held on entry.
 */
void
fc_remove_host(struct Scsi_Host *shost)
{
	struct fc_vport *vport = NULL, *next_vport = NULL;
	struct fc_rport *rport = NULL, *next_rport = NULL;
	struct workqueue_struct *work_q;
	struct fc_host_attrs *fc_host = shost_to_fc_host(shost);
	unsigned long flags;

	spin_lock_irqsave(shost->host_lock, flags);

	/* Remove any vports */
	list_for_each_entry_safe(vport, next_vport, &fc_host->vports, peers) {
		vport->flags |= FC_VPORT_DELETING;
		fc_queue_work(shost, &vport->vport_delete_work);
	}

	/* Remove any remote ports */
	list_for_each_entry_safe(rport, next_rport,
			&fc_host->rports, peers) {
		list_del(&rport->peers);
		rport->port_state = FC_PORTSTATE_DELETED;
		fc_queue_work(shost, &rport->rport_delete_work);
	}

	list_for_each_entry_safe(rport, next_rport,
			&fc_host->rport_bindings, peers) {
		list_del(&rport->peers);
		rport->port_state = FC_PORTSTATE_DELETED;
		fc_queue_work(shost, &rport->rport_delete_work);
	}

	spin_unlock_irqrestore(shost->host_lock, flags);

	/* flush all scan work items */
	scsi_flush_work(shost);

	/* flush all stgt delete, and rport delete work items, then kill it  */
	if (fc_host->work_q) {
		work_q = fc_host->work_q;
		fc_host->work_q = NULL;
		destroy_workqueue(work_q);
	}

	/* flush all devloss work items, then kill it  */
	if (fc_host->devloss_work_q) {
		work_q = fc_host->devloss_work_q;
		fc_host->devloss_work_q = NULL;
		destroy_workqueue(work_q);
	}
}
EXPORT_SYMBOL(fc_remove_host);

static void fc_terminate_rport_io(struct fc_rport *rport)
{
	struct Scsi_Host *shost = rport_to_shost(rport);
	struct fc_internal *i = to_fc_internal(shost->transportt);

	/* Involve the LLDD if possible to terminate all io on the rport. */
	if (i->f->terminate_rport_io)
		i->f->terminate_rport_io(rport);

	/*
	 * Must unblock to flush queued IO. scsi-ml will fail incoming reqs.
	 */
	scsi_target_unblock(&rport->dev, SDEV_TRANSPORT_OFFLINE);
}

/**
 * fc_starget_delete - called to delete the scsi descendants of an rport
 * @work:	remote port to be operated on.
 *
 * Deletes target and all sdevs.
 */
static void
fc_starget_delete(struct work_struct *work)
{
	struct fc_rport *rport =
		container_of(work, struct fc_rport, stgt_delete_work);

	fc_terminate_rport_io(rport);
	scsi_remove_target(&rport->dev);
}


/**
 * fc_rport_final_delete - finish rport termination and delete it.
 * @work:	remote port to be deleted.
 */
static void
fc_rport_final_delete(struct work_struct *work)
{
	struct fc_rport *rport =
		container_of(work, struct fc_rport, rport_delete_work);
	struct device *dev = &rport->dev;
	struct Scsi_Host *shost = rport_to_shost(rport);
	struct fc_internal *i = to_fc_internal(shost->transportt);
	unsigned long flags;
	int do_callback = 0;

	fc_terminate_rport_io(rport);

	/*
	 * if a scan is pending, flush the SCSI Host work_q so that
	 * that we can reclaim the rport scan work element.
	 */
	if (rport->flags & FC_RPORT_SCAN_PENDING)
		scsi_flush_work(shost);

	/*
	 * Cancel any outstanding timers. These should really exist
	 * only when rmmod'ing the LLDD and we're asking for
	 * immediate termination of the rports
	 */
	spin_lock_irqsave(shost->host_lock, flags);
	if (rport->flags & FC_RPORT_DEVLOSS_PENDING) {
		spin_unlock_irqrestore(shost->host_lock, flags);
		if (!cancel_delayed_work(&rport->fail_io_work))
			fc_flush_devloss(shost);
		if (!cancel_delayed_work(&rport->dev_loss_work))
			fc_flush_devloss(shost);
		cancel_work_sync(&rport->scan_work);
		spin_lock_irqsave(shost->host_lock, flags);
		rport->flags &= ~FC_RPORT_DEVLOSS_PENDING;
	}
	spin_unlock_irqrestore(shost->host_lock, flags);

	/* Delete SCSI target and sdevs */
	if (rport->scsi_target_id != -1)
		fc_starget_delete(&rport->stgt_delete_work);

	/*
	 * Notify the driver that the rport is now dead. The LLDD will
	 * also guarantee that any communication to the rport is terminated
	 *
	 * Avoid this call if we already called it when we preserved the
	 * rport for the binding.
	 */
	spin_lock_irqsave(shost->host_lock, flags);
	if (!(rport->flags & FC_RPORT_DEVLOSS_CALLBK_DONE) &&
	    (i->f->dev_loss_tmo_callbk)) {
		rport->flags |= FC_RPORT_DEVLOSS_CALLBK_DONE;
		do_callback = 1;
	}
	spin_unlock_irqrestore(shost->host_lock, flags);

	if (do_callback)
		i->f->dev_loss_tmo_callbk(rport);

	fc_bsg_remove(rport->rqst_q);

	transport_remove_device(dev);
	device_del(dev);
	transport_destroy_device(dev);
	scsi_host_put(shost);			/* for fc_host->rport list */
	put_device(dev);			/* for self-reference */
}


/**
 * fc_remote_port_create - allocates and creates a remote FC port.
 * @shost:	scsi host the remote port is connected to.
 * @channel:	Channel on shost port connected to.
 * @ids:	The world wide names, fc address, and FC4 port
 *		roles for the remote port.
 *
 * Allocates and creates the remoter port structure, including the
 * class and sysfs creation.
 *
 * Notes:
 *	This routine assumes no locks are held on entry.
 */
static struct fc_rport *
fc_remote_port_create(struct Scsi_Host *shost, int channel,
		      struct fc_rport_identifiers  *ids)
{
	struct fc_host_attrs *fc_host = shost_to_fc_host(shost);
	struct fc_internal *fci = to_fc_internal(shost->transportt);
	struct fc_rport *rport;
	struct device *dev;
	unsigned long flags;
	int error;
	size_t size;

	size = (sizeof(struct fc_rport) + fci->f->dd_fcrport_size);
	rport = kzalloc(size, GFP_KERNEL);
	if (unlikely(!rport)) {
		printk(KERN_ERR "%s: allocation failure\n", __func__);
		return NULL;
	}

	rport->maxframe_size = -1;
	rport->supported_classes = FC_COS_UNSPECIFIED;
	rport->dev_loss_tmo = fc_host->dev_loss_tmo;
	memcpy(&rport->node_name, &ids->node_name, sizeof(rport->node_name));
	memcpy(&rport->port_name, &ids->port_name, sizeof(rport->port_name));
	rport->port_id = ids->port_id;
	rport->roles = ids->roles;
	rport->port_state = FC_PORTSTATE_ONLINE;
	if (fci->f->dd_fcrport_size)
		rport->dd_data = &rport[1];
	rport->channel = channel;
	rport->fast_io_fail_tmo = -1;

	INIT_DELAYED_WORK(&rport->dev_loss_work, fc_timeout_deleted_rport);
	INIT_DELAYED_WORK(&rport->fail_io_work, fc_timeout_fail_rport_io);
	INIT_WORK(&rport->scan_work, fc_scsi_scan_rport);
	INIT_WORK(&rport->stgt_delete_work, fc_starget_delete);
	INIT_WORK(&rport->rport_delete_work, fc_rport_final_delete);

	spin_lock_irqsave(shost->host_lock, flags);

	rport->number = fc_host->next_rport_number++;
	if ((rport->roles & FC_PORT_ROLE_FCP_TARGET) ||
	    (rport->roles & FC_PORT_ROLE_FCP_DUMMY_INITIATOR))
		rport->scsi_target_id = fc_host->next_target_id++;
	else
		rport->scsi_target_id = -1;
	list_add_tail(&rport->peers, &fc_host->rports);
	scsi_host_get(shost);			/* for fc_host->rport list */

	spin_unlock_irqrestore(shost->host_lock, flags);

	dev = &rport->dev;
	device_initialize(dev);			/* takes self reference */
	dev->parent = get_device(&shost->shost_gendev); /* parent reference */
	dev->release = fc_rport_dev_release;
	dev_set_name(dev, "rport-%d:%d-%d",
		     shost->host_no, channel, rport->number);
	transport_setup_device(dev);

	error = device_add(dev);
	if (error) {
		printk(KERN_ERR "FC Remote Port device_add failed\n");
		goto delete_rport;
	}
	transport_add_device(dev);
	transport_configure_device(dev);

	fc_bsg_rportadd(shost, rport);
	/* ignore any bsg add error - we just can't do sgio */

	if (rport->roles & FC_PORT_ROLE_FCP_TARGET) {
		/* initiate a scan of the target */
		rport->flags |= FC_RPORT_SCAN_PENDING;
		scsi_queue_work(shost, &rport->scan_work);
	}

	return rport;

delete_rport:
	transport_destroy_device(dev);
	spin_lock_irqsave(shost->host_lock, flags);
	list_del(&rport->peers);
	scsi_host_put(shost);			/* for fc_host->rport list */
	spin_unlock_irqrestore(shost->host_lock, flags);
	put_device(dev->parent);
	kfree(rport);
	return NULL;
}

/**
 * fc_remote_port_add - notify fc transport of the existence of a remote FC port.
 * @shost:	scsi host the remote port is connected to.
 * @channel:	Channel on shost port connected to.
 * @ids:	The world wide names, fc address, and FC4 port
 *		roles for the remote port.
 *
 * The LLDD calls this routine to notify the transport of the existence
 * of a remote port. The LLDD provides the unique identifiers (wwpn,wwn)
 * of the port, it's FC address (port_id), and the FC4 roles that are
 * active for the port.
 *
 * For ports that are FCP targets (aka scsi targets), the FC transport
 * maintains consistent target id bindings on behalf of the LLDD.
 * A consistent target id binding is an assignment of a target id to
 * a remote port identifier, which persists while the scsi host is
 * attached. The remote port can disappear, then later reappear, and
 * it's target id assignment remains the same. This allows for shifts
 * in FC addressing (if binding by wwpn or wwnn) with no apparent
 * changes to the scsi subsystem which is based on scsi host number and
 * target id values.  Bindings are only valid during the attachment of
 * the scsi host. If the host detaches, then later re-attaches, target
 * id bindings may change.
 *
 * This routine is responsible for returning a remote port structure.
 * The routine will search the list of remote ports it maintains
 * internally on behalf of consistent target id mappings. If found, the
 * remote port structure will be reused. Otherwise, a new remote port
 * structure will be allocated.
 *
 * Whenever a remote port is allocated, a new fc_remote_port class
 * device is created.
 *
 * Should not be called from interrupt context.
 *
 * Notes:
 *	This routine assumes no locks are held on entry.
 */
struct fc_rport *
fc_remote_port_add(struct Scsi_Host *shost, int channel,
	struct fc_rport_identifiers  *ids)
{
	struct fc_internal *fci = to_fc_internal(shost->transportt);
	struct fc_host_attrs *fc_host = shost_to_fc_host(shost);
	struct fc_rport *rport;
	unsigned long flags;
	int match = 0;

	/* ensure any stgt delete functions are done */
	fc_flush_work(shost);

	/*
	 * Search the list of "active" rports, for an rport that has been
	 * deleted, but we've held off the real delete while the target
	 * is in a "blocked" state.
	 */
	spin_lock_irqsave(shost->host_lock, flags);

	list_for_each_entry(rport, &fc_host->rports, peers) {

		if ((rport->port_state == FC_PORTSTATE_BLOCKED ||
		     rport->port_state == FC_PORTSTATE_NOTPRESENT) &&
			(rport->channel == channel)) {

			switch (fc_host->tgtid_bind_type) {
			case FC_TGTID_BIND_BY_WWPN:
			case FC_TGTID_BIND_NONE:
				if (rport->port_name == ids->port_name)
					match = 1;
				break;
			case FC_TGTID_BIND_BY_WWNN:
				if (rport->node_name == ids->node_name)
					match = 1;
				break;
			case FC_TGTID_BIND_BY_ID:
				if (rport->port_id == ids->port_id)
					match = 1;
				break;
			}

			if (match) {

				memcpy(&rport->node_name, &ids->node_name,
					sizeof(rport->node_name));
				memcpy(&rport->port_name, &ids->port_name,
					sizeof(rport->port_name));
				rport->port_id = ids->port_id;

				rport->port_state = FC_PORTSTATE_ONLINE;
				rport->roles = ids->roles;

				spin_unlock_irqrestore(shost->host_lock, flags);

				if (fci->f->dd_fcrport_size)
					memset(rport->dd_data, 0,
						fci->f->dd_fcrport_size);

				/*
				 * If we were not a target, cancel the
				 * io terminate and rport timers, and
				 * we're done.
				 *
				 * If we were a target, but our new role
				 * doesn't indicate a target, leave the
				 * timers running expecting the role to
				 * change as the target fully logs in. If
				 * it doesn't, the target will be torn down.
				 *
				 * If we were a target, and our role shows
				 * we're still a target, cancel the timers
				 * and kick off a scan.
				 */

				/* was a target, not in roles */
				if ((rport->scsi_target_id != -1) &&
				    (!(ids->roles & FC_PORT_ROLE_FCP_TARGET)))
					return rport;

				/*
				 * Stop the fail io and dev_loss timers.
				 * If they flush, the port_state will
				 * be checked and will NOOP the function.
				 */
				if (!cancel_delayed_work(&rport->fail_io_work))
					fc_flush_devloss(shost);
				if (!cancel_delayed_work(&rport->dev_loss_work))
					fc_flush_devloss(shost);

				spin_lock_irqsave(shost->host_lock, flags);

				rport->flags &= ~(FC_RPORT_FAST_FAIL_TIMEDOUT |
						  FC_RPORT_DEVLOSS_PENDING |
						  FC_RPORT_DEVLOSS_CALLBK_DONE);

				spin_unlock_irqrestore(shost->host_lock, flags);

				/* if target, initiate a scan */
				if (rport->scsi_target_id != -1) {
					scsi_target_unblock(&rport->dev,
							    SDEV_RUNNING);
					spin_lock_irqsave(shost->host_lock,
							  flags);
					rport->flags |= FC_RPORT_SCAN_PENDING;
					scsi_queue_work(shost,
							&rport->scan_work);
					spin_unlock_irqrestore(shost->host_lock,
							flags);
				}

				fc_bsg_goose_queue(rport);

				return rport;
			}
		}
	}

	/*
	 * Search the bindings array
	 * Note: if never a FCP target, you won't be on this list
	 */
	if (fc_host->tgtid_bind_type != FC_TGTID_BIND_NONE) {

		/* search for a matching consistent binding */

		list_for_each_entry(rport, &fc_host->rport_bindings,
					peers) {
			if (rport->channel != channel)
				continue;

			switch (fc_host->tgtid_bind_type) {
			case FC_TGTID_BIND_BY_WWPN:
				if (rport->port_name == ids->port_name)
					match = 1;
				break;
			case FC_TGTID_BIND_BY_WWNN:
				if (rport->node_name == ids->node_name)
					match = 1;
				break;
			case FC_TGTID_BIND_BY_ID:
				if (rport->port_id == ids->port_id)
					match = 1;
				break;
			case FC_TGTID_BIND_NONE: /* to keep compiler happy */
				break;
			}

			if (match) {
				list_move_tail(&rport->peers, &fc_host->rports);
				break;
			}
		}

		if (match) {
			memcpy(&rport->node_name, &ids->node_name,
				sizeof(rport->node_name));
			memcpy(&rport->port_name, &ids->port_name,
				sizeof(rport->port_name));
			rport->port_id = ids->port_id;
			rport->port_state = FC_PORTSTATE_ONLINE;
			rport->flags &= ~FC_RPORT_FAST_FAIL_TIMEDOUT;

			if (fci->f->dd_fcrport_size)
				memset(rport->dd_data, 0,
						fci->f->dd_fcrport_size);
			spin_unlock_irqrestore(shost->host_lock, flags);

			fc_remote_port_rolechg(rport, ids->roles);
			return rport;
		}
	}

	spin_unlock_irqrestore(shost->host_lock, flags);

	/* No consistent binding found - create new remote port entry */
	rport = fc_remote_port_create(shost, channel, ids);

	return rport;
}
EXPORT_SYMBOL(fc_remote_port_add);


/**
 * fc_remote_port_delete - notifies the fc transport that a remote port is no longer in existence.
 * @rport:	The remote port that no longer exists
 *
 * The LLDD calls this routine to notify the transport that a remote
 * port is no longer part of the topology. Note: Although a port
 * may no longer be part of the topology, it may persist in the remote
 * ports displayed by the fc_host. We do this under 2 conditions:
 *
 * 1) If the port was a scsi target, we delay its deletion by "blocking" it.
 *    This allows the port to temporarily disappear, then reappear without
 *    disrupting the SCSI device tree attached to it. During the "blocked"
 *    period the port will still exist.
 *
 * 2) If the port was a scsi target and disappears for longer than we
 *    expect, we'll delete the port and the tear down the SCSI device tree
 *    attached to it. However, we want to semi-persist the target id assigned
 *    to that port if it eventually does exist. The port structure will
 *    remain (although with minimal information) so that the target id
 *    bindings also remain.
 *
 * If the remote port is not an FCP Target, it will be fully torn down
 * and deallocated, including the fc_remote_port class device.
 *
 * If the remote port is an FCP Target, the port will be placed in a
 * temporary blocked state. From the LLDD's perspective, the rport no
 * longer exists. From the SCSI midlayer's perspective, the SCSI target
 * exists, but all sdevs on it are blocked from further I/O. The following
 * is then expected.
 *
 *   If the remote port does not return (signaled by a LLDD call to
 *   fc_remote_port_add()) within the dev_loss_tmo timeout, then the
 *   scsi target is removed - killing all outstanding i/o and removing the
 *   scsi devices attached to it. The port structure will be marked Not
 *   Present and be partially cleared, leaving only enough information to
 *   recognize the remote port relative to the scsi target id binding if
 *   it later appears.  The port will remain as long as there is a valid
 *   binding (e.g. until the user changes the binding type or unloads the
 *   scsi host with the binding).
 *
 *   If the remote port returns within the dev_loss_tmo value (and matches
 *   according to the target id binding type), the port structure will be
 *   reused. If it is no longer a SCSI target, the target will be torn
 *   down. If it continues to be a SCSI target, then the target will be
 *   unblocked (allowing i/o to be resumed), and a scan will be activated
 *   to ensure that all luns are detected.
 *
 * Called from normal process context only - cannot be called from interrupt.
 *
 * Notes:
 *	This routine assumes no locks are held on entry.
 */
void
fc_remote_port_delete(struct fc_rport  *rport)
{
	struct Scsi_Host *shost = rport_to_shost(rport);
	unsigned long timeout = rport->dev_loss_tmo;
	unsigned long flags;

	/*
	 * No need to flush the fc_host work_q's, as all adds are synchronous.
	 *
	 * We do need to reclaim the rport scan work element, so eventually
	 * (in fc_rport_final_delete()) we'll flush the scsi host work_q if
	 * there's still a scan pending.
	 */

	spin_lock_irqsave(shost->host_lock, flags);

	if (rport->port_state != FC_PORTSTATE_ONLINE) {
		spin_unlock_irqrestore(shost->host_lock, flags);
		return;
	}

	/*
	 * In the past, we if this was not an FCP-Target, we would
	 * unconditionally just jump to deleting the rport.
	 * However, rports can be used as node containers by the LLDD,
	 * and its not appropriate to just terminate the rport at the
	 * first sign of a loss in connectivity. The LLDD may want to
	 * send ELS traffic to re-validate the login. If the rport is
	 * immediately deleted, it makes it inappropriate for a node
	 * container.
	 * So... we now unconditionally wait dev_loss_tmo before
	 * destroying an rport.
	 */

	rport->port_state = FC_PORTSTATE_BLOCKED;

	rport->flags |= FC_RPORT_DEVLOSS_PENDING;

	spin_unlock_irqrestore(shost->host_lock, flags);

	scsi_target_block(&rport->dev);

	/* see if we need to kill io faster than waiting for device loss */
	if ((rport->fast_io_fail_tmo != -1) &&
	    (rport->fast_io_fail_tmo < timeout))
		fc_queue_devloss_work(shost, &rport->fail_io_work,
					rport->fast_io_fail_tmo * HZ);

	/* cap the length the devices can be blocked until they are deleted */
	fc_queue_devloss_work(shost, &rport->dev_loss_work, timeout * HZ);
}
EXPORT_SYMBOL(fc_remote_port_delete);

/**
 * fc_remote_port_rolechg - notifies the fc transport that the roles on a remote may have changed.
 * @rport:	The remote port that changed.
 * @roles:      New roles for this port.
 *
 * Description: The LLDD calls this routine to notify the transport that the
 * roles on a remote port may have changed. The largest effect of this is
 * if a port now becomes a FCP Target, it must be allocated a
 * scsi target id.  If the port is no longer a FCP target, any
 * scsi target id value assigned to it will persist in case the
 * role changes back to include FCP Target. No changes in the scsi
 * midlayer will be invoked if the role changes (in the expectation
 * that the role will be resumed. If it doesn't normal error processing
 * will take place).
 *
 * Should not be called from interrupt context.
 *
 * Notes:
 *	This routine assumes no locks are held on entry.
 */
void
fc_remote_port_rolechg(struct fc_rport  *rport, u32 roles)
{
	struct Scsi_Host *shost = rport_to_shost(rport);
	struct fc_host_attrs *fc_host = shost_to_fc_host(shost);
	unsigned long flags;
	int create = 0;

	spin_lock_irqsave(shost->host_lock, flags);
	if (roles & FC_PORT_ROLE_FCP_TARGET) {
		if (rport->scsi_target_id == -1) {
			rport->scsi_target_id = fc_host->next_target_id++;
			create = 1;
		} else if (!(rport->roles & FC_PORT_ROLE_FCP_TARGET))
			create = 1;
	}

	rport->roles = roles;

	spin_unlock_irqrestore(shost->host_lock, flags);

	if (create) {
		/*
		 * There may have been a delete timer running on the
		 * port. Ensure that it is cancelled as we now know
		 * the port is an FCP Target.
		 * Note: we know the rport exists and is in an online
		 *  state as the LLDD would not have had an rport
		 *  reference to pass us.
		 *
		 * Take no action on the del_timer failure as the state
		 * machine state change will validate the
		 * transaction.
		 */
		if (!cancel_delayed_work(&rport->fail_io_work))
			fc_flush_devloss(shost);
		if (!cancel_delayed_work(&rport->dev_loss_work))
			fc_flush_devloss(shost);

		spin_lock_irqsave(shost->host_lock, flags);
		rport->flags &= ~(FC_RPORT_FAST_FAIL_TIMEDOUT |
				  FC_RPORT_DEVLOSS_PENDING |
				  FC_RPORT_DEVLOSS_CALLBK_DONE);
		spin_unlock_irqrestore(shost->host_lock, flags);

		/* ensure any stgt delete functions are done */
		fc_flush_work(shost);

		scsi_target_unblock(&rport->dev, SDEV_RUNNING);
		/* initiate a scan of the target */
		spin_lock_irqsave(shost->host_lock, flags);
		rport->flags |= FC_RPORT_SCAN_PENDING;
		scsi_queue_work(shost, &rport->scan_work);
		spin_unlock_irqrestore(shost->host_lock, flags);
	}
}
EXPORT_SYMBOL(fc_remote_port_rolechg);

/**
 * fc_timeout_deleted_rport - Timeout handler for a deleted remote port.
 * @work:	rport target that failed to reappear in the allotted time.
 *
 * Description: An attempt to delete a remote port blocks, and if it fails
 *              to return in the allotted time this gets called.
 */
static void
fc_timeout_deleted_rport(struct work_struct *work)
{
	struct fc_rport *rport =
		container_of(work, struct fc_rport, dev_loss_work.work);
	struct Scsi_Host *shost = rport_to_shost(rport);
	struct fc_internal *i = to_fc_internal(shost->transportt);
	struct fc_host_attrs *fc_host = shost_to_fc_host(shost);
	unsigned long flags;
	int do_callback = 0;

	spin_lock_irqsave(shost->host_lock, flags);

	rport->flags &= ~FC_RPORT_DEVLOSS_PENDING;

	/*
	 * If the port is ONLINE, then it came back. If it was a SCSI
	 * target, validate it still is. If not, tear down the
	 * scsi_target on it.
	 */
	if ((rport->port_state == FC_PORTSTATE_ONLINE) &&
	    (rport->scsi_target_id != -1) &&
	    !(rport->roles & FC_PORT_ROLE_FCP_TARGET)) {
		dev_printk(KERN_ERR, &rport->dev,
			"blocked FC remote port time out: no longer"
			" a FCP target, removing starget\n");
		spin_unlock_irqrestore(shost->host_lock, flags);
		scsi_target_unblock(&rport->dev, SDEV_TRANSPORT_OFFLINE);
		fc_queue_work(shost, &rport->stgt_delete_work);
		return;
	}

	/* NOOP state - we're flushing workq's */
	if (rport->port_state != FC_PORTSTATE_BLOCKED) {
		spin_unlock_irqrestore(shost->host_lock, flags);
		dev_printk(KERN_ERR, &rport->dev,
			"blocked FC remote port time out: leaving"
			" rport%s alone\n",
			(rport->scsi_target_id != -1) ?  " and starget" : "");
		return;
	}

	if ((fc_host->tgtid_bind_type == FC_TGTID_BIND_NONE) ||
	    (rport->scsi_target_id == -1)) {
		list_del(&rport->peers);
		rport->port_state = FC_PORTSTATE_DELETED;
		dev_printk(KERN_ERR, &rport->dev,
			"blocked FC remote port time out: removing"
			" rport%s\n",
			(rport->scsi_target_id != -1) ?  " and starget" : "");
		fc_queue_work(shost, &rport->rport_delete_work);
		spin_unlock_irqrestore(shost->host_lock, flags);
		return;
	}

	dev_printk(KERN_ERR, &rport->dev,
		"blocked FC remote port time out: removing target and "
		"saving binding\n");

	list_move_tail(&rport->peers, &fc_host->rport_bindings);

	/*
	 * Note: We do not remove or clear the hostdata area. This allows
	 *   host-specific target data to persist along with the
	 *   scsi_target_id. It's up to the host to manage it's hostdata area.
	 */

	/*
	 * Reinitialize port attributes that may change if the port comes back.
	 */
	rport->maxframe_size = -1;
	rport->supported_classes = FC_COS_UNSPECIFIED;
	rport->roles = FC_PORT_ROLE_UNKNOWN;
	rport->port_state = FC_PORTSTATE_NOTPRESENT;
	rport->flags &= ~FC_RPORT_FAST_FAIL_TIMEDOUT;

	/*
	 * Pre-emptively kill I/O rather than waiting for the work queue
	 * item to teardown the starget. (FCOE libFC folks prefer this
	 * and to have the rport_port_id still set when it's done).
	 */
	spin_unlock_irqrestore(shost->host_lock, flags);
	fc_terminate_rport_io(rport);

	spin_lock_irqsave(shost->host_lock, flags);

	if (rport->port_state == FC_PORTSTATE_NOTPRESENT) {	/* still missing */

		/* remove the identifiers that aren't used in the consisting binding */
		switch (fc_host->tgtid_bind_type) {
		case FC_TGTID_BIND_BY_WWPN:
			rport->node_name = -1;
			rport->port_id = -1;
			break;
		case FC_TGTID_BIND_BY_WWNN:
			rport->port_name = -1;
			rport->port_id = -1;
			break;
		case FC_TGTID_BIND_BY_ID:
			rport->node_name = -1;
			rport->port_name = -1;
			break;
		case FC_TGTID_BIND_NONE:	/* to keep compiler happy */
			break;
		}

		/*
		 * As this only occurs if the remote port (scsi target)
		 * went away and didn't come back - we'll remove
		 * all attached scsi devices.
		 */
		rport->flags |= FC_RPORT_DEVLOSS_CALLBK_DONE;
		fc_queue_work(shost, &rport->stgt_delete_work);

		do_callback = 1;
	}

	spin_unlock_irqrestore(shost->host_lock, flags);

	/*
	 * Notify the driver that the rport is now dead. The LLDD will
	 * also guarantee that any communication to the rport is terminated
	 *
	 * Note: we set the CALLBK_DONE flag above to correspond
	 */
	if (do_callback && i->f->dev_loss_tmo_callbk)
		i->f->dev_loss_tmo_callbk(rport);
}


/**
 * fc_timeout_fail_rport_io - Timeout handler for a fast io failing on a disconnected SCSI target.
 * @work:	rport to terminate io on.
 *
 * Notes: Only requests the failure of the io, not that all are flushed
 *    prior to returning.
 */
static void
fc_timeout_fail_rport_io(struct work_struct *work)
{
	struct fc_rport *rport =
		container_of(work, struct fc_rport, fail_io_work.work);

	if (rport->port_state != FC_PORTSTATE_BLOCKED)
		return;

	rport->flags |= FC_RPORT_FAST_FAIL_TIMEDOUT;
	fc_terminate_rport_io(rport);
}

/**
 * fc_scsi_scan_rport - called to perform a scsi scan on a remote port.
 * @work:	remote port to be scanned.
 */
static void
fc_scsi_scan_rport(struct work_struct *work)
{
	struct fc_rport *rport =
		container_of(work, struct fc_rport, scan_work);
	struct Scsi_Host *shost = rport_to_shost(rport);
	struct fc_internal *i = to_fc_internal(shost->transportt);
	unsigned long flags;

	if ((rport->port_state == FC_PORTSTATE_ONLINE) &&
	    (rport->roles & FC_PORT_ROLE_FCP_TARGET) &&
	    !(i->f->disable_target_scan)) {
		scsi_scan_target(&rport->dev, rport->channel,
				 rport->scsi_target_id, SCAN_WILD_CARD,
				 SCSI_SCAN_RESCAN);
	}

	spin_lock_irqsave(shost->host_lock, flags);
	rport->flags &= ~FC_RPORT_SCAN_PENDING;
	spin_unlock_irqrestore(shost->host_lock, flags);
}

/**
 * fc_block_rport() - Block SCSI eh thread for blocked fc_rport.
 * @rport: Remote port that scsi_eh is trying to recover.
 *
 * This routine can be called from a FC LLD scsi_eh callback. It
 * blocks the scsi_eh thread until the fc_rport leaves the
 * FC_PORTSTATE_BLOCKED, or the fast_io_fail_tmo fires. This is
 * necessary to avoid the scsi_eh failing recovery actions for blocked
 * rports which would lead to offlined SCSI devices.
 *
 * Returns: 0 if the fc_rport left the state FC_PORTSTATE_BLOCKED.
 *	    FAST_IO_FAIL if the fast_io_fail_tmo fired, this should be
 *	    passed back to scsi_eh.
 */
int fc_block_rport(struct fc_rport *rport)
{
	struct Scsi_Host *shost = rport_to_shost(rport);
	unsigned long flags;

	spin_lock_irqsave(shost->host_lock, flags);
	while (rport->port_state == FC_PORTSTATE_BLOCKED &&
	       !(rport->flags & FC_RPORT_FAST_FAIL_TIMEDOUT)) {
		spin_unlock_irqrestore(shost->host_lock, flags);
		msleep(1000);
		spin_lock_irqsave(shost->host_lock, flags);
	}
	spin_unlock_irqrestore(shost->host_lock, flags);

	if (rport->flags & FC_RPORT_FAST_FAIL_TIMEDOUT)
		return FAST_IO_FAIL;

	return 0;
}
EXPORT_SYMBOL(fc_block_rport);

/**
 * fc_block_scsi_eh - Block SCSI eh thread for blocked fc_rport
 * @cmnd: SCSI command that scsi_eh is trying to recover
 *
 * This routine can be called from a FC LLD scsi_eh callback. It
 * blocks the scsi_eh thread until the fc_rport leaves the
 * FC_PORTSTATE_BLOCKED, or the fast_io_fail_tmo fires. This is
 * necessary to avoid the scsi_eh failing recovery actions for blocked
 * rports which would lead to offlined SCSI devices.
 *
 * Returns: 0 if the fc_rport left the state FC_PORTSTATE_BLOCKED.
 *	    FAST_IO_FAIL if the fast_io_fail_tmo fired, this should be
 *	    passed back to scsi_eh.
 */
int fc_block_scsi_eh(struct scsi_cmnd *cmnd)
{
	struct fc_rport *rport = starget_to_rport(scsi_target(cmnd->device));

	if (WARN_ON_ONCE(!rport))
		return FAST_IO_FAIL;

	return fc_block_rport(rport);
}
EXPORT_SYMBOL(fc_block_scsi_eh);

/**
 * fc_vport_setup - allocates and creates a FC virtual port.
 * @shost:	scsi host the virtual port is connected to.
 * @channel:	Channel on shost port connected to.
 * @pdev:	parent device for vport
 * @ids:	The world wide names, FC4 port roles, etc for
 *              the virtual port.
 * @ret_vport:	The pointer to the created vport.
 *
 * Allocates and creates the vport structure, calls the parent host
 * to instantiate the vport, this completes w/ class and sysfs creation.
 *
 * Notes:
 *	This routine assumes no locks are held on entry.
 */
static int
fc_vport_setup(struct Scsi_Host *shost, int channel, struct device *pdev,
	struct fc_vport_identifiers  *ids, struct fc_vport **ret_vport)
{
	struct fc_host_attrs *fc_host = shost_to_fc_host(shost);
	struct fc_internal *fci = to_fc_internal(shost->transportt);
	struct fc_vport *vport;
	struct device *dev;
	unsigned long flags;
	size_t size;
	int error;

	*ret_vport = NULL;

	if ( ! fci->f->vport_create)
		return -ENOENT;

	size = (sizeof(struct fc_vport) + fci->f->dd_fcvport_size);
	vport = kzalloc(size, GFP_KERNEL);
	if (unlikely(!vport)) {
		printk(KERN_ERR "%s: allocation failure\n", __func__);
		return -ENOMEM;
	}

	vport->vport_state = FC_VPORT_UNKNOWN;
	vport->vport_last_state = FC_VPORT_UNKNOWN;
	vport->node_name = ids->node_name;
	vport->port_name = ids->port_name;
	vport->roles = ids->roles;
	vport->vport_type = ids->vport_type;
	if (fci->f->dd_fcvport_size)
		vport->dd_data = &vport[1];
	vport->shost = shost;
	vport->channel = channel;
	vport->flags = FC_VPORT_CREATING;
	INIT_WORK(&vport->vport_delete_work, fc_vport_sched_delete);

	spin_lock_irqsave(shost->host_lock, flags);

	if (fc_host->npiv_vports_inuse >= fc_host->max_npiv_vports) {
		spin_unlock_irqrestore(shost->host_lock, flags);
		kfree(vport);
		return -ENOSPC;
	}
	fc_host->npiv_vports_inuse++;
	vport->number = fc_host->next_vport_number++;
	list_add_tail(&vport->peers, &fc_host->vports);
	scsi_host_get(shost);			/* for fc_host->vport list */

	spin_unlock_irqrestore(shost->host_lock, flags);

	dev = &vport->dev;
	device_initialize(dev);			/* takes self reference */
	dev->parent = get_device(pdev);		/* takes parent reference */
	dev->release = fc_vport_dev_release;
	dev_set_name(dev, "vport-%d:%d-%d",
		     shost->host_no, channel, vport->number);
	transport_setup_device(dev);

	error = device_add(dev);
	if (error) {
		printk(KERN_ERR "FC Virtual Port device_add failed\n");
		goto delete_vport;
	}
	transport_add_device(dev);
	transport_configure_device(dev);

	error = fci->f->vport_create(vport, ids->disable);
	if (error) {
		printk(KERN_ERR "FC Virtual Port LLDD Create failed\n");
		goto delete_vport_all;
	}

	/*
	 * if the parent isn't the physical adapter's Scsi_Host, ensure
	 * the Scsi_Host at least contains a symlink to the vport.
	 */
	if (pdev != &shost->shost_gendev) {
		error = sysfs_create_link(&shost->shost_gendev.kobj,
				 &dev->kobj, dev_name(dev));
		if (error)
			printk(KERN_ERR
				"%s: Cannot create vport symlinks for "
				"%s, err=%d\n",
				__func__, dev_name(dev), error);
	}
	spin_lock_irqsave(shost->host_lock, flags);
	vport->flags &= ~FC_VPORT_CREATING;
	spin_unlock_irqrestore(shost->host_lock, flags);

	dev_printk(KERN_NOTICE, pdev,
			"%s created via shost%d channel %d\n", dev_name(dev),
			shost->host_no, channel);

	*ret_vport = vport;

	return 0;

delete_vport_all:
	transport_remove_device(dev);
	device_del(dev);
delete_vport:
	transport_destroy_device(dev);
	spin_lock_irqsave(shost->host_lock, flags);
	list_del(&vport->peers);
	scsi_host_put(shost);			/* for fc_host->vport list */
	fc_host->npiv_vports_inuse--;
	spin_unlock_irqrestore(shost->host_lock, flags);
	put_device(dev->parent);
	kfree(vport);

	return error;
}

/**
 * fc_vport_create - Admin App or LLDD requests creation of a vport
 * @shost:	scsi host the virtual port is connected to.
 * @channel:	channel on shost port connected to.
 * @ids:	The world wide names, FC4 port roles, etc for
 *              the virtual port.
 *
 * Notes:
 *	This routine assumes no locks are held on entry.
 */
struct fc_vport *
fc_vport_create(struct Scsi_Host *shost, int channel,
	struct fc_vport_identifiers *ids)
{
	int stat;
	struct fc_vport *vport;

	stat = fc_vport_setup(shost, channel, &shost->shost_gendev,
		 ids, &vport);
	return stat ? NULL : vport;
}
EXPORT_SYMBOL(fc_vport_create);

/**
 * fc_vport_terminate - Admin App or LLDD requests termination of a vport
 * @vport:	fc_vport to be terminated
 *
 * Calls the LLDD vport_delete() function, then deallocates and removes
 * the vport from the shost and object tree.
 *
 * Notes:
 *	This routine assumes no locks are held on entry.
 */
int
fc_vport_terminate(struct fc_vport *vport)
{
	struct Scsi_Host *shost = vport_to_shost(vport);
	struct fc_host_attrs *fc_host = shost_to_fc_host(shost);
	struct fc_internal *i = to_fc_internal(shost->transportt);
	struct device *dev = &vport->dev;
	unsigned long flags;
	int stat;

	if (i->f->vport_delete)
		stat = i->f->vport_delete(vport);
	else
		stat = -ENOENT;

	spin_lock_irqsave(shost->host_lock, flags);
	vport->flags &= ~FC_VPORT_DELETING;
	if (!stat) {
		vport->flags |= FC_VPORT_DELETED;
		list_del(&vport->peers);
		fc_host->npiv_vports_inuse--;
		scsi_host_put(shost);		/* for fc_host->vport list */
	}
	spin_unlock_irqrestore(shost->host_lock, flags);

	if (stat)
		return stat;

	if (dev->parent != &shost->shost_gendev)
		sysfs_remove_link(&shost->shost_gendev.kobj, dev_name(dev));
	transport_remove_device(dev);
	device_del(dev);
	transport_destroy_device(dev);

	/*
	 * Removing our self-reference should mean our
	 * release function gets called, which will drop the remaining
	 * parent reference and free the data structure.
	 */
	put_device(dev);			/* for self-reference */

	return 0; /* SUCCESS */
}
EXPORT_SYMBOL(fc_vport_terminate);

/**
 * fc_vport_sched_delete - workq-based delete request for a vport
 * @work:	vport to be deleted.
 */
static void
fc_vport_sched_delete(struct work_struct *work)
{
	struct fc_vport *vport =
		container_of(work, struct fc_vport, vport_delete_work);
	int stat;

	stat = fc_vport_terminate(vport);
	if (stat)
		dev_printk(KERN_ERR, vport->dev.parent,
			"%s: %s could not be deleted created via "
			"shost%d channel %d - error %d\n", __func__,
			dev_name(&vport->dev), vport->shost->host_no,
			vport->channel, stat);
}


/*
 * BSG support
 */

/**
 * fc_bsg_job_timeout - handler for when a bsg request timesout
 * @req:	request that timed out
 */
static enum blk_eh_timer_return
fc_bsg_job_timeout(struct request *req)
{
	struct bsg_job *job = blk_mq_rq_to_pdu(req);
	struct Scsi_Host *shost = fc_bsg_to_shost(job);
	struct fc_rport *rport = fc_bsg_to_rport(job);
	struct fc_internal *i = to_fc_internal(shost->transportt);
	int err = 0, inflight = 0;

	if (rport && rport->port_state == FC_PORTSTATE_BLOCKED)
		return BLK_EH_RESET_TIMER;

	inflight = bsg_job_get(job);

	if (inflight && i->f->bsg_timeout) {
		/* call LLDD to abort the i/o as it has timed out */
		err = i->f->bsg_timeout(job);
		if (err == -EAGAIN) {
			bsg_job_put(job);
			return BLK_EH_RESET_TIMER;
		} else if (err)
			printk(KERN_ERR "ERROR: FC BSG request timeout - LLD "
				"abort failed with status %d\n", err);
	}

	/* the blk_end_sync_io() doesn't check the error */
	if (inflight)
<<<<<<< HEAD
		blk_mq_complete_request(req);
=======
		__blk_complete_request(req);
>>>>>>> e5eb92e4
	return BLK_EH_DONE;
}

/**
 * fc_bsg_host_dispatch - process fc host bsg requests and dispatch to LLDD
 * @shost:	scsi host rport attached to
 * @job:	bsg job to be processed
 */
static int fc_bsg_host_dispatch(struct Scsi_Host *shost, struct bsg_job *job)
{
	struct fc_internal *i = to_fc_internal(shost->transportt);
	struct fc_bsg_request *bsg_request = job->request;
	struct fc_bsg_reply *bsg_reply = job->reply;
	int cmdlen = sizeof(uint32_t);	/* start with length of msgcode */
	int ret;

	/* check if we really have all the request data needed */
	if (job->request_len < cmdlen) {
		ret = -ENOMSG;
		goto fail_host_msg;
	}

	/* Validate the host command */
	switch (bsg_request->msgcode) {
	case FC_BSG_HST_ADD_RPORT:
		cmdlen += sizeof(struct fc_bsg_host_add_rport);
		break;

	case FC_BSG_HST_DEL_RPORT:
		cmdlen += sizeof(struct fc_bsg_host_del_rport);
		break;

	case FC_BSG_HST_ELS_NOLOGIN:
		cmdlen += sizeof(struct fc_bsg_host_els);
		/* there better be a xmt and rcv payloads */
		if ((!job->request_payload.payload_len) ||
		    (!job->reply_payload.payload_len)) {
			ret = -EINVAL;
			goto fail_host_msg;
		}
		break;

	case FC_BSG_HST_CT:
		cmdlen += sizeof(struct fc_bsg_host_ct);
		/* there better be xmt and rcv payloads */
		if ((!job->request_payload.payload_len) ||
		    (!job->reply_payload.payload_len)) {
			ret = -EINVAL;
			goto fail_host_msg;
		}
		break;

	case FC_BSG_HST_VENDOR:
		cmdlen += sizeof(struct fc_bsg_host_vendor);
		if ((shost->hostt->vendor_id == 0L) ||
		    (bsg_request->rqst_data.h_vendor.vendor_id !=
			shost->hostt->vendor_id)) {
			ret = -ESRCH;
			goto fail_host_msg;
		}
		break;

	default:
		ret = -EBADR;
		goto fail_host_msg;
	}

	ret = i->f->bsg_request(job);
	if (!ret)
		return 0;

fail_host_msg:
	/* return the errno failure code as the only status */
	BUG_ON(job->reply_len < sizeof(uint32_t));
	bsg_reply->reply_payload_rcv_len = 0;
	bsg_reply->result = ret;
	job->reply_len = sizeof(uint32_t);
	bsg_job_done(job, bsg_reply->result,
		       bsg_reply->reply_payload_rcv_len);
	return 0;
}


/*
 * fc_bsg_goose_queue - restart rport queue in case it was stopped
 * @rport:	rport to be restarted
 */
static void
fc_bsg_goose_queue(struct fc_rport *rport)
{
	struct request_queue *q = rport->rqst_q;
	unsigned long flags;

	if (!q)
		return;

	spin_lock_irqsave(q->queue_lock, flags);
	blk_run_queue_async(q);
	spin_unlock_irqrestore(q->queue_lock, flags);
}

/**
 * fc_bsg_rport_dispatch - process rport bsg requests and dispatch to LLDD
 * @shost:	scsi host rport attached to
 * @job:	bsg job to be processed
 */
static int fc_bsg_rport_dispatch(struct Scsi_Host *shost, struct bsg_job *job)
{
	struct fc_internal *i = to_fc_internal(shost->transportt);
	struct fc_bsg_request *bsg_request = job->request;
	struct fc_bsg_reply *bsg_reply = job->reply;
	int cmdlen = sizeof(uint32_t);	/* start with length of msgcode */
	int ret;

	/* check if we really have all the request data needed */
	if (job->request_len < cmdlen) {
		ret = -ENOMSG;
		goto fail_rport_msg;
	}

	/* Validate the rport command */
	switch (bsg_request->msgcode) {
	case FC_BSG_RPT_ELS:
		cmdlen += sizeof(struct fc_bsg_rport_els);
		goto check_bidi;

	case FC_BSG_RPT_CT:
		cmdlen += sizeof(struct fc_bsg_rport_ct);
check_bidi:
		/* there better be xmt and rcv payloads */
		if ((!job->request_payload.payload_len) ||
		    (!job->reply_payload.payload_len)) {
			ret = -EINVAL;
			goto fail_rport_msg;
		}
		break;
	default:
		ret = -EBADR;
		goto fail_rport_msg;
	}

	ret = i->f->bsg_request(job);
	if (!ret)
		return 0;

fail_rport_msg:
	/* return the errno failure code as the only status */
	BUG_ON(job->reply_len < sizeof(uint32_t));
	bsg_reply->reply_payload_rcv_len = 0;
	bsg_reply->result = ret;
	job->reply_len = sizeof(uint32_t);
	bsg_job_done(job, bsg_reply->result,
		       bsg_reply->reply_payload_rcv_len);
	return 0;
}

static int fc_bsg_dispatch(struct bsg_job *job)
{
	struct Scsi_Host *shost = fc_bsg_to_shost(job);

	if (scsi_is_fc_rport(job->dev))
		return fc_bsg_rport_dispatch(shost, job);
	else
		return fc_bsg_host_dispatch(shost, job);
}

/**
 * fc_bsg_hostadd - Create and add the bsg hooks so we can receive requests
 * @shost:	shost for fc_host
 * @fc_host:	fc_host adding the structures to
 */
static int
fc_bsg_hostadd(struct Scsi_Host *shost, struct fc_host_attrs *fc_host)
{
	struct device *dev = &shost->shost_gendev;
	struct fc_internal *i = to_fc_internal(shost->transportt);
	struct request_queue *q;
	char bsg_name[20];

	fc_host->rqst_q = NULL;

	if (!i->f->bsg_request)
		return -ENOTSUPP;

	snprintf(bsg_name, sizeof(bsg_name),
		 "fc_host%d", shost->host_no);

	q = bsg_setup_queue(dev, bsg_name, fc_bsg_dispatch, i->f->dd_bsg_size);
	if (IS_ERR(q)) {
		dev_err(dev,
			"fc_host%d: bsg interface failed to initialize - setup queue\n",
			shost->host_no);
		return PTR_ERR(q);
	}
	__scsi_init_queue(shost, q);
	blk_queue_rq_timed_out(q, fc_bsg_job_timeout);
	blk_queue_rq_timeout(q, FC_DEFAULT_BSG_TIMEOUT);
	fc_host->rqst_q = q;
	return 0;
}

static int fc_bsg_rport_prep(struct request_queue *q, struct request *req)
{
	struct fc_rport *rport = dev_to_rport(q->queuedata);

	if (rport->port_state == FC_PORTSTATE_BLOCKED &&
	    !(rport->flags & FC_RPORT_FAST_FAIL_TIMEDOUT))
		return BLKPREP_DEFER;

	if (rport->port_state != FC_PORTSTATE_ONLINE)
		return BLKPREP_KILL;

	return BLKPREP_OK;
}

/**
 * fc_bsg_rportadd - Create and add the bsg hooks so we can receive requests
 * @shost:	shost that rport is attached to
 * @rport:	rport that the bsg hooks are being attached to
 */
static int
fc_bsg_rportadd(struct Scsi_Host *shost, struct fc_rport *rport)
{
	struct device *dev = &rport->dev;
	struct fc_internal *i = to_fc_internal(shost->transportt);
	struct request_queue *q;

	rport->rqst_q = NULL;

	if (!i->f->bsg_request)
		return -ENOTSUPP;

	q = bsg_setup_queue(dev, dev_name(dev), fc_bsg_dispatch,
			i->f->dd_bsg_size);
	if (IS_ERR(q)) {
		dev_err(dev, "failed to setup bsg queue\n");
		return PTR_ERR(q);
	}
	__scsi_init_queue(shost, q);
	blk_queue_prep_rq(q, fc_bsg_rport_prep);
	blk_queue_rq_timed_out(q, fc_bsg_job_timeout);
	blk_queue_rq_timeout(q, BLK_DEFAULT_SG_TIMEOUT);
	rport->rqst_q = q;
	return 0;
}


/**
 * fc_bsg_remove - Deletes the bsg hooks on fchosts/rports
 * @q:	the request_queue that is to be torn down.
 *
 * Notes:
 *   Before unregistering the queue empty any requests that are blocked
 *
 *
 */
static void
fc_bsg_remove(struct request_queue *q)
{
	if (q) {
		bsg_unregister_queue(q);
		blk_cleanup_queue(q);
	}
}


/* Original Author:  Martin Hicks */
MODULE_AUTHOR("James Smart");
MODULE_DESCRIPTION("FC Transport Attributes");
MODULE_LICENSE("GPL");

module_init(fc_transport_init);
module_exit(fc_transport_exit);<|MERGE_RESOLUTION|>--- conflicted
+++ resolved
@@ -3592,11 +3592,7 @@
 
 	/* the blk_end_sync_io() doesn't check the error */
 	if (inflight)
-<<<<<<< HEAD
-		blk_mq_complete_request(req);
-=======
 		__blk_complete_request(req);
->>>>>>> e5eb92e4
 	return BLK_EH_DONE;
 }
 
