/*
 * Device Tree Source for the r8a7796 SoC
 *
 * Copyright (C) 2016 Renesas Electronics Corp.
 *
 * This file is licensed under the terms of the GNU General Public License
 * version 2.  This program is licensed "as is" without any warranty of any
 * kind, whether express or implied.
 */

#include <dt-bindings/clock/r8a7796-cpg-mssr.h>
#include <dt-bindings/interrupt-controller/arm-gic.h>
#include <dt-bindings/power/r8a7796-sysc.h>

#define CPG_AUDIO_CLK_I		R8A7796_CLK_S0D4

/ {
	compatible = "renesas,r8a7796";
	#address-cells = <2>;
	#size-cells = <2>;

	aliases {
		i2c0 = &i2c0;
		i2c1 = &i2c1;
		i2c2 = &i2c2;
		i2c3 = &i2c3;
		i2c4 = &i2c4;
		i2c5 = &i2c5;
		i2c6 = &i2c6;
		i2c7 = &i2c_dvfs;
	};

	/*
	 * The external audio clocks are configured as 0 Hz fixed frequency
	 * clocks by default.
	 * Boards that provide audio clocks should override them.
	 */
	audio_clk_a: audio_clk_a {
		compatible = "fixed-clock";
		#clock-cells = <0>;
		clock-frequency = <0>;
	};

	audio_clk_b: audio_clk_b {
		compatible = "fixed-clock";
		#clock-cells = <0>;
		clock-frequency = <0>;
	};

	audio_clk_c: audio_clk_c {
		compatible = "fixed-clock";
		#clock-cells = <0>;
		clock-frequency = <0>;
	};

	/* External CAN clock - to be overridden by boards that provide it */
	can_clk: can {
		compatible = "fixed-clock";
		#clock-cells = <0>;
		clock-frequency = <0>;
	};

	cpus {
		#address-cells = <1>;
		#size-cells = <0>;

		a57_0: cpu@0 {
			compatible = "arm,cortex-a57", "arm,armv8";
			reg = <0x0>;
			device_type = "cpu";
			power-domains = <&sysc R8A7796_PD_CA57_CPU0>;
			next-level-cache = <&L2_CA57>;
			enable-method = "psci";
			clocks =<&cpg CPG_CORE R8A7796_CLK_Z>;
			operating-points-v2 = <&cluster0_opp>;
			#cooling-cells = <2>;
		};

		a57_1: cpu@1 {
			compatible = "arm,cortex-a57","arm,armv8";
			reg = <0x1>;
			device_type = "cpu";
			power-domains = <&sysc R8A7796_PD_CA57_CPU1>;
			next-level-cache = <&L2_CA57>;
			enable-method = "psci";
			clocks =<&cpg CPG_CORE R8A7796_CLK_Z>;
			operating-points-v2 = <&cluster0_opp>;
			#cooling-cells = <2>;
		};

		a53_0: cpu@100 {
			compatible = "arm,cortex-a53", "arm,armv8";
			reg = <0x100>;
			device_type = "cpu";
			power-domains = <&sysc R8A7796_PD_CA53_CPU0>;
			next-level-cache = <&L2_CA53>;
			enable-method = "psci";
			clocks =<&cpg CPG_CORE R8A7796_CLK_Z2>;
			operating-points-v2 = <&cluster1_opp>;
		};

		a53_1: cpu@101 {
			compatible = "arm,cortex-a53","arm,armv8";
			reg = <0x101>;
			device_type = "cpu";
			power-domains = <&sysc R8A7796_PD_CA53_CPU1>;
			next-level-cache = <&L2_CA53>;
			enable-method = "psci";
			clocks =<&cpg CPG_CORE R8A7796_CLK_Z2>;
			operating-points-v2 = <&cluster1_opp>;
		};

		a53_2: cpu@102 {
			compatible = "arm,cortex-a53","arm,armv8";
			reg = <0x102>;
			device_type = "cpu";
			power-domains = <&sysc R8A7796_PD_CA53_CPU2>;
			next-level-cache = <&L2_CA53>;
			enable-method = "psci";
			clocks =<&cpg CPG_CORE R8A7796_CLK_Z2>;
			operating-points-v2 = <&cluster1_opp>;
		};

		a53_3: cpu@103 {
			compatible = "arm,cortex-a53","arm,armv8";
			reg = <0x103>;
			device_type = "cpu";
			power-domains = <&sysc R8A7796_PD_CA53_CPU3>;
			next-level-cache = <&L2_CA53>;
			enable-method = "psci";
			clocks =<&cpg CPG_CORE R8A7796_CLK_Z2>;
			operating-points-v2 = <&cluster1_opp>;
		};

		L2_CA57: cache-controller-0 {
			compatible = "cache";
			power-domains = <&sysc R8A7796_PD_CA57_SCU>;
			cache-unified;
			cache-level = <2>;
		};

		L2_CA53: cache-controller-1 {
			compatible = "cache";
			power-domains = <&sysc R8A7796_PD_CA53_SCU>;
			cache-unified;
			cache-level = <2>;
		};
	};

	extal_clk: extal {
		compatible = "fixed-clock";
		#clock-cells = <0>;
		/* This value must be overridden by the board */
		clock-frequency = <0>;
	};

	extalr_clk: extalr {
		compatible = "fixed-clock";
		#clock-cells = <0>;
		/* This value must be overridden by the board */
		clock-frequency = <0>;
	};

<<<<<<< HEAD
	/* External PCIe clock - can be overridden by the board */
	pcie_bus_clk: pcie_bus {
		compatible = "fixed-clock";
		#clock-cells = <0>;
		clock-frequency = <0>;
	};

	pmu_a57 {
		compatible = "arm,cortex-a57-pmu";
		interrupts-extended = <&gic GIC_SPI 72 IRQ_TYPE_LEVEL_HIGH>,
				      <&gic GIC_SPI 73 IRQ_TYPE_LEVEL_HIGH>;
		interrupt-affinity = <&a57_0>, <&a57_1>;
	};

	pmu_a53 {
		compatible = "arm,cortex-a53-pmu";
		interrupts-extended = <&gic GIC_SPI 84 IRQ_TYPE_LEVEL_HIGH>,
				      <&gic GIC_SPI 85 IRQ_TYPE_LEVEL_HIGH>,
				      <&gic GIC_SPI 86 IRQ_TYPE_LEVEL_HIGH>,
				      <&gic GIC_SPI 87 IRQ_TYPE_LEVEL_HIGH>;
		interrupt-affinity = <&a53_0>, <&a53_1>, <&a53_2>, <&a53_3>;
	};

	psci {
		compatible = "arm,psci-1.0", "arm,psci-0.2";
		method = "smc";
=======
	cluster0_opp: opp_table0 {
		compatible = "operating-points-v2";
		opp-shared;

		opp-500000000 {
			opp-hz = /bits/ 64 <500000000>;
			opp-microvolt = <820000>;
			clock-latency-ns = <300000>;
		};
		opp-1000000000 {
			opp-hz = /bits/ 64 <1000000000>;
			opp-microvolt = <820000>;
			clock-latency-ns = <300000>;
		};
		opp-1500000000 {
			opp-hz = /bits/ 64 <1500000000>;
			opp-microvolt = <820000>;
			clock-latency-ns = <300000>;
		};
		opp-1600000000 {
			opp-hz = /bits/ 64 <1600000000>;
			opp-microvolt = <900000>;
			clock-latency-ns = <300000>;
			turbo-mode;
		};
		opp-1700000000 {
			opp-hz = /bits/ 64 <1700000000>;
			opp-microvolt = <900000>;
			clock-latency-ns = <300000>;
			turbo-mode;
		};
		opp-1800000000 {
			opp-hz = /bits/ 64 <1800000000>;
			opp-microvolt = <960000>;
			clock-latency-ns = <300000>;
			turbo-mode;
		};
	};

	cluster1_opp: opp_table1 {
		compatible = "operating-points-v2";
		opp-shared;

		opp-1200000000 {
			opp-hz = /bits/ 64 <1200000000>;
			opp-microvolt = <820000>;
			clock-latency-ns = <300000>;
		};
	};

	/* External PCIe clock - can be overridden by the board */
	pcie_bus_clk: pcie_bus {
		compatible = "fixed-clock";
		#clock-cells = <0>;
		clock-frequency = <0>;
	};

	pmu_a57 {
		compatible = "arm,cortex-a57-pmu";
		interrupts-extended = <&gic GIC_SPI 72 IRQ_TYPE_LEVEL_HIGH>,
				      <&gic GIC_SPI 73 IRQ_TYPE_LEVEL_HIGH>;
		interrupt-affinity = <&a57_0>, <&a57_1>;
>>>>>>> eb49fe65
	};

	pmu_a53 {
		compatible = "arm,cortex-a53-pmu";
		interrupts-extended = <&gic GIC_SPI 84 IRQ_TYPE_LEVEL_HIGH>,
				      <&gic GIC_SPI 85 IRQ_TYPE_LEVEL_HIGH>,
				      <&gic GIC_SPI 86 IRQ_TYPE_LEVEL_HIGH>,
				      <&gic GIC_SPI 87 IRQ_TYPE_LEVEL_HIGH>;
		interrupt-affinity = <&a53_0>, <&a53_1>, <&a53_2>, <&a53_3>;
	};

<<<<<<< HEAD
=======
	psci {
		compatible = "arm,psci-1.0", "arm,psci-0.2";
		method = "smc";
	};

	/* External SCIF clock - to be overridden by boards that provide it */
	scif_clk: scif {
		compatible = "fixed-clock";
		#clock-cells = <0>;
		clock-frequency = <0>;
	};

>>>>>>> eb49fe65
	soc {
		compatible = "simple-bus";
		interrupt-parent = <&gic>;
		#address-cells = <2>;
		#size-cells = <2>;
		ranges;

		gic: interrupt-controller@f1010000 {
			compatible = "arm,gic-400";
			#interrupt-cells = <3>;
			#address-cells = <0>;
			interrupt-controller;
			reg = <0x0 0xf1010000 0 0x1000>,
			      <0x0 0xf1020000 0 0x20000>,
			      <0x0 0xf1040000 0 0x20000>,
			      <0x0 0xf1060000 0 0x20000>;
			interrupts = <GIC_PPI 9
					(GIC_CPU_MASK_SIMPLE(6) | IRQ_TYPE_LEVEL_HIGH)>;
			clocks = <&cpg CPG_MOD 408>;
			clock-names = "clk";
			power-domains = <&sysc R8A7796_PD_ALWAYS_ON>;
			resets = <&cpg 408>;
		};

		wdt0: watchdog@e6020000 {
			compatible = "renesas,r8a7796-wdt",
				     "renesas,rcar-gen3-wdt";
			reg = <0 0xe6020000 0 0x0c>;
			clocks = <&cpg CPG_MOD 402>;
			power-domains = <&sysc R8A7796_PD_ALWAYS_ON>;
			resets = <&cpg 402>;
			status = "disabled";
		};

		gpio0: gpio@e6050000 {
			compatible = "renesas,gpio-r8a7796",
				     "renesas,rcar-gen3-gpio";
			reg = <0 0xe6050000 0 0x50>;
			interrupts = <GIC_SPI 4 IRQ_TYPE_LEVEL_HIGH>;
			#gpio-cells = <2>;
			gpio-controller;
			gpio-ranges = <&pfc 0 0 16>;
			#interrupt-cells = <2>;
			interrupt-controller;
			clocks = <&cpg CPG_MOD 912>;
			power-domains = <&sysc R8A7796_PD_ALWAYS_ON>;
			resets = <&cpg 912>;
		};

		gpio1: gpio@e6051000 {
			compatible = "renesas,gpio-r8a7796",
				     "renesas,rcar-gen3-gpio";
			reg = <0 0xe6051000 0 0x50>;
			interrupts = <GIC_SPI 5 IRQ_TYPE_LEVEL_HIGH>;
			#gpio-cells = <2>;
			gpio-controller;
			gpio-ranges = <&pfc 0 32 29>;
			#interrupt-cells = <2>;
			interrupt-controller;
			clocks = <&cpg CPG_MOD 911>;
			power-domains = <&sysc R8A7796_PD_ALWAYS_ON>;
			resets = <&cpg 911>;
		};

		gpio2: gpio@e6052000 {
			compatible = "renesas,gpio-r8a7796",
				     "renesas,rcar-gen3-gpio";
			reg = <0 0xe6052000 0 0x50>;
			interrupts = <GIC_SPI 6 IRQ_TYPE_LEVEL_HIGH>;
			#gpio-cells = <2>;
			gpio-controller;
			gpio-ranges = <&pfc 0 64 15>;
			#interrupt-cells = <2>;
			interrupt-controller;
			clocks = <&cpg CPG_MOD 910>;
			power-domains = <&sysc R8A7796_PD_ALWAYS_ON>;
			resets = <&cpg 910>;
		};

		gpio3: gpio@e6053000 {
			compatible = "renesas,gpio-r8a7796",
				     "renesas,rcar-gen3-gpio";
			reg = <0 0xe6053000 0 0x50>;
			interrupts = <GIC_SPI 7 IRQ_TYPE_LEVEL_HIGH>;
			#gpio-cells = <2>;
			gpio-controller;
			gpio-ranges = <&pfc 0 96 16>;
			#interrupt-cells = <2>;
			interrupt-controller;
			clocks = <&cpg CPG_MOD 909>;
			power-domains = <&sysc R8A7796_PD_ALWAYS_ON>;
			resets = <&cpg 909>;
		};

		gpio4: gpio@e6054000 {
			compatible = "renesas,gpio-r8a7796",
				     "renesas,rcar-gen3-gpio";
			reg = <0 0xe6054000 0 0x50>;
			interrupts = <GIC_SPI 8 IRQ_TYPE_LEVEL_HIGH>;
			#gpio-cells = <2>;
			gpio-controller;
			gpio-ranges = <&pfc 0 128 18>;
			#interrupt-cells = <2>;
			interrupt-controller;
			clocks = <&cpg CPG_MOD 908>;
			power-domains = <&sysc R8A7796_PD_ALWAYS_ON>;
			resets = <&cpg 908>;
		};

		gpio5: gpio@e6055000 {
			compatible = "renesas,gpio-r8a7796",
				     "renesas,rcar-gen3-gpio";
			reg = <0 0xe6055000 0 0x50>;
			interrupts = <GIC_SPI 9 IRQ_TYPE_LEVEL_HIGH>;
			#gpio-cells = <2>;
			gpio-controller;
			gpio-ranges = <&pfc 0 160 26>;
			#interrupt-cells = <2>;
			interrupt-controller;
			clocks = <&cpg CPG_MOD 907>;
			power-domains = <&sysc R8A7796_PD_ALWAYS_ON>;
			resets = <&cpg 907>;
		};

		gpio6: gpio@e6055400 {
			compatible = "renesas,gpio-r8a7796",
				     "renesas,rcar-gen3-gpio";
			reg = <0 0xe6055400 0 0x50>;
			interrupts = <GIC_SPI 10 IRQ_TYPE_LEVEL_HIGH>;
			#gpio-cells = <2>;
			gpio-controller;
			gpio-ranges = <&pfc 0 192 32>;
			#interrupt-cells = <2>;
			interrupt-controller;
			clocks = <&cpg CPG_MOD 906>;
			power-domains = <&sysc R8A7796_PD_ALWAYS_ON>;
			resets = <&cpg 906>;
		};

		gpio7: gpio@e6055800 {
			compatible = "renesas,gpio-r8a7796",
				     "renesas,rcar-gen3-gpio";
			reg = <0 0xe6055800 0 0x50>;
			interrupts = <GIC_SPI 11 IRQ_TYPE_LEVEL_HIGH>;
			#gpio-cells = <2>;
			gpio-controller;
			gpio-ranges = <&pfc 0 224 4>;
			#interrupt-cells = <2>;
			interrupt-controller;
			clocks = <&cpg CPG_MOD 905>;
			power-domains = <&sysc R8A7796_PD_ALWAYS_ON>;
			resets = <&cpg 905>;
		};

		pfc: pin-controller@e6060000 {
			compatible = "renesas,pfc-r8a7796";
			reg = <0 0xe6060000 0 0x50c>;
		};

		ipmmu_vi0: mmu@febd0000 {
			compatible = "renesas,ipmmu-r8a7796";
			reg = <0 0xfebd0000 0 0x1000>;
			renesas,ipmmu-main = <&ipmmu_mm 9>;
			power-domains = <&sysc R8A7796_PD_ALWAYS_ON>;
			#iommu-cells = <1>;
		};

		ipmmu_vc0: mmu@fe6b0000 {
			compatible = "renesas,ipmmu-r8a7796";
			reg = <0 0xfe6b0000 0 0x1000>;
			renesas,ipmmu-main = <&ipmmu_mm 8>;
			power-domains = <&sysc R8A7796_PD_A3VC>;
			#iommu-cells = <1>;
			status = "disabled";
		};

		ipmmu_pv0: mmu@fd800000 {
			compatible = "renesas,ipmmu-r8a7796";
			reg = <0 0xfd800000 0 0x1000>;
			renesas,ipmmu-main = <&ipmmu_mm 5>;
			power-domains = <&sysc R8A7796_PD_ALWAYS_ON>;
			#iommu-cells = <1>;
<<<<<<< HEAD
		};

		ipmmu_pv1: mmu@fd950000 {
			compatible = "renesas,ipmmu-r8a7796";
			reg = <0 0xfd950000 0 0x1000>;
			renesas,ipmmu-main = <&ipmmu_mm 6>;
			power-domains = <&sysc R8A7796_PD_ALWAYS_ON>;
			#iommu-cells = <1>;
			status = "disabled";
		};

		ipmmu_ir: mmu@ff8b0000 {
			compatible = "renesas,ipmmu-r8a7796";
			reg = <0 0xff8b0000 0 0x1000>;
			renesas,ipmmu-main = <&ipmmu_mm 3>;
			power-domains = <&sysc R8A7796_PD_A3IR>;
			#iommu-cells = <1>;
			status = "disabled";
		};

=======
		};

		ipmmu_pv1: mmu@fd950000 {
			compatible = "renesas,ipmmu-r8a7796";
			reg = <0 0xfd950000 0 0x1000>;
			renesas,ipmmu-main = <&ipmmu_mm 6>;
			power-domains = <&sysc R8A7796_PD_ALWAYS_ON>;
			#iommu-cells = <1>;
			status = "disabled";
		};

		ipmmu_ir: mmu@ff8b0000 {
			compatible = "renesas,ipmmu-r8a7796";
			reg = <0 0xff8b0000 0 0x1000>;
			renesas,ipmmu-main = <&ipmmu_mm 3>;
			power-domains = <&sysc R8A7796_PD_A3IR>;
			#iommu-cells = <1>;
			status = "disabled";
		};

>>>>>>> eb49fe65
		ipmmu_hc: mmu@e6570000 {
			compatible = "renesas,ipmmu-r8a7796";
			reg = <0 0xe6570000 0 0x1000>;
			renesas,ipmmu-main = <&ipmmu_mm 2>;
			power-domains = <&sysc R8A7796_PD_ALWAYS_ON>;
			#iommu-cells = <1>;
			status = "disabled";
		};

		ipmmu_rt: mmu@ffc80000 {
			compatible = "renesas,ipmmu-r8a7796";
			reg = <0 0xffc80000 0 0x1000>;
			renesas,ipmmu-main = <&ipmmu_mm 7>;
			power-domains = <&sysc R8A7796_PD_ALWAYS_ON>;
			#iommu-cells = <1>;
			status = "disabled";
		};

		ipmmu_mp: mmu@ec670000 {
			compatible = "renesas,ipmmu-r8a7796";
			reg = <0 0xec670000 0 0x1000>;
			renesas,ipmmu-main = <&ipmmu_mm 4>;
			power-domains = <&sysc R8A7796_PD_ALWAYS_ON>;
			#iommu-cells = <1>;
		};

		ipmmu_ds0: mmu@e6740000 {
			compatible = "renesas,ipmmu-r8a7796";
			reg = <0 0xe6740000 0 0x1000>;
			renesas,ipmmu-main = <&ipmmu_mm 0>;
			power-domains = <&sysc R8A7796_PD_ALWAYS_ON>;
			#iommu-cells = <1>;
		};

		ipmmu_ds1: mmu@e7740000 {
			compatible = "renesas,ipmmu-r8a7796";
			reg = <0 0xe7740000 0 0x1000>;
			renesas,ipmmu-main = <&ipmmu_mm 1>;
			power-domains = <&sysc R8A7796_PD_ALWAYS_ON>;
			#iommu-cells = <1>;
		};

		ipmmu_mm: mmu@e67b0000 {
			compatible = "renesas,ipmmu-r8a7796";
			reg = <0 0xe67b0000 0 0x1000>;
			interrupts = <GIC_SPI 196 IRQ_TYPE_LEVEL_HIGH>,
				     <GIC_SPI 197 IRQ_TYPE_LEVEL_HIGH>;
			power-domains = <&sysc R8A7796_PD_ALWAYS_ON>;
			#iommu-cells = <1>;
		};

		cpg: clock-controller@e6150000 {
			compatible = "renesas,r8a7796-cpg-mssr";
			reg = <0 0xe6150000 0 0x1000>;
			clocks = <&extal_clk>, <&extalr_clk>;
			clock-names = "extal", "extalr";
			#clock-cells = <2>;
			#power-domain-cells = <0>;
			#reset-cells = <1>;
		};

		rst: reset-controller@e6160000 {
			compatible = "renesas,r8a7796-rst";
			reg = <0 0xe6160000 0 0x0200>;
		};

		prr: chipid@fff00044 {
			compatible = "renesas,prr";
			reg = <0 0xfff00044 0 4>;
		};

		sysc: system-controller@e6180000 {
			compatible = "renesas,r8a7796-sysc";
			reg = <0 0xe6180000 0 0x0400>;
			#power-domain-cells = <1>;
		};

		intc_ex: interrupt-controller@e61c0000 {
			compatible = "renesas,intc-ex-r8a7796", "renesas,irqc";
			#interrupt-cells = <2>;
			interrupt-controller;
			reg = <0 0xe61c0000 0 0x200>;
			interrupts = <GIC_SPI 0 IRQ_TYPE_LEVEL_HIGH
				      GIC_SPI 1 IRQ_TYPE_LEVEL_HIGH
				      GIC_SPI 2 IRQ_TYPE_LEVEL_HIGH
				      GIC_SPI 3 IRQ_TYPE_LEVEL_HIGH
				      GIC_SPI 18 IRQ_TYPE_LEVEL_HIGH
				      GIC_SPI 161 IRQ_TYPE_LEVEL_HIGH>;
			clocks = <&cpg CPG_MOD 407>;
			power-domains = <&sysc R8A7796_PD_ALWAYS_ON>;
			resets = <&cpg 407>;
		};

		i2c_dvfs: i2c@e60b0000 {
			#address-cells = <1>;
			#size-cells = <0>;
			compatible = "renesas,iic-r8a7796",
				     "renesas,rcar-gen3-iic",
				     "renesas,rmobile-iic";
			reg = <0 0xe60b0000 0 0x425>;
			interrupts = <GIC_SPI 173 IRQ_TYPE_LEVEL_HIGH>;
			clocks = <&cpg CPG_MOD 926>;
			power-domains = <&sysc R8A7796_PD_ALWAYS_ON>;
			resets = <&cpg 926>;
			dmas = <&dmac0 0x11>, <&dmac0 0x10>;
			dma-names = "tx", "rx";
			status = "disabled";
		};

		pwm0: pwm@e6e30000 {
			compatible = "renesas,pwm-r8a7796", "renesas,pwm-rcar";
			reg = <0 0xe6e30000 0 8>;
			#pwm-cells = <2>;
			clocks = <&cpg CPG_MOD 523>;
			resets = <&cpg 523>;
			power-domains = <&sysc R8A7796_PD_ALWAYS_ON>;
			status = "disabled";
		};

		pwm1: pwm@e6e31000 {
			compatible = "renesas,pwm-r8a7796", "renesas,pwm-rcar";
			reg = <0 0xe6e31000 0 8>;
			#pwm-cells = <2>;
			clocks = <&cpg CPG_MOD 523>;
			resets = <&cpg 523>;
			power-domains = <&sysc R8A7796_PD_ALWAYS_ON>;
			status = "disabled";
		};

		pwm2: pwm@e6e32000 {
			compatible = "renesas,pwm-r8a7796", "renesas,pwm-rcar";
			reg = <0 0xe6e32000 0 8>;
			#pwm-cells = <2>;
			clocks = <&cpg CPG_MOD 523>;
			resets = <&cpg 523>;
			power-domains = <&sysc R8A7796_PD_ALWAYS_ON>;
			status = "disabled";
		};

		pwm3: pwm@e6e33000 {
			compatible = "renesas,pwm-r8a7796", "renesas,pwm-rcar";
			reg = <0 0xe6e33000 0 8>;
			#pwm-cells = <2>;
			clocks = <&cpg CPG_MOD 523>;
			resets = <&cpg 523>;
			power-domains = <&sysc R8A7796_PD_ALWAYS_ON>;
			status = "disabled";
		};

		pwm4: pwm@e6e34000 {
			compatible = "renesas,pwm-r8a7796", "renesas,pwm-rcar";
			reg = <0 0xe6e34000 0 8>;
			#pwm-cells = <2>;
			clocks = <&cpg CPG_MOD 523>;
			resets = <&cpg 523>;
			power-domains = <&sysc R8A7796_PD_ALWAYS_ON>;
			status = "disabled";
		};

		pwm5: pwm@e6e35000 {
			compatible = "renesas,pwm-r8a7796", "renesas,pwm-rcar";
			reg = <0 0xe6e35000 0 8>;
			#pwm-cells = <2>;
			clocks = <&cpg CPG_MOD 523>;
			resets = <&cpg 523>;
			power-domains = <&sysc R8A7796_PD_ALWAYS_ON>;
			status = "disabled";
		};

		pwm6: pwm@e6e36000 {
			compatible = "renesas,pwm-r8a7796", "renesas,pwm-rcar";
			reg = <0 0xe6e36000 0 8>;
			#pwm-cells = <2>;
			clocks = <&cpg CPG_MOD 523>;
			resets = <&cpg 523>;
			power-domains = <&sysc R8A7796_PD_ALWAYS_ON>;
			status = "disabled";
		};

		i2c0: i2c@e6500000 {
			#address-cells = <1>;
			#size-cells = <0>;
			compatible = "renesas,i2c-r8a7796",
				     "renesas,rcar-gen3-i2c";
			reg = <0 0xe6500000 0 0x40>;
			interrupts = <GIC_SPI 287 IRQ_TYPE_LEVEL_HIGH>;
			clocks = <&cpg CPG_MOD 931>;
			power-domains = <&sysc R8A7796_PD_ALWAYS_ON>;
			resets = <&cpg 931>;
			dmas = <&dmac1 0x91>, <&dmac1 0x90>,
			       <&dmac2 0x91>, <&dmac2 0x90>;
			dma-names = "tx", "rx", "tx", "rx";
			i2c-scl-internal-delay-ns = <110>;
			status = "disabled";
		};

		i2c1: i2c@e6508000 {
			#address-cells = <1>;
			#size-cells = <0>;
			compatible = "renesas,i2c-r8a7796",
				     "renesas,rcar-gen3-i2c";
			reg = <0 0xe6508000 0 0x40>;
			interrupts = <GIC_SPI 288 IRQ_TYPE_LEVEL_HIGH>;
			clocks = <&cpg CPG_MOD 930>;
			power-domains = <&sysc R8A7796_PD_ALWAYS_ON>;
			resets = <&cpg 930>;
			dmas = <&dmac1 0x93>, <&dmac1 0x92>,
			       <&dmac2 0x93>, <&dmac2 0x92>;
			dma-names = "tx", "rx", "tx", "rx";
			i2c-scl-internal-delay-ns = <6>;
			status = "disabled";
		};

		i2c2: i2c@e6510000 {
			#address-cells = <1>;
			#size-cells = <0>;
			compatible = "renesas,i2c-r8a7796",
				     "renesas,rcar-gen3-i2c";
			reg = <0 0xe6510000 0 0x40>;
			interrupts = <GIC_SPI 286 IRQ_TYPE_LEVEL_HIGH>;
			clocks = <&cpg CPG_MOD 929>;
			power-domains = <&sysc R8A7796_PD_ALWAYS_ON>;
			resets = <&cpg 929>;
			dmas = <&dmac1 0x95>, <&dmac1 0x94>,
			       <&dmac2 0x95>, <&dmac2 0x94>;
			dma-names = "tx", "rx", "tx", "rx";
			i2c-scl-internal-delay-ns = <6>;
			status = "disabled";
		};

		i2c3: i2c@e66d0000 {
			#address-cells = <1>;
			#size-cells = <0>;
			compatible = "renesas,i2c-r8a7796",
				     "renesas,rcar-gen3-i2c";
			reg = <0 0xe66d0000 0 0x40>;
			interrupts = <GIC_SPI 290 IRQ_TYPE_LEVEL_HIGH>;
			clocks = <&cpg CPG_MOD 928>;
			power-domains = <&sysc R8A7796_PD_ALWAYS_ON>;
			resets = <&cpg 928>;
			dmas = <&dmac0 0x97>, <&dmac0 0x96>;
			dma-names = "tx", "rx";
			i2c-scl-internal-delay-ns = <110>;
			status = "disabled";
		};

		i2c4: i2c@e66d8000 {
			#address-cells = <1>;
			#size-cells = <0>;
			compatible = "renesas,i2c-r8a7796",
				     "renesas,rcar-gen3-i2c";
			reg = <0 0xe66d8000 0 0x40>;
			interrupts = <GIC_SPI 19 IRQ_TYPE_LEVEL_HIGH>;
			clocks = <&cpg CPG_MOD 927>;
			power-domains = <&sysc R8A7796_PD_ALWAYS_ON>;
			resets = <&cpg 927>;
			dmas = <&dmac0 0x99>, <&dmac0 0x98>;
			dma-names = "tx", "rx";
			i2c-scl-internal-delay-ns = <110>;
			status = "disabled";
		};

		i2c5: i2c@e66e0000 {
			#address-cells = <1>;
			#size-cells = <0>;
			compatible = "renesas,i2c-r8a7796",
				     "renesas,rcar-gen3-i2c";
			reg = <0 0xe66e0000 0 0x40>;
			interrupts = <GIC_SPI 20 IRQ_TYPE_LEVEL_HIGH>;
			clocks = <&cpg CPG_MOD 919>;
			power-domains = <&sysc R8A7796_PD_ALWAYS_ON>;
			resets = <&cpg 919>;
			dmas = <&dmac0 0x9b>, <&dmac0 0x9a>;
			dma-names = "tx", "rx";
			i2c-scl-internal-delay-ns = <110>;
			status = "disabled";
		};

		i2c6: i2c@e66e8000 {
			#address-cells = <1>;
			#size-cells = <0>;
			compatible = "renesas,i2c-r8a7796",
				     "renesas,rcar-gen3-i2c";
			reg = <0 0xe66e8000 0 0x40>;
			interrupts = <GIC_SPI 21 IRQ_TYPE_LEVEL_HIGH>;
			clocks = <&cpg CPG_MOD 918>;
			power-domains = <&sysc R8A7796_PD_ALWAYS_ON>;
			resets = <&cpg 918>;
			dmas = <&dmac0 0x9d>, <&dmac0 0x9c>;
			dma-names = "tx", "rx";
			i2c-scl-internal-delay-ns = <6>;
			status = "disabled";
		};

		can0: can@e6c30000 {
			compatible = "renesas,can-r8a7796",
				     "renesas,rcar-gen3-can";
			reg = <0 0xe6c30000 0 0x1000>;
			interrupts = <GIC_SPI 186 IRQ_TYPE_LEVEL_HIGH>;
			clocks = <&cpg CPG_MOD 916>,
			       <&cpg CPG_CORE R8A7796_CLK_CANFD>,
			       <&can_clk>;
			clock-names = "clkp1", "clkp2", "can_clk";
			assigned-clocks = <&cpg CPG_CORE R8A7796_CLK_CANFD>;
			assigned-clock-rates = <40000000>;
			power-domains = <&sysc R8A7796_PD_ALWAYS_ON>;
			resets = <&cpg 916>;
			status = "disabled";
		};

		can1: can@e6c38000 {
			compatible = "renesas,can-r8a7796",
				     "renesas,rcar-gen3-can";
			reg = <0 0xe6c38000 0 0x1000>;
			interrupts = <GIC_SPI 187 IRQ_TYPE_LEVEL_HIGH>;
			clocks = <&cpg CPG_MOD 915>,
			       <&cpg CPG_CORE R8A7796_CLK_CANFD>,
			       <&can_clk>;
			clock-names = "clkp1", "clkp2", "can_clk";
			assigned-clocks = <&cpg CPG_CORE R8A7796_CLK_CANFD>;
			assigned-clock-rates = <40000000>;
			power-domains = <&sysc R8A7796_PD_ALWAYS_ON>;
			resets = <&cpg 915>;
			status = "disabled";
		};

		canfd: can@e66c0000 {
			compatible = "renesas,r8a7796-canfd",
				     "renesas,rcar-gen3-canfd";
			reg = <0 0xe66c0000 0 0x8000>;
			interrupts = <GIC_SPI 29 IRQ_TYPE_LEVEL_HIGH>,
				   <GIC_SPI 30 IRQ_TYPE_LEVEL_HIGH>;
			clocks = <&cpg CPG_MOD 914>,
			       <&cpg CPG_CORE R8A7796_CLK_CANFD>,
			       <&can_clk>;
			clock-names = "fck", "canfd", "can_clk";
			assigned-clocks = <&cpg CPG_CORE R8A7796_CLK_CANFD>;
			assigned-clock-rates = <40000000>;
			power-domains = <&sysc R8A7796_PD_ALWAYS_ON>;
			resets = <&cpg 914>;
			status = "disabled";

			channel0 {
				status = "disabled";
			};

			channel1 {
				status = "disabled";
			};
		};

		drif00: rif@e6f40000 {
			compatible = "renesas,r8a7796-drif",
				     "renesas,rcar-gen3-drif";
			reg = <0 0xe6f40000 0 0x64>;
			interrupts = <GIC_SPI 12 IRQ_TYPE_LEVEL_HIGH>;
			clocks = <&cpg CPG_MOD 515>;
			clock-names = "fck";
			dmas = <&dmac1 0x20>, <&dmac2 0x20>;
			dma-names = "rx", "rx";
			power-domains = <&sysc R8A7796_PD_ALWAYS_ON>;
			resets = <&cpg 515>;
			renesas,bonding = <&drif01>;
			status = "disabled";
		};

		drif01: rif@e6f50000 {
			compatible = "renesas,r8a7796-drif",
				     "renesas,rcar-gen3-drif";
			reg = <0 0xe6f50000 0 0x64>;
			interrupts = <GIC_SPI 13 IRQ_TYPE_LEVEL_HIGH>;
			clocks = <&cpg CPG_MOD 514>;
			clock-names = "fck";
			dmas = <&dmac1 0x22>, <&dmac2 0x22>;
			dma-names = "rx", "rx";
			power-domains = <&sysc R8A7796_PD_ALWAYS_ON>;
			resets = <&cpg 514>;
			renesas,bonding = <&drif00>;
			status = "disabled";
		};

		drif10: rif@e6f60000 {
			compatible = "renesas,r8a7796-drif",
				     "renesas,rcar-gen3-drif";
			reg = <0 0xe6f60000 0 0x64>;
			interrupts = <GIC_SPI 14 IRQ_TYPE_LEVEL_HIGH>;
			clocks = <&cpg CPG_MOD 513>;
			clock-names = "fck";
			dmas = <&dmac1 0x24>, <&dmac2 0x24>;
			dma-names = "rx", "rx";
			power-domains = <&sysc R8A7796_PD_ALWAYS_ON>;
			resets = <&cpg 513>;
			renesas,bonding = <&drif11>;
			status = "disabled";
		};

		drif11: rif@e6f70000 {
			compatible = "renesas,r8a7796-drif",
				     "renesas,rcar-gen3-drif";
			reg = <0 0xe6f70000 0 0x64>;
			interrupts = <GIC_SPI 15 IRQ_TYPE_LEVEL_HIGH>;
			clocks = <&cpg CPG_MOD 512>;
			clock-names = "fck";
			dmas = <&dmac1 0x26>, <&dmac2 0x26>;
			dma-names = "rx", "rx";
			power-domains = <&sysc R8A7796_PD_ALWAYS_ON>;
			resets = <&cpg 512>;
			renesas,bonding = <&drif10>;
			status = "disabled";
		};

		drif20: rif@e6f80000 {
			compatible = "renesas,r8a7796-drif",
				     "renesas,rcar-gen3-drif";
			reg = <0 0xe6f80000 0 0x64>;
			interrupts = <GIC_SPI 24 IRQ_TYPE_LEVEL_HIGH>;
			clocks = <&cpg CPG_MOD 511>;
			clock-names = "fck";
			dmas = <&dmac1 0x28>, <&dmac2 0x28>;
			dma-names = "rx", "rx";
			power-domains = <&sysc R8A7796_PD_ALWAYS_ON>;
			resets = <&cpg 511>;
			renesas,bonding = <&drif21>;
			status = "disabled";
		};

		drif21: rif@e6f90000 {
			compatible = "renesas,r8a7796-drif",
				     "renesas,rcar-gen3-drif";
			reg = <0 0xe6f90000 0 0x64>;
			interrupts = <GIC_SPI 25 IRQ_TYPE_LEVEL_HIGH>;
			clocks = <&cpg CPG_MOD 510>;
			clock-names = "fck";
			dmas = <&dmac1 0x2a>, <&dmac2 0x2a>;
			dma-names = "rx", "rx";
			power-domains = <&sysc R8A7796_PD_ALWAYS_ON>;
			resets = <&cpg 510>;
			renesas,bonding = <&drif20>;
			status = "disabled";
		};

		drif30: rif@e6fa0000 {
			compatible = "renesas,r8a7796-drif",
				     "renesas,rcar-gen3-drif";
			reg = <0 0xe6fa0000 0 0x64>;
			interrupts = <GIC_SPI 26 IRQ_TYPE_LEVEL_HIGH>;
			clocks = <&cpg CPG_MOD 509>;
			clock-names = "fck";
			dmas = <&dmac1 0x2c>, <&dmac2 0x2c>;
			dma-names = "rx", "rx";
			power-domains = <&sysc R8A7796_PD_ALWAYS_ON>;
			resets = <&cpg 509>;
			renesas,bonding = <&drif31>;
			status = "disabled";
		};

		drif31: rif@e6fb0000 {
			compatible = "renesas,r8a7796-drif",
				     "renesas,rcar-gen3-drif";
			reg = <0 0xe6fb0000 0 0x64>;
			interrupts = <GIC_SPI 27 IRQ_TYPE_LEVEL_HIGH>;
			clocks = <&cpg CPG_MOD 508>;
			clock-names = "fck";
			dmas = <&dmac1 0x2e>, <&dmac2 0x2e>;
			dma-names = "rx", "rx";
			power-domains = <&sysc R8A7796_PD_ALWAYS_ON>;
			resets = <&cpg 508>;
			renesas,bonding = <&drif30>;
			status = "disabled";
		};

		avb: ethernet@e6800000 {
			compatible = "renesas,etheravb-r8a7796",
				     "renesas,etheravb-rcar-gen3";
			reg = <0 0xe6800000 0 0x800>, <0 0xe6a00000 0 0x10000>;
			interrupts = <GIC_SPI 39 IRQ_TYPE_LEVEL_HIGH>,
				     <GIC_SPI 40 IRQ_TYPE_LEVEL_HIGH>,
				     <GIC_SPI 41 IRQ_TYPE_LEVEL_HIGH>,
				     <GIC_SPI 42 IRQ_TYPE_LEVEL_HIGH>,
				     <GIC_SPI 43 IRQ_TYPE_LEVEL_HIGH>,
				     <GIC_SPI 44 IRQ_TYPE_LEVEL_HIGH>,
				     <GIC_SPI 45 IRQ_TYPE_LEVEL_HIGH>,
				     <GIC_SPI 46 IRQ_TYPE_LEVEL_HIGH>,
				     <GIC_SPI 47 IRQ_TYPE_LEVEL_HIGH>,
				     <GIC_SPI 48 IRQ_TYPE_LEVEL_HIGH>,
				     <GIC_SPI 49 IRQ_TYPE_LEVEL_HIGH>,
				     <GIC_SPI 50 IRQ_TYPE_LEVEL_HIGH>,
				     <GIC_SPI 51 IRQ_TYPE_LEVEL_HIGH>,
				     <GIC_SPI 52 IRQ_TYPE_LEVEL_HIGH>,
				     <GIC_SPI 53 IRQ_TYPE_LEVEL_HIGH>,
				     <GIC_SPI 54 IRQ_TYPE_LEVEL_HIGH>,
				     <GIC_SPI 55 IRQ_TYPE_LEVEL_HIGH>,
				     <GIC_SPI 56 IRQ_TYPE_LEVEL_HIGH>,
				     <GIC_SPI 57 IRQ_TYPE_LEVEL_HIGH>,
				     <GIC_SPI 58 IRQ_TYPE_LEVEL_HIGH>,
				     <GIC_SPI 59 IRQ_TYPE_LEVEL_HIGH>,
				     <GIC_SPI 60 IRQ_TYPE_LEVEL_HIGH>,
				     <GIC_SPI 61 IRQ_TYPE_LEVEL_HIGH>,
				     <GIC_SPI 62 IRQ_TYPE_LEVEL_HIGH>,
				     <GIC_SPI 63 IRQ_TYPE_LEVEL_HIGH>;
			interrupt-names = "ch0", "ch1", "ch2", "ch3",
					  "ch4", "ch5", "ch6", "ch7",
					  "ch8", "ch9", "ch10", "ch11",
					  "ch12", "ch13", "ch14", "ch15",
					  "ch16", "ch17", "ch18", "ch19",
					  "ch20", "ch21", "ch22", "ch23",
					  "ch24";
			clocks = <&cpg CPG_MOD 812>;
			power-domains = <&sysc R8A7796_PD_ALWAYS_ON>;
			resets = <&cpg 812>;
			phy-mode = "rgmii-txid";
			iommus = <&ipmmu_ds0 16>;
			#address-cells = <1>;
			#size-cells = <0>;
			status = "disabled";
		};

		hscif0: serial@e6540000 {
			compatible = "renesas,hscif-r8a7796",
				     "renesas,rcar-gen3-hscif",
				     "renesas,hscif";
			reg = <0 0xe6540000 0 0x60>;
			interrupts = <GIC_SPI 154 IRQ_TYPE_LEVEL_HIGH>;
			clocks = <&cpg CPG_MOD 520>,
				 <&cpg CPG_CORE R8A7796_CLK_S3D1>,
				 <&scif_clk>;
			clock-names = "fck", "brg_int", "scif_clk";
			dmas = <&dmac1 0x31>, <&dmac1 0x30>,
			       <&dmac2 0x31>, <&dmac2 0x30>;
			dma-names = "tx", "rx", "tx", "rx";
			power-domains = <&sysc R8A7796_PD_ALWAYS_ON>;
			resets = <&cpg 520>;
			status = "disabled";
		};

		hscif1: serial@e6550000 {
			compatible = "renesas,hscif-r8a7796",
				     "renesas,rcar-gen3-hscif",
				     "renesas,hscif";
			reg = <0 0xe6550000 0 0x60>;
			interrupts = <GIC_SPI 155 IRQ_TYPE_LEVEL_HIGH>;
			clocks = <&cpg CPG_MOD 519>,
				 <&cpg CPG_CORE R8A7796_CLK_S3D1>,
				 <&scif_clk>;
			clock-names = "fck", "brg_int", "scif_clk";
			dmas = <&dmac1 0x33>, <&dmac1 0x32>,
			       <&dmac2 0x33>, <&dmac2 0x32>;
			dma-names = "tx", "rx", "tx", "rx";
			power-domains = <&sysc R8A7796_PD_ALWAYS_ON>;
			resets = <&cpg 519>;
			status = "disabled";
		};

		hscif2: serial@e6560000 {
			compatible = "renesas,hscif-r8a7796",
				     "renesas,rcar-gen3-hscif",
				     "renesas,hscif";
			reg = <0 0xe6560000 0 0x60>;
			interrupts = <GIC_SPI 144 IRQ_TYPE_LEVEL_HIGH>;
			clocks = <&cpg CPG_MOD 518>,
				 <&cpg CPG_CORE R8A7796_CLK_S3D1>,
				 <&scif_clk>;
			clock-names = "fck", "brg_int", "scif_clk";
			dmas = <&dmac1 0x35>, <&dmac1 0x34>,
			       <&dmac2 0x35>, <&dmac2 0x34>;
			dma-names = "tx", "rx", "tx", "rx";
			power-domains = <&sysc R8A7796_PD_ALWAYS_ON>;
			resets = <&cpg 518>;
			status = "disabled";
		};

		hscif3: serial@e66a0000 {
			compatible = "renesas,hscif-r8a7796",
				     "renesas,rcar-gen3-hscif",
				     "renesas,hscif";
			reg = <0 0xe66a0000 0 0x60>;
			interrupts = <GIC_SPI 145 IRQ_TYPE_LEVEL_HIGH>;
			clocks = <&cpg CPG_MOD 517>,
				 <&cpg CPG_CORE R8A7796_CLK_S3D1>,
				 <&scif_clk>;
			clock-names = "fck", "brg_int", "scif_clk";
			dmas = <&dmac0 0x37>, <&dmac0 0x36>;
			dma-names = "tx", "rx";
			power-domains = <&sysc R8A7796_PD_ALWAYS_ON>;
			resets = <&cpg 517>;
			status = "disabled";
		};

		hscif4: serial@e66b0000 {
			compatible = "renesas,hscif-r8a7796",
				     "renesas,rcar-gen3-hscif",
				     "renesas,hscif";
			reg = <0 0xe66b0000 0 0x60>;
			interrupts = <GIC_SPI 146 IRQ_TYPE_LEVEL_HIGH>;
			clocks = <&cpg CPG_MOD 516>,
				 <&cpg CPG_CORE R8A7796_CLK_S3D1>,
				 <&scif_clk>;
			clock-names = "fck", "brg_int", "scif_clk";
			dmas = <&dmac0 0x39>, <&dmac0 0x38>;
			dma-names = "tx", "rx";
			power-domains = <&sysc R8A7796_PD_ALWAYS_ON>;
			resets = <&cpg 516>;
			status = "disabled";
		};

		scif0: serial@e6e60000 {
			compatible = "renesas,scif-r8a7796",
				     "renesas,rcar-gen3-scif", "renesas,scif";
			reg = <0 0xe6e60000 0 64>;
			interrupts = <GIC_SPI 152 IRQ_TYPE_LEVEL_HIGH>;
			clocks = <&cpg CPG_MOD 207>,
				 <&cpg CPG_CORE R8A7796_CLK_S3D1>,
				 <&scif_clk>;
			clock-names = "fck", "brg_int", "scif_clk";
			dmas = <&dmac1 0x51>, <&dmac1 0x50>,
			       <&dmac2 0x51>, <&dmac2 0x50>;
			dma-names = "tx", "rx", "tx", "rx";
			power-domains = <&sysc R8A7796_PD_ALWAYS_ON>;
			resets = <&cpg 207>;
			status = "disabled";
		};

		scif1: serial@e6e68000 {
			compatible = "renesas,scif-r8a7796",
				     "renesas,rcar-gen3-scif", "renesas,scif";
			reg = <0 0xe6e68000 0 64>;
			interrupts = <GIC_SPI 153 IRQ_TYPE_LEVEL_HIGH>;
			clocks = <&cpg CPG_MOD 206>,
				 <&cpg CPG_CORE R8A7796_CLK_S3D1>,
				 <&scif_clk>;
			clock-names = "fck", "brg_int", "scif_clk";
			dmas = <&dmac1 0x53>, <&dmac1 0x52>,
			       <&dmac2 0x53>, <&dmac2 0x52>;
			dma-names = "tx", "rx", "tx", "rx";
			power-domains = <&sysc R8A7796_PD_ALWAYS_ON>;
			resets = <&cpg 206>;
			status = "disabled";
		};

		scif2: serial@e6e88000 {
			compatible = "renesas,scif-r8a7796",
				     "renesas,rcar-gen3-scif", "renesas,scif";
			reg = <0 0xe6e88000 0 64>;
			interrupts = <GIC_SPI 164 IRQ_TYPE_LEVEL_HIGH>;
			clocks = <&cpg CPG_MOD 310>,
				 <&cpg CPG_CORE R8A7796_CLK_S3D1>,
				 <&scif_clk>;
			clock-names = "fck", "brg_int", "scif_clk";
			power-domains = <&sysc R8A7796_PD_ALWAYS_ON>;
			resets = <&cpg 310>;
			status = "disabled";
		};

		scif3: serial@e6c50000 {
			compatible = "renesas,scif-r8a7796",
				     "renesas,rcar-gen3-scif", "renesas,scif";
			reg = <0 0xe6c50000 0 64>;
			interrupts = <GIC_SPI 23 IRQ_TYPE_LEVEL_HIGH>;
			clocks = <&cpg CPG_MOD 204>,
				 <&cpg CPG_CORE R8A7796_CLK_S3D1>,
				 <&scif_clk>;
			clock-names = "fck", "brg_int", "scif_clk";
			dmas = <&dmac0 0x57>, <&dmac0 0x56>;
			dma-names = "tx", "rx";
			power-domains = <&sysc R8A7796_PD_ALWAYS_ON>;
			resets = <&cpg 204>;
			status = "disabled";
		};

		scif4: serial@e6c40000 {
			compatible = "renesas,scif-r8a7796",
				     "renesas,rcar-gen3-scif", "renesas,scif";
			reg = <0 0xe6c40000 0 64>;
			interrupts = <GIC_SPI 16 IRQ_TYPE_LEVEL_HIGH>;
			clocks = <&cpg CPG_MOD 203>,
				 <&cpg CPG_CORE R8A7796_CLK_S3D1>,
				 <&scif_clk>;
			clock-names = "fck", "brg_int", "scif_clk";
			dmas = <&dmac0 0x59>, <&dmac0 0x58>;
			dma-names = "tx", "rx";
			power-domains = <&sysc R8A7796_PD_ALWAYS_ON>;
			resets = <&cpg 203>;
			status = "disabled";
		};

		scif5: serial@e6f30000 {
			compatible = "renesas,scif-r8a7796",
				     "renesas,rcar-gen3-scif", "renesas,scif";
			reg = <0 0xe6f30000 0 64>;
			interrupts = <GIC_SPI 17 IRQ_TYPE_LEVEL_HIGH>;
			clocks = <&cpg CPG_MOD 202>,
				 <&cpg CPG_CORE R8A7796_CLK_S3D1>,
				 <&scif_clk>;
			clock-names = "fck", "brg_int", "scif_clk";
			dmas = <&dmac1 0x5b>, <&dmac1 0x5a>,
			       <&dmac2 0x5b>, <&dmac2 0x5a>;
			dma-names = "tx", "rx", "tx", "rx";
			power-domains = <&sysc R8A7796_PD_ALWAYS_ON>;
			resets = <&cpg 202>;
			status = "disabled";
		};

		msiof0: spi@e6e90000 {
			compatible = "renesas,msiof-r8a7796",
				     "renesas,rcar-gen3-msiof";
			reg = <0 0xe6e90000 0 0x0064>;
			interrupts = <GIC_SPI 156 IRQ_TYPE_LEVEL_HIGH>;
			clocks = <&cpg CPG_MOD 211>;
			dmas = <&dmac1 0x41>, <&dmac1 0x40>,
			       <&dmac2 0x41>, <&dmac2 0x40>;
			dma-names = "tx", "rx", "tx", "rx";
			power-domains = <&sysc R8A7796_PD_ALWAYS_ON>;
			resets = <&cpg 211>;
			#address-cells = <1>;
			#size-cells = <0>;
			status = "disabled";
		};

		msiof1: spi@e6ea0000 {
			compatible = "renesas,msiof-r8a7796",
				     "renesas,rcar-gen3-msiof";
			reg = <0 0xe6ea0000 0 0x0064>;
			interrupts = <GIC_SPI 157 IRQ_TYPE_LEVEL_HIGH>;
			clocks = <&cpg CPG_MOD 210>;
			dmas = <&dmac1 0x43>, <&dmac1 0x42>,
			       <&dmac2 0x43>, <&dmac2 0x42>;
			dma-names = "tx", "rx", "tx", "rx";
			power-domains = <&sysc R8A7796_PD_ALWAYS_ON>;
			resets = <&cpg 210>;
			#address-cells = <1>;
			#size-cells = <0>;
			status = "disabled";
		};

		msiof2: spi@e6c00000 {
			compatible = "renesas,msiof-r8a7796",
				     "renesas,rcar-gen3-msiof";
			reg = <0 0xe6c00000 0 0x0064>;
			interrupts = <GIC_SPI 158 IRQ_TYPE_LEVEL_HIGH>;
			clocks = <&cpg CPG_MOD 209>;
			dmas = <&dmac0 0x45>, <&dmac0 0x44>;
			dma-names = "tx", "rx";
			power-domains = <&sysc R8A7796_PD_ALWAYS_ON>;
			resets = <&cpg 209>;
			#address-cells = <1>;
			#size-cells = <0>;
			status = "disabled";
		};

		msiof3: spi@e6c10000 {
			compatible = "renesas,msiof-r8a7796",
				     "renesas,rcar-gen3-msiof";
			reg = <0 0xe6c10000 0 0x0064>;
			interrupts = <GIC_SPI 159 IRQ_TYPE_LEVEL_HIGH>;
			clocks = <&cpg CPG_MOD 208>;
			dmas = <&dmac0 0x47>, <&dmac0 0x46>;
			dma-names = "tx", "rx";
			power-domains = <&sysc R8A7796_PD_ALWAYS_ON>;
			resets = <&cpg 208>;
			#address-cells = <1>;
			#size-cells = <0>;
			status = "disabled";
		};

		dmac0: dma-controller@e6700000 {
			compatible = "renesas,dmac-r8a7796",
				     "renesas,rcar-dmac";
			reg = <0 0xe6700000 0 0x10000>;
			interrupts = <GIC_SPI 199 IRQ_TYPE_LEVEL_HIGH
				      GIC_SPI 200 IRQ_TYPE_LEVEL_HIGH
				      GIC_SPI 201 IRQ_TYPE_LEVEL_HIGH
				      GIC_SPI 202 IRQ_TYPE_LEVEL_HIGH
				      GIC_SPI 203 IRQ_TYPE_LEVEL_HIGH
				      GIC_SPI 204 IRQ_TYPE_LEVEL_HIGH
				      GIC_SPI 205 IRQ_TYPE_LEVEL_HIGH
				      GIC_SPI 206 IRQ_TYPE_LEVEL_HIGH
				      GIC_SPI 207 IRQ_TYPE_LEVEL_HIGH
				      GIC_SPI 208 IRQ_TYPE_LEVEL_HIGH
				      GIC_SPI 209 IRQ_TYPE_LEVEL_HIGH
				      GIC_SPI 210 IRQ_TYPE_LEVEL_HIGH
				      GIC_SPI 211 IRQ_TYPE_LEVEL_HIGH
				      GIC_SPI 212 IRQ_TYPE_LEVEL_HIGH
				      GIC_SPI 213 IRQ_TYPE_LEVEL_HIGH
				      GIC_SPI 214 IRQ_TYPE_LEVEL_HIGH
				      GIC_SPI 215 IRQ_TYPE_LEVEL_HIGH>;
			interrupt-names = "error",
					"ch0", "ch1", "ch2", "ch3",
					"ch4", "ch5", "ch6", "ch7",
					"ch8", "ch9", "ch10", "ch11",
					"ch12", "ch13", "ch14", "ch15";
			clocks = <&cpg CPG_MOD 219>;
			clock-names = "fck";
			power-domains = <&sysc R8A7796_PD_ALWAYS_ON>;
			resets = <&cpg 219>;
			#dma-cells = <1>;
			dma-channels = <16>;
			iommus = <&ipmmu_ds0 0>, <&ipmmu_ds0 1>,
			       <&ipmmu_ds0 2>, <&ipmmu_ds0 3>,
			       <&ipmmu_ds0 4>, <&ipmmu_ds0 5>,
			       <&ipmmu_ds0 6>, <&ipmmu_ds0 7>,
			       <&ipmmu_ds0 8>, <&ipmmu_ds0 9>,
			       <&ipmmu_ds0 10>, <&ipmmu_ds0 11>,
			       <&ipmmu_ds0 12>, <&ipmmu_ds0 13>,
			       <&ipmmu_ds0 14>, <&ipmmu_ds0 15>;
		};

		dmac1: dma-controller@e7300000 {
			compatible = "renesas,dmac-r8a7796",
				     "renesas,rcar-dmac";
			reg = <0 0xe7300000 0 0x10000>;
			interrupts = <GIC_SPI 220 IRQ_TYPE_LEVEL_HIGH
				      GIC_SPI 216 IRQ_TYPE_LEVEL_HIGH
				      GIC_SPI 217 IRQ_TYPE_LEVEL_HIGH
				      GIC_SPI 218 IRQ_TYPE_LEVEL_HIGH
				      GIC_SPI 219 IRQ_TYPE_LEVEL_HIGH
				      GIC_SPI 308 IRQ_TYPE_LEVEL_HIGH
				      GIC_SPI 309 IRQ_TYPE_LEVEL_HIGH
				      GIC_SPI 310 IRQ_TYPE_LEVEL_HIGH
				      GIC_SPI 311 IRQ_TYPE_LEVEL_HIGH
				      GIC_SPI 312 IRQ_TYPE_LEVEL_HIGH
				      GIC_SPI 313 IRQ_TYPE_LEVEL_HIGH
				      GIC_SPI 314 IRQ_TYPE_LEVEL_HIGH
				      GIC_SPI 315 IRQ_TYPE_LEVEL_HIGH
				      GIC_SPI 316 IRQ_TYPE_LEVEL_HIGH
				      GIC_SPI 317 IRQ_TYPE_LEVEL_HIGH
				      GIC_SPI 318 IRQ_TYPE_LEVEL_HIGH
				      GIC_SPI 319 IRQ_TYPE_LEVEL_HIGH>;
			interrupt-names = "error",
					"ch0", "ch1", "ch2", "ch3",
					"ch4", "ch5", "ch6", "ch7",
					"ch8", "ch9", "ch10", "ch11",
					"ch12", "ch13", "ch14", "ch15";
			clocks = <&cpg CPG_MOD 218>;
			clock-names = "fck";
			power-domains = <&sysc R8A7796_PD_ALWAYS_ON>;
			resets = <&cpg 218>;
			#dma-cells = <1>;
			dma-channels = <16>;
			iommus = <&ipmmu_ds1 0>, <&ipmmu_ds1 1>,
			       <&ipmmu_ds1 2>, <&ipmmu_ds1 3>,
			       <&ipmmu_ds1 4>, <&ipmmu_ds1 5>,
			       <&ipmmu_ds1 6>, <&ipmmu_ds1 7>,
			       <&ipmmu_ds1 8>, <&ipmmu_ds1 9>,
			       <&ipmmu_ds1 10>, <&ipmmu_ds1 11>,
			       <&ipmmu_ds1 12>, <&ipmmu_ds1 13>,
			       <&ipmmu_ds1 14>, <&ipmmu_ds1 15>;
		};

		dmac2: dma-controller@e7310000 {
			compatible = "renesas,dmac-r8a7796",
				     "renesas,rcar-dmac";
			reg = <0 0xe7310000 0 0x10000>;
			interrupts = <GIC_SPI 416 IRQ_TYPE_LEVEL_HIGH
				      GIC_SPI 417 IRQ_TYPE_LEVEL_HIGH
				      GIC_SPI 418 IRQ_TYPE_LEVEL_HIGH
				      GIC_SPI 419 IRQ_TYPE_LEVEL_HIGH
				      GIC_SPI 420 IRQ_TYPE_LEVEL_HIGH
				      GIC_SPI 421 IRQ_TYPE_LEVEL_HIGH
				      GIC_SPI 422 IRQ_TYPE_LEVEL_HIGH
				      GIC_SPI 423 IRQ_TYPE_LEVEL_HIGH
				      GIC_SPI 424 IRQ_TYPE_LEVEL_HIGH
				      GIC_SPI 425 IRQ_TYPE_LEVEL_HIGH
				      GIC_SPI 426 IRQ_TYPE_LEVEL_HIGH
				      GIC_SPI 427 IRQ_TYPE_LEVEL_HIGH
				      GIC_SPI 428 IRQ_TYPE_LEVEL_HIGH
				      GIC_SPI 429 IRQ_TYPE_LEVEL_HIGH
				      GIC_SPI 430 IRQ_TYPE_LEVEL_HIGH
				      GIC_SPI 431 IRQ_TYPE_LEVEL_HIGH
				      GIC_SPI 397 IRQ_TYPE_LEVEL_HIGH>;
			interrupt-names = "error",
					"ch0", "ch1", "ch2", "ch3",
					"ch4", "ch5", "ch6", "ch7",
					"ch8", "ch9", "ch10", "ch11",
					"ch12", "ch13", "ch14", "ch15";
			clocks = <&cpg CPG_MOD 217>;
			clock-names = "fck";
			power-domains = <&sysc R8A7796_PD_ALWAYS_ON>;
			resets = <&cpg 217>;
			#dma-cells = <1>;
			dma-channels = <16>;
			iommus = <&ipmmu_ds1 16>, <&ipmmu_ds1 17>,
			       <&ipmmu_ds1 18>, <&ipmmu_ds1 19>,
			       <&ipmmu_ds1 20>, <&ipmmu_ds1 21>,
			       <&ipmmu_ds1 22>, <&ipmmu_ds1 23>,
			       <&ipmmu_ds1 24>, <&ipmmu_ds1 25>,
			       <&ipmmu_ds1 26>, <&ipmmu_ds1 27>,
			       <&ipmmu_ds1 28>, <&ipmmu_ds1 29>,
			       <&ipmmu_ds1 30>, <&ipmmu_ds1 31>;
		};

		audma0: dma-controller@ec700000 {
			compatible = "renesas,dmac-r8a7796",
				     "renesas,rcar-dmac";
			reg = <0 0xec700000 0 0x10000>;
			interrupts = <GIC_SPI 350 IRQ_TYPE_LEVEL_HIGH
				      GIC_SPI 320 IRQ_TYPE_LEVEL_HIGH
				      GIC_SPI 321 IRQ_TYPE_LEVEL_HIGH
				      GIC_SPI 322 IRQ_TYPE_LEVEL_HIGH
				      GIC_SPI 323 IRQ_TYPE_LEVEL_HIGH
				      GIC_SPI 324 IRQ_TYPE_LEVEL_HIGH
				      GIC_SPI 325 IRQ_TYPE_LEVEL_HIGH
				      GIC_SPI 326 IRQ_TYPE_LEVEL_HIGH
				      GIC_SPI 327 IRQ_TYPE_LEVEL_HIGH
				      GIC_SPI 328 IRQ_TYPE_LEVEL_HIGH
				      GIC_SPI 329 IRQ_TYPE_LEVEL_HIGH
				      GIC_SPI 330 IRQ_TYPE_LEVEL_HIGH
				      GIC_SPI 331 IRQ_TYPE_LEVEL_HIGH
				      GIC_SPI 332 IRQ_TYPE_LEVEL_HIGH
				      GIC_SPI 333 IRQ_TYPE_LEVEL_HIGH
				      GIC_SPI 334 IRQ_TYPE_LEVEL_HIGH
				      GIC_SPI 335 IRQ_TYPE_LEVEL_HIGH>;
			interrupt-names = "error",
					"ch0", "ch1", "ch2", "ch3",
					"ch4", "ch5", "ch6", "ch7",
					"ch8", "ch9", "ch10", "ch11",
					"ch12", "ch13", "ch14", "ch15";
			clocks = <&cpg CPG_MOD 502>;
			clock-names = "fck";
			power-domains = <&sysc R8A7796_PD_ALWAYS_ON>;
			resets = <&cpg 502>;
			#dma-cells = <1>;
			dma-channels = <16>;
			iommus = <&ipmmu_mp 0>, <&ipmmu_mp 1>,
			       <&ipmmu_mp 2>, <&ipmmu_mp 3>,
			       <&ipmmu_mp 4>, <&ipmmu_mp 5>,
			       <&ipmmu_mp 6>, <&ipmmu_mp 7>,
			       <&ipmmu_mp 8>, <&ipmmu_mp 9>,
			       <&ipmmu_mp 10>, <&ipmmu_mp 11>,
			       <&ipmmu_mp 12>, <&ipmmu_mp 13>,
			       <&ipmmu_mp 14>, <&ipmmu_mp 15>;
		};

		audma1: dma-controller@ec720000 {
			compatible = "renesas,dmac-r8a7796",
				     "renesas,rcar-dmac";
			reg = <0 0xec720000 0 0x10000>;
			interrupts = <GIC_SPI 351 IRQ_TYPE_LEVEL_HIGH
				      GIC_SPI 336 IRQ_TYPE_LEVEL_HIGH
				      GIC_SPI 337 IRQ_TYPE_LEVEL_HIGH
				      GIC_SPI 338 IRQ_TYPE_LEVEL_HIGH
				      GIC_SPI 339 IRQ_TYPE_LEVEL_HIGH
				      GIC_SPI 340 IRQ_TYPE_LEVEL_HIGH
				      GIC_SPI 341 IRQ_TYPE_LEVEL_HIGH
				      GIC_SPI 342 IRQ_TYPE_LEVEL_HIGH
				      GIC_SPI 343 IRQ_TYPE_LEVEL_HIGH
				      GIC_SPI 344 IRQ_TYPE_LEVEL_HIGH
				      GIC_SPI 345 IRQ_TYPE_LEVEL_HIGH
				      GIC_SPI 346 IRQ_TYPE_LEVEL_HIGH
				      GIC_SPI 347 IRQ_TYPE_LEVEL_HIGH
				      GIC_SPI 348 IRQ_TYPE_LEVEL_HIGH
				      GIC_SPI 349 IRQ_TYPE_LEVEL_HIGH
				      GIC_SPI 382 IRQ_TYPE_LEVEL_HIGH
				      GIC_SPI 383 IRQ_TYPE_LEVEL_HIGH>;
			interrupt-names = "error",
					"ch0", "ch1", "ch2", "ch3",
					"ch4", "ch5", "ch6", "ch7",
					"ch8", "ch9", "ch10", "ch11",
					"ch12", "ch13", "ch14", "ch15";
			clocks = <&cpg CPG_MOD 501>;
			clock-names = "fck";
			power-domains = <&sysc R8A7796_PD_ALWAYS_ON>;
			resets = <&cpg 501>;
			#dma-cells = <1>;
			dma-channels = <16>;
			iommus = <&ipmmu_mp 16>, <&ipmmu_mp 17>,
			       <&ipmmu_mp 18>, <&ipmmu_mp 19>,
			       <&ipmmu_mp 20>, <&ipmmu_mp 21>,
			       <&ipmmu_mp 22>, <&ipmmu_mp 23>,
			       <&ipmmu_mp 24>, <&ipmmu_mp 25>,
			       <&ipmmu_mp 26>, <&ipmmu_mp 27>,
			       <&ipmmu_mp 28>, <&ipmmu_mp 29>,
			       <&ipmmu_mp 30>, <&ipmmu_mp 31>;
		};

		usb_dmac0: dma-controller@e65a0000 {
			compatible = "renesas,r8a7796-usb-dmac",
				     "renesas,usb-dmac";
			reg = <0 0xe65a0000 0 0x100>;
			interrupts = <GIC_SPI 109 IRQ_TYPE_LEVEL_HIGH
				      GIC_SPI 109 IRQ_TYPE_LEVEL_HIGH>;
			interrupt-names = "ch0", "ch1";
			clocks = <&cpg CPG_MOD 330>;
			power-domains = <&sysc R8A7796_PD_ALWAYS_ON>;
			resets = <&cpg 330>;
			#dma-cells = <1>;
			dma-channels = <2>;
		};

		usb_dmac1: dma-controller@e65b0000 {
			compatible = "renesas,r8a7796-usb-dmac",
				     "renesas,usb-dmac";
			reg = <0 0xe65b0000 0 0x100>;
			interrupts = <GIC_SPI 110 IRQ_TYPE_LEVEL_HIGH
				      GIC_SPI 110 IRQ_TYPE_LEVEL_HIGH>;
			interrupt-names = "ch0", "ch1";
			clocks = <&cpg CPG_MOD 331>;
			power-domains = <&sysc R8A7796_PD_ALWAYS_ON>;
			resets = <&cpg 331>;
			#dma-cells = <1>;
			dma-channels = <2>;
		};

		hsusb: usb@e6590000 {
			compatible = "renesas,usbhs-r8a7796",
				     "renesas,rcar-gen3-usbhs";
			reg = <0 0xe6590000 0 0x100>;
			interrupts = <GIC_SPI 107 IRQ_TYPE_LEVEL_HIGH>;
			clocks = <&cpg CPG_MOD 704>;
			dmas = <&usb_dmac0 0>, <&usb_dmac0 1>,
			       <&usb_dmac1 0>, <&usb_dmac1 1>;
			dma-names = "ch0", "ch1", "ch2", "ch3";
			renesas,buswait = <11>;
			phys = <&usb2_phy0>;
			phy-names = "usb";
			power-domains = <&sysc R8A7796_PD_ALWAYS_ON>;
			resets = <&cpg 704>;
			status = "disabled";
		};

		usb3_phy0: usb-phy@e65ee000 {
			compatible = "renesas,r8a7796-usb3-phy",
				     "renesas,rcar-gen3-usb3-phy";
			reg = <0 0xe65ee000 0 0x90>;
			clocks = <&cpg CPG_MOD 328>, <&usb3s0_clk>,
				 <&usb_extal_clk>;
			clock-names = "usb3-if", "usb3s_clk", "usb_extal";
			power-domains = <&sysc R8A7796_PD_ALWAYS_ON>;
			resets = <&cpg 328>;
			#phy-cells = <0>;
			status = "disabled";
		};

		xhci0: usb@ee000000 {
			compatible = "renesas,xhci-r8a7796",
				     "renesas,rcar-gen3-xhci";
			reg = <0 0xee000000 0 0xc00>;
			interrupts = <GIC_SPI 102 IRQ_TYPE_LEVEL_HIGH>;
			clocks = <&cpg CPG_MOD 328>;
			power-domains = <&sysc R8A7796_PD_ALWAYS_ON>;
			resets = <&cpg 328>;
			status = "disabled";
		};

		usb3_peri0: usb@ee020000 {
			compatible = "renesas,r8a7796-usb3-peri",
				     "renesas,rcar-gen3-usb3-peri";
			reg = <0 0xee020000 0 0x400>;
			interrupts = <GIC_SPI 104 IRQ_TYPE_LEVEL_HIGH>;
			clocks = <&cpg CPG_MOD 328>;
			power-domains = <&sysc R8A7796_PD_ALWAYS_ON>;
			resets = <&cpg 328>;
			status = "disabled";
		};

		ohci0: usb@ee080000 {
			compatible = "generic-ohci";
			reg = <0 0xee080000 0 0x100>;
			interrupts = <GIC_SPI 108 IRQ_TYPE_LEVEL_HIGH>;
			clocks = <&cpg CPG_MOD 703>;
			phys = <&usb2_phy0>;
			phy-names = "usb";
			power-domains = <&sysc R8A7796_PD_ALWAYS_ON>;
			resets = <&cpg 703>;
			status = "disabled";
		};

		ehci0: usb@ee080100 {
			compatible = "generic-ehci";
			reg = <0 0xee080100 0 0x100>;
			interrupts = <GIC_SPI 108 IRQ_TYPE_LEVEL_HIGH>;
			clocks = <&cpg CPG_MOD 703>;
			phys = <&usb2_phy0>;
			phy-names = "usb";
			companion= <&ohci0>;
			power-domains = <&sysc R8A7796_PD_ALWAYS_ON>;
			resets = <&cpg 703>;
			status = "disabled";
		};

		usb2_phy0: usb-phy@ee080200 {
			compatible = "renesas,usb2-phy-r8a7796",
				     "renesas,rcar-gen3-usb2-phy";
			reg = <0 0xee080200 0 0x700>;
			interrupts = <GIC_SPI 108 IRQ_TYPE_LEVEL_HIGH>;
			clocks = <&cpg CPG_MOD 703>;
			power-domains = <&sysc R8A7796_PD_ALWAYS_ON>;
			resets = <&cpg 703>;
			#phy-cells = <0>;
			status = "disabled";
		};

		ohci1: usb@ee0a0000 {
			compatible = "generic-ohci";
			reg = <0 0xee0a0000 0 0x100>;
			interrupts = <GIC_SPI 112 IRQ_TYPE_LEVEL_HIGH>;
			clocks = <&cpg CPG_MOD 702>;
			phys = <&usb2_phy1>;
			phy-names = "usb";
			power-domains = <&sysc R8A7796_PD_ALWAYS_ON>;
			resets = <&cpg 702>;
			status = "disabled";
		};

		ehci1: usb@ee0a0100 {
			compatible = "generic-ehci";
			reg = <0 0xee0a0100 0 0x100>;
			interrupts = <GIC_SPI 112 IRQ_TYPE_LEVEL_HIGH>;
			clocks = <&cpg CPG_MOD 702>;
			phys = <&usb2_phy1>;
			phy-names = "usb";
			companion= <&ohci1>;
			power-domains = <&sysc R8A7796_PD_ALWAYS_ON>;
			resets = <&cpg 702>;
			status = "disabled";
		};

		usb2_phy1: usb-phy@ee0a0200 {
			compatible = "renesas,usb2-phy-r8a7796",
				     "renesas,rcar-gen3-usb2-phy";
			reg = <0 0xee0a0200 0 0x700>;
			clocks = <&cpg CPG_MOD 702>;
			power-domains = <&sysc R8A7796_PD_ALWAYS_ON>;
			resets = <&cpg 702>;
			#phy-cells = <0>;
			status = "disabled";
		};

		sdhi0: sd@ee100000 {
			compatible = "renesas,sdhi-r8a7796",
				     "renesas,rcar-gen3-sdhi";
			reg = <0 0xee100000 0 0x2000>;
			interrupts = <GIC_SPI 165 IRQ_TYPE_LEVEL_HIGH>;
			clocks = <&cpg CPG_MOD 314>;
			max-frequency = <200000000>;
			power-domains = <&sysc R8A7796_PD_ALWAYS_ON>;
			resets = <&cpg 314>;
			status = "disabled";
		};

		sdhi1: sd@ee120000 {
			compatible = "renesas,sdhi-r8a7796",
				     "renesas,rcar-gen3-sdhi";
			reg = <0 0xee120000 0 0x2000>;
			interrupts = <GIC_SPI 166 IRQ_TYPE_LEVEL_HIGH>;
			clocks = <&cpg CPG_MOD 313>;
			max-frequency = <200000000>;
			power-domains = <&sysc R8A7796_PD_ALWAYS_ON>;
			resets = <&cpg 313>;
			status = "disabled";
		};

		sdhi2: sd@ee140000 {
			compatible = "renesas,sdhi-r8a7796",
				     "renesas,rcar-gen3-sdhi";
			reg = <0 0xee140000 0 0x2000>;
			interrupts = <GIC_SPI 167 IRQ_TYPE_LEVEL_HIGH>;
			clocks = <&cpg CPG_MOD 312>;
			max-frequency = <200000000>;
			power-domains = <&sysc R8A7796_PD_ALWAYS_ON>;
			resets = <&cpg 312>;
			status = "disabled";
		};

		sdhi3: sd@ee160000 {
			compatible = "renesas,sdhi-r8a7796",
				     "renesas,rcar-gen3-sdhi";
			reg = <0 0xee160000 0 0x2000>;
			interrupts = <GIC_SPI 168 IRQ_TYPE_LEVEL_HIGH>;
			clocks = <&cpg CPG_MOD 311>;
			max-frequency = <200000000>;
			power-domains = <&sysc R8A7796_PD_ALWAYS_ON>;
			resets = <&cpg 311>;
			status = "disabled";
		};

		tsc: thermal@e6198000 {
			compatible = "renesas,r8a7796-thermal";
			reg = <0 0xe6198000 0 0x68>,
			      <0 0xe61a0000 0 0x5c>,
			      <0 0xe61a8000 0 0x5c>;
			interrupts = <GIC_SPI 67 IRQ_TYPE_LEVEL_HIGH>,
				     <GIC_SPI 68 IRQ_TYPE_LEVEL_HIGH>,
				     <GIC_SPI 69 IRQ_TYPE_LEVEL_HIGH>;
			clocks = <&cpg CPG_MOD 522>;
			power-domains = <&sysc R8A7796_PD_ALWAYS_ON>;
			resets = <&cpg 522>;
			#thermal-sensor-cells = <1>;
			status = "okay";
		};

		rcar_sound: sound@ec500000 {
			/*
			 * #sound-dai-cells is required
			 *
			 * Single DAI : #sound-dai-cells = <0>;	<&rcar_sound>;
			 * Multi  DAI : #sound-dai-cells = <1>;	<&rcar_sound N>;
			 */
			/*
			 * #clock-cells is required for audio_clkout0/1/2/3
			 *
			 * clkout	: #clock-cells = <0>;	<&rcar_sound>;
			 * clkout0/1/2/3: #clock-cells = <1>;	<&rcar_sound N>;
			 */
			compatible =  "renesas,rcar_sound-r8a7796", "renesas,rcar_sound-gen3";
			reg =	<0 0xec500000 0 0x1000>, /* SCU */
				<0 0xec5a0000 0 0x100>,  /* ADG */
				<0 0xec540000 0 0x1000>, /* SSIU */
				<0 0xec541000 0 0x280>,  /* SSI */
				<0 0xec740000 0 0x200>;  /* Audio DMAC peri peri*/
			reg-names = "scu", "adg", "ssiu", "ssi", "audmapp";

			clocks = <&cpg CPG_MOD 1005>,
				 <&cpg CPG_MOD 1006>, <&cpg CPG_MOD 1007>,
				 <&cpg CPG_MOD 1008>, <&cpg CPG_MOD 1009>,
				 <&cpg CPG_MOD 1010>, <&cpg CPG_MOD 1011>,
				 <&cpg CPG_MOD 1012>, <&cpg CPG_MOD 1013>,
				 <&cpg CPG_MOD 1014>, <&cpg CPG_MOD 1015>,
				 <&cpg CPG_MOD 1022>, <&cpg CPG_MOD 1023>,
				 <&cpg CPG_MOD 1024>, <&cpg CPG_MOD 1025>,
				 <&cpg CPG_MOD 1026>, <&cpg CPG_MOD 1027>,
				 <&cpg CPG_MOD 1028>, <&cpg CPG_MOD 1029>,
				 <&cpg CPG_MOD 1030>, <&cpg CPG_MOD 1031>,
				 <&cpg CPG_MOD 1020>, <&cpg CPG_MOD 1021>,
				 <&cpg CPG_MOD 1020>, <&cpg CPG_MOD 1021>,
				 <&cpg CPG_MOD 1019>, <&cpg CPG_MOD 1018>,
				 <&audio_clk_a>, <&audio_clk_b>,
				 <&audio_clk_c>,
				 <&cpg CPG_CORE R8A7796_CLK_S0D4>;
			clock-names = "ssi-all",
				      "ssi.9", "ssi.8", "ssi.7", "ssi.6",
				      "ssi.5", "ssi.4", "ssi.3", "ssi.2",
				      "ssi.1", "ssi.0",
				      "src.9", "src.8", "src.7", "src.6",
				      "src.5", "src.4", "src.3", "src.2",
				      "src.1", "src.0",
				      "mix.1", "mix.0",
				      "ctu.1", "ctu.0",
				      "dvc.0", "dvc.1",
				      "clk_a", "clk_b", "clk_c", "clk_i";
			power-domains = <&sysc R8A7796_PD_ALWAYS_ON>;
			resets = <&cpg 1005>,
				 <&cpg 1006>, <&cpg 1007>,
				 <&cpg 1008>, <&cpg 1009>,
				 <&cpg 1010>, <&cpg 1011>,
				 <&cpg 1012>, <&cpg 1013>,
				 <&cpg 1014>, <&cpg 1015>;
			reset-names = "ssi-all",
				      "ssi.9", "ssi.8", "ssi.7", "ssi.6",
				      "ssi.5", "ssi.4", "ssi.3", "ssi.2",
				      "ssi.1", "ssi.0";
			status = "disabled";

			rcar_sound,dvc {
				dvc0: dvc-0 {
					dmas = <&audma1 0xbc>;
					dma-names = "tx";
				};
				dvc1: dvc-1 {
					dmas = <&audma1 0xbe>;
					dma-names = "tx";
				};
			};

			rcar_sound,mix {
				mix0: mix-0 { };
				mix1: mix-1 { };
			};

			rcar_sound,ctu {
				ctu00: ctu-0 { };
				ctu01: ctu-1 { };
				ctu02: ctu-2 { };
				ctu03: ctu-3 { };
				ctu10: ctu-4 { };
				ctu11: ctu-5 { };
				ctu12: ctu-6 { };
				ctu13: ctu-7 { };
			};

			rcar_sound,src {
				src0: src-0 {
					interrupts = <GIC_SPI 352 IRQ_TYPE_LEVEL_HIGH>;
					dmas = <&audma0 0x85>, <&audma1 0x9a>;
					dma-names = "rx", "tx";
				};
				src1: src-1 {
					interrupts = <GIC_SPI 353 IRQ_TYPE_LEVEL_HIGH>;
					dmas = <&audma0 0x87>, <&audma1 0x9c>;
					dma-names = "rx", "tx";
				};
				src2: src-2 {
					interrupts = <GIC_SPI 354 IRQ_TYPE_LEVEL_HIGH>;
					dmas = <&audma0 0x89>, <&audma1 0x9e>;
					dma-names = "rx", "tx";
				};
				src3: src-3 {
					interrupts = <GIC_SPI 355 IRQ_TYPE_LEVEL_HIGH>;
					dmas = <&audma0 0x8b>, <&audma1 0xa0>;
					dma-names = "rx", "tx";
				};
				src4: src-4 {
					interrupts = <GIC_SPI 356 IRQ_TYPE_LEVEL_HIGH>;
					dmas = <&audma0 0x8d>, <&audma1 0xb0>;
					dma-names = "rx", "tx";
				};
				src5: src-5 {
					interrupts = <GIC_SPI 357 IRQ_TYPE_LEVEL_HIGH>;
					dmas = <&audma0 0x8f>, <&audma1 0xb2>;
					dma-names = "rx", "tx";
				};
				src6: src-6 {
					interrupts = <GIC_SPI 358 IRQ_TYPE_LEVEL_HIGH>;
					dmas = <&audma0 0x91>, <&audma1 0xb4>;
					dma-names = "rx", "tx";
				};
				src7: src-7 {
					interrupts = <GIC_SPI 359 IRQ_TYPE_LEVEL_HIGH>;
					dmas = <&audma0 0x93>, <&audma1 0xb6>;
					dma-names = "rx", "tx";
				};
				src8: src-8 {
					interrupts = <GIC_SPI 360 IRQ_TYPE_LEVEL_HIGH>;
					dmas = <&audma0 0x95>, <&audma1 0xb8>;
					dma-names = "rx", "tx";
				};
				src9: src-9 {
					interrupts = <GIC_SPI 361 IRQ_TYPE_LEVEL_HIGH>;
					dmas = <&audma0 0x97>, <&audma1 0xba>;
					dma-names = "rx", "tx";
				};
			};

			rcar_sound,ssi {
				ssi0: ssi-0 {
					interrupts = <GIC_SPI 370 IRQ_TYPE_LEVEL_HIGH>;
					dmas = <&audma0 0x01>, <&audma1 0x02>, <&audma0 0x15>, <&audma1 0x16>;
					dma-names = "rx", "tx", "rxu", "txu";
				};
				ssi1: ssi-1 {
					interrupts = <GIC_SPI 371 IRQ_TYPE_LEVEL_HIGH>;
					dmas = <&audma0 0x03>, <&audma1 0x04>, <&audma0 0x49>, <&audma1 0x4a>;
					dma-names = "rx", "tx", "rxu", "txu";
				};
				ssi2: ssi-2 {
					interrupts = <GIC_SPI 372 IRQ_TYPE_LEVEL_HIGH>;
					dmas = <&audma0 0x05>, <&audma1 0x06>, <&audma0 0x63>, <&audma1 0x64>;
					dma-names = "rx", "tx", "rxu", "txu";
				};
				ssi3: ssi-3 {
					interrupts = <GIC_SPI 373 IRQ_TYPE_LEVEL_HIGH>;
					dmas = <&audma0 0x07>, <&audma1 0x08>, <&audma0 0x6f>, <&audma1 0x70>;
					dma-names = "rx", "tx", "rxu", "txu";
				};
				ssi4: ssi-4 {
					interrupts = <GIC_SPI 374 IRQ_TYPE_LEVEL_HIGH>;
					dmas = <&audma0 0x09>, <&audma1 0x0a>, <&audma0 0x71>, <&audma1 0x72>;
					dma-names = "rx", "tx", "rxu", "txu";
				};
				ssi5: ssi-5 {
					interrupts = <GIC_SPI 375 IRQ_TYPE_LEVEL_HIGH>;
					dmas = <&audma0 0x0b>, <&audma1 0x0c>, <&audma0 0x73>, <&audma1 0x74>;
					dma-names = "rx", "tx", "rxu", "txu";
				};
				ssi6: ssi-6 {
					interrupts = <GIC_SPI 376 IRQ_TYPE_LEVEL_HIGH>;
					dmas = <&audma0 0x0d>, <&audma1 0x0e>, <&audma0 0x75>, <&audma1 0x76>;
					dma-names = "rx", "tx", "rxu", "txu";
				};
				ssi7: ssi-7 {
					interrupts = <GIC_SPI 377 IRQ_TYPE_LEVEL_HIGH>;
					dmas = <&audma0 0x0f>, <&audma1 0x10>, <&audma0 0x79>, <&audma1 0x7a>;
					dma-names = "rx", "tx", "rxu", "txu";
				};
				ssi8: ssi-8 {
					interrupts = <GIC_SPI 378 IRQ_TYPE_LEVEL_HIGH>;
					dmas = <&audma0 0x11>, <&audma1 0x12>, <&audma0 0x7b>, <&audma1 0x7c>;
					dma-names = "rx", "tx", "rxu", "txu";
				};
				ssi9: ssi-9 {
					interrupts = <GIC_SPI 379 IRQ_TYPE_LEVEL_HIGH>;
					dmas = <&audma0 0x13>, <&audma1 0x14>, <&audma0 0x7d>, <&audma1 0x7e>;
					dma-names = "rx", "tx", "rxu", "txu";
				};
			};
		};

		pciec0: pcie@fe000000 {
			reg = <0 0xfe000000 0 0x80000>;
			/* placeholder */
		};

		pciec1: pcie@ee800000 {
			reg = <0 0xee800000 0 0x80000>;
			/* placeholder */
		};

		fdp1@fe940000 {
			compatible = "renesas,fdp1";
			reg = <0 0xfe940000 0 0x2400>;
			interrupts = <GIC_SPI 262 IRQ_TYPE_LEVEL_HIGH>;
			clocks = <&cpg CPG_MOD 119>;
			power-domains = <&sysc R8A7796_PD_A3VC>;
			resets = <&cpg 119>;
			renesas,fcp = <&fcpf0>;
		};

		fcpf0: fcp@fe950000 {
			compatible = "renesas,fcpf";
			reg = <0 0xfe950000 0 0x200>;
			clocks = <&cpg CPG_MOD 615>;
			power-domains = <&sysc R8A7796_PD_A3VC>;
			resets = <&cpg 615>;
		};

		vspb: vsp@fe960000 {
			compatible = "renesas,vsp2";
			reg = <0 0xfe960000 0 0x8000>;
			interrupts = <GIC_SPI 266 IRQ_TYPE_LEVEL_HIGH>;
			clocks = <&cpg CPG_MOD 626>;
			power-domains = <&sysc R8A7796_PD_A3VC>;
			resets = <&cpg 626>;

			renesas,fcp = <&fcpvb0>;
		};

		fcpvb0: fcp@fe96f000 {
			compatible = "renesas,fcpv";
			reg = <0 0xfe96f000 0 0x200>;
			clocks = <&cpg CPG_MOD 607>;
			power-domains = <&sysc R8A7796_PD_A3VC>;
			resets = <&cpg 607>;
		};

		vspi0: vsp@fe9a0000 {
			compatible = "renesas,vsp2";
			reg = <0 0xfe9a0000 0 0x8000>;
			interrupts = <GIC_SPI 444 IRQ_TYPE_LEVEL_HIGH>;
			clocks = <&cpg CPG_MOD 631>;
			power-domains = <&sysc R8A7796_PD_A3VC>;
			resets = <&cpg 631>;

			renesas,fcp = <&fcpvi0>;
		};

		fcpvi0: fcp@fe9af000 {
			compatible = "renesas,fcpv";
			reg = <0 0xfe9af000 0 0x200>;
			clocks = <&cpg CPG_MOD 611>;
			power-domains = <&sysc R8A7796_PD_A3VC>;
			resets = <&cpg 611>;
			iommus = <&ipmmu_vc0 19>;
		};

		vspd0: vsp@fea20000 {
			compatible = "renesas,vsp2";
			reg = <0 0xfea20000 0 0x4000>;
			interrupts = <GIC_SPI 466 IRQ_TYPE_LEVEL_HIGH>;
			clocks = <&cpg CPG_MOD 623>;
			power-domains = <&sysc R8A7796_PD_ALWAYS_ON>;
			resets = <&cpg 623>;

			renesas,fcp = <&fcpvd0>;
		};

		fcpvd0: fcp@fea27000 {
			compatible = "renesas,fcpv";
			reg = <0 0xfea27000 0 0x200>;
			clocks = <&cpg CPG_MOD 603>;
			power-domains = <&sysc R8A7796_PD_ALWAYS_ON>;
			resets = <&cpg 603>;
			iommus = <&ipmmu_vi0 8>;
		};

		vspd1: vsp@fea28000 {
			compatible = "renesas,vsp2";
			reg = <0 0xfea28000 0 0x4000>;
			interrupts = <GIC_SPI 467 IRQ_TYPE_LEVEL_HIGH>;
			clocks = <&cpg CPG_MOD 622>;
			power-domains = <&sysc R8A7796_PD_ALWAYS_ON>;
			resets = <&cpg 622>;

			renesas,fcp = <&fcpvd1>;
		};

		fcpvd1: fcp@fea2f000 {
			compatible = "renesas,fcpv";
			reg = <0 0xfea2f000 0 0x200>;
			clocks = <&cpg CPG_MOD 602>;
			power-domains = <&sysc R8A7796_PD_ALWAYS_ON>;
			resets = <&cpg 602>;
			iommus = <&ipmmu_vi0 9>;
		};

		vspd2: vsp@fea30000 {
			compatible = "renesas,vsp2";
			reg = <0 0xfea30000 0 0x4000>;
			interrupts = <GIC_SPI 468 IRQ_TYPE_LEVEL_HIGH>;
			clocks = <&cpg CPG_MOD 621>;
			power-domains = <&sysc R8A7796_PD_ALWAYS_ON>;
			resets = <&cpg 621>;

			renesas,fcp = <&fcpvd2>;
		};

		fcpvd2: fcp@fea37000 {
			compatible = "renesas,fcpv";
			reg = <0 0xfea37000 0 0x200>;
			clocks = <&cpg CPG_MOD 601>;
			power-domains = <&sysc R8A7796_PD_ALWAYS_ON>;
			resets = <&cpg 601>;
			iommus = <&ipmmu_vi0 10>;
		};

		hdmi0: hdmi@fead0000 {
			compatible = "renesas,r8a7796-hdmi", "renesas,rcar-gen3-hdmi";
			reg = <0 0xfead0000 0 0x10000>;
			interrupts = <GIC_SPI 389 IRQ_TYPE_LEVEL_HIGH>;
			clocks = <&cpg CPG_MOD 729>, <&cpg CPG_CORE R8A7796_CLK_HDMI>;
			clock-names = "iahb", "isfr";
			power-domains = <&sysc R8A7796_PD_ALWAYS_ON>;
			resets = <&cpg 729>;
			status = "disabled";

			ports {
				#address-cells = <1>;
				#size-cells = <0>;
				port@0 {
					reg = <0>;
					dw_hdmi0_in: endpoint {
						remote-endpoint = <&du_out_hdmi0>;
					};
				};
				port@1 {
					reg = <1>;
				};
			};
		};

		du: display@feb00000 {
			compatible = "renesas,du-r8a7796";
			reg = <0 0xfeb00000 0 0x70000>,
			      <0 0xfeb90000 0 0x14>;
			reg-names = "du", "lvds.0";
			interrupts = <GIC_SPI 256 IRQ_TYPE_LEVEL_HIGH>,
				     <GIC_SPI 268 IRQ_TYPE_LEVEL_HIGH>,
				     <GIC_SPI 269 IRQ_TYPE_LEVEL_HIGH>;
			clocks = <&cpg CPG_MOD 724>,
				 <&cpg CPG_MOD 723>,
				 <&cpg CPG_MOD 722>,
				 <&cpg CPG_MOD 727>;
			clock-names = "du.0", "du.1", "du.2", "lvds.0";
			status = "disabled";

			vsps = <&vspd0 &vspd1 &vspd2>;

			ports {
				#address-cells = <1>;
				#size-cells = <0>;

				port@0 {
					reg = <0>;
					du_out_rgb: endpoint {
					};
				};
				port@1 {
					reg = <1>;
					du_out_hdmi0: endpoint {
						remote-endpoint = <&dw_hdmi0_in>;
					};
				};
				port@2 {
					reg = <2>;
					du_out_lvds0: endpoint {
					};
				};
			};
		};

		imr-lx4@fe860000 {
			compatible = "renesas,r8a7796-imr-lx4",
				     "renesas,imr-lx4";
			reg = <0 0xfe860000 0 0x2000>;
			interrupts = <GIC_SPI 192 IRQ_TYPE_LEVEL_HIGH>;
			clocks = <&cpg CPG_MOD 823>;
			power-domains = <&sysc R8A7796_PD_A3VC>;
			resets = <&cpg 823>;
		};

		imr-lx4@fe870000 {
			compatible = "renesas,r8a7796-imr-lx4",
				     "renesas,imr-lx4";
			reg = <0 0xfe870000 0 0x2000>;
			interrupts = <GIC_SPI 193 IRQ_TYPE_LEVEL_HIGH>;
			clocks = <&cpg CPG_MOD 822>;
			power-domains = <&sysc R8A7796_PD_A3VC>;
			resets = <&cpg 822>;
		};
	};

	timer {
		compatible = "arm,armv8-timer";
		interrupts-extended = <&gic GIC_PPI 13 (GIC_CPU_MASK_SIMPLE(6) | IRQ_TYPE_LEVEL_LOW)>,
				      <&gic GIC_PPI 14 (GIC_CPU_MASK_SIMPLE(6) | IRQ_TYPE_LEVEL_LOW)>,
				      <&gic GIC_PPI 11 (GIC_CPU_MASK_SIMPLE(6) | IRQ_TYPE_LEVEL_LOW)>,
				      <&gic GIC_PPI 10 (GIC_CPU_MASK_SIMPLE(6) | IRQ_TYPE_LEVEL_LOW)>;
	};

	thermal-zones {
		sensor_thermal1: sensor-thermal1 {
			polling-delay-passive = <250>;
			polling-delay = <1000>;
			thermal-sensors = <&tsc 0>;

			trips {
<<<<<<< HEAD
=======
				sensor1_passive: sensor1-passive {
					temperature = <95000>;
					hysteresis = <2000>;
					type = "passive";
				};
>>>>>>> eb49fe65
				sensor1_crit: sensor1-crit {
					temperature = <120000>;
					hysteresis = <2000>;
					type = "critical";
				};
			};
<<<<<<< HEAD
=======

			cooling-maps {
				map0 {
					trip = <&sensor1_passive>;
					cooling-device = <&a57_0 5 5>;
				};
			};
>>>>>>> eb49fe65
		};

		sensor_thermal2: sensor-thermal2 {
			polling-delay-passive = <250>;
			polling-delay = <1000>;
			thermal-sensors = <&tsc 1>;

			trips {
<<<<<<< HEAD
=======
				sensor2_passive: sensor2-passive {
					temperature = <95000>;
					hysteresis = <2000>;
					type = "passive";
				};
>>>>>>> eb49fe65
				sensor2_crit: sensor2-crit {
					temperature = <120000>;
					hysteresis = <2000>;
					type = "critical";
				};
			};
<<<<<<< HEAD
=======

			cooling-maps {
				map0 {
					trip = <&sensor2_passive>;
					cooling-device = <&a57_0 5 5>;
				};
			};
>>>>>>> eb49fe65
		};

		sensor_thermal3: sensor-thermal3 {
			polling-delay-passive = <250>;
			polling-delay = <1000>;
			thermal-sensors = <&tsc 2>;

			trips {
<<<<<<< HEAD
=======
				sensor3_passive: sensor3-passive {
					temperature = <95000>;
					hysteresis = <2000>;
					type = "passive";
				};
>>>>>>> eb49fe65
				sensor3_crit: sensor3-crit {
					temperature = <120000>;
					hysteresis = <2000>;
					type = "critical";
				};
			};
<<<<<<< HEAD
=======

			cooling-maps {
				map0 {
					trip = <&sensor3_passive>;
					cooling-device = <&a57_0 5 5>;
				};
			};
>>>>>>> eb49fe65
		};
	};

	/* External USB clocks - can be overridden by the board */
	usb3s0_clk: usb3s0 {
		compatible = "fixed-clock";
		#clock-cells = <0>;
		clock-frequency = <0>;
	};

	usb_extal_clk: usb_extal {
		compatible = "fixed-clock";
		#clock-cells = <0>;
		clock-frequency = <0>;
	};
};<|MERGE_RESOLUTION|>--- conflicted
+++ resolved
@@ -161,7 +161,56 @@
 		clock-frequency = <0>;
 	};
 
-<<<<<<< HEAD
+	cluster0_opp: opp_table0 {
+		compatible = "operating-points-v2";
+		opp-shared;
+
+		opp-500000000 {
+			opp-hz = /bits/ 64 <500000000>;
+			opp-microvolt = <820000>;
+			clock-latency-ns = <300000>;
+		};
+		opp-1000000000 {
+			opp-hz = /bits/ 64 <1000000000>;
+			opp-microvolt = <820000>;
+			clock-latency-ns = <300000>;
+		};
+		opp-1500000000 {
+			opp-hz = /bits/ 64 <1500000000>;
+			opp-microvolt = <820000>;
+			clock-latency-ns = <300000>;
+		};
+		opp-1600000000 {
+			opp-hz = /bits/ 64 <1600000000>;
+			opp-microvolt = <900000>;
+			clock-latency-ns = <300000>;
+			turbo-mode;
+		};
+		opp-1700000000 {
+			opp-hz = /bits/ 64 <1700000000>;
+			opp-microvolt = <900000>;
+			clock-latency-ns = <300000>;
+			turbo-mode;
+		};
+		opp-1800000000 {
+			opp-hz = /bits/ 64 <1800000000>;
+			opp-microvolt = <960000>;
+			clock-latency-ns = <300000>;
+			turbo-mode;
+		};
+	};
+
+	cluster1_opp: opp_table1 {
+		compatible = "operating-points-v2";
+		opp-shared;
+
+		opp-1200000000 {
+			opp-hz = /bits/ 64 <1200000000>;
+			opp-microvolt = <820000>;
+			clock-latency-ns = <300000>;
+		};
+	};
+
 	/* External PCIe clock - can be overridden by the board */
 	pcie_bus_clk: pcie_bus {
 		compatible = "fixed-clock";
@@ -188,86 +237,6 @@
 	psci {
 		compatible = "arm,psci-1.0", "arm,psci-0.2";
 		method = "smc";
-=======
-	cluster0_opp: opp_table0 {
-		compatible = "operating-points-v2";
-		opp-shared;
-
-		opp-500000000 {
-			opp-hz = /bits/ 64 <500000000>;
-			opp-microvolt = <820000>;
-			clock-latency-ns = <300000>;
-		};
-		opp-1000000000 {
-			opp-hz = /bits/ 64 <1000000000>;
-			opp-microvolt = <820000>;
-			clock-latency-ns = <300000>;
-		};
-		opp-1500000000 {
-			opp-hz = /bits/ 64 <1500000000>;
-			opp-microvolt = <820000>;
-			clock-latency-ns = <300000>;
-		};
-		opp-1600000000 {
-			opp-hz = /bits/ 64 <1600000000>;
-			opp-microvolt = <900000>;
-			clock-latency-ns = <300000>;
-			turbo-mode;
-		};
-		opp-1700000000 {
-			opp-hz = /bits/ 64 <1700000000>;
-			opp-microvolt = <900000>;
-			clock-latency-ns = <300000>;
-			turbo-mode;
-		};
-		opp-1800000000 {
-			opp-hz = /bits/ 64 <1800000000>;
-			opp-microvolt = <960000>;
-			clock-latency-ns = <300000>;
-			turbo-mode;
-		};
-	};
-
-	cluster1_opp: opp_table1 {
-		compatible = "operating-points-v2";
-		opp-shared;
-
-		opp-1200000000 {
-			opp-hz = /bits/ 64 <1200000000>;
-			opp-microvolt = <820000>;
-			clock-latency-ns = <300000>;
-		};
-	};
-
-	/* External PCIe clock - can be overridden by the board */
-	pcie_bus_clk: pcie_bus {
-		compatible = "fixed-clock";
-		#clock-cells = <0>;
-		clock-frequency = <0>;
-	};
-
-	pmu_a57 {
-		compatible = "arm,cortex-a57-pmu";
-		interrupts-extended = <&gic GIC_SPI 72 IRQ_TYPE_LEVEL_HIGH>,
-				      <&gic GIC_SPI 73 IRQ_TYPE_LEVEL_HIGH>;
-		interrupt-affinity = <&a57_0>, <&a57_1>;
->>>>>>> eb49fe65
-	};
-
-	pmu_a53 {
-		compatible = "arm,cortex-a53-pmu";
-		interrupts-extended = <&gic GIC_SPI 84 IRQ_TYPE_LEVEL_HIGH>,
-				      <&gic GIC_SPI 85 IRQ_TYPE_LEVEL_HIGH>,
-				      <&gic GIC_SPI 86 IRQ_TYPE_LEVEL_HIGH>,
-				      <&gic GIC_SPI 87 IRQ_TYPE_LEVEL_HIGH>;
-		interrupt-affinity = <&a53_0>, <&a53_1>, <&a53_2>, <&a53_3>;
-	};
-
-<<<<<<< HEAD
-=======
-	psci {
-		compatible = "arm,psci-1.0", "arm,psci-0.2";
-		method = "smc";
 	};
 
 	/* External SCIF clock - to be overridden by boards that provide it */
@@ -277,7 +246,6 @@
 		clock-frequency = <0>;
 	};
 
->>>>>>> eb49fe65
 	soc {
 		compatible = "simple-bus";
 		interrupt-parent = <&gic>;
@@ -460,7 +428,6 @@
 			renesas,ipmmu-main = <&ipmmu_mm 5>;
 			power-domains = <&sysc R8A7796_PD_ALWAYS_ON>;
 			#iommu-cells = <1>;
-<<<<<<< HEAD
 		};
 
 		ipmmu_pv1: mmu@fd950000 {
@@ -481,28 +448,6 @@
 			status = "disabled";
 		};
 
-=======
-		};
-
-		ipmmu_pv1: mmu@fd950000 {
-			compatible = "renesas,ipmmu-r8a7796";
-			reg = <0 0xfd950000 0 0x1000>;
-			renesas,ipmmu-main = <&ipmmu_mm 6>;
-			power-domains = <&sysc R8A7796_PD_ALWAYS_ON>;
-			#iommu-cells = <1>;
-			status = "disabled";
-		};
-
-		ipmmu_ir: mmu@ff8b0000 {
-			compatible = "renesas,ipmmu-r8a7796";
-			reg = <0 0xff8b0000 0 0x1000>;
-			renesas,ipmmu-main = <&ipmmu_mm 3>;
-			power-domains = <&sysc R8A7796_PD_A3IR>;
-			#iommu-cells = <1>;
-			status = "disabled";
-		};
-
->>>>>>> eb49fe65
 		ipmmu_hc: mmu@e6570000 {
 			compatible = "renesas,ipmmu-r8a7796";
 			reg = <0 0xe6570000 0 0x1000>;
@@ -2117,22 +2062,17 @@
 			thermal-sensors = <&tsc 0>;
 
 			trips {
-<<<<<<< HEAD
-=======
 				sensor1_passive: sensor1-passive {
 					temperature = <95000>;
 					hysteresis = <2000>;
 					type = "passive";
 				};
->>>>>>> eb49fe65
 				sensor1_crit: sensor1-crit {
 					temperature = <120000>;
 					hysteresis = <2000>;
 					type = "critical";
 				};
 			};
-<<<<<<< HEAD
-=======
 
 			cooling-maps {
 				map0 {
@@ -2140,7 +2080,6 @@
 					cooling-device = <&a57_0 5 5>;
 				};
 			};
->>>>>>> eb49fe65
 		};
 
 		sensor_thermal2: sensor-thermal2 {
@@ -2149,22 +2088,17 @@
 			thermal-sensors = <&tsc 1>;
 
 			trips {
-<<<<<<< HEAD
-=======
 				sensor2_passive: sensor2-passive {
 					temperature = <95000>;
 					hysteresis = <2000>;
 					type = "passive";
 				};
->>>>>>> eb49fe65
 				sensor2_crit: sensor2-crit {
 					temperature = <120000>;
 					hysteresis = <2000>;
 					type = "critical";
 				};
 			};
-<<<<<<< HEAD
-=======
 
 			cooling-maps {
 				map0 {
@@ -2172,7 +2106,6 @@
 					cooling-device = <&a57_0 5 5>;
 				};
 			};
->>>>>>> eb49fe65
 		};
 
 		sensor_thermal3: sensor-thermal3 {
@@ -2181,22 +2114,17 @@
 			thermal-sensors = <&tsc 2>;
 
 			trips {
-<<<<<<< HEAD
-=======
 				sensor3_passive: sensor3-passive {
 					temperature = <95000>;
 					hysteresis = <2000>;
 					type = "passive";
 				};
->>>>>>> eb49fe65
 				sensor3_crit: sensor3-crit {
 					temperature = <120000>;
 					hysteresis = <2000>;
 					type = "critical";
 				};
 			};
-<<<<<<< HEAD
-=======
 
 			cooling-maps {
 				map0 {
@@ -2204,7 +2132,6 @@
 					cooling-device = <&a57_0 5 5>;
 				};
 			};
->>>>>>> eb49fe65
 		};
 	};
 
