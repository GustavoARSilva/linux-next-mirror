--- conflicted
+++ resolved
@@ -299,11 +299,7 @@
 		__memblock_free_late(addr, size);
 	}
 
-<<<<<<< HEAD
-	if (memblock.memory.regions == memblock_memory_init_regions) {
-=======
 	if (memblock.memory.regions != memblock_memory_init_regions) {
->>>>>>> 2b76da95
 		addr = __pa(memblock.memory.regions);
 		size = PAGE_ALIGN(sizeof(struct memblock_region) *
 				  memblock.memory.max);
