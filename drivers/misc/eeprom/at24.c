--- conflicted
+++ resolved
@@ -307,39 +307,11 @@
 	/* adjust offset for mac and serial read ops */
 	offset += at24->offset_adj;
 
-<<<<<<< HEAD
-static ssize_t at24_eeprom_read_mac(struct at24_data *at24, char *buf,
-				    unsigned int offset, size_t count)
-{
-	unsigned long timeout, read_time;
-	struct i2c_client *client;
-	struct i2c_msg msg[2];
-	u8 addrbuf[2];
-	int status;
-
-	client = at24_translate_offset(at24, &offset);
-
-	memset(msg, 0, sizeof(msg));
-	msg[0].addr = client->addr;
-	msg[0].buf = addrbuf;
-	/* EUI-48 starts from 0x9a, EUI-64 from 0x98 */
-	addrbuf[0] = 0xa0 - at24->chip.byte_len + offset;
-	msg[0].len = 1;
-	msg[1].addr = client->addr;
-	msg[1].flags = I2C_M_RD;
-	msg[1].buf = buf;
-	msg[1].len = count;
-
-	loop_until_timeout(timeout, read_time) {
-		status = i2c_transfer(client->adapter, msg, 2);
-		if (status == 2)
-=======
 	at24_loop_until_timeout(timeout, read_time) {
 		ret = regmap_bulk_read(regmap, offset, buf, count);
 		dev_dbg(&client->dev, "read %zu@%d --> %d (%ld)\n",
 			count, offset, ret, jiffies);
 		if (!ret)
->>>>>>> f11a0446
 			return count;
 	}
 
@@ -400,11 +372,7 @@
 static int at24_read(void *priv, unsigned int off, void *val, size_t count)
 {
 	struct at24_data *at24 = priv;
-<<<<<<< HEAD
-	struct device *dev = &at24->client[0]->dev;
-=======
 	struct device *dev = &at24->client[0].client->dev;
->>>>>>> f11a0446
 	char *buf = val;
 	int ret;
 
@@ -450,11 +418,7 @@
 static int at24_write(void *priv, unsigned int off, void *val, size_t count)
 {
 	struct at24_data *at24 = priv;
-<<<<<<< HEAD
-	struct device *dev = &at24->client[0]->dev;
-=======
 	struct device *dev = &at24->client[0].client->dev;
->>>>>>> f11a0446
 	char *buf = val;
 	int ret;
 
@@ -600,50 +564,10 @@
 		dev_warn(&client->dev,
 			"page_size looks suspicious (no power of 2)!\n");
 
-<<<<<<< HEAD
-	/*
-	 * REVISIT: the size of the EUI-48 byte array is 6 in at24mac402, while
-	 * the call to ilog2() in AT24_DEVICE_MAGIC() rounds it down to 4.
-	 *
-	 * Eventually we'll get rid of the magic values altoghether in favor of
-	 * real structs, but for now just manually set the right size.
-	 */
-	if (chip.flags & AT24_FLAG_MAC && chip.byte_len == 4)
-		chip.byte_len = 6;
-
-	/* Use I2C operations unless we're stuck with SMBus extensions. */
-	if (!i2c_check_functionality(client->adapter, I2C_FUNC_I2C)) {
-		if (chip.flags & AT24_FLAG_ADDR16)
-			return -EPFNOSUPPORT;
-
-		if (i2c_check_functionality(client->adapter,
-				I2C_FUNC_SMBUS_READ_I2C_BLOCK)) {
-			use_smbus = I2C_SMBUS_I2C_BLOCK_DATA;
-		} else if (i2c_check_functionality(client->adapter,
-				I2C_FUNC_SMBUS_READ_WORD_DATA)) {
-			use_smbus = I2C_SMBUS_WORD_DATA;
-		} else if (i2c_check_functionality(client->adapter,
-				I2C_FUNC_SMBUS_READ_BYTE_DATA)) {
-			use_smbus = I2C_SMBUS_BYTE_DATA;
-		} else {
-			return -EPFNOSUPPORT;
-		}
-
-		if (i2c_check_functionality(client->adapter,
-				I2C_FUNC_SMBUS_WRITE_I2C_BLOCK)) {
-			use_smbus_write = I2C_SMBUS_I2C_BLOCK_DATA;
-		} else if (i2c_check_functionality(client->adapter,
-				I2C_FUNC_SMBUS_WRITE_BYTE_DATA)) {
-			use_smbus_write = I2C_SMBUS_BYTE_DATA;
-			chip.page_size = 1;
-		}
-	}
-=======
 	if (!i2c_check_functionality(client->adapter, I2C_FUNC_I2C) &&
 	    !i2c_check_functionality(client->adapter,
 				     I2C_FUNC_SMBUS_WRITE_I2C_BLOCK))
 		chip.page_size = 1;
->>>>>>> f11a0446
 
 	if (chip.flags & AT24_FLAG_TAKE8ADDR)
 		num_addresses = 8;
