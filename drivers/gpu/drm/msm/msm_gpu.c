/*
 * Copyright (C) 2013 Red Hat
 * Author: Rob Clark <robdclark@gmail.com>
 *
 * This program is free software; you can redistribute it and/or modify it
 * under the terms of the GNU General Public License version 2 as published by
 * the Free Software Foundation.
 *
 * This program is distributed in the hope that it will be useful, but WITHOUT
 * ANY WARRANTY; without even the implied warranty of MERCHANTABILITY or
 * FITNESS FOR A PARTICULAR PURPOSE.  See the GNU General Public License for
 * more details.
 *
 * You should have received a copy of the GNU General Public License along with
 * this program.  If not, see <http://www.gnu.org/licenses/>.
 */

#include "msm_gpu.h"
#include "msm_gem.h"
#include "msm_mmu.h"
#include "msm_fence.h"

#include <linux/string_helpers.h>


/*
 * Power Management:
 */

#ifdef DOWNSTREAM_CONFIG_MSM_BUS_SCALING
#include <mach/board.h>
static void bs_init(struct msm_gpu *gpu)
{
	if (gpu->bus_scale_table) {
		gpu->bsc = msm_bus_scale_register_client(gpu->bus_scale_table);
		DBG("bus scale client: %08x", gpu->bsc);
	}
}

static void bs_fini(struct msm_gpu *gpu)
{
	if (gpu->bsc) {
		msm_bus_scale_unregister_client(gpu->bsc);
		gpu->bsc = 0;
	}
}

static void bs_set(struct msm_gpu *gpu, int idx)
{
	if (gpu->bsc) {
		DBG("set bus scaling: %d", idx);
		msm_bus_scale_client_update_request(gpu->bsc, idx);
	}
}
#else
static void bs_init(struct msm_gpu *gpu) {}
static void bs_fini(struct msm_gpu *gpu) {}
static void bs_set(struct msm_gpu *gpu, int idx) {}
#endif

static int enable_pwrrail(struct msm_gpu *gpu)
{
	struct drm_device *dev = gpu->dev;
	int ret = 0;

	if (gpu->gpu_reg) {
		ret = regulator_enable(gpu->gpu_reg);
		if (ret) {
			dev_err(dev->dev, "failed to enable 'gpu_reg': %d\n", ret);
			return ret;
		}
	}

	if (gpu->gpu_cx) {
		ret = regulator_enable(gpu->gpu_cx);
		if (ret) {
			dev_err(dev->dev, "failed to enable 'gpu_cx': %d\n", ret);
			return ret;
		}
	}

	return 0;
}

static int disable_pwrrail(struct msm_gpu *gpu)
{
	if (gpu->gpu_cx)
		regulator_disable(gpu->gpu_cx);
	if (gpu->gpu_reg)
		regulator_disable(gpu->gpu_reg);
	return 0;
}

static int enable_clk(struct msm_gpu *gpu)
{
	int i;

	if (gpu->core_clk && gpu->fast_rate)
		clk_set_rate(gpu->core_clk, gpu->fast_rate);

	/* Set the RBBM timer rate to 19.2Mhz */
	if (gpu->rbbmtimer_clk)
		clk_set_rate(gpu->rbbmtimer_clk, 19200000);

	for (i = gpu->nr_clocks - 1; i >= 0; i--)
		if (gpu->grp_clks[i])
			clk_prepare(gpu->grp_clks[i]);

	for (i = gpu->nr_clocks - 1; i >= 0; i--)
		if (gpu->grp_clks[i])
			clk_enable(gpu->grp_clks[i]);

	return 0;
}

static int disable_clk(struct msm_gpu *gpu)
{
	int i;

	for (i = gpu->nr_clocks - 1; i >= 0; i--)
		if (gpu->grp_clks[i])
			clk_disable(gpu->grp_clks[i]);

	for (i = gpu->nr_clocks - 1; i >= 0; i--)
		if (gpu->grp_clks[i])
			clk_unprepare(gpu->grp_clks[i]);

	/*
	 * Set the clock to a deliberately low rate. On older targets the clock
	 * speed had to be non zero to avoid problems. On newer targets this
	 * will be rounded down to zero anyway so it all works out.
	 */
	if (gpu->core_clk)
		clk_set_rate(gpu->core_clk, 27000000);

	if (gpu->rbbmtimer_clk)
		clk_set_rate(gpu->rbbmtimer_clk, 0);

	return 0;
}

static int enable_axi(struct msm_gpu *gpu)
{
	if (gpu->ebi1_clk)
		clk_prepare_enable(gpu->ebi1_clk);
	if (gpu->bus_freq)
		bs_set(gpu, gpu->bus_freq);
	return 0;
}

static int disable_axi(struct msm_gpu *gpu)
{
	if (gpu->ebi1_clk)
		clk_disable_unprepare(gpu->ebi1_clk);
	if (gpu->bus_freq)
		bs_set(gpu, 0);
	return 0;
}

int msm_gpu_pm_resume(struct msm_gpu *gpu)
{
	int ret;

	DBG("%s", gpu->name);

	ret = enable_pwrrail(gpu);
	if (ret)
		return ret;

	ret = enable_clk(gpu);
	if (ret)
		return ret;

	ret = enable_axi(gpu);
	if (ret)
		return ret;

	gpu->needs_hw_init = true;

	return 0;
}

int msm_gpu_pm_suspend(struct msm_gpu *gpu)
{
	int ret;

	DBG("%s", gpu->name);

	ret = disable_axi(gpu);
	if (ret)
		return ret;

	ret = disable_clk(gpu);
	if (ret)
		return ret;

	ret = disable_pwrrail(gpu);
	if (ret)
		return ret;

	return 0;
}

int msm_gpu_hw_init(struct msm_gpu *gpu)
{
	int ret;

	WARN_ON(!mutex_is_locked(&gpu->dev->struct_mutex));

	if (!gpu->needs_hw_init)
		return 0;

	disable_irq(gpu->irq);
	ret = gpu->funcs->hw_init(gpu);
	if (!ret)
		gpu->needs_hw_init = false;
	enable_irq(gpu->irq);

	return ret;
}

/*
 * Hangcheck detection for locked gpu:
 */

static void update_fences(struct msm_gpu *gpu, struct msm_ringbuffer *ring,
		uint32_t fence)
{
	struct msm_gem_submit *submit;

	list_for_each_entry(submit, &ring->submits, node) {
		if (submit->seqno > fence)
			break;

		msm_update_fence(submit->ring->fctx,
			submit->fence->seqno);
	}
}

static struct msm_gem_submit *
find_submit(struct msm_ringbuffer *ring, uint32_t fence)
{
	struct msm_gem_submit *submit;

	WARN_ON(!mutex_is_locked(&ring->gpu->dev->struct_mutex));

	list_for_each_entry(submit, &ring->submits, node)
		if (submit->seqno == fence)
			return submit;

	return NULL;
}

static void retire_submits(struct msm_gpu *gpu);

static void recover_worker(struct work_struct *work)
{
	struct msm_gpu *gpu = container_of(work, struct msm_gpu, recover_work);
	struct drm_device *dev = gpu->dev;
	struct msm_drm_private *priv = dev->dev_private;
	struct msm_gem_submit *submit;
	struct msm_ringbuffer *cur_ring = gpu->funcs->active_ring(gpu);
	int i;

	mutex_lock(&dev->struct_mutex);

	dev_err(dev->dev, "%s: hangcheck recover!\n", gpu->name);

	submit = find_submit(cur_ring, cur_ring->memptrs->fence + 1);
	if (submit) {
		struct task_struct *task;

		rcu_read_lock();
		task = pid_task(submit->pid, PIDTYPE_PID);
		if (task) {
			char *cmd;

			/*
			 * So slightly annoying, in other paths like
			 * mmap'ing gem buffers, mmap_sem is acquired
			 * before struct_mutex, which means we can't
			 * hold struct_mutex across the call to
			 * get_cmdline().  But submits are retired
			 * from the same in-order workqueue, so we can
			 * safely drop the lock here without worrying
			 * about the submit going away.
			 */
			mutex_unlock(&dev->struct_mutex);
			cmd = kstrdup_quotable_cmdline(task, GFP_KERNEL);
			mutex_lock(&dev->struct_mutex);

			dev_err(dev->dev, "%s: offending task: %s (%s)\n",
				gpu->name, task->comm, cmd);

			msm_rd_dump_submit(priv->hangrd, submit,
				"offending task: %s (%s)", task->comm, cmd);
		} else {
			msm_rd_dump_submit(priv->hangrd, submit, NULL);
		}
		rcu_read_unlock();
	}


	/*
	 * Update all the rings with the latest and greatest fence.. this
	 * needs to happen after msm_rd_dump_submit() to ensure that the
	 * bo's referenced by the offending submit are still around.
	 */
	for (i = 0; i < ARRAY_SIZE(gpu->rb); i++) {
		struct msm_ringbuffer *ring = gpu->rb[i];

		uint32_t fence = ring->memptrs->fence;

		/*
		 * For the current (faulting?) ring/submit advance the fence by
		 * one more to clear the faulting submit
		 */
		if (ring == cur_ring)
			fence++;

		update_fences(gpu, ring, fence);
	}

	if (msm_gpu_active(gpu)) {
		/* retire completed submits, plus the one that hung: */
		retire_submits(gpu);

		pm_runtime_get_sync(&gpu->pdev->dev);
		gpu->funcs->recover(gpu);
		pm_runtime_put_sync(&gpu->pdev->dev);

		/*
		 * Replay all remaining submits starting with highest priority
		 * ring
		 */
		for (i = 0; i < gpu->nr_rings; i++) {
			struct msm_ringbuffer *ring = gpu->rb[i];

			list_for_each_entry(submit, &ring->submits, node)
				gpu->funcs->submit(gpu, submit, NULL);
		}
	}

	mutex_unlock(&dev->struct_mutex);

	msm_gpu_retire(gpu);
}

static void hangcheck_timer_reset(struct msm_gpu *gpu)
{
	DBG("%s", gpu->name);
	mod_timer(&gpu->hangcheck_timer,
			round_jiffies_up(jiffies + DRM_MSM_HANGCHECK_JIFFIES));
}

static void hangcheck_handler(unsigned long data)
{
	struct msm_gpu *gpu = (struct msm_gpu *)data;
	struct drm_device *dev = gpu->dev;
	struct msm_drm_private *priv = dev->dev_private;
	struct msm_ringbuffer *ring = gpu->funcs->active_ring(gpu);
	uint32_t fence = ring->memptrs->fence;

	if (fence != ring->hangcheck_fence) {
		/* some progress has been made.. ya! */
		ring->hangcheck_fence = fence;
	} else if (fence < ring->seqno) {
		/* no progress and not done.. hung! */
		ring->hangcheck_fence = fence;
		dev_err(dev->dev, "%s: hangcheck detected gpu lockup rb %d!\n",
				gpu->name, ring->id);
		dev_err(dev->dev, "%s:     completed fence: %u\n",
				gpu->name, fence);
		dev_err(dev->dev, "%s:     submitted fence: %u\n",
				gpu->name, ring->seqno);

		queue_work(priv->wq, &gpu->recover_work);
	}

	/* if still more pending work, reset the hangcheck timer: */
	if (ring->seqno > ring->hangcheck_fence)
		hangcheck_timer_reset(gpu);

	/* workaround for missing irq: */
	queue_work(priv->wq, &gpu->retire_work);
}

/*
 * Performance Counters:
 */

/* called under perf_lock */
static int update_hw_cntrs(struct msm_gpu *gpu, uint32_t ncntrs, uint32_t *cntrs)
{
	uint32_t current_cntrs[ARRAY_SIZE(gpu->last_cntrs)];
	int i, n = min(ncntrs, gpu->num_perfcntrs);

	/* read current values: */
	for (i = 0; i < gpu->num_perfcntrs; i++)
		current_cntrs[i] = gpu_read(gpu, gpu->perfcntrs[i].sample_reg);

	/* update cntrs: */
	for (i = 0; i < n; i++)
		cntrs[i] = current_cntrs[i] - gpu->last_cntrs[i];

	/* save current values: */
	for (i = 0; i < gpu->num_perfcntrs; i++)
		gpu->last_cntrs[i] = current_cntrs[i];

	return n;
}

static void update_sw_cntrs(struct msm_gpu *gpu)
{
	ktime_t time;
	uint32_t elapsed;
	unsigned long flags;

	spin_lock_irqsave(&gpu->perf_lock, flags);
	if (!gpu->perfcntr_active)
		goto out;

	time = ktime_get();
	elapsed = ktime_to_us(ktime_sub(time, gpu->last_sample.time));

	gpu->totaltime += elapsed;
	if (gpu->last_sample.active)
		gpu->activetime += elapsed;

	gpu->last_sample.active = msm_gpu_active(gpu);
	gpu->last_sample.time = time;

out:
	spin_unlock_irqrestore(&gpu->perf_lock, flags);
}

void msm_gpu_perfcntr_start(struct msm_gpu *gpu)
{
	unsigned long flags;

	pm_runtime_get_sync(&gpu->pdev->dev);

	spin_lock_irqsave(&gpu->perf_lock, flags);
	/* we could dynamically enable/disable perfcntr registers too.. */
	gpu->last_sample.active = msm_gpu_active(gpu);
	gpu->last_sample.time = ktime_get();
	gpu->activetime = gpu->totaltime = 0;
	gpu->perfcntr_active = true;
	update_hw_cntrs(gpu, 0, NULL);
	spin_unlock_irqrestore(&gpu->perf_lock, flags);
}

void msm_gpu_perfcntr_stop(struct msm_gpu *gpu)
{
	gpu->perfcntr_active = false;
	pm_runtime_put_sync(&gpu->pdev->dev);
}

/* returns -errno or # of cntrs sampled */
int msm_gpu_perfcntr_sample(struct msm_gpu *gpu, uint32_t *activetime,
		uint32_t *totaltime, uint32_t ncntrs, uint32_t *cntrs)
{
	unsigned long flags;
	int ret;

	spin_lock_irqsave(&gpu->perf_lock, flags);

	if (!gpu->perfcntr_active) {
		ret = -EINVAL;
		goto out;
	}

	*activetime = gpu->activetime;
	*totaltime = gpu->totaltime;

	gpu->activetime = gpu->totaltime = 0;

	ret = update_hw_cntrs(gpu, ncntrs, cntrs);

out:
	spin_unlock_irqrestore(&gpu->perf_lock, flags);

	return ret;
}

/*
 * Cmdstream submission/retirement:
 */

static void retire_submit(struct msm_gpu *gpu, struct msm_gem_submit *submit)
{
	int i;

	for (i = 0; i < submit->nr_bos; i++) {
		struct msm_gem_object *msm_obj = submit->bos[i].obj;
		/* move to inactive: */
		msm_gem_move_to_inactive(&msm_obj->base);
		msm_gem_put_iova(&msm_obj->base, gpu->aspace);
		drm_gem_object_unreference(&msm_obj->base);
	}

	pm_runtime_mark_last_busy(&gpu->pdev->dev);
	pm_runtime_put_autosuspend(&gpu->pdev->dev);
	msm_gem_submit_free(submit);
}

static void retire_submits(struct msm_gpu *gpu)
{
	struct drm_device *dev = gpu->dev;
	struct msm_gem_submit *submit, *tmp;
	int i;

	WARN_ON(!mutex_is_locked(&dev->struct_mutex));

	/* Retire the commits starting with highest priority */
	for (i = 0; i < gpu->nr_rings; i++) {
		struct msm_ringbuffer *ring = gpu->rb[i];

		list_for_each_entry_safe(submit, tmp, &ring->submits, node) {
			if (dma_fence_is_signaled(submit->fence))
				retire_submit(gpu, submit);
		}
	}
}

static void retire_worker(struct work_struct *work)
{
	struct msm_gpu *gpu = container_of(work, struct msm_gpu, retire_work);
	struct drm_device *dev = gpu->dev;
	int i;

	for (i = 0; i < gpu->nr_rings; i++)
		update_fences(gpu, gpu->rb[i], gpu->rb[i]->memptrs->fence);

	mutex_lock(&dev->struct_mutex);
	retire_submits(gpu);
	mutex_unlock(&dev->struct_mutex);
}

/* call from irq handler to schedule work to retire bo's */
void msm_gpu_retire(struct msm_gpu *gpu)
{
	struct msm_drm_private *priv = gpu->dev->dev_private;
	queue_work(priv->wq, &gpu->retire_work);
	update_sw_cntrs(gpu);
}

/* add bo's to gpu's ring, and kick gpu: */
void msm_gpu_submit(struct msm_gpu *gpu, struct msm_gem_submit *submit,
		struct msm_file_private *ctx)
{
	struct drm_device *dev = gpu->dev;
	struct msm_drm_private *priv = dev->dev_private;
	struct msm_ringbuffer *ring = submit->ring;
	int i;

	WARN_ON(!mutex_is_locked(&dev->struct_mutex));

	pm_runtime_get_sync(&gpu->pdev->dev);

	msm_gpu_hw_init(gpu);

	submit->seqno = ++ring->seqno;

	list_add_tail(&submit->node, &ring->submits);

	msm_rd_dump_submit(priv->rd, submit, NULL);

	update_sw_cntrs(gpu);

	for (i = 0; i < submit->nr_bos; i++) {
		struct msm_gem_object *msm_obj = submit->bos[i].obj;
		uint64_t iova;

		/* can't happen yet.. but when we add 2d support we'll have
		 * to deal w/ cross-ring synchronization:
		 */
		WARN_ON(is_active(msm_obj) && (msm_obj->gpu != gpu));

		/* submit takes a reference to the bo and iova until retired: */
		drm_gem_object_reference(&msm_obj->base);
		msm_gem_get_iova(&msm_obj->base,
				submit->gpu->aspace, &iova);

		if (submit->bos[i].flags & MSM_SUBMIT_BO_WRITE)
			msm_gem_move_to_active(&msm_obj->base, gpu, true, submit->fence);
		else if (submit->bos[i].flags & MSM_SUBMIT_BO_READ)
			msm_gem_move_to_active(&msm_obj->base, gpu, false, submit->fence);
	}

	gpu->funcs->submit(gpu, submit, ctx);
	priv->lastctx = ctx;

	hangcheck_timer_reset(gpu);
}

/*
 * Init/Cleanup:
 */

static irqreturn_t irq_handler(int irq, void *data)
{
	struct msm_gpu *gpu = data;
	return gpu->funcs->irq(gpu);
}

static struct clk *get_clock(struct device *dev, const char *name)
{
	struct clk *clk = devm_clk_get(dev, name);

	return IS_ERR(clk) ? NULL : clk;
}

static int get_clocks(struct platform_device *pdev, struct msm_gpu *gpu)
{
	struct device *dev = &pdev->dev;
	struct property *prop;
	const char *name;
	int i = 0;

	gpu->nr_clocks = of_property_count_strings(dev->of_node, "clock-names");
	if (gpu->nr_clocks < 1) {
		gpu->nr_clocks = 0;
		return 0;
	}

	gpu->grp_clks = devm_kcalloc(dev, sizeof(struct clk *), gpu->nr_clocks,
		GFP_KERNEL);
	if (!gpu->grp_clks)
		return -ENOMEM;

	of_property_for_each_string(dev->of_node, "clock-names", prop, name) {
		gpu->grp_clks[i] = get_clock(dev, name);

		/* Remember the key clocks that we need to control later */
		if (!strcmp(name, "core") || !strcmp(name, "core_clk"))
			gpu->core_clk = gpu->grp_clks[i];
		else if (!strcmp(name, "rbbmtimer") || !strcmp(name, "rbbmtimer_clk"))
			gpu->rbbmtimer_clk = gpu->grp_clks[i];

		++i;
	}

	return 0;
}

static struct msm_gem_address_space *
msm_gpu_create_address_space(struct msm_gpu *gpu, struct platform_device *pdev,
		uint64_t va_start, uint64_t va_end)
{
	struct iommu_domain *iommu;
	struct msm_gem_address_space *aspace;
	int ret;

	/*
	 * Setup IOMMU.. eventually we will (I think) do this once per context
	 * and have separate page tables per context.  For now, to keep things
	 * simple and to get something working, just use a single address space:
	 */
	iommu = iommu_domain_alloc(&platform_bus_type);
	if (!iommu)
		return NULL;

	iommu->geometry.aperture_start = va_start;
	iommu->geometry.aperture_end = va_end;

	dev_info(gpu->dev->dev, "%s: using IOMMU\n", gpu->name);

	aspace = msm_gem_address_space_create(&pdev->dev, iommu, "gpu");
	if (IS_ERR(aspace)) {
		dev_err(gpu->dev->dev, "failed to init iommu: %ld\n",
			PTR_ERR(aspace));
		iommu_domain_free(iommu);
		return ERR_CAST(aspace);
	}

	ret = aspace->mmu->funcs->attach(aspace->mmu, NULL, 0);
	if (ret) {
		msm_gem_address_space_put(aspace);
		return ERR_PTR(ret);
	}

	return aspace;
}

int msm_gpu_init(struct drm_device *drm, struct platform_device *pdev,
		struct msm_gpu *gpu, const struct msm_gpu_funcs *funcs,
		const char *name, struct msm_gpu_config *config)
{
	int i, ret, nr_rings = config->nr_rings;
	void *memptrs;
	uint64_t memptrs_iova;

	if (WARN_ON(gpu->num_perfcntrs > ARRAY_SIZE(gpu->last_cntrs)))
		gpu->num_perfcntrs = ARRAY_SIZE(gpu->last_cntrs);

	gpu->dev = drm;
	gpu->funcs = funcs;
	gpu->name = name;

	INIT_LIST_HEAD(&gpu->active_list);
	INIT_WORK(&gpu->retire_work, retire_worker);
	INIT_WORK(&gpu->recover_work, recover_worker);


	setup_timer(&gpu->hangcheck_timer, hangcheck_handler,
			(unsigned long)gpu);

	spin_lock_init(&gpu->perf_lock);


	/* Map registers: */
	gpu->mmio = msm_ioremap(pdev, config->ioname, name);
	if (IS_ERR(gpu->mmio)) {
		ret = PTR_ERR(gpu->mmio);
		goto fail;
	}

	/* Get Interrupt: */
	gpu->irq = platform_get_irq_byname(pdev, config->irqname);
	if (gpu->irq < 0) {
		ret = gpu->irq;
		dev_err(drm->dev, "failed to get irq: %d\n", ret);
		goto fail;
	}

	ret = devm_request_irq(&pdev->dev, gpu->irq, irq_handler,
			IRQF_TRIGGER_HIGH, gpu->name, gpu);
	if (ret) {
		dev_err(drm->dev, "failed to request IRQ%u: %d\n", gpu->irq, ret);
		goto fail;
	}

	ret = get_clocks(pdev, gpu);
	if (ret)
		goto fail;

	gpu->ebi1_clk = msm_clk_get(pdev, "bus");
	DBG("ebi1_clk: %p", gpu->ebi1_clk);
	if (IS_ERR(gpu->ebi1_clk))
		gpu->ebi1_clk = NULL;

	/* Acquire regulators: */
	gpu->gpu_reg = devm_regulator_get(&pdev->dev, "vdd");
	DBG("gpu_reg: %p", gpu->gpu_reg);
	if (IS_ERR(gpu->gpu_reg))
		gpu->gpu_reg = NULL;

	gpu->gpu_cx = devm_regulator_get(&pdev->dev, "vddcx");
	DBG("gpu_cx: %p", gpu->gpu_cx);
	if (IS_ERR(gpu->gpu_cx))
		gpu->gpu_cx = NULL;

	gpu->pdev = pdev;
	platform_set_drvdata(pdev, gpu);

	bs_init(gpu);

	gpu->aspace = msm_gpu_create_address_space(gpu, pdev,
		config->va_start, config->va_end);

	if (gpu->aspace == NULL)
		dev_info(drm->dev, "%s: no IOMMU, fallback to VRAM carveout!\n", name);
	else if (IS_ERR(gpu->aspace)) {
		ret = PTR_ERR(gpu->aspace);
		goto fail;
	}

	memptrs = msm_gem_kernel_new(drm, sizeof(*gpu->memptrs_bo),
		MSM_BO_UNCACHED, gpu->aspace, &gpu->memptrs_bo,
		&memptrs_iova);

	if (IS_ERR(memptrs)) {
		ret = PTR_ERR(memptrs);
		dev_err(drm->dev, "could not allocate memptrs: %d\n", ret);
		goto fail;
	}

	if (nr_rings > ARRAY_SIZE(gpu->rb)) {
		DRM_DEV_INFO_ONCE(drm->dev, "Only creating %zu ringbuffers\n",
			ARRAY_SIZE(gpu->rb));
		nr_rings = ARRAY_SIZE(gpu->rb);
	}

	/* Create ringbuffer(s): */
	for (i = 0; i < nr_rings; i++) {
		gpu->rb[i] = msm_ringbuffer_new(gpu, i, memptrs, memptrs_iova);

		if (IS_ERR(gpu->rb[i])) {
			ret = PTR_ERR(gpu->rb[i]);
			dev_err(drm->dev,
				"could not create ringbuffer %d: %d\n", i, ret);
			goto fail;
		}

		memptrs += sizeof(struct msm_rbmemptrs);
		memptrs_iova += sizeof(struct msm_rbmemptrs);
	}

	gpu->nr_rings = nr_rings;

	return 0;

fail:
	for (i = 0; i < ARRAY_SIZE(gpu->rb); i++)  {
		msm_ringbuffer_destroy(gpu->rb[i]);
		gpu->rb[i] = NULL;
	}

	if (gpu->memptrs_bo) {
		msm_gem_put_vaddr(gpu->memptrs_bo);
		msm_gem_put_iova(gpu->memptrs_bo, gpu->aspace);
		drm_gem_object_unreference_unlocked(gpu->memptrs_bo);
	}

	platform_set_drvdata(pdev, NULL);
	return ret;
}

void msm_gpu_cleanup(struct msm_gpu *gpu)
{
	int i;

	DBG("%s", gpu->name);

	WARN_ON(!list_empty(&gpu->active_list));

	bs_fini(gpu);

	for (i = 0; i < ARRAY_SIZE(gpu->rb); i++) {
		msm_ringbuffer_destroy(gpu->rb[i]);
		gpu->rb[i] = NULL;
	}

<<<<<<< HEAD
=======
	if (gpu->memptrs_bo) {
		msm_gem_put_vaddr(gpu->memptrs_bo);
		msm_gem_put_iova(gpu->memptrs_bo, gpu->aspace);
		drm_gem_object_unreference_unlocked(gpu->memptrs_bo);
	}

>>>>>>> 39ae0d3e
	if (!IS_ERR_OR_NULL(gpu->aspace)) {
		gpu->aspace->mmu->funcs->detach(gpu->aspace->mmu,
			NULL, 0);
		msm_gem_address_space_put(gpu->aspace);
	}
}<|MERGE_RESOLUTION|>--- conflicted
+++ resolved
@@ -832,15 +832,12 @@
 		gpu->rb[i] = NULL;
 	}
 
-<<<<<<< HEAD
-=======
 	if (gpu->memptrs_bo) {
 		msm_gem_put_vaddr(gpu->memptrs_bo);
 		msm_gem_put_iova(gpu->memptrs_bo, gpu->aspace);
 		drm_gem_object_unreference_unlocked(gpu->memptrs_bo);
 	}
 
->>>>>>> 39ae0d3e
 	if (!IS_ERR_OR_NULL(gpu->aspace)) {
 		gpu->aspace->mmu->funcs->detach(gpu->aspace->mmu,
 			NULL, 0);
