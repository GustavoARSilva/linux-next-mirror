// SPDX-License-Identifier: GPL-2.0
/*
 * Copyright (C) 2014 Filipe David Borba Manana <fdmanana@gmail.com>
 */

#include <linux/hashtable.h>
#include "props.h"
#include "btrfs_inode.h"
#include "transaction.h"
#include "ctree.h"
#include "xattr.h"
#include "compression.h"

#define BTRFS_PROP_HANDLERS_HT_BITS 8
static DEFINE_HASHTABLE(prop_handlers_ht, BTRFS_PROP_HANDLERS_HT_BITS);

struct prop_handler {
	struct hlist_node node;
	const char *xattr_name;
	int (*validate)(const char *value, size_t len);
	int (*apply)(struct inode *inode, const char *value, size_t len);
	const char *(*extract)(struct inode *inode);
	int inheritable;
};

static int prop_compression_validate(const char *value, size_t len);
static int prop_compression_apply(struct inode *inode,
				  const char *value,
				  size_t len);
static const char *prop_compression_extract(struct inode *inode);

static struct prop_handler prop_handlers[] = {
	{
		.xattr_name = XATTR_BTRFS_PREFIX "compression",
		.validate = prop_compression_validate,
		.apply = prop_compression_apply,
		.extract = prop_compression_extract,
		.inheritable = 1
	},
};

void __init btrfs_props_init(void)
{
	int i;

	hash_init(prop_handlers_ht);

	for (i = 0; i < ARRAY_SIZE(prop_handlers); i++) {
		struct prop_handler *p = &prop_handlers[i];
		u64 h = btrfs_name_hash(p->xattr_name, strlen(p->xattr_name));

		hash_add(prop_handlers_ht, &p->node, h);
	}
}

static const struct hlist_head *find_prop_handlers_by_hash(const u64 hash)
{
	struct hlist_head *h;

	h = &prop_handlers_ht[hash_min(hash, BTRFS_PROP_HANDLERS_HT_BITS)];
	if (hlist_empty(h))
		return NULL;

	return h;
}

static const struct prop_handler *
find_prop_handler(const char *name,
		  const struct hlist_head *handlers)
{
	struct prop_handler *h;

	if (!handlers) {
		u64 hash = btrfs_name_hash(name, strlen(name));

		handlers = find_prop_handlers_by_hash(hash);
		if (!handlers)
			return NULL;
	}

	hlist_for_each_entry(h, handlers, node)
		if (!strcmp(h->xattr_name, name))
			return h;

	return NULL;
}

static int __btrfs_set_prop(struct btrfs_trans_handle *trans,
			    struct inode *inode,
			    const char *name,
			    const char *value,
			    size_t value_len,
			    int flags)
{
	const struct prop_handler *handler;
	int ret;

	if (strlen(name) <= XATTR_BTRFS_PREFIX_LEN)
		return -EINVAL;

	handler = find_prop_handler(name, NULL);
	if (!handler)
		return -EINVAL;

	if (value_len == 0) {
		ret = btrfs_setxattr(trans, inode, handler->xattr_name,
				       NULL, 0, flags);
		if (ret)
			return ret;

		ret = handler->apply(inode, NULL, 0);
		ASSERT(ret == 0);

		return ret;
	}

	ret = handler->validate(value, value_len);
	if (ret)
		return ret;
	ret = btrfs_setxattr(trans, inode, handler->xattr_name,
			       value, value_len, flags);
	if (ret)
		return ret;
	ret = handler->apply(inode, value, value_len);
	if (ret) {
		btrfs_setxattr(trans, inode, handler->xattr_name,
				 NULL, 0, flags);
		return ret;
	}

	set_bit(BTRFS_INODE_HAS_PROPS, &BTRFS_I(inode)->runtime_flags);

	return 0;
}

int btrfs_set_prop(struct inode *inode,
		   const char *name,
		   const char *value,
		   size_t value_len,
		   int flags)
{
	return __btrfs_set_prop(NULL, inode, name, value, value_len, flags);
}

static int iterate_object_props(struct btrfs_root *root,
				struct btrfs_path *path,
				u64 objectid,
				void (*iterator)(void *,
						 const struct prop_handler *,
						 const char *,
						 size_t),
				void *ctx)
{
	int ret;
	char *name_buf = NULL;
	char *value_buf = NULL;
	int name_buf_len = 0;
	int value_buf_len = 0;

	while (1) {
		struct btrfs_key key;
		struct btrfs_dir_item *di;
		struct extent_buffer *leaf;
		u32 total_len, cur, this_len;
		int slot;
		const struct hlist_head *handlers;

		slot = path->slots[0];
		leaf = path->nodes[0];

		if (slot >= btrfs_header_nritems(leaf)) {
			ret = btrfs_next_leaf(root, path);
			if (ret < 0)
				goto out;
			else if (ret > 0)
				break;
			continue;
		}

		btrfs_item_key_to_cpu(leaf, &key, slot);
		if (key.objectid != objectid)
			break;
		if (key.type != BTRFS_XATTR_ITEM_KEY)
			break;

		handlers = find_prop_handlers_by_hash(key.offset);
		if (!handlers)
			goto next_slot;

		di = btrfs_item_ptr(leaf, slot, struct btrfs_dir_item);
		cur = 0;
		total_len = btrfs_item_size_nr(leaf, slot);

		while (cur < total_len) {
			u32 name_len = btrfs_dir_name_len(leaf, di);
			u32 data_len = btrfs_dir_data_len(leaf, di);
			unsigned long name_ptr, data_ptr;
			const struct prop_handler *handler;

			this_len = sizeof(*di) + name_len + data_len;
			name_ptr = (unsigned long)(di + 1);
			data_ptr = name_ptr + name_len;

			if (name_len <= XATTR_BTRFS_PREFIX_LEN ||
			    memcmp_extent_buffer(leaf, XATTR_BTRFS_PREFIX,
						 name_ptr,
						 XATTR_BTRFS_PREFIX_LEN))
				goto next_dir_item;

			if (name_len >= name_buf_len) {
				kfree(name_buf);
				name_buf_len = name_len + 1;
				name_buf = kmalloc(name_buf_len, GFP_NOFS);
				if (!name_buf) {
					ret = -ENOMEM;
					goto out;
				}
			}
			read_extent_buffer(leaf, name_buf, name_ptr, name_len);
			name_buf[name_len] = '\0';

			handler = find_prop_handler(name_buf, handlers);
			if (!handler)
				goto next_dir_item;

			if (data_len > value_buf_len) {
				kfree(value_buf);
				value_buf_len = data_len;
				value_buf = kmalloc(data_len, GFP_NOFS);
				if (!value_buf) {
					ret = -ENOMEM;
					goto out;
				}
			}
			read_extent_buffer(leaf, value_buf, data_ptr, data_len);

			iterator(ctx, handler, value_buf, data_len);
next_dir_item:
			cur += this_len;
			di = (struct btrfs_dir_item *)((char *) di + this_len);
		}

next_slot:
		path->slots[0]++;
	}

	ret = 0;
out:
	btrfs_release_path(path);
	kfree(name_buf);
	kfree(value_buf);

	return ret;
}

static void inode_prop_iterator(void *ctx,
				const struct prop_handler *handler,
				const char *value,
				size_t len)
{
	struct inode *inode = ctx;
	struct btrfs_root *root = BTRFS_I(inode)->root;
	int ret;

	ret = handler->apply(inode, value, len);
	if (unlikely(ret))
		btrfs_warn(root->fs_info,
			   "error applying prop %s to ino %llu (root %llu): %d",
			   handler->xattr_name, btrfs_ino(BTRFS_I(inode)),
			   root->root_key.objectid, ret);
	else
		set_bit(BTRFS_INODE_HAS_PROPS, &BTRFS_I(inode)->runtime_flags);
}

int btrfs_load_inode_props(struct inode *inode, struct btrfs_path *path)
{
	struct btrfs_root *root = BTRFS_I(inode)->root;
	u64 ino = btrfs_ino(BTRFS_I(inode));
	int ret;

	ret = iterate_object_props(root, path, ino, inode_prop_iterator, inode);

	return ret;
}

static int inherit_props(struct btrfs_trans_handle *trans,
			 struct inode *inode,
			 struct inode *parent)
{
	struct btrfs_root *root = BTRFS_I(inode)->root;
	struct btrfs_fs_info *fs_info = root->fs_info;
	int ret;
	int i;

	if (!test_bit(BTRFS_INODE_HAS_PROPS,
		      &BTRFS_I(parent)->runtime_flags))
		return 0;

	for (i = 0; i < ARRAY_SIZE(prop_handlers); i++) {
		const struct prop_handler *h = &prop_handlers[i];
		const char *value;
		u64 num_bytes;

		if (!h->inheritable)
			continue;

		value = h->extract(parent);
		if (!value)
			continue;

		num_bytes = btrfs_calc_trans_metadata_size(fs_info, 1);
		ret = btrfs_block_rsv_add(root, trans->block_rsv,
					  num_bytes, BTRFS_RESERVE_NO_FLUSH);
		if (ret)
			goto out;
		ret = __btrfs_set_prop(trans, inode, h->xattr_name,
				       value, strlen(value), 0);
		btrfs_block_rsv_release(fs_info, trans->block_rsv, num_bytes);
		if (ret)
			goto out;
	}
	ret = 0;
out:
	return ret;
}

int btrfs_inode_inherit_props(struct btrfs_trans_handle *trans,
			      struct inode *inode,
			      struct inode *dir)
{
	if (!dir)
		return 0;

	return inherit_props(trans, inode, dir);
}

int btrfs_subvol_inherit_props(struct btrfs_trans_handle *trans,
			       struct btrfs_root *root,
			       struct btrfs_root *parent_root)
{
	struct super_block *sb = root->fs_info->sb;
	struct btrfs_key key;
	struct inode *parent_inode, *child_inode;
	int ret;

	key.objectid = BTRFS_FIRST_FREE_OBJECTID;
	key.type = BTRFS_INODE_ITEM_KEY;
	key.offset = 0;

	parent_inode = btrfs_iget(sb, &key, parent_root, NULL);
	if (IS_ERR(parent_inode))
		return PTR_ERR(parent_inode);

	child_inode = btrfs_iget(sb, &key, root, NULL);
	if (IS_ERR(child_inode)) {
		iput(parent_inode);
		return PTR_ERR(child_inode);
	}

	ret = inherit_props(trans, child_inode, parent_inode);
	iput(child_inode);
	iput(parent_inode);

	return ret;
}

static int prop_compression_validate(const char *value, size_t len)
{
	if (!strncmp("lzo", value, len))
		return 0;
	else if (!strncmp("zlib", value, len))
		return 0;
	else if (!strncmp("zstd", value, len))
		return 0;

	return -EINVAL;
}

static int prop_compression_apply(struct inode *inode,
				  const char *value,
				  size_t len)
{
	struct btrfs_fs_info *fs_info = btrfs_sb(inode->i_sb);
	int type;

	if (len == 0) {
		BTRFS_I(inode)->flags |= BTRFS_INODE_NOCOMPRESS;
		BTRFS_I(inode)->flags &= ~BTRFS_INODE_COMPRESS;
		BTRFS_I(inode)->prop_compress = BTRFS_COMPRESS_NONE;

		return 0;
	}

	if (!strncmp("lzo", value, 3)) {
		type = BTRFS_COMPRESS_LZO;
		btrfs_set_fs_incompat(fs_info, COMPRESS_LZO);
	} else if (!strncmp("zlib", value, 4)) {
		type = BTRFS_COMPRESS_ZLIB;
<<<<<<< HEAD
	} else if (!strncmp("zstd", value, len)) {
=======
	else if (!strncmp("zstd", value, 4))
>>>>>>> 817be7bb
		type = BTRFS_COMPRESS_ZSTD;
		btrfs_set_fs_incompat(fs_info, COMPRESS_ZSTD);
	} else {
		return -EINVAL;
	}

	BTRFS_I(inode)->flags &= ~BTRFS_INODE_NOCOMPRESS;
	BTRFS_I(inode)->flags |= BTRFS_INODE_COMPRESS;
	BTRFS_I(inode)->prop_compress = type;

	return 0;
}

static const char *prop_compression_extract(struct inode *inode)
{
	switch (BTRFS_I(inode)->prop_compress) {
	case BTRFS_COMPRESS_ZLIB:
	case BTRFS_COMPRESS_LZO:
	case BTRFS_COMPRESS_ZSTD:
		return btrfs_compress_type2str(BTRFS_I(inode)->prop_compress);
	default:
		break;
	}

	return NULL;
}

<|MERGE_RESOLUTION|>--- conflicted
+++ resolved
@@ -396,11 +396,7 @@
 		btrfs_set_fs_incompat(fs_info, COMPRESS_LZO);
 	} else if (!strncmp("zlib", value, 4)) {
 		type = BTRFS_COMPRESS_ZLIB;
-<<<<<<< HEAD
-	} else if (!strncmp("zstd", value, len)) {
-=======
-	else if (!strncmp("zstd", value, 4))
->>>>>>> 817be7bb
+	} else if (!strncmp("zstd", value, 4)) {
 		type = BTRFS_COMPRESS_ZSTD;
 		btrfs_set_fs_incompat(fs_info, COMPRESS_ZSTD);
 	} else {
