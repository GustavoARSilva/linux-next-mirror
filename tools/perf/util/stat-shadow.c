--- conflicted
+++ resolved
@@ -901,7 +901,6 @@
 		print_smi_cost(cpu, evsel, out);
 	} else {
 		num = 0;
-<<<<<<< HEAD
 	}
 
 	if ((me = metricgroup__lookup(metric_events, evsel, false)) != NULL) {
@@ -915,21 +914,6 @@
 					avg, cpu, out);
 		}
 	}
-=======
-	}
-
-	if ((me = metricgroup__lookup(metric_events, evsel, false)) != NULL) {
-		struct metric_expr *mexp;
-
-		list_for_each_entry (mexp, &me->head, nd) {
-			if (num++ > 0)
-				out->new_line(ctxp);
-			generic_metric(mexp->metric_expr, mexp->metric_events,
-					evsel->name, mexp->metric_name,
-					avg, cpu, out);
-		}
-	}
->>>>>>> faaf9567
 	if (num == 0)
 		print_metric(ctxp, NULL, NULL, NULL, 0);
 }