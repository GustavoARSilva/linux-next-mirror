--- conflicted
+++ resolved
@@ -228,10 +228,6 @@
 		};
 	};
 
-<<<<<<< HEAD
-
-=======
->>>>>>> 333a3fdc
 	de: display-engine {
 		compatible = "allwinner,sun7i-a20-display-engine";
 		allwinner,pipelines = <&fe0>, <&fe1>;
@@ -584,13 +580,8 @@
 			reg = <0x01c16000 0x1000>;
 			interrupts = <GIC_SPI 58 IRQ_TYPE_LEVEL_HIGH>;
 			clocks = <&ccu CLK_AHB_HDMI0>, <&ccu CLK_HDMI>,
-<<<<<<< HEAD
-				 <&ccu 9>,
-				 <&ccu 18>;
-=======
 				 <&ccu CLK_PLL_VIDEO0_2X>,
 				 <&ccu CLK_PLL_VIDEO1_2X>;
->>>>>>> 333a3fdc
 			clock-names = "ahb", "mod", "pll-0", "pll-1";
 			dmas = <&dma SUN4I_DMA_NORMAL 16>,
 			       <&dma SUN4I_DMA_NORMAL 16>,
