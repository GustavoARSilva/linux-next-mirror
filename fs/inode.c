/*
 * (C) 1997 Linus Torvalds
 * (C) 1999 Andrea Arcangeli <andrea@suse.de> (dynamic inode allocation)
 */
#include <linux/export.h>
#include <linux/fs.h>
#include <linux/mm.h>
#include <linux/backing-dev.h>
#include <linux/hash.h>
#include <linux/swap.h>
#include <linux/security.h>
#include <linux/cdev.h>
#include <linux/bootmem.h>
#include <linux/fsnotify.h>
#include <linux/mount.h>
#include <linux/posix_acl.h>
#include <linux/prefetch.h>
#include <linux/buffer_head.h> /* for inode_has_buffers */
#include <linux/ratelimit.h>
#include <linux/list_lru.h>
#include <linux/iversion.h>
#include <trace/events/writeback.h>
#include "internal.h"

/*
 * Inode locking rules:
 *
 * inode->i_lock protects:
 *   inode->i_state, inode->i_hash, __iget()
 * Inode LRU list locks protect:
 *   inode->i_sb->s_inode_lru, inode->i_lru
 * inode->i_sb->s_inode_list_lock protects:
 *   inode->i_sb->s_inodes, inode->i_sb_list
 * bdi->wb.list_lock protects:
 *   bdi->wb.b_{dirty,io,more_io,dirty_time}, inode->i_io_list
 * inode_hash_lock protects:
 *   inode_hashtable, inode->i_hash
 *
 * Lock ordering:
 *
 * inode->i_sb->s_inode_list_lock
 *   inode->i_lock
 *     Inode LRU list locks
 *
 * bdi->wb.list_lock
 *   inode->i_lock
 *
 * inode_hash_lock
 *   inode->i_sb->s_inode_list_lock
 *   inode->i_lock
 *
 * iunique_lock
 *   inode_hash_lock
 */

static unsigned int i_hash_mask __read_mostly;
static unsigned int i_hash_shift __read_mostly;
static struct hlist_head *inode_hashtable __read_mostly;
static __cacheline_aligned_in_smp DEFINE_SPINLOCK(inode_hash_lock);

/*
 * Empty aops. Can be used for the cases where the user does not
 * define any of the address_space operations.
 */
const struct address_space_operations empty_aops = {
};
EXPORT_SYMBOL(empty_aops);

/*
 * Statistics gathering..
 */
struct inodes_stat_t inodes_stat;

static DEFINE_PER_CPU(unsigned long, nr_inodes);
static DEFINE_PER_CPU(unsigned long, nr_unused);

static struct kmem_cache *inode_cachep __read_mostly;

static long get_nr_inodes(void)
{
	int i;
	long sum = 0;
	for_each_possible_cpu(i)
		sum += per_cpu(nr_inodes, i);
	return sum < 0 ? 0 : sum;
}

static inline long get_nr_inodes_unused(void)
{
	int i;
	long sum = 0;
	for_each_possible_cpu(i)
		sum += per_cpu(nr_unused, i);
	return sum < 0 ? 0 : sum;
}

long get_nr_dirty_inodes(void)
{
	/* not actually dirty inodes, but a wild approximation */
	long nr_dirty = get_nr_inodes() - get_nr_inodes_unused();
	return nr_dirty > 0 ? nr_dirty : 0;
}

/*
 * Handle nr_inode sysctl
 */
#ifdef CONFIG_SYSCTL
int proc_nr_inodes(struct ctl_table *table, int write,
		   void __user *buffer, size_t *lenp, loff_t *ppos)
{
	inodes_stat.nr_inodes = get_nr_inodes();
	inodes_stat.nr_unused = get_nr_inodes_unused();
	return proc_doulongvec_minmax(table, write, buffer, lenp, ppos);
}
#endif

static int no_open(struct inode *inode, struct file *file)
{
	return -ENXIO;
}

/**
 * inode_init_always - perform inode structure initialisation
 * @sb: superblock inode belongs to
 * @inode: inode to initialise
 *
 * These are initializations that need to be done on every inode
 * allocation as the fields are not initialised by slab allocation.
 */
int inode_init_always(struct super_block *sb, struct inode *inode)
{
	static const struct inode_operations empty_iops;
	static const struct file_operations no_open_fops = {.open = no_open};
	struct address_space *const mapping = &inode->i_data;

	inode->i_sb = sb;
	inode->i_blkbits = sb->s_blocksize_bits;
	inode->i_flags = 0;
	atomic_set(&inode->i_count, 1);
	inode->i_op = &empty_iops;
	inode->i_fop = &no_open_fops;
	inode->__i_nlink = 1;
	inode->i_opflags = 0;
	if (sb->s_xattr)
		inode->i_opflags |= IOP_XATTR;
	i_uid_write(inode, 0);
	i_gid_write(inode, 0);
	atomic_set(&inode->i_writecount, 0);
	inode->i_size = 0;
	inode->i_write_hint = WRITE_LIFE_NOT_SET;
	inode->i_blocks = 0;
	inode->i_bytes = 0;
	inode->i_generation = 0;
	inode->i_pipe = NULL;
	inode->i_bdev = NULL;
	inode->i_cdev = NULL;
	inode->i_link = NULL;
	inode->i_dir_seq = 0;
	inode->i_rdev = 0;
	inode->dirtied_when = 0;

#ifdef CONFIG_CGROUP_WRITEBACK
	inode->i_wb_frn_winner = 0;
	inode->i_wb_frn_avg_time = 0;
	inode->i_wb_frn_history = 0;
#endif

	if (security_inode_alloc(inode))
		goto out;
	spin_lock_init(&inode->i_lock);
	lockdep_set_class(&inode->i_lock, &sb->s_type->i_lock_key);

	init_rwsem(&inode->i_rwsem);
	lockdep_set_class(&inode->i_rwsem, &sb->s_type->i_mutex_key);

	atomic_set(&inode->i_dio_count, 0);

	mapping->a_ops = &empty_aops;
	mapping->host = inode;
	mapping->flags = 0;
	mapping->wb_err = 0;
	atomic_set(&mapping->i_mmap_writable, 0);
	mapping_set_gfp_mask(mapping, GFP_HIGHUSER_MOVABLE);
	mapping->private_data = NULL;
	mapping->writeback_index = 0;
	inode->i_private = NULL;
	inode->i_mapping = mapping;
	INIT_HLIST_HEAD(&inode->i_dentry);	/* buggered by rcu freeing */
#ifdef CONFIG_FS_POSIX_ACL
	inode->i_acl = inode->i_default_acl = ACL_NOT_CACHED;
#endif

#ifdef CONFIG_FSNOTIFY
	inode->i_fsnotify_mask = 0;
#endif
	inode->i_flctx = NULL;
	this_cpu_inc(nr_inodes);

	return 0;
out:
	return -ENOMEM;
}
EXPORT_SYMBOL(inode_init_always);

static struct inode *alloc_inode(struct super_block *sb)
{
	struct inode *inode;

	if (sb->s_op->alloc_inode)
		inode = sb->s_op->alloc_inode(sb);
	else
		inode = kmem_cache_alloc(inode_cachep, GFP_KERNEL);

	if (!inode)
		return NULL;

	if (unlikely(inode_init_always(sb, inode))) {
		if (inode->i_sb->s_op->destroy_inode)
			inode->i_sb->s_op->destroy_inode(inode);
		else
			kmem_cache_free(inode_cachep, inode);
		return NULL;
	}

	return inode;
}

void free_inode_nonrcu(struct inode *inode)
{
	kmem_cache_free(inode_cachep, inode);
}
EXPORT_SYMBOL(free_inode_nonrcu);

void __destroy_inode(struct inode *inode)
{
	BUG_ON(inode_has_buffers(inode));
	inode_detach_wb(inode);
	security_inode_free(inode);
	fsnotify_inode_delete(inode);
	locks_free_lock_context(inode);
	if (!inode->i_nlink) {
		WARN_ON(atomic_long_read(&inode->i_sb->s_remove_count) == 0);
		atomic_long_dec(&inode->i_sb->s_remove_count);
	}

#ifdef CONFIG_FS_POSIX_ACL
	if (inode->i_acl && !is_uncached_acl(inode->i_acl))
		posix_acl_release(inode->i_acl);
	if (inode->i_default_acl && !is_uncached_acl(inode->i_default_acl))
		posix_acl_release(inode->i_default_acl);
#endif
	this_cpu_dec(nr_inodes);
}
EXPORT_SYMBOL(__destroy_inode);

static void i_callback(struct rcu_head *head)
{
	struct inode *inode = container_of(head, struct inode, i_rcu);
	kmem_cache_free(inode_cachep, inode);
}

static void destroy_inode(struct inode *inode)
{
	BUG_ON(!list_empty(&inode->i_lru));
	__destroy_inode(inode);
	if (inode->i_sb->s_op->destroy_inode)
		inode->i_sb->s_op->destroy_inode(inode);
	else
		call_rcu(&inode->i_rcu, i_callback);
}

/**
 * drop_nlink - directly drop an inode's link count
 * @inode: inode
 *
 * This is a low-level filesystem helper to replace any
 * direct filesystem manipulation of i_nlink.  In cases
 * where we are attempting to track writes to the
 * filesystem, a decrement to zero means an imminent
 * write when the file is truncated and actually unlinked
 * on the filesystem.
 */
void drop_nlink(struct inode *inode)
{
	WARN_ON(inode->i_nlink == 0);
	inode->__i_nlink--;
	if (!inode->i_nlink)
		atomic_long_inc(&inode->i_sb->s_remove_count);
}
EXPORT_SYMBOL(drop_nlink);

/**
 * clear_nlink - directly zero an inode's link count
 * @inode: inode
 *
 * This is a low-level filesystem helper to replace any
 * direct filesystem manipulation of i_nlink.  See
 * drop_nlink() for why we care about i_nlink hitting zero.
 */
void clear_nlink(struct inode *inode)
{
	if (inode->i_nlink) {
		inode->__i_nlink = 0;
		atomic_long_inc(&inode->i_sb->s_remove_count);
	}
}
EXPORT_SYMBOL(clear_nlink);

/**
 * set_nlink - directly set an inode's link count
 * @inode: inode
 * @nlink: new nlink (should be non-zero)
 *
 * This is a low-level filesystem helper to replace any
 * direct filesystem manipulation of i_nlink.
 */
void set_nlink(struct inode *inode, unsigned int nlink)
{
	if (!nlink) {
		clear_nlink(inode);
	} else {
		/* Yes, some filesystems do change nlink from zero to one */
		if (inode->i_nlink == 0)
			atomic_long_dec(&inode->i_sb->s_remove_count);

		inode->__i_nlink = nlink;
	}
}
EXPORT_SYMBOL(set_nlink);

/**
 * inc_nlink - directly increment an inode's link count
 * @inode: inode
 *
 * This is a low-level filesystem helper to replace any
 * direct filesystem manipulation of i_nlink.  Currently,
 * it is only here for parity with dec_nlink().
 */
void inc_nlink(struct inode *inode)
{
	if (unlikely(inode->i_nlink == 0)) {
		WARN_ON(!(inode->i_state & I_LINKABLE));
		atomic_long_dec(&inode->i_sb->s_remove_count);
	}

	inode->__i_nlink++;
}
EXPORT_SYMBOL(inc_nlink);

static void __address_space_init_once(struct address_space *mapping)
{
	INIT_RADIX_TREE(&mapping->i_pages, GFP_ATOMIC | __GFP_ACCOUNT);
	init_rwsem(&mapping->i_mmap_rwsem);
	INIT_LIST_HEAD(&mapping->private_list);
	spin_lock_init(&mapping->private_lock);
	mapping->i_mmap = RB_ROOT_CACHED;
}

void address_space_init_once(struct address_space *mapping)
{
	memset(mapping, 0, sizeof(*mapping));
	__address_space_init_once(mapping);
}
EXPORT_SYMBOL(address_space_init_once);

/*
 * These are initializations that only need to be done
 * once, because the fields are idempotent across use
 * of the inode, so let the slab aware of that.
 */
void inode_init_once(struct inode *inode)
{
	memset(inode, 0, sizeof(*inode));
	INIT_HLIST_NODE(&inode->i_hash);
	INIT_LIST_HEAD(&inode->i_devices);
	INIT_LIST_HEAD(&inode->i_io_list);
	INIT_LIST_HEAD(&inode->i_wb_list);
	INIT_LIST_HEAD(&inode->i_lru);
	__address_space_init_once(&inode->i_data);
	i_size_ordered_init(inode);
}
EXPORT_SYMBOL(inode_init_once);

static void init_once(void *foo)
{
	struct inode *inode = (struct inode *) foo;

	inode_init_once(inode);
}

/*
 * inode->i_lock must be held
 */
void __iget(struct inode *inode)
{
	atomic_inc(&inode->i_count);
}

/*
 * get additional reference to inode; caller must already hold one.
 */
void ihold(struct inode *inode)
{
	WARN_ON(atomic_inc_return(&inode->i_count) < 2);
}
EXPORT_SYMBOL(ihold);

static void inode_lru_list_add(struct inode *inode)
{
	if (list_lru_add(&inode->i_sb->s_inode_lru, &inode->i_lru))
		this_cpu_inc(nr_unused);
	else
		inode->i_state |= I_REFERENCED;
}

/*
 * Add inode to LRU if needed (inode is unused and clean).
 *
 * Needs inode->i_lock held.
 */
void inode_add_lru(struct inode *inode)
{
	if (!(inode->i_state & (I_DIRTY_ALL | I_SYNC |
				I_FREEING | I_WILL_FREE)) &&
	    !atomic_read(&inode->i_count) && inode->i_sb->s_flags & SB_ACTIVE)
		inode_lru_list_add(inode);
}


static void inode_lru_list_del(struct inode *inode)
{

	if (list_lru_del(&inode->i_sb->s_inode_lru, &inode->i_lru))
		this_cpu_dec(nr_unused);
}

/**
 * inode_sb_list_add - add inode to the superblock list of inodes
 * @inode: inode to add
 */
void inode_sb_list_add(struct inode *inode)
{
	spin_lock(&inode->i_sb->s_inode_list_lock);
	list_add(&inode->i_sb_list, &inode->i_sb->s_inodes);
	spin_unlock(&inode->i_sb->s_inode_list_lock);
}
EXPORT_SYMBOL_GPL(inode_sb_list_add);

static inline void inode_sb_list_del(struct inode *inode)
{
	if (!list_empty(&inode->i_sb_list)) {
		spin_lock(&inode->i_sb->s_inode_list_lock);
		list_del_init(&inode->i_sb_list);
		spin_unlock(&inode->i_sb->s_inode_list_lock);
	}
}

static unsigned long hash(struct super_block *sb, unsigned long hashval)
{
	unsigned long tmp;

	tmp = (hashval * (unsigned long)sb) ^ (GOLDEN_RATIO_PRIME + hashval) /
			L1_CACHE_BYTES;
	tmp = tmp ^ ((tmp ^ GOLDEN_RATIO_PRIME) >> i_hash_shift);
	return tmp & i_hash_mask;
}

/**
 *	__insert_inode_hash - hash an inode
 *	@inode: unhashed inode
 *	@hashval: unsigned long value used to locate this object in the
 *		inode_hashtable.
 *
 *	Add an inode to the inode hash for this superblock.
 */
void __insert_inode_hash(struct inode *inode, unsigned long hashval)
{
	struct hlist_head *b = inode_hashtable + hash(inode->i_sb, hashval);

	spin_lock(&inode_hash_lock);
	spin_lock(&inode->i_lock);
	hlist_add_head(&inode->i_hash, b);
	spin_unlock(&inode->i_lock);
	spin_unlock(&inode_hash_lock);
}
EXPORT_SYMBOL(__insert_inode_hash);

/**
 *	__remove_inode_hash - remove an inode from the hash
 *	@inode: inode to unhash
 *
 *	Remove an inode from the superblock.
 */
void __remove_inode_hash(struct inode *inode)
{
	spin_lock(&inode_hash_lock);
	spin_lock(&inode->i_lock);
	hlist_del_init(&inode->i_hash);
	spin_unlock(&inode->i_lock);
	spin_unlock(&inode_hash_lock);
}
EXPORT_SYMBOL(__remove_inode_hash);

void clear_inode(struct inode *inode)
{
	/*
	 * We have to cycle the i_pages lock here because reclaim can be in the
	 * process of removing the last page (in __delete_from_page_cache())
	 * and we must not free the mapping under it.
	 */
	xa_lock_irq(&inode->i_data.i_pages);
	BUG_ON(inode->i_data.nrpages);
	BUG_ON(inode->i_data.nrexceptional);
	xa_unlock_irq(&inode->i_data.i_pages);
	BUG_ON(!list_empty(&inode->i_data.private_list));
	BUG_ON(!(inode->i_state & I_FREEING));
	BUG_ON(inode->i_state & I_CLEAR);
	BUG_ON(!list_empty(&inode->i_wb_list));
	/* don't need i_lock here, no concurrent mods to i_state */
	inode->i_state = I_FREEING | I_CLEAR;
}
EXPORT_SYMBOL(clear_inode);

/*
 * Free the inode passed in, removing it from the lists it is still connected
 * to. We remove any pages still attached to the inode and wait for any IO that
 * is still in progress before finally destroying the inode.
 *
 * An inode must already be marked I_FREEING so that we avoid the inode being
 * moved back onto lists if we race with other code that manipulates the lists
 * (e.g. writeback_single_inode). The caller is responsible for setting this.
 *
 * An inode must already be removed from the LRU list before being evicted from
 * the cache. This should occur atomically with setting the I_FREEING state
 * flag, so no inodes here should ever be on the LRU when being evicted.
 */
static void evict(struct inode *inode)
{
	const struct super_operations *op = inode->i_sb->s_op;

	BUG_ON(!(inode->i_state & I_FREEING));
	BUG_ON(!list_empty(&inode->i_lru));

	if (!list_empty(&inode->i_io_list))
		inode_io_list_del(inode);

	inode_sb_list_del(inode);

	/*
	 * Wait for flusher thread to be done with the inode so that filesystem
	 * does not start destroying it while writeback is still running. Since
	 * the inode has I_FREEING set, flusher thread won't start new work on
	 * the inode.  We just have to wait for running writeback to finish.
	 */
	inode_wait_for_writeback(inode);

	if (op->evict_inode) {
		op->evict_inode(inode);
	} else {
		truncate_inode_pages_final(&inode->i_data);
		clear_inode(inode);
	}
	if (S_ISBLK(inode->i_mode) && inode->i_bdev)
		bd_forget(inode);
	if (S_ISCHR(inode->i_mode) && inode->i_cdev)
		cd_forget(inode);

	remove_inode_hash(inode);

	spin_lock(&inode->i_lock);
	wake_up_bit(&inode->i_state, __I_NEW);
	BUG_ON(inode->i_state != (I_FREEING | I_CLEAR));
	spin_unlock(&inode->i_lock);

	destroy_inode(inode);
}

/*
 * dispose_list - dispose of the contents of a local list
 * @head: the head of the list to free
 *
 * Dispose-list gets a local list with local inodes in it, so it doesn't
 * need to worry about list corruption and SMP locks.
 */
static void dispose_list(struct list_head *head)
{
	while (!list_empty(head)) {
		struct inode *inode;

		inode = list_first_entry(head, struct inode, i_lru);
		list_del_init(&inode->i_lru);

		evict(inode);
		cond_resched();
	}
}

/**
 * evict_inodes	- evict all evictable inodes for a superblock
 * @sb:		superblock to operate on
 *
 * Make sure that no inodes with zero refcount are retained.  This is
 * called by superblock shutdown after having SB_ACTIVE flag removed,
 * so any inode reaching zero refcount during or after that call will
 * be immediately evicted.
 */
void evict_inodes(struct super_block *sb)
{
	struct inode *inode, *next;
	LIST_HEAD(dispose);

again:
	spin_lock(&sb->s_inode_list_lock);
	list_for_each_entry_safe(inode, next, &sb->s_inodes, i_sb_list) {
		if (atomic_read(&inode->i_count))
			continue;

		spin_lock(&inode->i_lock);
		if (inode->i_state & (I_NEW | I_FREEING | I_WILL_FREE)) {
			spin_unlock(&inode->i_lock);
			continue;
		}

		inode->i_state |= I_FREEING;
		inode_lru_list_del(inode);
		spin_unlock(&inode->i_lock);
		list_add(&inode->i_lru, &dispose);

		/*
		 * We can have a ton of inodes to evict at unmount time given
		 * enough memory, check to see if we need to go to sleep for a
		 * bit so we don't livelock.
		 */
		if (need_resched()) {
			spin_unlock(&sb->s_inode_list_lock);
			cond_resched();
			dispose_list(&dispose);
			goto again;
		}
	}
	spin_unlock(&sb->s_inode_list_lock);

	dispose_list(&dispose);
}
EXPORT_SYMBOL_GPL(evict_inodes);

/**
 * invalidate_inodes	- attempt to free all inodes on a superblock
 * @sb:		superblock to operate on
 * @kill_dirty: flag to guide handling of dirty inodes
 *
 * Attempts to free all inodes for a given superblock.  If there were any
 * busy inodes return a non-zero value, else zero.
 * If @kill_dirty is set, discard dirty inodes too, otherwise treat
 * them as busy.
 */
int invalidate_inodes(struct super_block *sb, bool kill_dirty)
{
	int busy = 0;
	struct inode *inode, *next;
	LIST_HEAD(dispose);

	spin_lock(&sb->s_inode_list_lock);
	list_for_each_entry_safe(inode, next, &sb->s_inodes, i_sb_list) {
		spin_lock(&inode->i_lock);
		if (inode->i_state & (I_NEW | I_FREEING | I_WILL_FREE)) {
			spin_unlock(&inode->i_lock);
			continue;
		}
		if (inode->i_state & I_DIRTY_ALL && !kill_dirty) {
			spin_unlock(&inode->i_lock);
			busy = 1;
			continue;
		}
		if (atomic_read(&inode->i_count)) {
			spin_unlock(&inode->i_lock);
			busy = 1;
			continue;
		}

		inode->i_state |= I_FREEING;
		inode_lru_list_del(inode);
		spin_unlock(&inode->i_lock);
		list_add(&inode->i_lru, &dispose);
	}
	spin_unlock(&sb->s_inode_list_lock);

	dispose_list(&dispose);

	return busy;
}

/*
 * Isolate the inode from the LRU in preparation for freeing it.
 *
 * Any inodes which are pinned purely because of attached pagecache have their
 * pagecache removed.  If the inode has metadata buffers attached to
 * mapping->private_list then try to remove them.
 *
 * If the inode has the I_REFERENCED flag set, then it means that it has been
 * used recently - the flag is set in iput_final(). When we encounter such an
 * inode, clear the flag and move it to the back of the LRU so it gets another
 * pass through the LRU before it gets reclaimed. This is necessary because of
 * the fact we are doing lazy LRU updates to minimise lock contention so the
 * LRU does not have strict ordering. Hence we don't want to reclaim inodes
 * with this flag set because they are the inodes that are out of order.
 */
static enum lru_status inode_lru_isolate(struct list_head *item,
		struct list_lru_one *lru, spinlock_t *lru_lock, void *arg)
{
	struct list_head *freeable = arg;
	struct inode	*inode = container_of(item, struct inode, i_lru);

	/*
	 * we are inverting the lru lock/inode->i_lock here, so use a trylock.
	 * If we fail to get the lock, just skip it.
	 */
	if (!spin_trylock(&inode->i_lock))
		return LRU_SKIP;

	/*
	 * Referenced or dirty inodes are still in use. Give them another pass
	 * through the LRU as we canot reclaim them now.
	 */
	if (atomic_read(&inode->i_count) ||
	    (inode->i_state & ~I_REFERENCED)) {
		list_lru_isolate(lru, &inode->i_lru);
		spin_unlock(&inode->i_lock);
		this_cpu_dec(nr_unused);
		return LRU_REMOVED;
	}

	/* recently referenced inodes get one more pass */
	if (inode->i_state & I_REFERENCED) {
		inode->i_state &= ~I_REFERENCED;
		spin_unlock(&inode->i_lock);
		return LRU_ROTATE;
	}

	if (inode_has_buffers(inode) || inode->i_data.nrpages) {
		__iget(inode);
		spin_unlock(&inode->i_lock);
		spin_unlock(lru_lock);
		if (remove_inode_buffers(inode)) {
			unsigned long reap;
			reap = invalidate_mapping_pages(&inode->i_data, 0, -1);
			if (current_is_kswapd())
				__count_vm_events(KSWAPD_INODESTEAL, reap);
			else
				__count_vm_events(PGINODESTEAL, reap);
			if (current->reclaim_state)
				current->reclaim_state->reclaimed_slab += reap;
		}
		iput(inode);
		spin_lock(lru_lock);
		return LRU_RETRY;
	}

	WARN_ON(inode->i_state & I_NEW);
	inode->i_state |= I_FREEING;
	list_lru_isolate_move(lru, &inode->i_lru, freeable);
	spin_unlock(&inode->i_lock);

	this_cpu_dec(nr_unused);
	return LRU_REMOVED;
}

/*
 * Walk the superblock inode LRU for freeable inodes and attempt to free them.
 * This is called from the superblock shrinker function with a number of inodes
 * to trim from the LRU. Inodes to be freed are moved to a temporary list and
 * then are freed outside inode_lock by dispose_list().
 */
long prune_icache_sb(struct super_block *sb, struct shrink_control *sc)
{
	LIST_HEAD(freeable);
	long freed;

	freed = list_lru_shrink_walk(&sb->s_inode_lru, sc,
				     inode_lru_isolate, &freeable);
	dispose_list(&freeable);
	return freed;
}

static void __wait_on_freeing_inode(struct inode *inode);
/*
 * Called with the inode lock held.
 */
static struct inode *find_inode(struct super_block *sb,
				struct hlist_head *head,
				int (*test)(struct inode *, void *),
				void *data)
{
	struct inode *inode = NULL;

repeat:
	hlist_for_each_entry(inode, head, i_hash) {
		if (inode->i_sb != sb)
			continue;
		if (!test(inode, data))
			continue;
		spin_lock(&inode->i_lock);
		if (inode->i_state & (I_FREEING|I_WILL_FREE)) {
			__wait_on_freeing_inode(inode);
			goto repeat;
		}
		__iget(inode);
		spin_unlock(&inode->i_lock);
		return inode;
	}
	return NULL;
}

/*
 * find_inode_fast is the fast path version of find_inode, see the comment at
 * iget_locked for details.
 */
static struct inode *find_inode_fast(struct super_block *sb,
				struct hlist_head *head, unsigned long ino)
{
	struct inode *inode = NULL;

repeat:
	hlist_for_each_entry(inode, head, i_hash) {
		if (inode->i_ino != ino)
			continue;
		if (inode->i_sb != sb)
			continue;
		spin_lock(&inode->i_lock);
		if (inode->i_state & (I_FREEING|I_WILL_FREE)) {
			__wait_on_freeing_inode(inode);
			goto repeat;
		}
		__iget(inode);
		spin_unlock(&inode->i_lock);
		return inode;
	}
	return NULL;
}

/*
 * Each cpu owns a range of LAST_INO_BATCH numbers.
 * 'shared_last_ino' is dirtied only once out of LAST_INO_BATCH allocations,
 * to renew the exhausted range.
 *
 * This does not significantly increase overflow rate because every CPU can
 * consume at most LAST_INO_BATCH-1 unused inode numbers. So there is
 * NR_CPUS*(LAST_INO_BATCH-1) wastage. At 4096 and 1024, this is ~0.1% of the
 * 2^32 range, and is a worst-case. Even a 50% wastage would only increase
 * overflow rate by 2x, which does not seem too significant.
 *
 * On a 32bit, non LFS stat() call, glibc will generate an EOVERFLOW
 * error if st_ino won't fit in target struct field. Use 32bit counter
 * here to attempt to avoid that.
 */
#define LAST_INO_BATCH 1024
static DEFINE_PER_CPU(unsigned int, last_ino);

unsigned int get_next_ino(void)
{
	unsigned int *p = &get_cpu_var(last_ino);
	unsigned int res = *p;

#ifdef CONFIG_SMP
	if (unlikely((res & (LAST_INO_BATCH-1)) == 0)) {
		static atomic_t shared_last_ino;
		int next = atomic_add_return(LAST_INO_BATCH, &shared_last_ino);

		res = next - LAST_INO_BATCH;
	}
#endif

	res++;
	/* get_next_ino should not provide a 0 inode number */
	if (unlikely(!res))
		res++;
	*p = res;
	put_cpu_var(last_ino);
	return res;
}
EXPORT_SYMBOL(get_next_ino);

/**
 *	new_inode_pseudo 	- obtain an inode
 *	@sb: superblock
 *
 *	Allocates a new inode for given superblock.
 *	Inode wont be chained in superblock s_inodes list
 *	This means :
 *	- fs can't be unmount
 *	- quotas, fsnotify, writeback can't work
 */
struct inode *new_inode_pseudo(struct super_block *sb)
{
	struct inode *inode = alloc_inode(sb);

	if (inode) {
		spin_lock(&inode->i_lock);
		inode->i_state = 0;
		spin_unlock(&inode->i_lock);
		INIT_LIST_HEAD(&inode->i_sb_list);
	}
	return inode;
}

/**
 *	new_inode 	- obtain an inode
 *	@sb: superblock
 *
 *	Allocates a new inode for given superblock. The default gfp_mask
 *	for allocations related to inode->i_mapping is GFP_HIGHUSER_MOVABLE.
 *	If HIGHMEM pages are unsuitable or it is known that pages allocated
 *	for the page cache are not reclaimable or migratable,
 *	mapping_set_gfp_mask() must be called with suitable flags on the
 *	newly created inode's mapping
 *
 */
struct inode *new_inode(struct super_block *sb)
{
	struct inode *inode;

	spin_lock_prefetch(&sb->s_inode_list_lock);

	inode = new_inode_pseudo(sb);
	if (inode)
		inode_sb_list_add(inode);
	return inode;
}
EXPORT_SYMBOL(new_inode);

#ifdef CONFIG_DEBUG_LOCK_ALLOC
void lockdep_annotate_inode_mutex_key(struct inode *inode)
{
	if (S_ISDIR(inode->i_mode)) {
		struct file_system_type *type = inode->i_sb->s_type;

		/* Set new key only if filesystem hasn't already changed it */
		if (lockdep_match_class(&inode->i_rwsem, &type->i_mutex_key)) {
			/*
			 * ensure nobody is actually holding i_mutex
			 */
			// mutex_destroy(&inode->i_mutex);
			init_rwsem(&inode->i_rwsem);
			lockdep_set_class(&inode->i_rwsem,
					  &type->i_mutex_dir_key);
		}
	}
}
EXPORT_SYMBOL(lockdep_annotate_inode_mutex_key);
#endif

/**
 * unlock_new_inode - clear the I_NEW state and wake up any waiters
 * @inode:	new inode to unlock
 *
 * Called when the inode is fully initialised to clear the new state of the
 * inode and wake up anyone waiting for the inode to finish initialisation.
 */
void unlock_new_inode(struct inode *inode)
{
	lockdep_annotate_inode_mutex_key(inode);
	spin_lock(&inode->i_lock);
	WARN_ON(!(inode->i_state & I_NEW));
	inode->i_state &= ~I_NEW;
	smp_mb();
	wake_up_bit(&inode->i_state, __I_NEW);
	spin_unlock(&inode->i_lock);
}
EXPORT_SYMBOL(unlock_new_inode);

/**
 * lock_two_nondirectories - take two i_mutexes on non-directory objects
 *
 * Lock any non-NULL argument that is not a directory.
 * Zero, one or two objects may be locked by this function.
 *
 * @inode1: first inode to lock
 * @inode2: second inode to lock
 */
void lock_two_nondirectories(struct inode *inode1, struct inode *inode2)
{
	if (inode1 > inode2)
		swap(inode1, inode2);

	if (inode1 && !S_ISDIR(inode1->i_mode))
		inode_lock(inode1);
	if (inode2 && !S_ISDIR(inode2->i_mode) && inode2 != inode1)
		inode_lock_nested(inode2, I_MUTEX_NONDIR2);
}
EXPORT_SYMBOL(lock_two_nondirectories);

/**
 * unlock_two_nondirectories - release locks from lock_two_nondirectories()
 * @inode1: first inode to unlock
 * @inode2: second inode to unlock
 */
void unlock_two_nondirectories(struct inode *inode1, struct inode *inode2)
{
	if (inode1 && !S_ISDIR(inode1->i_mode))
		inode_unlock(inode1);
	if (inode2 && !S_ISDIR(inode2->i_mode) && inode2 != inode1)
		inode_unlock(inode2);
}
EXPORT_SYMBOL(unlock_two_nondirectories);

/**
 * inode_insert5 - obtain an inode from a mounted file system
 * @inode:	pre-allocated inode to use for insert to cache
 * @hashval:	hash value (usually inode number) to get
 * @test:	callback used for comparisons between inodes
 * @set:	callback used to initialize a new struct inode
 * @data:	opaque data pointer to pass to @test and @set
 *
 * Search for the inode specified by @hashval and @data in the inode cache,
 * and if present it is return it with an increased reference count. This is
 * a variant of iget5_locked() for callers that don't want to fail on memory
 * allocation of inode.
 *
 * If the inode is not in cache, insert the pre-allocated inode to cache and
 * return it locked, hashed, and with the I_NEW flag set. The file system gets
 * to fill it in before unlocking it via unlock_new_inode().
 *
 * Note both @test and @set are called with the inode_hash_lock held, so can't
 * sleep.
 */
struct inode *inode_insert5(struct inode *inode, unsigned long hashval,
			    int (*test)(struct inode *, void *),
			    int (*set)(struct inode *, void *), void *data)
{
	struct hlist_head *head = inode_hashtable + hash(inode->i_sb, hashval);
	struct inode *old;

again:
	spin_lock(&inode_hash_lock);
	old = find_inode(inode->i_sb, head, test, data);
	if (unlikely(old)) {
		/*
		 * Uhhuh, somebody else created the same inode under us.
		 * Use the old inode instead of the preallocated one.
		 */
		spin_unlock(&inode_hash_lock);
		wait_on_inode(old);
		if (unlikely(inode_unhashed(old))) {
			iput(old);
			goto again;
		}
		return old;
	}

	if (set && unlikely(set(inode, data))) {
		inode = NULL;
		goto unlock;
	}

	/*
	 * Return the locked inode with I_NEW set, the
	 * caller is responsible for filling in the contents
	 */
	spin_lock(&inode->i_lock);
	inode->i_state |= I_NEW;
	hlist_add_head(&inode->i_hash, head);
	spin_unlock(&inode->i_lock);
unlock:
	spin_unlock(&inode_hash_lock);

	return inode;
}
EXPORT_SYMBOL(inode_insert5);

/**
 * iget5_locked - obtain an inode from a mounted file system
 * @sb:		super block of file system
 * @hashval:	hash value (usually inode number) to get
 * @test:	callback used for comparisons between inodes
 * @set:	callback used to initialize a new struct inode
 * @data:	opaque data pointer to pass to @test and @set
 *
 * Search for the inode specified by @hashval and @data in the inode cache,
 * and if present it is return it with an increased reference count. This is
 * a generalized version of iget_locked() for file systems where the inode
 * number is not sufficient for unique identification of an inode.
 *
 * If the inode is not in cache, allocate a new inode and return it locked,
 * hashed, and with the I_NEW flag set. The file system gets to fill it in
 * before unlocking it via unlock_new_inode().
 *
 * Note both @test and @set are called with the inode_hash_lock held, so can't
 * sleep.
 */
struct inode *iget5_locked(struct super_block *sb, unsigned long hashval,
		int (*test)(struct inode *, void *),
		int (*set)(struct inode *, void *), void *data)
{
	struct inode *inode = ilookup5(sb, hashval, test, data);

	if (!inode) {
		struct inode *new = new_inode(sb);

		if (new) {
			inode = inode_insert5(new, hashval, test, set, data);
			if (unlikely(inode != new))
				iput(new);
		}
	}
	return inode;
}
EXPORT_SYMBOL(iget5_locked);

/**
 * iget_locked - obtain an inode from a mounted file system
 * @sb:		super block of file system
 * @ino:	inode number to get
 *
 * Search for the inode specified by @ino in the inode cache and if present
 * return it with an increased reference count. This is for file systems
 * where the inode number is sufficient for unique identification of an inode.
 *
 * If the inode is not in cache, allocate a new inode and return it locked,
 * hashed, and with the I_NEW flag set.  The file system gets to fill it in
 * before unlocking it via unlock_new_inode().
 */
struct inode *iget_locked(struct super_block *sb, unsigned long ino)
{
	struct hlist_head *head = inode_hashtable + hash(sb, ino);
	struct inode *inode;
again:
	spin_lock(&inode_hash_lock);
	inode = find_inode_fast(sb, head, ino);
	spin_unlock(&inode_hash_lock);
	if (inode) {
		wait_on_inode(inode);
		if (unlikely(inode_unhashed(inode))) {
			iput(inode);
			goto again;
		}
		return inode;
	}

	inode = alloc_inode(sb);
	if (inode) {
		struct inode *old;

		spin_lock(&inode_hash_lock);
		/* We released the lock, so.. */
		old = find_inode_fast(sb, head, ino);
		if (!old) {
			inode->i_ino = ino;
			spin_lock(&inode->i_lock);
			inode->i_state = I_NEW;
			hlist_add_head(&inode->i_hash, head);
			spin_unlock(&inode->i_lock);
			inode_sb_list_add(inode);
			spin_unlock(&inode_hash_lock);

			/* Return the locked inode with I_NEW set, the
			 * caller is responsible for filling in the contents
			 */
			return inode;
		}

		/*
		 * Uhhuh, somebody else created the same inode under
		 * us. Use the old inode instead of the one we just
		 * allocated.
		 */
		spin_unlock(&inode_hash_lock);
		destroy_inode(inode);
		inode = old;
		wait_on_inode(inode);
		if (unlikely(inode_unhashed(inode))) {
			iput(inode);
			goto again;
		}
	}
	return inode;
}
EXPORT_SYMBOL(iget_locked);

/*
 * search the inode cache for a matching inode number.
 * If we find one, then the inode number we are trying to
 * allocate is not unique and so we should not use it.
 *
 * Returns 1 if the inode number is unique, 0 if it is not.
 */
static int test_inode_iunique(struct super_block *sb, unsigned long ino)
{
	struct hlist_head *b = inode_hashtable + hash(sb, ino);
	struct inode *inode;

	spin_lock(&inode_hash_lock);
	hlist_for_each_entry(inode, b, i_hash) {
		if (inode->i_ino == ino && inode->i_sb == sb) {
			spin_unlock(&inode_hash_lock);
			return 0;
		}
	}
	spin_unlock(&inode_hash_lock);

	return 1;
}

/**
 *	iunique - get a unique inode number
 *	@sb: superblock
 *	@max_reserved: highest reserved inode number
 *
 *	Obtain an inode number that is unique on the system for a given
 *	superblock. This is used by file systems that have no natural
 *	permanent inode numbering system. An inode number is returned that
 *	is higher than the reserved limit but unique.
 *
 *	BUGS:
 *	With a large number of inodes live on the file system this function
 *	currently becomes quite slow.
 */
ino_t iunique(struct super_block *sb, ino_t max_reserved)
{
	/*
	 * On a 32bit, non LFS stat() call, glibc will generate an EOVERFLOW
	 * error if st_ino won't fit in target struct field. Use 32bit counter
	 * here to attempt to avoid that.
	 */
	static DEFINE_SPINLOCK(iunique_lock);
	static unsigned int counter;
	ino_t res;

	spin_lock(&iunique_lock);
	do {
		if (counter <= max_reserved)
			counter = max_reserved + 1;
		res = counter++;
	} while (!test_inode_iunique(sb, res));
	spin_unlock(&iunique_lock);

	return res;
}
EXPORT_SYMBOL(iunique);

struct inode *igrab(struct inode *inode)
{
	spin_lock(&inode->i_lock);
	if (!(inode->i_state & (I_FREEING|I_WILL_FREE))) {
		__iget(inode);
		spin_unlock(&inode->i_lock);
	} else {
		spin_unlock(&inode->i_lock);
		/*
		 * Handle the case where s_op->clear_inode is not been
		 * called yet, and somebody is calling igrab
		 * while the inode is getting freed.
		 */
		inode = NULL;
	}
	return inode;
}
EXPORT_SYMBOL(igrab);

/**
 * ilookup5_nowait - search for an inode in the inode cache
 * @sb:		super block of file system to search
 * @hashval:	hash value (usually inode number) to search for
 * @test:	callback used for comparisons between inodes
 * @data:	opaque data pointer to pass to @test
 *
 * Search for the inode specified by @hashval and @data in the inode cache.
 * If the inode is in the cache, the inode is returned with an incremented
 * reference count.
 *
 * Note: I_NEW is not waited upon so you have to be very careful what you do
 * with the returned inode.  You probably should be using ilookup5() instead.
 *
 * Note2: @test is called with the inode_hash_lock held, so can't sleep.
 */
struct inode *ilookup5_nowait(struct super_block *sb, unsigned long hashval,
		int (*test)(struct inode *, void *), void *data)
{
	struct hlist_head *head = inode_hashtable + hash(sb, hashval);
	struct inode *inode;

	spin_lock(&inode_hash_lock);
	inode = find_inode(sb, head, test, data);
	spin_unlock(&inode_hash_lock);

	return inode;
}
EXPORT_SYMBOL(ilookup5_nowait);

/**
 * ilookup5 - search for an inode in the inode cache
 * @sb:		super block of file system to search
 * @hashval:	hash value (usually inode number) to search for
 * @test:	callback used for comparisons between inodes
 * @data:	opaque data pointer to pass to @test
 *
 * Search for the inode specified by @hashval and @data in the inode cache,
 * and if the inode is in the cache, return the inode with an incremented
 * reference count.  Waits on I_NEW before returning the inode.
 * returned with an incremented reference count.
 *
 * This is a generalized version of ilookup() for file systems where the
 * inode number is not sufficient for unique identification of an inode.
 *
 * Note: @test is called with the inode_hash_lock held, so can't sleep.
 */
struct inode *ilookup5(struct super_block *sb, unsigned long hashval,
		int (*test)(struct inode *, void *), void *data)
{
	struct inode *inode;
again:
	inode = ilookup5_nowait(sb, hashval, test, data);
	if (inode) {
		wait_on_inode(inode);
		if (unlikely(inode_unhashed(inode))) {
			iput(inode);
			goto again;
		}
	}
	return inode;
}
EXPORT_SYMBOL(ilookup5);

/**
 * ilookup - search for an inode in the inode cache
 * @sb:		super block of file system to search
 * @ino:	inode number to search for
 *
 * Search for the inode @ino in the inode cache, and if the inode is in the
 * cache, the inode is returned with an incremented reference count.
 */
struct inode *ilookup(struct super_block *sb, unsigned long ino)
{
	struct hlist_head *head = inode_hashtable + hash(sb, ino);
	struct inode *inode;
again:
	spin_lock(&inode_hash_lock);
	inode = find_inode_fast(sb, head, ino);
	spin_unlock(&inode_hash_lock);

	if (inode) {
		wait_on_inode(inode);
		if (unlikely(inode_unhashed(inode))) {
			iput(inode);
			goto again;
		}
	}
	return inode;
}
EXPORT_SYMBOL(ilookup);

/**
 * find_inode_nowait - find an inode in the inode cache
 * @sb:		super block of file system to search
 * @hashval:	hash value (usually inode number) to search for
 * @match:	callback used for comparisons between inodes
 * @data:	opaque data pointer to pass to @match
 *
 * Search for the inode specified by @hashval and @data in the inode
 * cache, where the helper function @match will return 0 if the inode
 * does not match, 1 if the inode does match, and -1 if the search
 * should be stopped.  The @match function must be responsible for
 * taking the i_lock spin_lock and checking i_state for an inode being
 * freed or being initialized, and incrementing the reference count
 * before returning 1.  It also must not sleep, since it is called with
 * the inode_hash_lock spinlock held.
 *
 * This is a even more generalized version of ilookup5() when the
 * function must never block --- find_inode() can block in
 * __wait_on_freeing_inode() --- or when the caller can not increment
 * the reference count because the resulting iput() might cause an
 * inode eviction.  The tradeoff is that the @match funtion must be
 * very carefully implemented.
 */
struct inode *find_inode_nowait(struct super_block *sb,
				unsigned long hashval,
				int (*match)(struct inode *, unsigned long,
					     void *),
				void *data)
{
	struct hlist_head *head = inode_hashtable + hash(sb, hashval);
	struct inode *inode, *ret_inode = NULL;
	int mval;

	spin_lock(&inode_hash_lock);
	hlist_for_each_entry(inode, head, i_hash) {
		if (inode->i_sb != sb)
			continue;
		mval = match(inode, hashval, data);
		if (mval == 0)
			continue;
		if (mval == 1)
			ret_inode = inode;
		goto out;
	}
out:
	spin_unlock(&inode_hash_lock);
	return ret_inode;
}
EXPORT_SYMBOL(find_inode_nowait);

int insert_inode_locked(struct inode *inode)
{
	struct super_block *sb = inode->i_sb;
	ino_t ino = inode->i_ino;
	struct hlist_head *head = inode_hashtable + hash(sb, ino);

	while (1) {
		struct inode *old = NULL;
		spin_lock(&inode_hash_lock);
		hlist_for_each_entry(old, head, i_hash) {
			if (old->i_ino != ino)
				continue;
			if (old->i_sb != sb)
				continue;
			spin_lock(&old->i_lock);
			if (old->i_state & (I_FREEING|I_WILL_FREE)) {
				spin_unlock(&old->i_lock);
				continue;
			}
			break;
		}
		if (likely(!old)) {
			spin_lock(&inode->i_lock);
			inode->i_state |= I_NEW;
			hlist_add_head(&inode->i_hash, head);
			spin_unlock(&inode->i_lock);
			spin_unlock(&inode_hash_lock);
			return 0;
		}
		__iget(old);
		spin_unlock(&old->i_lock);
		spin_unlock(&inode_hash_lock);
		wait_on_inode(old);
		if (unlikely(!inode_unhashed(old))) {
			iput(old);
			return -EBUSY;
		}
		iput(old);
	}
}
EXPORT_SYMBOL(insert_inode_locked);

int insert_inode_locked4(struct inode *inode, unsigned long hashval,
		int (*test)(struct inode *, void *), void *data)
{
	struct inode *old = inode_insert5(inode, hashval, test, NULL, data);

	if (old != inode) {
		iput(old);
		return -EBUSY;
	}
	return 0;
}
EXPORT_SYMBOL(insert_inode_locked4);


int generic_delete_inode(struct inode *inode)
{
	return 1;
}
EXPORT_SYMBOL(generic_delete_inode);

/*
 * Called when we're dropping the last reference
 * to an inode.
 *
 * Call the FS "drop_inode()" function, defaulting to
 * the legacy UNIX filesystem behaviour.  If it tells
 * us to evict inode, do so.  Otherwise, retain inode
 * in cache if fs is alive, sync and evict if fs is
 * shutting down.
 */
static void iput_final(struct inode *inode)
{
	struct super_block *sb = inode->i_sb;
	const struct super_operations *op = inode->i_sb->s_op;
	int drop;

	WARN_ON(inode->i_state & I_NEW);

	if (op->drop_inode)
		drop = op->drop_inode(inode);
	else
		drop = generic_drop_inode(inode);

	if (!drop && (sb->s_flags & SB_ACTIVE)) {
		inode_add_lru(inode);
		spin_unlock(&inode->i_lock);
		return;
	}

	if (!drop) {
		inode->i_state |= I_WILL_FREE;
		spin_unlock(&inode->i_lock);
		write_inode_now(inode, 1);
		spin_lock(&inode->i_lock);
		WARN_ON(inode->i_state & I_NEW);
		inode->i_state &= ~I_WILL_FREE;
	}

	inode->i_state |= I_FREEING;
	if (!list_empty(&inode->i_lru))
		inode_lru_list_del(inode);
	spin_unlock(&inode->i_lock);

	evict(inode);
}

/**
 *	iput	- put an inode
 *	@inode: inode to put
 *
 *	Puts an inode, dropping its usage count. If the inode use count hits
 *	zero, the inode is then freed and may also be destroyed.
 *
 *	Consequently, iput() can sleep.
 */
void iput(struct inode *inode)
{
	if (!inode)
		return;
	BUG_ON(inode->i_state & I_CLEAR);
retry:
	if (atomic_dec_and_lock(&inode->i_count, &inode->i_lock)) {
		if (inode->i_nlink && (inode->i_state & I_DIRTY_TIME)) {
			atomic_inc(&inode->i_count);
			spin_unlock(&inode->i_lock);
			trace_writeback_lazytime_iput(inode);
			mark_inode_dirty_sync(inode);
			goto retry;
		}
		iput_final(inode);
	}
}
EXPORT_SYMBOL(iput);

/**
 *	bmap	- find a block number in a file
 *	@inode: inode of file
 *	@block: block to find
 *
 *	Returns the block number on the device holding the inode that
 *	is the disk block number for the block of the file requested.
 *	That is, asked for block 4 of inode 1 the function will return the
 *	disk block relative to the disk start that holds that block of the
 *	file.
 */
sector_t bmap(struct inode *inode, sector_t block)
{
	sector_t res = 0;
	if (inode->i_mapping->a_ops->bmap)
		res = inode->i_mapping->a_ops->bmap(inode->i_mapping, block);
	return res;
}
EXPORT_SYMBOL(bmap);

/*
 * With relative atime, only update atime if the previous atime is
 * earlier than either the ctime or mtime or if at least a day has
 * passed since the last atime update.
 */
static int relatime_need_update(struct vfsmount *mnt, struct inode *inode,
			     struct timespec now)
{

	if (!(mnt->mnt_flags & MNT_RELATIME))
		return 1;
	/*
	 * Is mtime younger than atime? If yes, update atime:
	 */
	if (timespec64_compare(&inode->i_mtime, &inode->i_atime) >= 0)
		return 1;
	/*
	 * Is ctime younger than atime? If yes, update atime:
	 */
	if (timespec64_compare(&inode->i_ctime, &inode->i_atime) >= 0)
		return 1;

	/*
	 * Is the previous atime value older than a day? If yes,
	 * update atime:
	 */
	if ((long)(now.tv_sec - inode->i_atime.tv_sec) >= 24*60*60)
		return 1;
	/*
	 * Good, we can skip the atime update:
	 */
	return 0;
}

int generic_update_time(struct inode *inode, struct timespec64 *time, int flags)
{
	int iflags = I_DIRTY_TIME;
	bool dirty = false;

	if (flags & S_ATIME)
		inode->i_atime = *time;
	if (flags & S_VERSION)
		dirty = inode_maybe_inc_iversion(inode, false);
	if (flags & S_CTIME)
		inode->i_ctime = *time;
	if (flags & S_MTIME)
		inode->i_mtime = *time;
	if ((flags & (S_ATIME | S_CTIME | S_MTIME)) &&
	    !(inode->i_sb->s_flags & SB_LAZYTIME))
		dirty = true;

	if (dirty)
		iflags |= I_DIRTY_SYNC;
	__mark_inode_dirty(inode, iflags);
	return 0;
}
EXPORT_SYMBOL(generic_update_time);

/*
 * This does the actual work of updating an inodes time or version.  Must have
 * had called mnt_want_write() before calling this.
 */
static int update_time(struct inode *inode, struct timespec64 *time, int flags)
{
	int (*update_time)(struct inode *, struct timespec64 *, int);

	update_time = inode->i_op->update_time ? inode->i_op->update_time :
		generic_update_time;

	return update_time(inode, time, flags);
}

/**
 *	touch_atime	-	update the access time
 *	@path: the &struct path to update
 *	@inode: inode to update
 *
 *	Update the accessed time on an inode and mark it for writeback.
 *	This function automatically handles read only file systems and media,
 *	as well as the "noatime" flag and inode specific "noatime" markers.
 */
bool atime_needs_update(const struct path *path, struct inode *inode)
{
	struct vfsmount *mnt = path->mnt;
	struct timespec64 now;

	if (inode->i_flags & S_NOATIME)
		return false;

	/* Atime updates will likely cause i_uid and i_gid to be written
	 * back improprely if their true value is unknown to the vfs.
	 */
	if (HAS_UNMAPPED_ID(inode))
		return false;

	if (IS_NOATIME(inode))
		return false;
	if ((inode->i_sb->s_flags & SB_NODIRATIME) && S_ISDIR(inode->i_mode))
		return false;

	if (mnt->mnt_flags & MNT_NOATIME)
		return false;
	if ((mnt->mnt_flags & MNT_NODIRATIME) && S_ISDIR(inode->i_mode))
		return false;

	now = current_time(inode);

<<<<<<< HEAD
	if (!relatime_need_update(mnt, inode, now))
=======
	if (!relatime_need_update(mnt, inode, timespec64_to_timespec(now)))
>>>>>>> e0ffebf0
		return false;

	if (timespec64_equal(&inode->i_atime, &now))
		return false;

	return true;
}

void touch_atime(const struct path *path)
{
	struct vfsmount *mnt = path->mnt;
	struct inode *inode = d_inode(path->dentry);
	struct timespec64 now;

	if (!atime_needs_update(path, inode))
		return;

	if (!sb_start_write_trylock(inode->i_sb))
		return;

	if (__mnt_want_write(mnt) != 0)
		goto skip_update;
	/*
	 * File systems can error out when updating inodes if they need to
	 * allocate new space to modify an inode (such is the case for
	 * Btrfs), but since we touch atime while walking down the path we
	 * really don't care if we failed to update the atime of the file,
	 * so just ignore the return value.
	 * We may also fail on filesystems that have the ability to make parts
	 * of the fs read only, e.g. subvolumes in Btrfs.
	 */
	now = current_time(inode);
	update_time(inode, &now, S_ATIME);
	__mnt_drop_write(mnt);
skip_update:
	sb_end_write(inode->i_sb);
}
EXPORT_SYMBOL(touch_atime);

/*
 * The logic we want is
 *
 *	if suid or (sgid and xgrp)
 *		remove privs
 */
int should_remove_suid(struct dentry *dentry)
{
	umode_t mode = d_inode(dentry)->i_mode;
	int kill = 0;

	/* suid always must be killed */
	if (unlikely(mode & S_ISUID))
		kill = ATTR_KILL_SUID;

	/*
	 * sgid without any exec bits is just a mandatory locking mark; leave
	 * it alone.  If some exec bits are set, it's a real sgid; kill it.
	 */
	if (unlikely((mode & S_ISGID) && (mode & S_IXGRP)))
		kill |= ATTR_KILL_SGID;

	if (unlikely(kill && !capable(CAP_FSETID) && S_ISREG(mode)))
		return kill;

	return 0;
}
EXPORT_SYMBOL(should_remove_suid);

/*
 * Return mask of changes for notify_change() that need to be done as a
 * response to write or truncate. Return 0 if nothing has to be changed.
 * Negative value on error (change should be denied).
 */
int dentry_needs_remove_privs(struct dentry *dentry)
{
	struct inode *inode = d_inode(dentry);
	int mask = 0;
	int ret;

	if (IS_NOSEC(inode))
		return 0;

	mask = should_remove_suid(dentry);
	ret = security_inode_need_killpriv(dentry);
	if (ret < 0)
		return ret;
	if (ret)
		mask |= ATTR_KILL_PRIV;
	return mask;
}

static int __remove_privs(struct dentry *dentry, int kill)
{
	struct iattr newattrs;

	newattrs.ia_valid = ATTR_FORCE | kill;
	/*
	 * Note we call this on write, so notify_change will not
	 * encounter any conflicting delegations:
	 */
	return notify_change(dentry, &newattrs, NULL);
}

/*
 * Remove special file priviledges (suid, capabilities) when file is written
 * to or truncated.
 */
int file_remove_privs(struct file *file)
{
	struct dentry *dentry = file_dentry(file);
	struct inode *inode = file_inode(file);
	int kill;
	int error = 0;

	/* Fast path for nothing security related */
	if (IS_NOSEC(inode))
		return 0;

	kill = dentry_needs_remove_privs(dentry);
	if (kill < 0)
		return kill;
	if (kill)
		error = __remove_privs(dentry, kill);
	if (!error)
		inode_has_no_xattr(inode);

	return error;
}
EXPORT_SYMBOL(file_remove_privs);

/**
 *	file_update_time	-	update mtime and ctime time
 *	@file: file accessed
 *
 *	Update the mtime and ctime members of an inode and mark the inode
 *	for writeback.  Note that this function is meant exclusively for
 *	usage in the file write path of filesystems, and filesystems may
 *	choose to explicitly ignore update via this function with the
 *	S_NOCMTIME inode flag, e.g. for network filesystem where these
 *	timestamps are handled by the server.  This can return an error for
 *	file systems who need to allocate space in order to update an inode.
 */

int file_update_time(struct file *file)
{
	struct inode *inode = file_inode(file);
	struct timespec64 now;
	int sync_it = 0;
	int ret;

	/* First try to exhaust all avenues to not sync */
	if (IS_NOCMTIME(inode))
		return 0;

	now = current_time(inode);
	if (!timespec64_equal(&inode->i_mtime, &now))
		sync_it = S_MTIME;

	if (!timespec64_equal(&inode->i_ctime, &now))
		sync_it |= S_CTIME;

	if (IS_I_VERSION(inode) && inode_iversion_need_inc(inode))
		sync_it |= S_VERSION;

	if (!sync_it)
		return 0;

	/* Finally allowed to write? Takes lock. */
	if (__mnt_want_write_file(file))
		return 0;

	ret = update_time(inode, &now, sync_it);
	__mnt_drop_write_file(file);

	return ret;
}
EXPORT_SYMBOL(file_update_time);

int inode_needs_sync(struct inode *inode)
{
	if (IS_SYNC(inode))
		return 1;
	if (S_ISDIR(inode->i_mode) && IS_DIRSYNC(inode))
		return 1;
	return 0;
}
EXPORT_SYMBOL(inode_needs_sync);

/*
 * If we try to find an inode in the inode hash while it is being
 * deleted, we have to wait until the filesystem completes its
 * deletion before reporting that it isn't found.  This function waits
 * until the deletion _might_ have completed.  Callers are responsible
 * to recheck inode state.
 *
 * It doesn't matter if I_NEW is not set initially, a call to
 * wake_up_bit(&inode->i_state, __I_NEW) after removing from the hash list
 * will DTRT.
 */
static void __wait_on_freeing_inode(struct inode *inode)
{
	wait_queue_head_t *wq;
	DEFINE_WAIT_BIT(wait, &inode->i_state, __I_NEW);
	wq = bit_waitqueue(&inode->i_state, __I_NEW);
	prepare_to_wait(wq, &wait.wq_entry, TASK_UNINTERRUPTIBLE);
	spin_unlock(&inode->i_lock);
	spin_unlock(&inode_hash_lock);
	schedule();
	finish_wait(wq, &wait.wq_entry);
	spin_lock(&inode_hash_lock);
}

static __initdata unsigned long ihash_entries;
static int __init set_ihash_entries(char *str)
{
	if (!str)
		return 0;
	ihash_entries = simple_strtoul(str, &str, 0);
	return 1;
}
__setup("ihash_entries=", set_ihash_entries);

/*
 * Initialize the waitqueues and inode hash table.
 */
void __init inode_init_early(void)
{
	/* If hashes are distributed across NUMA nodes, defer
	 * hash allocation until vmalloc space is available.
	 */
	if (hashdist)
		return;

	inode_hashtable =
		alloc_large_system_hash("Inode-cache",
					sizeof(struct hlist_head),
					ihash_entries,
					14,
					HASH_EARLY | HASH_ZERO,
					&i_hash_shift,
					&i_hash_mask,
					0,
					0);
}

void __init inode_init(void)
{
	/* inode slab cache */
	inode_cachep = kmem_cache_create("inode_cache",
					 sizeof(struct inode),
					 0,
					 (SLAB_RECLAIM_ACCOUNT|SLAB_PANIC|
					 SLAB_MEM_SPREAD|SLAB_ACCOUNT),
					 init_once);

	/* Hash may have been set up in inode_init_early */
	if (!hashdist)
		return;

	inode_hashtable =
		alloc_large_system_hash("Inode-cache",
					sizeof(struct hlist_head),
					ihash_entries,
					14,
					HASH_ZERO,
					&i_hash_shift,
					&i_hash_mask,
					0,
					0);
}

void init_special_inode(struct inode *inode, umode_t mode, dev_t rdev)
{
	inode->i_mode = mode;
	if (S_ISCHR(mode)) {
		inode->i_fop = &def_chr_fops;
		inode->i_rdev = rdev;
	} else if (S_ISBLK(mode)) {
		inode->i_fop = &def_blk_fops;
		inode->i_rdev = rdev;
	} else if (S_ISFIFO(mode))
		inode->i_fop = &pipefifo_fops;
	else if (S_ISSOCK(mode))
		;	/* leave it no_open_fops */
	else
		printk(KERN_DEBUG "init_special_inode: bogus i_mode (%o) for"
				  " inode %s:%lu\n", mode, inode->i_sb->s_id,
				  inode->i_ino);
}
EXPORT_SYMBOL(init_special_inode);

/**
 * inode_init_owner - Init uid,gid,mode for new inode according to posix standards
 * @inode: New inode
 * @dir: Directory inode
 * @mode: mode of the new inode
 */
void inode_init_owner(struct inode *inode, const struct inode *dir,
			umode_t mode)
{
	inode->i_uid = current_fsuid();
	if (dir && dir->i_mode & S_ISGID) {
		inode->i_gid = dir->i_gid;
		if (S_ISDIR(mode))
			mode |= S_ISGID;
	} else
		inode->i_gid = current_fsgid();
	inode->i_mode = mode;
}
EXPORT_SYMBOL(inode_init_owner);

/**
 * inode_owner_or_capable - check current task permissions to inode
 * @inode: inode being checked
 *
 * Return true if current either has CAP_FOWNER in a namespace with the
 * inode owner uid mapped, or owns the file.
 */
bool inode_owner_or_capable(const struct inode *inode)
{
	struct user_namespace *ns;

	if (uid_eq(current_fsuid(), inode->i_uid))
		return true;

	ns = current_user_ns();
	if (kuid_has_mapping(ns, inode->i_uid) && ns_capable(ns, CAP_FOWNER))
		return true;
	return false;
}
EXPORT_SYMBOL(inode_owner_or_capable);

/*
 * Direct i/o helper functions
 */
static void __inode_dio_wait(struct inode *inode)
{
	wait_queue_head_t *wq = bit_waitqueue(&inode->i_state, __I_DIO_WAKEUP);
	DEFINE_WAIT_BIT(q, &inode->i_state, __I_DIO_WAKEUP);

	do {
		prepare_to_wait(wq, &q.wq_entry, TASK_UNINTERRUPTIBLE);
		if (atomic_read(&inode->i_dio_count))
			schedule();
	} while (atomic_read(&inode->i_dio_count));
	finish_wait(wq, &q.wq_entry);
}

/**
 * inode_dio_wait - wait for outstanding DIO requests to finish
 * @inode: inode to wait for
 *
 * Waits for all pending direct I/O requests to finish so that we can
 * proceed with a truncate or equivalent operation.
 *
 * Must be called under a lock that serializes taking new references
 * to i_dio_count, usually by inode->i_mutex.
 */
void inode_dio_wait(struct inode *inode)
{
	if (atomic_read(&inode->i_dio_count))
		__inode_dio_wait(inode);
}
EXPORT_SYMBOL(inode_dio_wait);

/*
 * inode_set_flags - atomically set some inode flags
 *
 * Note: the caller should be holding i_mutex, or else be sure that
 * they have exclusive access to the inode structure (i.e., while the
 * inode is being instantiated).  The reason for the cmpxchg() loop
 * --- which wouldn't be necessary if all code paths which modify
 * i_flags actually followed this rule, is that there is at least one
 * code path which doesn't today so we use cmpxchg() out of an abundance
 * of caution.
 *
 * In the long run, i_mutex is overkill, and we should probably look
 * at using the i_lock spinlock to protect i_flags, and then make sure
 * it is so documented in include/linux/fs.h and that all code follows
 * the locking convention!!
 */
void inode_set_flags(struct inode *inode, unsigned int flags,
		     unsigned int mask)
{
	unsigned int old_flags, new_flags;

	WARN_ON_ONCE(flags & ~mask);
	do {
		old_flags = READ_ONCE(inode->i_flags);
		new_flags = (old_flags & ~mask) | flags;
	} while (unlikely(cmpxchg(&inode->i_flags, old_flags,
				  new_flags) != old_flags));
}
EXPORT_SYMBOL(inode_set_flags);

void inode_nohighmem(struct inode *inode)
{
	mapping_set_gfp_mask(inode->i_mapping, GFP_USER);
}
EXPORT_SYMBOL(inode_nohighmem);

/**
 * timespec64_trunc - Truncate timespec64 to a granularity
 * @t: Timespec64
 * @gran: Granularity in ns.
 *
 * Truncate a timespec64 to a granularity. Always rounds down. gran must
 * not be 0 nor greater than a second (NSEC_PER_SEC, or 10^9 ns).
 */
struct timespec64 timespec64_trunc(struct timespec64 t, unsigned gran)
{
	/* Avoid division in the common cases 1 ns and 1 s. */
	if (gran == 1) {
		/* nothing */
	} else if (gran == NSEC_PER_SEC) {
		t.tv_nsec = 0;
	} else if (gran > 1 && gran < NSEC_PER_SEC) {
		t.tv_nsec -= t.tv_nsec % gran;
	} else {
		WARN(1, "illegal file time granularity: %u", gran);
	}
	return t;
}
EXPORT_SYMBOL(timespec64_trunc);

/**
 * current_time - Return FS time
 * @inode: inode.
 *
 * Return the current time truncated to the time granularity supported by
 * the fs.
 *
 * Note that inode and inode->sb cannot be NULL.
 * Otherwise, the function warns and returns time without truncation.
 */
struct timespec64 current_time(struct inode *inode)
{
	struct timespec64 now = current_kernel_time64();

	if (unlikely(!inode->i_sb)) {
		WARN(1, "current_time() called with uninitialized super_block in the inode");
		return now;
	}

	return timespec64_trunc(now, inode->i_sb->s_time_gran);
}
EXPORT_SYMBOL(current_time);<|MERGE_RESOLUTION|>--- conflicted
+++ resolved
@@ -1661,11 +1661,7 @@
 
 	now = current_time(inode);
 
-<<<<<<< HEAD
-	if (!relatime_need_update(mnt, inode, now))
-=======
 	if (!relatime_need_update(mnt, inode, timespec64_to_timespec(now)))
->>>>>>> e0ffebf0
 		return false;
 
 	if (timespec64_equal(&inode->i_atime, &now))
