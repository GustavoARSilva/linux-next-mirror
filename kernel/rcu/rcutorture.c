/*
 * Read-Copy Update module-based torture test facility
 *
 * This program is free software; you can redistribute it and/or modify
 * it under the terms of the GNU General Public License as published by
 * the Free Software Foundation; either version 2 of the License, or
 * (at your option) any later version.
 *
 * This program is distributed in the hope that it will be useful,
 * but WITHOUT ANY WARRANTY; without even the implied warranty of
 * MERCHANTABILITY or FITNESS FOR A PARTICULAR PURPOSE.  See the
 * GNU General Public License for more details.
 *
 * You should have received a copy of the GNU General Public License
 * along with this program; if not, you can access it online at
 * http://www.gnu.org/licenses/gpl-2.0.html.
 *
 * Copyright (C) IBM Corporation, 2005, 2006
 *
 * Authors: Paul E. McKenney <paulmck@us.ibm.com>
 *	  Josh Triplett <josh@joshtriplett.org>
 *
 * See also:  Documentation/RCU/torture.txt
 */
#include <linux/types.h>
#include <linux/kernel.h>
#include <linux/init.h>
#include <linux/module.h>
#include <linux/kthread.h>
#include <linux/err.h>
#include <linux/spinlock.h>
#include <linux/smp.h>
#include <linux/rcupdate.h>
#include <linux/interrupt.h>
#include <linux/sched/signal.h>
#include <uapi/linux/sched/types.h>
#include <linux/atomic.h>
#include <linux/bitops.h>
#include <linux/completion.h>
#include <linux/moduleparam.h>
#include <linux/percpu.h>
#include <linux/notifier.h>
#include <linux/reboot.h>
#include <linux/freezer.h>
#include <linux/cpu.h>
#include <linux/delay.h>
#include <linux/stat.h>
#include <linux/srcu.h>
#include <linux/slab.h>
#include <linux/trace_clock.h>
#include <asm/byteorder.h>
#include <linux/torture.h>
#include <linux/vmalloc.h>
#include <linux/sched/debug.h>

#include "rcu.h"

MODULE_LICENSE("GPL");
MODULE_AUTHOR("Paul E. McKenney <paulmck@us.ibm.com> and Josh Triplett <josh@joshtriplett.org>");


torture_param(int, cbflood_inter_holdoff, HZ,
	      "Holdoff between floods (jiffies)");
torture_param(int, cbflood_intra_holdoff, 1,
	      "Holdoff between bursts (jiffies)");
torture_param(int, cbflood_n_burst, 3, "# bursts in flood, zero to disable");
torture_param(int, cbflood_n_per_burst, 20000,
	      "# callbacks per burst in flood");
torture_param(int, fqs_duration, 0,
	      "Duration of fqs bursts (us), 0 to disable");
torture_param(int, fqs_holdoff, 0, "Holdoff time within fqs bursts (us)");
torture_param(int, fqs_stutter, 3, "Wait time between fqs bursts (s)");
torture_param(bool, gp_cond, false, "Use conditional/async GP wait primitives");
torture_param(bool, gp_exp, false, "Use expedited GP wait primitives");
torture_param(bool, gp_normal, false,
	     "Use normal (non-expedited) GP wait primitives");
torture_param(bool, gp_sync, false, "Use synchronous GP wait primitives");
torture_param(int, irqreader, 1, "Allow RCU readers from irq handlers");
torture_param(int, n_barrier_cbs, 0,
	     "# of callbacks/kthreads for barrier testing");
torture_param(int, nfakewriters, 4, "Number of RCU fake writer threads");
torture_param(int, nreaders, -1, "Number of RCU reader threads");
torture_param(int, object_debug, 0,
	     "Enable debug-object double call_rcu() testing");
torture_param(int, onoff_holdoff, 0, "Time after boot before CPU hotplugs (s)");
torture_param(int, onoff_interval, 0,
	     "Time between CPU hotplugs (s), 0=disable");
torture_param(int, shuffle_interval, 3, "Number of seconds between shuffles");
torture_param(int, shutdown_secs, 0, "Shutdown time (s), <= zero to disable.");
torture_param(int, stall_cpu, 0, "Stall duration (s), zero to disable.");
torture_param(int, stall_cpu_holdoff, 10,
	     "Time to wait before starting stall (s).");
torture_param(int, stall_cpu_irqsoff, 0, "Disable interrupts while stalling.");
torture_param(int, stat_interval, 60,
	     "Number of seconds between stats printk()s");
torture_param(int, stutter, 5, "Number of seconds to run/halt test");
torture_param(int, test_boost, 1, "Test RCU prio boost: 0=no, 1=maybe, 2=yes.");
torture_param(int, test_boost_duration, 4,
	     "Duration of each boost test, seconds.");
torture_param(int, test_boost_interval, 7,
	     "Interval between boost tests, seconds.");
torture_param(bool, test_no_idle_hz, true,
	     "Test support for tickless idle CPUs");
torture_param(bool, verbose, true,
	     "Enable verbose debugging printk()s");

static char *torture_type = "rcu";
module_param(torture_type, charp, 0444);
MODULE_PARM_DESC(torture_type, "Type of RCU to torture (rcu, rcu_bh, ...)");

static int nrealreaders;
static int ncbflooders;
static struct task_struct *writer_task;
static struct task_struct **fakewriter_tasks;
static struct task_struct **reader_tasks;
static struct task_struct *stats_task;
static struct task_struct **cbflood_task;
static struct task_struct *fqs_task;
static struct task_struct *boost_tasks[NR_CPUS];
static struct task_struct *stall_task;
static struct task_struct **barrier_cbs_tasks;
static struct task_struct *barrier_task;

#define RCU_TORTURE_PIPE_LEN 10

struct rcu_torture {
	struct rcu_head rtort_rcu;
	int rtort_pipe_count;
	struct list_head rtort_free;
	int rtort_mbtest;
};

static LIST_HEAD(rcu_torture_freelist);
static struct rcu_torture __rcu *rcu_torture_current;
static unsigned long rcu_torture_current_version;
static struct rcu_torture rcu_tortures[10 * RCU_TORTURE_PIPE_LEN];
static DEFINE_SPINLOCK(rcu_torture_lock);
static DEFINE_PER_CPU(long [RCU_TORTURE_PIPE_LEN + 1], rcu_torture_count);
static DEFINE_PER_CPU(long [RCU_TORTURE_PIPE_LEN + 1], rcu_torture_batch);
static atomic_t rcu_torture_wcount[RCU_TORTURE_PIPE_LEN + 1];
static atomic_t n_rcu_torture_alloc;
static atomic_t n_rcu_torture_alloc_fail;
static atomic_t n_rcu_torture_free;
static atomic_t n_rcu_torture_mberror;
static atomic_t n_rcu_torture_error;
static long n_rcu_torture_barrier_error;
static long n_rcu_torture_boost_ktrerror;
static long n_rcu_torture_boost_rterror;
static long n_rcu_torture_boost_failure;
static long n_rcu_torture_boosts;
static long n_rcu_torture_timers;
static long n_barrier_attempts;
static long n_barrier_successes;
static atomic_long_t n_cbfloods;
static struct list_head rcu_torture_removed;

static int rcu_torture_writer_state;
#define RTWS_FIXED_DELAY	0
#define RTWS_DELAY		1
#define RTWS_REPLACE		2
#define RTWS_DEF_FREE		3
#define RTWS_EXP_SYNC		4
#define RTWS_COND_GET		5
#define RTWS_COND_SYNC		6
#define RTWS_SYNC		7
#define RTWS_STUTTER		8
#define RTWS_STOPPING		9
static const char * const rcu_torture_writer_state_names[] = {
	"RTWS_FIXED_DELAY",
	"RTWS_DELAY",
	"RTWS_REPLACE",
	"RTWS_DEF_FREE",
	"RTWS_EXP_SYNC",
	"RTWS_COND_GET",
	"RTWS_COND_SYNC",
	"RTWS_SYNC",
	"RTWS_STUTTER",
	"RTWS_STOPPING",
};

static const char *rcu_torture_writer_state_getname(void)
{
	unsigned int i = READ_ONCE(rcu_torture_writer_state);

	if (i >= ARRAY_SIZE(rcu_torture_writer_state_names))
		return "???";
	return rcu_torture_writer_state_names[i];
}

static int torture_runnable = IS_ENABLED(MODULE);
module_param(torture_runnable, int, 0444);
MODULE_PARM_DESC(torture_runnable, "Start rcutorture at boot");

#if defined(CONFIG_RCU_BOOST) && !defined(CONFIG_HOTPLUG_CPU)
#define rcu_can_boost() 1
#else /* #if defined(CONFIG_RCU_BOOST) && !defined(CONFIG_HOTPLUG_CPU) */
#define rcu_can_boost() 0
#endif /* #else #if defined(CONFIG_RCU_BOOST) && !defined(CONFIG_HOTPLUG_CPU) */

#ifdef CONFIG_RCU_TRACE
static u64 notrace rcu_trace_clock_local(void)
{
	u64 ts = trace_clock_local();

	(void)do_div(ts, NSEC_PER_USEC);
	return ts;
}
#else /* #ifdef CONFIG_RCU_TRACE */
static u64 notrace rcu_trace_clock_local(void)
{
	return 0ULL;
}
#endif /* #else #ifdef CONFIG_RCU_TRACE */

static unsigned long boost_starttime;	/* jiffies of next boost test start. */
static DEFINE_MUTEX(boost_mutex);	/* protect setting boost_starttime */
					/*  and boost task create/destroy. */
static atomic_t barrier_cbs_count;	/* Barrier callbacks registered. */
static bool barrier_phase;		/* Test phase. */
static atomic_t barrier_cbs_invoked;	/* Barrier callbacks invoked. */
static wait_queue_head_t *barrier_cbs_wq; /* Coordinate barrier testing. */
static DECLARE_WAIT_QUEUE_HEAD(barrier_wq);

/*
 * Allocate an element from the rcu_tortures pool.
 */
static struct rcu_torture *
rcu_torture_alloc(void)
{
	struct list_head *p;

	spin_lock_bh(&rcu_torture_lock);
	if (list_empty(&rcu_torture_freelist)) {
		atomic_inc(&n_rcu_torture_alloc_fail);
		spin_unlock_bh(&rcu_torture_lock);
		return NULL;
	}
	atomic_inc(&n_rcu_torture_alloc);
	p = rcu_torture_freelist.next;
	list_del_init(p);
	spin_unlock_bh(&rcu_torture_lock);
	return container_of(p, struct rcu_torture, rtort_free);
}

/*
 * Free an element to the rcu_tortures pool.
 */
static void
rcu_torture_free(struct rcu_torture *p)
{
	atomic_inc(&n_rcu_torture_free);
	spin_lock_bh(&rcu_torture_lock);
	list_add_tail(&p->rtort_free, &rcu_torture_freelist);
	spin_unlock_bh(&rcu_torture_lock);
}

/*
 * Operations vector for selecting different types of tests.
 */

struct rcu_torture_ops {
	int ttype;
	void (*init)(void);
	void (*cleanup)(void);
	int (*readlock)(void);
	void (*read_delay)(struct torture_random_state *rrsp);
	void (*readunlock)(int idx);
	unsigned long (*started)(void);
	unsigned long (*completed)(void);
	void (*deferred_free)(struct rcu_torture *p);
	void (*sync)(void);
	void (*exp_sync)(void);
	unsigned long (*get_state)(void);
	void (*cond_sync)(unsigned long oldstate);
	call_rcu_func_t call;
	void (*cb_barrier)(void);
	void (*fqs)(void);
	void (*stats)(void);
	int irq_capable;
	int can_boost;
	const char *name;
};

static struct rcu_torture_ops *cur_ops;

/*
 * Definitions for rcu torture testing.
 */

static int rcu_torture_read_lock(void) __acquires(RCU)
{
	rcu_read_lock();
	return 0;
}

static void rcu_read_delay(struct torture_random_state *rrsp)
{
	unsigned long started;
	unsigned long completed;
	const unsigned long shortdelay_us = 200;
	const unsigned long longdelay_ms = 50;
	unsigned long long ts;

	/* We want a short delay sometimes to make a reader delay the grace
	 * period, and we want a long delay occasionally to trigger
	 * force_quiescent_state. */

	if (!(torture_random(rrsp) % (nrealreaders * 2000 * longdelay_ms))) {
		started = cur_ops->completed();
		ts = rcu_trace_clock_local();
		mdelay(longdelay_ms);
		completed = cur_ops->completed();
		do_trace_rcu_torture_read(cur_ops->name, NULL, ts,
					  started, completed);
	}
	if (!(torture_random(rrsp) % (nrealreaders * 2 * shortdelay_us)))
		udelay(shortdelay_us);
#ifdef CONFIG_PREEMPT
	if (!preempt_count() &&
	    !(torture_random(rrsp) % (nrealreaders * 20000)))
		preempt_schedule();  /* No QS if preempt_disable() in effect */
#endif
}

static void rcu_torture_read_unlock(int idx) __releases(RCU)
{
	rcu_read_unlock();
}

/*
 * Update callback in the pipe.  This should be invoked after a grace period.
 */
static bool
rcu_torture_pipe_update_one(struct rcu_torture *rp)
{
	int i;

	i = rp->rtort_pipe_count;
	if (i > RCU_TORTURE_PIPE_LEN)
		i = RCU_TORTURE_PIPE_LEN;
	atomic_inc(&rcu_torture_wcount[i]);
	if (++rp->rtort_pipe_count >= RCU_TORTURE_PIPE_LEN) {
		rp->rtort_mbtest = 0;
		return true;
	}
	return false;
}

/*
 * Update all callbacks in the pipe.  Suitable for synchronous grace-period
 * primitives.
 */
static void
rcu_torture_pipe_update(struct rcu_torture *old_rp)
{
	struct rcu_torture *rp;
	struct rcu_torture *rp1;

	if (old_rp)
		list_add(&old_rp->rtort_free, &rcu_torture_removed);
	list_for_each_entry_safe(rp, rp1, &rcu_torture_removed, rtort_free) {
		if (rcu_torture_pipe_update_one(rp)) {
			list_del(&rp->rtort_free);
			rcu_torture_free(rp);
		}
	}
}

static void
rcu_torture_cb(struct rcu_head *p)
{
	struct rcu_torture *rp = container_of(p, struct rcu_torture, rtort_rcu);

	if (torture_must_stop_irq()) {
		/* Test is ending, just drop callbacks on the floor. */
		/* The next initialization will pick up the pieces. */
		return;
	}
	if (rcu_torture_pipe_update_one(rp))
		rcu_torture_free(rp);
	else
		cur_ops->deferred_free(rp);
}

static unsigned long rcu_no_completed(void)
{
	return 0;
}

static void rcu_torture_deferred_free(struct rcu_torture *p)
{
	call_rcu(&p->rtort_rcu, rcu_torture_cb);
}

static void rcu_sync_torture_init(void)
{
	INIT_LIST_HEAD(&rcu_torture_removed);
}

static struct rcu_torture_ops rcu_ops = {
	.ttype		= RCU_FLAVOR,
	.init		= rcu_sync_torture_init,
	.readlock	= rcu_torture_read_lock,
	.read_delay	= rcu_read_delay,
	.readunlock	= rcu_torture_read_unlock,
	.started	= rcu_batches_started,
	.completed	= rcu_batches_completed,
	.deferred_free	= rcu_torture_deferred_free,
	.sync		= synchronize_rcu,
	.exp_sync	= synchronize_rcu_expedited,
	.get_state	= get_state_synchronize_rcu,
	.cond_sync	= cond_synchronize_rcu,
	.call		= call_rcu,
	.cb_barrier	= rcu_barrier,
	.fqs		= rcu_force_quiescent_state,
	.stats		= NULL,
	.irq_capable	= 1,
	.can_boost	= rcu_can_boost(),
	.name		= "rcu"
};

/*
 * Definitions for rcu_bh torture testing.
 */

static int rcu_bh_torture_read_lock(void) __acquires(RCU_BH)
{
	rcu_read_lock_bh();
	return 0;
}

static void rcu_bh_torture_read_unlock(int idx) __releases(RCU_BH)
{
	rcu_read_unlock_bh();
}

static void rcu_bh_torture_deferred_free(struct rcu_torture *p)
{
	call_rcu_bh(&p->rtort_rcu, rcu_torture_cb);
}

static struct rcu_torture_ops rcu_bh_ops = {
	.ttype		= RCU_BH_FLAVOR,
	.init		= rcu_sync_torture_init,
	.readlock	= rcu_bh_torture_read_lock,
	.read_delay	= rcu_read_delay,  /* just reuse rcu's version. */
	.readunlock	= rcu_bh_torture_read_unlock,
	.started	= rcu_batches_started_bh,
	.completed	= rcu_batches_completed_bh,
	.deferred_free	= rcu_bh_torture_deferred_free,
	.sync		= synchronize_rcu_bh,
	.exp_sync	= synchronize_rcu_bh_expedited,
	.call		= call_rcu_bh,
	.cb_barrier	= rcu_barrier_bh,
	.fqs		= rcu_bh_force_quiescent_state,
	.stats		= NULL,
	.irq_capable	= 1,
	.name		= "rcu_bh"
};

/*
 * Don't even think about trying any of these in real life!!!
 * The names includes "busted", and they really means it!
 * The only purpose of these functions is to provide a buggy RCU
 * implementation to make sure that rcutorture correctly emits
 * buggy-RCU error messages.
 */
static void rcu_busted_torture_deferred_free(struct rcu_torture *p)
{
	/* This is a deliberate bug for testing purposes only! */
	rcu_torture_cb(&p->rtort_rcu);
}

static void synchronize_rcu_busted(void)
{
	/* This is a deliberate bug for testing purposes only! */
}

static void
call_rcu_busted(struct rcu_head *head, rcu_callback_t func)
{
	/* This is a deliberate bug for testing purposes only! */
	func(head);
}

static struct rcu_torture_ops rcu_busted_ops = {
	.ttype		= INVALID_RCU_FLAVOR,
	.init		= rcu_sync_torture_init,
	.readlock	= rcu_torture_read_lock,
	.read_delay	= rcu_read_delay,  /* just reuse rcu's version. */
	.readunlock	= rcu_torture_read_unlock,
	.started	= rcu_no_completed,
	.completed	= rcu_no_completed,
	.deferred_free	= rcu_busted_torture_deferred_free,
	.sync		= synchronize_rcu_busted,
	.exp_sync	= synchronize_rcu_busted,
	.call		= call_rcu_busted,
	.cb_barrier	= NULL,
	.fqs		= NULL,
	.stats		= NULL,
	.irq_capable	= 1,
	.name		= "busted"
};

/*
 * Definitions for srcu torture testing.
 */

DEFINE_STATIC_SRCU(srcu_ctl);
static struct srcu_struct srcu_ctld;
static struct srcu_struct *srcu_ctlp = &srcu_ctl;

static int srcu_torture_read_lock(void) __acquires(srcu_ctlp)
{
	return srcu_read_lock(srcu_ctlp);
}

static void srcu_read_delay(struct torture_random_state *rrsp)
{
	long delay;
	const long uspertick = 1000000 / HZ;
	const long longdelay = 10;

	/* We want there to be long-running readers, but not all the time. */

	delay = torture_random(rrsp) %
		(nrealreaders * 2 * longdelay * uspertick);
	if (!delay && in_task())
		schedule_timeout_interruptible(longdelay);
	else
		rcu_read_delay(rrsp);
}

static void srcu_torture_read_unlock(int idx) __releases(srcu_ctlp)
{
	srcu_read_unlock(srcu_ctlp, idx);
}

static unsigned long srcu_torture_completed(void)
{
	return srcu_batches_completed(srcu_ctlp);
}

static void srcu_torture_deferred_free(struct rcu_torture *rp)
{
	call_srcu(srcu_ctlp, &rp->rtort_rcu, rcu_torture_cb);
}

static void srcu_torture_synchronize(void)
{
	synchronize_srcu(srcu_ctlp);
}

static void srcu_torture_call(struct rcu_head *head,
			      rcu_callback_t func)
{
	call_srcu(srcu_ctlp, head, func);
}

static void srcu_torture_barrier(void)
{
	srcu_barrier(srcu_ctlp);
}

static void srcu_torture_stats(void)
{
	srcu_torture_stats_print(srcu_ctlp, torture_type, TORTURE_FLAG);
}

static void srcu_torture_synchronize_expedited(void)
{
	synchronize_srcu_expedited(srcu_ctlp);
}

static struct rcu_torture_ops srcu_ops = {
	.ttype		= SRCU_FLAVOR,
	.init		= rcu_sync_torture_init,
	.readlock	= srcu_torture_read_lock,
	.read_delay	= srcu_read_delay,
	.readunlock	= srcu_torture_read_unlock,
	.started	= NULL,
	.completed	= srcu_torture_completed,
	.deferred_free	= srcu_torture_deferred_free,
	.sync		= srcu_torture_synchronize,
	.exp_sync	= srcu_torture_synchronize_expedited,
	.call		= srcu_torture_call,
	.cb_barrier	= srcu_torture_barrier,
	.stats		= srcu_torture_stats,
	.irq_capable	= 1,
	.name		= "srcu"
};

static void srcu_torture_init(void)
{
	rcu_sync_torture_init();
	WARN_ON(init_srcu_struct(&srcu_ctld));
	srcu_ctlp = &srcu_ctld;
}

static void srcu_torture_cleanup(void)
{
	cleanup_srcu_struct(&srcu_ctld);
	srcu_ctlp = &srcu_ctl; /* In case of a later rcutorture run. */
}

/* As above, but dynamically allocated. */
static struct rcu_torture_ops srcud_ops = {
	.ttype		= SRCU_FLAVOR,
	.init		= srcu_torture_init,
	.cleanup	= srcu_torture_cleanup,
	.readlock	= srcu_torture_read_lock,
	.read_delay	= srcu_read_delay,
	.readunlock	= srcu_torture_read_unlock,
	.started	= NULL,
	.completed	= srcu_torture_completed,
	.deferred_free	= srcu_torture_deferred_free,
	.sync		= srcu_torture_synchronize,
	.exp_sync	= srcu_torture_synchronize_expedited,
	.call		= srcu_torture_call,
	.cb_barrier	= srcu_torture_barrier,
	.stats		= srcu_torture_stats,
	.irq_capable	= 1,
	.name		= "srcud"
};

/*
 * Definitions for sched torture testing.
 */

static int sched_torture_read_lock(void)
{
	preempt_disable();
	return 0;
}

static void sched_torture_read_unlock(int idx)
{
	preempt_enable();
}

static void rcu_sched_torture_deferred_free(struct rcu_torture *p)
{
	call_rcu_sched(&p->rtort_rcu, rcu_torture_cb);
}

static struct rcu_torture_ops sched_ops = {
	.ttype		= RCU_SCHED_FLAVOR,
	.init		= rcu_sync_torture_init,
	.readlock	= sched_torture_read_lock,
	.read_delay	= rcu_read_delay,  /* just reuse rcu's version. */
	.readunlock	= sched_torture_read_unlock,
	.started	= rcu_batches_started_sched,
	.completed	= rcu_batches_completed_sched,
	.deferred_free	= rcu_sched_torture_deferred_free,
	.sync		= synchronize_sched,
	.exp_sync	= synchronize_sched_expedited,
	.get_state	= get_state_synchronize_sched,
	.cond_sync	= cond_synchronize_sched,
	.call		= call_rcu_sched,
	.cb_barrier	= rcu_barrier_sched,
	.fqs		= rcu_sched_force_quiescent_state,
	.stats		= NULL,
	.irq_capable	= 1,
	.name		= "sched"
};

/*
 * Definitions for RCU-tasks torture testing.
 */

static int tasks_torture_read_lock(void)
{
	return 0;
}

static void tasks_torture_read_unlock(int idx)
{
}

static void rcu_tasks_torture_deferred_free(struct rcu_torture *p)
{
	call_rcu_tasks(&p->rtort_rcu, rcu_torture_cb);
}

static struct rcu_torture_ops tasks_ops = {
	.ttype		= RCU_TASKS_FLAVOR,
	.init		= rcu_sync_torture_init,
	.readlock	= tasks_torture_read_lock,
	.read_delay	= rcu_read_delay,  /* just reuse rcu's version. */
	.readunlock	= tasks_torture_read_unlock,
	.started	= rcu_no_completed,
	.completed	= rcu_no_completed,
	.deferred_free	= rcu_tasks_torture_deferred_free,
	.sync		= synchronize_rcu_tasks,
	.exp_sync	= synchronize_rcu_tasks,
	.call		= call_rcu_tasks,
	.cb_barrier	= rcu_barrier_tasks,
	.fqs		= NULL,
	.stats		= NULL,
	.irq_capable	= 1,
	.name		= "tasks"
};

static bool __maybe_unused torturing_tasks(void)
{
	return cur_ops == &tasks_ops;
}

/*
 * RCU torture priority-boost testing.  Runs one real-time thread per
 * CPU for moderate bursts, repeatedly registering RCU callbacks and
 * spinning waiting for them to be invoked.  If a given callback takes
 * too long to be invoked, we assume that priority inversion has occurred.
 */

struct rcu_boost_inflight {
	struct rcu_head rcu;
	int inflight;
};

static void rcu_torture_boost_cb(struct rcu_head *head)
{
	struct rcu_boost_inflight *rbip =
		container_of(head, struct rcu_boost_inflight, rcu);

	/* Ensure RCU-core accesses precede clearing ->inflight */
	smp_store_release(&rbip->inflight, 0);
}

static int rcu_torture_boost(void *arg)
{
	unsigned long call_rcu_time;
	unsigned long endtime;
	unsigned long oldstarttime;
	struct rcu_boost_inflight rbi = { .inflight = 0 };
	struct sched_param sp;

	VERBOSE_TOROUT_STRING("rcu_torture_boost started");

	/* Set real-time priority. */
	sp.sched_priority = 1;
	if (sched_setscheduler(current, SCHED_FIFO, &sp) < 0) {
		VERBOSE_TOROUT_STRING("rcu_torture_boost RT prio failed!");
		n_rcu_torture_boost_rterror++;
	}

	init_rcu_head_on_stack(&rbi.rcu);
	/* Each pass through the following loop does one boost-test cycle. */
	do {
		/* Wait for the next test interval. */
		oldstarttime = boost_starttime;
		while (ULONG_CMP_LT(jiffies, oldstarttime)) {
			schedule_timeout_interruptible(oldstarttime - jiffies);
			stutter_wait("rcu_torture_boost");
			if (torture_must_stop())
				goto checkwait;
		}

		/* Do one boost-test interval. */
		endtime = oldstarttime + test_boost_duration * HZ;
		call_rcu_time = jiffies;
		while (ULONG_CMP_LT(jiffies, endtime)) {
			/* If we don't have a callback in flight, post one. */
			if (!smp_load_acquire(&rbi.inflight)) {
				/* RCU core before ->inflight = 1. */
				smp_store_release(&rbi.inflight, 1);
				call_rcu(&rbi.rcu, rcu_torture_boost_cb);
				if (jiffies - call_rcu_time >
					 test_boost_duration * HZ - HZ / 2) {
					VERBOSE_TOROUT_STRING("rcu_torture_boost boosting failed");
					n_rcu_torture_boost_failure++;
				}
				call_rcu_time = jiffies;
			}
			stutter_wait("rcu_torture_boost");
			if (torture_must_stop())
				goto checkwait;
		}

		/*
		 * Set the start time of the next test interval.
		 * Yes, this is vulnerable to long delays, but such
		 * delays simply cause a false negative for the next
		 * interval.  Besides, we are running at RT priority,
		 * so delays should be relatively rare.
		 */
		while (oldstarttime == boost_starttime &&
		       !kthread_should_stop()) {
			if (mutex_trylock(&boost_mutex)) {
				boost_starttime = jiffies +
						  test_boost_interval * HZ;
				n_rcu_torture_boosts++;
				mutex_unlock(&boost_mutex);
				break;
			}
			schedule_timeout_uninterruptible(1);
		}

		/* Go do the stutter. */
checkwait:	stutter_wait("rcu_torture_boost");
	} while (!torture_must_stop());

	/* Clean up and exit. */
	while (!kthread_should_stop() || smp_load_acquire(&rbi.inflight)) {
		torture_shutdown_absorb("rcu_torture_boost");
		schedule_timeout_uninterruptible(1);
	}
	destroy_rcu_head_on_stack(&rbi.rcu);
	torture_kthread_stopping("rcu_torture_boost");
	return 0;
}

static void rcu_torture_cbflood_cb(struct rcu_head *rhp)
{
}

/*
 * RCU torture callback-flood kthread.  Repeatedly induces bursts of calls
 * to call_rcu() or analogous, increasing the probability of occurrence
 * of callback-overflow corner cases.
 */
static int
rcu_torture_cbflood(void *arg)
{
	int err = 1;
	int i;
	int j;
	struct rcu_head *rhp;

	if (cbflood_n_per_burst > 0 &&
	    cbflood_inter_holdoff > 0 &&
	    cbflood_intra_holdoff > 0 &&
	    cur_ops->call &&
	    cur_ops->cb_barrier) {
		rhp = vmalloc(sizeof(*rhp) *
			      cbflood_n_burst * cbflood_n_per_burst);
		err = !rhp;
	}
	if (err) {
		VERBOSE_TOROUT_STRING("rcu_torture_cbflood disabled: Bad args or OOM");
		goto wait_for_stop;
	}
	VERBOSE_TOROUT_STRING("rcu_torture_cbflood task started");
	do {
		schedule_timeout_interruptible(cbflood_inter_holdoff);
		atomic_long_inc(&n_cbfloods);
		WARN_ON(signal_pending(current));
		for (i = 0; i < cbflood_n_burst; i++) {
			for (j = 0; j < cbflood_n_per_burst; j++) {
				cur_ops->call(&rhp[i * cbflood_n_per_burst + j],
					      rcu_torture_cbflood_cb);
			}
			schedule_timeout_interruptible(cbflood_intra_holdoff);
			WARN_ON(signal_pending(current));
		}
		cur_ops->cb_barrier();
		stutter_wait("rcu_torture_cbflood");
	} while (!torture_must_stop());
	vfree(rhp);
wait_for_stop:
	torture_kthread_stopping("rcu_torture_cbflood");
	return 0;
}

/*
 * RCU torture force-quiescent-state kthread.  Repeatedly induces
 * bursts of calls to force_quiescent_state(), increasing the probability
 * of occurrence of some important types of race conditions.
 */
static int
rcu_torture_fqs(void *arg)
{
	unsigned long fqs_resume_time;
	int fqs_burst_remaining;

	VERBOSE_TOROUT_STRING("rcu_torture_fqs task started");
	do {
		fqs_resume_time = jiffies + fqs_stutter * HZ;
		while (ULONG_CMP_LT(jiffies, fqs_resume_time) &&
		       !kthread_should_stop()) {
			schedule_timeout_interruptible(1);
		}
		fqs_burst_remaining = fqs_duration;
		while (fqs_burst_remaining > 0 &&
		       !kthread_should_stop()) {
			cur_ops->fqs();
			udelay(fqs_holdoff);
			fqs_burst_remaining -= fqs_holdoff;
		}
		stutter_wait("rcu_torture_fqs");
	} while (!torture_must_stop());
	torture_kthread_stopping("rcu_torture_fqs");
	return 0;
}

/*
 * RCU torture writer kthread.  Repeatedly substitutes a new structure
 * for that pointed to by rcu_torture_current, freeing the old structure
 * after a series of grace periods (the "pipeline").
 */
static int
rcu_torture_writer(void *arg)
{
	bool can_expedite = !rcu_gp_is_expedited() && !rcu_gp_is_normal();
	int expediting = 0;
	unsigned long gp_snap;
	bool gp_cond1 = gp_cond, gp_exp1 = gp_exp, gp_normal1 = gp_normal;
	bool gp_sync1 = gp_sync;
	int i;
	struct rcu_torture *rp;
	struct rcu_torture *old_rp;
	static DEFINE_TORTURE_RANDOM(rand);
	int synctype[] = { RTWS_DEF_FREE, RTWS_EXP_SYNC,
			   RTWS_COND_GET, RTWS_SYNC };
	int nsynctypes = 0;

	VERBOSE_TOROUT_STRING("rcu_torture_writer task started");
	if (!can_expedite) {
		pr_alert("%s" TORTURE_FLAG
			 " GP expediting controlled from boot/sysfs for %s,\n",
			 torture_type, cur_ops->name);
		pr_alert("%s" TORTURE_FLAG
			 " Disabled dynamic grace-period expediting.\n",
			 torture_type);
	}

	/* Initialize synctype[] array.  If none set, take default. */
	if (!gp_cond1 && !gp_exp1 && !gp_normal1 && !gp_sync1)
		gp_cond1 = gp_exp1 = gp_normal1 = gp_sync1 = true;
	if (gp_cond1 && cur_ops->get_state && cur_ops->cond_sync)
		synctype[nsynctypes++] = RTWS_COND_GET;
	else if (gp_cond && (!cur_ops->get_state || !cur_ops->cond_sync))
		pr_alert("rcu_torture_writer: gp_cond without primitives.\n");
	if (gp_exp1 && cur_ops->exp_sync)
		synctype[nsynctypes++] = RTWS_EXP_SYNC;
	else if (gp_exp && !cur_ops->exp_sync)
		pr_alert("rcu_torture_writer: gp_exp without primitives.\n");
	if (gp_normal1 && cur_ops->deferred_free)
		synctype[nsynctypes++] = RTWS_DEF_FREE;
	else if (gp_normal && !cur_ops->deferred_free)
		pr_alert("rcu_torture_writer: gp_normal without primitives.\n");
	if (gp_sync1 && cur_ops->sync)
		synctype[nsynctypes++] = RTWS_SYNC;
	else if (gp_sync && !cur_ops->sync)
		pr_alert("rcu_torture_writer: gp_sync without primitives.\n");
	if (WARN_ONCE(nsynctypes == 0,
		      "rcu_torture_writer: No update-side primitives.\n")) {
		/*
		 * No updates primitives, so don't try updating.
		 * The resulting test won't be testing much, hence the
		 * above WARN_ONCE().
		 */
		rcu_torture_writer_state = RTWS_STOPPING;
		torture_kthread_stopping("rcu_torture_writer");
	}

	do {
		rcu_torture_writer_state = RTWS_FIXED_DELAY;
		schedule_timeout_uninterruptible(1);
		rp = rcu_torture_alloc();
		if (rp == NULL)
			continue;
		rp->rtort_pipe_count = 0;
		rcu_torture_writer_state = RTWS_DELAY;
		udelay(torture_random(&rand) & 0x3ff);
		rcu_torture_writer_state = RTWS_REPLACE;
		old_rp = rcu_dereference_check(rcu_torture_current,
					       current == writer_task);
		rp->rtort_mbtest = 1;
		rcu_assign_pointer(rcu_torture_current, rp);
		smp_wmb(); /* Mods to old_rp must follow rcu_assign_pointer() */
		if (old_rp) {
			i = old_rp->rtort_pipe_count;
			if (i > RCU_TORTURE_PIPE_LEN)
				i = RCU_TORTURE_PIPE_LEN;
			atomic_inc(&rcu_torture_wcount[i]);
			old_rp->rtort_pipe_count++;
			switch (synctype[torture_random(&rand) % nsynctypes]) {
			case RTWS_DEF_FREE:
				rcu_torture_writer_state = RTWS_DEF_FREE;
				cur_ops->deferred_free(old_rp);
				break;
			case RTWS_EXP_SYNC:
				rcu_torture_writer_state = RTWS_EXP_SYNC;
				cur_ops->exp_sync();
				rcu_torture_pipe_update(old_rp);
				break;
			case RTWS_COND_GET:
				rcu_torture_writer_state = RTWS_COND_GET;
				gp_snap = cur_ops->get_state();
				i = torture_random(&rand) % 16;
				if (i != 0)
					schedule_timeout_interruptible(i);
				udelay(torture_random(&rand) % 1000);
				rcu_torture_writer_state = RTWS_COND_SYNC;
				cur_ops->cond_sync(gp_snap);
				rcu_torture_pipe_update(old_rp);
				break;
			case RTWS_SYNC:
				rcu_torture_writer_state = RTWS_SYNC;
				cur_ops->sync();
				rcu_torture_pipe_update(old_rp);
				break;
			default:
				WARN_ON_ONCE(1);
				break;
			}
		}
		rcutorture_record_progress(++rcu_torture_current_version);
		/* Cycle through nesting levels of rcu_expedite_gp() calls. */
		if (can_expedite &&
		    !(torture_random(&rand) & 0xff & (!!expediting - 1))) {
			WARN_ON_ONCE(expediting == 0 && rcu_gp_is_expedited());
			if (expediting >= 0)
				rcu_expedite_gp();
			else
				rcu_unexpedite_gp();
			if (++expediting > 3)
				expediting = -expediting;
		}
		rcu_torture_writer_state = RTWS_STUTTER;
		stutter_wait("rcu_torture_writer");
	} while (!torture_must_stop());
	/* Reset expediting back to unexpedited. */
	if (expediting > 0)
		expediting = -expediting;
	while (can_expedite && expediting++ < 0)
		rcu_unexpedite_gp();
	WARN_ON_ONCE(can_expedite && rcu_gp_is_expedited());
	rcu_torture_writer_state = RTWS_STOPPING;
	torture_kthread_stopping("rcu_torture_writer");
	return 0;
}

/*
 * RCU torture fake writer kthread.  Repeatedly calls sync, with a random
 * delay between calls.
 */
static int
rcu_torture_fakewriter(void *arg)
{
	DEFINE_TORTURE_RANDOM(rand);

	VERBOSE_TOROUT_STRING("rcu_torture_fakewriter task started");
	set_user_nice(current, MAX_NICE);

	do {
		schedule_timeout_uninterruptible(1 + torture_random(&rand)%10);
		udelay(torture_random(&rand) & 0x3ff);
		if (cur_ops->cb_barrier != NULL &&
		    torture_random(&rand) % (nfakewriters * 8) == 0) {
			cur_ops->cb_barrier();
		} else if (gp_normal == gp_exp) {
			if (torture_random(&rand) & 0x80)
				cur_ops->sync();
			else
				cur_ops->exp_sync();
		} else if (gp_normal) {
			cur_ops->sync();
		} else {
			cur_ops->exp_sync();
		}
		stutter_wait("rcu_torture_fakewriter");
	} while (!torture_must_stop());

	torture_kthread_stopping("rcu_torture_fakewriter");
	return 0;
}

static void rcu_torture_timer_cb(struct rcu_head *rhp)
{
	kfree(rhp);
}

/*
 * RCU torture reader from timer handler.  Dereferences rcu_torture_current,
 * incrementing the corresponding element of the pipeline array.  The
 * counter in the element should never be greater than 1, otherwise, the
 * RCU implementation is broken.
 */
static void rcu_torture_timer(unsigned long unused)
{
	int idx;
	unsigned long started;
	unsigned long completed;
	static DEFINE_TORTURE_RANDOM(rand);
	static DEFINE_SPINLOCK(rand_lock);
	struct rcu_torture *p;
	int pipe_count;
	unsigned long long ts;

	idx = cur_ops->readlock();
	if (cur_ops->started)
		started = cur_ops->started();
	else
		started = cur_ops->completed();
	ts = rcu_trace_clock_local();
	p = rcu_dereference_check(rcu_torture_current,
				  rcu_read_lock_bh_held() ||
				  rcu_read_lock_sched_held() ||
				  srcu_read_lock_held(srcu_ctlp) ||
				  torturing_tasks());
	if (p == NULL) {
		/* Leave because rcu_torture_writer is not yet underway */
		cur_ops->readunlock(idx);
		return;
	}
	if (p->rtort_mbtest == 0)
		atomic_inc(&n_rcu_torture_mberror);
	spin_lock(&rand_lock);
	cur_ops->read_delay(&rand);
	n_rcu_torture_timers++;
	spin_unlock(&rand_lock);
	preempt_disable();
	pipe_count = p->rtort_pipe_count;
	if (pipe_count > RCU_TORTURE_PIPE_LEN) {
		/* Should not happen, but... */
		pipe_count = RCU_TORTURE_PIPE_LEN;
	}
	completed = cur_ops->completed();
	if (pipe_count > 1) {
		do_trace_rcu_torture_read(cur_ops->name, &p->rtort_rcu, ts,
					  started, completed);
		rcu_ftrace_dump(DUMP_ALL);
	}
	__this_cpu_inc(rcu_torture_count[pipe_count]);
	completed = completed - started;
	if (cur_ops->started)
		completed++;
	if (completed > RCU_TORTURE_PIPE_LEN) {
		/* Should not happen, but... */
		completed = RCU_TORTURE_PIPE_LEN;
	}
	__this_cpu_inc(rcu_torture_batch[completed]);
	preempt_enable();
	cur_ops->readunlock(idx);

	/* Test call_rcu() invocation from interrupt handler. */
	if (cur_ops->call) {
		struct rcu_head *rhp = kmalloc(sizeof(*rhp), GFP_NOWAIT);

		if (rhp)
			cur_ops->call(rhp, rcu_torture_timer_cb);
	}
}

/*
 * RCU torture reader kthread.  Repeatedly dereferences rcu_torture_current,
 * incrementing the corresponding element of the pipeline array.  The
 * counter in the element should never be greater than 1, otherwise, the
 * RCU implementation is broken.
 */
static int
rcu_torture_reader(void *arg)
{
	unsigned long started;
	unsigned long completed;
	int idx;
	DEFINE_TORTURE_RANDOM(rand);
	struct rcu_torture *p;
	int pipe_count;
	struct timer_list t;
	unsigned long long ts;

	VERBOSE_TOROUT_STRING("rcu_torture_reader task started");
	set_user_nice(current, MAX_NICE);
	if (irqreader && cur_ops->irq_capable)
		setup_timer_on_stack(&t, rcu_torture_timer, 0);

	do {
		if (irqreader && cur_ops->irq_capable) {
			if (!timer_pending(&t))
				mod_timer(&t, jiffies + 1);
		}
		idx = cur_ops->readlock();
		if (cur_ops->started)
			started = cur_ops->started();
		else
			started = cur_ops->completed();
		ts = rcu_trace_clock_local();
		p = rcu_dereference_check(rcu_torture_current,
					  rcu_read_lock_bh_held() ||
					  rcu_read_lock_sched_held() ||
					  srcu_read_lock_held(srcu_ctlp) ||
					  torturing_tasks());
		if (p == NULL) {
			/* Wait for rcu_torture_writer to get underway */
			cur_ops->readunlock(idx);
			schedule_timeout_interruptible(HZ);
			continue;
		}
		if (p->rtort_mbtest == 0)
			atomic_inc(&n_rcu_torture_mberror);
		cur_ops->read_delay(&rand);
		preempt_disable();
		pipe_count = p->rtort_pipe_count;
		if (pipe_count > RCU_TORTURE_PIPE_LEN) {
			/* Should not happen, but... */
			pipe_count = RCU_TORTURE_PIPE_LEN;
		}
		completed = cur_ops->completed();
		if (pipe_count > 1) {
			do_trace_rcu_torture_read(cur_ops->name, &p->rtort_rcu,
						  ts, started, completed);
			rcu_ftrace_dump(DUMP_ALL);
		}
		__this_cpu_inc(rcu_torture_count[pipe_count]);
		completed = completed - started;
		if (cur_ops->started)
			completed++;
		if (completed > RCU_TORTURE_PIPE_LEN) {
			/* Should not happen, but... */
			completed = RCU_TORTURE_PIPE_LEN;
		}
		__this_cpu_inc(rcu_torture_batch[completed]);
		preempt_enable();
		cur_ops->readunlock(idx);
		stutter_wait("rcu_torture_reader");
	} while (!torture_must_stop());
	if (irqreader && cur_ops->irq_capable) {
		del_timer_sync(&t);
		destroy_timer_on_stack(&t);
	}
	torture_kthread_stopping("rcu_torture_reader");
	return 0;
}

/*
 * Print torture statistics.  Caller must ensure that there is only
 * one call to this function at a given time!!!  This is normally
 * accomplished by relying on the module system to only have one copy
 * of the module loaded, and then by giving the rcu_torture_stats
 * kthread full control (or the init/cleanup functions when rcu_torture_stats
 * thread is not running).
 */
static void
rcu_torture_stats_print(void)
{
	int cpu;
	int i;
	long pipesummary[RCU_TORTURE_PIPE_LEN + 1] = { 0 };
	long batchsummary[RCU_TORTURE_PIPE_LEN + 1] = { 0 };
	static unsigned long rtcv_snap = ULONG_MAX;
	static bool splatted;
	struct task_struct *wtp;

	for_each_possible_cpu(cpu) {
		for (i = 0; i < RCU_TORTURE_PIPE_LEN + 1; i++) {
			pipesummary[i] += per_cpu(rcu_torture_count, cpu)[i];
			batchsummary[i] += per_cpu(rcu_torture_batch, cpu)[i];
		}
	}
	for (i = RCU_TORTURE_PIPE_LEN - 1; i >= 0; i--) {
		if (pipesummary[i] != 0)
			break;
	}

	pr_alert("%s%s ", torture_type, TORTURE_FLAG);
	pr_cont("rtc: %p ver: %lu tfle: %d rta: %d rtaf: %d rtf: %d ",
		rcu_torture_current,
		rcu_torture_current_version,
		list_empty(&rcu_torture_freelist),
		atomic_read(&n_rcu_torture_alloc),
		atomic_read(&n_rcu_torture_alloc_fail),
		atomic_read(&n_rcu_torture_free));
	pr_cont("rtmbe: %d rtbe: %ld rtbke: %ld rtbre: %ld ",
		atomic_read(&n_rcu_torture_mberror),
		n_rcu_torture_barrier_error,
		n_rcu_torture_boost_ktrerror,
		n_rcu_torture_boost_rterror);
	pr_cont("rtbf: %ld rtb: %ld nt: %ld ",
		n_rcu_torture_boost_failure,
		n_rcu_torture_boosts,
		n_rcu_torture_timers);
	torture_onoff_stats();
	pr_cont("barrier: %ld/%ld:%ld ",
		n_barrier_successes,
		n_barrier_attempts,
		n_rcu_torture_barrier_error);
	pr_cont("cbflood: %ld\n", atomic_long_read(&n_cbfloods));

	pr_alert("%s%s ", torture_type, TORTURE_FLAG);
	if (atomic_read(&n_rcu_torture_mberror) != 0 ||
	    n_rcu_torture_barrier_error != 0 ||
	    n_rcu_torture_boost_ktrerror != 0 ||
	    n_rcu_torture_boost_rterror != 0 ||
	    n_rcu_torture_boost_failure != 0 ||
	    i > 1) {
		pr_cont("%s", "!!! ");
		atomic_inc(&n_rcu_torture_error);
		WARN_ON_ONCE(1);
	}
	pr_cont("Reader Pipe: ");
	for (i = 0; i < RCU_TORTURE_PIPE_LEN + 1; i++)
		pr_cont(" %ld", pipesummary[i]);
	pr_cont("\n");

	pr_alert("%s%s ", torture_type, TORTURE_FLAG);
	pr_cont("Reader Batch: ");
	for (i = 0; i < RCU_TORTURE_PIPE_LEN + 1; i++)
		pr_cont(" %ld", batchsummary[i]);
	pr_cont("\n");

	pr_alert("%s%s ", torture_type, TORTURE_FLAG);
	pr_cont("Free-Block Circulation: ");
	for (i = 0; i < RCU_TORTURE_PIPE_LEN + 1; i++) {
		pr_cont(" %d", atomic_read(&rcu_torture_wcount[i]));
	}
	pr_cont("\n");

	if (cur_ops->stats)
		cur_ops->stats();
	if (rtcv_snap == rcu_torture_current_version &&
	    rcu_torture_current != NULL) {
		int __maybe_unused flags = 0;
		unsigned long __maybe_unused gpnum = 0;
		unsigned long __maybe_unused completed = 0;

		rcutorture_get_gp_data(cur_ops->ttype,
				       &flags, &gpnum, &completed);
		srcutorture_get_gp_data(cur_ops->ttype, srcu_ctlp,
					&flags, &gpnum, &completed);
		wtp = READ_ONCE(writer_task);
		pr_alert("??? Writer stall state %s(%d) g%lu c%lu f%#x ->state %#lx cpu %d\n",
			 rcu_torture_writer_state_getname(),
			 rcu_torture_writer_state,
			 gpnum, completed, flags,
			 wtp == NULL ? ~0UL : wtp->state,
			 wtp == NULL ? -1 : (int)task_cpu(wtp));
<<<<<<< HEAD
=======
		if (!splatted && wtp) {
			sched_show_task(wtp);
			splatted = true;
		}
>>>>>>> 9111b936
		show_rcu_gp_kthreads();
		rcu_ftrace_dump(DUMP_ALL);
	}
	rtcv_snap = rcu_torture_current_version;
}

/*
 * Periodically prints torture statistics, if periodic statistics printing
 * was specified via the stat_interval module parameter.
 */
static int
rcu_torture_stats(void *arg)
{
	VERBOSE_TOROUT_STRING("rcu_torture_stats task started");
	do {
		schedule_timeout_interruptible(stat_interval * HZ);
		rcu_torture_stats_print();
		torture_shutdown_absorb("rcu_torture_stats");
	} while (!torture_must_stop());
	torture_kthread_stopping("rcu_torture_stats");
	return 0;
}

static inline void
rcu_torture_print_module_parms(struct rcu_torture_ops *cur_ops, const char *tag)
{
	pr_alert("%s" TORTURE_FLAG
		 "--- %s: nreaders=%d nfakewriters=%d "
		 "stat_interval=%d verbose=%d test_no_idle_hz=%d "
		 "shuffle_interval=%d stutter=%d irqreader=%d "
		 "fqs_duration=%d fqs_holdoff=%d fqs_stutter=%d "
		 "test_boost=%d/%d test_boost_interval=%d "
		 "test_boost_duration=%d shutdown_secs=%d "
		 "stall_cpu=%d stall_cpu_holdoff=%d stall_cpu_irqsoff=%d "
		 "n_barrier_cbs=%d "
		 "onoff_interval=%d onoff_holdoff=%d\n",
		 torture_type, tag, nrealreaders, nfakewriters,
		 stat_interval, verbose, test_no_idle_hz, shuffle_interval,
		 stutter, irqreader, fqs_duration, fqs_holdoff, fqs_stutter,
		 test_boost, cur_ops->can_boost,
		 test_boost_interval, test_boost_duration, shutdown_secs,
		 stall_cpu, stall_cpu_holdoff, stall_cpu_irqsoff,
		 n_barrier_cbs,
		 onoff_interval, onoff_holdoff);
}

static int rcutorture_booster_cleanup(unsigned int cpu)
{
	struct task_struct *t;

	if (boost_tasks[cpu] == NULL)
		return 0;
	mutex_lock(&boost_mutex);
	t = boost_tasks[cpu];
	boost_tasks[cpu] = NULL;
	mutex_unlock(&boost_mutex);

	/* This must be outside of the mutex, otherwise deadlock! */
	torture_stop_kthread(rcu_torture_boost, t);
	return 0;
}

static int rcutorture_booster_init(unsigned int cpu)
{
	int retval;

	if (boost_tasks[cpu] != NULL)
		return 0;  /* Already created, nothing more to do. */

	/* Don't allow time recalculation while creating a new task. */
	mutex_lock(&boost_mutex);
	VERBOSE_TOROUT_STRING("Creating rcu_torture_boost task");
	boost_tasks[cpu] = kthread_create_on_node(rcu_torture_boost, NULL,
						  cpu_to_node(cpu),
						  "rcu_torture_boost");
	if (IS_ERR(boost_tasks[cpu])) {
		retval = PTR_ERR(boost_tasks[cpu]);
		VERBOSE_TOROUT_STRING("rcu_torture_boost task create failed");
		n_rcu_torture_boost_ktrerror++;
		boost_tasks[cpu] = NULL;
		mutex_unlock(&boost_mutex);
		return retval;
	}
	kthread_bind(boost_tasks[cpu], cpu);
	wake_up_process(boost_tasks[cpu]);
	mutex_unlock(&boost_mutex);
	return 0;
}

/*
 * CPU-stall kthread.  It waits as specified by stall_cpu_holdoff, then
 * induces a CPU stall for the time specified by stall_cpu.
 */
static int rcu_torture_stall(void *args)
{
	unsigned long stop_at;

	VERBOSE_TOROUT_STRING("rcu_torture_stall task started");
	if (stall_cpu_holdoff > 0) {
		VERBOSE_TOROUT_STRING("rcu_torture_stall begin holdoff");
		schedule_timeout_interruptible(stall_cpu_holdoff * HZ);
		VERBOSE_TOROUT_STRING("rcu_torture_stall end holdoff");
	}
	if (!kthread_should_stop()) {
		stop_at = get_seconds() + stall_cpu;
		/* RCU CPU stall is expected behavior in following code. */
		rcu_read_lock();
		if (stall_cpu_irqsoff)
			local_irq_disable();
		else
			preempt_disable();
		pr_alert("rcu_torture_stall start on CPU %d.\n",
			 smp_processor_id());
		while (ULONG_CMP_LT(get_seconds(), stop_at))
			continue;  /* Induce RCU CPU stall warning. */
		if (stall_cpu_irqsoff)
			local_irq_enable();
		else
			preempt_enable();
		rcu_read_unlock();
		pr_alert("rcu_torture_stall end.\n");
	}
	torture_shutdown_absorb("rcu_torture_stall");
	while (!kthread_should_stop())
		schedule_timeout_interruptible(10 * HZ);
	return 0;
}

/* Spawn CPU-stall kthread, if stall_cpu specified. */
static int __init rcu_torture_stall_init(void)
{
	if (stall_cpu <= 0)
		return 0;
	return torture_create_kthread(rcu_torture_stall, NULL, stall_task);
}

/* Callback function for RCU barrier testing. */
static void rcu_torture_barrier_cbf(struct rcu_head *rcu)
{
	atomic_inc(&barrier_cbs_invoked);
}

/* kthread function to register callbacks used to test RCU barriers. */
static int rcu_torture_barrier_cbs(void *arg)
{
	long myid = (long)arg;
	bool lastphase = 0;
	bool newphase;
	struct rcu_head rcu;

	init_rcu_head_on_stack(&rcu);
	VERBOSE_TOROUT_STRING("rcu_torture_barrier_cbs task started");
	set_user_nice(current, MAX_NICE);
	do {
		wait_event(barrier_cbs_wq[myid],
			   (newphase =
			    smp_load_acquire(&barrier_phase)) != lastphase ||
			   torture_must_stop());
		lastphase = newphase;
		if (torture_must_stop())
			break;
		/*
		 * The above smp_load_acquire() ensures barrier_phase load
		 * is ordered before the following ->call().
		 */
		local_irq_disable(); /* Just to test no-irq call_rcu(). */
		cur_ops->call(&rcu, rcu_torture_barrier_cbf);
		local_irq_enable();
		if (atomic_dec_and_test(&barrier_cbs_count))
			wake_up(&barrier_wq);
	} while (!torture_must_stop());
	if (cur_ops->cb_barrier != NULL)
		cur_ops->cb_barrier();
	destroy_rcu_head_on_stack(&rcu);
	torture_kthread_stopping("rcu_torture_barrier_cbs");
	return 0;
}

/* kthread function to drive and coordinate RCU barrier testing. */
static int rcu_torture_barrier(void *arg)
{
	int i;

	VERBOSE_TOROUT_STRING("rcu_torture_barrier task starting");
	do {
		atomic_set(&barrier_cbs_invoked, 0);
		atomic_set(&barrier_cbs_count, n_barrier_cbs);
		/* Ensure barrier_phase ordered after prior assignments. */
		smp_store_release(&barrier_phase, !barrier_phase);
		for (i = 0; i < n_barrier_cbs; i++)
			wake_up(&barrier_cbs_wq[i]);
		wait_event(barrier_wq,
			   atomic_read(&barrier_cbs_count) == 0 ||
			   torture_must_stop());
		if (torture_must_stop())
			break;
		n_barrier_attempts++;
		cur_ops->cb_barrier(); /* Implies smp_mb() for wait_event(). */
		if (atomic_read(&barrier_cbs_invoked) != n_barrier_cbs) {
			n_rcu_torture_barrier_error++;
			pr_err("barrier_cbs_invoked = %d, n_barrier_cbs = %d\n",
			       atomic_read(&barrier_cbs_invoked),
			       n_barrier_cbs);
			WARN_ON_ONCE(1);
		}
		n_barrier_successes++;
		schedule_timeout_interruptible(HZ / 10);
	} while (!torture_must_stop());
	torture_kthread_stopping("rcu_torture_barrier");
	return 0;
}

/* Initialize RCU barrier testing. */
static int rcu_torture_barrier_init(void)
{
	int i;
	int ret;

	if (n_barrier_cbs <= 0)
		return 0;
	if (cur_ops->call == NULL || cur_ops->cb_barrier == NULL) {
		pr_alert("%s" TORTURE_FLAG
			 " Call or barrier ops missing for %s,\n",
			 torture_type, cur_ops->name);
		pr_alert("%s" TORTURE_FLAG
			 " RCU barrier testing omitted from run.\n",
			 torture_type);
		return 0;
	}
	atomic_set(&barrier_cbs_count, 0);
	atomic_set(&barrier_cbs_invoked, 0);
	barrier_cbs_tasks =
		kzalloc(n_barrier_cbs * sizeof(barrier_cbs_tasks[0]),
			GFP_KERNEL);
	barrier_cbs_wq =
		kzalloc(n_barrier_cbs * sizeof(barrier_cbs_wq[0]),
			GFP_KERNEL);
	if (barrier_cbs_tasks == NULL || !barrier_cbs_wq)
		return -ENOMEM;
	for (i = 0; i < n_barrier_cbs; i++) {
		init_waitqueue_head(&barrier_cbs_wq[i]);
		ret = torture_create_kthread(rcu_torture_barrier_cbs,
					     (void *)(long)i,
					     barrier_cbs_tasks[i]);
		if (ret)
			return ret;
	}
	return torture_create_kthread(rcu_torture_barrier, NULL, barrier_task);
}

/* Clean up after RCU barrier testing. */
static void rcu_torture_barrier_cleanup(void)
{
	int i;

	torture_stop_kthread(rcu_torture_barrier, barrier_task);
	if (barrier_cbs_tasks != NULL) {
		for (i = 0; i < n_barrier_cbs; i++)
			torture_stop_kthread(rcu_torture_barrier_cbs,
					     barrier_cbs_tasks[i]);
		kfree(barrier_cbs_tasks);
		barrier_cbs_tasks = NULL;
	}
	if (barrier_cbs_wq != NULL) {
		kfree(barrier_cbs_wq);
		barrier_cbs_wq = NULL;
	}
}

static enum cpuhp_state rcutor_hp;

static void
rcu_torture_cleanup(void)
{
	int i;

	rcutorture_record_test_transition();
	if (torture_cleanup_begin()) {
		if (cur_ops->cb_barrier != NULL)
			cur_ops->cb_barrier();
		return;
	}

	rcu_torture_barrier_cleanup();
	torture_stop_kthread(rcu_torture_stall, stall_task);
	torture_stop_kthread(rcu_torture_writer, writer_task);

	if (reader_tasks) {
		for (i = 0; i < nrealreaders; i++)
			torture_stop_kthread(rcu_torture_reader,
					     reader_tasks[i]);
		kfree(reader_tasks);
	}
	rcu_torture_current = NULL;

	if (fakewriter_tasks) {
		for (i = 0; i < nfakewriters; i++) {
			torture_stop_kthread(rcu_torture_fakewriter,
					     fakewriter_tasks[i]);
		}
		kfree(fakewriter_tasks);
		fakewriter_tasks = NULL;
	}

	torture_stop_kthread(rcu_torture_stats, stats_task);
	torture_stop_kthread(rcu_torture_fqs, fqs_task);
	for (i = 0; i < ncbflooders; i++)
		torture_stop_kthread(rcu_torture_cbflood, cbflood_task[i]);
	if ((test_boost == 1 && cur_ops->can_boost) ||
	    test_boost == 2)
		cpuhp_remove_state(rcutor_hp);

	/*
	 * Wait for all RCU callbacks to fire, then do flavor-specific
	 * cleanup operations.
	 */
	if (cur_ops->cb_barrier != NULL)
		cur_ops->cb_barrier();
	if (cur_ops->cleanup != NULL)
		cur_ops->cleanup();

	rcu_torture_stats_print();  /* -After- the stats thread is stopped! */

	if (atomic_read(&n_rcu_torture_error) || n_rcu_torture_barrier_error)
		rcu_torture_print_module_parms(cur_ops, "End of test: FAILURE");
	else if (torture_onoff_failures())
		rcu_torture_print_module_parms(cur_ops,
					       "End of test: RCU_HOTPLUG");
	else
		rcu_torture_print_module_parms(cur_ops, "End of test: SUCCESS");
	torture_cleanup_end();
}

#ifdef CONFIG_DEBUG_OBJECTS_RCU_HEAD
static void rcu_torture_leak_cb(struct rcu_head *rhp)
{
}

static void rcu_torture_err_cb(struct rcu_head *rhp)
{
	/*
	 * This -might- happen due to race conditions, but is unlikely.
	 * The scenario that leads to this happening is that the
	 * first of the pair of duplicate callbacks is queued,
	 * someone else starts a grace period that includes that
	 * callback, then the second of the pair must wait for the
	 * next grace period.  Unlikely, but can happen.  If it
	 * does happen, the debug-objects subsystem won't have splatted.
	 */
	pr_alert("rcutorture: duplicated callback was invoked.\n");
}
#endif /* #ifdef CONFIG_DEBUG_OBJECTS_RCU_HEAD */

/*
 * Verify that double-free causes debug-objects to complain, but only
 * if CONFIG_DEBUG_OBJECTS_RCU_HEAD=y.  Otherwise, say that the test
 * cannot be carried out.
 */
static void rcu_test_debug_objects(void)
{
#ifdef CONFIG_DEBUG_OBJECTS_RCU_HEAD
	struct rcu_head rh1;
	struct rcu_head rh2;

	init_rcu_head_on_stack(&rh1);
	init_rcu_head_on_stack(&rh2);
	pr_alert("rcutorture: WARN: Duplicate call_rcu() test starting.\n");

	/* Try to queue the rh2 pair of callbacks for the same grace period. */
	preempt_disable(); /* Prevent preemption from interrupting test. */
	rcu_read_lock(); /* Make it impossible to finish a grace period. */
	call_rcu(&rh1, rcu_torture_leak_cb); /* Start grace period. */
	local_irq_disable(); /* Make it harder to start a new grace period. */
	call_rcu(&rh2, rcu_torture_leak_cb);
	call_rcu(&rh2, rcu_torture_err_cb); /* Duplicate callback. */
	local_irq_enable();
	rcu_read_unlock();
	preempt_enable();

	/* Wait for them all to get done so we can safely return. */
	rcu_barrier();
	pr_alert("rcutorture: WARN: Duplicate call_rcu() test complete.\n");
	destroy_rcu_head_on_stack(&rh1);
	destroy_rcu_head_on_stack(&rh2);
#else /* #ifdef CONFIG_DEBUG_OBJECTS_RCU_HEAD */
	pr_alert("rcutorture: !CONFIG_DEBUG_OBJECTS_RCU_HEAD, not testing duplicate call_rcu()\n");
#endif /* #else #ifdef CONFIG_DEBUG_OBJECTS_RCU_HEAD */
}

static int __init
rcu_torture_init(void)
{
	int i;
	int cpu;
	int firsterr = 0;
	static struct rcu_torture_ops *torture_ops[] = {
		&rcu_ops, &rcu_bh_ops, &rcu_busted_ops, &srcu_ops, &srcud_ops,
		&sched_ops, &tasks_ops,
	};

	if (!torture_init_begin(torture_type, verbose, &torture_runnable))
		return -EBUSY;

	/* Process args and tell the world that the torturer is on the job. */
	for (i = 0; i < ARRAY_SIZE(torture_ops); i++) {
		cur_ops = torture_ops[i];
		if (strcmp(torture_type, cur_ops->name) == 0)
			break;
	}
	if (i == ARRAY_SIZE(torture_ops)) {
		pr_alert("rcu-torture: invalid torture type: \"%s\"\n",
			 torture_type);
		pr_alert("rcu-torture types:");
		for (i = 0; i < ARRAY_SIZE(torture_ops); i++)
			pr_alert(" %s", torture_ops[i]->name);
		pr_alert("\n");
		firsterr = -EINVAL;
		goto unwind;
	}
	if (cur_ops->fqs == NULL && fqs_duration != 0) {
		pr_alert("rcu-torture: ->fqs NULL and non-zero fqs_duration, fqs disabled.\n");
		fqs_duration = 0;
	}
	if (cur_ops->init)
		cur_ops->init();

	if (nreaders >= 0) {
		nrealreaders = nreaders;
	} else {
		nrealreaders = num_online_cpus() - 2 - nreaders;
		if (nrealreaders <= 0)
			nrealreaders = 1;
	}
	rcu_torture_print_module_parms(cur_ops, "Start of test");

	/* Set up the freelist. */

	INIT_LIST_HEAD(&rcu_torture_freelist);
	for (i = 0; i < ARRAY_SIZE(rcu_tortures); i++) {
		rcu_tortures[i].rtort_mbtest = 0;
		list_add_tail(&rcu_tortures[i].rtort_free,
			      &rcu_torture_freelist);
	}

	/* Initialize the statistics so that each run gets its own numbers. */

	rcu_torture_current = NULL;
	rcu_torture_current_version = 0;
	atomic_set(&n_rcu_torture_alloc, 0);
	atomic_set(&n_rcu_torture_alloc_fail, 0);
	atomic_set(&n_rcu_torture_free, 0);
	atomic_set(&n_rcu_torture_mberror, 0);
	atomic_set(&n_rcu_torture_error, 0);
	n_rcu_torture_barrier_error = 0;
	n_rcu_torture_boost_ktrerror = 0;
	n_rcu_torture_boost_rterror = 0;
	n_rcu_torture_boost_failure = 0;
	n_rcu_torture_boosts = 0;
	for (i = 0; i < RCU_TORTURE_PIPE_LEN + 1; i++)
		atomic_set(&rcu_torture_wcount[i], 0);
	for_each_possible_cpu(cpu) {
		for (i = 0; i < RCU_TORTURE_PIPE_LEN + 1; i++) {
			per_cpu(rcu_torture_count, cpu)[i] = 0;
			per_cpu(rcu_torture_batch, cpu)[i] = 0;
		}
	}

	/* Start up the kthreads. */

	firsterr = torture_create_kthread(rcu_torture_writer, NULL,
					  writer_task);
	if (firsterr)
		goto unwind;
	if (nfakewriters > 0) {
		fakewriter_tasks = kzalloc(nfakewriters *
					   sizeof(fakewriter_tasks[0]),
					   GFP_KERNEL);
		if (fakewriter_tasks == NULL) {
			VERBOSE_TOROUT_ERRSTRING("out of memory");
			firsterr = -ENOMEM;
			goto unwind;
		}
	}
	for (i = 0; i < nfakewriters; i++) {
		firsterr = torture_create_kthread(rcu_torture_fakewriter,
						  NULL, fakewriter_tasks[i]);
		if (firsterr)
			goto unwind;
	}
	reader_tasks = kzalloc(nrealreaders * sizeof(reader_tasks[0]),
			       GFP_KERNEL);
	if (reader_tasks == NULL) {
		VERBOSE_TOROUT_ERRSTRING("out of memory");
		firsterr = -ENOMEM;
		goto unwind;
	}
	for (i = 0; i < nrealreaders; i++) {
		firsterr = torture_create_kthread(rcu_torture_reader, NULL,
						  reader_tasks[i]);
		if (firsterr)
			goto unwind;
	}
	if (stat_interval > 0) {
		firsterr = torture_create_kthread(rcu_torture_stats, NULL,
						  stats_task);
		if (firsterr)
			goto unwind;
	}
	if (test_no_idle_hz && shuffle_interval > 0) {
		firsterr = torture_shuffle_init(shuffle_interval * HZ);
		if (firsterr)
			goto unwind;
	}
	if (stutter < 0)
		stutter = 0;
	if (stutter) {
		firsterr = torture_stutter_init(stutter * HZ);
		if (firsterr)
			goto unwind;
	}
	if (fqs_duration < 0)
		fqs_duration = 0;
	if (fqs_duration) {
		/* Create the fqs thread */
		firsterr = torture_create_kthread(rcu_torture_fqs, NULL,
						  fqs_task);
		if (firsterr)
			goto unwind;
	}
	if (test_boost_interval < 1)
		test_boost_interval = 1;
	if (test_boost_duration < 2)
		test_boost_duration = 2;
	if ((test_boost == 1 && cur_ops->can_boost) ||
	    test_boost == 2) {

		boost_starttime = jiffies + test_boost_interval * HZ;

		firsterr = cpuhp_setup_state(CPUHP_AP_ONLINE_DYN, "RCU_TORTURE",
					     rcutorture_booster_init,
					     rcutorture_booster_cleanup);
		if (firsterr < 0)
			goto unwind;
		rcutor_hp = firsterr;
	}
	firsterr = torture_shutdown_init(shutdown_secs, rcu_torture_cleanup);
	if (firsterr)
		goto unwind;
	firsterr = torture_onoff_init(onoff_holdoff * HZ, onoff_interval * HZ);
	if (firsterr)
		goto unwind;
	firsterr = rcu_torture_stall_init();
	if (firsterr)
		goto unwind;
	firsterr = rcu_torture_barrier_init();
	if (firsterr)
		goto unwind;
	if (object_debug)
		rcu_test_debug_objects();
	if (cbflood_n_burst > 0) {
		/* Create the cbflood threads */
		ncbflooders = (num_online_cpus() + 3) / 4;
		cbflood_task = kcalloc(ncbflooders, sizeof(*cbflood_task),
				       GFP_KERNEL);
		if (!cbflood_task) {
			VERBOSE_TOROUT_ERRSTRING("out of memory");
			firsterr = -ENOMEM;
			goto unwind;
		}
		for (i = 0; i < ncbflooders; i++) {
			firsterr = torture_create_kthread(rcu_torture_cbflood,
							  NULL,
							  cbflood_task[i]);
			if (firsterr)
				goto unwind;
		}
	}
	rcutorture_record_test_transition();
	torture_init_end();
	return 0;

unwind:
	torture_init_end();
	rcu_torture_cleanup();
	return firsterr;
}

module_init(rcu_torture_init);
module_exit(rcu_torture_cleanup);<|MERGE_RESOLUTION|>--- conflicted
+++ resolved
@@ -1327,13 +1327,10 @@
 			 gpnum, completed, flags,
 			 wtp == NULL ? ~0UL : wtp->state,
 			 wtp == NULL ? -1 : (int)task_cpu(wtp));
-<<<<<<< HEAD
-=======
 		if (!splatted && wtp) {
 			sched_show_task(wtp);
 			splatted = true;
 		}
->>>>>>> 9111b936
 		show_rcu_gp_kthreads();
 		rcu_ftrace_dump(DUMP_ALL);
 	}
