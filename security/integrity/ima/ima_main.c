/*
 * Copyright (C) 2005,2006,2007,2008 IBM Corporation
 *
 * Authors:
 * Reiner Sailer <sailer@watson.ibm.com>
 * Serge Hallyn <serue@us.ibm.com>
 * Kylene Hall <kylene@us.ibm.com>
 * Mimi Zohar <zohar@us.ibm.com>
 *
 * This program is free software; you can redistribute it and/or
 * modify it under the terms of the GNU General Public License as
 * published by the Free Software Foundation, version 2 of the
 * License.
 *
 * File: ima_main.c
 *	implements the IMA hooks: ima_bprm_check, ima_file_mmap,
 *	and ima_file_check.
 */
#include <linux/module.h>
#include <linux/file.h>
#include <linux/binfmts.h>
#include <linux/mount.h>
#include <linux/mman.h>
#include <linux/slab.h>
#include <linux/xattr.h>
#include <linux/ima.h>
#include <linux/iversion.h>

#include "ima.h"

int ima_initialized;

#ifdef CONFIG_IMA_APPRAISE
int ima_appraise = IMA_APPRAISE_ENFORCE;
#else
int ima_appraise;
#endif

int ima_hash_algo = HASH_ALGO_SHA1;
static int hash_setup_done;

static int __init hash_setup(char *str)
{
	struct ima_template_desc *template_desc = ima_template_desc_current();
	int i;

	if (hash_setup_done)
		return 1;

	if (strcmp(template_desc->name, IMA_TEMPLATE_IMA_NAME) == 0) {
		if (strncmp(str, "sha1", 4) == 0)
			ima_hash_algo = HASH_ALGO_SHA1;
		else if (strncmp(str, "md5", 3) == 0)
			ima_hash_algo = HASH_ALGO_MD5;
		else
			return 1;
		goto out;
	}

	for (i = 0; i < HASH_ALGO__LAST; i++) {
		if (strcmp(str, hash_algo_name[i]) == 0) {
			ima_hash_algo = i;
			break;
		}
	}
	if (i == HASH_ALGO__LAST)
		return 1;
out:
	hash_setup_done = 1;
	return 1;
}
__setup("ima_hash=", hash_setup);

/*
 * ima_rdwr_violation_check
 *
 * Only invalidate the PCR for measured files:
 *	- Opening a file for write when already open for read,
 *	  results in a time of measure, time of use (ToMToU) error.
 *	- Opening a file for read when already open for write,
 *	  could result in a file measurement error.
 *
 */
static void ima_rdwr_violation_check(struct file *file,
				     struct integrity_iint_cache *iint,
				     int must_measure,
				     char **pathbuf,
				     const char **pathname,
				     char *filename)
{
	struct inode *inode = file_inode(file);
	fmode_t mode = file->f_mode;
	bool send_tomtou = false, send_writers = false;

	if (mode & FMODE_WRITE) {
		if (atomic_read(&inode->i_readcount) && IS_IMA(inode)) {
			if (!iint)
				iint = integrity_iint_find(inode);
			/* IMA_MEASURE is set from reader side */
			if (iint && test_bit(IMA_MUST_MEASURE,
						&iint->atomic_flags))
				send_tomtou = true;
		}
	} else {
		if (must_measure)
			set_bit(IMA_MUST_MEASURE, &iint->atomic_flags);
		if ((atomic_read(&inode->i_writecount) > 0) && must_measure)
			send_writers = true;
	}

	if (!send_tomtou && !send_writers)
		return;

	*pathname = ima_d_path(&file->f_path, pathbuf, filename);

	if (send_tomtou)
		ima_add_violation(file, *pathname, iint,
				  "invalid_pcr", "ToMToU");
	if (send_writers)
		ima_add_violation(file, *pathname, iint,
				  "invalid_pcr", "open_writers");
}

static void ima_check_last_writer(struct integrity_iint_cache *iint,
				  struct inode *inode, struct file *file)
{
	fmode_t mode = file->f_mode;
	bool update;

	if (!(mode & FMODE_WRITE))
		return;

	mutex_lock(&iint->mutex);
	if (atomic_read(&inode->i_writecount) == 1) {
<<<<<<< HEAD
=======
		update = test_and_clear_bit(IMA_UPDATE_XATTR,
					    &iint->atomic_flags);
>>>>>>> 68c5735e
		if (!IS_I_VERSION(inode) ||
		    inode_cmp_iversion(inode, iint->version) ||
		    (iint->flags & IMA_NEW_FILE)) {
			iint->flags &= ~(IMA_DONE_MASK | IMA_NEW_FILE);
			iint->measured_pcrs = 0;
			if (update)
				ima_update_xattr(iint, file);
		}
	}
	mutex_unlock(&iint->mutex);
}

/**
 * ima_file_free - called on __fput()
 * @file: pointer to file structure being freed
 *
 * Flag files that changed, based on i_version
 */
void ima_file_free(struct file *file)
{
	struct inode *inode = file_inode(file);
	struct integrity_iint_cache *iint;

	if (!ima_policy_flag || !S_ISREG(inode->i_mode))
		return;

	iint = integrity_iint_find(inode);
	if (!iint)
		return;

	ima_check_last_writer(iint, inode, file);
}

static int process_measurement(struct file *file, char *buf, loff_t size,
			       int mask, enum ima_hooks func, int opened)
{
	struct inode *inode = file_inode(file);
	struct integrity_iint_cache *iint = NULL;
	struct ima_template_desc *template_desc;
	char *pathbuf = NULL;
	char filename[NAME_MAX];
	const char *pathname = NULL;
	int rc = 0, action, must_appraise = 0;
	int pcr = CONFIG_IMA_MEASURE_PCR_IDX;
	struct evm_ima_xattr_data *xattr_value = NULL;
	int xattr_len = 0;
	bool violation_check;
	enum hash_algo hash_algo;

	if (!ima_policy_flag || !S_ISREG(inode->i_mode))
		return 0;

	/* Return an IMA_MEASURE, IMA_APPRAISE, IMA_AUDIT action
	 * bitmask based on the appraise/audit/measurement policy.
	 * Included is the appraise submask.
	 */
	action = ima_get_action(inode, mask, func, &pcr);
	violation_check = ((func == FILE_CHECK || func == MMAP_CHECK) &&
			   (ima_policy_flag & IMA_MEASURE));
	if (!action && !violation_check)
		return 0;

	must_appraise = action & IMA_APPRAISE;

	/*  Is the appraise rule hook specific?  */
	if (action & IMA_FILE_APPRAISE)
		func = FILE_CHECK;

	inode_lock(inode);

	if (action) {
		iint = integrity_inode_get(inode);
		if (!iint)
			rc = -ENOMEM;
	}

	if (!rc && violation_check)
		ima_rdwr_violation_check(file, iint, action & IMA_MEASURE,
					 &pathbuf, &pathname, filename);

	inode_unlock(inode);

	if (rc)
		goto out;
	if (!action)
		goto out;

	mutex_lock(&iint->mutex);

	if (test_and_clear_bit(IMA_CHANGE_ATTR, &iint->atomic_flags))
		/* reset appraisal flags if ima_inode_post_setattr was called */
		iint->flags &= ~(IMA_APPRAISE | IMA_APPRAISED |
				 IMA_APPRAISE_SUBMASK | IMA_APPRAISED_SUBMASK |
				 IMA_ACTION_FLAGS);

	if (test_and_clear_bit(IMA_CHANGE_XATTR, &iint->atomic_flags))
		/* reset all flags if ima_inode_setxattr was called */
		iint->flags &= ~IMA_DONE_MASK;

	/* Determine if already appraised/measured based on bitmask
	 * (IMA_MEASURE, IMA_MEASURED, IMA_XXXX_APPRAISE, IMA_XXXX_APPRAISED,
	 *  IMA_AUDIT, IMA_AUDITED)
	 */
	iint->flags |= action;
	action &= IMA_DO_MASK;
	action &= ~((iint->flags & (IMA_DONE_MASK ^ IMA_MEASURED)) >> 1);

	/* If target pcr is already measured, unset IMA_MEASURE action */
	if ((action & IMA_MEASURE) && (iint->measured_pcrs & (0x1 << pcr)))
		action ^= IMA_MEASURE;

	/* HASH sets the digital signature and update flags, nothing else */
	if ((action & IMA_HASH) &&
	    !(test_bit(IMA_DIGSIG, &iint->atomic_flags))) {
		xattr_len = ima_read_xattr(file_dentry(file), &xattr_value);
		if ((xattr_value && xattr_len > 2) &&
		    (xattr_value->type == EVM_IMA_XATTR_DIGSIG))
			set_bit(IMA_DIGSIG, &iint->atomic_flags);
		iint->flags |= IMA_HASHED;
		action ^= IMA_HASH;
		set_bit(IMA_UPDATE_XATTR, &iint->atomic_flags);
	}

	/* Nothing to do, just return existing appraised status */
	if (!action) {
		if (must_appraise)
			rc = ima_get_cache_status(iint, func);
		goto out_locked;
	}

	template_desc = ima_template_desc_current();
	if ((action & IMA_APPRAISE_SUBMASK) ||
		    strcmp(template_desc->name, IMA_TEMPLATE_IMA_NAME) != 0)
		/* read 'security.ima' */
		xattr_len = ima_read_xattr(file_dentry(file), &xattr_value);

	hash_algo = ima_get_hash_algo(xattr_value, xattr_len);

	rc = ima_collect_measurement(iint, file, buf, size, hash_algo);
	if (rc != 0 && rc != -EBADF && rc != -EINVAL)
		goto out_locked;

	if (!pathbuf)	/* ima_rdwr_violation possibly pre-fetched */
		pathname = ima_d_path(&file->f_path, &pathbuf, filename);

	if (action & IMA_MEASURE)
		ima_store_measurement(iint, file, pathname,
				      xattr_value, xattr_len, pcr);
	if (rc == 0 && (action & IMA_APPRAISE_SUBMASK)) {
		inode_lock(inode);
		rc = ima_appraise_measurement(func, iint, file, pathname,
					      xattr_value, xattr_len, opened);
		inode_unlock(inode);
	}
	if (action & IMA_AUDIT)
		ima_audit_measurement(iint, pathname);

	if ((file->f_flags & O_DIRECT) && (iint->flags & IMA_PERMIT_DIRECTIO))
		rc = 0;
out_locked:
	if ((mask & MAY_WRITE) && test_bit(IMA_DIGSIG, &iint->atomic_flags) &&
	     !(iint->flags & IMA_NEW_FILE))
		rc = -EACCES;
	mutex_unlock(&iint->mutex);
	kfree(xattr_value);
out:
	if (pathbuf)
		__putname(pathbuf);
	if (must_appraise) {
		if (rc && (ima_appraise & IMA_APPRAISE_ENFORCE))
			return -EACCES;
		if (file->f_mode & FMODE_WRITE)
			set_bit(IMA_UPDATE_XATTR, &iint->atomic_flags);
	}
	return 0;
}

/**
 * ima_file_mmap - based on policy, collect/store measurement.
 * @file: pointer to the file to be measured (May be NULL)
 * @prot: contains the protection that will be applied by the kernel.
 *
 * Measure files being mmapped executable based on the ima_must_measure()
 * policy decision.
 *
 * On success return 0.  On integrity appraisal error, assuming the file
 * is in policy and IMA-appraisal is in enforcing mode, return -EACCES.
 */
int ima_file_mmap(struct file *file, unsigned long prot)
{
	if (file && (prot & PROT_EXEC))
		return process_measurement(file, NULL, 0, MAY_EXEC,
					   MMAP_CHECK, 0);
	return 0;
}

/**
 * ima_bprm_check - based on policy, collect/store measurement.
 * @bprm: contains the linux_binprm structure
 *
 * The OS protects against an executable file, already open for write,
 * from being executed in deny_write_access() and an executable file,
 * already open for execute, from being modified in get_write_access().
 * So we can be certain that what we verify and measure here is actually
 * what is being executed.
 *
 * On success return 0.  On integrity appraisal error, assuming the file
 * is in policy and IMA-appraisal is in enforcing mode, return -EACCES.
 */
int ima_bprm_check(struct linux_binprm *bprm)
{
	return process_measurement(bprm->file, NULL, 0, MAY_EXEC,
				   BPRM_CHECK, 0);
}

/**
 * ima_path_check - based on policy, collect/store measurement.
 * @file: pointer to the file to be measured
 * @mask: contains MAY_READ, MAY_WRITE, MAY_EXEC or MAY_APPEND
 *
 * Measure files based on the ima_must_measure() policy decision.
 *
 * On success return 0.  On integrity appraisal error, assuming the file
 * is in policy and IMA-appraisal is in enforcing mode, return -EACCES.
 */
int ima_file_check(struct file *file, int mask, int opened)
{
	return process_measurement(file, NULL, 0,
				   mask & (MAY_READ | MAY_WRITE | MAY_EXEC |
					   MAY_APPEND), FILE_CHECK, opened);
}
EXPORT_SYMBOL_GPL(ima_file_check);

/**
 * ima_post_path_mknod - mark as a new inode
 * @dentry: newly created dentry
 *
 * Mark files created via the mknodat syscall as new, so that the
 * file data can be written later.
 */
void ima_post_path_mknod(struct dentry *dentry)
{
	struct integrity_iint_cache *iint;
	struct inode *inode = dentry->d_inode;
	int must_appraise;

	must_appraise = ima_must_appraise(inode, MAY_ACCESS, FILE_CHECK);
	if (!must_appraise)
		return;

	iint = integrity_inode_get(inode);
	if (iint)
		iint->flags |= IMA_NEW_FILE;
}

/**
 * ima_read_file - pre-measure/appraise hook decision based on policy
 * @file: pointer to the file to be measured/appraised/audit
 * @read_id: caller identifier
 *
 * Permit reading a file based on policy. The policy rules are written
 * in terms of the policy identifier.  Appraising the integrity of
 * a file requires a file descriptor.
 *
 * For permission return 0, otherwise return -EACCES.
 */
int ima_read_file(struct file *file, enum kernel_read_file_id read_id)
{
	bool sig_enforce = is_module_sig_enforced();

	if (!file && read_id == READING_MODULE) {
		if (!sig_enforce && (ima_appraise & IMA_APPRAISE_MODULES) &&
		    (ima_appraise & IMA_APPRAISE_ENFORCE)) {
			pr_err("impossible to appraise a module without a file descriptor. sig_enforce kernel parameter might help\n");
			return -EACCES;	/* INTEGRITY_UNKNOWN */
		}
		return 0;	/* We rely on module signature checking */
	}
	return 0;
}

static int read_idmap[READING_MAX_ID] = {
	[READING_FIRMWARE] = FIRMWARE_CHECK,
	[READING_MODULE] = MODULE_CHECK,
	[READING_KEXEC_IMAGE] = KEXEC_KERNEL_CHECK,
	[READING_KEXEC_INITRAMFS] = KEXEC_INITRAMFS_CHECK,
	[READING_POLICY] = POLICY_CHECK
};

/**
 * ima_post_read_file - in memory collect/appraise/audit measurement
 * @file: pointer to the file to be measured/appraised/audit
 * @buf: pointer to in memory file contents
 * @size: size of in memory file contents
 * @read_id: caller identifier
 *
 * Measure/appraise/audit in memory file based on policy.  Policy rules
 * are written in terms of a policy identifier.
 *
 * On success return 0.  On integrity appraisal error, assuming the file
 * is in policy and IMA-appraisal is in enforcing mode, return -EACCES.
 */
int ima_post_read_file(struct file *file, void *buf, loff_t size,
		       enum kernel_read_file_id read_id)
{
	enum ima_hooks func;

	if (!file && read_id == READING_FIRMWARE) {
		if ((ima_appraise & IMA_APPRAISE_FIRMWARE) &&
		    (ima_appraise & IMA_APPRAISE_ENFORCE))
			return -EACCES;	/* INTEGRITY_UNKNOWN */
		return 0;
	}

	if (!file && read_id == READING_MODULE) /* MODULE_SIG_FORCE enabled */
		return 0;

	/* permit signed certs */
	if (!file && read_id == READING_X509_CERTIFICATE)
		return 0;

	if (!file || !buf || size == 0) { /* should never happen */
		if (ima_appraise & IMA_APPRAISE_ENFORCE)
			return -EACCES;
		return 0;
	}

	func = read_idmap[read_id] ?: FILE_CHECK;
	return process_measurement(file, buf, size, MAY_READ, func, 0);
}

static int __init init_ima(void)
{
	int error;

	ima_init_template_list();
	hash_setup(CONFIG_IMA_DEFAULT_HASH);
	error = ima_init();
	if (!error) {
		ima_initialized = 1;
		ima_update_policy_flag();
	}
	return error;
}

late_initcall(init_ima);	/* Start IMA after the TPM is available */

MODULE_DESCRIPTION("Integrity Measurement Architecture");
MODULE_LICENSE("GPL");<|MERGE_RESOLUTION|>--- conflicted
+++ resolved
@@ -132,11 +132,8 @@
 
 	mutex_lock(&iint->mutex);
 	if (atomic_read(&inode->i_writecount) == 1) {
-<<<<<<< HEAD
-=======
 		update = test_and_clear_bit(IMA_UPDATE_XATTR,
 					    &iint->atomic_flags);
->>>>>>> 68c5735e
 		if (!IS_I_VERSION(inode) ||
 		    inode_cmp_iversion(inode, iint->version) ||
 		    (iint->flags & IMA_NEW_FILE)) {
