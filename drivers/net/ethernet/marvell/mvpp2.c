/*
 * Driver for Marvell PPv2 network controller for Armada 375 SoC.
 *
 * Copyright (C) 2014 Marvell
 *
 * Marcin Wojtas <mw@semihalf.com>
 *
 * This file is licensed under the terms of the GNU General Public
 * License version 2. This program is licensed "as is" without any
 * warranty of any kind, whether express or implied.
 */

#include <linux/kernel.h>
#include <linux/netdevice.h>
#include <linux/etherdevice.h>
#include <linux/platform_device.h>
#include <linux/skbuff.h>
#include <linux/inetdevice.h>
#include <linux/mbus.h>
#include <linux/module.h>
#include <linux/mfd/syscon.h>
#include <linux/interrupt.h>
#include <linux/cpumask.h>
#include <linux/of.h>
#include <linux/of_irq.h>
#include <linux/of_mdio.h>
#include <linux/of_net.h>
#include <linux/of_address.h>
#include <linux/of_device.h>
#include <linux/phy.h>
#include <linux/phy/phy.h>
#include <linux/clk.h>
#include <linux/hrtimer.h>
#include <linux/ktime.h>
#include <linux/regmap.h>
#include <uapi/linux/ppp_defs.h>
#include <net/ip.h>
#include <net/ipv6.h>
#include <net/tso.h>

/* RX Fifo Registers */
#define MVPP2_RX_DATA_FIFO_SIZE_REG(port)	(0x00 + 4 * (port))
#define MVPP2_RX_ATTR_FIFO_SIZE_REG(port)	(0x20 + 4 * (port))
#define MVPP2_RX_MIN_PKT_SIZE_REG		0x60
#define MVPP2_RX_FIFO_INIT_REG			0x64

/* RX DMA Top Registers */
#define MVPP2_RX_CTRL_REG(port)			(0x140 + 4 * (port))
#define     MVPP2_RX_LOW_LATENCY_PKT_SIZE(s)	(((s) & 0xfff) << 16)
#define     MVPP2_RX_USE_PSEUDO_FOR_CSUM_MASK	BIT(31)
#define MVPP2_POOL_BUF_SIZE_REG(pool)		(0x180 + 4 * (pool))
#define     MVPP2_POOL_BUF_SIZE_OFFSET		5
#define MVPP2_RXQ_CONFIG_REG(rxq)		(0x800 + 4 * (rxq))
#define     MVPP2_SNOOP_PKT_SIZE_MASK		0x1ff
#define     MVPP2_SNOOP_BUF_HDR_MASK		BIT(9)
#define     MVPP2_RXQ_POOL_SHORT_OFFS		20
#define     MVPP21_RXQ_POOL_SHORT_MASK		0x700000
#define     MVPP22_RXQ_POOL_SHORT_MASK		0xf00000
#define     MVPP2_RXQ_POOL_LONG_OFFS		24
#define     MVPP21_RXQ_POOL_LONG_MASK		0x7000000
#define     MVPP22_RXQ_POOL_LONG_MASK		0xf000000
#define     MVPP2_RXQ_PACKET_OFFSET_OFFS	28
#define     MVPP2_RXQ_PACKET_OFFSET_MASK	0x70000000
#define     MVPP2_RXQ_DISABLE_MASK		BIT(31)

/* Parser Registers */
#define MVPP2_PRS_INIT_LOOKUP_REG		0x1000
#define     MVPP2_PRS_PORT_LU_MAX		0xf
#define     MVPP2_PRS_PORT_LU_MASK(port)	(0xff << ((port) * 4))
#define     MVPP2_PRS_PORT_LU_VAL(port, val)	((val) << ((port) * 4))
#define MVPP2_PRS_INIT_OFFS_REG(port)		(0x1004 + ((port) & 4))
#define     MVPP2_PRS_INIT_OFF_MASK(port)	(0x3f << (((port) % 4) * 8))
#define     MVPP2_PRS_INIT_OFF_VAL(port, val)	((val) << (((port) % 4) * 8))
#define MVPP2_PRS_MAX_LOOP_REG(port)		(0x100c + ((port) & 4))
#define     MVPP2_PRS_MAX_LOOP_MASK(port)	(0xff << (((port) % 4) * 8))
#define     MVPP2_PRS_MAX_LOOP_VAL(port, val)	((val) << (((port) % 4) * 8))
#define MVPP2_PRS_TCAM_IDX_REG			0x1100
#define MVPP2_PRS_TCAM_DATA_REG(idx)		(0x1104 + (idx) * 4)
#define     MVPP2_PRS_TCAM_INV_MASK		BIT(31)
#define MVPP2_PRS_SRAM_IDX_REG			0x1200
#define MVPP2_PRS_SRAM_DATA_REG(idx)		(0x1204 + (idx) * 4)
#define MVPP2_PRS_TCAM_CTRL_REG			0x1230
#define     MVPP2_PRS_TCAM_EN_MASK		BIT(0)

/* Classifier Registers */
#define MVPP2_CLS_MODE_REG			0x1800
#define     MVPP2_CLS_MODE_ACTIVE_MASK		BIT(0)
#define MVPP2_CLS_PORT_WAY_REG			0x1810
#define     MVPP2_CLS_PORT_WAY_MASK(port)	(1 << (port))
#define MVPP2_CLS_LKP_INDEX_REG			0x1814
#define     MVPP2_CLS_LKP_INDEX_WAY_OFFS	6
#define MVPP2_CLS_LKP_TBL_REG			0x1818
#define     MVPP2_CLS_LKP_TBL_RXQ_MASK		0xff
#define     MVPP2_CLS_LKP_TBL_LOOKUP_EN_MASK	BIT(25)
#define MVPP2_CLS_FLOW_INDEX_REG		0x1820
#define MVPP2_CLS_FLOW_TBL0_REG			0x1824
#define MVPP2_CLS_FLOW_TBL1_REG			0x1828
#define MVPP2_CLS_FLOW_TBL2_REG			0x182c
#define MVPP2_CLS_OVERSIZE_RXQ_LOW_REG(port)	(0x1980 + ((port) * 4))
#define     MVPP2_CLS_OVERSIZE_RXQ_LOW_BITS	3
#define     MVPP2_CLS_OVERSIZE_RXQ_LOW_MASK	0x7
#define MVPP2_CLS_SWFWD_P2HQ_REG(port)		(0x19b0 + ((port) * 4))
#define MVPP2_CLS_SWFWD_PCTRL_REG		0x19d0
#define     MVPP2_CLS_SWFWD_PCTRL_MASK(port)	(1 << (port))

/* Descriptor Manager Top Registers */
#define MVPP2_RXQ_NUM_REG			0x2040
#define MVPP2_RXQ_DESC_ADDR_REG			0x2044
#define     MVPP22_DESC_ADDR_OFFS		8
#define MVPP2_RXQ_DESC_SIZE_REG			0x2048
#define     MVPP2_RXQ_DESC_SIZE_MASK		0x3ff0
#define MVPP2_RXQ_STATUS_UPDATE_REG(rxq)	(0x3000 + 4 * (rxq))
#define     MVPP2_RXQ_NUM_PROCESSED_OFFSET	0
#define     MVPP2_RXQ_NUM_NEW_OFFSET		16
#define MVPP2_RXQ_STATUS_REG(rxq)		(0x3400 + 4 * (rxq))
#define     MVPP2_RXQ_OCCUPIED_MASK		0x3fff
#define     MVPP2_RXQ_NON_OCCUPIED_OFFSET	16
#define     MVPP2_RXQ_NON_OCCUPIED_MASK		0x3fff0000
#define MVPP2_RXQ_THRESH_REG			0x204c
#define     MVPP2_OCCUPIED_THRESH_OFFSET	0
#define     MVPP2_OCCUPIED_THRESH_MASK		0x3fff
#define MVPP2_RXQ_INDEX_REG			0x2050
#define MVPP2_TXQ_NUM_REG			0x2080
#define MVPP2_TXQ_DESC_ADDR_REG			0x2084
#define MVPP2_TXQ_DESC_SIZE_REG			0x2088
#define     MVPP2_TXQ_DESC_SIZE_MASK		0x3ff0
#define MVPP2_TXQ_THRESH_REG			0x2094
#define	    MVPP2_TXQ_THRESH_OFFSET		16
#define	    MVPP2_TXQ_THRESH_MASK		0x3fff
#define MVPP2_AGGR_TXQ_UPDATE_REG		0x2090
#define MVPP2_TXQ_INDEX_REG			0x2098
#define MVPP2_TXQ_PREF_BUF_REG			0x209c
#define     MVPP2_PREF_BUF_PTR(desc)		((desc) & 0xfff)
#define     MVPP2_PREF_BUF_SIZE_4		(BIT(12) | BIT(13))
#define     MVPP2_PREF_BUF_SIZE_16		(BIT(12) | BIT(14))
#define     MVPP2_PREF_BUF_THRESH(val)		((val) << 17)
#define     MVPP2_TXQ_DRAIN_EN_MASK		BIT(31)
#define MVPP2_TXQ_PENDING_REG			0x20a0
#define     MVPP2_TXQ_PENDING_MASK		0x3fff
#define MVPP2_TXQ_INT_STATUS_REG		0x20a4
#define MVPP2_TXQ_SENT_REG(txq)			(0x3c00 + 4 * (txq))
#define     MVPP2_TRANSMITTED_COUNT_OFFSET	16
#define     MVPP2_TRANSMITTED_COUNT_MASK	0x3fff0000
#define MVPP2_TXQ_RSVD_REQ_REG			0x20b0
#define     MVPP2_TXQ_RSVD_REQ_Q_OFFSET		16
#define MVPP2_TXQ_RSVD_RSLT_REG			0x20b4
#define     MVPP2_TXQ_RSVD_RSLT_MASK		0x3fff
#define MVPP2_TXQ_RSVD_CLR_REG			0x20b8
#define     MVPP2_TXQ_RSVD_CLR_OFFSET		16
#define MVPP2_AGGR_TXQ_DESC_ADDR_REG(cpu)	(0x2100 + 4 * (cpu))
#define     MVPP22_AGGR_TXQ_DESC_ADDR_OFFS	8
#define MVPP2_AGGR_TXQ_DESC_SIZE_REG(cpu)	(0x2140 + 4 * (cpu))
#define     MVPP2_AGGR_TXQ_DESC_SIZE_MASK	0x3ff0
#define MVPP2_AGGR_TXQ_STATUS_REG(cpu)		(0x2180 + 4 * (cpu))
#define     MVPP2_AGGR_TXQ_PENDING_MASK		0x3fff
#define MVPP2_AGGR_TXQ_INDEX_REG(cpu)		(0x21c0 + 4 * (cpu))

/* MBUS bridge registers */
#define MVPP2_WIN_BASE(w)			(0x4000 + ((w) << 2))
#define MVPP2_WIN_SIZE(w)			(0x4020 + ((w) << 2))
#define MVPP2_WIN_REMAP(w)			(0x4040 + ((w) << 2))
#define MVPP2_BASE_ADDR_ENABLE			0x4060

/* AXI Bridge Registers */
#define MVPP22_AXI_BM_WR_ATTR_REG		0x4100
#define MVPP22_AXI_BM_RD_ATTR_REG		0x4104
#define MVPP22_AXI_AGGRQ_DESCR_RD_ATTR_REG	0x4110
#define MVPP22_AXI_TXQ_DESCR_WR_ATTR_REG	0x4114
#define MVPP22_AXI_TXQ_DESCR_RD_ATTR_REG	0x4118
#define MVPP22_AXI_RXQ_DESCR_WR_ATTR_REG	0x411c
#define MVPP22_AXI_RX_DATA_WR_ATTR_REG		0x4120
#define MVPP22_AXI_TX_DATA_RD_ATTR_REG		0x4130
#define MVPP22_AXI_RD_NORMAL_CODE_REG		0x4150
#define MVPP22_AXI_RD_SNOOP_CODE_REG		0x4154
#define MVPP22_AXI_WR_NORMAL_CODE_REG		0x4160
#define MVPP22_AXI_WR_SNOOP_CODE_REG		0x4164

/* Values for AXI Bridge registers */
#define MVPP22_AXI_ATTR_CACHE_OFFS		0
#define MVPP22_AXI_ATTR_DOMAIN_OFFS		12

#define MVPP22_AXI_CODE_CACHE_OFFS		0
#define MVPP22_AXI_CODE_DOMAIN_OFFS		4

#define MVPP22_AXI_CODE_CACHE_NON_CACHE		0x3
#define MVPP22_AXI_CODE_CACHE_WR_CACHE		0x7
#define MVPP22_AXI_CODE_CACHE_RD_CACHE		0xb

#define MVPP22_AXI_CODE_DOMAIN_OUTER_DOM	2
#define MVPP22_AXI_CODE_DOMAIN_SYSTEM		3

/* Interrupt Cause and Mask registers */
#define MVPP2_ISR_TX_THRESHOLD_REG(port)	(0x5140 + 4 * (port))
#define     MVPP2_MAX_ISR_TX_THRESHOLD		0xfffff0

#define MVPP2_ISR_RX_THRESHOLD_REG(rxq)		(0x5200 + 4 * (rxq))
#define     MVPP2_MAX_ISR_RX_THRESHOLD		0xfffff0
#define MVPP21_ISR_RXQ_GROUP_REG(port)		(0x5400 + 4 * (port))

#define MVPP22_ISR_RXQ_GROUP_INDEX_REG		0x5400
#define MVPP22_ISR_RXQ_GROUP_INDEX_SUBGROUP_MASK 0xf
#define MVPP22_ISR_RXQ_GROUP_INDEX_GROUP_MASK	0x380
#define MVPP22_ISR_RXQ_GROUP_INDEX_GROUP_OFFSET	7

#define MVPP22_ISR_RXQ_GROUP_INDEX_SUBGROUP_MASK 0xf
#define MVPP22_ISR_RXQ_GROUP_INDEX_GROUP_MASK	0x380

#define MVPP22_ISR_RXQ_SUB_GROUP_CONFIG_REG	0x5404
#define MVPP22_ISR_RXQ_SUB_GROUP_STARTQ_MASK	0x1f
#define MVPP22_ISR_RXQ_SUB_GROUP_SIZE_MASK	0xf00
#define MVPP22_ISR_RXQ_SUB_GROUP_SIZE_OFFSET	8

#define MVPP2_ISR_ENABLE_REG(port)		(0x5420 + 4 * (port))
#define     MVPP2_ISR_ENABLE_INTERRUPT(mask)	((mask) & 0xffff)
#define     MVPP2_ISR_DISABLE_INTERRUPT(mask)	(((mask) << 16) & 0xffff0000)
#define MVPP2_ISR_RX_TX_CAUSE_REG(port)		(0x5480 + 4 * (port))
#define     MVPP2_CAUSE_RXQ_OCCUP_DESC_ALL_MASK	0xffff
#define     MVPP2_CAUSE_TXQ_OCCUP_DESC_ALL_MASK	0xff0000
#define     MVPP2_CAUSE_TXQ_OCCUP_DESC_ALL_OFFSET	16
#define     MVPP2_CAUSE_RX_FIFO_OVERRUN_MASK	BIT(24)
#define     MVPP2_CAUSE_FCS_ERR_MASK		BIT(25)
#define     MVPP2_CAUSE_TX_FIFO_UNDERRUN_MASK	BIT(26)
#define     MVPP2_CAUSE_TX_EXCEPTION_SUM_MASK	BIT(29)
#define     MVPP2_CAUSE_RX_EXCEPTION_SUM_MASK	BIT(30)
#define     MVPP2_CAUSE_MISC_SUM_MASK		BIT(31)
#define MVPP2_ISR_RX_TX_MASK_REG(port)		(0x54a0 + 4 * (port))
#define MVPP2_ISR_PON_RX_TX_MASK_REG		0x54bc
#define     MVPP2_PON_CAUSE_RXQ_OCCUP_DESC_ALL_MASK	0xffff
#define     MVPP2_PON_CAUSE_TXP_OCCUP_DESC_ALL_MASK	0x3fc00000
#define     MVPP2_PON_CAUSE_MISC_SUM_MASK		BIT(31)
#define MVPP2_ISR_MISC_CAUSE_REG		0x55b0

/* Buffer Manager registers */
#define MVPP2_BM_POOL_BASE_REG(pool)		(0x6000 + ((pool) * 4))
#define     MVPP2_BM_POOL_BASE_ADDR_MASK	0xfffff80
#define MVPP2_BM_POOL_SIZE_REG(pool)		(0x6040 + ((pool) * 4))
#define     MVPP2_BM_POOL_SIZE_MASK		0xfff0
#define MVPP2_BM_POOL_READ_PTR_REG(pool)	(0x6080 + ((pool) * 4))
#define     MVPP2_BM_POOL_GET_READ_PTR_MASK	0xfff0
#define MVPP2_BM_POOL_PTRS_NUM_REG(pool)	(0x60c0 + ((pool) * 4))
#define     MVPP2_BM_POOL_PTRS_NUM_MASK		0xfff0
#define MVPP2_BM_BPPI_READ_PTR_REG(pool)	(0x6100 + ((pool) * 4))
#define MVPP2_BM_BPPI_PTRS_NUM_REG(pool)	(0x6140 + ((pool) * 4))
#define     MVPP2_BM_BPPI_PTR_NUM_MASK		0x7ff
#define     MVPP2_BM_BPPI_PREFETCH_FULL_MASK	BIT(16)
#define MVPP2_BM_POOL_CTRL_REG(pool)		(0x6200 + ((pool) * 4))
#define     MVPP2_BM_START_MASK			BIT(0)
#define     MVPP2_BM_STOP_MASK			BIT(1)
#define     MVPP2_BM_STATE_MASK			BIT(4)
#define     MVPP2_BM_LOW_THRESH_OFFS		8
#define     MVPP2_BM_LOW_THRESH_MASK		0x7f00
#define     MVPP2_BM_LOW_THRESH_VALUE(val)	((val) << \
						MVPP2_BM_LOW_THRESH_OFFS)
#define     MVPP2_BM_HIGH_THRESH_OFFS		16
#define     MVPP2_BM_HIGH_THRESH_MASK		0x7f0000
#define     MVPP2_BM_HIGH_THRESH_VALUE(val)	((val) << \
						MVPP2_BM_HIGH_THRESH_OFFS)
#define MVPP2_BM_INTR_CAUSE_REG(pool)		(0x6240 + ((pool) * 4))
#define     MVPP2_BM_RELEASED_DELAY_MASK	BIT(0)
#define     MVPP2_BM_ALLOC_FAILED_MASK		BIT(1)
#define     MVPP2_BM_BPPE_EMPTY_MASK		BIT(2)
#define     MVPP2_BM_BPPE_FULL_MASK		BIT(3)
#define     MVPP2_BM_AVAILABLE_BP_LOW_MASK	BIT(4)
#define MVPP2_BM_INTR_MASK_REG(pool)		(0x6280 + ((pool) * 4))
#define MVPP2_BM_PHY_ALLOC_REG(pool)		(0x6400 + ((pool) * 4))
#define     MVPP2_BM_PHY_ALLOC_GRNTD_MASK	BIT(0)
#define MVPP2_BM_VIRT_ALLOC_REG			0x6440
#define MVPP22_BM_ADDR_HIGH_ALLOC		0x6444
#define     MVPP22_BM_ADDR_HIGH_PHYS_MASK	0xff
#define     MVPP22_BM_ADDR_HIGH_VIRT_MASK	0xff00
#define     MVPP22_BM_ADDR_HIGH_VIRT_SHIFT	8
#define MVPP2_BM_PHY_RLS_REG(pool)		(0x6480 + ((pool) * 4))
#define     MVPP2_BM_PHY_RLS_MC_BUFF_MASK	BIT(0)
#define     MVPP2_BM_PHY_RLS_PRIO_EN_MASK	BIT(1)
#define     MVPP2_BM_PHY_RLS_GRNTD_MASK		BIT(2)
#define MVPP2_BM_VIRT_RLS_REG			0x64c0
#define MVPP22_BM_ADDR_HIGH_RLS_REG		0x64c4
#define     MVPP22_BM_ADDR_HIGH_PHYS_RLS_MASK	0xff
#define     MVPP22_BM_ADDR_HIGH_VIRT_RLS_MASK	0xff00
#define     MVPP22_BM_ADDR_HIGH_VIRT_RLS_SHIFT	8

/* TX Scheduler registers */
#define MVPP2_TXP_SCHED_PORT_INDEX_REG		0x8000
#define MVPP2_TXP_SCHED_Q_CMD_REG		0x8004
#define     MVPP2_TXP_SCHED_ENQ_MASK		0xff
#define     MVPP2_TXP_SCHED_DISQ_OFFSET		8
#define MVPP2_TXP_SCHED_CMD_1_REG		0x8010
#define MVPP2_TXP_SCHED_PERIOD_REG		0x8018
#define MVPP2_TXP_SCHED_MTU_REG			0x801c
#define     MVPP2_TXP_MTU_MAX			0x7FFFF
#define MVPP2_TXP_SCHED_REFILL_REG		0x8020
#define     MVPP2_TXP_REFILL_TOKENS_ALL_MASK	0x7ffff
#define     MVPP2_TXP_REFILL_PERIOD_ALL_MASK	0x3ff00000
#define     MVPP2_TXP_REFILL_PERIOD_MASK(v)	((v) << 20)
#define MVPP2_TXP_SCHED_TOKEN_SIZE_REG		0x8024
#define     MVPP2_TXP_TOKEN_SIZE_MAX		0xffffffff
#define MVPP2_TXQ_SCHED_REFILL_REG(q)		(0x8040 + ((q) << 2))
#define     MVPP2_TXQ_REFILL_TOKENS_ALL_MASK	0x7ffff
#define     MVPP2_TXQ_REFILL_PERIOD_ALL_MASK	0x3ff00000
#define     MVPP2_TXQ_REFILL_PERIOD_MASK(v)	((v) << 20)
#define MVPP2_TXQ_SCHED_TOKEN_SIZE_REG(q)	(0x8060 + ((q) << 2))
#define     MVPP2_TXQ_TOKEN_SIZE_MAX		0x7fffffff
#define MVPP2_TXQ_SCHED_TOKEN_CNTR_REG(q)	(0x8080 + ((q) << 2))
#define     MVPP2_TXQ_TOKEN_CNTR_MAX		0xffffffff

/* TX general registers */
#define MVPP2_TX_SNOOP_REG			0x8800
#define MVPP2_TX_PORT_FLUSH_REG			0x8810
#define     MVPP2_TX_PORT_FLUSH_MASK(port)	(1 << (port))

/* LMS registers */
#define MVPP2_SRC_ADDR_MIDDLE			0x24
#define MVPP2_SRC_ADDR_HIGH			0x28
#define MVPP2_PHY_AN_CFG0_REG			0x34
#define     MVPP2_PHY_AN_STOP_SMI0_MASK		BIT(7)
#define MVPP2_MNG_EXTENDED_GLOBAL_CTRL_REG	0x305c
#define     MVPP2_EXT_GLOBAL_CTRL_DEFAULT	0x27

/* Per-port registers */
#define MVPP2_GMAC_CTRL_0_REG			0x0
#define     MVPP2_GMAC_PORT_EN_MASK		BIT(0)
#define     MVPP2_GMAC_PORT_TYPE_MASK		BIT(1)
#define     MVPP2_GMAC_MAX_RX_SIZE_OFFS		2
#define     MVPP2_GMAC_MAX_RX_SIZE_MASK		0x7ffc
#define     MVPP2_GMAC_MIB_CNTR_EN_MASK		BIT(15)
#define MVPP2_GMAC_CTRL_1_REG			0x4
#define     MVPP2_GMAC_PERIODIC_XON_EN_MASK	BIT(1)
#define     MVPP2_GMAC_GMII_LB_EN_MASK		BIT(5)
#define     MVPP2_GMAC_PCS_LB_EN_BIT		6
#define     MVPP2_GMAC_PCS_LB_EN_MASK		BIT(6)
#define     MVPP2_GMAC_SA_LOW_OFFS		7
#define MVPP2_GMAC_CTRL_2_REG			0x8
#define     MVPP2_GMAC_INBAND_AN_MASK		BIT(0)
#define     MVPP2_GMAC_FLOW_CTRL_MASK		GENMASK(2, 1)
#define     MVPP2_GMAC_PCS_ENABLE_MASK		BIT(3)
<<<<<<< HEAD
#define     MVPP2_GMAC_PORT_RGMII_MASK		BIT(4)
=======
#define     MVPP2_GMAC_INTERNAL_CLK_MASK	BIT(4)
>>>>>>> 6c3cc51a
#define     MVPP2_GMAC_DISABLE_PADDING		BIT(5)
#define     MVPP2_GMAC_PORT_RESET_MASK		BIT(6)
#define MVPP2_GMAC_AUTONEG_CONFIG		0xc
#define     MVPP2_GMAC_FORCE_LINK_DOWN		BIT(0)
#define     MVPP2_GMAC_FORCE_LINK_PASS		BIT(1)
#define     MVPP2_GMAC_IN_BAND_AUTONEG		BIT(2)
#define     MVPP2_GMAC_IN_BAND_AUTONEG_BYPASS	BIT(3)
#define     MVPP2_GMAC_CONFIG_MII_SPEED	BIT(5)
#define     MVPP2_GMAC_CONFIG_GMII_SPEED	BIT(6)
#define     MVPP2_GMAC_AN_SPEED_EN		BIT(7)
#define     MVPP2_GMAC_FC_ADV_EN		BIT(9)
#define     MVPP2_GMAC_FLOW_CTRL_AUTONEG	BIT(11)
#define     MVPP2_GMAC_CONFIG_FULL_DUPLEX	BIT(12)
#define     MVPP2_GMAC_AN_DUPLEX_EN		BIT(13)
#define MVPP2_GMAC_STATUS0			0x10
#define     MVPP2_GMAC_STATUS0_LINK_UP		BIT(0)
#define MVPP2_GMAC_PORT_FIFO_CFG_1_REG		0x1c
#define     MVPP2_GMAC_TX_FIFO_MIN_TH_OFFS	6
#define     MVPP2_GMAC_TX_FIFO_MIN_TH_ALL_MASK	0x1fc0
#define     MVPP2_GMAC_TX_FIFO_MIN_TH_MASK(v)	(((v) << 6) & \
					MVPP2_GMAC_TX_FIFO_MIN_TH_ALL_MASK)
#define MVPP22_GMAC_INT_STAT			0x20
#define     MVPP22_GMAC_INT_STAT_LINK		BIT(1)
#define MVPP22_GMAC_INT_MASK			0x24
#define     MVPP22_GMAC_INT_MASK_LINK_STAT	BIT(1)
#define MVPP22_GMAC_CTRL_4_REG			0x90
#define     MVPP22_CTRL4_EXT_PIN_GMII_SEL	BIT(0)
#define     MVPP22_CTRL4_DP_CLK_SEL		BIT(5)
#define     MVPP22_CTRL4_SYNC_BYPASS_DIS	BIT(6)
#define     MVPP22_CTRL4_QSGMII_BYPASS_ACTIVE	BIT(7)
#define MVPP22_GMAC_INT_SUM_MASK		0xa4
#define     MVPP22_GMAC_INT_SUM_MASK_LINK_STAT	BIT(1)

/* Per-port XGMAC registers. PPv2.2 only, only for GOP port 0,
 * relative to port->base.
 */
#define MVPP22_XLG_CTRL0_REG			0x100
#define     MVPP22_XLG_CTRL0_PORT_EN		BIT(0)
#define     MVPP22_XLG_CTRL0_MAC_RESET_DIS	BIT(1)
#define     MVPP22_XLG_CTRL0_RX_FLOW_CTRL_EN	BIT(7)
#define     MVPP22_XLG_CTRL0_MIB_CNT_DIS	BIT(14)
#define MVPP22_XLG_CTRL1_REG			0x104
#define     MVPP22_XLG_CTRL1_FRAMESIZELIMIT_OFFS	0
#define     MVPP22_XLG_CTRL1_FRAMESIZELIMIT_MASK	0x1fff
#define MVPP22_XLG_STATUS			0x10c
#define     MVPP22_XLG_STATUS_LINK_UP		BIT(0)
#define MVPP22_XLG_INT_STAT			0x114
#define     MVPP22_XLG_INT_STAT_LINK		BIT(1)
#define MVPP22_XLG_INT_MASK			0x118
#define     MVPP22_XLG_INT_MASK_LINK		BIT(1)
#define MVPP22_XLG_CTRL3_REG			0x11c
#define     MVPP22_XLG_CTRL3_MACMODESELECT_MASK	(7 << 13)
#define     MVPP22_XLG_CTRL3_MACMODESELECT_GMAC	(0 << 13)
#define     MVPP22_XLG_CTRL3_MACMODESELECT_10G	(1 << 13)
#define MVPP22_XLG_EXT_INT_MASK			0x15c
#define     MVPP22_XLG_EXT_INT_MASK_XLG		BIT(1)
#define     MVPP22_XLG_EXT_INT_MASK_GIG		BIT(2)
#define MVPP22_XLG_CTRL4_REG			0x184
#define     MVPP22_XLG_CTRL4_FWD_FC		BIT(5)
#define     MVPP22_XLG_CTRL4_FWD_PFC		BIT(6)
#define     MVPP22_XLG_CTRL4_MACMODSELECT_GMAC	BIT(12)

/* SMI registers. PPv2.2 only, relative to priv->iface_base. */
#define MVPP22_SMI_MISC_CFG_REG			0x1204
#define     MVPP22_SMI_POLLING_EN		BIT(10)

#define MVPP22_GMAC_BASE(port)		(0x7000 + (port) * 0x1000 + 0xe00)

#define MVPP2_CAUSE_TXQ_SENT_DESC_ALL_MASK	0xff

/* Descriptor ring Macros */
#define MVPP2_QUEUE_NEXT_DESC(q, index) \
	(((index) < (q)->last_desc) ? ((index) + 1) : 0)

/* XPCS registers. PPv2.2 only */
#define MVPP22_MPCS_BASE(port)			(0x7000 + (port) * 0x1000)
#define MVPP22_MPCS_CTRL			0x14
#define     MVPP22_MPCS_CTRL_FWD_ERR_CONN	BIT(10)
#define MVPP22_MPCS_CLK_RESET			0x14c
#define     MAC_CLK_RESET_SD_TX			BIT(0)
#define     MAC_CLK_RESET_SD_RX			BIT(1)
#define     MAC_CLK_RESET_MAC			BIT(2)
#define     MVPP22_MPCS_CLK_RESET_DIV_RATIO(n)	((n) << 4)
#define     MVPP22_MPCS_CLK_RESET_DIV_SET	BIT(11)

/* XPCS registers. PPv2.2 only */
#define MVPP22_XPCS_BASE(port)			(0x7400 + (port) * 0x1000)
#define MVPP22_XPCS_CFG0			0x0
#define     MVPP22_XPCS_CFG0_PCS_MODE(n)	((n) << 3)
#define     MVPP22_XPCS_CFG0_ACTIVE_LANE(n)	((n) << 5)

/* System controller registers. Accessed through a regmap. */
#define GENCONF_SOFT_RESET1				0x1108
#define     GENCONF_SOFT_RESET1_GOP			BIT(6)
#define GENCONF_PORT_CTRL0				0x1110
#define     GENCONF_PORT_CTRL0_BUS_WIDTH_SELECT		BIT(1)
#define     GENCONF_PORT_CTRL0_RX_DATA_SAMPLE		BIT(29)
#define     GENCONF_PORT_CTRL0_CLK_DIV_PHASE_CLR	BIT(31)
#define GENCONF_PORT_CTRL1				0x1114
#define     GENCONF_PORT_CTRL1_EN(p)			BIT(p)
#define     GENCONF_PORT_CTRL1_RESET(p)			(BIT(p) << 28)
#define GENCONF_CTRL0					0x1120
#define     GENCONF_CTRL0_PORT0_RGMII			BIT(0)
#define     GENCONF_CTRL0_PORT1_RGMII_MII		BIT(1)
#define     GENCONF_CTRL0_PORT1_RGMII			BIT(2)

/* Various constants */

/* Coalescing */
#define MVPP2_TXDONE_COAL_PKTS_THRESH	15
#define MVPP2_TXDONE_HRTIMER_PERIOD_NS	1000000UL
#define MVPP2_TXDONE_COAL_USEC		1000
#define MVPP2_RX_COAL_PKTS		32
#define MVPP2_RX_COAL_USEC		100

/* The two bytes Marvell header. Either contains a special value used
 * by Marvell switches when a specific hardware mode is enabled (not
 * supported by this driver) or is filled automatically by zeroes on
 * the RX side. Those two bytes being at the front of the Ethernet
 * header, they allow to have the IP header aligned on a 4 bytes
 * boundary automatically: the hardware skips those two bytes on its
 * own.
 */
#define MVPP2_MH_SIZE			2
#define MVPP2_ETH_TYPE_LEN		2
#define MVPP2_PPPOE_HDR_SIZE		8
#define MVPP2_VLAN_TAG_LEN		4

/* Lbtd 802.3 type */
#define MVPP2_IP_LBDT_TYPE		0xfffa

#define MVPP2_TX_CSUM_MAX_SIZE		9800

/* Timeout constants */
#define MVPP2_TX_DISABLE_TIMEOUT_MSEC	1000
#define MVPP2_TX_PENDING_TIMEOUT_MSEC	1000

#define MVPP2_TX_MTU_MAX		0x7ffff

/* Maximum number of T-CONTs of PON port */
#define MVPP2_MAX_TCONT			16

/* Maximum number of supported ports */
#define MVPP2_MAX_PORTS			4

/* Maximum number of TXQs used by single port */
#define MVPP2_MAX_TXQ			8

/* Dfault number of RXQs in use */
#define MVPP2_DEFAULT_RXQ		4

/* Max number of Rx descriptors */
#define MVPP2_MAX_RXD			128

/* Max number of Tx descriptors */
#define MVPP2_MAX_TXD			1024

/* Amount of Tx descriptors that can be reserved at once by CPU */
#define MVPP2_CPU_DESC_CHUNK		64

/* Max number of Tx descriptors in each aggregated queue */
#define MVPP2_AGGR_TXQ_SIZE		256

/* Descriptor aligned size */
#define MVPP2_DESC_ALIGNED_SIZE		32

/* Descriptor alignment mask */
#define MVPP2_TX_DESC_ALIGN		(MVPP2_DESC_ALIGNED_SIZE - 1)

/* RX FIFO constants */
#define MVPP2_RX_FIFO_PORT_DATA_SIZE	0x2000
#define MVPP2_RX_FIFO_PORT_ATTR_SIZE	0x80
#define MVPP2_RX_FIFO_PORT_MIN_PKT	0x80

/* RX buffer constants */
#define MVPP2_SKB_SHINFO_SIZE \
	SKB_DATA_ALIGN(sizeof(struct skb_shared_info))

#define MVPP2_RX_PKT_SIZE(mtu) \
	ALIGN((mtu) + MVPP2_MH_SIZE + MVPP2_VLAN_TAG_LEN + \
	      ETH_HLEN + ETH_FCS_LEN, cache_line_size())

#define MVPP2_RX_BUF_SIZE(pkt_size)	((pkt_size) + NET_SKB_PAD)
#define MVPP2_RX_TOTAL_SIZE(buf_size)	((buf_size) + MVPP2_SKB_SHINFO_SIZE)
#define MVPP2_RX_MAX_PKT_SIZE(total_size) \
	((total_size) - NET_SKB_PAD - MVPP2_SKB_SHINFO_SIZE)

#define MVPP2_BIT_TO_BYTE(bit)		((bit) / 8)

/* IPv6 max L3 address size */
#define MVPP2_MAX_L3_ADDR_SIZE		16

/* Port flags */
#define MVPP2_F_LOOPBACK		BIT(0)

/* Marvell tag types */
enum mvpp2_tag_type {
	MVPP2_TAG_TYPE_NONE = 0,
	MVPP2_TAG_TYPE_MH   = 1,
	MVPP2_TAG_TYPE_DSA  = 2,
	MVPP2_TAG_TYPE_EDSA = 3,
	MVPP2_TAG_TYPE_VLAN = 4,
	MVPP2_TAG_TYPE_LAST = 5
};

/* Parser constants */
#define MVPP2_PRS_TCAM_SRAM_SIZE	256
#define MVPP2_PRS_TCAM_WORDS		6
#define MVPP2_PRS_SRAM_WORDS		4
#define MVPP2_PRS_FLOW_ID_SIZE		64
#define MVPP2_PRS_FLOW_ID_MASK		0x3f
#define MVPP2_PRS_TCAM_ENTRY_INVALID	1
#define MVPP2_PRS_TCAM_DSA_TAGGED_BIT	BIT(5)
#define MVPP2_PRS_IPV4_HEAD		0x40
#define MVPP2_PRS_IPV4_HEAD_MASK	0xf0
#define MVPP2_PRS_IPV4_MC		0xe0
#define MVPP2_PRS_IPV4_MC_MASK		0xf0
#define MVPP2_PRS_IPV4_BC_MASK		0xff
#define MVPP2_PRS_IPV4_IHL		0x5
#define MVPP2_PRS_IPV4_IHL_MASK		0xf
#define MVPP2_PRS_IPV6_MC		0xff
#define MVPP2_PRS_IPV6_MC_MASK		0xff
#define MVPP2_PRS_IPV6_HOP_MASK		0xff
#define MVPP2_PRS_TCAM_PROTO_MASK	0xff
#define MVPP2_PRS_TCAM_PROTO_MASK_L	0x3f
#define MVPP2_PRS_DBL_VLANS_MAX		100

/* Tcam structure:
 * - lookup ID - 4 bits
 * - port ID - 1 byte
 * - additional information - 1 byte
 * - header data - 8 bytes
 * The fields are represented by MVPP2_PRS_TCAM_DATA_REG(5)->(0).
 */
#define MVPP2_PRS_AI_BITS			8
#define MVPP2_PRS_PORT_MASK			0xff
#define MVPP2_PRS_LU_MASK			0xf
#define MVPP2_PRS_TCAM_DATA_BYTE(offs)		\
				    (((offs) - ((offs) % 2)) * 2 + ((offs) % 2))
#define MVPP2_PRS_TCAM_DATA_BYTE_EN(offs)	\
					      (((offs) * 2) - ((offs) % 2)  + 2)
#define MVPP2_PRS_TCAM_AI_BYTE			16
#define MVPP2_PRS_TCAM_PORT_BYTE		17
#define MVPP2_PRS_TCAM_LU_BYTE			20
#define MVPP2_PRS_TCAM_EN_OFFS(offs)		((offs) + 2)
#define MVPP2_PRS_TCAM_INV_WORD			5
/* Tcam entries ID */
#define MVPP2_PE_DROP_ALL		0
#define MVPP2_PE_FIRST_FREE_TID		1
#define MVPP2_PE_LAST_FREE_TID		(MVPP2_PRS_TCAM_SRAM_SIZE - 31)
#define MVPP2_PE_IP6_EXT_PROTO_UN	(MVPP2_PRS_TCAM_SRAM_SIZE - 30)
#define MVPP2_PE_MAC_MC_IP6		(MVPP2_PRS_TCAM_SRAM_SIZE - 29)
#define MVPP2_PE_IP6_ADDR_UN		(MVPP2_PRS_TCAM_SRAM_SIZE - 28)
#define MVPP2_PE_IP4_ADDR_UN		(MVPP2_PRS_TCAM_SRAM_SIZE - 27)
#define MVPP2_PE_LAST_DEFAULT_FLOW	(MVPP2_PRS_TCAM_SRAM_SIZE - 26)
#define MVPP2_PE_FIRST_DEFAULT_FLOW	(MVPP2_PRS_TCAM_SRAM_SIZE - 19)
#define MVPP2_PE_EDSA_TAGGED		(MVPP2_PRS_TCAM_SRAM_SIZE - 18)
#define MVPP2_PE_EDSA_UNTAGGED		(MVPP2_PRS_TCAM_SRAM_SIZE - 17)
#define MVPP2_PE_DSA_TAGGED		(MVPP2_PRS_TCAM_SRAM_SIZE - 16)
#define MVPP2_PE_DSA_UNTAGGED		(MVPP2_PRS_TCAM_SRAM_SIZE - 15)
#define MVPP2_PE_ETYPE_EDSA_TAGGED	(MVPP2_PRS_TCAM_SRAM_SIZE - 14)
#define MVPP2_PE_ETYPE_EDSA_UNTAGGED	(MVPP2_PRS_TCAM_SRAM_SIZE - 13)
#define MVPP2_PE_ETYPE_DSA_TAGGED	(MVPP2_PRS_TCAM_SRAM_SIZE - 12)
#define MVPP2_PE_ETYPE_DSA_UNTAGGED	(MVPP2_PRS_TCAM_SRAM_SIZE - 11)
#define MVPP2_PE_MH_DEFAULT		(MVPP2_PRS_TCAM_SRAM_SIZE - 10)
#define MVPP2_PE_DSA_DEFAULT		(MVPP2_PRS_TCAM_SRAM_SIZE - 9)
#define MVPP2_PE_IP6_PROTO_UN		(MVPP2_PRS_TCAM_SRAM_SIZE - 8)
#define MVPP2_PE_IP4_PROTO_UN		(MVPP2_PRS_TCAM_SRAM_SIZE - 7)
#define MVPP2_PE_ETH_TYPE_UN		(MVPP2_PRS_TCAM_SRAM_SIZE - 6)
#define MVPP2_PE_VLAN_DBL		(MVPP2_PRS_TCAM_SRAM_SIZE - 5)
#define MVPP2_PE_VLAN_NONE		(MVPP2_PRS_TCAM_SRAM_SIZE - 4)
#define MVPP2_PE_MAC_MC_ALL		(MVPP2_PRS_TCAM_SRAM_SIZE - 3)
#define MVPP2_PE_MAC_PROMISCUOUS	(MVPP2_PRS_TCAM_SRAM_SIZE - 2)
#define MVPP2_PE_MAC_NON_PROMISCUOUS	(MVPP2_PRS_TCAM_SRAM_SIZE - 1)

/* Sram structure
 * The fields are represented by MVPP2_PRS_TCAM_DATA_REG(3)->(0).
 */
#define MVPP2_PRS_SRAM_RI_OFFS			0
#define MVPP2_PRS_SRAM_RI_WORD			0
#define MVPP2_PRS_SRAM_RI_CTRL_OFFS		32
#define MVPP2_PRS_SRAM_RI_CTRL_WORD		1
#define MVPP2_PRS_SRAM_RI_CTRL_BITS		32
#define MVPP2_PRS_SRAM_SHIFT_OFFS		64
#define MVPP2_PRS_SRAM_SHIFT_SIGN_BIT		72
#define MVPP2_PRS_SRAM_UDF_OFFS			73
#define MVPP2_PRS_SRAM_UDF_BITS			8
#define MVPP2_PRS_SRAM_UDF_MASK			0xff
#define MVPP2_PRS_SRAM_UDF_SIGN_BIT		81
#define MVPP2_PRS_SRAM_UDF_TYPE_OFFS		82
#define MVPP2_PRS_SRAM_UDF_TYPE_MASK		0x7
#define MVPP2_PRS_SRAM_UDF_TYPE_L3		1
#define MVPP2_PRS_SRAM_UDF_TYPE_L4		4
#define MVPP2_PRS_SRAM_OP_SEL_SHIFT_OFFS	85
#define MVPP2_PRS_SRAM_OP_SEL_SHIFT_MASK	0x3
#define MVPP2_PRS_SRAM_OP_SEL_SHIFT_ADD		1
#define MVPP2_PRS_SRAM_OP_SEL_SHIFT_IP4_ADD	2
#define MVPP2_PRS_SRAM_OP_SEL_SHIFT_IP6_ADD	3
#define MVPP2_PRS_SRAM_OP_SEL_UDF_OFFS		87
#define MVPP2_PRS_SRAM_OP_SEL_UDF_BITS		2
#define MVPP2_PRS_SRAM_OP_SEL_UDF_MASK		0x3
#define MVPP2_PRS_SRAM_OP_SEL_UDF_ADD		0
#define MVPP2_PRS_SRAM_OP_SEL_UDF_IP4_ADD	2
#define MVPP2_PRS_SRAM_OP_SEL_UDF_IP6_ADD	3
#define MVPP2_PRS_SRAM_OP_SEL_BASE_OFFS		89
#define MVPP2_PRS_SRAM_AI_OFFS			90
#define MVPP2_PRS_SRAM_AI_CTRL_OFFS		98
#define MVPP2_PRS_SRAM_AI_CTRL_BITS		8
#define MVPP2_PRS_SRAM_AI_MASK			0xff
#define MVPP2_PRS_SRAM_NEXT_LU_OFFS		106
#define MVPP2_PRS_SRAM_NEXT_LU_MASK		0xf
#define MVPP2_PRS_SRAM_LU_DONE_BIT		110
#define MVPP2_PRS_SRAM_LU_GEN_BIT		111

/* Sram result info bits assignment */
#define MVPP2_PRS_RI_MAC_ME_MASK		0x1
#define MVPP2_PRS_RI_DSA_MASK			0x2
#define MVPP2_PRS_RI_VLAN_MASK			(BIT(2) | BIT(3))
#define MVPP2_PRS_RI_VLAN_NONE			0x0
#define MVPP2_PRS_RI_VLAN_SINGLE		BIT(2)
#define MVPP2_PRS_RI_VLAN_DOUBLE		BIT(3)
#define MVPP2_PRS_RI_VLAN_TRIPLE		(BIT(2) | BIT(3))
#define MVPP2_PRS_RI_CPU_CODE_MASK		0x70
#define MVPP2_PRS_RI_CPU_CODE_RX_SPEC		BIT(4)
#define MVPP2_PRS_RI_L2_CAST_MASK		(BIT(9) | BIT(10))
#define MVPP2_PRS_RI_L2_UCAST			0x0
#define MVPP2_PRS_RI_L2_MCAST			BIT(9)
#define MVPP2_PRS_RI_L2_BCAST			BIT(10)
#define MVPP2_PRS_RI_PPPOE_MASK			0x800
#define MVPP2_PRS_RI_L3_PROTO_MASK		(BIT(12) | BIT(13) | BIT(14))
#define MVPP2_PRS_RI_L3_UN			0x0
#define MVPP2_PRS_RI_L3_IP4			BIT(12)
#define MVPP2_PRS_RI_L3_IP4_OPT			BIT(13)
#define MVPP2_PRS_RI_L3_IP4_OTHER		(BIT(12) | BIT(13))
#define MVPP2_PRS_RI_L3_IP6			BIT(14)
#define MVPP2_PRS_RI_L3_IP6_EXT			(BIT(12) | BIT(14))
#define MVPP2_PRS_RI_L3_ARP			(BIT(13) | BIT(14))
#define MVPP2_PRS_RI_L3_ADDR_MASK		(BIT(15) | BIT(16))
#define MVPP2_PRS_RI_L3_UCAST			0x0
#define MVPP2_PRS_RI_L3_MCAST			BIT(15)
#define MVPP2_PRS_RI_L3_BCAST			(BIT(15) | BIT(16))
#define MVPP2_PRS_RI_IP_FRAG_MASK		0x20000
#define MVPP2_PRS_RI_IP_FRAG_TRUE		BIT(17)
#define MVPP2_PRS_RI_UDF3_MASK			0x300000
#define MVPP2_PRS_RI_UDF3_RX_SPECIAL		BIT(21)
#define MVPP2_PRS_RI_L4_PROTO_MASK		0x1c00000
#define MVPP2_PRS_RI_L4_TCP			BIT(22)
#define MVPP2_PRS_RI_L4_UDP			BIT(23)
#define MVPP2_PRS_RI_L4_OTHER			(BIT(22) | BIT(23))
#define MVPP2_PRS_RI_UDF7_MASK			0x60000000
#define MVPP2_PRS_RI_UDF7_IP6_LITE		BIT(29)
#define MVPP2_PRS_RI_DROP_MASK			0x80000000

/* Sram additional info bits assignment */
#define MVPP2_PRS_IPV4_DIP_AI_BIT		BIT(0)
#define MVPP2_PRS_IPV6_NO_EXT_AI_BIT		BIT(0)
#define MVPP2_PRS_IPV6_EXT_AI_BIT		BIT(1)
#define MVPP2_PRS_IPV6_EXT_AH_AI_BIT		BIT(2)
#define MVPP2_PRS_IPV6_EXT_AH_LEN_AI_BIT	BIT(3)
#define MVPP2_PRS_IPV6_EXT_AH_L4_AI_BIT		BIT(4)
#define MVPP2_PRS_SINGLE_VLAN_AI		0
#define MVPP2_PRS_DBL_VLAN_AI_BIT		BIT(7)

/* DSA/EDSA type */
#define MVPP2_PRS_TAGGED		true
#define MVPP2_PRS_UNTAGGED		false
#define MVPP2_PRS_EDSA			true
#define MVPP2_PRS_DSA			false

/* MAC entries, shadow udf */
enum mvpp2_prs_udf {
	MVPP2_PRS_UDF_MAC_DEF,
	MVPP2_PRS_UDF_MAC_RANGE,
	MVPP2_PRS_UDF_L2_DEF,
	MVPP2_PRS_UDF_L2_DEF_COPY,
	MVPP2_PRS_UDF_L2_USER,
};

/* Lookup ID */
enum mvpp2_prs_lookup {
	MVPP2_PRS_LU_MH,
	MVPP2_PRS_LU_MAC,
	MVPP2_PRS_LU_DSA,
	MVPP2_PRS_LU_VLAN,
	MVPP2_PRS_LU_L2,
	MVPP2_PRS_LU_PPPOE,
	MVPP2_PRS_LU_IP4,
	MVPP2_PRS_LU_IP6,
	MVPP2_PRS_LU_FLOWS,
	MVPP2_PRS_LU_LAST,
};

/* L3 cast enum */
enum mvpp2_prs_l3_cast {
	MVPP2_PRS_L3_UNI_CAST,
	MVPP2_PRS_L3_MULTI_CAST,
	MVPP2_PRS_L3_BROAD_CAST
};

/* Classifier constants */
#define MVPP2_CLS_FLOWS_TBL_SIZE	512
#define MVPP2_CLS_FLOWS_TBL_DATA_WORDS	3
#define MVPP2_CLS_LKP_TBL_SIZE		64

/* BM constants */
#define MVPP2_BM_POOLS_NUM		8
#define MVPP2_BM_LONG_BUF_NUM		1024
#define MVPP2_BM_SHORT_BUF_NUM		2048
#define MVPP2_BM_POOL_SIZE_MAX		(16*1024 - MVPP2_BM_POOL_PTR_ALIGN/4)
#define MVPP2_BM_POOL_PTR_ALIGN		128
#define MVPP2_BM_SWF_LONG_POOL(port)	((port > 2) ? 2 : port)
#define MVPP2_BM_SWF_SHORT_POOL		3

/* BM cookie (32 bits) definition */
#define MVPP2_BM_COOKIE_POOL_OFFS	8
#define MVPP2_BM_COOKIE_CPU_OFFS	24

/* BM short pool packet size
 * These value assure that for SWF the total number
 * of bytes allocated for each buffer will be 512
 */
#define MVPP2_BM_SHORT_PKT_SIZE		MVPP2_RX_MAX_PKT_SIZE(512)

#define MVPP21_ADDR_SPACE_SZ		0
#define MVPP22_ADDR_SPACE_SZ		SZ_64K

#define MVPP2_MAX_THREADS		8
#define MVPP2_MAX_QVECS			MVPP2_MAX_THREADS

enum mvpp2_bm_type {
	MVPP2_BM_FREE,
	MVPP2_BM_SWF_LONG,
	MVPP2_BM_SWF_SHORT
};

/* Definitions */

/* Shared Packet Processor resources */
struct mvpp2 {
	/* Shared registers' base addresses */
	void __iomem *lms_base;
	void __iomem *iface_base;

	/* On PPv2.2, each "software thread" can access the base
	 * register through a separate address space, each 64 KB apart
	 * from each other. Typically, such address spaces will be
	 * used per CPU.
	 */
	void __iomem *swth_base[MVPP2_MAX_THREADS];

	/* On PPv2.2, some port control registers are located into the system
	 * controller space. These registers are accessible through a regmap.
	 */
	struct regmap *sysctrl_base;

	/* Common clocks */
	struct clk *pp_clk;
	struct clk *gop_clk;
	struct clk *mg_clk;
	struct clk *axi_clk;

	/* List of pointers to port structures */
	struct mvpp2_port **port_list;

	/* Aggregated TXQs */
	struct mvpp2_tx_queue *aggr_txqs;

	/* BM pools */
	struct mvpp2_bm_pool *bm_pools;

	/* PRS shadow table */
	struct mvpp2_prs_shadow *prs_shadow;
	/* PRS auxiliary table for double vlan entries control */
	bool *prs_double_vlans;

	/* Tclk value */
	u32 tclk;

	/* HW version */
	enum { MVPP21, MVPP22 } hw_version;

	/* Maximum number of RXQs per port */
	unsigned int max_port_rxqs;
};

struct mvpp2_pcpu_stats {
	struct	u64_stats_sync syncp;
	u64	rx_packets;
	u64	rx_bytes;
	u64	tx_packets;
	u64	tx_bytes;
};

/* Per-CPU port control */
struct mvpp2_port_pcpu {
	struct hrtimer tx_done_timer;
	bool timer_scheduled;
	/* Tasklet for egress finalization */
	struct tasklet_struct tx_done_tasklet;
};

struct mvpp2_queue_vector {
	int irq;
	struct napi_struct napi;
	enum { MVPP2_QUEUE_VECTOR_SHARED, MVPP2_QUEUE_VECTOR_PRIVATE } type;
	int sw_thread_id;
	u16 sw_thread_mask;
	int first_rxq;
	int nrxqs;
	u32 pending_cause_rx;
	struct mvpp2_port *port;
};

struct mvpp2_port {
	u8 id;

	/* Index of the port from the "group of ports" complex point
	 * of view
	 */
	int gop_id;

	int link_irq;

	struct mvpp2 *priv;

	/* Per-port registers' base address */
	void __iomem *base;

	struct mvpp2_rx_queue **rxqs;
	unsigned int nrxqs;
	struct mvpp2_tx_queue **txqs;
	unsigned int ntxqs;
	struct net_device *dev;

	int pkt_size;

	/* Per-CPU port control */
	struct mvpp2_port_pcpu __percpu *pcpu;

	/* Flags */
	unsigned long flags;

	u16 tx_ring_size;
	u16 rx_ring_size;
	struct mvpp2_pcpu_stats __percpu *stats;

	phy_interface_t phy_interface;
	struct device_node *phy_node;
	struct phy *comphy;
	unsigned int link;
	unsigned int duplex;
	unsigned int speed;

	struct mvpp2_bm_pool *pool_long;
	struct mvpp2_bm_pool *pool_short;

	/* Index of first port's physical RXQ */
	u8 first_rxq;

	struct mvpp2_queue_vector qvecs[MVPP2_MAX_QVECS];
	unsigned int nqvecs;
	bool has_tx_irqs;

	u32 tx_time_coal;
};

/* The mvpp2_tx_desc and mvpp2_rx_desc structures describe the
 * layout of the transmit and reception DMA descriptors, and their
 * layout is therefore defined by the hardware design
 */

#define MVPP2_TXD_L3_OFF_SHIFT		0
#define MVPP2_TXD_IP_HLEN_SHIFT		8
#define MVPP2_TXD_L4_CSUM_FRAG		BIT(13)
#define MVPP2_TXD_L4_CSUM_NOT		BIT(14)
#define MVPP2_TXD_IP_CSUM_DISABLE	BIT(15)
#define MVPP2_TXD_PADDING_DISABLE	BIT(23)
#define MVPP2_TXD_L4_UDP		BIT(24)
#define MVPP2_TXD_L3_IP6		BIT(26)
#define MVPP2_TXD_L_DESC		BIT(28)
#define MVPP2_TXD_F_DESC		BIT(29)

#define MVPP2_RXD_ERR_SUMMARY		BIT(15)
#define MVPP2_RXD_ERR_CODE_MASK		(BIT(13) | BIT(14))
#define MVPP2_RXD_ERR_CRC		0x0
#define MVPP2_RXD_ERR_OVERRUN		BIT(13)
#define MVPP2_RXD_ERR_RESOURCE		(BIT(13) | BIT(14))
#define MVPP2_RXD_BM_POOL_ID_OFFS	16
#define MVPP2_RXD_BM_POOL_ID_MASK	(BIT(16) | BIT(17) | BIT(18))
#define MVPP2_RXD_HWF_SYNC		BIT(21)
#define MVPP2_RXD_L4_CSUM_OK		BIT(22)
#define MVPP2_RXD_IP4_HEADER_ERR	BIT(24)
#define MVPP2_RXD_L4_TCP		BIT(25)
#define MVPP2_RXD_L4_UDP		BIT(26)
#define MVPP2_RXD_L3_IP4		BIT(28)
#define MVPP2_RXD_L3_IP6		BIT(30)
#define MVPP2_RXD_BUF_HDR		BIT(31)

/* HW TX descriptor for PPv2.1 */
struct mvpp21_tx_desc {
	u32 command;		/* Options used by HW for packet transmitting.*/
	u8  packet_offset;	/* the offset from the buffer beginning	*/
	u8  phys_txq;		/* destination queue ID			*/
	u16 data_size;		/* data size of transmitted packet in bytes */
	u32 buf_dma_addr;	/* physical addr of transmitted buffer	*/
	u32 buf_cookie;		/* cookie for access to TX buffer in tx path */
	u32 reserved1[3];	/* hw_cmd (for future use, BM, PON, PNC) */
	u32 reserved2;		/* reserved (for future use)		*/
};

/* HW RX descriptor for PPv2.1 */
struct mvpp21_rx_desc {
	u32 status;		/* info about received packet		*/
	u16 reserved1;		/* parser_info (for future use, PnC)	*/
	u16 data_size;		/* size of received packet in bytes	*/
	u32 buf_dma_addr;	/* physical address of the buffer	*/
	u32 buf_cookie;		/* cookie for access to RX buffer in rx path */
	u16 reserved2;		/* gem_port_id (for future use, PON)	*/
	u16 reserved3;		/* csum_l4 (for future use, PnC)	*/
	u8  reserved4;		/* bm_qset (for future use, BM)		*/
	u8  reserved5;
	u16 reserved6;		/* classify_info (for future use, PnC)	*/
	u32 reserved7;		/* flow_id (for future use, PnC) */
	u32 reserved8;
};

/* HW TX descriptor for PPv2.2 */
struct mvpp22_tx_desc {
	u32 command;
	u8  packet_offset;
	u8  phys_txq;
	u16 data_size;
	u64 reserved1;
	u64 buf_dma_addr_ptp;
	u64 buf_cookie_misc;
};

/* HW RX descriptor for PPv2.2 */
struct mvpp22_rx_desc {
	u32 status;
	u16 reserved1;
	u16 data_size;
	u32 reserved2;
	u32 reserved3;
	u64 buf_dma_addr_key_hash;
	u64 buf_cookie_misc;
};

/* Opaque type used by the driver to manipulate the HW TX and RX
 * descriptors
 */
struct mvpp2_tx_desc {
	union {
		struct mvpp21_tx_desc pp21;
		struct mvpp22_tx_desc pp22;
	};
};

struct mvpp2_rx_desc {
	union {
		struct mvpp21_rx_desc pp21;
		struct mvpp22_rx_desc pp22;
	};
};

struct mvpp2_txq_pcpu_buf {
	/* Transmitted SKB */
	struct sk_buff *skb;

	/* Physical address of transmitted buffer */
	dma_addr_t dma;

	/* Size transmitted */
	size_t size;
};

/* Per-CPU Tx queue control */
struct mvpp2_txq_pcpu {
	int cpu;

	/* Number of Tx DMA descriptors in the descriptor ring */
	int size;

	/* Number of currently used Tx DMA descriptor in the
	 * descriptor ring
	 */
	int count;

	/* Number of Tx DMA descriptors reserved for each CPU */
	int reserved_num;

	/* Infos about transmitted buffers */
	struct mvpp2_txq_pcpu_buf *buffs;

	/* Index of last TX DMA descriptor that was inserted */
	int txq_put_index;

	/* Index of the TX DMA descriptor to be cleaned up */
	int txq_get_index;

	/* DMA buffer for TSO headers */
	char *tso_headers;
	dma_addr_t tso_headers_dma;
};

struct mvpp2_tx_queue {
	/* Physical number of this Tx queue */
	u8 id;

	/* Logical number of this Tx queue */
	u8 log_id;

	/* Number of Tx DMA descriptors in the descriptor ring */
	int size;

	/* Number of currently used Tx DMA descriptor in the descriptor ring */
	int count;

	/* Per-CPU control of physical Tx queues */
	struct mvpp2_txq_pcpu __percpu *pcpu;

	u32 done_pkts_coal;

	/* Virtual address of thex Tx DMA descriptors array */
	struct mvpp2_tx_desc *descs;

	/* DMA address of the Tx DMA descriptors array */
	dma_addr_t descs_dma;

	/* Index of the last Tx DMA descriptor */
	int last_desc;

	/* Index of the next Tx DMA descriptor to process */
	int next_desc_to_proc;
};

struct mvpp2_rx_queue {
	/* RX queue number, in the range 0-31 for physical RXQs */
	u8 id;

	/* Num of rx descriptors in the rx descriptor ring */
	int size;

	u32 pkts_coal;
	u32 time_coal;

	/* Virtual address of the RX DMA descriptors array */
	struct mvpp2_rx_desc *descs;

	/* DMA address of the RX DMA descriptors array */
	dma_addr_t descs_dma;

	/* Index of the last RX DMA descriptor */
	int last_desc;

	/* Index of the next RX DMA descriptor to process */
	int next_desc_to_proc;

	/* ID of port to which physical RXQ is mapped */
	int port;

	/* Port's logic RXQ number to which physical RXQ is mapped */
	int logic_rxq;
};

union mvpp2_prs_tcam_entry {
	u32 word[MVPP2_PRS_TCAM_WORDS];
	u8  byte[MVPP2_PRS_TCAM_WORDS * 4];
};

union mvpp2_prs_sram_entry {
	u32 word[MVPP2_PRS_SRAM_WORDS];
	u8  byte[MVPP2_PRS_SRAM_WORDS * 4];
};

struct mvpp2_prs_entry {
	u32 index;
	union mvpp2_prs_tcam_entry tcam;
	union mvpp2_prs_sram_entry sram;
};

struct mvpp2_prs_shadow {
	bool valid;
	bool finish;

	/* Lookup ID */
	int lu;

	/* User defined offset */
	int udf;

	/* Result info */
	u32 ri;
	u32 ri_mask;
};

struct mvpp2_cls_flow_entry {
	u32 index;
	u32 data[MVPP2_CLS_FLOWS_TBL_DATA_WORDS];
};

struct mvpp2_cls_lookup_entry {
	u32 lkpid;
	u32 way;
	u32 data;
};

struct mvpp2_bm_pool {
	/* Pool number in the range 0-7 */
	int id;
	enum mvpp2_bm_type type;

	/* Buffer Pointers Pool External (BPPE) size */
	int size;
	/* BPPE size in bytes */
	int size_bytes;
	/* Number of buffers for this pool */
	int buf_num;
	/* Pool buffer size */
	int buf_size;
	/* Packet size */
	int pkt_size;
	int frag_size;

	/* BPPE virtual base address */
	u32 *virt_addr;
	/* BPPE DMA base address */
	dma_addr_t dma_addr;

	/* Ports using BM pool */
	u32 port_map;
};

/* Queue modes */
#define MVPP2_QDIST_SINGLE_MODE	0
#define MVPP2_QDIST_MULTI_MODE	1

static int queue_mode = MVPP2_QDIST_SINGLE_MODE;

module_param(queue_mode, int, 0444);
MODULE_PARM_DESC(queue_mode, "Set queue_mode (single=0, multi=1)");

#define MVPP2_DRIVER_NAME "mvpp2"
#define MVPP2_DRIVER_VERSION "1.0"

/* Utility/helper methods */

static void mvpp2_write(struct mvpp2 *priv, u32 offset, u32 data)
{
	writel(data, priv->swth_base[0] + offset);
}

static u32 mvpp2_read(struct mvpp2 *priv, u32 offset)
{
	return readl(priv->swth_base[0] + offset);
}

/* These accessors should be used to access:
 *
 * - per-CPU registers, where each CPU has its own copy of the
 *   register.
 *
 *   MVPP2_BM_VIRT_ALLOC_REG
 *   MVPP2_BM_ADDR_HIGH_ALLOC
 *   MVPP22_BM_ADDR_HIGH_RLS_REG
 *   MVPP2_BM_VIRT_RLS_REG
 *   MVPP2_ISR_RX_TX_CAUSE_REG
 *   MVPP2_ISR_RX_TX_MASK_REG
 *   MVPP2_TXQ_NUM_REG
 *   MVPP2_AGGR_TXQ_UPDATE_REG
 *   MVPP2_TXQ_RSVD_REQ_REG
 *   MVPP2_TXQ_RSVD_RSLT_REG
 *   MVPP2_TXQ_SENT_REG
 *   MVPP2_RXQ_NUM_REG
 *
 * - global registers that must be accessed through a specific CPU
 *   window, because they are related to an access to a per-CPU
 *   register
 *
 *   MVPP2_BM_PHY_ALLOC_REG    (related to MVPP2_BM_VIRT_ALLOC_REG)
 *   MVPP2_BM_PHY_RLS_REG      (related to MVPP2_BM_VIRT_RLS_REG)
 *   MVPP2_RXQ_THRESH_REG      (related to MVPP2_RXQ_NUM_REG)
 *   MVPP2_RXQ_DESC_ADDR_REG   (related to MVPP2_RXQ_NUM_REG)
 *   MVPP2_RXQ_DESC_SIZE_REG   (related to MVPP2_RXQ_NUM_REG)
 *   MVPP2_RXQ_INDEX_REG       (related to MVPP2_RXQ_NUM_REG)
 *   MVPP2_TXQ_PENDING_REG     (related to MVPP2_TXQ_NUM_REG)
 *   MVPP2_TXQ_DESC_ADDR_REG   (related to MVPP2_TXQ_NUM_REG)
 *   MVPP2_TXQ_DESC_SIZE_REG   (related to MVPP2_TXQ_NUM_REG)
 *   MVPP2_TXQ_INDEX_REG       (related to MVPP2_TXQ_NUM_REG)
 *   MVPP2_TXQ_PENDING_REG     (related to MVPP2_TXQ_NUM_REG)
 *   MVPP2_TXQ_PREF_BUF_REG    (related to MVPP2_TXQ_NUM_REG)
 *   MVPP2_TXQ_PREF_BUF_REG    (related to MVPP2_TXQ_NUM_REG)
 */
static void mvpp2_percpu_write(struct mvpp2 *priv, int cpu,
			       u32 offset, u32 data)
{
	writel(data, priv->swth_base[cpu] + offset);
}

static u32 mvpp2_percpu_read(struct mvpp2 *priv, int cpu,
			     u32 offset)
{
	return readl(priv->swth_base[cpu] + offset);
}

static dma_addr_t mvpp2_txdesc_dma_addr_get(struct mvpp2_port *port,
					    struct mvpp2_tx_desc *tx_desc)
{
	if (port->priv->hw_version == MVPP21)
		return tx_desc->pp21.buf_dma_addr;
	else
		return tx_desc->pp22.buf_dma_addr_ptp & GENMASK_ULL(40, 0);
}

static void mvpp2_txdesc_dma_addr_set(struct mvpp2_port *port,
				      struct mvpp2_tx_desc *tx_desc,
				      dma_addr_t dma_addr)
{
	if (port->priv->hw_version == MVPP21) {
		tx_desc->pp21.buf_dma_addr = dma_addr;
	} else {
		u64 val = (u64)dma_addr;

		tx_desc->pp22.buf_dma_addr_ptp &= ~GENMASK_ULL(40, 0);
		tx_desc->pp22.buf_dma_addr_ptp |= val;
	}
}

static size_t mvpp2_txdesc_size_get(struct mvpp2_port *port,
				    struct mvpp2_tx_desc *tx_desc)
{
	if (port->priv->hw_version == MVPP21)
		return tx_desc->pp21.data_size;
	else
		return tx_desc->pp22.data_size;
}

static void mvpp2_txdesc_size_set(struct mvpp2_port *port,
				  struct mvpp2_tx_desc *tx_desc,
				  size_t size)
{
	if (port->priv->hw_version == MVPP21)
		tx_desc->pp21.data_size = size;
	else
		tx_desc->pp22.data_size = size;
}

static void mvpp2_txdesc_txq_set(struct mvpp2_port *port,
				 struct mvpp2_tx_desc *tx_desc,
				 unsigned int txq)
{
	if (port->priv->hw_version == MVPP21)
		tx_desc->pp21.phys_txq = txq;
	else
		tx_desc->pp22.phys_txq = txq;
}

static void mvpp2_txdesc_cmd_set(struct mvpp2_port *port,
				 struct mvpp2_tx_desc *tx_desc,
				 unsigned int command)
{
	if (port->priv->hw_version == MVPP21)
		tx_desc->pp21.command = command;
	else
		tx_desc->pp22.command = command;
}

static void mvpp2_txdesc_offset_set(struct mvpp2_port *port,
				    struct mvpp2_tx_desc *tx_desc,
				    unsigned int offset)
{
	if (port->priv->hw_version == MVPP21)
		tx_desc->pp21.packet_offset = offset;
	else
		tx_desc->pp22.packet_offset = offset;
}

static unsigned int mvpp2_txdesc_offset_get(struct mvpp2_port *port,
					    struct mvpp2_tx_desc *tx_desc)
{
	if (port->priv->hw_version == MVPP21)
		return tx_desc->pp21.packet_offset;
	else
		return tx_desc->pp22.packet_offset;
}

static dma_addr_t mvpp2_rxdesc_dma_addr_get(struct mvpp2_port *port,
					    struct mvpp2_rx_desc *rx_desc)
{
	if (port->priv->hw_version == MVPP21)
		return rx_desc->pp21.buf_dma_addr;
	else
		return rx_desc->pp22.buf_dma_addr_key_hash & GENMASK_ULL(40, 0);
}

static unsigned long mvpp2_rxdesc_cookie_get(struct mvpp2_port *port,
					     struct mvpp2_rx_desc *rx_desc)
{
	if (port->priv->hw_version == MVPP21)
		return rx_desc->pp21.buf_cookie;
	else
		return rx_desc->pp22.buf_cookie_misc & GENMASK_ULL(40, 0);
}

static size_t mvpp2_rxdesc_size_get(struct mvpp2_port *port,
				    struct mvpp2_rx_desc *rx_desc)
{
	if (port->priv->hw_version == MVPP21)
		return rx_desc->pp21.data_size;
	else
		return rx_desc->pp22.data_size;
}

static u32 mvpp2_rxdesc_status_get(struct mvpp2_port *port,
				   struct mvpp2_rx_desc *rx_desc)
{
	if (port->priv->hw_version == MVPP21)
		return rx_desc->pp21.status;
	else
		return rx_desc->pp22.status;
}

static void mvpp2_txq_inc_get(struct mvpp2_txq_pcpu *txq_pcpu)
{
	txq_pcpu->txq_get_index++;
	if (txq_pcpu->txq_get_index == txq_pcpu->size)
		txq_pcpu->txq_get_index = 0;
}

static void mvpp2_txq_inc_put(struct mvpp2_port *port,
			      struct mvpp2_txq_pcpu *txq_pcpu,
			      struct sk_buff *skb,
			      struct mvpp2_tx_desc *tx_desc)
{
	struct mvpp2_txq_pcpu_buf *tx_buf =
		txq_pcpu->buffs + txq_pcpu->txq_put_index;
	tx_buf->skb = skb;
	tx_buf->size = mvpp2_txdesc_size_get(port, tx_desc);
	tx_buf->dma = mvpp2_txdesc_dma_addr_get(port, tx_desc) +
		mvpp2_txdesc_offset_get(port, tx_desc);
	txq_pcpu->txq_put_index++;
	if (txq_pcpu->txq_put_index == txq_pcpu->size)
		txq_pcpu->txq_put_index = 0;
}

/* Get number of physical egress port */
static inline int mvpp2_egress_port(struct mvpp2_port *port)
{
	return MVPP2_MAX_TCONT + port->id;
}

/* Get number of physical TXQ */
static inline int mvpp2_txq_phys(int port, int txq)
{
	return (MVPP2_MAX_TCONT + port) * MVPP2_MAX_TXQ + txq;
}

/* Parser configuration routines */

/* Update parser tcam and sram hw entries */
static int mvpp2_prs_hw_write(struct mvpp2 *priv, struct mvpp2_prs_entry *pe)
{
	int i;

	if (pe->index > MVPP2_PRS_TCAM_SRAM_SIZE - 1)
		return -EINVAL;

	/* Clear entry invalidation bit */
	pe->tcam.word[MVPP2_PRS_TCAM_INV_WORD] &= ~MVPP2_PRS_TCAM_INV_MASK;

	/* Write tcam index - indirect access */
	mvpp2_write(priv, MVPP2_PRS_TCAM_IDX_REG, pe->index);
	for (i = 0; i < MVPP2_PRS_TCAM_WORDS; i++)
		mvpp2_write(priv, MVPP2_PRS_TCAM_DATA_REG(i), pe->tcam.word[i]);

	/* Write sram index - indirect access */
	mvpp2_write(priv, MVPP2_PRS_SRAM_IDX_REG, pe->index);
	for (i = 0; i < MVPP2_PRS_SRAM_WORDS; i++)
		mvpp2_write(priv, MVPP2_PRS_SRAM_DATA_REG(i), pe->sram.word[i]);

	return 0;
}

/* Read tcam entry from hw */
static int mvpp2_prs_hw_read(struct mvpp2 *priv, struct mvpp2_prs_entry *pe)
{
	int i;

	if (pe->index > MVPP2_PRS_TCAM_SRAM_SIZE - 1)
		return -EINVAL;

	/* Write tcam index - indirect access */
	mvpp2_write(priv, MVPP2_PRS_TCAM_IDX_REG, pe->index);

	pe->tcam.word[MVPP2_PRS_TCAM_INV_WORD] = mvpp2_read(priv,
			      MVPP2_PRS_TCAM_DATA_REG(MVPP2_PRS_TCAM_INV_WORD));
	if (pe->tcam.word[MVPP2_PRS_TCAM_INV_WORD] & MVPP2_PRS_TCAM_INV_MASK)
		return MVPP2_PRS_TCAM_ENTRY_INVALID;

	for (i = 0; i < MVPP2_PRS_TCAM_WORDS; i++)
		pe->tcam.word[i] = mvpp2_read(priv, MVPP2_PRS_TCAM_DATA_REG(i));

	/* Write sram index - indirect access */
	mvpp2_write(priv, MVPP2_PRS_SRAM_IDX_REG, pe->index);
	for (i = 0; i < MVPP2_PRS_SRAM_WORDS; i++)
		pe->sram.word[i] = mvpp2_read(priv, MVPP2_PRS_SRAM_DATA_REG(i));

	return 0;
}

/* Invalidate tcam hw entry */
static void mvpp2_prs_hw_inv(struct mvpp2 *priv, int index)
{
	/* Write index - indirect access */
	mvpp2_write(priv, MVPP2_PRS_TCAM_IDX_REG, index);
	mvpp2_write(priv, MVPP2_PRS_TCAM_DATA_REG(MVPP2_PRS_TCAM_INV_WORD),
		    MVPP2_PRS_TCAM_INV_MASK);
}

/* Enable shadow table entry and set its lookup ID */
static void mvpp2_prs_shadow_set(struct mvpp2 *priv, int index, int lu)
{
	priv->prs_shadow[index].valid = true;
	priv->prs_shadow[index].lu = lu;
}

/* Update ri fields in shadow table entry */
static void mvpp2_prs_shadow_ri_set(struct mvpp2 *priv, int index,
				    unsigned int ri, unsigned int ri_mask)
{
	priv->prs_shadow[index].ri_mask = ri_mask;
	priv->prs_shadow[index].ri = ri;
}

/* Update lookup field in tcam sw entry */
static void mvpp2_prs_tcam_lu_set(struct mvpp2_prs_entry *pe, unsigned int lu)
{
	int enable_off = MVPP2_PRS_TCAM_EN_OFFS(MVPP2_PRS_TCAM_LU_BYTE);

	pe->tcam.byte[MVPP2_PRS_TCAM_LU_BYTE] = lu;
	pe->tcam.byte[enable_off] = MVPP2_PRS_LU_MASK;
}

/* Update mask for single port in tcam sw entry */
static void mvpp2_prs_tcam_port_set(struct mvpp2_prs_entry *pe,
				    unsigned int port, bool add)
{
	int enable_off = MVPP2_PRS_TCAM_EN_OFFS(MVPP2_PRS_TCAM_PORT_BYTE);

	if (add)
		pe->tcam.byte[enable_off] &= ~(1 << port);
	else
		pe->tcam.byte[enable_off] |= 1 << port;
}

/* Update port map in tcam sw entry */
static void mvpp2_prs_tcam_port_map_set(struct mvpp2_prs_entry *pe,
					unsigned int ports)
{
	unsigned char port_mask = MVPP2_PRS_PORT_MASK;
	int enable_off = MVPP2_PRS_TCAM_EN_OFFS(MVPP2_PRS_TCAM_PORT_BYTE);

	pe->tcam.byte[MVPP2_PRS_TCAM_PORT_BYTE] = 0;
	pe->tcam.byte[enable_off] &= ~port_mask;
	pe->tcam.byte[enable_off] |= ~ports & MVPP2_PRS_PORT_MASK;
}

/* Obtain port map from tcam sw entry */
static unsigned int mvpp2_prs_tcam_port_map_get(struct mvpp2_prs_entry *pe)
{
	int enable_off = MVPP2_PRS_TCAM_EN_OFFS(MVPP2_PRS_TCAM_PORT_BYTE);

	return ~(pe->tcam.byte[enable_off]) & MVPP2_PRS_PORT_MASK;
}

/* Set byte of data and its enable bits in tcam sw entry */
static void mvpp2_prs_tcam_data_byte_set(struct mvpp2_prs_entry *pe,
					 unsigned int offs, unsigned char byte,
					 unsigned char enable)
{
	pe->tcam.byte[MVPP2_PRS_TCAM_DATA_BYTE(offs)] = byte;
	pe->tcam.byte[MVPP2_PRS_TCAM_DATA_BYTE_EN(offs)] = enable;
}

/* Get byte of data and its enable bits from tcam sw entry */
static void mvpp2_prs_tcam_data_byte_get(struct mvpp2_prs_entry *pe,
					 unsigned int offs, unsigned char *byte,
					 unsigned char *enable)
{
	*byte = pe->tcam.byte[MVPP2_PRS_TCAM_DATA_BYTE(offs)];
	*enable = pe->tcam.byte[MVPP2_PRS_TCAM_DATA_BYTE_EN(offs)];
}

/* Compare tcam data bytes with a pattern */
static bool mvpp2_prs_tcam_data_cmp(struct mvpp2_prs_entry *pe, int offs,
				    u16 data)
{
	int off = MVPP2_PRS_TCAM_DATA_BYTE(offs);
	u16 tcam_data;

	tcam_data = (8 << pe->tcam.byte[off + 1]) | pe->tcam.byte[off];
	if (tcam_data != data)
		return false;
	return true;
}

/* Update ai bits in tcam sw entry */
static void mvpp2_prs_tcam_ai_update(struct mvpp2_prs_entry *pe,
				     unsigned int bits, unsigned int enable)
{
	int i, ai_idx = MVPP2_PRS_TCAM_AI_BYTE;

	for (i = 0; i < MVPP2_PRS_AI_BITS; i++) {

		if (!(enable & BIT(i)))
			continue;

		if (bits & BIT(i))
			pe->tcam.byte[ai_idx] |= 1 << i;
		else
			pe->tcam.byte[ai_idx] &= ~(1 << i);
	}

	pe->tcam.byte[MVPP2_PRS_TCAM_EN_OFFS(ai_idx)] |= enable;
}

/* Get ai bits from tcam sw entry */
static int mvpp2_prs_tcam_ai_get(struct mvpp2_prs_entry *pe)
{
	return pe->tcam.byte[MVPP2_PRS_TCAM_AI_BYTE];
}

/* Set ethertype in tcam sw entry */
static void mvpp2_prs_match_etype(struct mvpp2_prs_entry *pe, int offset,
				  unsigned short ethertype)
{
	mvpp2_prs_tcam_data_byte_set(pe, offset + 0, ethertype >> 8, 0xff);
	mvpp2_prs_tcam_data_byte_set(pe, offset + 1, ethertype & 0xff, 0xff);
}

/* Set bits in sram sw entry */
static void mvpp2_prs_sram_bits_set(struct mvpp2_prs_entry *pe, int bit_num,
				    int val)
{
	pe->sram.byte[MVPP2_BIT_TO_BYTE(bit_num)] |= (val << (bit_num % 8));
}

/* Clear bits in sram sw entry */
static void mvpp2_prs_sram_bits_clear(struct mvpp2_prs_entry *pe, int bit_num,
				      int val)
{
	pe->sram.byte[MVPP2_BIT_TO_BYTE(bit_num)] &= ~(val << (bit_num % 8));
}

/* Update ri bits in sram sw entry */
static void mvpp2_prs_sram_ri_update(struct mvpp2_prs_entry *pe,
				     unsigned int bits, unsigned int mask)
{
	unsigned int i;

	for (i = 0; i < MVPP2_PRS_SRAM_RI_CTRL_BITS; i++) {
		int ri_off = MVPP2_PRS_SRAM_RI_OFFS;

		if (!(mask & BIT(i)))
			continue;

		if (bits & BIT(i))
			mvpp2_prs_sram_bits_set(pe, ri_off + i, 1);
		else
			mvpp2_prs_sram_bits_clear(pe, ri_off + i, 1);

		mvpp2_prs_sram_bits_set(pe, MVPP2_PRS_SRAM_RI_CTRL_OFFS + i, 1);
	}
}

/* Obtain ri bits from sram sw entry */
static int mvpp2_prs_sram_ri_get(struct mvpp2_prs_entry *pe)
{
	return pe->sram.word[MVPP2_PRS_SRAM_RI_WORD];
}

/* Update ai bits in sram sw entry */
static void mvpp2_prs_sram_ai_update(struct mvpp2_prs_entry *pe,
				     unsigned int bits, unsigned int mask)
{
	unsigned int i;
	int ai_off = MVPP2_PRS_SRAM_AI_OFFS;

	for (i = 0; i < MVPP2_PRS_SRAM_AI_CTRL_BITS; i++) {

		if (!(mask & BIT(i)))
			continue;

		if (bits & BIT(i))
			mvpp2_prs_sram_bits_set(pe, ai_off + i, 1);
		else
			mvpp2_prs_sram_bits_clear(pe, ai_off + i, 1);

		mvpp2_prs_sram_bits_set(pe, MVPP2_PRS_SRAM_AI_CTRL_OFFS + i, 1);
	}
}

/* Read ai bits from sram sw entry */
static int mvpp2_prs_sram_ai_get(struct mvpp2_prs_entry *pe)
{
	u8 bits;
	int ai_off = MVPP2_BIT_TO_BYTE(MVPP2_PRS_SRAM_AI_OFFS);
	int ai_en_off = ai_off + 1;
	int ai_shift = MVPP2_PRS_SRAM_AI_OFFS % 8;

	bits = (pe->sram.byte[ai_off] >> ai_shift) |
	       (pe->sram.byte[ai_en_off] << (8 - ai_shift));

	return bits;
}

/* In sram sw entry set lookup ID field of the tcam key to be used in the next
 * lookup interation
 */
static void mvpp2_prs_sram_next_lu_set(struct mvpp2_prs_entry *pe,
				       unsigned int lu)
{
	int sram_next_off = MVPP2_PRS_SRAM_NEXT_LU_OFFS;

	mvpp2_prs_sram_bits_clear(pe, sram_next_off,
				  MVPP2_PRS_SRAM_NEXT_LU_MASK);
	mvpp2_prs_sram_bits_set(pe, sram_next_off, lu);
}

/* In the sram sw entry set sign and value of the next lookup offset
 * and the offset value generated to the classifier
 */
static void mvpp2_prs_sram_shift_set(struct mvpp2_prs_entry *pe, int shift,
				     unsigned int op)
{
	/* Set sign */
	if (shift < 0) {
		mvpp2_prs_sram_bits_set(pe, MVPP2_PRS_SRAM_SHIFT_SIGN_BIT, 1);
		shift = 0 - shift;
	} else {
		mvpp2_prs_sram_bits_clear(pe, MVPP2_PRS_SRAM_SHIFT_SIGN_BIT, 1);
	}

	/* Set value */
	pe->sram.byte[MVPP2_BIT_TO_BYTE(MVPP2_PRS_SRAM_SHIFT_OFFS)] =
							   (unsigned char)shift;

	/* Reset and set operation */
	mvpp2_prs_sram_bits_clear(pe, MVPP2_PRS_SRAM_OP_SEL_SHIFT_OFFS,
				  MVPP2_PRS_SRAM_OP_SEL_SHIFT_MASK);
	mvpp2_prs_sram_bits_set(pe, MVPP2_PRS_SRAM_OP_SEL_SHIFT_OFFS, op);

	/* Set base offset as current */
	mvpp2_prs_sram_bits_clear(pe, MVPP2_PRS_SRAM_OP_SEL_BASE_OFFS, 1);
}

/* In the sram sw entry set sign and value of the user defined offset
 * generated to the classifier
 */
static void mvpp2_prs_sram_offset_set(struct mvpp2_prs_entry *pe,
				      unsigned int type, int offset,
				      unsigned int op)
{
	/* Set sign */
	if (offset < 0) {
		mvpp2_prs_sram_bits_set(pe, MVPP2_PRS_SRAM_UDF_SIGN_BIT, 1);
		offset = 0 - offset;
	} else {
		mvpp2_prs_sram_bits_clear(pe, MVPP2_PRS_SRAM_UDF_SIGN_BIT, 1);
	}

	/* Set value */
	mvpp2_prs_sram_bits_clear(pe, MVPP2_PRS_SRAM_UDF_OFFS,
				  MVPP2_PRS_SRAM_UDF_MASK);
	mvpp2_prs_sram_bits_set(pe, MVPP2_PRS_SRAM_UDF_OFFS, offset);
	pe->sram.byte[MVPP2_BIT_TO_BYTE(MVPP2_PRS_SRAM_UDF_OFFS +
					MVPP2_PRS_SRAM_UDF_BITS)] &=
	      ~(MVPP2_PRS_SRAM_UDF_MASK >> (8 - (MVPP2_PRS_SRAM_UDF_OFFS % 8)));
	pe->sram.byte[MVPP2_BIT_TO_BYTE(MVPP2_PRS_SRAM_UDF_OFFS +
					MVPP2_PRS_SRAM_UDF_BITS)] |=
				(offset >> (8 - (MVPP2_PRS_SRAM_UDF_OFFS % 8)));

	/* Set offset type */
	mvpp2_prs_sram_bits_clear(pe, MVPP2_PRS_SRAM_UDF_TYPE_OFFS,
				  MVPP2_PRS_SRAM_UDF_TYPE_MASK);
	mvpp2_prs_sram_bits_set(pe, MVPP2_PRS_SRAM_UDF_TYPE_OFFS, type);

	/* Set offset operation */
	mvpp2_prs_sram_bits_clear(pe, MVPP2_PRS_SRAM_OP_SEL_UDF_OFFS,
				  MVPP2_PRS_SRAM_OP_SEL_UDF_MASK);
	mvpp2_prs_sram_bits_set(pe, MVPP2_PRS_SRAM_OP_SEL_UDF_OFFS, op);

	pe->sram.byte[MVPP2_BIT_TO_BYTE(MVPP2_PRS_SRAM_OP_SEL_UDF_OFFS +
					MVPP2_PRS_SRAM_OP_SEL_UDF_BITS)] &=
					     ~(MVPP2_PRS_SRAM_OP_SEL_UDF_MASK >>
				    (8 - (MVPP2_PRS_SRAM_OP_SEL_UDF_OFFS % 8)));

	pe->sram.byte[MVPP2_BIT_TO_BYTE(MVPP2_PRS_SRAM_OP_SEL_UDF_OFFS +
					MVPP2_PRS_SRAM_OP_SEL_UDF_BITS)] |=
			     (op >> (8 - (MVPP2_PRS_SRAM_OP_SEL_UDF_OFFS % 8)));

	/* Set base offset as current */
	mvpp2_prs_sram_bits_clear(pe, MVPP2_PRS_SRAM_OP_SEL_BASE_OFFS, 1);
}

/* Find parser flow entry */
static struct mvpp2_prs_entry *mvpp2_prs_flow_find(struct mvpp2 *priv, int flow)
{
	struct mvpp2_prs_entry *pe;
	int tid;

	pe = kzalloc(sizeof(*pe), GFP_KERNEL);
	if (!pe)
		return NULL;
	mvpp2_prs_tcam_lu_set(pe, MVPP2_PRS_LU_FLOWS);

	/* Go through the all entires with MVPP2_PRS_LU_FLOWS */
	for (tid = MVPP2_PRS_TCAM_SRAM_SIZE - 1; tid >= 0; tid--) {
		u8 bits;

		if (!priv->prs_shadow[tid].valid ||
		    priv->prs_shadow[tid].lu != MVPP2_PRS_LU_FLOWS)
			continue;

		pe->index = tid;
		mvpp2_prs_hw_read(priv, pe);
		bits = mvpp2_prs_sram_ai_get(pe);

		/* Sram store classification lookup ID in AI bits [5:0] */
		if ((bits & MVPP2_PRS_FLOW_ID_MASK) == flow)
			return pe;
	}
	kfree(pe);

	return NULL;
}

/* Return first free tcam index, seeking from start to end */
static int mvpp2_prs_tcam_first_free(struct mvpp2 *priv, unsigned char start,
				     unsigned char end)
{
	int tid;

	if (start > end)
		swap(start, end);

	if (end >= MVPP2_PRS_TCAM_SRAM_SIZE)
		end = MVPP2_PRS_TCAM_SRAM_SIZE - 1;

	for (tid = start; tid <= end; tid++) {
		if (!priv->prs_shadow[tid].valid)
			return tid;
	}

	return -EINVAL;
}

/* Enable/disable dropping all mac da's */
static void mvpp2_prs_mac_drop_all_set(struct mvpp2 *priv, int port, bool add)
{
	struct mvpp2_prs_entry pe;

	if (priv->prs_shadow[MVPP2_PE_DROP_ALL].valid) {
		/* Entry exist - update port only */
		pe.index = MVPP2_PE_DROP_ALL;
		mvpp2_prs_hw_read(priv, &pe);
	} else {
		/* Entry doesn't exist - create new */
		memset(&pe, 0, sizeof(pe));
		mvpp2_prs_tcam_lu_set(&pe, MVPP2_PRS_LU_MAC);
		pe.index = MVPP2_PE_DROP_ALL;

		/* Non-promiscuous mode for all ports - DROP unknown packets */
		mvpp2_prs_sram_ri_update(&pe, MVPP2_PRS_RI_DROP_MASK,
					 MVPP2_PRS_RI_DROP_MASK);

		mvpp2_prs_sram_bits_set(&pe, MVPP2_PRS_SRAM_LU_GEN_BIT, 1);
		mvpp2_prs_sram_next_lu_set(&pe, MVPP2_PRS_LU_FLOWS);

		/* Update shadow table */
		mvpp2_prs_shadow_set(priv, pe.index, MVPP2_PRS_LU_MAC);

		/* Mask all ports */
		mvpp2_prs_tcam_port_map_set(&pe, 0);
	}

	/* Update port mask */
	mvpp2_prs_tcam_port_set(&pe, port, add);

	mvpp2_prs_hw_write(priv, &pe);
}

/* Set port to promiscuous mode */
static void mvpp2_prs_mac_promisc_set(struct mvpp2 *priv, int port, bool add)
{
	struct mvpp2_prs_entry pe;

	/* Promiscuous mode - Accept unknown packets */

	if (priv->prs_shadow[MVPP2_PE_MAC_PROMISCUOUS].valid) {
		/* Entry exist - update port only */
		pe.index = MVPP2_PE_MAC_PROMISCUOUS;
		mvpp2_prs_hw_read(priv, &pe);
	} else {
		/* Entry doesn't exist - create new */
		memset(&pe, 0, sizeof(pe));
		mvpp2_prs_tcam_lu_set(&pe, MVPP2_PRS_LU_MAC);
		pe.index = MVPP2_PE_MAC_PROMISCUOUS;

		/* Continue - set next lookup */
		mvpp2_prs_sram_next_lu_set(&pe, MVPP2_PRS_LU_DSA);

		/* Set result info bits */
		mvpp2_prs_sram_ri_update(&pe, MVPP2_PRS_RI_L2_UCAST,
					 MVPP2_PRS_RI_L2_CAST_MASK);

		/* Shift to ethertype */
		mvpp2_prs_sram_shift_set(&pe, 2 * ETH_ALEN,
					 MVPP2_PRS_SRAM_OP_SEL_SHIFT_ADD);

		/* Mask all ports */
		mvpp2_prs_tcam_port_map_set(&pe, 0);

		/* Update shadow table */
		mvpp2_prs_shadow_set(priv, pe.index, MVPP2_PRS_LU_MAC);
	}

	/* Update port mask */
	mvpp2_prs_tcam_port_set(&pe, port, add);

	mvpp2_prs_hw_write(priv, &pe);
}

/* Accept multicast */
static void mvpp2_prs_mac_multi_set(struct mvpp2 *priv, int port, int index,
				    bool add)
{
	struct mvpp2_prs_entry pe;
	unsigned char da_mc;

	/* Ethernet multicast address first byte is
	 * 0x01 for IPv4 and 0x33 for IPv6
	 */
	da_mc = (index == MVPP2_PE_MAC_MC_ALL) ? 0x01 : 0x33;

	if (priv->prs_shadow[index].valid) {
		/* Entry exist - update port only */
		pe.index = index;
		mvpp2_prs_hw_read(priv, &pe);
	} else {
		/* Entry doesn't exist - create new */
		memset(&pe, 0, sizeof(pe));
		mvpp2_prs_tcam_lu_set(&pe, MVPP2_PRS_LU_MAC);
		pe.index = index;

		/* Continue - set next lookup */
		mvpp2_prs_sram_next_lu_set(&pe, MVPP2_PRS_LU_DSA);

		/* Set result info bits */
		mvpp2_prs_sram_ri_update(&pe, MVPP2_PRS_RI_L2_MCAST,
					 MVPP2_PRS_RI_L2_CAST_MASK);

		/* Update tcam entry data first byte */
		mvpp2_prs_tcam_data_byte_set(&pe, 0, da_mc, 0xff);

		/* Shift to ethertype */
		mvpp2_prs_sram_shift_set(&pe, 2 * ETH_ALEN,
					 MVPP2_PRS_SRAM_OP_SEL_SHIFT_ADD);

		/* Mask all ports */
		mvpp2_prs_tcam_port_map_set(&pe, 0);

		/* Update shadow table */
		mvpp2_prs_shadow_set(priv, pe.index, MVPP2_PRS_LU_MAC);
	}

	/* Update port mask */
	mvpp2_prs_tcam_port_set(&pe, port, add);

	mvpp2_prs_hw_write(priv, &pe);
}

/* Set entry for dsa packets */
static void mvpp2_prs_dsa_tag_set(struct mvpp2 *priv, int port, bool add,
				  bool tagged, bool extend)
{
	struct mvpp2_prs_entry pe;
	int tid, shift;

	if (extend) {
		tid = tagged ? MVPP2_PE_EDSA_TAGGED : MVPP2_PE_EDSA_UNTAGGED;
		shift = 8;
	} else {
		tid = tagged ? MVPP2_PE_DSA_TAGGED : MVPP2_PE_DSA_UNTAGGED;
		shift = 4;
	}

	if (priv->prs_shadow[tid].valid) {
		/* Entry exist - update port only */
		pe.index = tid;
		mvpp2_prs_hw_read(priv, &pe);
	} else {
		/* Entry doesn't exist - create new */
		memset(&pe, 0, sizeof(pe));
		mvpp2_prs_tcam_lu_set(&pe, MVPP2_PRS_LU_DSA);
		pe.index = tid;

		/* Shift 4 bytes if DSA tag or 8 bytes in case of EDSA tag*/
		mvpp2_prs_sram_shift_set(&pe, shift,
					 MVPP2_PRS_SRAM_OP_SEL_SHIFT_ADD);

		/* Update shadow table */
		mvpp2_prs_shadow_set(priv, pe.index, MVPP2_PRS_LU_DSA);

		if (tagged) {
			/* Set tagged bit in DSA tag */
			mvpp2_prs_tcam_data_byte_set(&pe, 0,
						     MVPP2_PRS_TCAM_DSA_TAGGED_BIT,
						     MVPP2_PRS_TCAM_DSA_TAGGED_BIT);
			/* Clear all ai bits for next iteration */
			mvpp2_prs_sram_ai_update(&pe, 0,
						 MVPP2_PRS_SRAM_AI_MASK);
			/* If packet is tagged continue check vlans */
			mvpp2_prs_sram_next_lu_set(&pe, MVPP2_PRS_LU_VLAN);
		} else {
			/* Set result info bits to 'no vlans' */
			mvpp2_prs_sram_ri_update(&pe, MVPP2_PRS_RI_VLAN_NONE,
						 MVPP2_PRS_RI_VLAN_MASK);
			mvpp2_prs_sram_next_lu_set(&pe, MVPP2_PRS_LU_L2);
		}

		/* Mask all ports */
		mvpp2_prs_tcam_port_map_set(&pe, 0);
	}

	/* Update port mask */
	mvpp2_prs_tcam_port_set(&pe, port, add);

	mvpp2_prs_hw_write(priv, &pe);
}

/* Set entry for dsa ethertype */
static void mvpp2_prs_dsa_tag_ethertype_set(struct mvpp2 *priv, int port,
					    bool add, bool tagged, bool extend)
{
	struct mvpp2_prs_entry pe;
	int tid, shift, port_mask;

	if (extend) {
		tid = tagged ? MVPP2_PE_ETYPE_EDSA_TAGGED :
		      MVPP2_PE_ETYPE_EDSA_UNTAGGED;
		port_mask = 0;
		shift = 8;
	} else {
		tid = tagged ? MVPP2_PE_ETYPE_DSA_TAGGED :
		      MVPP2_PE_ETYPE_DSA_UNTAGGED;
		port_mask = MVPP2_PRS_PORT_MASK;
		shift = 4;
	}

	if (priv->prs_shadow[tid].valid) {
		/* Entry exist - update port only */
		pe.index = tid;
		mvpp2_prs_hw_read(priv, &pe);
	} else {
		/* Entry doesn't exist - create new */
		memset(&pe, 0, sizeof(pe));
		mvpp2_prs_tcam_lu_set(&pe, MVPP2_PRS_LU_DSA);
		pe.index = tid;

		/* Set ethertype */
		mvpp2_prs_match_etype(&pe, 0, ETH_P_EDSA);
		mvpp2_prs_match_etype(&pe, 2, 0);

		mvpp2_prs_sram_ri_update(&pe, MVPP2_PRS_RI_DSA_MASK,
					 MVPP2_PRS_RI_DSA_MASK);
		/* Shift ethertype + 2 byte reserved + tag*/
		mvpp2_prs_sram_shift_set(&pe, 2 + MVPP2_ETH_TYPE_LEN + shift,
					 MVPP2_PRS_SRAM_OP_SEL_SHIFT_ADD);

		/* Update shadow table */
		mvpp2_prs_shadow_set(priv, pe.index, MVPP2_PRS_LU_DSA);

		if (tagged) {
			/* Set tagged bit in DSA tag */
			mvpp2_prs_tcam_data_byte_set(&pe,
						     MVPP2_ETH_TYPE_LEN + 2 + 3,
						 MVPP2_PRS_TCAM_DSA_TAGGED_BIT,
						 MVPP2_PRS_TCAM_DSA_TAGGED_BIT);
			/* Clear all ai bits for next iteration */
			mvpp2_prs_sram_ai_update(&pe, 0,
						 MVPP2_PRS_SRAM_AI_MASK);
			/* If packet is tagged continue check vlans */
			mvpp2_prs_sram_next_lu_set(&pe, MVPP2_PRS_LU_VLAN);
		} else {
			/* Set result info bits to 'no vlans' */
			mvpp2_prs_sram_ri_update(&pe, MVPP2_PRS_RI_VLAN_NONE,
						 MVPP2_PRS_RI_VLAN_MASK);
			mvpp2_prs_sram_next_lu_set(&pe, MVPP2_PRS_LU_L2);
		}
		/* Mask/unmask all ports, depending on dsa type */
		mvpp2_prs_tcam_port_map_set(&pe, port_mask);
	}

	/* Update port mask */
	mvpp2_prs_tcam_port_set(&pe, port, add);

	mvpp2_prs_hw_write(priv, &pe);
}

/* Search for existing single/triple vlan entry */
static struct mvpp2_prs_entry *mvpp2_prs_vlan_find(struct mvpp2 *priv,
						   unsigned short tpid, int ai)
{
	struct mvpp2_prs_entry *pe;
	int tid;

	pe = kzalloc(sizeof(*pe), GFP_KERNEL);
	if (!pe)
		return NULL;
	mvpp2_prs_tcam_lu_set(pe, MVPP2_PRS_LU_VLAN);

	/* Go through the all entries with MVPP2_PRS_LU_VLAN */
	for (tid = MVPP2_PE_FIRST_FREE_TID;
	     tid <= MVPP2_PE_LAST_FREE_TID; tid++) {
		unsigned int ri_bits, ai_bits;
		bool match;

		if (!priv->prs_shadow[tid].valid ||
		    priv->prs_shadow[tid].lu != MVPP2_PRS_LU_VLAN)
			continue;

		pe->index = tid;

		mvpp2_prs_hw_read(priv, pe);
		match = mvpp2_prs_tcam_data_cmp(pe, 0, swab16(tpid));
		if (!match)
			continue;

		/* Get vlan type */
		ri_bits = mvpp2_prs_sram_ri_get(pe);
		ri_bits &= MVPP2_PRS_RI_VLAN_MASK;

		/* Get current ai value from tcam */
		ai_bits = mvpp2_prs_tcam_ai_get(pe);
		/* Clear double vlan bit */
		ai_bits &= ~MVPP2_PRS_DBL_VLAN_AI_BIT;

		if (ai != ai_bits)
			continue;

		if (ri_bits == MVPP2_PRS_RI_VLAN_SINGLE ||
		    ri_bits == MVPP2_PRS_RI_VLAN_TRIPLE)
			return pe;
	}
	kfree(pe);

	return NULL;
}

/* Add/update single/triple vlan entry */
static int mvpp2_prs_vlan_add(struct mvpp2 *priv, unsigned short tpid, int ai,
			      unsigned int port_map)
{
	struct mvpp2_prs_entry *pe;
	int tid_aux, tid;
	int ret = 0;

	pe = mvpp2_prs_vlan_find(priv, tpid, ai);

	if (!pe) {
		/* Create new tcam entry */
		tid = mvpp2_prs_tcam_first_free(priv, MVPP2_PE_LAST_FREE_TID,
						MVPP2_PE_FIRST_FREE_TID);
		if (tid < 0)
			return tid;

		pe = kzalloc(sizeof(*pe), GFP_KERNEL);
		if (!pe)
			return -ENOMEM;

		/* Get last double vlan tid */
		for (tid_aux = MVPP2_PE_LAST_FREE_TID;
		     tid_aux >= MVPP2_PE_FIRST_FREE_TID; tid_aux--) {
			unsigned int ri_bits;

			if (!priv->prs_shadow[tid_aux].valid ||
			    priv->prs_shadow[tid_aux].lu != MVPP2_PRS_LU_VLAN)
				continue;

			pe->index = tid_aux;
			mvpp2_prs_hw_read(priv, pe);
			ri_bits = mvpp2_prs_sram_ri_get(pe);
			if ((ri_bits & MVPP2_PRS_RI_VLAN_MASK) ==
			    MVPP2_PRS_RI_VLAN_DOUBLE)
				break;
		}

		if (tid <= tid_aux) {
			ret = -EINVAL;
			goto free_pe;
		}

		memset(pe, 0, sizeof(*pe));
		mvpp2_prs_tcam_lu_set(pe, MVPP2_PRS_LU_VLAN);
		pe->index = tid;

		mvpp2_prs_match_etype(pe, 0, tpid);

		mvpp2_prs_sram_next_lu_set(pe, MVPP2_PRS_LU_L2);
		/* Shift 4 bytes - skip 1 vlan tag */
		mvpp2_prs_sram_shift_set(pe, MVPP2_VLAN_TAG_LEN,
					 MVPP2_PRS_SRAM_OP_SEL_SHIFT_ADD);
		/* Clear all ai bits for next iteration */
		mvpp2_prs_sram_ai_update(pe, 0, MVPP2_PRS_SRAM_AI_MASK);

		if (ai == MVPP2_PRS_SINGLE_VLAN_AI) {
			mvpp2_prs_sram_ri_update(pe, MVPP2_PRS_RI_VLAN_SINGLE,
						 MVPP2_PRS_RI_VLAN_MASK);
		} else {
			ai |= MVPP2_PRS_DBL_VLAN_AI_BIT;
			mvpp2_prs_sram_ri_update(pe, MVPP2_PRS_RI_VLAN_TRIPLE,
						 MVPP2_PRS_RI_VLAN_MASK);
		}
		mvpp2_prs_tcam_ai_update(pe, ai, MVPP2_PRS_SRAM_AI_MASK);

		mvpp2_prs_shadow_set(priv, pe->index, MVPP2_PRS_LU_VLAN);
	}
	/* Update ports' mask */
	mvpp2_prs_tcam_port_map_set(pe, port_map);

	mvpp2_prs_hw_write(priv, pe);
free_pe:
	kfree(pe);

	return ret;
}

/* Get first free double vlan ai number */
static int mvpp2_prs_double_vlan_ai_free_get(struct mvpp2 *priv)
{
	int i;

	for (i = 1; i < MVPP2_PRS_DBL_VLANS_MAX; i++) {
		if (!priv->prs_double_vlans[i])
			return i;
	}

	return -EINVAL;
}

/* Search for existing double vlan entry */
static struct mvpp2_prs_entry *mvpp2_prs_double_vlan_find(struct mvpp2 *priv,
							  unsigned short tpid1,
							  unsigned short tpid2)
{
	struct mvpp2_prs_entry *pe;
	int tid;

	pe = kzalloc(sizeof(*pe), GFP_KERNEL);
	if (!pe)
		return NULL;
	mvpp2_prs_tcam_lu_set(pe, MVPP2_PRS_LU_VLAN);

	/* Go through the all entries with MVPP2_PRS_LU_VLAN */
	for (tid = MVPP2_PE_FIRST_FREE_TID;
	     tid <= MVPP2_PE_LAST_FREE_TID; tid++) {
		unsigned int ri_mask;
		bool match;

		if (!priv->prs_shadow[tid].valid ||
		    priv->prs_shadow[tid].lu != MVPP2_PRS_LU_VLAN)
			continue;

		pe->index = tid;
		mvpp2_prs_hw_read(priv, pe);

		match = mvpp2_prs_tcam_data_cmp(pe, 0, swab16(tpid1))
			&& mvpp2_prs_tcam_data_cmp(pe, 4, swab16(tpid2));

		if (!match)
			continue;

		ri_mask = mvpp2_prs_sram_ri_get(pe) & MVPP2_PRS_RI_VLAN_MASK;
		if (ri_mask == MVPP2_PRS_RI_VLAN_DOUBLE)
			return pe;
	}
	kfree(pe);

	return NULL;
}

/* Add or update double vlan entry */
static int mvpp2_prs_double_vlan_add(struct mvpp2 *priv, unsigned short tpid1,
				     unsigned short tpid2,
				     unsigned int port_map)
{
	struct mvpp2_prs_entry *pe;
	int tid_aux, tid, ai, ret = 0;

	pe = mvpp2_prs_double_vlan_find(priv, tpid1, tpid2);

	if (!pe) {
		/* Create new tcam entry */
		tid = mvpp2_prs_tcam_first_free(priv, MVPP2_PE_FIRST_FREE_TID,
				MVPP2_PE_LAST_FREE_TID);
		if (tid < 0)
			return tid;

		pe = kzalloc(sizeof(*pe), GFP_KERNEL);
		if (!pe)
			return -ENOMEM;

		/* Set ai value for new double vlan entry */
		ai = mvpp2_prs_double_vlan_ai_free_get(priv);
		if (ai < 0) {
			ret = ai;
			goto free_pe;
		}

		/* Get first single/triple vlan tid */
		for (tid_aux = MVPP2_PE_FIRST_FREE_TID;
		     tid_aux <= MVPP2_PE_LAST_FREE_TID; tid_aux++) {
			unsigned int ri_bits;

			if (!priv->prs_shadow[tid_aux].valid ||
			    priv->prs_shadow[tid_aux].lu != MVPP2_PRS_LU_VLAN)
				continue;

			pe->index = tid_aux;
			mvpp2_prs_hw_read(priv, pe);
			ri_bits = mvpp2_prs_sram_ri_get(pe);
			ri_bits &= MVPP2_PRS_RI_VLAN_MASK;
			if (ri_bits == MVPP2_PRS_RI_VLAN_SINGLE ||
			    ri_bits == MVPP2_PRS_RI_VLAN_TRIPLE)
				break;
		}

		if (tid >= tid_aux) {
			ret = -ERANGE;
			goto free_pe;
		}

		memset(pe, 0, sizeof(*pe));
		mvpp2_prs_tcam_lu_set(pe, MVPP2_PRS_LU_VLAN);
		pe->index = tid;

		priv->prs_double_vlans[ai] = true;

		mvpp2_prs_match_etype(pe, 0, tpid1);
		mvpp2_prs_match_etype(pe, 4, tpid2);

		mvpp2_prs_sram_next_lu_set(pe, MVPP2_PRS_LU_VLAN);
		/* Shift 8 bytes - skip 2 vlan tags */
		mvpp2_prs_sram_shift_set(pe, 2 * MVPP2_VLAN_TAG_LEN,
					 MVPP2_PRS_SRAM_OP_SEL_SHIFT_ADD);
		mvpp2_prs_sram_ri_update(pe, MVPP2_PRS_RI_VLAN_DOUBLE,
					 MVPP2_PRS_RI_VLAN_MASK);
		mvpp2_prs_sram_ai_update(pe, ai | MVPP2_PRS_DBL_VLAN_AI_BIT,
					 MVPP2_PRS_SRAM_AI_MASK);

		mvpp2_prs_shadow_set(priv, pe->index, MVPP2_PRS_LU_VLAN);
	}

	/* Update ports' mask */
	mvpp2_prs_tcam_port_map_set(pe, port_map);
	mvpp2_prs_hw_write(priv, pe);
free_pe:
	kfree(pe);
	return ret;
}

/* IPv4 header parsing for fragmentation and L4 offset */
static int mvpp2_prs_ip4_proto(struct mvpp2 *priv, unsigned short proto,
			       unsigned int ri, unsigned int ri_mask)
{
	struct mvpp2_prs_entry pe;
	int tid;

	if ((proto != IPPROTO_TCP) && (proto != IPPROTO_UDP) &&
	    (proto != IPPROTO_IGMP))
		return -EINVAL;

	/* Not fragmented packet */
	tid = mvpp2_prs_tcam_first_free(priv, MVPP2_PE_FIRST_FREE_TID,
					MVPP2_PE_LAST_FREE_TID);
	if (tid < 0)
		return tid;

	memset(&pe, 0, sizeof(pe));
	mvpp2_prs_tcam_lu_set(&pe, MVPP2_PRS_LU_IP4);
	pe.index = tid;

	/* Set next lu to IPv4 */
	mvpp2_prs_sram_next_lu_set(&pe, MVPP2_PRS_LU_IP4);
	mvpp2_prs_sram_shift_set(&pe, 12, MVPP2_PRS_SRAM_OP_SEL_SHIFT_ADD);
	/* Set L4 offset */
	mvpp2_prs_sram_offset_set(&pe, MVPP2_PRS_SRAM_UDF_TYPE_L4,
				  sizeof(struct iphdr) - 4,
				  MVPP2_PRS_SRAM_OP_SEL_UDF_ADD);
	mvpp2_prs_sram_ai_update(&pe, MVPP2_PRS_IPV4_DIP_AI_BIT,
				 MVPP2_PRS_IPV4_DIP_AI_BIT);
	mvpp2_prs_sram_ri_update(&pe, ri, ri_mask | MVPP2_PRS_RI_IP_FRAG_MASK);

	mvpp2_prs_tcam_data_byte_set(&pe, 2, 0x00,
				     MVPP2_PRS_TCAM_PROTO_MASK_L);
	mvpp2_prs_tcam_data_byte_set(&pe, 3, 0x00,
				     MVPP2_PRS_TCAM_PROTO_MASK);

	mvpp2_prs_tcam_data_byte_set(&pe, 5, proto, MVPP2_PRS_TCAM_PROTO_MASK);
	mvpp2_prs_tcam_ai_update(&pe, 0, MVPP2_PRS_IPV4_DIP_AI_BIT);
	/* Unmask all ports */
	mvpp2_prs_tcam_port_map_set(&pe, MVPP2_PRS_PORT_MASK);

	/* Update shadow table and hw entry */
	mvpp2_prs_shadow_set(priv, pe.index, MVPP2_PRS_LU_IP4);
	mvpp2_prs_hw_write(priv, &pe);

	/* Fragmented packet */
	tid = mvpp2_prs_tcam_first_free(priv, MVPP2_PE_FIRST_FREE_TID,
					MVPP2_PE_LAST_FREE_TID);
	if (tid < 0)
		return tid;

	pe.index = tid;
	/* Clear ri before updating */
	pe.sram.word[MVPP2_PRS_SRAM_RI_WORD] = 0x0;
	pe.sram.word[MVPP2_PRS_SRAM_RI_CTRL_WORD] = 0x0;
	mvpp2_prs_sram_ri_update(&pe, ri, ri_mask);

	mvpp2_prs_sram_ri_update(&pe, ri | MVPP2_PRS_RI_IP_FRAG_TRUE,
				 ri_mask | MVPP2_PRS_RI_IP_FRAG_MASK);

	mvpp2_prs_tcam_data_byte_set(&pe, 2, 0x00, 0x0);
	mvpp2_prs_tcam_data_byte_set(&pe, 3, 0x00, 0x0);

	/* Update shadow table and hw entry */
	mvpp2_prs_shadow_set(priv, pe.index, MVPP2_PRS_LU_IP4);
	mvpp2_prs_hw_write(priv, &pe);

	return 0;
}

/* IPv4 L3 multicast or broadcast */
static int mvpp2_prs_ip4_cast(struct mvpp2 *priv, unsigned short l3_cast)
{
	struct mvpp2_prs_entry pe;
	int mask, tid;

	tid = mvpp2_prs_tcam_first_free(priv, MVPP2_PE_FIRST_FREE_TID,
					MVPP2_PE_LAST_FREE_TID);
	if (tid < 0)
		return tid;

	memset(&pe, 0, sizeof(pe));
	mvpp2_prs_tcam_lu_set(&pe, MVPP2_PRS_LU_IP4);
	pe.index = tid;

	switch (l3_cast) {
	case MVPP2_PRS_L3_MULTI_CAST:
		mvpp2_prs_tcam_data_byte_set(&pe, 0, MVPP2_PRS_IPV4_MC,
					     MVPP2_PRS_IPV4_MC_MASK);
		mvpp2_prs_sram_ri_update(&pe, MVPP2_PRS_RI_L3_MCAST,
					 MVPP2_PRS_RI_L3_ADDR_MASK);
		break;
	case  MVPP2_PRS_L3_BROAD_CAST:
		mask = MVPP2_PRS_IPV4_BC_MASK;
		mvpp2_prs_tcam_data_byte_set(&pe, 0, mask, mask);
		mvpp2_prs_tcam_data_byte_set(&pe, 1, mask, mask);
		mvpp2_prs_tcam_data_byte_set(&pe, 2, mask, mask);
		mvpp2_prs_tcam_data_byte_set(&pe, 3, mask, mask);
		mvpp2_prs_sram_ri_update(&pe, MVPP2_PRS_RI_L3_BCAST,
					 MVPP2_PRS_RI_L3_ADDR_MASK);
		break;
	default:
		return -EINVAL;
	}

	/* Finished: go to flowid generation */
	mvpp2_prs_sram_next_lu_set(&pe, MVPP2_PRS_LU_FLOWS);
	mvpp2_prs_sram_bits_set(&pe, MVPP2_PRS_SRAM_LU_GEN_BIT, 1);

	mvpp2_prs_tcam_ai_update(&pe, MVPP2_PRS_IPV4_DIP_AI_BIT,
				 MVPP2_PRS_IPV4_DIP_AI_BIT);
	/* Unmask all ports */
	mvpp2_prs_tcam_port_map_set(&pe, MVPP2_PRS_PORT_MASK);

	/* Update shadow table and hw entry */
	mvpp2_prs_shadow_set(priv, pe.index, MVPP2_PRS_LU_IP4);
	mvpp2_prs_hw_write(priv, &pe);

	return 0;
}

/* Set entries for protocols over IPv6  */
static int mvpp2_prs_ip6_proto(struct mvpp2 *priv, unsigned short proto,
			       unsigned int ri, unsigned int ri_mask)
{
	struct mvpp2_prs_entry pe;
	int tid;

	if ((proto != IPPROTO_TCP) && (proto != IPPROTO_UDP) &&
	    (proto != IPPROTO_ICMPV6) && (proto != IPPROTO_IPIP))
		return -EINVAL;

	tid = mvpp2_prs_tcam_first_free(priv, MVPP2_PE_FIRST_FREE_TID,
					MVPP2_PE_LAST_FREE_TID);
	if (tid < 0)
		return tid;

	memset(&pe, 0, sizeof(pe));
	mvpp2_prs_tcam_lu_set(&pe, MVPP2_PRS_LU_IP6);
	pe.index = tid;

	/* Finished: go to flowid generation */
	mvpp2_prs_sram_next_lu_set(&pe, MVPP2_PRS_LU_FLOWS);
	mvpp2_prs_sram_bits_set(&pe, MVPP2_PRS_SRAM_LU_GEN_BIT, 1);
	mvpp2_prs_sram_ri_update(&pe, ri, ri_mask);
	mvpp2_prs_sram_offset_set(&pe, MVPP2_PRS_SRAM_UDF_TYPE_L4,
				  sizeof(struct ipv6hdr) - 6,
				  MVPP2_PRS_SRAM_OP_SEL_UDF_ADD);

	mvpp2_prs_tcam_data_byte_set(&pe, 0, proto, MVPP2_PRS_TCAM_PROTO_MASK);
	mvpp2_prs_tcam_ai_update(&pe, MVPP2_PRS_IPV6_NO_EXT_AI_BIT,
				 MVPP2_PRS_IPV6_NO_EXT_AI_BIT);
	/* Unmask all ports */
	mvpp2_prs_tcam_port_map_set(&pe, MVPP2_PRS_PORT_MASK);

	/* Write HW */
	mvpp2_prs_shadow_set(priv, pe.index, MVPP2_PRS_LU_IP6);
	mvpp2_prs_hw_write(priv, &pe);

	return 0;
}

/* IPv6 L3 multicast entry */
static int mvpp2_prs_ip6_cast(struct mvpp2 *priv, unsigned short l3_cast)
{
	struct mvpp2_prs_entry pe;
	int tid;

	if (l3_cast != MVPP2_PRS_L3_MULTI_CAST)
		return -EINVAL;

	tid = mvpp2_prs_tcam_first_free(priv, MVPP2_PE_FIRST_FREE_TID,
					MVPP2_PE_LAST_FREE_TID);
	if (tid < 0)
		return tid;

	memset(&pe, 0, sizeof(pe));
	mvpp2_prs_tcam_lu_set(&pe, MVPP2_PRS_LU_IP6);
	pe.index = tid;

	/* Finished: go to flowid generation */
	mvpp2_prs_sram_next_lu_set(&pe, MVPP2_PRS_LU_IP6);
	mvpp2_prs_sram_ri_update(&pe, MVPP2_PRS_RI_L3_MCAST,
				 MVPP2_PRS_RI_L3_ADDR_MASK);
	mvpp2_prs_sram_ai_update(&pe, MVPP2_PRS_IPV6_NO_EXT_AI_BIT,
				 MVPP2_PRS_IPV6_NO_EXT_AI_BIT);
	/* Shift back to IPv6 NH */
	mvpp2_prs_sram_shift_set(&pe, -18, MVPP2_PRS_SRAM_OP_SEL_SHIFT_ADD);

	mvpp2_prs_tcam_data_byte_set(&pe, 0, MVPP2_PRS_IPV6_MC,
				     MVPP2_PRS_IPV6_MC_MASK);
	mvpp2_prs_tcam_ai_update(&pe, 0, MVPP2_PRS_IPV6_NO_EXT_AI_BIT);
	/* Unmask all ports */
	mvpp2_prs_tcam_port_map_set(&pe, MVPP2_PRS_PORT_MASK);

	/* Update shadow table and hw entry */
	mvpp2_prs_shadow_set(priv, pe.index, MVPP2_PRS_LU_IP6);
	mvpp2_prs_hw_write(priv, &pe);

	return 0;
}

/* Parser per-port initialization */
static void mvpp2_prs_hw_port_init(struct mvpp2 *priv, int port, int lu_first,
				   int lu_max, int offset)
{
	u32 val;

	/* Set lookup ID */
	val = mvpp2_read(priv, MVPP2_PRS_INIT_LOOKUP_REG);
	val &= ~MVPP2_PRS_PORT_LU_MASK(port);
	val |=  MVPP2_PRS_PORT_LU_VAL(port, lu_first);
	mvpp2_write(priv, MVPP2_PRS_INIT_LOOKUP_REG, val);

	/* Set maximum number of loops for packet received from port */
	val = mvpp2_read(priv, MVPP2_PRS_MAX_LOOP_REG(port));
	val &= ~MVPP2_PRS_MAX_LOOP_MASK(port);
	val |= MVPP2_PRS_MAX_LOOP_VAL(port, lu_max);
	mvpp2_write(priv, MVPP2_PRS_MAX_LOOP_REG(port), val);

	/* Set initial offset for packet header extraction for the first
	 * searching loop
	 */
	val = mvpp2_read(priv, MVPP2_PRS_INIT_OFFS_REG(port));
	val &= ~MVPP2_PRS_INIT_OFF_MASK(port);
	val |= MVPP2_PRS_INIT_OFF_VAL(port, offset);
	mvpp2_write(priv, MVPP2_PRS_INIT_OFFS_REG(port), val);
}

/* Default flow entries initialization for all ports */
static void mvpp2_prs_def_flow_init(struct mvpp2 *priv)
{
	struct mvpp2_prs_entry pe;
	int port;

	for (port = 0; port < MVPP2_MAX_PORTS; port++) {
		memset(&pe, 0, sizeof(pe));
		mvpp2_prs_tcam_lu_set(&pe, MVPP2_PRS_LU_FLOWS);
		pe.index = MVPP2_PE_FIRST_DEFAULT_FLOW - port;

		/* Mask all ports */
		mvpp2_prs_tcam_port_map_set(&pe, 0);

		/* Set flow ID*/
		mvpp2_prs_sram_ai_update(&pe, port, MVPP2_PRS_FLOW_ID_MASK);
		mvpp2_prs_sram_bits_set(&pe, MVPP2_PRS_SRAM_LU_DONE_BIT, 1);

		/* Update shadow table and hw entry */
		mvpp2_prs_shadow_set(priv, pe.index, MVPP2_PRS_LU_FLOWS);
		mvpp2_prs_hw_write(priv, &pe);
	}
}

/* Set default entry for Marvell Header field */
static void mvpp2_prs_mh_init(struct mvpp2 *priv)
{
	struct mvpp2_prs_entry pe;

	memset(&pe, 0, sizeof(pe));

	pe.index = MVPP2_PE_MH_DEFAULT;
	mvpp2_prs_tcam_lu_set(&pe, MVPP2_PRS_LU_MH);
	mvpp2_prs_sram_shift_set(&pe, MVPP2_MH_SIZE,
				 MVPP2_PRS_SRAM_OP_SEL_SHIFT_ADD);
	mvpp2_prs_sram_next_lu_set(&pe, MVPP2_PRS_LU_MAC);

	/* Unmask all ports */
	mvpp2_prs_tcam_port_map_set(&pe, MVPP2_PRS_PORT_MASK);

	/* Update shadow table and hw entry */
	mvpp2_prs_shadow_set(priv, pe.index, MVPP2_PRS_LU_MH);
	mvpp2_prs_hw_write(priv, &pe);
}

/* Set default entires (place holder) for promiscuous, non-promiscuous and
 * multicast MAC addresses
 */
static void mvpp2_prs_mac_init(struct mvpp2 *priv)
{
	struct mvpp2_prs_entry pe;

	memset(&pe, 0, sizeof(pe));

	/* Non-promiscuous mode for all ports - DROP unknown packets */
	pe.index = MVPP2_PE_MAC_NON_PROMISCUOUS;
	mvpp2_prs_tcam_lu_set(&pe, MVPP2_PRS_LU_MAC);

	mvpp2_prs_sram_ri_update(&pe, MVPP2_PRS_RI_DROP_MASK,
				 MVPP2_PRS_RI_DROP_MASK);
	mvpp2_prs_sram_bits_set(&pe, MVPP2_PRS_SRAM_LU_GEN_BIT, 1);
	mvpp2_prs_sram_next_lu_set(&pe, MVPP2_PRS_LU_FLOWS);

	/* Unmask all ports */
	mvpp2_prs_tcam_port_map_set(&pe, MVPP2_PRS_PORT_MASK);

	/* Update shadow table and hw entry */
	mvpp2_prs_shadow_set(priv, pe.index, MVPP2_PRS_LU_MAC);
	mvpp2_prs_hw_write(priv, &pe);

	/* place holders only - no ports */
	mvpp2_prs_mac_drop_all_set(priv, 0, false);
	mvpp2_prs_mac_promisc_set(priv, 0, false);
	mvpp2_prs_mac_multi_set(priv, MVPP2_PE_MAC_MC_ALL, 0, false);
	mvpp2_prs_mac_multi_set(priv, MVPP2_PE_MAC_MC_IP6, 0, false);
}

/* Set default entries for various types of dsa packets */
static void mvpp2_prs_dsa_init(struct mvpp2 *priv)
{
	struct mvpp2_prs_entry pe;

	/* None tagged EDSA entry - place holder */
	mvpp2_prs_dsa_tag_set(priv, 0, false, MVPP2_PRS_UNTAGGED,
			      MVPP2_PRS_EDSA);

	/* Tagged EDSA entry - place holder */
	mvpp2_prs_dsa_tag_set(priv, 0, false, MVPP2_PRS_TAGGED, MVPP2_PRS_EDSA);

	/* None tagged DSA entry - place holder */
	mvpp2_prs_dsa_tag_set(priv, 0, false, MVPP2_PRS_UNTAGGED,
			      MVPP2_PRS_DSA);

	/* Tagged DSA entry - place holder */
	mvpp2_prs_dsa_tag_set(priv, 0, false, MVPP2_PRS_TAGGED, MVPP2_PRS_DSA);

	/* None tagged EDSA ethertype entry - place holder*/
	mvpp2_prs_dsa_tag_ethertype_set(priv, 0, false,
					MVPP2_PRS_UNTAGGED, MVPP2_PRS_EDSA);

	/* Tagged EDSA ethertype entry - place holder*/
	mvpp2_prs_dsa_tag_ethertype_set(priv, 0, false,
					MVPP2_PRS_TAGGED, MVPP2_PRS_EDSA);

	/* None tagged DSA ethertype entry */
	mvpp2_prs_dsa_tag_ethertype_set(priv, 0, true,
					MVPP2_PRS_UNTAGGED, MVPP2_PRS_DSA);

	/* Tagged DSA ethertype entry */
	mvpp2_prs_dsa_tag_ethertype_set(priv, 0, true,
					MVPP2_PRS_TAGGED, MVPP2_PRS_DSA);

	/* Set default entry, in case DSA or EDSA tag not found */
	memset(&pe, 0, sizeof(pe));
	mvpp2_prs_tcam_lu_set(&pe, MVPP2_PRS_LU_DSA);
	pe.index = MVPP2_PE_DSA_DEFAULT;
	mvpp2_prs_sram_next_lu_set(&pe, MVPP2_PRS_LU_VLAN);

	/* Shift 0 bytes */
	mvpp2_prs_sram_shift_set(&pe, 0, MVPP2_PRS_SRAM_OP_SEL_SHIFT_ADD);
	mvpp2_prs_shadow_set(priv, pe.index, MVPP2_PRS_LU_MAC);

	/* Clear all sram ai bits for next iteration */
	mvpp2_prs_sram_ai_update(&pe, 0, MVPP2_PRS_SRAM_AI_MASK);

	/* Unmask all ports */
	mvpp2_prs_tcam_port_map_set(&pe, MVPP2_PRS_PORT_MASK);

	mvpp2_prs_hw_write(priv, &pe);
}

/* Match basic ethertypes */
static int mvpp2_prs_etype_init(struct mvpp2 *priv)
{
	struct mvpp2_prs_entry pe;
	int tid;

	/* Ethertype: PPPoE */
	tid = mvpp2_prs_tcam_first_free(priv, MVPP2_PE_FIRST_FREE_TID,
					MVPP2_PE_LAST_FREE_TID);
	if (tid < 0)
		return tid;

	memset(&pe, 0, sizeof(pe));
	mvpp2_prs_tcam_lu_set(&pe, MVPP2_PRS_LU_L2);
	pe.index = tid;

	mvpp2_prs_match_etype(&pe, 0, ETH_P_PPP_SES);

	mvpp2_prs_sram_shift_set(&pe, MVPP2_PPPOE_HDR_SIZE,
				 MVPP2_PRS_SRAM_OP_SEL_SHIFT_ADD);
	mvpp2_prs_sram_next_lu_set(&pe, MVPP2_PRS_LU_PPPOE);
	mvpp2_prs_sram_ri_update(&pe, MVPP2_PRS_RI_PPPOE_MASK,
				 MVPP2_PRS_RI_PPPOE_MASK);

	/* Update shadow table and hw entry */
	mvpp2_prs_shadow_set(priv, pe.index, MVPP2_PRS_LU_L2);
	priv->prs_shadow[pe.index].udf = MVPP2_PRS_UDF_L2_DEF;
	priv->prs_shadow[pe.index].finish = false;
	mvpp2_prs_shadow_ri_set(priv, pe.index, MVPP2_PRS_RI_PPPOE_MASK,
				MVPP2_PRS_RI_PPPOE_MASK);
	mvpp2_prs_hw_write(priv, &pe);

	/* Ethertype: ARP */
	tid = mvpp2_prs_tcam_first_free(priv, MVPP2_PE_FIRST_FREE_TID,
					MVPP2_PE_LAST_FREE_TID);
	if (tid < 0)
		return tid;

	memset(&pe, 0, sizeof(pe));
	mvpp2_prs_tcam_lu_set(&pe, MVPP2_PRS_LU_L2);
	pe.index = tid;

	mvpp2_prs_match_etype(&pe, 0, ETH_P_ARP);

	/* Generate flow in the next iteration*/
	mvpp2_prs_sram_next_lu_set(&pe, MVPP2_PRS_LU_FLOWS);
	mvpp2_prs_sram_bits_set(&pe, MVPP2_PRS_SRAM_LU_GEN_BIT, 1);
	mvpp2_prs_sram_ri_update(&pe, MVPP2_PRS_RI_L3_ARP,
				 MVPP2_PRS_RI_L3_PROTO_MASK);
	/* Set L3 offset */
	mvpp2_prs_sram_offset_set(&pe, MVPP2_PRS_SRAM_UDF_TYPE_L3,
				  MVPP2_ETH_TYPE_LEN,
				  MVPP2_PRS_SRAM_OP_SEL_UDF_ADD);

	/* Update shadow table and hw entry */
	mvpp2_prs_shadow_set(priv, pe.index, MVPP2_PRS_LU_L2);
	priv->prs_shadow[pe.index].udf = MVPP2_PRS_UDF_L2_DEF;
	priv->prs_shadow[pe.index].finish = true;
	mvpp2_prs_shadow_ri_set(priv, pe.index, MVPP2_PRS_RI_L3_ARP,
				MVPP2_PRS_RI_L3_PROTO_MASK);
	mvpp2_prs_hw_write(priv, &pe);

	/* Ethertype: LBTD */
	tid = mvpp2_prs_tcam_first_free(priv, MVPP2_PE_FIRST_FREE_TID,
					MVPP2_PE_LAST_FREE_TID);
	if (tid < 0)
		return tid;

	memset(&pe, 0, sizeof(pe));
	mvpp2_prs_tcam_lu_set(&pe, MVPP2_PRS_LU_L2);
	pe.index = tid;

	mvpp2_prs_match_etype(&pe, 0, MVPP2_IP_LBDT_TYPE);

	/* Generate flow in the next iteration*/
	mvpp2_prs_sram_next_lu_set(&pe, MVPP2_PRS_LU_FLOWS);
	mvpp2_prs_sram_bits_set(&pe, MVPP2_PRS_SRAM_LU_GEN_BIT, 1);
	mvpp2_prs_sram_ri_update(&pe, MVPP2_PRS_RI_CPU_CODE_RX_SPEC |
				 MVPP2_PRS_RI_UDF3_RX_SPECIAL,
				 MVPP2_PRS_RI_CPU_CODE_MASK |
				 MVPP2_PRS_RI_UDF3_MASK);
	/* Set L3 offset */
	mvpp2_prs_sram_offset_set(&pe, MVPP2_PRS_SRAM_UDF_TYPE_L3,
				  MVPP2_ETH_TYPE_LEN,
				  MVPP2_PRS_SRAM_OP_SEL_UDF_ADD);

	/* Update shadow table and hw entry */
	mvpp2_prs_shadow_set(priv, pe.index, MVPP2_PRS_LU_L2);
	priv->prs_shadow[pe.index].udf = MVPP2_PRS_UDF_L2_DEF;
	priv->prs_shadow[pe.index].finish = true;
	mvpp2_prs_shadow_ri_set(priv, pe.index, MVPP2_PRS_RI_CPU_CODE_RX_SPEC |
				MVPP2_PRS_RI_UDF3_RX_SPECIAL,
				MVPP2_PRS_RI_CPU_CODE_MASK |
				MVPP2_PRS_RI_UDF3_MASK);
	mvpp2_prs_hw_write(priv, &pe);

	/* Ethertype: IPv4 without options */
	tid = mvpp2_prs_tcam_first_free(priv, MVPP2_PE_FIRST_FREE_TID,
					MVPP2_PE_LAST_FREE_TID);
	if (tid < 0)
		return tid;

	memset(&pe, 0, sizeof(pe));
	mvpp2_prs_tcam_lu_set(&pe, MVPP2_PRS_LU_L2);
	pe.index = tid;

	mvpp2_prs_match_etype(&pe, 0, ETH_P_IP);
	mvpp2_prs_tcam_data_byte_set(&pe, MVPP2_ETH_TYPE_LEN,
				     MVPP2_PRS_IPV4_HEAD | MVPP2_PRS_IPV4_IHL,
				     MVPP2_PRS_IPV4_HEAD_MASK |
				     MVPP2_PRS_IPV4_IHL_MASK);

	mvpp2_prs_sram_next_lu_set(&pe, MVPP2_PRS_LU_IP4);
	mvpp2_prs_sram_ri_update(&pe, MVPP2_PRS_RI_L3_IP4,
				 MVPP2_PRS_RI_L3_PROTO_MASK);
	/* Skip eth_type + 4 bytes of IP header */
	mvpp2_prs_sram_shift_set(&pe, MVPP2_ETH_TYPE_LEN + 4,
				 MVPP2_PRS_SRAM_OP_SEL_SHIFT_ADD);
	/* Set L3 offset */
	mvpp2_prs_sram_offset_set(&pe, MVPP2_PRS_SRAM_UDF_TYPE_L3,
				  MVPP2_ETH_TYPE_LEN,
				  MVPP2_PRS_SRAM_OP_SEL_UDF_ADD);

	/* Update shadow table and hw entry */
	mvpp2_prs_shadow_set(priv, pe.index, MVPP2_PRS_LU_L2);
	priv->prs_shadow[pe.index].udf = MVPP2_PRS_UDF_L2_DEF;
	priv->prs_shadow[pe.index].finish = false;
	mvpp2_prs_shadow_ri_set(priv, pe.index, MVPP2_PRS_RI_L3_IP4,
				MVPP2_PRS_RI_L3_PROTO_MASK);
	mvpp2_prs_hw_write(priv, &pe);

	/* Ethertype: IPv4 with options */
	tid = mvpp2_prs_tcam_first_free(priv, MVPP2_PE_FIRST_FREE_TID,
					MVPP2_PE_LAST_FREE_TID);
	if (tid < 0)
		return tid;

	pe.index = tid;

	/* Clear tcam data before updating */
	pe.tcam.byte[MVPP2_PRS_TCAM_DATA_BYTE(MVPP2_ETH_TYPE_LEN)] = 0x0;
	pe.tcam.byte[MVPP2_PRS_TCAM_DATA_BYTE_EN(MVPP2_ETH_TYPE_LEN)] = 0x0;

	mvpp2_prs_tcam_data_byte_set(&pe, MVPP2_ETH_TYPE_LEN,
				     MVPP2_PRS_IPV4_HEAD,
				     MVPP2_PRS_IPV4_HEAD_MASK);

	/* Clear ri before updating */
	pe.sram.word[MVPP2_PRS_SRAM_RI_WORD] = 0x0;
	pe.sram.word[MVPP2_PRS_SRAM_RI_CTRL_WORD] = 0x0;
	mvpp2_prs_sram_ri_update(&pe, MVPP2_PRS_RI_L3_IP4_OPT,
				 MVPP2_PRS_RI_L3_PROTO_MASK);

	/* Update shadow table and hw entry */
	mvpp2_prs_shadow_set(priv, pe.index, MVPP2_PRS_LU_L2);
	priv->prs_shadow[pe.index].udf = MVPP2_PRS_UDF_L2_DEF;
	priv->prs_shadow[pe.index].finish = false;
	mvpp2_prs_shadow_ri_set(priv, pe.index, MVPP2_PRS_RI_L3_IP4_OPT,
				MVPP2_PRS_RI_L3_PROTO_MASK);
	mvpp2_prs_hw_write(priv, &pe);

	/* Ethertype: IPv6 without options */
	tid = mvpp2_prs_tcam_first_free(priv, MVPP2_PE_FIRST_FREE_TID,
					MVPP2_PE_LAST_FREE_TID);
	if (tid < 0)
		return tid;

	memset(&pe, 0, sizeof(pe));
	mvpp2_prs_tcam_lu_set(&pe, MVPP2_PRS_LU_L2);
	pe.index = tid;

	mvpp2_prs_match_etype(&pe, 0, ETH_P_IPV6);

	/* Skip DIP of IPV6 header */
	mvpp2_prs_sram_shift_set(&pe, MVPP2_ETH_TYPE_LEN + 8 +
				 MVPP2_MAX_L3_ADDR_SIZE,
				 MVPP2_PRS_SRAM_OP_SEL_SHIFT_ADD);
	mvpp2_prs_sram_next_lu_set(&pe, MVPP2_PRS_LU_IP6);
	mvpp2_prs_sram_ri_update(&pe, MVPP2_PRS_RI_L3_IP6,
				 MVPP2_PRS_RI_L3_PROTO_MASK);
	/* Set L3 offset */
	mvpp2_prs_sram_offset_set(&pe, MVPP2_PRS_SRAM_UDF_TYPE_L3,
				  MVPP2_ETH_TYPE_LEN,
				  MVPP2_PRS_SRAM_OP_SEL_UDF_ADD);

	mvpp2_prs_shadow_set(priv, pe.index, MVPP2_PRS_LU_L2);
	priv->prs_shadow[pe.index].udf = MVPP2_PRS_UDF_L2_DEF;
	priv->prs_shadow[pe.index].finish = false;
	mvpp2_prs_shadow_ri_set(priv, pe.index, MVPP2_PRS_RI_L3_IP6,
				MVPP2_PRS_RI_L3_PROTO_MASK);
	mvpp2_prs_hw_write(priv, &pe);

	/* Default entry for MVPP2_PRS_LU_L2 - Unknown ethtype */
	memset(&pe, 0, sizeof(struct mvpp2_prs_entry));
	mvpp2_prs_tcam_lu_set(&pe, MVPP2_PRS_LU_L2);
	pe.index = MVPP2_PE_ETH_TYPE_UN;

	/* Unmask all ports */
	mvpp2_prs_tcam_port_map_set(&pe, MVPP2_PRS_PORT_MASK);

	/* Generate flow in the next iteration*/
	mvpp2_prs_sram_bits_set(&pe, MVPP2_PRS_SRAM_LU_GEN_BIT, 1);
	mvpp2_prs_sram_next_lu_set(&pe, MVPP2_PRS_LU_FLOWS);
	mvpp2_prs_sram_ri_update(&pe, MVPP2_PRS_RI_L3_UN,
				 MVPP2_PRS_RI_L3_PROTO_MASK);
	/* Set L3 offset even it's unknown L3 */
	mvpp2_prs_sram_offset_set(&pe, MVPP2_PRS_SRAM_UDF_TYPE_L3,
				  MVPP2_ETH_TYPE_LEN,
				  MVPP2_PRS_SRAM_OP_SEL_UDF_ADD);

	/* Update shadow table and hw entry */
	mvpp2_prs_shadow_set(priv, pe.index, MVPP2_PRS_LU_L2);
	priv->prs_shadow[pe.index].udf = MVPP2_PRS_UDF_L2_DEF;
	priv->prs_shadow[pe.index].finish = true;
	mvpp2_prs_shadow_ri_set(priv, pe.index, MVPP2_PRS_RI_L3_UN,
				MVPP2_PRS_RI_L3_PROTO_MASK);
	mvpp2_prs_hw_write(priv, &pe);

	return 0;
}

/* Configure vlan entries and detect up to 2 successive VLAN tags.
 * Possible options:
 * 0x8100, 0x88A8
 * 0x8100, 0x8100
 * 0x8100
 * 0x88A8
 */
static int mvpp2_prs_vlan_init(struct platform_device *pdev, struct mvpp2 *priv)
{
	struct mvpp2_prs_entry pe;
	int err;

	priv->prs_double_vlans = devm_kcalloc(&pdev->dev, sizeof(bool),
					      MVPP2_PRS_DBL_VLANS_MAX,
					      GFP_KERNEL);
	if (!priv->prs_double_vlans)
		return -ENOMEM;

	/* Double VLAN: 0x8100, 0x88A8 */
	err = mvpp2_prs_double_vlan_add(priv, ETH_P_8021Q, ETH_P_8021AD,
					MVPP2_PRS_PORT_MASK);
	if (err)
		return err;

	/* Double VLAN: 0x8100, 0x8100 */
	err = mvpp2_prs_double_vlan_add(priv, ETH_P_8021Q, ETH_P_8021Q,
					MVPP2_PRS_PORT_MASK);
	if (err)
		return err;

	/* Single VLAN: 0x88a8 */
	err = mvpp2_prs_vlan_add(priv, ETH_P_8021AD, MVPP2_PRS_SINGLE_VLAN_AI,
				 MVPP2_PRS_PORT_MASK);
	if (err)
		return err;

	/* Single VLAN: 0x8100 */
	err = mvpp2_prs_vlan_add(priv, ETH_P_8021Q, MVPP2_PRS_SINGLE_VLAN_AI,
				 MVPP2_PRS_PORT_MASK);
	if (err)
		return err;

	/* Set default double vlan entry */
	memset(&pe, 0, sizeof(pe));
	mvpp2_prs_tcam_lu_set(&pe, MVPP2_PRS_LU_VLAN);
	pe.index = MVPP2_PE_VLAN_DBL;

	mvpp2_prs_sram_next_lu_set(&pe, MVPP2_PRS_LU_L2);
	/* Clear ai for next iterations */
	mvpp2_prs_sram_ai_update(&pe, 0, MVPP2_PRS_SRAM_AI_MASK);
	mvpp2_prs_sram_ri_update(&pe, MVPP2_PRS_RI_VLAN_DOUBLE,
				 MVPP2_PRS_RI_VLAN_MASK);

	mvpp2_prs_tcam_ai_update(&pe, MVPP2_PRS_DBL_VLAN_AI_BIT,
				 MVPP2_PRS_DBL_VLAN_AI_BIT);
	/* Unmask all ports */
	mvpp2_prs_tcam_port_map_set(&pe, MVPP2_PRS_PORT_MASK);

	/* Update shadow table and hw entry */
	mvpp2_prs_shadow_set(priv, pe.index, MVPP2_PRS_LU_VLAN);
	mvpp2_prs_hw_write(priv, &pe);

	/* Set default vlan none entry */
	memset(&pe, 0, sizeof(pe));
	mvpp2_prs_tcam_lu_set(&pe, MVPP2_PRS_LU_VLAN);
	pe.index = MVPP2_PE_VLAN_NONE;

	mvpp2_prs_sram_next_lu_set(&pe, MVPP2_PRS_LU_L2);
	mvpp2_prs_sram_ri_update(&pe, MVPP2_PRS_RI_VLAN_NONE,
				 MVPP2_PRS_RI_VLAN_MASK);

	/* Unmask all ports */
	mvpp2_prs_tcam_port_map_set(&pe, MVPP2_PRS_PORT_MASK);

	/* Update shadow table and hw entry */
	mvpp2_prs_shadow_set(priv, pe.index, MVPP2_PRS_LU_VLAN);
	mvpp2_prs_hw_write(priv, &pe);

	return 0;
}

/* Set entries for PPPoE ethertype */
static int mvpp2_prs_pppoe_init(struct mvpp2 *priv)
{
	struct mvpp2_prs_entry pe;
	int tid;

	/* IPv4 over PPPoE with options */
	tid = mvpp2_prs_tcam_first_free(priv, MVPP2_PE_FIRST_FREE_TID,
					MVPP2_PE_LAST_FREE_TID);
	if (tid < 0)
		return tid;

	memset(&pe, 0, sizeof(pe));
	mvpp2_prs_tcam_lu_set(&pe, MVPP2_PRS_LU_PPPOE);
	pe.index = tid;

	mvpp2_prs_match_etype(&pe, 0, PPP_IP);

	mvpp2_prs_sram_next_lu_set(&pe, MVPP2_PRS_LU_IP4);
	mvpp2_prs_sram_ri_update(&pe, MVPP2_PRS_RI_L3_IP4_OPT,
				 MVPP2_PRS_RI_L3_PROTO_MASK);
	/* Skip eth_type + 4 bytes of IP header */
	mvpp2_prs_sram_shift_set(&pe, MVPP2_ETH_TYPE_LEN + 4,
				 MVPP2_PRS_SRAM_OP_SEL_SHIFT_ADD);
	/* Set L3 offset */
	mvpp2_prs_sram_offset_set(&pe, MVPP2_PRS_SRAM_UDF_TYPE_L3,
				  MVPP2_ETH_TYPE_LEN,
				  MVPP2_PRS_SRAM_OP_SEL_UDF_ADD);

	/* Update shadow table and hw entry */
	mvpp2_prs_shadow_set(priv, pe.index, MVPP2_PRS_LU_PPPOE);
	mvpp2_prs_hw_write(priv, &pe);

	/* IPv4 over PPPoE without options */
	tid = mvpp2_prs_tcam_first_free(priv, MVPP2_PE_FIRST_FREE_TID,
					MVPP2_PE_LAST_FREE_TID);
	if (tid < 0)
		return tid;

	pe.index = tid;

	mvpp2_prs_tcam_data_byte_set(&pe, MVPP2_ETH_TYPE_LEN,
				     MVPP2_PRS_IPV4_HEAD | MVPP2_PRS_IPV4_IHL,
				     MVPP2_PRS_IPV4_HEAD_MASK |
				     MVPP2_PRS_IPV4_IHL_MASK);

	/* Clear ri before updating */
	pe.sram.word[MVPP2_PRS_SRAM_RI_WORD] = 0x0;
	pe.sram.word[MVPP2_PRS_SRAM_RI_CTRL_WORD] = 0x0;
	mvpp2_prs_sram_ri_update(&pe, MVPP2_PRS_RI_L3_IP4,
				 MVPP2_PRS_RI_L3_PROTO_MASK);

	/* Update shadow table and hw entry */
	mvpp2_prs_shadow_set(priv, pe.index, MVPP2_PRS_LU_PPPOE);
	mvpp2_prs_hw_write(priv, &pe);

	/* IPv6 over PPPoE */
	tid = mvpp2_prs_tcam_first_free(priv, MVPP2_PE_FIRST_FREE_TID,
					MVPP2_PE_LAST_FREE_TID);
	if (tid < 0)
		return tid;

	memset(&pe, 0, sizeof(pe));
	mvpp2_prs_tcam_lu_set(&pe, MVPP2_PRS_LU_PPPOE);
	pe.index = tid;

	mvpp2_prs_match_etype(&pe, 0, PPP_IPV6);

	mvpp2_prs_sram_next_lu_set(&pe, MVPP2_PRS_LU_IP6);
	mvpp2_prs_sram_ri_update(&pe, MVPP2_PRS_RI_L3_IP6,
				 MVPP2_PRS_RI_L3_PROTO_MASK);
	/* Skip eth_type + 4 bytes of IPv6 header */
	mvpp2_prs_sram_shift_set(&pe, MVPP2_ETH_TYPE_LEN + 4,
				 MVPP2_PRS_SRAM_OP_SEL_SHIFT_ADD);
	/* Set L3 offset */
	mvpp2_prs_sram_offset_set(&pe, MVPP2_PRS_SRAM_UDF_TYPE_L3,
				  MVPP2_ETH_TYPE_LEN,
				  MVPP2_PRS_SRAM_OP_SEL_UDF_ADD);

	/* Update shadow table and hw entry */
	mvpp2_prs_shadow_set(priv, pe.index, MVPP2_PRS_LU_PPPOE);
	mvpp2_prs_hw_write(priv, &pe);

	/* Non-IP over PPPoE */
	tid = mvpp2_prs_tcam_first_free(priv, MVPP2_PE_FIRST_FREE_TID,
					MVPP2_PE_LAST_FREE_TID);
	if (tid < 0)
		return tid;

	memset(&pe, 0, sizeof(pe));
	mvpp2_prs_tcam_lu_set(&pe, MVPP2_PRS_LU_PPPOE);
	pe.index = tid;

	mvpp2_prs_sram_ri_update(&pe, MVPP2_PRS_RI_L3_UN,
				 MVPP2_PRS_RI_L3_PROTO_MASK);

	/* Finished: go to flowid generation */
	mvpp2_prs_sram_next_lu_set(&pe, MVPP2_PRS_LU_FLOWS);
	mvpp2_prs_sram_bits_set(&pe, MVPP2_PRS_SRAM_LU_GEN_BIT, 1);
	/* Set L3 offset even if it's unknown L3 */
	mvpp2_prs_sram_offset_set(&pe, MVPP2_PRS_SRAM_UDF_TYPE_L3,
				  MVPP2_ETH_TYPE_LEN,
				  MVPP2_PRS_SRAM_OP_SEL_UDF_ADD);

	/* Update shadow table and hw entry */
	mvpp2_prs_shadow_set(priv, pe.index, MVPP2_PRS_LU_PPPOE);
	mvpp2_prs_hw_write(priv, &pe);

	return 0;
}

/* Initialize entries for IPv4 */
static int mvpp2_prs_ip4_init(struct mvpp2 *priv)
{
	struct mvpp2_prs_entry pe;
	int err;

	/* Set entries for TCP, UDP and IGMP over IPv4 */
	err = mvpp2_prs_ip4_proto(priv, IPPROTO_TCP, MVPP2_PRS_RI_L4_TCP,
				  MVPP2_PRS_RI_L4_PROTO_MASK);
	if (err)
		return err;

	err = mvpp2_prs_ip4_proto(priv, IPPROTO_UDP, MVPP2_PRS_RI_L4_UDP,
				  MVPP2_PRS_RI_L4_PROTO_MASK);
	if (err)
		return err;

	err = mvpp2_prs_ip4_proto(priv, IPPROTO_IGMP,
				  MVPP2_PRS_RI_CPU_CODE_RX_SPEC |
				  MVPP2_PRS_RI_UDF3_RX_SPECIAL,
				  MVPP2_PRS_RI_CPU_CODE_MASK |
				  MVPP2_PRS_RI_UDF3_MASK);
	if (err)
		return err;

	/* IPv4 Broadcast */
	err = mvpp2_prs_ip4_cast(priv, MVPP2_PRS_L3_BROAD_CAST);
	if (err)
		return err;

	/* IPv4 Multicast */
	err = mvpp2_prs_ip4_cast(priv, MVPP2_PRS_L3_MULTI_CAST);
	if (err)
		return err;

	/* Default IPv4 entry for unknown protocols */
	memset(&pe, 0, sizeof(pe));
	mvpp2_prs_tcam_lu_set(&pe, MVPP2_PRS_LU_IP4);
	pe.index = MVPP2_PE_IP4_PROTO_UN;

	/* Set next lu to IPv4 */
	mvpp2_prs_sram_next_lu_set(&pe, MVPP2_PRS_LU_IP4);
	mvpp2_prs_sram_shift_set(&pe, 12, MVPP2_PRS_SRAM_OP_SEL_SHIFT_ADD);
	/* Set L4 offset */
	mvpp2_prs_sram_offset_set(&pe, MVPP2_PRS_SRAM_UDF_TYPE_L4,
				  sizeof(struct iphdr) - 4,
				  MVPP2_PRS_SRAM_OP_SEL_UDF_ADD);
	mvpp2_prs_sram_ai_update(&pe, MVPP2_PRS_IPV4_DIP_AI_BIT,
				 MVPP2_PRS_IPV4_DIP_AI_BIT);
	mvpp2_prs_sram_ri_update(&pe, MVPP2_PRS_RI_L4_OTHER,
				 MVPP2_PRS_RI_L4_PROTO_MASK);

	mvpp2_prs_tcam_ai_update(&pe, 0, MVPP2_PRS_IPV4_DIP_AI_BIT);
	/* Unmask all ports */
	mvpp2_prs_tcam_port_map_set(&pe, MVPP2_PRS_PORT_MASK);

	/* Update shadow table and hw entry */
	mvpp2_prs_shadow_set(priv, pe.index, MVPP2_PRS_LU_IP4);
	mvpp2_prs_hw_write(priv, &pe);

	/* Default IPv4 entry for unicast address */
	memset(&pe, 0, sizeof(pe));
	mvpp2_prs_tcam_lu_set(&pe, MVPP2_PRS_LU_IP4);
	pe.index = MVPP2_PE_IP4_ADDR_UN;

	/* Finished: go to flowid generation */
	mvpp2_prs_sram_next_lu_set(&pe, MVPP2_PRS_LU_FLOWS);
	mvpp2_prs_sram_bits_set(&pe, MVPP2_PRS_SRAM_LU_GEN_BIT, 1);
	mvpp2_prs_sram_ri_update(&pe, MVPP2_PRS_RI_L3_UCAST,
				 MVPP2_PRS_RI_L3_ADDR_MASK);

	mvpp2_prs_tcam_ai_update(&pe, MVPP2_PRS_IPV4_DIP_AI_BIT,
				 MVPP2_PRS_IPV4_DIP_AI_BIT);
	/* Unmask all ports */
	mvpp2_prs_tcam_port_map_set(&pe, MVPP2_PRS_PORT_MASK);

	/* Update shadow table and hw entry */
	mvpp2_prs_shadow_set(priv, pe.index, MVPP2_PRS_LU_IP4);
	mvpp2_prs_hw_write(priv, &pe);

	return 0;
}

/* Initialize entries for IPv6 */
static int mvpp2_prs_ip6_init(struct mvpp2 *priv)
{
	struct mvpp2_prs_entry pe;
	int tid, err;

	/* Set entries for TCP, UDP and ICMP over IPv6 */
	err = mvpp2_prs_ip6_proto(priv, IPPROTO_TCP,
				  MVPP2_PRS_RI_L4_TCP,
				  MVPP2_PRS_RI_L4_PROTO_MASK);
	if (err)
		return err;

	err = mvpp2_prs_ip6_proto(priv, IPPROTO_UDP,
				  MVPP2_PRS_RI_L4_UDP,
				  MVPP2_PRS_RI_L4_PROTO_MASK);
	if (err)
		return err;

	err = mvpp2_prs_ip6_proto(priv, IPPROTO_ICMPV6,
				  MVPP2_PRS_RI_CPU_CODE_RX_SPEC |
				  MVPP2_PRS_RI_UDF3_RX_SPECIAL,
				  MVPP2_PRS_RI_CPU_CODE_MASK |
				  MVPP2_PRS_RI_UDF3_MASK);
	if (err)
		return err;

	/* IPv4 is the last header. This is similar case as 6-TCP or 17-UDP */
	/* Result Info: UDF7=1, DS lite */
	err = mvpp2_prs_ip6_proto(priv, IPPROTO_IPIP,
				  MVPP2_PRS_RI_UDF7_IP6_LITE,
				  MVPP2_PRS_RI_UDF7_MASK);
	if (err)
		return err;

	/* IPv6 multicast */
	err = mvpp2_prs_ip6_cast(priv, MVPP2_PRS_L3_MULTI_CAST);
	if (err)
		return err;

	/* Entry for checking hop limit */
	tid = mvpp2_prs_tcam_first_free(priv, MVPP2_PE_FIRST_FREE_TID,
					MVPP2_PE_LAST_FREE_TID);
	if (tid < 0)
		return tid;

	memset(&pe, 0, sizeof(pe));
	mvpp2_prs_tcam_lu_set(&pe, MVPP2_PRS_LU_IP6);
	pe.index = tid;

	/* Finished: go to flowid generation */
	mvpp2_prs_sram_next_lu_set(&pe, MVPP2_PRS_LU_FLOWS);
	mvpp2_prs_sram_bits_set(&pe, MVPP2_PRS_SRAM_LU_GEN_BIT, 1);
	mvpp2_prs_sram_ri_update(&pe, MVPP2_PRS_RI_L3_UN |
				 MVPP2_PRS_RI_DROP_MASK,
				 MVPP2_PRS_RI_L3_PROTO_MASK |
				 MVPP2_PRS_RI_DROP_MASK);

	mvpp2_prs_tcam_data_byte_set(&pe, 1, 0x00, MVPP2_PRS_IPV6_HOP_MASK);
	mvpp2_prs_tcam_ai_update(&pe, MVPP2_PRS_IPV6_NO_EXT_AI_BIT,
				 MVPP2_PRS_IPV6_NO_EXT_AI_BIT);

	/* Update shadow table and hw entry */
	mvpp2_prs_shadow_set(priv, pe.index, MVPP2_PRS_LU_IP4);
	mvpp2_prs_hw_write(priv, &pe);

	/* Default IPv6 entry for unknown protocols */
	memset(&pe, 0, sizeof(pe));
	mvpp2_prs_tcam_lu_set(&pe, MVPP2_PRS_LU_IP6);
	pe.index = MVPP2_PE_IP6_PROTO_UN;

	/* Finished: go to flowid generation */
	mvpp2_prs_sram_next_lu_set(&pe, MVPP2_PRS_LU_FLOWS);
	mvpp2_prs_sram_bits_set(&pe, MVPP2_PRS_SRAM_LU_GEN_BIT, 1);
	mvpp2_prs_sram_ri_update(&pe, MVPP2_PRS_RI_L4_OTHER,
				 MVPP2_PRS_RI_L4_PROTO_MASK);
	/* Set L4 offset relatively to our current place */
	mvpp2_prs_sram_offset_set(&pe, MVPP2_PRS_SRAM_UDF_TYPE_L4,
				  sizeof(struct ipv6hdr) - 4,
				  MVPP2_PRS_SRAM_OP_SEL_UDF_ADD);

	mvpp2_prs_tcam_ai_update(&pe, MVPP2_PRS_IPV6_NO_EXT_AI_BIT,
				 MVPP2_PRS_IPV6_NO_EXT_AI_BIT);
	/* Unmask all ports */
	mvpp2_prs_tcam_port_map_set(&pe, MVPP2_PRS_PORT_MASK);

	/* Update shadow table and hw entry */
	mvpp2_prs_shadow_set(priv, pe.index, MVPP2_PRS_LU_IP4);
	mvpp2_prs_hw_write(priv, &pe);

	/* Default IPv6 entry for unknown ext protocols */
	memset(&pe, 0, sizeof(struct mvpp2_prs_entry));
	mvpp2_prs_tcam_lu_set(&pe, MVPP2_PRS_LU_IP6);
	pe.index = MVPP2_PE_IP6_EXT_PROTO_UN;

	/* Finished: go to flowid generation */
	mvpp2_prs_sram_next_lu_set(&pe, MVPP2_PRS_LU_FLOWS);
	mvpp2_prs_sram_bits_set(&pe, MVPP2_PRS_SRAM_LU_GEN_BIT, 1);
	mvpp2_prs_sram_ri_update(&pe, MVPP2_PRS_RI_L4_OTHER,
				 MVPP2_PRS_RI_L4_PROTO_MASK);

	mvpp2_prs_tcam_ai_update(&pe, MVPP2_PRS_IPV6_EXT_AI_BIT,
				 MVPP2_PRS_IPV6_EXT_AI_BIT);
	/* Unmask all ports */
	mvpp2_prs_tcam_port_map_set(&pe, MVPP2_PRS_PORT_MASK);

	/* Update shadow table and hw entry */
	mvpp2_prs_shadow_set(priv, pe.index, MVPP2_PRS_LU_IP4);
	mvpp2_prs_hw_write(priv, &pe);

	/* Default IPv6 entry for unicast address */
	memset(&pe, 0, sizeof(struct mvpp2_prs_entry));
	mvpp2_prs_tcam_lu_set(&pe, MVPP2_PRS_LU_IP6);
	pe.index = MVPP2_PE_IP6_ADDR_UN;

	/* Finished: go to IPv6 again */
	mvpp2_prs_sram_next_lu_set(&pe, MVPP2_PRS_LU_IP6);
	mvpp2_prs_sram_ri_update(&pe, MVPP2_PRS_RI_L3_UCAST,
				 MVPP2_PRS_RI_L3_ADDR_MASK);
	mvpp2_prs_sram_ai_update(&pe, MVPP2_PRS_IPV6_NO_EXT_AI_BIT,
				 MVPP2_PRS_IPV6_NO_EXT_AI_BIT);
	/* Shift back to IPV6 NH */
	mvpp2_prs_sram_shift_set(&pe, -18, MVPP2_PRS_SRAM_OP_SEL_SHIFT_ADD);

	mvpp2_prs_tcam_ai_update(&pe, 0, MVPP2_PRS_IPV6_NO_EXT_AI_BIT);
	/* Unmask all ports */
	mvpp2_prs_tcam_port_map_set(&pe, MVPP2_PRS_PORT_MASK);

	/* Update shadow table and hw entry */
	mvpp2_prs_shadow_set(priv, pe.index, MVPP2_PRS_LU_IP6);
	mvpp2_prs_hw_write(priv, &pe);

	return 0;
}

/* Parser default initialization */
static int mvpp2_prs_default_init(struct platform_device *pdev,
				  struct mvpp2 *priv)
{
	int err, index, i;

	/* Enable tcam table */
	mvpp2_write(priv, MVPP2_PRS_TCAM_CTRL_REG, MVPP2_PRS_TCAM_EN_MASK);

	/* Clear all tcam and sram entries */
	for (index = 0; index < MVPP2_PRS_TCAM_SRAM_SIZE; index++) {
		mvpp2_write(priv, MVPP2_PRS_TCAM_IDX_REG, index);
		for (i = 0; i < MVPP2_PRS_TCAM_WORDS; i++)
			mvpp2_write(priv, MVPP2_PRS_TCAM_DATA_REG(i), 0);

		mvpp2_write(priv, MVPP2_PRS_SRAM_IDX_REG, index);
		for (i = 0; i < MVPP2_PRS_SRAM_WORDS; i++)
			mvpp2_write(priv, MVPP2_PRS_SRAM_DATA_REG(i), 0);
	}

	/* Invalidate all tcam entries */
	for (index = 0; index < MVPP2_PRS_TCAM_SRAM_SIZE; index++)
		mvpp2_prs_hw_inv(priv, index);

	priv->prs_shadow = devm_kcalloc(&pdev->dev, MVPP2_PRS_TCAM_SRAM_SIZE,
					sizeof(*priv->prs_shadow),
					GFP_KERNEL);
	if (!priv->prs_shadow)
		return -ENOMEM;

	/* Always start from lookup = 0 */
	for (index = 0; index < MVPP2_MAX_PORTS; index++)
		mvpp2_prs_hw_port_init(priv, index, MVPP2_PRS_LU_MH,
				       MVPP2_PRS_PORT_LU_MAX, 0);

	mvpp2_prs_def_flow_init(priv);

	mvpp2_prs_mh_init(priv);

	mvpp2_prs_mac_init(priv);

	mvpp2_prs_dsa_init(priv);

	err = mvpp2_prs_etype_init(priv);
	if (err)
		return err;

	err = mvpp2_prs_vlan_init(pdev, priv);
	if (err)
		return err;

	err = mvpp2_prs_pppoe_init(priv);
	if (err)
		return err;

	err = mvpp2_prs_ip6_init(priv);
	if (err)
		return err;

	err = mvpp2_prs_ip4_init(priv);
	if (err)
		return err;

	return 0;
}

/* Compare MAC DA with tcam entry data */
static bool mvpp2_prs_mac_range_equals(struct mvpp2_prs_entry *pe,
				       const u8 *da, unsigned char *mask)
{
	unsigned char tcam_byte, tcam_mask;
	int index;

	for (index = 0; index < ETH_ALEN; index++) {
		mvpp2_prs_tcam_data_byte_get(pe, index, &tcam_byte, &tcam_mask);
		if (tcam_mask != mask[index])
			return false;

		if ((tcam_mask & tcam_byte) != (da[index] & mask[index]))
			return false;
	}

	return true;
}

/* Find tcam entry with matched pair <MAC DA, port> */
static struct mvpp2_prs_entry *
mvpp2_prs_mac_da_range_find(struct mvpp2 *priv, int pmap, const u8 *da,
			    unsigned char *mask, int udf_type)
{
	struct mvpp2_prs_entry *pe;
	int tid;

	pe = kzalloc(sizeof(*pe), GFP_KERNEL);
	if (!pe)
		return NULL;
	mvpp2_prs_tcam_lu_set(pe, MVPP2_PRS_LU_MAC);

	/* Go through the all entires with MVPP2_PRS_LU_MAC */
	for (tid = MVPP2_PE_FIRST_FREE_TID;
	     tid <= MVPP2_PE_LAST_FREE_TID; tid++) {
		unsigned int entry_pmap;

		if (!priv->prs_shadow[tid].valid ||
		    (priv->prs_shadow[tid].lu != MVPP2_PRS_LU_MAC) ||
		    (priv->prs_shadow[tid].udf != udf_type))
			continue;

		pe->index = tid;
		mvpp2_prs_hw_read(priv, pe);
		entry_pmap = mvpp2_prs_tcam_port_map_get(pe);

		if (mvpp2_prs_mac_range_equals(pe, da, mask) &&
		    entry_pmap == pmap)
			return pe;
	}
	kfree(pe);

	return NULL;
}

/* Update parser's mac da entry */
static int mvpp2_prs_mac_da_accept(struct mvpp2 *priv, int port,
				   const u8 *da, bool add)
{
	struct mvpp2_prs_entry *pe;
	unsigned int pmap, len, ri;
	unsigned char mask[ETH_ALEN] = { 0xff, 0xff, 0xff, 0xff, 0xff, 0xff };
	int tid;

	/* Scan TCAM and see if entry with this <MAC DA, port> already exist */
	pe = mvpp2_prs_mac_da_range_find(priv, (1 << port), da, mask,
					 MVPP2_PRS_UDF_MAC_DEF);

	/* No such entry */
	if (!pe) {
		if (!add)
			return 0;

		/* Create new TCAM entry */
		/* Find first range mac entry*/
		for (tid = MVPP2_PE_FIRST_FREE_TID;
		     tid <= MVPP2_PE_LAST_FREE_TID; tid++)
			if (priv->prs_shadow[tid].valid &&
			    (priv->prs_shadow[tid].lu == MVPP2_PRS_LU_MAC) &&
			    (priv->prs_shadow[tid].udf ==
						       MVPP2_PRS_UDF_MAC_RANGE))
				break;

		/* Go through the all entries from first to last */
		tid = mvpp2_prs_tcam_first_free(priv, MVPP2_PE_FIRST_FREE_TID,
						tid - 1);
		if (tid < 0)
			return tid;

		pe = kzalloc(sizeof(*pe), GFP_KERNEL);
		if (!pe)
			return -ENOMEM;
		mvpp2_prs_tcam_lu_set(pe, MVPP2_PRS_LU_MAC);
		pe->index = tid;

		/* Mask all ports */
		mvpp2_prs_tcam_port_map_set(pe, 0);
	}

	/* Update port mask */
	mvpp2_prs_tcam_port_set(pe, port, add);

	/* Invalidate the entry if no ports are left enabled */
	pmap = mvpp2_prs_tcam_port_map_get(pe);
	if (pmap == 0) {
		if (add) {
			kfree(pe);
			return -EINVAL;
		}
		mvpp2_prs_hw_inv(priv, pe->index);
		priv->prs_shadow[pe->index].valid = false;
		kfree(pe);
		return 0;
	}

	/* Continue - set next lookup */
	mvpp2_prs_sram_next_lu_set(pe, MVPP2_PRS_LU_DSA);

	/* Set match on DA */
	len = ETH_ALEN;
	while (len--)
		mvpp2_prs_tcam_data_byte_set(pe, len, da[len], 0xff);

	/* Set result info bits */
	if (is_broadcast_ether_addr(da))
		ri = MVPP2_PRS_RI_L2_BCAST;
	else if (is_multicast_ether_addr(da))
		ri = MVPP2_PRS_RI_L2_MCAST;
	else
		ri = MVPP2_PRS_RI_L2_UCAST | MVPP2_PRS_RI_MAC_ME_MASK;

	mvpp2_prs_sram_ri_update(pe, ri, MVPP2_PRS_RI_L2_CAST_MASK |
				 MVPP2_PRS_RI_MAC_ME_MASK);
	mvpp2_prs_shadow_ri_set(priv, pe->index, ri, MVPP2_PRS_RI_L2_CAST_MASK |
				MVPP2_PRS_RI_MAC_ME_MASK);

	/* Shift to ethertype */
	mvpp2_prs_sram_shift_set(pe, 2 * ETH_ALEN,
				 MVPP2_PRS_SRAM_OP_SEL_SHIFT_ADD);

	/* Update shadow table and hw entry */
	priv->prs_shadow[pe->index].udf = MVPP2_PRS_UDF_MAC_DEF;
	mvpp2_prs_shadow_set(priv, pe->index, MVPP2_PRS_LU_MAC);
	mvpp2_prs_hw_write(priv, pe);

	kfree(pe);

	return 0;
}

static int mvpp2_prs_update_mac_da(struct net_device *dev, const u8 *da)
{
	struct mvpp2_port *port = netdev_priv(dev);
	int err;

	/* Remove old parser entry */
	err = mvpp2_prs_mac_da_accept(port->priv, port->id, dev->dev_addr,
				      false);
	if (err)
		return err;

	/* Add new parser entry */
	err = mvpp2_prs_mac_da_accept(port->priv, port->id, da, true);
	if (err)
		return err;

	/* Set addr in the device */
	ether_addr_copy(dev->dev_addr, da);

	return 0;
}

/* Delete all port's multicast simple (not range) entries */
static void mvpp2_prs_mcast_del_all(struct mvpp2 *priv, int port)
{
	struct mvpp2_prs_entry pe;
	int index, tid;

	for (tid = MVPP2_PE_FIRST_FREE_TID;
	     tid <= MVPP2_PE_LAST_FREE_TID; tid++) {
		unsigned char da[ETH_ALEN], da_mask[ETH_ALEN];

		if (!priv->prs_shadow[tid].valid ||
		    (priv->prs_shadow[tid].lu != MVPP2_PRS_LU_MAC) ||
		    (priv->prs_shadow[tid].udf != MVPP2_PRS_UDF_MAC_DEF))
			continue;

		/* Only simple mac entries */
		pe.index = tid;
		mvpp2_prs_hw_read(priv, &pe);

		/* Read mac addr from entry */
		for (index = 0; index < ETH_ALEN; index++)
			mvpp2_prs_tcam_data_byte_get(&pe, index, &da[index],
						     &da_mask[index]);

		if (is_multicast_ether_addr(da) && !is_broadcast_ether_addr(da))
			/* Delete this entry */
			mvpp2_prs_mac_da_accept(priv, port, da, false);
	}
}

static int mvpp2_prs_tag_mode_set(struct mvpp2 *priv, int port, int type)
{
	switch (type) {
	case MVPP2_TAG_TYPE_EDSA:
		/* Add port to EDSA entries */
		mvpp2_prs_dsa_tag_set(priv, port, true,
				      MVPP2_PRS_TAGGED, MVPP2_PRS_EDSA);
		mvpp2_prs_dsa_tag_set(priv, port, true,
				      MVPP2_PRS_UNTAGGED, MVPP2_PRS_EDSA);
		/* Remove port from DSA entries */
		mvpp2_prs_dsa_tag_set(priv, port, false,
				      MVPP2_PRS_TAGGED, MVPP2_PRS_DSA);
		mvpp2_prs_dsa_tag_set(priv, port, false,
				      MVPP2_PRS_UNTAGGED, MVPP2_PRS_DSA);
		break;

	case MVPP2_TAG_TYPE_DSA:
		/* Add port to DSA entries */
		mvpp2_prs_dsa_tag_set(priv, port, true,
				      MVPP2_PRS_TAGGED, MVPP2_PRS_DSA);
		mvpp2_prs_dsa_tag_set(priv, port, true,
				      MVPP2_PRS_UNTAGGED, MVPP2_PRS_DSA);
		/* Remove port from EDSA entries */
		mvpp2_prs_dsa_tag_set(priv, port, false,
				      MVPP2_PRS_TAGGED, MVPP2_PRS_EDSA);
		mvpp2_prs_dsa_tag_set(priv, port, false,
				      MVPP2_PRS_UNTAGGED, MVPP2_PRS_EDSA);
		break;

	case MVPP2_TAG_TYPE_MH:
	case MVPP2_TAG_TYPE_NONE:
		/* Remove port form EDSA and DSA entries */
		mvpp2_prs_dsa_tag_set(priv, port, false,
				      MVPP2_PRS_TAGGED, MVPP2_PRS_DSA);
		mvpp2_prs_dsa_tag_set(priv, port, false,
				      MVPP2_PRS_UNTAGGED, MVPP2_PRS_DSA);
		mvpp2_prs_dsa_tag_set(priv, port, false,
				      MVPP2_PRS_TAGGED, MVPP2_PRS_EDSA);
		mvpp2_prs_dsa_tag_set(priv, port, false,
				      MVPP2_PRS_UNTAGGED, MVPP2_PRS_EDSA);
		break;

	default:
		if ((type < 0) || (type > MVPP2_TAG_TYPE_EDSA))
			return -EINVAL;
	}

	return 0;
}

/* Set prs flow for the port */
static int mvpp2_prs_def_flow(struct mvpp2_port *port)
{
	struct mvpp2_prs_entry *pe;
	int tid;

	pe = mvpp2_prs_flow_find(port->priv, port->id);

	/* Such entry not exist */
	if (!pe) {
		/* Go through the all entires from last to first */
		tid = mvpp2_prs_tcam_first_free(port->priv,
						MVPP2_PE_LAST_FREE_TID,
					       MVPP2_PE_FIRST_FREE_TID);
		if (tid < 0)
			return tid;

		pe = kzalloc(sizeof(*pe), GFP_KERNEL);
		if (!pe)
			return -ENOMEM;

		mvpp2_prs_tcam_lu_set(pe, MVPP2_PRS_LU_FLOWS);
		pe->index = tid;

		/* Set flow ID*/
		mvpp2_prs_sram_ai_update(pe, port->id, MVPP2_PRS_FLOW_ID_MASK);
		mvpp2_prs_sram_bits_set(pe, MVPP2_PRS_SRAM_LU_DONE_BIT, 1);

		/* Update shadow table */
		mvpp2_prs_shadow_set(port->priv, pe->index, MVPP2_PRS_LU_FLOWS);
	}

	mvpp2_prs_tcam_port_map_set(pe, (1 << port->id));
	mvpp2_prs_hw_write(port->priv, pe);
	kfree(pe);

	return 0;
}

/* Classifier configuration routines */

/* Update classification flow table registers */
static void mvpp2_cls_flow_write(struct mvpp2 *priv,
				 struct mvpp2_cls_flow_entry *fe)
{
	mvpp2_write(priv, MVPP2_CLS_FLOW_INDEX_REG, fe->index);
	mvpp2_write(priv, MVPP2_CLS_FLOW_TBL0_REG,  fe->data[0]);
	mvpp2_write(priv, MVPP2_CLS_FLOW_TBL1_REG,  fe->data[1]);
	mvpp2_write(priv, MVPP2_CLS_FLOW_TBL2_REG,  fe->data[2]);
}

/* Update classification lookup table register */
static void mvpp2_cls_lookup_write(struct mvpp2 *priv,
				   struct mvpp2_cls_lookup_entry *le)
{
	u32 val;

	val = (le->way << MVPP2_CLS_LKP_INDEX_WAY_OFFS) | le->lkpid;
	mvpp2_write(priv, MVPP2_CLS_LKP_INDEX_REG, val);
	mvpp2_write(priv, MVPP2_CLS_LKP_TBL_REG, le->data);
}

/* Classifier default initialization */
static void mvpp2_cls_init(struct mvpp2 *priv)
{
	struct mvpp2_cls_lookup_entry le;
	struct mvpp2_cls_flow_entry fe;
	int index;

	/* Enable classifier */
	mvpp2_write(priv, MVPP2_CLS_MODE_REG, MVPP2_CLS_MODE_ACTIVE_MASK);

	/* Clear classifier flow table */
	memset(&fe.data, 0, sizeof(fe.data));
	for (index = 0; index < MVPP2_CLS_FLOWS_TBL_SIZE; index++) {
		fe.index = index;
		mvpp2_cls_flow_write(priv, &fe);
	}

	/* Clear classifier lookup table */
	le.data = 0;
	for (index = 0; index < MVPP2_CLS_LKP_TBL_SIZE; index++) {
		le.lkpid = index;
		le.way = 0;
		mvpp2_cls_lookup_write(priv, &le);

		le.way = 1;
		mvpp2_cls_lookup_write(priv, &le);
	}
}

static void mvpp2_cls_port_config(struct mvpp2_port *port)
{
	struct mvpp2_cls_lookup_entry le;
	u32 val;

	/* Set way for the port */
	val = mvpp2_read(port->priv, MVPP2_CLS_PORT_WAY_REG);
	val &= ~MVPP2_CLS_PORT_WAY_MASK(port->id);
	mvpp2_write(port->priv, MVPP2_CLS_PORT_WAY_REG, val);

	/* Pick the entry to be accessed in lookup ID decoding table
	 * according to the way and lkpid.
	 */
	le.lkpid = port->id;
	le.way = 0;
	le.data = 0;

	/* Set initial CPU queue for receiving packets */
	le.data &= ~MVPP2_CLS_LKP_TBL_RXQ_MASK;
	le.data |= port->first_rxq;

	/* Disable classification engines */
	le.data &= ~MVPP2_CLS_LKP_TBL_LOOKUP_EN_MASK;

	/* Update lookup ID table entry */
	mvpp2_cls_lookup_write(port->priv, &le);
}

/* Set CPU queue number for oversize packets */
static void mvpp2_cls_oversize_rxq_set(struct mvpp2_port *port)
{
	u32 val;

	mvpp2_write(port->priv, MVPP2_CLS_OVERSIZE_RXQ_LOW_REG(port->id),
		    port->first_rxq & MVPP2_CLS_OVERSIZE_RXQ_LOW_MASK);

	mvpp2_write(port->priv, MVPP2_CLS_SWFWD_P2HQ_REG(port->id),
		    (port->first_rxq >> MVPP2_CLS_OVERSIZE_RXQ_LOW_BITS));

	val = mvpp2_read(port->priv, MVPP2_CLS_SWFWD_PCTRL_REG);
	val |= MVPP2_CLS_SWFWD_PCTRL_MASK(port->id);
	mvpp2_write(port->priv, MVPP2_CLS_SWFWD_PCTRL_REG, val);
}

static void *mvpp2_frag_alloc(const struct mvpp2_bm_pool *pool)
{
	if (likely(pool->frag_size <= PAGE_SIZE))
		return netdev_alloc_frag(pool->frag_size);
	else
		return kmalloc(pool->frag_size, GFP_ATOMIC);
}

static void mvpp2_frag_free(const struct mvpp2_bm_pool *pool, void *data)
{
	if (likely(pool->frag_size <= PAGE_SIZE))
		skb_free_frag(data);
	else
		kfree(data);
}

/* Buffer Manager configuration routines */

/* Create pool */
static int mvpp2_bm_pool_create(struct platform_device *pdev,
				struct mvpp2 *priv,
				struct mvpp2_bm_pool *bm_pool, int size)
{
	u32 val;

	/* Number of buffer pointers must be a multiple of 16, as per
	 * hardware constraints
	 */
	if (!IS_ALIGNED(size, 16))
		return -EINVAL;

	/* PPv2.1 needs 8 bytes per buffer pointer, PPv2.2 needs 16
	 * bytes per buffer pointer
	 */
	if (priv->hw_version == MVPP21)
		bm_pool->size_bytes = 2 * sizeof(u32) * size;
	else
		bm_pool->size_bytes = 2 * sizeof(u64) * size;

	bm_pool->virt_addr = dma_alloc_coherent(&pdev->dev, bm_pool->size_bytes,
						&bm_pool->dma_addr,
						GFP_KERNEL);
	if (!bm_pool->virt_addr)
		return -ENOMEM;

	if (!IS_ALIGNED((unsigned long)bm_pool->virt_addr,
			MVPP2_BM_POOL_PTR_ALIGN)) {
		dma_free_coherent(&pdev->dev, bm_pool->size_bytes,
				  bm_pool->virt_addr, bm_pool->dma_addr);
		dev_err(&pdev->dev, "BM pool %d is not %d bytes aligned\n",
			bm_pool->id, MVPP2_BM_POOL_PTR_ALIGN);
		return -ENOMEM;
	}

	mvpp2_write(priv, MVPP2_BM_POOL_BASE_REG(bm_pool->id),
		    lower_32_bits(bm_pool->dma_addr));
	mvpp2_write(priv, MVPP2_BM_POOL_SIZE_REG(bm_pool->id), size);

	val = mvpp2_read(priv, MVPP2_BM_POOL_CTRL_REG(bm_pool->id));
	val |= MVPP2_BM_START_MASK;
	mvpp2_write(priv, MVPP2_BM_POOL_CTRL_REG(bm_pool->id), val);

	bm_pool->type = MVPP2_BM_FREE;
	bm_pool->size = size;
	bm_pool->pkt_size = 0;
	bm_pool->buf_num = 0;

	return 0;
}

/* Set pool buffer size */
static void mvpp2_bm_pool_bufsize_set(struct mvpp2 *priv,
				      struct mvpp2_bm_pool *bm_pool,
				      int buf_size)
{
	u32 val;

	bm_pool->buf_size = buf_size;

	val = ALIGN(buf_size, 1 << MVPP2_POOL_BUF_SIZE_OFFSET);
	mvpp2_write(priv, MVPP2_POOL_BUF_SIZE_REG(bm_pool->id), val);
}

static void mvpp2_bm_bufs_get_addrs(struct device *dev, struct mvpp2 *priv,
				    struct mvpp2_bm_pool *bm_pool,
				    dma_addr_t *dma_addr,
				    phys_addr_t *phys_addr)
{
	int cpu = get_cpu();

	*dma_addr = mvpp2_percpu_read(priv, cpu,
				      MVPP2_BM_PHY_ALLOC_REG(bm_pool->id));
	*phys_addr = mvpp2_percpu_read(priv, cpu, MVPP2_BM_VIRT_ALLOC_REG);

	if (priv->hw_version == MVPP22) {
		u32 val;
		u32 dma_addr_highbits, phys_addr_highbits;

		val = mvpp2_percpu_read(priv, cpu, MVPP22_BM_ADDR_HIGH_ALLOC);
		dma_addr_highbits = (val & MVPP22_BM_ADDR_HIGH_PHYS_MASK);
		phys_addr_highbits = (val & MVPP22_BM_ADDR_HIGH_VIRT_MASK) >>
			MVPP22_BM_ADDR_HIGH_VIRT_SHIFT;

		if (sizeof(dma_addr_t) == 8)
			*dma_addr |= (u64)dma_addr_highbits << 32;

		if (sizeof(phys_addr_t) == 8)
			*phys_addr |= (u64)phys_addr_highbits << 32;
	}

	put_cpu();
}

/* Free all buffers from the pool */
static void mvpp2_bm_bufs_free(struct device *dev, struct mvpp2 *priv,
			       struct mvpp2_bm_pool *bm_pool)
{
	int i;

	for (i = 0; i < bm_pool->buf_num; i++) {
		dma_addr_t buf_dma_addr;
		phys_addr_t buf_phys_addr;
		void *data;

		mvpp2_bm_bufs_get_addrs(dev, priv, bm_pool,
					&buf_dma_addr, &buf_phys_addr);

		dma_unmap_single(dev, buf_dma_addr,
				 bm_pool->buf_size, DMA_FROM_DEVICE);

		data = (void *)phys_to_virt(buf_phys_addr);
		if (!data)
			break;

		mvpp2_frag_free(bm_pool, data);
	}

	/* Update BM driver with number of buffers removed from pool */
	bm_pool->buf_num -= i;
}

/* Cleanup pool */
static int mvpp2_bm_pool_destroy(struct platform_device *pdev,
				 struct mvpp2 *priv,
				 struct mvpp2_bm_pool *bm_pool)
{
	u32 val;

	mvpp2_bm_bufs_free(&pdev->dev, priv, bm_pool);
	if (bm_pool->buf_num) {
		WARN(1, "cannot free all buffers in pool %d\n", bm_pool->id);
		return 0;
	}

	val = mvpp2_read(priv, MVPP2_BM_POOL_CTRL_REG(bm_pool->id));
	val |= MVPP2_BM_STOP_MASK;
	mvpp2_write(priv, MVPP2_BM_POOL_CTRL_REG(bm_pool->id), val);

	dma_free_coherent(&pdev->dev, bm_pool->size_bytes,
			  bm_pool->virt_addr,
			  bm_pool->dma_addr);
	return 0;
}

static int mvpp2_bm_pools_init(struct platform_device *pdev,
			       struct mvpp2 *priv)
{
	int i, err, size;
	struct mvpp2_bm_pool *bm_pool;

	/* Create all pools with maximum size */
	size = MVPP2_BM_POOL_SIZE_MAX;
	for (i = 0; i < MVPP2_BM_POOLS_NUM; i++) {
		bm_pool = &priv->bm_pools[i];
		bm_pool->id = i;
		err = mvpp2_bm_pool_create(pdev, priv, bm_pool, size);
		if (err)
			goto err_unroll_pools;
		mvpp2_bm_pool_bufsize_set(priv, bm_pool, 0);
	}
	return 0;

err_unroll_pools:
	dev_err(&pdev->dev, "failed to create BM pool %d, size %d\n", i, size);
	for (i = i - 1; i >= 0; i--)
		mvpp2_bm_pool_destroy(pdev, priv, &priv->bm_pools[i]);
	return err;
}

static int mvpp2_bm_init(struct platform_device *pdev, struct mvpp2 *priv)
{
	int i, err;

	for (i = 0; i < MVPP2_BM_POOLS_NUM; i++) {
		/* Mask BM all interrupts */
		mvpp2_write(priv, MVPP2_BM_INTR_MASK_REG(i), 0);
		/* Clear BM cause register */
		mvpp2_write(priv, MVPP2_BM_INTR_CAUSE_REG(i), 0);
	}

	/* Allocate and initialize BM pools */
	priv->bm_pools = devm_kcalloc(&pdev->dev, MVPP2_BM_POOLS_NUM,
				      sizeof(*priv->bm_pools), GFP_KERNEL);
	if (!priv->bm_pools)
		return -ENOMEM;

	err = mvpp2_bm_pools_init(pdev, priv);
	if (err < 0)
		return err;
	return 0;
}

/* Attach long pool to rxq */
static void mvpp2_rxq_long_pool_set(struct mvpp2_port *port,
				    int lrxq, int long_pool)
{
	u32 val, mask;
	int prxq;

	/* Get queue physical ID */
	prxq = port->rxqs[lrxq]->id;

	if (port->priv->hw_version == MVPP21)
		mask = MVPP21_RXQ_POOL_LONG_MASK;
	else
		mask = MVPP22_RXQ_POOL_LONG_MASK;

	val = mvpp2_read(port->priv, MVPP2_RXQ_CONFIG_REG(prxq));
	val &= ~mask;
	val |= (long_pool << MVPP2_RXQ_POOL_LONG_OFFS) & mask;
	mvpp2_write(port->priv, MVPP2_RXQ_CONFIG_REG(prxq), val);
}

/* Attach short pool to rxq */
static void mvpp2_rxq_short_pool_set(struct mvpp2_port *port,
				     int lrxq, int short_pool)
{
	u32 val, mask;
	int prxq;

	/* Get queue physical ID */
	prxq = port->rxqs[lrxq]->id;

	if (port->priv->hw_version == MVPP21)
		mask = MVPP21_RXQ_POOL_SHORT_MASK;
	else
		mask = MVPP22_RXQ_POOL_SHORT_MASK;

	val = mvpp2_read(port->priv, MVPP2_RXQ_CONFIG_REG(prxq));
	val &= ~mask;
	val |= (short_pool << MVPP2_RXQ_POOL_SHORT_OFFS) & mask;
	mvpp2_write(port->priv, MVPP2_RXQ_CONFIG_REG(prxq), val);
}

static void *mvpp2_buf_alloc(struct mvpp2_port *port,
			     struct mvpp2_bm_pool *bm_pool,
			     dma_addr_t *buf_dma_addr,
			     phys_addr_t *buf_phys_addr,
			     gfp_t gfp_mask)
{
	dma_addr_t dma_addr;
	void *data;

	data = mvpp2_frag_alloc(bm_pool);
	if (!data)
		return NULL;

	dma_addr = dma_map_single(port->dev->dev.parent, data,
				  MVPP2_RX_BUF_SIZE(bm_pool->pkt_size),
				  DMA_FROM_DEVICE);
	if (unlikely(dma_mapping_error(port->dev->dev.parent, dma_addr))) {
		mvpp2_frag_free(bm_pool, data);
		return NULL;
	}
	*buf_dma_addr = dma_addr;
	*buf_phys_addr = virt_to_phys(data);

	return data;
}

/* Release buffer to BM */
static inline void mvpp2_bm_pool_put(struct mvpp2_port *port, int pool,
				     dma_addr_t buf_dma_addr,
				     phys_addr_t buf_phys_addr)
{
	int cpu = get_cpu();

	if (port->priv->hw_version == MVPP22) {
		u32 val = 0;

		if (sizeof(dma_addr_t) == 8)
			val |= upper_32_bits(buf_dma_addr) &
				MVPP22_BM_ADDR_HIGH_PHYS_RLS_MASK;

		if (sizeof(phys_addr_t) == 8)
			val |= (upper_32_bits(buf_phys_addr)
				<< MVPP22_BM_ADDR_HIGH_VIRT_RLS_SHIFT) &
				MVPP22_BM_ADDR_HIGH_VIRT_RLS_MASK;

		mvpp2_percpu_write(port->priv, cpu,
				   MVPP22_BM_ADDR_HIGH_RLS_REG, val);
	}

	/* MVPP2_BM_VIRT_RLS_REG is not interpreted by HW, and simply
	 * returned in the "cookie" field of the RX
	 * descriptor. Instead of storing the virtual address, we
	 * store the physical address
	 */
	mvpp2_percpu_write(port->priv, cpu,
			   MVPP2_BM_VIRT_RLS_REG, buf_phys_addr);
	mvpp2_percpu_write(port->priv, cpu,
			   MVPP2_BM_PHY_RLS_REG(pool), buf_dma_addr);

	put_cpu();
}

/* Allocate buffers for the pool */
static int mvpp2_bm_bufs_add(struct mvpp2_port *port,
			     struct mvpp2_bm_pool *bm_pool, int buf_num)
{
	int i, buf_size, total_size;
	dma_addr_t dma_addr;
	phys_addr_t phys_addr;
	void *buf;

	buf_size = MVPP2_RX_BUF_SIZE(bm_pool->pkt_size);
	total_size = MVPP2_RX_TOTAL_SIZE(buf_size);

	if (buf_num < 0 ||
	    (buf_num + bm_pool->buf_num > bm_pool->size)) {
		netdev_err(port->dev,
			   "cannot allocate %d buffers for pool %d\n",
			   buf_num, bm_pool->id);
		return 0;
	}

	for (i = 0; i < buf_num; i++) {
		buf = mvpp2_buf_alloc(port, bm_pool, &dma_addr,
				      &phys_addr, GFP_KERNEL);
		if (!buf)
			break;

		mvpp2_bm_pool_put(port, bm_pool->id, dma_addr,
				  phys_addr);
	}

	/* Update BM driver with number of buffers added to pool */
	bm_pool->buf_num += i;

	netdev_dbg(port->dev,
		   "%s pool %d: pkt_size=%4d, buf_size=%4d, total_size=%4d\n",
		   bm_pool->type == MVPP2_BM_SWF_SHORT ? "short" : " long",
		   bm_pool->id, bm_pool->pkt_size, buf_size, total_size);

	netdev_dbg(port->dev,
		   "%s pool %d: %d of %d buffers added\n",
		   bm_pool->type == MVPP2_BM_SWF_SHORT ? "short" : " long",
		   bm_pool->id, i, buf_num);
	return i;
}

/* Notify the driver that BM pool is being used as specific type and return the
 * pool pointer on success
 */
static struct mvpp2_bm_pool *
mvpp2_bm_pool_use(struct mvpp2_port *port, int pool, enum mvpp2_bm_type type,
		  int pkt_size)
{
	struct mvpp2_bm_pool *new_pool = &port->priv->bm_pools[pool];
	int num;

	if (new_pool->type != MVPP2_BM_FREE && new_pool->type != type) {
		netdev_err(port->dev, "mixing pool types is forbidden\n");
		return NULL;
	}

	if (new_pool->type == MVPP2_BM_FREE)
		new_pool->type = type;

	/* Allocate buffers in case BM pool is used as long pool, but packet
	 * size doesn't match MTU or BM pool hasn't being used yet
	 */
	if (((type == MVPP2_BM_SWF_LONG) && (pkt_size > new_pool->pkt_size)) ||
	    (new_pool->pkt_size == 0)) {
		int pkts_num;

		/* Set default buffer number or free all the buffers in case
		 * the pool is not empty
		 */
		pkts_num = new_pool->buf_num;
		if (pkts_num == 0)
			pkts_num = type == MVPP2_BM_SWF_LONG ?
				   MVPP2_BM_LONG_BUF_NUM :
				   MVPP2_BM_SHORT_BUF_NUM;
		else
			mvpp2_bm_bufs_free(port->dev->dev.parent,
					   port->priv, new_pool);

		new_pool->pkt_size = pkt_size;
		new_pool->frag_size =
			SKB_DATA_ALIGN(MVPP2_RX_BUF_SIZE(pkt_size)) +
			MVPP2_SKB_SHINFO_SIZE;

		/* Allocate buffers for this pool */
		num = mvpp2_bm_bufs_add(port, new_pool, pkts_num);
		if (num != pkts_num) {
			WARN(1, "pool %d: %d of %d allocated\n",
			     new_pool->id, num, pkts_num);
			return NULL;
		}
	}

	mvpp2_bm_pool_bufsize_set(port->priv, new_pool,
				  MVPP2_RX_BUF_SIZE(new_pool->pkt_size));

	return new_pool;
}

/* Initialize pools for swf */
static int mvpp2_swf_bm_pool_init(struct mvpp2_port *port)
{
	int rxq;

	if (!port->pool_long) {
		port->pool_long =
		       mvpp2_bm_pool_use(port, MVPP2_BM_SWF_LONG_POOL(port->id),
					 MVPP2_BM_SWF_LONG,
					 port->pkt_size);
		if (!port->pool_long)
			return -ENOMEM;

		port->pool_long->port_map |= (1 << port->id);

		for (rxq = 0; rxq < port->nrxqs; rxq++)
			mvpp2_rxq_long_pool_set(port, rxq, port->pool_long->id);
	}

	if (!port->pool_short) {
		port->pool_short =
			mvpp2_bm_pool_use(port, MVPP2_BM_SWF_SHORT_POOL,
					  MVPP2_BM_SWF_SHORT,
					  MVPP2_BM_SHORT_PKT_SIZE);
		if (!port->pool_short)
			return -ENOMEM;

		port->pool_short->port_map |= (1 << port->id);

		for (rxq = 0; rxq < port->nrxqs; rxq++)
			mvpp2_rxq_short_pool_set(port, rxq,
						 port->pool_short->id);
	}

	return 0;
}

static int mvpp2_bm_update_mtu(struct net_device *dev, int mtu)
{
	struct mvpp2_port *port = netdev_priv(dev);
	struct mvpp2_bm_pool *port_pool = port->pool_long;
	int num, pkts_num = port_pool->buf_num;
	int pkt_size = MVPP2_RX_PKT_SIZE(mtu);

	/* Update BM pool with new buffer size */
	mvpp2_bm_bufs_free(dev->dev.parent, port->priv, port_pool);
	if (port_pool->buf_num) {
		WARN(1, "cannot free all buffers in pool %d\n", port_pool->id);
		return -EIO;
	}

	port_pool->pkt_size = pkt_size;
	port_pool->frag_size = SKB_DATA_ALIGN(MVPP2_RX_BUF_SIZE(pkt_size)) +
		MVPP2_SKB_SHINFO_SIZE;
	num = mvpp2_bm_bufs_add(port, port_pool, pkts_num);
	if (num != pkts_num) {
		WARN(1, "pool %d: %d of %d allocated\n",
		     port_pool->id, num, pkts_num);
		return -EIO;
	}

	mvpp2_bm_pool_bufsize_set(port->priv, port_pool,
				  MVPP2_RX_BUF_SIZE(port_pool->pkt_size));
	dev->mtu = mtu;
	netdev_update_features(dev);
	return 0;
}

static inline void mvpp2_interrupts_enable(struct mvpp2_port *port)
{
	int i, sw_thread_mask = 0;

	for (i = 0; i < port->nqvecs; i++)
		sw_thread_mask |= port->qvecs[i].sw_thread_mask;

	mvpp2_write(port->priv, MVPP2_ISR_ENABLE_REG(port->id),
		    MVPP2_ISR_ENABLE_INTERRUPT(sw_thread_mask));
}

static inline void mvpp2_interrupts_disable(struct mvpp2_port *port)
{
	int i, sw_thread_mask = 0;

	for (i = 0; i < port->nqvecs; i++)
		sw_thread_mask |= port->qvecs[i].sw_thread_mask;

	mvpp2_write(port->priv, MVPP2_ISR_ENABLE_REG(port->id),
		    MVPP2_ISR_DISABLE_INTERRUPT(sw_thread_mask));
}

static inline void mvpp2_qvec_interrupt_enable(struct mvpp2_queue_vector *qvec)
{
	struct mvpp2_port *port = qvec->port;

	mvpp2_write(port->priv, MVPP2_ISR_ENABLE_REG(port->id),
		    MVPP2_ISR_ENABLE_INTERRUPT(qvec->sw_thread_mask));
}

static inline void mvpp2_qvec_interrupt_disable(struct mvpp2_queue_vector *qvec)
{
	struct mvpp2_port *port = qvec->port;

	mvpp2_write(port->priv, MVPP2_ISR_ENABLE_REG(port->id),
		    MVPP2_ISR_DISABLE_INTERRUPT(qvec->sw_thread_mask));
}

/* Mask the current CPU's Rx/Tx interrupts
 * Called by on_each_cpu(), guaranteed to run with migration disabled,
 * using smp_processor_id() is OK.
 */
static void mvpp2_interrupts_mask(void *arg)
{
	struct mvpp2_port *port = arg;

	mvpp2_percpu_write(port->priv, smp_processor_id(),
			   MVPP2_ISR_RX_TX_MASK_REG(port->id), 0);
}

/* Unmask the current CPU's Rx/Tx interrupts.
 * Called by on_each_cpu(), guaranteed to run with migration disabled,
 * using smp_processor_id() is OK.
 */
static void mvpp2_interrupts_unmask(void *arg)
{
	struct mvpp2_port *port = arg;
	u32 val;

	val = MVPP2_CAUSE_MISC_SUM_MASK |
		MVPP2_CAUSE_RXQ_OCCUP_DESC_ALL_MASK;
	if (port->has_tx_irqs)
		val |= MVPP2_CAUSE_TXQ_OCCUP_DESC_ALL_MASK;

	mvpp2_percpu_write(port->priv, smp_processor_id(),
			   MVPP2_ISR_RX_TX_MASK_REG(port->id), val);
}

static void
mvpp2_shared_interrupt_mask_unmask(struct mvpp2_port *port, bool mask)
{
	u32 val;
	int i;

	if (port->priv->hw_version != MVPP22)
		return;

	if (mask)
		val = 0;
	else
		val = MVPP2_CAUSE_RXQ_OCCUP_DESC_ALL_MASK;

	for (i = 0; i < port->nqvecs; i++) {
		struct mvpp2_queue_vector *v = port->qvecs + i;

		if (v->type != MVPP2_QUEUE_VECTOR_SHARED)
			continue;

		mvpp2_percpu_write(port->priv, v->sw_thread_id,
				   MVPP2_ISR_RX_TX_MASK_REG(port->id), val);
	}
}

/* Port configuration routines */

static void mvpp22_gop_init_rgmii(struct mvpp2_port *port)
{
	struct mvpp2 *priv = port->priv;
	u32 val;

	regmap_read(priv->sysctrl_base, GENCONF_PORT_CTRL0, &val);
	val |= GENCONF_PORT_CTRL0_BUS_WIDTH_SELECT;
	regmap_write(priv->sysctrl_base, GENCONF_PORT_CTRL0, val);

	regmap_read(priv->sysctrl_base, GENCONF_CTRL0, &val);
	if (port->gop_id == 2)
		val |= GENCONF_CTRL0_PORT0_RGMII | GENCONF_CTRL0_PORT1_RGMII;
	else if (port->gop_id == 3)
		val |= GENCONF_CTRL0_PORT1_RGMII_MII;
	regmap_write(priv->sysctrl_base, GENCONF_CTRL0, val);
}

static void mvpp22_gop_init_sgmii(struct mvpp2_port *port)
{
	struct mvpp2 *priv = port->priv;
	u32 val;

	regmap_read(priv->sysctrl_base, GENCONF_PORT_CTRL0, &val);
	val |= GENCONF_PORT_CTRL0_BUS_WIDTH_SELECT |
	       GENCONF_PORT_CTRL0_RX_DATA_SAMPLE;
	regmap_write(priv->sysctrl_base, GENCONF_PORT_CTRL0, val);

	if (port->gop_id > 1) {
		regmap_read(priv->sysctrl_base, GENCONF_CTRL0, &val);
		if (port->gop_id == 2)
			val &= ~GENCONF_CTRL0_PORT0_RGMII;
		else if (port->gop_id == 3)
			val &= ~GENCONF_CTRL0_PORT1_RGMII_MII;
		regmap_write(priv->sysctrl_base, GENCONF_CTRL0, val);
	}
}

static void mvpp22_gop_init_10gkr(struct mvpp2_port *port)
{
	struct mvpp2 *priv = port->priv;
	void __iomem *mpcs = priv->iface_base + MVPP22_MPCS_BASE(port->gop_id);
	void __iomem *xpcs = priv->iface_base + MVPP22_XPCS_BASE(port->gop_id);
	u32 val;

	/* XPCS */
	val = readl(xpcs + MVPP22_XPCS_CFG0);
	val &= ~(MVPP22_XPCS_CFG0_PCS_MODE(0x3) |
		 MVPP22_XPCS_CFG0_ACTIVE_LANE(0x3));
	val |= MVPP22_XPCS_CFG0_ACTIVE_LANE(2);
	writel(val, xpcs + MVPP22_XPCS_CFG0);

	/* MPCS */
	val = readl(mpcs + MVPP22_MPCS_CTRL);
	val &= ~MVPP22_MPCS_CTRL_FWD_ERR_CONN;
	writel(val, mpcs + MVPP22_MPCS_CTRL);

	val = readl(mpcs + MVPP22_MPCS_CLK_RESET);
	val &= ~(MVPP22_MPCS_CLK_RESET_DIV_RATIO(0x7) | MAC_CLK_RESET_MAC |
		 MAC_CLK_RESET_SD_RX | MAC_CLK_RESET_SD_TX);
	val |= MVPP22_MPCS_CLK_RESET_DIV_RATIO(1);
	writel(val, mpcs + MVPP22_MPCS_CLK_RESET);

	val &= ~MVPP22_MPCS_CLK_RESET_DIV_SET;
	val |= MAC_CLK_RESET_MAC | MAC_CLK_RESET_SD_RX | MAC_CLK_RESET_SD_TX;
	writel(val, mpcs + MVPP22_MPCS_CLK_RESET);
}

static int mvpp22_gop_init(struct mvpp2_port *port)
{
	struct mvpp2 *priv = port->priv;
	u32 val;

	if (!priv->sysctrl_base)
		return 0;

	switch (port->phy_interface) {
	case PHY_INTERFACE_MODE_RGMII:
	case PHY_INTERFACE_MODE_RGMII_ID:
	case PHY_INTERFACE_MODE_RGMII_RXID:
	case PHY_INTERFACE_MODE_RGMII_TXID:
		if (port->gop_id == 0)
			goto invalid_conf;
		mvpp22_gop_init_rgmii(port);
		break;
	case PHY_INTERFACE_MODE_SGMII:
		mvpp22_gop_init_sgmii(port);
		break;
	case PHY_INTERFACE_MODE_10GKR:
		if (port->gop_id != 0)
			goto invalid_conf;
		mvpp22_gop_init_10gkr(port);
		break;
	default:
		goto unsupported_conf;
	}

	regmap_read(priv->sysctrl_base, GENCONF_PORT_CTRL1, &val);
	val |= GENCONF_PORT_CTRL1_RESET(port->gop_id) |
	       GENCONF_PORT_CTRL1_EN(port->gop_id);
	regmap_write(priv->sysctrl_base, GENCONF_PORT_CTRL1, val);

	regmap_read(priv->sysctrl_base, GENCONF_PORT_CTRL0, &val);
	val |= GENCONF_PORT_CTRL0_CLK_DIV_PHASE_CLR;
	regmap_write(priv->sysctrl_base, GENCONF_PORT_CTRL0, val);

	regmap_read(priv->sysctrl_base, GENCONF_SOFT_RESET1, &val);
	val |= GENCONF_SOFT_RESET1_GOP;
	regmap_write(priv->sysctrl_base, GENCONF_SOFT_RESET1, val);

unsupported_conf:
	return 0;

invalid_conf:
	netdev_err(port->dev, "Invalid port configuration\n");
	return -EINVAL;
}

static void mvpp22_gop_unmask_irq(struct mvpp2_port *port)
{
	u32 val;

	if (phy_interface_mode_is_rgmii(port->phy_interface) ||
	    port->phy_interface == PHY_INTERFACE_MODE_SGMII) {
		/* Enable the GMAC link status irq for this port */
		val = readl(port->base + MVPP22_GMAC_INT_SUM_MASK);
		val |= MVPP22_GMAC_INT_SUM_MASK_LINK_STAT;
		writel(val, port->base + MVPP22_GMAC_INT_SUM_MASK);
	}

	if (port->gop_id == 0) {
		/* Enable the XLG/GIG irqs for this port */
		val = readl(port->base + MVPP22_XLG_EXT_INT_MASK);
		if (port->phy_interface == PHY_INTERFACE_MODE_10GKR)
			val |= MVPP22_XLG_EXT_INT_MASK_XLG;
		else
			val |= MVPP22_XLG_EXT_INT_MASK_GIG;
		writel(val, port->base + MVPP22_XLG_EXT_INT_MASK);
	}
}

static void mvpp22_gop_mask_irq(struct mvpp2_port *port)
{
	u32 val;

	if (port->gop_id == 0) {
		val = readl(port->base + MVPP22_XLG_EXT_INT_MASK);
		val &= ~(MVPP22_XLG_EXT_INT_MASK_XLG |
		         MVPP22_XLG_EXT_INT_MASK_GIG);
		writel(val, port->base + MVPP22_XLG_EXT_INT_MASK);
	}

	if (phy_interface_mode_is_rgmii(port->phy_interface) ||
	    port->phy_interface == PHY_INTERFACE_MODE_SGMII) {
		val = readl(port->base + MVPP22_GMAC_INT_SUM_MASK);
		val &= ~MVPP22_GMAC_INT_SUM_MASK_LINK_STAT;
		writel(val, port->base + MVPP22_GMAC_INT_SUM_MASK);
	}
}

static void mvpp22_gop_setup_irq(struct mvpp2_port *port)
{
	u32 val;

	if (phy_interface_mode_is_rgmii(port->phy_interface) ||
	    port->phy_interface == PHY_INTERFACE_MODE_SGMII) {
		val = readl(port->base + MVPP22_GMAC_INT_MASK);
		val |= MVPP22_GMAC_INT_MASK_LINK_STAT;
		writel(val, port->base + MVPP22_GMAC_INT_MASK);
	}

	if (port->gop_id == 0) {
		val = readl(port->base + MVPP22_XLG_INT_MASK);
		val |= MVPP22_XLG_INT_MASK_LINK;
		writel(val, port->base + MVPP22_XLG_INT_MASK);
	}

	mvpp22_gop_unmask_irq(port);
}

static int mvpp22_comphy_init(struct mvpp2_port *port)
{
	enum phy_mode mode;
	int ret;

	if (!port->comphy)
		return 0;

	switch (port->phy_interface) {
	case PHY_INTERFACE_MODE_SGMII:
		mode = PHY_MODE_SGMII;
		break;
	case PHY_INTERFACE_MODE_10GKR:
		mode = PHY_MODE_10GKR;
		break;
	default:
		return -EINVAL;
	}

	ret = phy_set_mode(port->comphy, mode);
	if (ret)
		return ret;

	return phy_power_on(port->comphy);
}

static void mvpp2_port_mii_gmac_configure_mode(struct mvpp2_port *port)
{
	u32 val;

	if (port->phy_interface == PHY_INTERFACE_MODE_SGMII) {
		val = readl(port->base + MVPP22_GMAC_CTRL_4_REG);
		val |= MVPP22_CTRL4_SYNC_BYPASS_DIS | MVPP22_CTRL4_DP_CLK_SEL |
		       MVPP22_CTRL4_QSGMII_BYPASS_ACTIVE;
		val &= ~MVPP22_CTRL4_EXT_PIN_GMII_SEL;
		writel(val, port->base + MVPP22_GMAC_CTRL_4_REG);

		val = readl(port->base + MVPP2_GMAC_CTRL_2_REG);
		val |= MVPP2_GMAC_DISABLE_PADDING;
		val &= ~MVPP2_GMAC_FLOW_CTRL_MASK;
		writel(val, port->base + MVPP2_GMAC_CTRL_2_REG);
	} else if (phy_interface_mode_is_rgmii(port->phy_interface)) {
		val = readl(port->base + MVPP22_GMAC_CTRL_4_REG);
		val |= MVPP22_CTRL4_EXT_PIN_GMII_SEL |
		       MVPP22_CTRL4_SYNC_BYPASS_DIS |
		       MVPP22_CTRL4_QSGMII_BYPASS_ACTIVE;
		val &= ~MVPP22_CTRL4_DP_CLK_SEL;
		writel(val, port->base + MVPP22_GMAC_CTRL_4_REG);

		val = readl(port->base + MVPP2_GMAC_CTRL_2_REG);
		val &= ~MVPP2_GMAC_DISABLE_PADDING;
		writel(val, port->base + MVPP2_GMAC_CTRL_2_REG);
	}

	/* The port is connected to a copper PHY */
	val = readl(port->base + MVPP2_GMAC_CTRL_0_REG);
	val &= ~MVPP2_GMAC_PORT_TYPE_MASK;
	writel(val, port->base + MVPP2_GMAC_CTRL_0_REG);

	val = readl(port->base + MVPP2_GMAC_AUTONEG_CONFIG);
	val |= MVPP2_GMAC_IN_BAND_AUTONEG_BYPASS |
	       MVPP2_GMAC_AN_SPEED_EN | MVPP2_GMAC_FLOW_CTRL_AUTONEG |
	       MVPP2_GMAC_AN_DUPLEX_EN;
	if (port->phy_interface == PHY_INTERFACE_MODE_SGMII)
		val |= MVPP2_GMAC_IN_BAND_AUTONEG;
	writel(val, port->base + MVPP2_GMAC_AUTONEG_CONFIG);
}

static void mvpp2_port_mii_gmac_configure(struct mvpp2_port *port)
{
	u32 val;

	/* Force link down */
	val = readl(port->base + MVPP2_GMAC_AUTONEG_CONFIG);
	val &= ~MVPP2_GMAC_FORCE_LINK_PASS;
	val |= MVPP2_GMAC_FORCE_LINK_DOWN;
	writel(val, port->base + MVPP2_GMAC_AUTONEG_CONFIG);

	/* Set the GMAC in a reset state */
	val = readl(port->base + MVPP2_GMAC_CTRL_2_REG);
	val |= MVPP2_GMAC_PORT_RESET_MASK;
	writel(val, port->base + MVPP2_GMAC_CTRL_2_REG);

	/* Configure the PCS and in-band AN */
	val = readl(port->base + MVPP2_GMAC_CTRL_2_REG);
	if (port->phy_interface == PHY_INTERFACE_MODE_SGMII) {
	        val |= MVPP2_GMAC_INBAND_AN_MASK | MVPP2_GMAC_PCS_ENABLE_MASK;
	} else if (phy_interface_mode_is_rgmii(port->phy_interface)) {
		val &= ~MVPP2_GMAC_PCS_ENABLE_MASK;
<<<<<<< HEAD
		val |= MVPP2_GMAC_PORT_RGMII_MASK;
=======
>>>>>>> 6c3cc51a
	}
	writel(val, port->base + MVPP2_GMAC_CTRL_2_REG);

	mvpp2_port_mii_gmac_configure_mode(port);

	/* Unset the GMAC reset state */
	val = readl(port->base + MVPP2_GMAC_CTRL_2_REG);
	val &= ~MVPP2_GMAC_PORT_RESET_MASK;
	writel(val, port->base + MVPP2_GMAC_CTRL_2_REG);

	/* Stop forcing link down */
	val = readl(port->base + MVPP2_GMAC_AUTONEG_CONFIG);
	val &= ~MVPP2_GMAC_FORCE_LINK_DOWN;
	writel(val, port->base + MVPP2_GMAC_AUTONEG_CONFIG);
}

static void mvpp2_port_mii_xlg_configure(struct mvpp2_port *port)
{
	u32 val;

	if (port->gop_id != 0)
		return;

	val = readl(port->base + MVPP22_XLG_CTRL0_REG);
	val |= MVPP22_XLG_CTRL0_RX_FLOW_CTRL_EN;
	writel(val, port->base + MVPP22_XLG_CTRL0_REG);

	val = readl(port->base + MVPP22_XLG_CTRL4_REG);
	val &= ~MVPP22_XLG_CTRL4_MACMODSELECT_GMAC;
	val |= MVPP22_XLG_CTRL4_FWD_FC | MVPP22_XLG_CTRL4_FWD_PFC;
	writel(val, port->base + MVPP22_XLG_CTRL4_REG);
}

static void mvpp22_port_mii_set(struct mvpp2_port *port)
{
	u32 val;

	/* Only GOP port 0 has an XLG MAC */
	if (port->gop_id == 0) {
		val = readl(port->base + MVPP22_XLG_CTRL3_REG);
		val &= ~MVPP22_XLG_CTRL3_MACMODESELECT_MASK;

		if (port->phy_interface == PHY_INTERFACE_MODE_XAUI ||
		    port->phy_interface == PHY_INTERFACE_MODE_10GKR)
			val |= MVPP22_XLG_CTRL3_MACMODESELECT_10G;
		else
			val |= MVPP22_XLG_CTRL3_MACMODESELECT_GMAC;

		writel(val, port->base + MVPP22_XLG_CTRL3_REG);
	}
}

static void mvpp2_port_mii_set(struct mvpp2_port *port)
{
	if (port->priv->hw_version == MVPP22)
		mvpp22_port_mii_set(port);

	if (phy_interface_mode_is_rgmii(port->phy_interface) ||
	    port->phy_interface == PHY_INTERFACE_MODE_SGMII)
		mvpp2_port_mii_gmac_configure(port);
	else if (port->phy_interface == PHY_INTERFACE_MODE_10GKR)
		mvpp2_port_mii_xlg_configure(port);
}

static void mvpp2_port_fc_adv_enable(struct mvpp2_port *port)
{
	u32 val;

	val = readl(port->base + MVPP2_GMAC_AUTONEG_CONFIG);
	val |= MVPP2_GMAC_FC_ADV_EN;
	writel(val, port->base + MVPP2_GMAC_AUTONEG_CONFIG);
}

static void mvpp2_port_enable(struct mvpp2_port *port)
{
	u32 val;

	/* Only GOP port 0 has an XLG MAC */
	if (port->gop_id == 0 &&
	    (port->phy_interface == PHY_INTERFACE_MODE_XAUI ||
	     port->phy_interface == PHY_INTERFACE_MODE_10GKR)) {
		val = readl(port->base + MVPP22_XLG_CTRL0_REG);
		val |= MVPP22_XLG_CTRL0_PORT_EN |
		       MVPP22_XLG_CTRL0_MAC_RESET_DIS;
		val &= ~MVPP22_XLG_CTRL0_MIB_CNT_DIS;
		writel(val, port->base + MVPP22_XLG_CTRL0_REG);
	} else {
		val = readl(port->base + MVPP2_GMAC_CTRL_0_REG);
		val |= MVPP2_GMAC_PORT_EN_MASK;
		val |= MVPP2_GMAC_MIB_CNTR_EN_MASK;
		writel(val, port->base + MVPP2_GMAC_CTRL_0_REG);
	}
}

static void mvpp2_port_disable(struct mvpp2_port *port)
{
	u32 val;

	/* Only GOP port 0 has an XLG MAC */
	if (port->gop_id == 0 &&
	    (port->phy_interface == PHY_INTERFACE_MODE_XAUI ||
	     port->phy_interface == PHY_INTERFACE_MODE_10GKR)) {
		val = readl(port->base + MVPP22_XLG_CTRL0_REG);
		val &= ~(MVPP22_XLG_CTRL0_PORT_EN |
			 MVPP22_XLG_CTRL0_MAC_RESET_DIS);
		writel(val, port->base + MVPP22_XLG_CTRL0_REG);
	} else {
		val = readl(port->base + MVPP2_GMAC_CTRL_0_REG);
		val &= ~(MVPP2_GMAC_PORT_EN_MASK);
		writel(val, port->base + MVPP2_GMAC_CTRL_0_REG);
	}
}

/* Set IEEE 802.3x Flow Control Xon Packet Transmission Mode */
static void mvpp2_port_periodic_xon_disable(struct mvpp2_port *port)
{
	u32 val;

	val = readl(port->base + MVPP2_GMAC_CTRL_1_REG) &
		    ~MVPP2_GMAC_PERIODIC_XON_EN_MASK;
	writel(val, port->base + MVPP2_GMAC_CTRL_1_REG);
}

/* Configure loopback port */
static void mvpp2_port_loopback_set(struct mvpp2_port *port)
{
	u32 val;

	val = readl(port->base + MVPP2_GMAC_CTRL_1_REG);

	if (port->speed == 1000)
		val |= MVPP2_GMAC_GMII_LB_EN_MASK;
	else
		val &= ~MVPP2_GMAC_GMII_LB_EN_MASK;

	if (port->phy_interface == PHY_INTERFACE_MODE_SGMII)
		val |= MVPP2_GMAC_PCS_LB_EN_MASK;
	else
		val &= ~MVPP2_GMAC_PCS_LB_EN_MASK;

	writel(val, port->base + MVPP2_GMAC_CTRL_1_REG);
}

static void mvpp2_port_reset(struct mvpp2_port *port)
{
	u32 val;

	val = readl(port->base + MVPP2_GMAC_CTRL_2_REG) &
		    ~MVPP2_GMAC_PORT_RESET_MASK;
	writel(val, port->base + MVPP2_GMAC_CTRL_2_REG);

	while (readl(port->base + MVPP2_GMAC_CTRL_2_REG) &
	       MVPP2_GMAC_PORT_RESET_MASK)
		continue;
}

/* Change maximum receive size of the port */
static inline void mvpp2_gmac_max_rx_size_set(struct mvpp2_port *port)
{
	u32 val;

	val = readl(port->base + MVPP2_GMAC_CTRL_0_REG);
	val &= ~MVPP2_GMAC_MAX_RX_SIZE_MASK;
	val |= (((port->pkt_size - MVPP2_MH_SIZE) / 2) <<
		    MVPP2_GMAC_MAX_RX_SIZE_OFFS);
	writel(val, port->base + MVPP2_GMAC_CTRL_0_REG);
}

/* Change maximum receive size of the port */
static inline void mvpp2_xlg_max_rx_size_set(struct mvpp2_port *port)
{
	u32 val;

	val =  readl(port->base + MVPP22_XLG_CTRL1_REG);
	val &= ~MVPP22_XLG_CTRL1_FRAMESIZELIMIT_MASK;
	val |= ((port->pkt_size - MVPP2_MH_SIZE) / 2) <<
	       MVPP22_XLG_CTRL1_FRAMESIZELIMIT_OFFS;
	writel(val, port->base + MVPP22_XLG_CTRL1_REG);
}

/* Set defaults to the MVPP2 port */
static void mvpp2_defaults_set(struct mvpp2_port *port)
{
	int tx_port_num, val, queue, ptxq, lrxq;

	if (port->priv->hw_version == MVPP21) {
		/* Configure port to loopback if needed */
		if (port->flags & MVPP2_F_LOOPBACK)
			mvpp2_port_loopback_set(port);

		/* Update TX FIFO MIN Threshold */
		val = readl(port->base + MVPP2_GMAC_PORT_FIFO_CFG_1_REG);
		val &= ~MVPP2_GMAC_TX_FIFO_MIN_TH_ALL_MASK;
		/* Min. TX threshold must be less than minimal packet length */
		val |= MVPP2_GMAC_TX_FIFO_MIN_TH_MASK(64 - 4 - 2);
		writel(val, port->base + MVPP2_GMAC_PORT_FIFO_CFG_1_REG);
	}

	/* Disable Legacy WRR, Disable EJP, Release from reset */
	tx_port_num = mvpp2_egress_port(port);
	mvpp2_write(port->priv, MVPP2_TXP_SCHED_PORT_INDEX_REG,
		    tx_port_num);
	mvpp2_write(port->priv, MVPP2_TXP_SCHED_CMD_1_REG, 0);

	/* Close bandwidth for all queues */
	for (queue = 0; queue < MVPP2_MAX_TXQ; queue++) {
		ptxq = mvpp2_txq_phys(port->id, queue);
		mvpp2_write(port->priv,
			    MVPP2_TXQ_SCHED_TOKEN_CNTR_REG(ptxq), 0);
	}

	/* Set refill period to 1 usec, refill tokens
	 * and bucket size to maximum
	 */
	mvpp2_write(port->priv, MVPP2_TXP_SCHED_PERIOD_REG,
		    port->priv->tclk / USEC_PER_SEC);
	val = mvpp2_read(port->priv, MVPP2_TXP_SCHED_REFILL_REG);
	val &= ~MVPP2_TXP_REFILL_PERIOD_ALL_MASK;
	val |= MVPP2_TXP_REFILL_PERIOD_MASK(1);
	val |= MVPP2_TXP_REFILL_TOKENS_ALL_MASK;
	mvpp2_write(port->priv, MVPP2_TXP_SCHED_REFILL_REG, val);
	val = MVPP2_TXP_TOKEN_SIZE_MAX;
	mvpp2_write(port->priv, MVPP2_TXP_SCHED_TOKEN_SIZE_REG, val);

	/* Set MaximumLowLatencyPacketSize value to 256 */
	mvpp2_write(port->priv, MVPP2_RX_CTRL_REG(port->id),
		    MVPP2_RX_USE_PSEUDO_FOR_CSUM_MASK |
		    MVPP2_RX_LOW_LATENCY_PKT_SIZE(256));

	/* Enable Rx cache snoop */
	for (lrxq = 0; lrxq < port->nrxqs; lrxq++) {
		queue = port->rxqs[lrxq]->id;
		val = mvpp2_read(port->priv, MVPP2_RXQ_CONFIG_REG(queue));
		val |= MVPP2_SNOOP_PKT_SIZE_MASK |
			   MVPP2_SNOOP_BUF_HDR_MASK;
		mvpp2_write(port->priv, MVPP2_RXQ_CONFIG_REG(queue), val);
	}

	/* At default, mask all interrupts to all present cpus */
	mvpp2_interrupts_disable(port);
}

/* Enable/disable receiving packets */
static void mvpp2_ingress_enable(struct mvpp2_port *port)
{
	u32 val;
	int lrxq, queue;

	for (lrxq = 0; lrxq < port->nrxqs; lrxq++) {
		queue = port->rxqs[lrxq]->id;
		val = mvpp2_read(port->priv, MVPP2_RXQ_CONFIG_REG(queue));
		val &= ~MVPP2_RXQ_DISABLE_MASK;
		mvpp2_write(port->priv, MVPP2_RXQ_CONFIG_REG(queue), val);
	}
}

static void mvpp2_ingress_disable(struct mvpp2_port *port)
{
	u32 val;
	int lrxq, queue;

	for (lrxq = 0; lrxq < port->nrxqs; lrxq++) {
		queue = port->rxqs[lrxq]->id;
		val = mvpp2_read(port->priv, MVPP2_RXQ_CONFIG_REG(queue));
		val |= MVPP2_RXQ_DISABLE_MASK;
		mvpp2_write(port->priv, MVPP2_RXQ_CONFIG_REG(queue), val);
	}
}

/* Enable transmit via physical egress queue
 * - HW starts take descriptors from DRAM
 */
static void mvpp2_egress_enable(struct mvpp2_port *port)
{
	u32 qmap;
	int queue;
	int tx_port_num = mvpp2_egress_port(port);

	/* Enable all initialized TXs. */
	qmap = 0;
	for (queue = 0; queue < port->ntxqs; queue++) {
		struct mvpp2_tx_queue *txq = port->txqs[queue];

		if (txq->descs)
			qmap |= (1 << queue);
	}

	mvpp2_write(port->priv, MVPP2_TXP_SCHED_PORT_INDEX_REG, tx_port_num);
	mvpp2_write(port->priv, MVPP2_TXP_SCHED_Q_CMD_REG, qmap);
}

/* Disable transmit via physical egress queue
 * - HW doesn't take descriptors from DRAM
 */
static void mvpp2_egress_disable(struct mvpp2_port *port)
{
	u32 reg_data;
	int delay;
	int tx_port_num = mvpp2_egress_port(port);

	/* Issue stop command for active channels only */
	mvpp2_write(port->priv, MVPP2_TXP_SCHED_PORT_INDEX_REG, tx_port_num);
	reg_data = (mvpp2_read(port->priv, MVPP2_TXP_SCHED_Q_CMD_REG)) &
		    MVPP2_TXP_SCHED_ENQ_MASK;
	if (reg_data != 0)
		mvpp2_write(port->priv, MVPP2_TXP_SCHED_Q_CMD_REG,
			    (reg_data << MVPP2_TXP_SCHED_DISQ_OFFSET));

	/* Wait for all Tx activity to terminate. */
	delay = 0;
	do {
		if (delay >= MVPP2_TX_DISABLE_TIMEOUT_MSEC) {
			netdev_warn(port->dev,
				    "Tx stop timed out, status=0x%08x\n",
				    reg_data);
			break;
		}
		mdelay(1);
		delay++;

		/* Check port TX Command register that all
		 * Tx queues are stopped
		 */
		reg_data = mvpp2_read(port->priv, MVPP2_TXP_SCHED_Q_CMD_REG);
	} while (reg_data & MVPP2_TXP_SCHED_ENQ_MASK);
}

/* Rx descriptors helper methods */

/* Get number of Rx descriptors occupied by received packets */
static inline int
mvpp2_rxq_received(struct mvpp2_port *port, int rxq_id)
{
	u32 val = mvpp2_read(port->priv, MVPP2_RXQ_STATUS_REG(rxq_id));

	return val & MVPP2_RXQ_OCCUPIED_MASK;
}

/* Update Rx queue status with the number of occupied and available
 * Rx descriptor slots.
 */
static inline void
mvpp2_rxq_status_update(struct mvpp2_port *port, int rxq_id,
			int used_count, int free_count)
{
	/* Decrement the number of used descriptors and increment count
	 * increment the number of free descriptors.
	 */
	u32 val = used_count | (free_count << MVPP2_RXQ_NUM_NEW_OFFSET);

	mvpp2_write(port->priv, MVPP2_RXQ_STATUS_UPDATE_REG(rxq_id), val);
}

/* Get pointer to next RX descriptor to be processed by SW */
static inline struct mvpp2_rx_desc *
mvpp2_rxq_next_desc_get(struct mvpp2_rx_queue *rxq)
{
	int rx_desc = rxq->next_desc_to_proc;

	rxq->next_desc_to_proc = MVPP2_QUEUE_NEXT_DESC(rxq, rx_desc);
	prefetch(rxq->descs + rxq->next_desc_to_proc);
	return rxq->descs + rx_desc;
}

/* Set rx queue offset */
static void mvpp2_rxq_offset_set(struct mvpp2_port *port,
				 int prxq, int offset)
{
	u32 val;

	/* Convert offset from bytes to units of 32 bytes */
	offset = offset >> 5;

	val = mvpp2_read(port->priv, MVPP2_RXQ_CONFIG_REG(prxq));
	val &= ~MVPP2_RXQ_PACKET_OFFSET_MASK;

	/* Offset is in */
	val |= ((offset << MVPP2_RXQ_PACKET_OFFSET_OFFS) &
		    MVPP2_RXQ_PACKET_OFFSET_MASK);

	mvpp2_write(port->priv, MVPP2_RXQ_CONFIG_REG(prxq), val);
}

/* Tx descriptors helper methods */

/* Get pointer to next Tx descriptor to be processed (send) by HW */
static struct mvpp2_tx_desc *
mvpp2_txq_next_desc_get(struct mvpp2_tx_queue *txq)
{
	int tx_desc = txq->next_desc_to_proc;

	txq->next_desc_to_proc = MVPP2_QUEUE_NEXT_DESC(txq, tx_desc);
	return txq->descs + tx_desc;
}

/* Update HW with number of aggregated Tx descriptors to be sent
 *
 * Called only from mvpp2_tx(), so migration is disabled, using
 * smp_processor_id() is OK.
 */
static void mvpp2_aggr_txq_pend_desc_add(struct mvpp2_port *port, int pending)
{
	/* aggregated access - relevant TXQ number is written in TX desc */
	mvpp2_percpu_write(port->priv, smp_processor_id(),
			   MVPP2_AGGR_TXQ_UPDATE_REG, pending);
}


/* Check if there are enough free descriptors in aggregated txq.
 * If not, update the number of occupied descriptors and repeat the check.
 *
 * Called only from mvpp2_tx(), so migration is disabled, using
 * smp_processor_id() is OK.
 */
static int mvpp2_aggr_desc_num_check(struct mvpp2 *priv,
				     struct mvpp2_tx_queue *aggr_txq, int num)
{
	if ((aggr_txq->count + num) > aggr_txq->size) {
		/* Update number of occupied aggregated Tx descriptors */
		int cpu = smp_processor_id();
		u32 val = mvpp2_read(priv, MVPP2_AGGR_TXQ_STATUS_REG(cpu));

		aggr_txq->count = val & MVPP2_AGGR_TXQ_PENDING_MASK;
	}

	if ((aggr_txq->count + num) > aggr_txq->size)
		return -ENOMEM;

	return 0;
}

/* Reserved Tx descriptors allocation request
 *
 * Called only from mvpp2_txq_reserved_desc_num_proc(), itself called
 * only by mvpp2_tx(), so migration is disabled, using
 * smp_processor_id() is OK.
 */
static int mvpp2_txq_alloc_reserved_desc(struct mvpp2 *priv,
					 struct mvpp2_tx_queue *txq, int num)
{
	u32 val;
	int cpu = smp_processor_id();

	val = (txq->id << MVPP2_TXQ_RSVD_REQ_Q_OFFSET) | num;
	mvpp2_percpu_write(priv, cpu, MVPP2_TXQ_RSVD_REQ_REG, val);

	val = mvpp2_percpu_read(priv, cpu, MVPP2_TXQ_RSVD_RSLT_REG);

	return val & MVPP2_TXQ_RSVD_RSLT_MASK;
}

/* Check if there are enough reserved descriptors for transmission.
 * If not, request chunk of reserved descriptors and check again.
 */
static int mvpp2_txq_reserved_desc_num_proc(struct mvpp2 *priv,
					    struct mvpp2_tx_queue *txq,
					    struct mvpp2_txq_pcpu *txq_pcpu,
					    int num)
{
	int req, cpu, desc_count;

	if (txq_pcpu->reserved_num >= num)
		return 0;

	/* Not enough descriptors reserved! Update the reserved descriptor
	 * count and check again.
	 */

	desc_count = 0;
	/* Compute total of used descriptors */
	for_each_present_cpu(cpu) {
		struct mvpp2_txq_pcpu *txq_pcpu_aux;

		txq_pcpu_aux = per_cpu_ptr(txq->pcpu, cpu);
		desc_count += txq_pcpu_aux->count;
		desc_count += txq_pcpu_aux->reserved_num;
	}

	req = max(MVPP2_CPU_DESC_CHUNK, num - txq_pcpu->reserved_num);
	desc_count += req;

	if (desc_count >
	   (txq->size - (num_present_cpus() * MVPP2_CPU_DESC_CHUNK)))
		return -ENOMEM;

	txq_pcpu->reserved_num += mvpp2_txq_alloc_reserved_desc(priv, txq, req);

	/* OK, the descriptor cound has been updated: check again. */
	if (txq_pcpu->reserved_num < num)
		return -ENOMEM;
	return 0;
}

/* Release the last allocated Tx descriptor. Useful to handle DMA
 * mapping failures in the Tx path.
 */
static void mvpp2_txq_desc_put(struct mvpp2_tx_queue *txq)
{
	if (txq->next_desc_to_proc == 0)
		txq->next_desc_to_proc = txq->last_desc - 1;
	else
		txq->next_desc_to_proc--;
}

/* Set Tx descriptors fields relevant for CSUM calculation */
static u32 mvpp2_txq_desc_csum(int l3_offs, int l3_proto,
			       int ip_hdr_len, int l4_proto)
{
	u32 command;

	/* fields: L3_offset, IP_hdrlen, L3_type, G_IPv4_chk,
	 * G_L4_chk, L4_type required only for checksum calculation
	 */
	command = (l3_offs << MVPP2_TXD_L3_OFF_SHIFT);
	command |= (ip_hdr_len << MVPP2_TXD_IP_HLEN_SHIFT);
	command |= MVPP2_TXD_IP_CSUM_DISABLE;

	if (l3_proto == swab16(ETH_P_IP)) {
		command &= ~MVPP2_TXD_IP_CSUM_DISABLE;	/* enable IPv4 csum */
		command &= ~MVPP2_TXD_L3_IP6;		/* enable IPv4 */
	} else {
		command |= MVPP2_TXD_L3_IP6;		/* enable IPv6 */
	}

	if (l4_proto == IPPROTO_TCP) {
		command &= ~MVPP2_TXD_L4_UDP;		/* enable TCP */
		command &= ~MVPP2_TXD_L4_CSUM_FRAG;	/* generate L4 csum */
	} else if (l4_proto == IPPROTO_UDP) {
		command |= MVPP2_TXD_L4_UDP;		/* enable UDP */
		command &= ~MVPP2_TXD_L4_CSUM_FRAG;	/* generate L4 csum */
	} else {
		command |= MVPP2_TXD_L4_CSUM_NOT;
	}

	return command;
}

/* Get number of sent descriptors and decrement counter.
 * The number of sent descriptors is returned.
 * Per-CPU access
 *
 * Called only from mvpp2_txq_done(), called from mvpp2_tx()
 * (migration disabled) and from the TX completion tasklet (migration
 * disabled) so using smp_processor_id() is OK.
 */
static inline int mvpp2_txq_sent_desc_proc(struct mvpp2_port *port,
					   struct mvpp2_tx_queue *txq)
{
	u32 val;

	/* Reading status reg resets transmitted descriptor counter */
	val = mvpp2_percpu_read(port->priv, smp_processor_id(),
				MVPP2_TXQ_SENT_REG(txq->id));

	return (val & MVPP2_TRANSMITTED_COUNT_MASK) >>
		MVPP2_TRANSMITTED_COUNT_OFFSET;
}

/* Called through on_each_cpu(), so runs on all CPUs, with migration
 * disabled, therefore using smp_processor_id() is OK.
 */
static void mvpp2_txq_sent_counter_clear(void *arg)
{
	struct mvpp2_port *port = arg;
	int queue;

	for (queue = 0; queue < port->ntxqs; queue++) {
		int id = port->txqs[queue]->id;

		mvpp2_percpu_read(port->priv, smp_processor_id(),
				  MVPP2_TXQ_SENT_REG(id));
	}
}

/* Set max sizes for Tx queues */
static void mvpp2_txp_max_tx_size_set(struct mvpp2_port *port)
{
	u32	val, size, mtu;
	int	txq, tx_port_num;

	mtu = port->pkt_size * 8;
	if (mtu > MVPP2_TXP_MTU_MAX)
		mtu = MVPP2_TXP_MTU_MAX;

	/* WA for wrong Token bucket update: Set MTU value = 3*real MTU value */
	mtu = 3 * mtu;

	/* Indirect access to registers */
	tx_port_num = mvpp2_egress_port(port);
	mvpp2_write(port->priv, MVPP2_TXP_SCHED_PORT_INDEX_REG, tx_port_num);

	/* Set MTU */
	val = mvpp2_read(port->priv, MVPP2_TXP_SCHED_MTU_REG);
	val &= ~MVPP2_TXP_MTU_MAX;
	val |= mtu;
	mvpp2_write(port->priv, MVPP2_TXP_SCHED_MTU_REG, val);

	/* TXP token size and all TXQs token size must be larger that MTU */
	val = mvpp2_read(port->priv, MVPP2_TXP_SCHED_TOKEN_SIZE_REG);
	size = val & MVPP2_TXP_TOKEN_SIZE_MAX;
	if (size < mtu) {
		size = mtu;
		val &= ~MVPP2_TXP_TOKEN_SIZE_MAX;
		val |= size;
		mvpp2_write(port->priv, MVPP2_TXP_SCHED_TOKEN_SIZE_REG, val);
	}

	for (txq = 0; txq < port->ntxqs; txq++) {
		val = mvpp2_read(port->priv,
				 MVPP2_TXQ_SCHED_TOKEN_SIZE_REG(txq));
		size = val & MVPP2_TXQ_TOKEN_SIZE_MAX;

		if (size < mtu) {
			size = mtu;
			val &= ~MVPP2_TXQ_TOKEN_SIZE_MAX;
			val |= size;
			mvpp2_write(port->priv,
				    MVPP2_TXQ_SCHED_TOKEN_SIZE_REG(txq),
				    val);
		}
	}
}

/* Set the number of packets that will be received before Rx interrupt
 * will be generated by HW.
 */
static void mvpp2_rx_pkts_coal_set(struct mvpp2_port *port,
				   struct mvpp2_rx_queue *rxq)
{
	int cpu = get_cpu();

	if (rxq->pkts_coal > MVPP2_OCCUPIED_THRESH_MASK)
		rxq->pkts_coal = MVPP2_OCCUPIED_THRESH_MASK;

	mvpp2_percpu_write(port->priv, cpu, MVPP2_RXQ_NUM_REG, rxq->id);
	mvpp2_percpu_write(port->priv, cpu, MVPP2_RXQ_THRESH_REG,
			   rxq->pkts_coal);

	put_cpu();
}

/* For some reason in the LSP this is done on each CPU. Why ? */
static void mvpp2_tx_pkts_coal_set(struct mvpp2_port *port,
				   struct mvpp2_tx_queue *txq)
{
	int cpu = get_cpu();
	u32 val;

	if (txq->done_pkts_coal > MVPP2_TXQ_THRESH_MASK)
		txq->done_pkts_coal = MVPP2_TXQ_THRESH_MASK;

	val = (txq->done_pkts_coal << MVPP2_TXQ_THRESH_OFFSET);
	mvpp2_percpu_write(port->priv, cpu, MVPP2_TXQ_NUM_REG, txq->id);
	mvpp2_percpu_write(port->priv, cpu, MVPP2_TXQ_THRESH_REG, val);

	put_cpu();
}

static u32 mvpp2_usec_to_cycles(u32 usec, unsigned long clk_hz)
{
	u64 tmp = (u64)clk_hz * usec;

	do_div(tmp, USEC_PER_SEC);

	return tmp > U32_MAX ? U32_MAX : tmp;
}

static u32 mvpp2_cycles_to_usec(u32 cycles, unsigned long clk_hz)
{
	u64 tmp = (u64)cycles * USEC_PER_SEC;

	do_div(tmp, clk_hz);

	return tmp > U32_MAX ? U32_MAX : tmp;
}

/* Set the time delay in usec before Rx interrupt */
static void mvpp2_rx_time_coal_set(struct mvpp2_port *port,
				   struct mvpp2_rx_queue *rxq)
{
	unsigned long freq = port->priv->tclk;
	u32 val = mvpp2_usec_to_cycles(rxq->time_coal, freq);

	if (val > MVPP2_MAX_ISR_RX_THRESHOLD) {
		rxq->time_coal =
			mvpp2_cycles_to_usec(MVPP2_MAX_ISR_RX_THRESHOLD, freq);

		/* re-evaluate to get actual register value */
		val = mvpp2_usec_to_cycles(rxq->time_coal, freq);
	}

	mvpp2_write(port->priv, MVPP2_ISR_RX_THRESHOLD_REG(rxq->id), val);
}

static void mvpp2_tx_time_coal_set(struct mvpp2_port *port)
{
	unsigned long freq = port->priv->tclk;
	u32 val = mvpp2_usec_to_cycles(port->tx_time_coal, freq);

	if (val > MVPP2_MAX_ISR_TX_THRESHOLD) {
		port->tx_time_coal =
			mvpp2_cycles_to_usec(MVPP2_MAX_ISR_TX_THRESHOLD, freq);

		/* re-evaluate to get actual register value */
		val = mvpp2_usec_to_cycles(port->tx_time_coal, freq);
	}

	mvpp2_write(port->priv, MVPP2_ISR_TX_THRESHOLD_REG(port->id), val);
}

/* Free Tx queue skbuffs */
static void mvpp2_txq_bufs_free(struct mvpp2_port *port,
				struct mvpp2_tx_queue *txq,
				struct mvpp2_txq_pcpu *txq_pcpu, int num)
{
	int i;

	for (i = 0; i < num; i++) {
		struct mvpp2_txq_pcpu_buf *tx_buf =
			txq_pcpu->buffs + txq_pcpu->txq_get_index;

		dma_unmap_single(port->dev->dev.parent, tx_buf->dma,
				 tx_buf->size, DMA_TO_DEVICE);
		if (tx_buf->skb)
			dev_kfree_skb_any(tx_buf->skb);

		mvpp2_txq_inc_get(txq_pcpu);
	}
}

static inline struct mvpp2_rx_queue *mvpp2_get_rx_queue(struct mvpp2_port *port,
							u32 cause)
{
	int queue = fls(cause) - 1;

	return port->rxqs[queue];
}

static inline struct mvpp2_tx_queue *mvpp2_get_tx_queue(struct mvpp2_port *port,
							u32 cause)
{
	int queue = fls(cause) - 1;

	return port->txqs[queue];
}

/* Handle end of transmission */
static void mvpp2_txq_done(struct mvpp2_port *port, struct mvpp2_tx_queue *txq,
			   struct mvpp2_txq_pcpu *txq_pcpu)
{
	struct netdev_queue *nq = netdev_get_tx_queue(port->dev, txq->log_id);
	int tx_done;

	if (txq_pcpu->cpu != smp_processor_id())
		netdev_err(port->dev, "wrong cpu on the end of Tx processing\n");

	tx_done = mvpp2_txq_sent_desc_proc(port, txq);
	if (!tx_done)
		return;
	mvpp2_txq_bufs_free(port, txq, txq_pcpu, tx_done);

	txq_pcpu->count -= tx_done;

	if (netif_tx_queue_stopped(nq))
		if (txq_pcpu->size - txq_pcpu->count >= MAX_SKB_FRAGS + 1)
			netif_tx_wake_queue(nq);
}

static unsigned int mvpp2_tx_done(struct mvpp2_port *port, u32 cause,
				  int cpu)
{
	struct mvpp2_tx_queue *txq;
	struct mvpp2_txq_pcpu *txq_pcpu;
	unsigned int tx_todo = 0;

	while (cause) {
		txq = mvpp2_get_tx_queue(port, cause);
		if (!txq)
			break;

		txq_pcpu = per_cpu_ptr(txq->pcpu, cpu);

		if (txq_pcpu->count) {
			mvpp2_txq_done(port, txq, txq_pcpu);
			tx_todo += txq_pcpu->count;
		}

		cause &= ~(1 << txq->log_id);
	}
	return tx_todo;
}

/* Rx/Tx queue initialization/cleanup methods */

/* Allocate and initialize descriptors for aggr TXQ */
static int mvpp2_aggr_txq_init(struct platform_device *pdev,
			       struct mvpp2_tx_queue *aggr_txq, int cpu,
			       struct mvpp2 *priv)
{
	u32 txq_dma;

	/* Allocate memory for TX descriptors */
	aggr_txq->descs = dma_alloc_coherent(&pdev->dev,
				MVPP2_AGGR_TXQ_SIZE * MVPP2_DESC_ALIGNED_SIZE,
				&aggr_txq->descs_dma, GFP_KERNEL);
	if (!aggr_txq->descs)
		return -ENOMEM;

	aggr_txq->last_desc = aggr_txq->size - 1;

	/* Aggr TXQ no reset WA */
	aggr_txq->next_desc_to_proc = mvpp2_read(priv,
						 MVPP2_AGGR_TXQ_INDEX_REG(cpu));

	/* Set Tx descriptors queue starting address indirect
	 * access
	 */
	if (priv->hw_version == MVPP21)
		txq_dma = aggr_txq->descs_dma;
	else
		txq_dma = aggr_txq->descs_dma >>
			MVPP22_AGGR_TXQ_DESC_ADDR_OFFS;

	mvpp2_write(priv, MVPP2_AGGR_TXQ_DESC_ADDR_REG(cpu), txq_dma);
	mvpp2_write(priv, MVPP2_AGGR_TXQ_DESC_SIZE_REG(cpu),
		    MVPP2_AGGR_TXQ_SIZE);

	return 0;
}

/* Create a specified Rx queue */
static int mvpp2_rxq_init(struct mvpp2_port *port,
			  struct mvpp2_rx_queue *rxq)

{
	u32 rxq_dma;
	int cpu;

	rxq->size = port->rx_ring_size;

	/* Allocate memory for RX descriptors */
	rxq->descs = dma_alloc_coherent(port->dev->dev.parent,
					rxq->size * MVPP2_DESC_ALIGNED_SIZE,
					&rxq->descs_dma, GFP_KERNEL);
	if (!rxq->descs)
		return -ENOMEM;

	rxq->last_desc = rxq->size - 1;

	/* Zero occupied and non-occupied counters - direct access */
	mvpp2_write(port->priv, MVPP2_RXQ_STATUS_REG(rxq->id), 0);

	/* Set Rx descriptors queue starting address - indirect access */
	cpu = get_cpu();
	mvpp2_percpu_write(port->priv, cpu, MVPP2_RXQ_NUM_REG, rxq->id);
	if (port->priv->hw_version == MVPP21)
		rxq_dma = rxq->descs_dma;
	else
		rxq_dma = rxq->descs_dma >> MVPP22_DESC_ADDR_OFFS;
	mvpp2_percpu_write(port->priv, cpu, MVPP2_RXQ_DESC_ADDR_REG, rxq_dma);
	mvpp2_percpu_write(port->priv, cpu, MVPP2_RXQ_DESC_SIZE_REG, rxq->size);
	mvpp2_percpu_write(port->priv, cpu, MVPP2_RXQ_INDEX_REG, 0);
	put_cpu();

	/* Set Offset */
	mvpp2_rxq_offset_set(port, rxq->id, NET_SKB_PAD);

	/* Set coalescing pkts and time */
	mvpp2_rx_pkts_coal_set(port, rxq);
	mvpp2_rx_time_coal_set(port, rxq);

	/* Add number of descriptors ready for receiving packets */
	mvpp2_rxq_status_update(port, rxq->id, 0, rxq->size);

	return 0;
}

/* Push packets received by the RXQ to BM pool */
static void mvpp2_rxq_drop_pkts(struct mvpp2_port *port,
				struct mvpp2_rx_queue *rxq)
{
	int rx_received, i;

	rx_received = mvpp2_rxq_received(port, rxq->id);
	if (!rx_received)
		return;

	for (i = 0; i < rx_received; i++) {
		struct mvpp2_rx_desc *rx_desc = mvpp2_rxq_next_desc_get(rxq);
		u32 status = mvpp2_rxdesc_status_get(port, rx_desc);
		int pool;

		pool = (status & MVPP2_RXD_BM_POOL_ID_MASK) >>
			MVPP2_RXD_BM_POOL_ID_OFFS;

		mvpp2_bm_pool_put(port, pool,
				  mvpp2_rxdesc_dma_addr_get(port, rx_desc),
				  mvpp2_rxdesc_cookie_get(port, rx_desc));
	}
	mvpp2_rxq_status_update(port, rxq->id, rx_received, rx_received);
}

/* Cleanup Rx queue */
static void mvpp2_rxq_deinit(struct mvpp2_port *port,
			     struct mvpp2_rx_queue *rxq)
{
	int cpu;

	mvpp2_rxq_drop_pkts(port, rxq);

	if (rxq->descs)
		dma_free_coherent(port->dev->dev.parent,
				  rxq->size * MVPP2_DESC_ALIGNED_SIZE,
				  rxq->descs,
				  rxq->descs_dma);

	rxq->descs             = NULL;
	rxq->last_desc         = 0;
	rxq->next_desc_to_proc = 0;
	rxq->descs_dma         = 0;

	/* Clear Rx descriptors queue starting address and size;
	 * free descriptor number
	 */
	mvpp2_write(port->priv, MVPP2_RXQ_STATUS_REG(rxq->id), 0);
	cpu = get_cpu();
	mvpp2_percpu_write(port->priv, cpu, MVPP2_RXQ_NUM_REG, rxq->id);
	mvpp2_percpu_write(port->priv, cpu, MVPP2_RXQ_DESC_ADDR_REG, 0);
	mvpp2_percpu_write(port->priv, cpu, MVPP2_RXQ_DESC_SIZE_REG, 0);
	put_cpu();
}

/* Create and initialize a Tx queue */
static int mvpp2_txq_init(struct mvpp2_port *port,
			  struct mvpp2_tx_queue *txq)
{
	u32 val;
	int cpu, desc, desc_per_txq, tx_port_num;
	struct mvpp2_txq_pcpu *txq_pcpu;

	txq->size = port->tx_ring_size;

	/* Allocate memory for Tx descriptors */
	txq->descs = dma_alloc_coherent(port->dev->dev.parent,
				txq->size * MVPP2_DESC_ALIGNED_SIZE,
				&txq->descs_dma, GFP_KERNEL);
	if (!txq->descs)
		return -ENOMEM;

	txq->last_desc = txq->size - 1;

	/* Set Tx descriptors queue starting address - indirect access */
	cpu = get_cpu();
	mvpp2_percpu_write(port->priv, cpu, MVPP2_TXQ_NUM_REG, txq->id);
	mvpp2_percpu_write(port->priv, cpu, MVPP2_TXQ_DESC_ADDR_REG,
			   txq->descs_dma);
	mvpp2_percpu_write(port->priv, cpu, MVPP2_TXQ_DESC_SIZE_REG,
			   txq->size & MVPP2_TXQ_DESC_SIZE_MASK);
	mvpp2_percpu_write(port->priv, cpu, MVPP2_TXQ_INDEX_REG, 0);
	mvpp2_percpu_write(port->priv, cpu, MVPP2_TXQ_RSVD_CLR_REG,
			   txq->id << MVPP2_TXQ_RSVD_CLR_OFFSET);
	val = mvpp2_percpu_read(port->priv, cpu, MVPP2_TXQ_PENDING_REG);
	val &= ~MVPP2_TXQ_PENDING_MASK;
	mvpp2_percpu_write(port->priv, cpu, MVPP2_TXQ_PENDING_REG, val);

	/* Calculate base address in prefetch buffer. We reserve 16 descriptors
	 * for each existing TXQ.
	 * TCONTS for PON port must be continuous from 0 to MVPP2_MAX_TCONT
	 * GBE ports assumed to be continious from 0 to MVPP2_MAX_PORTS
	 */
	desc_per_txq = 16;
	desc = (port->id * MVPP2_MAX_TXQ * desc_per_txq) +
	       (txq->log_id * desc_per_txq);

	mvpp2_percpu_write(port->priv, cpu, MVPP2_TXQ_PREF_BUF_REG,
			   MVPP2_PREF_BUF_PTR(desc) | MVPP2_PREF_BUF_SIZE_16 |
			   MVPP2_PREF_BUF_THRESH(desc_per_txq / 2));
	put_cpu();

	/* WRR / EJP configuration - indirect access */
	tx_port_num = mvpp2_egress_port(port);
	mvpp2_write(port->priv, MVPP2_TXP_SCHED_PORT_INDEX_REG, tx_port_num);

	val = mvpp2_read(port->priv, MVPP2_TXQ_SCHED_REFILL_REG(txq->log_id));
	val &= ~MVPP2_TXQ_REFILL_PERIOD_ALL_MASK;
	val |= MVPP2_TXQ_REFILL_PERIOD_MASK(1);
	val |= MVPP2_TXQ_REFILL_TOKENS_ALL_MASK;
	mvpp2_write(port->priv, MVPP2_TXQ_SCHED_REFILL_REG(txq->log_id), val);

	val = MVPP2_TXQ_TOKEN_SIZE_MAX;
	mvpp2_write(port->priv, MVPP2_TXQ_SCHED_TOKEN_SIZE_REG(txq->log_id),
		    val);

	for_each_present_cpu(cpu) {
		txq_pcpu = per_cpu_ptr(txq->pcpu, cpu);
		txq_pcpu->size = txq->size;
		txq_pcpu->buffs = kmalloc_array(txq_pcpu->size,
						sizeof(*txq_pcpu->buffs),
						GFP_KERNEL);
		if (!txq_pcpu->buffs)
			goto cleanup;

		txq_pcpu->count = 0;
		txq_pcpu->reserved_num = 0;
		txq_pcpu->txq_put_index = 0;
		txq_pcpu->txq_get_index = 0;

		txq_pcpu->tso_headers =
			dma_alloc_coherent(port->dev->dev.parent,
					   MVPP2_AGGR_TXQ_SIZE * TSO_HEADER_SIZE,
					   &txq_pcpu->tso_headers_dma,
					   GFP_KERNEL);
		if (!txq_pcpu->tso_headers)
			goto cleanup;
	}

	return 0;
cleanup:
	for_each_present_cpu(cpu) {
		txq_pcpu = per_cpu_ptr(txq->pcpu, cpu);
		kfree(txq_pcpu->buffs);

		dma_free_coherent(port->dev->dev.parent,
				  MVPP2_AGGR_TXQ_SIZE * MVPP2_DESC_ALIGNED_SIZE,
				  txq_pcpu->tso_headers,
				  txq_pcpu->tso_headers_dma);
	}

	dma_free_coherent(port->dev->dev.parent,
			  txq->size * MVPP2_DESC_ALIGNED_SIZE,
			  txq->descs, txq->descs_dma);

	return -ENOMEM;
}

/* Free allocated TXQ resources */
static void mvpp2_txq_deinit(struct mvpp2_port *port,
			     struct mvpp2_tx_queue *txq)
{
	struct mvpp2_txq_pcpu *txq_pcpu;
	int cpu;

	for_each_present_cpu(cpu) {
		txq_pcpu = per_cpu_ptr(txq->pcpu, cpu);
		kfree(txq_pcpu->buffs);

		dma_free_coherent(port->dev->dev.parent,
				  MVPP2_AGGR_TXQ_SIZE * MVPP2_DESC_ALIGNED_SIZE,
				  txq_pcpu->tso_headers,
				  txq_pcpu->tso_headers_dma);
	}

	if (txq->descs)
		dma_free_coherent(port->dev->dev.parent,
				  txq->size * MVPP2_DESC_ALIGNED_SIZE,
				  txq->descs, txq->descs_dma);

	txq->descs             = NULL;
	txq->last_desc         = 0;
	txq->next_desc_to_proc = 0;
	txq->descs_dma         = 0;

	/* Set minimum bandwidth for disabled TXQs */
	mvpp2_write(port->priv, MVPP2_TXQ_SCHED_TOKEN_CNTR_REG(txq->id), 0);

	/* Set Tx descriptors queue starting address and size */
	cpu = get_cpu();
	mvpp2_percpu_write(port->priv, cpu, MVPP2_TXQ_NUM_REG, txq->id);
	mvpp2_percpu_write(port->priv, cpu, MVPP2_TXQ_DESC_ADDR_REG, 0);
	mvpp2_percpu_write(port->priv, cpu, MVPP2_TXQ_DESC_SIZE_REG, 0);
	put_cpu();
}

/* Cleanup Tx ports */
static void mvpp2_txq_clean(struct mvpp2_port *port, struct mvpp2_tx_queue *txq)
{
	struct mvpp2_txq_pcpu *txq_pcpu;
	int delay, pending, cpu;
	u32 val;

	cpu = get_cpu();
	mvpp2_percpu_write(port->priv, cpu, MVPP2_TXQ_NUM_REG, txq->id);
	val = mvpp2_percpu_read(port->priv, cpu, MVPP2_TXQ_PREF_BUF_REG);
	val |= MVPP2_TXQ_DRAIN_EN_MASK;
	mvpp2_percpu_write(port->priv, cpu, MVPP2_TXQ_PREF_BUF_REG, val);

	/* The napi queue has been stopped so wait for all packets
	 * to be transmitted.
	 */
	delay = 0;
	do {
		if (delay >= MVPP2_TX_PENDING_TIMEOUT_MSEC) {
			netdev_warn(port->dev,
				    "port %d: cleaning queue %d timed out\n",
				    port->id, txq->log_id);
			break;
		}
		mdelay(1);
		delay++;

		pending = mvpp2_percpu_read(port->priv, cpu,
					    MVPP2_TXQ_PENDING_REG);
		pending &= MVPP2_TXQ_PENDING_MASK;
	} while (pending);

	val &= ~MVPP2_TXQ_DRAIN_EN_MASK;
	mvpp2_percpu_write(port->priv, cpu, MVPP2_TXQ_PREF_BUF_REG, val);
	put_cpu();

	for_each_present_cpu(cpu) {
		txq_pcpu = per_cpu_ptr(txq->pcpu, cpu);

		/* Release all packets */
		mvpp2_txq_bufs_free(port, txq, txq_pcpu, txq_pcpu->count);

		/* Reset queue */
		txq_pcpu->count = 0;
		txq_pcpu->txq_put_index = 0;
		txq_pcpu->txq_get_index = 0;
	}
}

/* Cleanup all Tx queues */
static void mvpp2_cleanup_txqs(struct mvpp2_port *port)
{
	struct mvpp2_tx_queue *txq;
	int queue;
	u32 val;

	val = mvpp2_read(port->priv, MVPP2_TX_PORT_FLUSH_REG);

	/* Reset Tx ports and delete Tx queues */
	val |= MVPP2_TX_PORT_FLUSH_MASK(port->id);
	mvpp2_write(port->priv, MVPP2_TX_PORT_FLUSH_REG, val);

	for (queue = 0; queue < port->ntxqs; queue++) {
		txq = port->txqs[queue];
		mvpp2_txq_clean(port, txq);
		mvpp2_txq_deinit(port, txq);
	}

	on_each_cpu(mvpp2_txq_sent_counter_clear, port, 1);

	val &= ~MVPP2_TX_PORT_FLUSH_MASK(port->id);
	mvpp2_write(port->priv, MVPP2_TX_PORT_FLUSH_REG, val);
}

/* Cleanup all Rx queues */
static void mvpp2_cleanup_rxqs(struct mvpp2_port *port)
{
	int queue;

	for (queue = 0; queue < port->nrxqs; queue++)
		mvpp2_rxq_deinit(port, port->rxqs[queue]);
}

/* Init all Rx queues for port */
static int mvpp2_setup_rxqs(struct mvpp2_port *port)
{
	int queue, err;

	for (queue = 0; queue < port->nrxqs; queue++) {
		err = mvpp2_rxq_init(port, port->rxqs[queue]);
		if (err)
			goto err_cleanup;
	}
	return 0;

err_cleanup:
	mvpp2_cleanup_rxqs(port);
	return err;
}

/* Init all tx queues for port */
static int mvpp2_setup_txqs(struct mvpp2_port *port)
{
	struct mvpp2_tx_queue *txq;
	int queue, err;

	for (queue = 0; queue < port->ntxqs; queue++) {
		txq = port->txqs[queue];
		err = mvpp2_txq_init(port, txq);
		if (err)
			goto err_cleanup;
	}

	if (port->has_tx_irqs) {
		mvpp2_tx_time_coal_set(port);
		for (queue = 0; queue < port->ntxqs; queue++) {
			txq = port->txqs[queue];
			mvpp2_tx_pkts_coal_set(port, txq);
		}
	}

	on_each_cpu(mvpp2_txq_sent_counter_clear, port, 1);
	return 0;

err_cleanup:
	mvpp2_cleanup_txqs(port);
	return err;
}

/* The callback for per-port interrupt */
static irqreturn_t mvpp2_isr(int irq, void *dev_id)
{
	struct mvpp2_queue_vector *qv = dev_id;

	mvpp2_qvec_interrupt_disable(qv);

	napi_schedule(&qv->napi);

	return IRQ_HANDLED;
}

/* Per-port interrupt for link status changes */
static irqreturn_t mvpp2_link_status_isr(int irq, void *dev_id)
{
	struct mvpp2_port *port = (struct mvpp2_port *)dev_id;
	struct net_device *dev = port->dev;
	bool event = false, link = false;
	u32 val;

	mvpp22_gop_mask_irq(port);
<<<<<<< HEAD

	if (port->gop_id == 0 &&
	    port->phy_interface == PHY_INTERFACE_MODE_10GKR) {
		val = readl(port->base + MVPP22_XLG_INT_STAT);
		if (val & MVPP22_XLG_INT_STAT_LINK) {
			event = true;
			val = readl(port->base + MVPP22_XLG_STATUS);
			if (val & MVPP22_XLG_STATUS_LINK_UP)
				link = true;
		}
	} else if (phy_interface_mode_is_rgmii(port->phy_interface) ||
		   port->phy_interface == PHY_INTERFACE_MODE_SGMII) {
		val = readl(port->base + MVPP22_GMAC_INT_STAT);
		if (val & MVPP22_GMAC_INT_STAT_LINK) {
			event = true;
			val = readl(port->base + MVPP2_GMAC_STATUS0);
			if (val & MVPP2_GMAC_STATUS0_LINK_UP)
				link = true;
		}
	}

	if (!netif_running(dev) || !event)
		goto handled;

	if (link) {
		mvpp2_interrupts_enable(port);

		mvpp2_egress_enable(port);
		mvpp2_ingress_enable(port);
		netif_carrier_on(dev);
		netif_tx_wake_all_queues(dev);
	} else {
		netif_tx_stop_all_queues(dev);
		netif_carrier_off(dev);
		mvpp2_ingress_disable(port);
		mvpp2_egress_disable(port);
=======

	if (port->gop_id == 0 &&
	    port->phy_interface == PHY_INTERFACE_MODE_10GKR) {
		val = readl(port->base + MVPP22_XLG_INT_STAT);
		if (val & MVPP22_XLG_INT_STAT_LINK) {
			event = true;
			val = readl(port->base + MVPP22_XLG_STATUS);
			if (val & MVPP22_XLG_STATUS_LINK_UP)
				link = true;
		}
	} else if (phy_interface_mode_is_rgmii(port->phy_interface) ||
		   port->phy_interface == PHY_INTERFACE_MODE_SGMII) {
		val = readl(port->base + MVPP22_GMAC_INT_STAT);
		if (val & MVPP22_GMAC_INT_STAT_LINK) {
			event = true;
			val = readl(port->base + MVPP2_GMAC_STATUS0);
			if (val & MVPP2_GMAC_STATUS0_LINK_UP)
				link = true;
		}
	}

	if (!netif_running(dev) || !event)
		goto handled;

	if (link) {
		mvpp2_interrupts_enable(port);

		mvpp2_egress_enable(port);
		mvpp2_ingress_enable(port);
		netif_carrier_on(dev);
		netif_tx_wake_all_queues(dev);
	} else {
		netif_tx_stop_all_queues(dev);
		netif_carrier_off(dev);
		mvpp2_ingress_disable(port);
		mvpp2_egress_disable(port);

		mvpp2_interrupts_disable(port);
	}

handled:
	mvpp22_gop_unmask_irq(port);
	return IRQ_HANDLED;
}

static void mvpp2_gmac_set_autoneg(struct mvpp2_port *port,
				   struct phy_device *phydev)
{
	u32 val;

	if (port->phy_interface != PHY_INTERFACE_MODE_RGMII &&
	    port->phy_interface != PHY_INTERFACE_MODE_RGMII_ID &&
	    port->phy_interface != PHY_INTERFACE_MODE_RGMII_RXID &&
	    port->phy_interface != PHY_INTERFACE_MODE_RGMII_TXID &&
	    port->phy_interface != PHY_INTERFACE_MODE_SGMII)
		return;

	val = readl(port->base + MVPP2_GMAC_AUTONEG_CONFIG);
	val &= ~(MVPP2_GMAC_CONFIG_MII_SPEED |
		 MVPP2_GMAC_CONFIG_GMII_SPEED |
		 MVPP2_GMAC_CONFIG_FULL_DUPLEX |
		 MVPP2_GMAC_AN_SPEED_EN |
		 MVPP2_GMAC_AN_DUPLEX_EN);

	if (phydev->duplex)
		val |= MVPP2_GMAC_CONFIG_FULL_DUPLEX;

	if (phydev->speed == SPEED_1000)
		val |= MVPP2_GMAC_CONFIG_GMII_SPEED;
	else if (phydev->speed == SPEED_100)
		val |= MVPP2_GMAC_CONFIG_MII_SPEED;

	writel(val, port->base + MVPP2_GMAC_AUTONEG_CONFIG);
}

/* Adjust link */
static void mvpp2_link_event(struct net_device *dev)
{
	struct mvpp2_port *port = netdev_priv(dev);
	struct phy_device *phydev = dev->phydev;
	bool link_reconfigured = false;
	u32 val;

	if (phydev->link) {
		if (port->phy_interface != phydev->interface && port->comphy) {
	                /* disable current port for reconfiguration */
	                mvpp2_interrupts_disable(port);
	                netif_carrier_off(port->dev);
	                mvpp2_port_disable(port);
			phy_power_off(port->comphy);

	                /* comphy reconfiguration */
	                port->phy_interface = phydev->interface;
	                mvpp22_comphy_init(port);

	                /* gop/mac reconfiguration */
	                mvpp22_gop_init(port);
	                mvpp2_port_mii_set(port);

	                link_reconfigured = true;
		}

		if ((port->speed != phydev->speed) ||
		    (port->duplex != phydev->duplex)) {
			mvpp2_gmac_set_autoneg(port, phydev);
>>>>>>> 6c3cc51a

		mvpp2_interrupts_disable(port);
	}

<<<<<<< HEAD
handled:
	mvpp22_gop_unmask_irq(port);
	return IRQ_HANDLED;
}

static void mvpp2_gmac_set_autoneg(struct mvpp2_port *port,
				   struct phy_device *phydev)
{
	u32 val;

	if (port->phy_interface != PHY_INTERFACE_MODE_RGMII &&
	    port->phy_interface != PHY_INTERFACE_MODE_RGMII_ID &&
	    port->phy_interface != PHY_INTERFACE_MODE_RGMII_RXID &&
	    port->phy_interface != PHY_INTERFACE_MODE_RGMII_TXID &&
	    port->phy_interface != PHY_INTERFACE_MODE_SGMII)
		return;

	val = readl(port->base + MVPP2_GMAC_AUTONEG_CONFIG);
	val &= ~(MVPP2_GMAC_CONFIG_MII_SPEED |
		 MVPP2_GMAC_CONFIG_GMII_SPEED |
		 MVPP2_GMAC_CONFIG_FULL_DUPLEX |
		 MVPP2_GMAC_AN_SPEED_EN |
		 MVPP2_GMAC_AN_DUPLEX_EN);

	if (phydev->duplex)
		val |= MVPP2_GMAC_CONFIG_FULL_DUPLEX;

	if (phydev->speed == SPEED_1000)
		val |= MVPP2_GMAC_CONFIG_GMII_SPEED;
	else if (phydev->speed == SPEED_100)
		val |= MVPP2_GMAC_CONFIG_MII_SPEED;

	writel(val, port->base + MVPP2_GMAC_AUTONEG_CONFIG);
}

/* Adjust link */
static void mvpp2_link_event(struct net_device *dev)
{
	struct mvpp2_port *port = netdev_priv(dev);
	struct phy_device *phydev = dev->phydev;
	bool link_reconfigured = false;
	u32 val;

	if (phydev->link) {
		if (port->phy_interface != phydev->interface && port->comphy) {
	                /* disable current port for reconfiguration */
	                mvpp2_interrupts_disable(port);
	                netif_carrier_off(port->dev);
	                mvpp2_port_disable(port);
			phy_power_off(port->comphy);

	                /* comphy reconfiguration */
	                port->phy_interface = phydev->interface;
	                mvpp22_comphy_init(port);

	                /* gop/mac reconfiguration */
	                mvpp22_gop_init(port);
	                mvpp2_port_mii_set(port);

	                link_reconfigured = true;
		}

		if ((port->speed != phydev->speed) ||
		    (port->duplex != phydev->duplex)) {
			mvpp2_gmac_set_autoneg(port, phydev);

			port->duplex = phydev->duplex;
			port->speed  = phydev->speed;
		}
	}

	if (phydev->link != port->link || link_reconfigured) {
		port->link = phydev->link;

=======
	if (phydev->link != port->link || link_reconfigured) {
		port->link = phydev->link;

>>>>>>> 6c3cc51a
		if (phydev->link) {
			if (port->phy_interface == PHY_INTERFACE_MODE_RGMII ||
			    port->phy_interface == PHY_INTERFACE_MODE_RGMII_ID ||
			    port->phy_interface == PHY_INTERFACE_MODE_RGMII_RXID ||
			    port->phy_interface == PHY_INTERFACE_MODE_RGMII_TXID ||
			    port->phy_interface == PHY_INTERFACE_MODE_SGMII) {
				val = readl(port->base + MVPP2_GMAC_AUTONEG_CONFIG);
				val |= (MVPP2_GMAC_FORCE_LINK_PASS |
					MVPP2_GMAC_FORCE_LINK_DOWN);
				writel(val, port->base + MVPP2_GMAC_AUTONEG_CONFIG);
			}

			mvpp2_interrupts_enable(port);
			mvpp2_port_enable(port);

			mvpp2_egress_enable(port);
			mvpp2_ingress_enable(port);
			netif_carrier_on(dev);
			netif_tx_wake_all_queues(dev);
		} else {
			port->duplex = -1;
			port->speed = 0;

			netif_tx_stop_all_queues(dev);
			netif_carrier_off(dev);
			mvpp2_ingress_disable(port);
			mvpp2_egress_disable(port);

			mvpp2_port_disable(port);
			mvpp2_interrupts_disable(port);
		}

		phy_print_status(phydev);
	}
}

static void mvpp2_timer_set(struct mvpp2_port_pcpu *port_pcpu)
{
	ktime_t interval;

	if (!port_pcpu->timer_scheduled) {
		port_pcpu->timer_scheduled = true;
		interval = MVPP2_TXDONE_HRTIMER_PERIOD_NS;
		hrtimer_start(&port_pcpu->tx_done_timer, interval,
			      HRTIMER_MODE_REL_PINNED);
	}
}

static void mvpp2_tx_proc_cb(unsigned long data)
{
	struct net_device *dev = (struct net_device *)data;
	struct mvpp2_port *port = netdev_priv(dev);
	struct mvpp2_port_pcpu *port_pcpu = this_cpu_ptr(port->pcpu);
	unsigned int tx_todo, cause;

	if (!netif_running(dev))
		return;
	port_pcpu->timer_scheduled = false;

	/* Process all the Tx queues */
	cause = (1 << port->ntxqs) - 1;
	tx_todo = mvpp2_tx_done(port, cause, smp_processor_id());

	/* Set the timer in case not all the packets were processed */
	if (tx_todo)
		mvpp2_timer_set(port_pcpu);
}

static enum hrtimer_restart mvpp2_hr_timer_cb(struct hrtimer *timer)
{
	struct mvpp2_port_pcpu *port_pcpu = container_of(timer,
							 struct mvpp2_port_pcpu,
							 tx_done_timer);

	tasklet_schedule(&port_pcpu->tx_done_tasklet);

	return HRTIMER_NORESTART;
}

/* Main RX/TX processing routines */

/* Display more error info */
static void mvpp2_rx_error(struct mvpp2_port *port,
			   struct mvpp2_rx_desc *rx_desc)
{
	u32 status = mvpp2_rxdesc_status_get(port, rx_desc);
	size_t sz = mvpp2_rxdesc_size_get(port, rx_desc);

	switch (status & MVPP2_RXD_ERR_CODE_MASK) {
	case MVPP2_RXD_ERR_CRC:
		netdev_err(port->dev, "bad rx status %08x (crc error), size=%zu\n",
			   status, sz);
		break;
	case MVPP2_RXD_ERR_OVERRUN:
		netdev_err(port->dev, "bad rx status %08x (overrun error), size=%zu\n",
			   status, sz);
		break;
	case MVPP2_RXD_ERR_RESOURCE:
		netdev_err(port->dev, "bad rx status %08x (resource error), size=%zu\n",
			   status, sz);
		break;
	}
}

/* Handle RX checksum offload */
static void mvpp2_rx_csum(struct mvpp2_port *port, u32 status,
			  struct sk_buff *skb)
{
	if (((status & MVPP2_RXD_L3_IP4) &&
	     !(status & MVPP2_RXD_IP4_HEADER_ERR)) ||
	    (status & MVPP2_RXD_L3_IP6))
		if (((status & MVPP2_RXD_L4_UDP) ||
		     (status & MVPP2_RXD_L4_TCP)) &&
		     (status & MVPP2_RXD_L4_CSUM_OK)) {
			skb->csum = 0;
			skb->ip_summed = CHECKSUM_UNNECESSARY;
			return;
		}

	skb->ip_summed = CHECKSUM_NONE;
}

/* Reuse skb if possible, or allocate a new skb and add it to BM pool */
static int mvpp2_rx_refill(struct mvpp2_port *port,
			   struct mvpp2_bm_pool *bm_pool, int pool)
{
	dma_addr_t dma_addr;
	phys_addr_t phys_addr;
	void *buf;

	/* No recycle or too many buffers are in use, so allocate a new skb */
	buf = mvpp2_buf_alloc(port, bm_pool, &dma_addr, &phys_addr,
			      GFP_ATOMIC);
	if (!buf)
		return -ENOMEM;

	mvpp2_bm_pool_put(port, pool, dma_addr, phys_addr);

	return 0;
}

/* Handle tx checksum */
static u32 mvpp2_skb_tx_csum(struct mvpp2_port *port, struct sk_buff *skb)
{
	if (skb->ip_summed == CHECKSUM_PARTIAL) {
		int ip_hdr_len = 0;
		u8 l4_proto;

		if (skb->protocol == htons(ETH_P_IP)) {
			struct iphdr *ip4h = ip_hdr(skb);

			/* Calculate IPv4 checksum and L4 checksum */
			ip_hdr_len = ip4h->ihl;
			l4_proto = ip4h->protocol;
		} else if (skb->protocol == htons(ETH_P_IPV6)) {
			struct ipv6hdr *ip6h = ipv6_hdr(skb);

			/* Read l4_protocol from one of IPv6 extra headers */
			if (skb_network_header_len(skb) > 0)
				ip_hdr_len = (skb_network_header_len(skb) >> 2);
			l4_proto = ip6h->nexthdr;
		} else {
			return MVPP2_TXD_L4_CSUM_NOT;
		}

		return mvpp2_txq_desc_csum(skb_network_offset(skb),
				skb->protocol, ip_hdr_len, l4_proto);
	}

	return MVPP2_TXD_L4_CSUM_NOT | MVPP2_TXD_IP_CSUM_DISABLE;
}

/* Main rx processing */
static int mvpp2_rx(struct mvpp2_port *port, struct napi_struct *napi,
		    int rx_todo, struct mvpp2_rx_queue *rxq)
{
	struct net_device *dev = port->dev;
	int rx_received;
	int rx_done = 0;
	u32 rcvd_pkts = 0;
	u32 rcvd_bytes = 0;

	/* Get number of received packets and clamp the to-do */
	rx_received = mvpp2_rxq_received(port, rxq->id);
	if (rx_todo > rx_received)
		rx_todo = rx_received;

	while (rx_done < rx_todo) {
		struct mvpp2_rx_desc *rx_desc = mvpp2_rxq_next_desc_get(rxq);
		struct mvpp2_bm_pool *bm_pool;
		struct sk_buff *skb;
		unsigned int frag_size;
		dma_addr_t dma_addr;
		phys_addr_t phys_addr;
		u32 rx_status;
		int pool, rx_bytes, err;
		void *data;

		rx_done++;
		rx_status = mvpp2_rxdesc_status_get(port, rx_desc);
		rx_bytes = mvpp2_rxdesc_size_get(port, rx_desc);
		rx_bytes -= MVPP2_MH_SIZE;
		dma_addr = mvpp2_rxdesc_dma_addr_get(port, rx_desc);
		phys_addr = mvpp2_rxdesc_cookie_get(port, rx_desc);
		data = (void *)phys_to_virt(phys_addr);

		pool = (rx_status & MVPP2_RXD_BM_POOL_ID_MASK) >>
			MVPP2_RXD_BM_POOL_ID_OFFS;
		bm_pool = &port->priv->bm_pools[pool];

		/* In case of an error, release the requested buffer pointer
		 * to the Buffer Manager. This request process is controlled
		 * by the hardware, and the information about the buffer is
		 * comprised by the RX descriptor.
		 */
		if (rx_status & MVPP2_RXD_ERR_SUMMARY) {
err_drop_frame:
			dev->stats.rx_errors++;
			mvpp2_rx_error(port, rx_desc);
			/* Return the buffer to the pool */
			mvpp2_bm_pool_put(port, pool, dma_addr, phys_addr);
			continue;
		}

		if (bm_pool->frag_size > PAGE_SIZE)
			frag_size = 0;
		else
			frag_size = bm_pool->frag_size;

		skb = build_skb(data, frag_size);
		if (!skb) {
			netdev_warn(port->dev, "skb build failed\n");
			goto err_drop_frame;
		}

		err = mvpp2_rx_refill(port, bm_pool, pool);
		if (err) {
			netdev_err(port->dev, "failed to refill BM pools\n");
			goto err_drop_frame;
		}

		dma_unmap_single(dev->dev.parent, dma_addr,
				 bm_pool->buf_size, DMA_FROM_DEVICE);

		rcvd_pkts++;
		rcvd_bytes += rx_bytes;

		skb_reserve(skb, MVPP2_MH_SIZE + NET_SKB_PAD);
		skb_put(skb, rx_bytes);
		skb->protocol = eth_type_trans(skb, dev);
		mvpp2_rx_csum(port, rx_status, skb);

		napi_gro_receive(napi, skb);
	}

	if (rcvd_pkts) {
		struct mvpp2_pcpu_stats *stats = this_cpu_ptr(port->stats);

		u64_stats_update_begin(&stats->syncp);
		stats->rx_packets += rcvd_pkts;
		stats->rx_bytes   += rcvd_bytes;
		u64_stats_update_end(&stats->syncp);
	}

	/* Update Rx queue management counters */
	wmb();
	mvpp2_rxq_status_update(port, rxq->id, rx_done, rx_done);

	return rx_todo;
}

static inline void
tx_desc_unmap_put(struct mvpp2_port *port, struct mvpp2_tx_queue *txq,
		  struct mvpp2_tx_desc *desc)
{
	dma_addr_t buf_dma_addr =
		mvpp2_txdesc_dma_addr_get(port, desc);
	size_t buf_sz =
		mvpp2_txdesc_size_get(port, desc);
	dma_unmap_single(port->dev->dev.parent, buf_dma_addr,
			 buf_sz, DMA_TO_DEVICE);
	mvpp2_txq_desc_put(txq);
}

/* Handle tx fragmentation processing */
static int mvpp2_tx_frag_process(struct mvpp2_port *port, struct sk_buff *skb,
				 struct mvpp2_tx_queue *aggr_txq,
				 struct mvpp2_tx_queue *txq)
{
	struct mvpp2_txq_pcpu *txq_pcpu = this_cpu_ptr(txq->pcpu);
	struct mvpp2_tx_desc *tx_desc;
	int i;
	dma_addr_t buf_dma_addr;

	for (i = 0; i < skb_shinfo(skb)->nr_frags; i++) {
		skb_frag_t *frag = &skb_shinfo(skb)->frags[i];
		void *addr = page_address(frag->page.p) + frag->page_offset;

		tx_desc = mvpp2_txq_next_desc_get(aggr_txq);
		mvpp2_txdesc_txq_set(port, tx_desc, txq->id);
		mvpp2_txdesc_size_set(port, tx_desc, frag->size);

		buf_dma_addr = dma_map_single(port->dev->dev.parent, addr,
					       frag->size,
					       DMA_TO_DEVICE);
		if (dma_mapping_error(port->dev->dev.parent, buf_dma_addr)) {
			mvpp2_txq_desc_put(txq);
			goto cleanup;
		}

		mvpp2_txdesc_offset_set(port, tx_desc,
					buf_dma_addr & MVPP2_TX_DESC_ALIGN);
		mvpp2_txdesc_dma_addr_set(port, tx_desc,
					  buf_dma_addr & ~MVPP2_TX_DESC_ALIGN);

		if (i == (skb_shinfo(skb)->nr_frags - 1)) {
			/* Last descriptor */
			mvpp2_txdesc_cmd_set(port, tx_desc,
					     MVPP2_TXD_L_DESC);
			mvpp2_txq_inc_put(port, txq_pcpu, skb, tx_desc);
		} else {
			/* Descriptor in the middle: Not First, Not Last */
			mvpp2_txdesc_cmd_set(port, tx_desc, 0);
			mvpp2_txq_inc_put(port, txq_pcpu, NULL, tx_desc);
		}
	}

	return 0;
cleanup:
	/* Release all descriptors that were used to map fragments of
	 * this packet, as well as the corresponding DMA mappings
	 */
	for (i = i - 1; i >= 0; i--) {
		tx_desc = txq->descs + i;
		tx_desc_unmap_put(port, txq, tx_desc);
	}

	return -ENOMEM;
}

static inline void mvpp2_tso_put_hdr(struct sk_buff *skb,
				     struct net_device *dev,
				     struct mvpp2_tx_queue *txq,
				     struct mvpp2_tx_queue *aggr_txq,
				     struct mvpp2_txq_pcpu *txq_pcpu,
				     int hdr_sz)
{
	struct mvpp2_port *port = netdev_priv(dev);
	struct mvpp2_tx_desc *tx_desc = mvpp2_txq_next_desc_get(aggr_txq);
	dma_addr_t addr;

	mvpp2_txdesc_txq_set(port, tx_desc, txq->id);
	mvpp2_txdesc_size_set(port, tx_desc, hdr_sz);

	addr = txq_pcpu->tso_headers_dma +
	       txq_pcpu->txq_put_index * TSO_HEADER_SIZE;
	mvpp2_txdesc_offset_set(port, tx_desc, addr & MVPP2_TX_DESC_ALIGN);
	mvpp2_txdesc_dma_addr_set(port, tx_desc, addr & ~MVPP2_TX_DESC_ALIGN);

	mvpp2_txdesc_cmd_set(port, tx_desc, mvpp2_skb_tx_csum(port, skb) |
					    MVPP2_TXD_F_DESC |
					    MVPP2_TXD_PADDING_DISABLE);
	mvpp2_txq_inc_put(port, txq_pcpu, NULL, tx_desc);
}

static inline int mvpp2_tso_put_data(struct sk_buff *skb,
				     struct net_device *dev, struct tso_t *tso,
				     struct mvpp2_tx_queue *txq,
				     struct mvpp2_tx_queue *aggr_txq,
				     struct mvpp2_txq_pcpu *txq_pcpu,
				     int sz, bool left, bool last)
{
	struct mvpp2_port *port = netdev_priv(dev);
	struct mvpp2_tx_desc *tx_desc = mvpp2_txq_next_desc_get(aggr_txq);
	dma_addr_t buf_dma_addr;

	mvpp2_txdesc_txq_set(port, tx_desc, txq->id);
	mvpp2_txdesc_size_set(port, tx_desc, sz);

	buf_dma_addr = dma_map_single(dev->dev.parent, tso->data, sz,
				      DMA_TO_DEVICE);
	if (unlikely(dma_mapping_error(dev->dev.parent, buf_dma_addr))) {
		mvpp2_txq_desc_put(txq);
		return -ENOMEM;
	}

	mvpp2_txdesc_offset_set(port, tx_desc,
				buf_dma_addr & MVPP2_TX_DESC_ALIGN);
	mvpp2_txdesc_dma_addr_set(port, tx_desc,
				  buf_dma_addr & ~MVPP2_TX_DESC_ALIGN);

	if (!left) {
		mvpp2_txdesc_cmd_set(port, tx_desc, MVPP2_TXD_L_DESC);
		if (last) {
			mvpp2_txq_inc_put(port, txq_pcpu, skb, tx_desc);
			return 0;
		}
	} else {
		mvpp2_txdesc_cmd_set(port, tx_desc, 0);
	}

	mvpp2_txq_inc_put(port, txq_pcpu, NULL, tx_desc);
	return 0;
}

static int mvpp2_tx_tso(struct sk_buff *skb, struct net_device *dev,
			struct mvpp2_tx_queue *txq,
			struct mvpp2_tx_queue *aggr_txq,
			struct mvpp2_txq_pcpu *txq_pcpu)
{
	struct mvpp2_port *port = netdev_priv(dev);
	struct tso_t tso;
	int hdr_sz = skb_transport_offset(skb) + tcp_hdrlen(skb);
	int i, len, descs = 0;

	/* Check number of available descriptors */
	if (mvpp2_aggr_desc_num_check(port->priv, aggr_txq,
				      tso_count_descs(skb)) ||
	    mvpp2_txq_reserved_desc_num_proc(port->priv, txq, txq_pcpu,
					     tso_count_descs(skb)))
		return 0;

	tso_start(skb, &tso);
	len = skb->len - hdr_sz;
	while (len > 0) {
		int left = min_t(int, skb_shinfo(skb)->gso_size, len);
		char *hdr = txq_pcpu->tso_headers +
			    txq_pcpu->txq_put_index * TSO_HEADER_SIZE;

		len -= left;
		descs++;

		tso_build_hdr(skb, hdr, &tso, left, len == 0);
		mvpp2_tso_put_hdr(skb, dev, txq, aggr_txq, txq_pcpu, hdr_sz);

		while (left > 0) {
			int sz = min_t(int, tso.size, left);
			left -= sz;
			descs++;

			if (mvpp2_tso_put_data(skb, dev, &tso, txq, aggr_txq,
					       txq_pcpu, sz, left, len == 0))
				goto release;
			tso_build_data(skb, &tso, sz);
		}
	}

	return descs;

release:
	for (i = descs - 1; i >= 0; i--) {
		struct mvpp2_tx_desc *tx_desc = txq->descs + i;
		tx_desc_unmap_put(port, txq, tx_desc);
	}
	return 0;
}

/* Main tx processing */
static int mvpp2_tx(struct sk_buff *skb, struct net_device *dev)
{
	struct mvpp2_port *port = netdev_priv(dev);
	struct mvpp2_tx_queue *txq, *aggr_txq;
	struct mvpp2_txq_pcpu *txq_pcpu;
	struct mvpp2_tx_desc *tx_desc;
	dma_addr_t buf_dma_addr;
	int frags = 0;
	u16 txq_id;
	u32 tx_cmd;

	txq_id = skb_get_queue_mapping(skb);
	txq = port->txqs[txq_id];
	txq_pcpu = this_cpu_ptr(txq->pcpu);
	aggr_txq = &port->priv->aggr_txqs[smp_processor_id()];

	if (skb_is_gso(skb)) {
		frags = mvpp2_tx_tso(skb, dev, txq, aggr_txq, txq_pcpu);
		goto out;
	}
	frags = skb_shinfo(skb)->nr_frags + 1;

	/* Check number of available descriptors */
	if (mvpp2_aggr_desc_num_check(port->priv, aggr_txq, frags) ||
	    mvpp2_txq_reserved_desc_num_proc(port->priv, txq,
					     txq_pcpu, frags)) {
		frags = 0;
		goto out;
	}

	/* Get a descriptor for the first part of the packet */
	tx_desc = mvpp2_txq_next_desc_get(aggr_txq);
	mvpp2_txdesc_txq_set(port, tx_desc, txq->id);
	mvpp2_txdesc_size_set(port, tx_desc, skb_headlen(skb));

	buf_dma_addr = dma_map_single(dev->dev.parent, skb->data,
				      skb_headlen(skb), DMA_TO_DEVICE);
	if (unlikely(dma_mapping_error(dev->dev.parent, buf_dma_addr))) {
		mvpp2_txq_desc_put(txq);
		frags = 0;
		goto out;
	}

	mvpp2_txdesc_offset_set(port, tx_desc,
				buf_dma_addr & MVPP2_TX_DESC_ALIGN);
	mvpp2_txdesc_dma_addr_set(port, tx_desc,
				  buf_dma_addr & ~MVPP2_TX_DESC_ALIGN);

	tx_cmd = mvpp2_skb_tx_csum(port, skb);

	if (frags == 1) {
		/* First and Last descriptor */
		tx_cmd |= MVPP2_TXD_F_DESC | MVPP2_TXD_L_DESC;
		mvpp2_txdesc_cmd_set(port, tx_desc, tx_cmd);
		mvpp2_txq_inc_put(port, txq_pcpu, skb, tx_desc);
	} else {
		/* First but not Last */
		tx_cmd |= MVPP2_TXD_F_DESC | MVPP2_TXD_PADDING_DISABLE;
		mvpp2_txdesc_cmd_set(port, tx_desc, tx_cmd);
		mvpp2_txq_inc_put(port, txq_pcpu, NULL, tx_desc);

		/* Continue with other skb fragments */
		if (mvpp2_tx_frag_process(port, skb, aggr_txq, txq)) {
			tx_desc_unmap_put(port, txq, tx_desc);
			frags = 0;
			goto out;
		}
	}

out:
	if (frags > 0) {
		struct mvpp2_pcpu_stats *stats = this_cpu_ptr(port->stats);
		struct netdev_queue *nq = netdev_get_tx_queue(dev, txq_id);

		txq_pcpu->reserved_num -= frags;
		txq_pcpu->count += frags;
		aggr_txq->count += frags;

		/* Enable transmit */
		wmb();
		mvpp2_aggr_txq_pend_desc_add(port, frags);

		if (txq_pcpu->size - txq_pcpu->count < MAX_SKB_FRAGS + 1)
			netif_tx_stop_queue(nq);

		u64_stats_update_begin(&stats->syncp);
		stats->tx_packets++;
		stats->tx_bytes += skb->len;
		u64_stats_update_end(&stats->syncp);
	} else {
		dev->stats.tx_dropped++;
		dev_kfree_skb_any(skb);
	}

	/* Finalize TX processing */
	if (txq_pcpu->count >= txq->done_pkts_coal)
		mvpp2_txq_done(port, txq, txq_pcpu);

	/* Set the timer in case not all frags were processed */
	if (!port->has_tx_irqs && txq_pcpu->count <= frags &&
	    txq_pcpu->count > 0) {
		struct mvpp2_port_pcpu *port_pcpu = this_cpu_ptr(port->pcpu);

		mvpp2_timer_set(port_pcpu);
	}

	return NETDEV_TX_OK;
}

static inline void mvpp2_cause_error(struct net_device *dev, int cause)
{
	if (cause & MVPP2_CAUSE_FCS_ERR_MASK)
		netdev_err(dev, "FCS error\n");
	if (cause & MVPP2_CAUSE_RX_FIFO_OVERRUN_MASK)
		netdev_err(dev, "rx fifo overrun error\n");
	if (cause & MVPP2_CAUSE_TX_FIFO_UNDERRUN_MASK)
		netdev_err(dev, "tx fifo underrun error\n");
}

static int mvpp2_poll(struct napi_struct *napi, int budget)
{
	u32 cause_rx_tx, cause_rx, cause_tx, cause_misc;
	int rx_done = 0;
	struct mvpp2_port *port = netdev_priv(napi->dev);
	struct mvpp2_queue_vector *qv;
	int cpu = smp_processor_id();

	qv = container_of(napi, struct mvpp2_queue_vector, napi);

	/* Rx/Tx cause register
	 *
	 * Bits 0-15: each bit indicates received packets on the Rx queue
	 * (bit 0 is for Rx queue 0).
	 *
	 * Bits 16-23: each bit indicates transmitted packets on the Tx queue
	 * (bit 16 is for Tx queue 0).
	 *
	 * Each CPU has its own Rx/Tx cause register
	 */
	cause_rx_tx = mvpp2_percpu_read(port->priv, qv->sw_thread_id,
					MVPP2_ISR_RX_TX_CAUSE_REG(port->id));

	cause_misc = cause_rx_tx & MVPP2_CAUSE_MISC_SUM_MASK;
	if (cause_misc) {
		mvpp2_cause_error(port->dev, cause_misc);

		/* Clear the cause register */
		mvpp2_write(port->priv, MVPP2_ISR_MISC_CAUSE_REG, 0);
		mvpp2_percpu_write(port->priv, cpu,
				   MVPP2_ISR_RX_TX_CAUSE_REG(port->id),
				   cause_rx_tx & ~MVPP2_CAUSE_MISC_SUM_MASK);
	}

	cause_tx = cause_rx_tx & MVPP2_CAUSE_TXQ_OCCUP_DESC_ALL_MASK;
	if (cause_tx) {
		cause_tx >>= MVPP2_CAUSE_TXQ_OCCUP_DESC_ALL_OFFSET;
		mvpp2_tx_done(port, cause_tx, qv->sw_thread_id);
	}

	/* Process RX packets */
	cause_rx = cause_rx_tx & MVPP2_CAUSE_RXQ_OCCUP_DESC_ALL_MASK;
	cause_rx <<= qv->first_rxq;
	cause_rx |= qv->pending_cause_rx;
	while (cause_rx && budget > 0) {
		int count;
		struct mvpp2_rx_queue *rxq;

		rxq = mvpp2_get_rx_queue(port, cause_rx);
		if (!rxq)
			break;

		count = mvpp2_rx(port, napi, budget, rxq);
		rx_done += count;
		budget -= count;
		if (budget > 0) {
			/* Clear the bit associated to this Rx queue
			 * so that next iteration will continue from
			 * the next Rx queue.
			 */
			cause_rx &= ~(1 << rxq->logic_rxq);
		}
	}

	if (budget > 0) {
		cause_rx = 0;
		napi_complete_done(napi, rx_done);

		mvpp2_qvec_interrupt_enable(qv);
	}
	qv->pending_cause_rx = cause_rx;
	return rx_done;
}

/* Set hw internals when starting port */
static void mvpp2_start_dev(struct mvpp2_port *port)
{
	struct net_device *ndev = port->dev;
	int i;

	if (port->gop_id == 0 &&
	    (port->phy_interface == PHY_INTERFACE_MODE_XAUI ||
	     port->phy_interface == PHY_INTERFACE_MODE_10GKR))
		mvpp2_xlg_max_rx_size_set(port);
	else
		mvpp2_gmac_max_rx_size_set(port);

	mvpp2_txp_max_tx_size_set(port);

	for (i = 0; i < port->nqvecs; i++)
		napi_enable(&port->qvecs[i].napi);

	/* Enable interrupts on all CPUs */
	mvpp2_interrupts_enable(port);

	if (port->priv->hw_version == MVPP22) {
		mvpp22_comphy_init(port);
		mvpp22_gop_init(port);
	}

	mvpp2_port_mii_set(port);
	mvpp2_port_enable(port);
	if (ndev->phydev)
		phy_start(ndev->phydev);
	netif_tx_start_all_queues(port->dev);
}

/* Set hw internals when stopping port */
static void mvpp2_stop_dev(struct mvpp2_port *port)
{
	struct net_device *ndev = port->dev;
	int i;

	/* Stop new packets from arriving to RXQs */
	mvpp2_ingress_disable(port);

	mdelay(10);

	/* Disable interrupts on all CPUs */
	mvpp2_interrupts_disable(port);

	for (i = 0; i < port->nqvecs; i++)
		napi_disable(&port->qvecs[i].napi);

	netif_carrier_off(port->dev);
	netif_tx_stop_all_queues(port->dev);

	mvpp2_egress_disable(port);
	mvpp2_port_disable(port);
	if (ndev->phydev)
		phy_stop(ndev->phydev);
	phy_power_off(port->comphy);
}

static int mvpp2_check_ringparam_valid(struct net_device *dev,
				       struct ethtool_ringparam *ring)
{
	u16 new_rx_pending = ring->rx_pending;
	u16 new_tx_pending = ring->tx_pending;

	if (ring->rx_pending == 0 || ring->tx_pending == 0)
		return -EINVAL;

	if (ring->rx_pending > MVPP2_MAX_RXD)
		new_rx_pending = MVPP2_MAX_RXD;
	else if (!IS_ALIGNED(ring->rx_pending, 16))
		new_rx_pending = ALIGN(ring->rx_pending, 16);

	if (ring->tx_pending > MVPP2_MAX_TXD)
		new_tx_pending = MVPP2_MAX_TXD;
	else if (!IS_ALIGNED(ring->tx_pending, 32))
		new_tx_pending = ALIGN(ring->tx_pending, 32);

	if (ring->rx_pending != new_rx_pending) {
		netdev_info(dev, "illegal Rx ring size value %d, round to %d\n",
			    ring->rx_pending, new_rx_pending);
		ring->rx_pending = new_rx_pending;
	}

	if (ring->tx_pending != new_tx_pending) {
		netdev_info(dev, "illegal Tx ring size value %d, round to %d\n",
			    ring->tx_pending, new_tx_pending);
		ring->tx_pending = new_tx_pending;
	}

	return 0;
}

static void mvpp21_get_mac_address(struct mvpp2_port *port, unsigned char *addr)
{
	u32 mac_addr_l, mac_addr_m, mac_addr_h;

	mac_addr_l = readl(port->base + MVPP2_GMAC_CTRL_1_REG);
	mac_addr_m = readl(port->priv->lms_base + MVPP2_SRC_ADDR_MIDDLE);
	mac_addr_h = readl(port->priv->lms_base + MVPP2_SRC_ADDR_HIGH);
	addr[0] = (mac_addr_h >> 24) & 0xFF;
	addr[1] = (mac_addr_h >> 16) & 0xFF;
	addr[2] = (mac_addr_h >> 8) & 0xFF;
	addr[3] = mac_addr_h & 0xFF;
	addr[4] = mac_addr_m & 0xFF;
	addr[5] = (mac_addr_l >> MVPP2_GMAC_SA_LOW_OFFS) & 0xFF;
}

static int mvpp2_phy_connect(struct mvpp2_port *port)
{
	struct phy_device *phy_dev;

	/* No PHY is attached */
	if (!port->phy_node)
		return 0;

	phy_dev = of_phy_connect(port->dev, port->phy_node, mvpp2_link_event, 0,
				 port->phy_interface);
	if (!phy_dev) {
		netdev_err(port->dev, "cannot connect to phy\n");
		return -ENODEV;
	}
	phy_dev->supported &= PHY_GBIT_FEATURES;
	phy_dev->advertising = phy_dev->supported;

	port->link    = 0;
	port->duplex  = 0;
	port->speed   = 0;

	return 0;
}

static void mvpp2_phy_disconnect(struct mvpp2_port *port)
{
	struct net_device *ndev = port->dev;

	if (!ndev->phydev)
		return;

	phy_disconnect(ndev->phydev);
}

static int mvpp2_irqs_init(struct mvpp2_port *port)
{
	int err, i;

	for (i = 0; i < port->nqvecs; i++) {
		struct mvpp2_queue_vector *qv = port->qvecs + i;

		err = request_irq(qv->irq, mvpp2_isr, 0, port->dev->name, qv);
		if (err)
			goto err;

		if (qv->type == MVPP2_QUEUE_VECTOR_PRIVATE)
			irq_set_affinity_hint(qv->irq,
					      cpumask_of(qv->sw_thread_id));
	}

	return 0;
err:
	for (i = 0; i < port->nqvecs; i++) {
		struct mvpp2_queue_vector *qv = port->qvecs + i;

		irq_set_affinity_hint(qv->irq, NULL);
		free_irq(qv->irq, qv);
	}

	return err;
}

static void mvpp2_irqs_deinit(struct mvpp2_port *port)
{
	int i;

	for (i = 0; i < port->nqvecs; i++) {
		struct mvpp2_queue_vector *qv = port->qvecs + i;

		irq_set_affinity_hint(qv->irq, NULL);
		free_irq(qv->irq, qv);
	}
}

static int mvpp2_open(struct net_device *dev)
{
	struct mvpp2_port *port = netdev_priv(dev);
	struct mvpp2 *priv = port->priv;
	unsigned char mac_bcast[ETH_ALEN] = {
			0xff, 0xff, 0xff, 0xff, 0xff, 0xff };
	int err;

	err = mvpp2_prs_mac_da_accept(port->priv, port->id, mac_bcast, true);
	if (err) {
		netdev_err(dev, "mvpp2_prs_mac_da_accept BC failed\n");
		return err;
	}
	err = mvpp2_prs_mac_da_accept(port->priv, port->id,
				      dev->dev_addr, true);
	if (err) {
		netdev_err(dev, "mvpp2_prs_mac_da_accept MC failed\n");
		return err;
	}
	err = mvpp2_prs_tag_mode_set(port->priv, port->id, MVPP2_TAG_TYPE_MH);
	if (err) {
		netdev_err(dev, "mvpp2_prs_tag_mode_set failed\n");
		return err;
	}
	err = mvpp2_prs_def_flow(port);
	if (err) {
		netdev_err(dev, "mvpp2_prs_def_flow failed\n");
		return err;
	}

	/* Allocate the Rx/Tx queues */
	err = mvpp2_setup_rxqs(port);
	if (err) {
		netdev_err(port->dev, "cannot allocate Rx queues\n");
		return err;
	}

	err = mvpp2_setup_txqs(port);
	if (err) {
		netdev_err(port->dev, "cannot allocate Tx queues\n");
		goto err_cleanup_rxqs;
	}

	err = mvpp2_irqs_init(port);
	if (err) {
		netdev_err(port->dev, "cannot init IRQs\n");
		goto err_cleanup_txqs;
	}

	if (priv->hw_version == MVPP22 && !port->phy_node && port->link_irq) {
		err = request_irq(port->link_irq, mvpp2_link_status_isr, 0,
				  dev->name, port);
		if (err) {
			netdev_err(port->dev, "cannot request link IRQ %d\n",
				   port->link_irq);
			goto err_free_irq;
		}

		mvpp22_gop_setup_irq(port);
	}

	/* In default link is down */
	netif_carrier_off(port->dev);

	err = mvpp2_phy_connect(port);
	if (err < 0)
		goto err_free_link_irq;

	/* Unmask interrupts on all CPUs */
	on_each_cpu(mvpp2_interrupts_unmask, port, 1);
	mvpp2_shared_interrupt_mask_unmask(port, false);

	mvpp2_start_dev(port);

	return 0;

err_free_link_irq:
	if (priv->hw_version == MVPP22 && !port->phy_node && port->link_irq)
		free_irq(port->link_irq, port);
err_free_irq:
	mvpp2_irqs_deinit(port);
err_cleanup_txqs:
	mvpp2_cleanup_txqs(port);
err_cleanup_rxqs:
	mvpp2_cleanup_rxqs(port);
	return err;
}

static int mvpp2_stop(struct net_device *dev)
{
	struct mvpp2_port *port = netdev_priv(dev);
	struct mvpp2_port_pcpu *port_pcpu;
	struct mvpp2 *priv = port->priv;
	int cpu;

	mvpp2_stop_dev(port);
	mvpp2_phy_disconnect(port);

	/* Mask interrupts on all CPUs */
	on_each_cpu(mvpp2_interrupts_mask, port, 1);
	mvpp2_shared_interrupt_mask_unmask(port, true);

	if (priv->hw_version == MVPP22 && !port->phy_node && port->link_irq)
		free_irq(port->link_irq, port);
<<<<<<< HEAD

	mvpp2_irqs_deinit(port);
	if (!port->has_tx_irqs) {
		for_each_present_cpu(cpu) {
			port_pcpu = per_cpu_ptr(port->pcpu, cpu);

=======

	mvpp2_irqs_deinit(port);
	if (!port->has_tx_irqs) {
		for_each_present_cpu(cpu) {
			port_pcpu = per_cpu_ptr(port->pcpu, cpu);

>>>>>>> 6c3cc51a
			hrtimer_cancel(&port_pcpu->tx_done_timer);
			port_pcpu->timer_scheduled = false;
			tasklet_kill(&port_pcpu->tx_done_tasklet);
		}
	}
	mvpp2_cleanup_rxqs(port);
	mvpp2_cleanup_txqs(port);

	return 0;
}

static void mvpp2_set_rx_mode(struct net_device *dev)
{
	struct mvpp2_port *port = netdev_priv(dev);
	struct mvpp2 *priv = port->priv;
	struct netdev_hw_addr *ha;
	int id = port->id;
	bool allmulti = dev->flags & IFF_ALLMULTI;

	mvpp2_prs_mac_promisc_set(priv, id, dev->flags & IFF_PROMISC);
	mvpp2_prs_mac_multi_set(priv, id, MVPP2_PE_MAC_MC_ALL, allmulti);
	mvpp2_prs_mac_multi_set(priv, id, MVPP2_PE_MAC_MC_IP6, allmulti);

	/* Remove all port->id's mcast enries */
	mvpp2_prs_mcast_del_all(priv, id);

	if (allmulti && !netdev_mc_empty(dev)) {
		netdev_for_each_mc_addr(ha, dev)
			mvpp2_prs_mac_da_accept(priv, id, ha->addr, true);
	}
}

static int mvpp2_set_mac_address(struct net_device *dev, void *p)
{
	struct mvpp2_port *port = netdev_priv(dev);
	const struct sockaddr *addr = p;
	int err;

	if (!is_valid_ether_addr(addr->sa_data)) {
		err = -EADDRNOTAVAIL;
		goto log_error;
	}

	if (!netif_running(dev)) {
		err = mvpp2_prs_update_mac_da(dev, addr->sa_data);
		if (!err)
			return 0;
		/* Reconfigure parser to accept the original MAC address */
		err = mvpp2_prs_update_mac_da(dev, dev->dev_addr);
		if (err)
			goto log_error;
	}

	mvpp2_stop_dev(port);

	err = mvpp2_prs_update_mac_da(dev, addr->sa_data);
	if (!err)
		goto out_start;

	/* Reconfigure parser accept the original MAC address */
	err = mvpp2_prs_update_mac_da(dev, dev->dev_addr);
	if (err)
		goto log_error;
out_start:
	mvpp2_start_dev(port);
	mvpp2_egress_enable(port);
	mvpp2_ingress_enable(port);
	return 0;
log_error:
	netdev_err(dev, "failed to change MAC address\n");
	return err;
}

static int mvpp2_change_mtu(struct net_device *dev, int mtu)
{
	struct mvpp2_port *port = netdev_priv(dev);
	int err;

	if (!IS_ALIGNED(MVPP2_RX_PKT_SIZE(mtu), 8)) {
		netdev_info(dev, "illegal MTU value %d, round to %d\n", mtu,
			    ALIGN(MVPP2_RX_PKT_SIZE(mtu), 8));
		mtu = ALIGN(MVPP2_RX_PKT_SIZE(mtu), 8);
	}

	if (!netif_running(dev)) {
		err = mvpp2_bm_update_mtu(dev, mtu);
		if (!err) {
			port->pkt_size =  MVPP2_RX_PKT_SIZE(mtu);
			return 0;
		}

		/* Reconfigure BM to the original MTU */
		err = mvpp2_bm_update_mtu(dev, dev->mtu);
		if (err)
			goto log_error;
	}

	mvpp2_stop_dev(port);

	err = mvpp2_bm_update_mtu(dev, mtu);
	if (!err) {
		port->pkt_size =  MVPP2_RX_PKT_SIZE(mtu);
		goto out_start;
	}

	/* Reconfigure BM to the original MTU */
	err = mvpp2_bm_update_mtu(dev, dev->mtu);
	if (err)
		goto log_error;

out_start:
	mvpp2_start_dev(port);
	mvpp2_egress_enable(port);
	mvpp2_ingress_enable(port);

	return 0;
log_error:
	netdev_err(dev, "failed to change MTU\n");
	return err;
}

static void
mvpp2_get_stats64(struct net_device *dev, struct rtnl_link_stats64 *stats)
{
	struct mvpp2_port *port = netdev_priv(dev);
	unsigned int start;
	int cpu;

	for_each_possible_cpu(cpu) {
		struct mvpp2_pcpu_stats *cpu_stats;
		u64 rx_packets;
		u64 rx_bytes;
		u64 tx_packets;
		u64 tx_bytes;

		cpu_stats = per_cpu_ptr(port->stats, cpu);
		do {
			start = u64_stats_fetch_begin_irq(&cpu_stats->syncp);
			rx_packets = cpu_stats->rx_packets;
			rx_bytes   = cpu_stats->rx_bytes;
			tx_packets = cpu_stats->tx_packets;
			tx_bytes   = cpu_stats->tx_bytes;
		} while (u64_stats_fetch_retry_irq(&cpu_stats->syncp, start));

		stats->rx_packets += rx_packets;
		stats->rx_bytes   += rx_bytes;
		stats->tx_packets += tx_packets;
		stats->tx_bytes   += tx_bytes;
	}

	stats->rx_errors	= dev->stats.rx_errors;
	stats->rx_dropped	= dev->stats.rx_dropped;
	stats->tx_dropped	= dev->stats.tx_dropped;
}

static int mvpp2_ioctl(struct net_device *dev, struct ifreq *ifr, int cmd)
{
	int ret;

	if (!dev->phydev)
		return -ENOTSUPP;

	ret = phy_mii_ioctl(dev->phydev, ifr, cmd);
	if (!ret)
		mvpp2_link_event(dev);

	return ret;
}

/* Ethtool methods */

/* Set interrupt coalescing for ethtools */
static int mvpp2_ethtool_set_coalesce(struct net_device *dev,
				      struct ethtool_coalesce *c)
{
	struct mvpp2_port *port = netdev_priv(dev);
	int queue;

	for (queue = 0; queue < port->nrxqs; queue++) {
		struct mvpp2_rx_queue *rxq = port->rxqs[queue];

		rxq->time_coal = c->rx_coalesce_usecs;
		rxq->pkts_coal = c->rx_max_coalesced_frames;
		mvpp2_rx_pkts_coal_set(port, rxq);
		mvpp2_rx_time_coal_set(port, rxq);
	}

	if (port->has_tx_irqs) {
		port->tx_time_coal = c->tx_coalesce_usecs;
		mvpp2_tx_time_coal_set(port);
	}

	for (queue = 0; queue < port->ntxqs; queue++) {
		struct mvpp2_tx_queue *txq = port->txqs[queue];

		txq->done_pkts_coal = c->tx_max_coalesced_frames;

		if (port->has_tx_irqs)
			mvpp2_tx_pkts_coal_set(port, txq);
	}

	return 0;
}

/* get coalescing for ethtools */
static int mvpp2_ethtool_get_coalesce(struct net_device *dev,
				      struct ethtool_coalesce *c)
{
	struct mvpp2_port *port = netdev_priv(dev);

	c->rx_coalesce_usecs        = port->rxqs[0]->time_coal;
	c->rx_max_coalesced_frames  = port->rxqs[0]->pkts_coal;
	c->tx_max_coalesced_frames =  port->txqs[0]->done_pkts_coal;
	return 0;
}

static void mvpp2_ethtool_get_drvinfo(struct net_device *dev,
				      struct ethtool_drvinfo *drvinfo)
{
	strlcpy(drvinfo->driver, MVPP2_DRIVER_NAME,
		sizeof(drvinfo->driver));
	strlcpy(drvinfo->version, MVPP2_DRIVER_VERSION,
		sizeof(drvinfo->version));
	strlcpy(drvinfo->bus_info, dev_name(&dev->dev),
		sizeof(drvinfo->bus_info));
}

static void mvpp2_ethtool_get_ringparam(struct net_device *dev,
					struct ethtool_ringparam *ring)
{
	struct mvpp2_port *port = netdev_priv(dev);

	ring->rx_max_pending = MVPP2_MAX_RXD;
	ring->tx_max_pending = MVPP2_MAX_TXD;
	ring->rx_pending = port->rx_ring_size;
	ring->tx_pending = port->tx_ring_size;
}

static int mvpp2_ethtool_set_ringparam(struct net_device *dev,
				       struct ethtool_ringparam *ring)
{
	struct mvpp2_port *port = netdev_priv(dev);
	u16 prev_rx_ring_size = port->rx_ring_size;
	u16 prev_tx_ring_size = port->tx_ring_size;
	int err;

	err = mvpp2_check_ringparam_valid(dev, ring);
	if (err)
		return err;

	if (!netif_running(dev)) {
		port->rx_ring_size = ring->rx_pending;
		port->tx_ring_size = ring->tx_pending;
		return 0;
	}

	/* The interface is running, so we have to force a
	 * reallocation of the queues
	 */
	mvpp2_stop_dev(port);
	mvpp2_cleanup_rxqs(port);
	mvpp2_cleanup_txqs(port);

	port->rx_ring_size = ring->rx_pending;
	port->tx_ring_size = ring->tx_pending;

	err = mvpp2_setup_rxqs(port);
	if (err) {
		/* Reallocate Rx queues with the original ring size */
		port->rx_ring_size = prev_rx_ring_size;
		ring->rx_pending = prev_rx_ring_size;
		err = mvpp2_setup_rxqs(port);
		if (err)
			goto err_out;
	}
	err = mvpp2_setup_txqs(port);
	if (err) {
		/* Reallocate Tx queues with the original ring size */
		port->tx_ring_size = prev_tx_ring_size;
		ring->tx_pending = prev_tx_ring_size;
		err = mvpp2_setup_txqs(port);
		if (err)
			goto err_clean_rxqs;
	}

	mvpp2_start_dev(port);
	mvpp2_egress_enable(port);
	mvpp2_ingress_enable(port);

	return 0;

err_clean_rxqs:
	mvpp2_cleanup_rxqs(port);
err_out:
	netdev_err(dev, "failed to change ring parameters");
	return err;
}

/* Device ops */

static const struct net_device_ops mvpp2_netdev_ops = {
	.ndo_open		= mvpp2_open,
	.ndo_stop		= mvpp2_stop,
	.ndo_start_xmit		= mvpp2_tx,
	.ndo_set_rx_mode	= mvpp2_set_rx_mode,
	.ndo_set_mac_address	= mvpp2_set_mac_address,
	.ndo_change_mtu		= mvpp2_change_mtu,
	.ndo_get_stats64	= mvpp2_get_stats64,
	.ndo_do_ioctl		= mvpp2_ioctl,
};

static const struct ethtool_ops mvpp2_eth_tool_ops = {
	.nway_reset	= phy_ethtool_nway_reset,
	.get_link	= ethtool_op_get_link,
	.set_coalesce	= mvpp2_ethtool_set_coalesce,
	.get_coalesce	= mvpp2_ethtool_get_coalesce,
	.get_drvinfo	= mvpp2_ethtool_get_drvinfo,
	.get_ringparam	= mvpp2_ethtool_get_ringparam,
	.set_ringparam	= mvpp2_ethtool_set_ringparam,
	.get_link_ksettings = phy_ethtool_get_link_ksettings,
	.set_link_ksettings = phy_ethtool_set_link_ksettings,
};

/* Used for PPv2.1, or PPv2.2 with the old Device Tree binding that
 * had a single IRQ defined per-port.
 */
static int mvpp2_simple_queue_vectors_init(struct mvpp2_port *port,
					   struct device_node *port_node)
{
	struct mvpp2_queue_vector *v = &port->qvecs[0];

	v->first_rxq = 0;
	v->nrxqs = port->nrxqs;
	v->type = MVPP2_QUEUE_VECTOR_SHARED;
	v->sw_thread_id = 0;
	v->sw_thread_mask = *cpumask_bits(cpu_online_mask);
	v->port = port;
	v->irq = irq_of_parse_and_map(port_node, 0);
	if (v->irq <= 0)
		return -EINVAL;
	netif_napi_add(port->dev, &v->napi, mvpp2_poll,
		       NAPI_POLL_WEIGHT);

	port->nqvecs = 1;

	return 0;
}

static int mvpp2_multi_queue_vectors_init(struct mvpp2_port *port,
					  struct device_node *port_node)
{
	struct mvpp2_queue_vector *v;
	int i, ret;

	port->nqvecs = num_possible_cpus();
	if (queue_mode == MVPP2_QDIST_SINGLE_MODE)
		port->nqvecs += 1;

	for (i = 0; i < port->nqvecs; i++) {
		char irqname[16];

		v = port->qvecs + i;

		v->port = port;
		v->type = MVPP2_QUEUE_VECTOR_PRIVATE;
		v->sw_thread_id = i;
		v->sw_thread_mask = BIT(i);

		snprintf(irqname, sizeof(irqname), "tx-cpu%d", i);

		if (queue_mode == MVPP2_QDIST_MULTI_MODE) {
			v->first_rxq = i * MVPP2_DEFAULT_RXQ;
			v->nrxqs = MVPP2_DEFAULT_RXQ;
		} else if (queue_mode == MVPP2_QDIST_SINGLE_MODE &&
			   i == (port->nqvecs - 1)) {
			v->first_rxq = 0;
			v->nrxqs = port->nrxqs;
			v->type = MVPP2_QUEUE_VECTOR_SHARED;
			strncpy(irqname, "rx-shared", sizeof(irqname));
		}

		v->irq = of_irq_get_byname(port_node, irqname);
		if (v->irq <= 0) {
			ret = -EINVAL;
			goto err;
		}

		netif_napi_add(port->dev, &v->napi, mvpp2_poll,
			       NAPI_POLL_WEIGHT);
	}

	return 0;

err:
	for (i = 0; i < port->nqvecs; i++)
		irq_dispose_mapping(port->qvecs[i].irq);
	return ret;
}

static int mvpp2_queue_vectors_init(struct mvpp2_port *port,
				    struct device_node *port_node)
{
	if (port->has_tx_irqs)
		return mvpp2_multi_queue_vectors_init(port, port_node);
	else
		return mvpp2_simple_queue_vectors_init(port, port_node);
}

static void mvpp2_queue_vectors_deinit(struct mvpp2_port *port)
{
	int i;

	for (i = 0; i < port->nqvecs; i++)
		irq_dispose_mapping(port->qvecs[i].irq);
}

/* Configure Rx queue group interrupt for this port */
static void mvpp2_rx_irqs_setup(struct mvpp2_port *port)
{
	struct mvpp2 *priv = port->priv;
	u32 val;
	int i;

	if (priv->hw_version == MVPP21) {
		mvpp2_write(priv, MVPP21_ISR_RXQ_GROUP_REG(port->id),
			    port->nrxqs);
		return;
	}

	/* Handle the more complicated PPv2.2 case */
	for (i = 0; i < port->nqvecs; i++) {
		struct mvpp2_queue_vector *qv = port->qvecs + i;

		if (!qv->nrxqs)
			continue;

		val = qv->sw_thread_id;
		val |= port->id << MVPP22_ISR_RXQ_GROUP_INDEX_GROUP_OFFSET;
		mvpp2_write(priv, MVPP22_ISR_RXQ_GROUP_INDEX_REG, val);

		val = qv->first_rxq;
		val |= qv->nrxqs << MVPP22_ISR_RXQ_SUB_GROUP_SIZE_OFFSET;
		mvpp2_write(priv, MVPP22_ISR_RXQ_SUB_GROUP_CONFIG_REG, val);
	}
}

/* Initialize port HW */
static int mvpp2_port_init(struct mvpp2_port *port)
{
	struct device *dev = port->dev->dev.parent;
	struct mvpp2 *priv = port->priv;
	struct mvpp2_txq_pcpu *txq_pcpu;
	int queue, cpu, err;

	/* Checks for hardware constraints */
	if (port->first_rxq + port->nrxqs >
	    MVPP2_MAX_PORTS * priv->max_port_rxqs)
		return -EINVAL;

	if (port->nrxqs % 4 || (port->nrxqs > priv->max_port_rxqs) ||
	    (port->ntxqs > MVPP2_MAX_TXQ))
		return -EINVAL;

	/* Disable port */
	mvpp2_egress_disable(port);
	mvpp2_port_disable(port);

	port->tx_time_coal = MVPP2_TXDONE_COAL_USEC;

	port->txqs = devm_kcalloc(dev, port->ntxqs, sizeof(*port->txqs),
				  GFP_KERNEL);
	if (!port->txqs)
		return -ENOMEM;

	/* Associate physical Tx queues to this port and initialize.
	 * The mapping is predefined.
	 */
	for (queue = 0; queue < port->ntxqs; queue++) {
		int queue_phy_id = mvpp2_txq_phys(port->id, queue);
		struct mvpp2_tx_queue *txq;

		txq = devm_kzalloc(dev, sizeof(*txq), GFP_KERNEL);
		if (!txq) {
			err = -ENOMEM;
			goto err_free_percpu;
		}

		txq->pcpu = alloc_percpu(struct mvpp2_txq_pcpu);
		if (!txq->pcpu) {
			err = -ENOMEM;
			goto err_free_percpu;
		}

		txq->id = queue_phy_id;
		txq->log_id = queue;
		txq->done_pkts_coal = MVPP2_TXDONE_COAL_PKTS_THRESH;
		for_each_present_cpu(cpu) {
			txq_pcpu = per_cpu_ptr(txq->pcpu, cpu);
			txq_pcpu->cpu = cpu;
		}

		port->txqs[queue] = txq;
	}

	port->rxqs = devm_kcalloc(dev, port->nrxqs, sizeof(*port->rxqs),
				  GFP_KERNEL);
	if (!port->rxqs) {
		err = -ENOMEM;
		goto err_free_percpu;
	}

	/* Allocate and initialize Rx queue for this port */
	for (queue = 0; queue < port->nrxqs; queue++) {
		struct mvpp2_rx_queue *rxq;

		/* Map physical Rx queue to port's logical Rx queue */
		rxq = devm_kzalloc(dev, sizeof(*rxq), GFP_KERNEL);
		if (!rxq) {
			err = -ENOMEM;
			goto err_free_percpu;
		}
		/* Map this Rx queue to a physical queue */
		rxq->id = port->first_rxq + queue;
		rxq->port = port->id;
		rxq->logic_rxq = queue;

		port->rxqs[queue] = rxq;
	}

	mvpp2_rx_irqs_setup(port);

	/* Create Rx descriptor rings */
	for (queue = 0; queue < port->nrxqs; queue++) {
		struct mvpp2_rx_queue *rxq = port->rxqs[queue];

		rxq->size = port->rx_ring_size;
		rxq->pkts_coal = MVPP2_RX_COAL_PKTS;
		rxq->time_coal = MVPP2_RX_COAL_USEC;
	}

	mvpp2_ingress_disable(port);

	/* Port default configuration */
	mvpp2_defaults_set(port);

	/* Port's classifier configuration */
	mvpp2_cls_oversize_rxq_set(port);
	mvpp2_cls_port_config(port);

	/* Provide an initial Rx packet size */
	port->pkt_size = MVPP2_RX_PKT_SIZE(port->dev->mtu);

	/* Initialize pools for swf */
	err = mvpp2_swf_bm_pool_init(port);
	if (err)
		goto err_free_percpu;

	return 0;

err_free_percpu:
	for (queue = 0; queue < port->ntxqs; queue++) {
		if (!port->txqs[queue])
			continue;
		free_percpu(port->txqs[queue]->pcpu);
	}
	return err;
}

/* Checks if the port DT description has the TX interrupts
 * described. On PPv2.1, there are no such interrupts. On PPv2.2,
 * there are available, but we need to keep support for old DTs.
 */
static bool mvpp2_port_has_tx_irqs(struct mvpp2 *priv,
				   struct device_node *port_node)
{
	char *irqs[5] = { "rx-shared", "tx-cpu0", "tx-cpu1",
			  "tx-cpu2", "tx-cpu3" };
	int ret, i;

	if (priv->hw_version == MVPP21)
		return false;

	for (i = 0; i < 5; i++) {
		ret = of_property_match_string(port_node, "interrupt-names",
					       irqs[i]);
		if (ret < 0)
			return false;
	}

	return true;
}

static void mvpp2_port_copy_mac_addr(struct net_device *dev, struct mvpp2 *priv,
				     struct device_node *port_node,
				     char **mac_from)
{
	struct mvpp2_port *port = netdev_priv(dev);
	char hw_mac_addr[ETH_ALEN] = {0};
	const char *dt_mac_addr;

	dt_mac_addr = of_get_mac_address(port_node);
	if (dt_mac_addr && is_valid_ether_addr(dt_mac_addr)) {
		*mac_from = "device tree";
		ether_addr_copy(dev->dev_addr, dt_mac_addr);
		return;
	}

	if (priv->hw_version == MVPP21) {
		mvpp21_get_mac_address(port, hw_mac_addr);
		if (is_valid_ether_addr(hw_mac_addr)) {
			*mac_from = "hardware";
			ether_addr_copy(dev->dev_addr, hw_mac_addr);
			return;
		}
	}

	*mac_from = "random";
	eth_hw_addr_random(dev);
}

/* Ports initialization */
static int mvpp2_port_probe(struct platform_device *pdev,
			    struct device_node *port_node,
			    struct mvpp2 *priv, int index)
{
	struct device_node *phy_node;
	struct phy *comphy;
	struct mvpp2_port *port;
	struct mvpp2_port_pcpu *port_pcpu;
	struct net_device *dev;
	struct resource *res;
	char *mac_from = "";
	unsigned int ntxqs, nrxqs;
	bool has_tx_irqs;
	u32 id;
	int features;
	int phy_mode;
	int err, i, cpu;

	has_tx_irqs = mvpp2_port_has_tx_irqs(priv, port_node);

	if (!has_tx_irqs)
		queue_mode = MVPP2_QDIST_SINGLE_MODE;

	ntxqs = MVPP2_MAX_TXQ;
	if (priv->hw_version == MVPP22 && queue_mode == MVPP2_QDIST_MULTI_MODE)
		nrxqs = MVPP2_DEFAULT_RXQ * num_possible_cpus();
	else
		nrxqs = MVPP2_DEFAULT_RXQ;

	dev = alloc_etherdev_mqs(sizeof(*port), ntxqs, nrxqs);
	if (!dev)
		return -ENOMEM;

	phy_node = of_parse_phandle(port_node, "phy", 0);
	phy_mode = of_get_phy_mode(port_node);
	if (phy_mode < 0) {
		dev_err(&pdev->dev, "incorrect phy mode\n");
		err = phy_mode;
		goto err_free_netdev;
	}

	comphy = devm_of_phy_get(&pdev->dev, port_node, NULL);
	if (IS_ERR(comphy)) {
		if (PTR_ERR(comphy) == -EPROBE_DEFER) {
			err = -EPROBE_DEFER;
			goto err_free_netdev;
		}
		comphy = NULL;
	}

	if (of_property_read_u32(port_node, "port-id", &id)) {
		err = -EINVAL;
		dev_err(&pdev->dev, "missing port-id value\n");
		goto err_free_netdev;
	}

	dev->tx_queue_len = MVPP2_MAX_TXD;
	dev->watchdog_timeo = 5 * HZ;
	dev->netdev_ops = &mvpp2_netdev_ops;
	dev->ethtool_ops = &mvpp2_eth_tool_ops;

	port = netdev_priv(dev);
	port->dev = dev;
	port->ntxqs = ntxqs;
	port->nrxqs = nrxqs;
	port->priv = priv;
	port->has_tx_irqs = has_tx_irqs;

	err = mvpp2_queue_vectors_init(port, port_node);
	if (err)
		goto err_free_netdev;

	port->link_irq = of_irq_get_byname(port_node, "link");
	if (port->link_irq == -EPROBE_DEFER) {
		err = -EPROBE_DEFER;
		goto err_deinit_qvecs;
	}
	if (port->link_irq <= 0)
		/* the link irq is optional */
		port->link_irq = 0;

	if (of_property_read_bool(port_node, "marvell,loopback"))
		port->flags |= MVPP2_F_LOOPBACK;

	port->id = id;
	if (priv->hw_version == MVPP21)
		port->first_rxq = port->id * port->nrxqs;
	else
		port->first_rxq = port->id * priv->max_port_rxqs;

	port->phy_node = phy_node;
	port->phy_interface = phy_mode;
	port->comphy = comphy;

	if (priv->hw_version == MVPP21) {
		res = platform_get_resource(pdev, IORESOURCE_MEM, 2 + id);
		port->base = devm_ioremap_resource(&pdev->dev, res);
		if (IS_ERR(port->base)) {
			err = PTR_ERR(port->base);
			goto err_free_irq;
		}
	} else {
		if (of_property_read_u32(port_node, "gop-port-id",
					 &port->gop_id)) {
			err = -EINVAL;
			dev_err(&pdev->dev, "missing gop-port-id value\n");
			goto err_deinit_qvecs;
		}

		port->base = priv->iface_base + MVPP22_GMAC_BASE(port->gop_id);
	}

	/* Alloc per-cpu stats */
	port->stats = netdev_alloc_pcpu_stats(struct mvpp2_pcpu_stats);
	if (!port->stats) {
		err = -ENOMEM;
		goto err_free_irq;
	}

	mvpp2_port_copy_mac_addr(dev, priv, port_node, &mac_from);

	port->tx_ring_size = MVPP2_MAX_TXD;
	port->rx_ring_size = MVPP2_MAX_RXD;
	SET_NETDEV_DEV(dev, &pdev->dev);

	err = mvpp2_port_init(port);
	if (err < 0) {
		dev_err(&pdev->dev, "failed to init port %d\n", id);
		goto err_free_stats;
	}

	mvpp2_port_periodic_xon_disable(port);

	if (priv->hw_version == MVPP21)
		mvpp2_port_fc_adv_enable(port);

	mvpp2_port_reset(port);

	port->pcpu = alloc_percpu(struct mvpp2_port_pcpu);
	if (!port->pcpu) {
		err = -ENOMEM;
		goto err_free_txq_pcpu;
	}

	if (!port->has_tx_irqs) {
		for_each_present_cpu(cpu) {
			port_pcpu = per_cpu_ptr(port->pcpu, cpu);

			hrtimer_init(&port_pcpu->tx_done_timer, CLOCK_MONOTONIC,
				     HRTIMER_MODE_REL_PINNED);
			port_pcpu->tx_done_timer.function = mvpp2_hr_timer_cb;
			port_pcpu->timer_scheduled = false;

			tasklet_init(&port_pcpu->tx_done_tasklet,
				     mvpp2_tx_proc_cb,
				     (unsigned long)dev);
		}
	}

	features = NETIF_F_SG | NETIF_F_IP_CSUM | NETIF_F_TSO;
	dev->features = features | NETIF_F_RXCSUM;
	dev->hw_features |= features | NETIF_F_RXCSUM | NETIF_F_GRO;
	dev->vlan_features |= features;

	/* MTU range: 68 - 9676 */
	dev->min_mtu = ETH_MIN_MTU;
	/* 9676 == 9700 - 20 and rounding to 8 */
	dev->max_mtu = 9676;

	err = register_netdev(dev);
	if (err < 0) {
		dev_err(&pdev->dev, "failed to register netdev\n");
		goto err_free_port_pcpu;
	}
	netdev_info(dev, "Using %s mac address %pM\n", mac_from, dev->dev_addr);

	priv->port_list[index] = port;
	return 0;

err_free_port_pcpu:
	free_percpu(port->pcpu);
err_free_txq_pcpu:
	for (i = 0; i < port->ntxqs; i++)
		free_percpu(port->txqs[i]->pcpu);
err_free_stats:
	free_percpu(port->stats);
err_free_irq:
	if (port->link_irq)
		irq_dispose_mapping(port->link_irq);
err_deinit_qvecs:
	mvpp2_queue_vectors_deinit(port);
err_free_netdev:
	of_node_put(phy_node);
	free_netdev(dev);
	return err;
}

/* Ports removal routine */
static void mvpp2_port_remove(struct mvpp2_port *port)
{
	int i;

	unregister_netdev(port->dev);
	of_node_put(port->phy_node);
	free_percpu(port->pcpu);
	free_percpu(port->stats);
	for (i = 0; i < port->ntxqs; i++)
		free_percpu(port->txqs[i]->pcpu);
	mvpp2_queue_vectors_deinit(port);
	if (port->link_irq)
		irq_dispose_mapping(port->link_irq);
	free_netdev(port->dev);
}

/* Initialize decoding windows */
static void mvpp2_conf_mbus_windows(const struct mbus_dram_target_info *dram,
				    struct mvpp2 *priv)
{
	u32 win_enable;
	int i;

	for (i = 0; i < 6; i++) {
		mvpp2_write(priv, MVPP2_WIN_BASE(i), 0);
		mvpp2_write(priv, MVPP2_WIN_SIZE(i), 0);

		if (i < 4)
			mvpp2_write(priv, MVPP2_WIN_REMAP(i), 0);
	}

	win_enable = 0;

	for (i = 0; i < dram->num_cs; i++) {
		const struct mbus_dram_window *cs = dram->cs + i;

		mvpp2_write(priv, MVPP2_WIN_BASE(i),
			    (cs->base & 0xffff0000) | (cs->mbus_attr << 8) |
			    dram->mbus_dram_target_id);

		mvpp2_write(priv, MVPP2_WIN_SIZE(i),
			    (cs->size - 1) & 0xffff0000);

		win_enable |= (1 << i);
	}

	mvpp2_write(priv, MVPP2_BASE_ADDR_ENABLE, win_enable);
}

/* Initialize Rx FIFO's */
static void mvpp2_rx_fifo_init(struct mvpp2 *priv)
{
	int port;

	for (port = 0; port < MVPP2_MAX_PORTS; port++) {
		mvpp2_write(priv, MVPP2_RX_DATA_FIFO_SIZE_REG(port),
			    MVPP2_RX_FIFO_PORT_DATA_SIZE);
		mvpp2_write(priv, MVPP2_RX_ATTR_FIFO_SIZE_REG(port),
			    MVPP2_RX_FIFO_PORT_ATTR_SIZE);
	}

	mvpp2_write(priv, MVPP2_RX_MIN_PKT_SIZE_REG,
		    MVPP2_RX_FIFO_PORT_MIN_PKT);
	mvpp2_write(priv, MVPP2_RX_FIFO_INIT_REG, 0x1);
}

static void mvpp2_axi_init(struct mvpp2 *priv)
{
	u32 val, rdval, wrval;

	mvpp2_write(priv, MVPP22_BM_ADDR_HIGH_RLS_REG, 0x0);

	/* AXI Bridge Configuration */

	rdval = MVPP22_AXI_CODE_CACHE_RD_CACHE
		<< MVPP22_AXI_ATTR_CACHE_OFFS;
	rdval |= MVPP22_AXI_CODE_DOMAIN_OUTER_DOM
		<< MVPP22_AXI_ATTR_DOMAIN_OFFS;

	wrval = MVPP22_AXI_CODE_CACHE_WR_CACHE
		<< MVPP22_AXI_ATTR_CACHE_OFFS;
	wrval |= MVPP22_AXI_CODE_DOMAIN_OUTER_DOM
		<< MVPP22_AXI_ATTR_DOMAIN_OFFS;

	/* BM */
	mvpp2_write(priv, MVPP22_AXI_BM_WR_ATTR_REG, wrval);
	mvpp2_write(priv, MVPP22_AXI_BM_RD_ATTR_REG, rdval);

	/* Descriptors */
	mvpp2_write(priv, MVPP22_AXI_AGGRQ_DESCR_RD_ATTR_REG, rdval);
	mvpp2_write(priv, MVPP22_AXI_TXQ_DESCR_WR_ATTR_REG, wrval);
	mvpp2_write(priv, MVPP22_AXI_TXQ_DESCR_RD_ATTR_REG, rdval);
	mvpp2_write(priv, MVPP22_AXI_RXQ_DESCR_WR_ATTR_REG, wrval);

	/* Buffer Data */
	mvpp2_write(priv, MVPP22_AXI_TX_DATA_RD_ATTR_REG, rdval);
	mvpp2_write(priv, MVPP22_AXI_RX_DATA_WR_ATTR_REG, wrval);

	val = MVPP22_AXI_CODE_CACHE_NON_CACHE
		<< MVPP22_AXI_CODE_CACHE_OFFS;
	val |= MVPP22_AXI_CODE_DOMAIN_SYSTEM
		<< MVPP22_AXI_CODE_DOMAIN_OFFS;
	mvpp2_write(priv, MVPP22_AXI_RD_NORMAL_CODE_REG, val);
	mvpp2_write(priv, MVPP22_AXI_WR_NORMAL_CODE_REG, val);

	val = MVPP22_AXI_CODE_CACHE_RD_CACHE
		<< MVPP22_AXI_CODE_CACHE_OFFS;
	val |= MVPP22_AXI_CODE_DOMAIN_OUTER_DOM
		<< MVPP22_AXI_CODE_DOMAIN_OFFS;

	mvpp2_write(priv, MVPP22_AXI_RD_SNOOP_CODE_REG, val);

	val = MVPP22_AXI_CODE_CACHE_WR_CACHE
		<< MVPP22_AXI_CODE_CACHE_OFFS;
	val |= MVPP22_AXI_CODE_DOMAIN_OUTER_DOM
		<< MVPP22_AXI_CODE_DOMAIN_OFFS;

	mvpp2_write(priv, MVPP22_AXI_WR_SNOOP_CODE_REG, val);
}

/* Initialize network controller common part HW */
static int mvpp2_init(struct platform_device *pdev, struct mvpp2 *priv)
{
	const struct mbus_dram_target_info *dram_target_info;
	int err, i;
	u32 val;

	/* MBUS windows configuration */
	dram_target_info = mv_mbus_dram_info();
	if (dram_target_info)
		mvpp2_conf_mbus_windows(dram_target_info, priv);

	if (priv->hw_version == MVPP22)
		mvpp2_axi_init(priv);

	/* Disable HW PHY polling */
	if (priv->hw_version == MVPP21) {
		val = readl(priv->lms_base + MVPP2_PHY_AN_CFG0_REG);
		val |= MVPP2_PHY_AN_STOP_SMI0_MASK;
		writel(val, priv->lms_base + MVPP2_PHY_AN_CFG0_REG);
	} else {
		val = readl(priv->iface_base + MVPP22_SMI_MISC_CFG_REG);
		val &= ~MVPP22_SMI_POLLING_EN;
		writel(val, priv->iface_base + MVPP22_SMI_MISC_CFG_REG);
	}

	/* Allocate and initialize aggregated TXQs */
	priv->aggr_txqs = devm_kcalloc(&pdev->dev, num_present_cpus(),
				       sizeof(*priv->aggr_txqs),
				       GFP_KERNEL);
	if (!priv->aggr_txqs)
		return -ENOMEM;

	for_each_present_cpu(i) {
		priv->aggr_txqs[i].id = i;
		priv->aggr_txqs[i].size = MVPP2_AGGR_TXQ_SIZE;
		err = mvpp2_aggr_txq_init(pdev, &priv->aggr_txqs[i], i, priv);
		if (err < 0)
			return err;
	}

	/* Rx Fifo Init */
	mvpp2_rx_fifo_init(priv);

	if (priv->hw_version == MVPP21)
		writel(MVPP2_EXT_GLOBAL_CTRL_DEFAULT,
		       priv->lms_base + MVPP2_MNG_EXTENDED_GLOBAL_CTRL_REG);

	/* Allow cache snoop when transmiting packets */
	mvpp2_write(priv, MVPP2_TX_SNOOP_REG, 0x1);

	/* Buffer Manager initialization */
	err = mvpp2_bm_init(pdev, priv);
	if (err < 0)
		return err;

	/* Parser default initialization */
	err = mvpp2_prs_default_init(pdev, priv);
	if (err < 0)
		return err;

	/* Classifier default initialization */
	mvpp2_cls_init(priv);

	return 0;
}

static int mvpp2_probe(struct platform_device *pdev)
{
	struct device_node *dn = pdev->dev.of_node;
	struct device_node *port_node;
	struct mvpp2 *priv;
	struct resource *res;
	void __iomem *base;
	int port_count, i;
	int err;

	priv = devm_kzalloc(&pdev->dev, sizeof(*priv), GFP_KERNEL);
	if (!priv)
		return -ENOMEM;

	priv->hw_version =
		(unsigned long)of_device_get_match_data(&pdev->dev);

	res = platform_get_resource(pdev, IORESOURCE_MEM, 0);
	base = devm_ioremap_resource(&pdev->dev, res);
	if (IS_ERR(base))
		return PTR_ERR(base);

	if (priv->hw_version == MVPP21) {
		res = platform_get_resource(pdev, IORESOURCE_MEM, 1);
		priv->lms_base = devm_ioremap_resource(&pdev->dev, res);
		if (IS_ERR(priv->lms_base))
			return PTR_ERR(priv->lms_base);
	} else {
		res = platform_get_resource(pdev, IORESOURCE_MEM, 1);
		priv->iface_base = devm_ioremap_resource(&pdev->dev, res);
		if (IS_ERR(priv->iface_base))
			return PTR_ERR(priv->iface_base);

		priv->sysctrl_base =
			syscon_regmap_lookup_by_phandle(pdev->dev.of_node,
							"marvell,system-controller");
		if (IS_ERR(priv->sysctrl_base))
			/* The system controller regmap is optional for dt
			 * compatibility reasons. When not provided, the
			 * configuration of the GoP relies on the
			 * firmware/bootloader.
			 */
			priv->sysctrl_base = NULL;
	}

	for (i = 0; i < MVPP2_MAX_THREADS; i++) {
		u32 addr_space_sz;

		addr_space_sz = (priv->hw_version == MVPP21 ?
				 MVPP21_ADDR_SPACE_SZ : MVPP22_ADDR_SPACE_SZ);
		priv->swth_base[i] = base + i * addr_space_sz;
	}

	if (priv->hw_version == MVPP21)
		priv->max_port_rxqs = 8;
	else
		priv->max_port_rxqs = 32;

	priv->pp_clk = devm_clk_get(&pdev->dev, "pp_clk");
	if (IS_ERR(priv->pp_clk))
		return PTR_ERR(priv->pp_clk);
	err = clk_prepare_enable(priv->pp_clk);
	if (err < 0)
		return err;

	priv->gop_clk = devm_clk_get(&pdev->dev, "gop_clk");
	if (IS_ERR(priv->gop_clk)) {
		err = PTR_ERR(priv->gop_clk);
		goto err_pp_clk;
	}
	err = clk_prepare_enable(priv->gop_clk);
	if (err < 0)
		goto err_pp_clk;

	if (priv->hw_version == MVPP22) {
		priv->mg_clk = devm_clk_get(&pdev->dev, "mg_clk");
		if (IS_ERR(priv->mg_clk)) {
			err = PTR_ERR(priv->mg_clk);
			goto err_gop_clk;
		}

		err = clk_prepare_enable(priv->mg_clk);
		if (err < 0)
			goto err_gop_clk;

		priv->axi_clk = devm_clk_get(&pdev->dev, "axi_clk");
		if (IS_ERR(priv->axi_clk)) {
			err = PTR_ERR(priv->axi_clk);
			if (err == -EPROBE_DEFER)
				goto err_gop_clk;
			priv->axi_clk = NULL;
		} else {
			err = clk_prepare_enable(priv->axi_clk);
			if (err < 0)
				goto err_gop_clk;
		}
	}

	/* Get system's tclk rate */
	priv->tclk = clk_get_rate(priv->pp_clk);

	if (priv->hw_version == MVPP22) {
		err = dma_set_mask(&pdev->dev, DMA_BIT_MASK(40));
		if (err)
			goto err_mg_clk;
		/* Sadly, the BM pools all share the same register to
		 * store the high 32 bits of their address. So they
		 * must all have the same high 32 bits, which forces
		 * us to restrict coherent memory to DMA_BIT_MASK(32).
		 */
		err = dma_set_coherent_mask(&pdev->dev, DMA_BIT_MASK(32));
		if (err)
			goto err_mg_clk;
	}

	/* Initialize network controller */
	err = mvpp2_init(pdev, priv);
	if (err < 0) {
		dev_err(&pdev->dev, "failed to initialize controller\n");
		goto err_mg_clk;
	}

	port_count = of_get_available_child_count(dn);
	if (port_count == 0) {
		dev_err(&pdev->dev, "no ports enabled\n");
		err = -ENODEV;
		goto err_mg_clk;
	}

	priv->port_list = devm_kcalloc(&pdev->dev, port_count,
				       sizeof(*priv->port_list),
				       GFP_KERNEL);
	if (!priv->port_list) {
		err = -ENOMEM;
		goto err_mg_clk;
	}

	/* Initialize ports */
	i = 0;
	for_each_available_child_of_node(dn, port_node) {
		err = mvpp2_port_probe(pdev, port_node, priv, i);
		if (err < 0)
			goto err_mg_clk;
		i++;
	}

	platform_set_drvdata(pdev, priv);
	return 0;

err_mg_clk:
	clk_disable_unprepare(priv->axi_clk);
	if (priv->hw_version == MVPP22)
		clk_disable_unprepare(priv->mg_clk);
err_gop_clk:
	clk_disable_unprepare(priv->gop_clk);
err_pp_clk:
	clk_disable_unprepare(priv->pp_clk);
	return err;
}

static int mvpp2_remove(struct platform_device *pdev)
{
	struct mvpp2 *priv = platform_get_drvdata(pdev);
	struct device_node *dn = pdev->dev.of_node;
	struct device_node *port_node;
	int i = 0;

	for_each_available_child_of_node(dn, port_node) {
		if (priv->port_list[i])
			mvpp2_port_remove(priv->port_list[i]);
		i++;
	}

	for (i = 0; i < MVPP2_BM_POOLS_NUM; i++) {
		struct mvpp2_bm_pool *bm_pool = &priv->bm_pools[i];

		mvpp2_bm_pool_destroy(pdev, priv, bm_pool);
	}

	for_each_present_cpu(i) {
		struct mvpp2_tx_queue *aggr_txq = &priv->aggr_txqs[i];

		dma_free_coherent(&pdev->dev,
				  MVPP2_AGGR_TXQ_SIZE * MVPP2_DESC_ALIGNED_SIZE,
				  aggr_txq->descs,
				  aggr_txq->descs_dma);
	}

	clk_disable_unprepare(priv->axi_clk);
	clk_disable_unprepare(priv->mg_clk);
	clk_disable_unprepare(priv->pp_clk);
	clk_disable_unprepare(priv->gop_clk);

	return 0;
}

static const struct of_device_id mvpp2_match[] = {
	{
		.compatible = "marvell,armada-375-pp2",
		.data = (void *)MVPP21,
	},
	{
		.compatible = "marvell,armada-7k-pp22",
		.data = (void *)MVPP22,
	},
	{ }
};
MODULE_DEVICE_TABLE(of, mvpp2_match);

static struct platform_driver mvpp2_driver = {
	.probe = mvpp2_probe,
	.remove = mvpp2_remove,
	.driver = {
		.name = MVPP2_DRIVER_NAME,
		.of_match_table = mvpp2_match,
	},
};

module_platform_driver(mvpp2_driver);

MODULE_DESCRIPTION("Marvell PPv2 Ethernet Driver - www.marvell.com");
MODULE_AUTHOR("Marcin Wojtas <mw@semihalf.com>");
MODULE_LICENSE("GPL v2");<|MERGE_RESOLUTION|>--- conflicted
+++ resolved
@@ -333,11 +333,7 @@
 #define     MVPP2_GMAC_INBAND_AN_MASK		BIT(0)
 #define     MVPP2_GMAC_FLOW_CTRL_MASK		GENMASK(2, 1)
 #define     MVPP2_GMAC_PCS_ENABLE_MASK		BIT(3)
-<<<<<<< HEAD
-#define     MVPP2_GMAC_PORT_RGMII_MASK		BIT(4)
-=======
 #define     MVPP2_GMAC_INTERNAL_CLK_MASK	BIT(4)
->>>>>>> 6c3cc51a
 #define     MVPP2_GMAC_DISABLE_PADDING		BIT(5)
 #define     MVPP2_GMAC_PORT_RESET_MASK		BIT(6)
 #define MVPP2_GMAC_AUTONEG_CONFIG		0xc
@@ -4604,10 +4600,6 @@
 	        val |= MVPP2_GMAC_INBAND_AN_MASK | MVPP2_GMAC_PCS_ENABLE_MASK;
 	} else if (phy_interface_mode_is_rgmii(port->phy_interface)) {
 		val &= ~MVPP2_GMAC_PCS_ENABLE_MASK;
-<<<<<<< HEAD
-		val |= MVPP2_GMAC_PORT_RGMII_MASK;
-=======
->>>>>>> 6c3cc51a
 	}
 	writel(val, port->base + MVPP2_GMAC_CTRL_2_REG);
 
@@ -5831,7 +5823,6 @@
 	u32 val;
 
 	mvpp22_gop_mask_irq(port);
-<<<<<<< HEAD
 
 	if (port->gop_id == 0 &&
 	    port->phy_interface == PHY_INTERFACE_MODE_10GKR) {
@@ -5868,43 +5859,6 @@
 		netif_carrier_off(dev);
 		mvpp2_ingress_disable(port);
 		mvpp2_egress_disable(port);
-=======
-
-	if (port->gop_id == 0 &&
-	    port->phy_interface == PHY_INTERFACE_MODE_10GKR) {
-		val = readl(port->base + MVPP22_XLG_INT_STAT);
-		if (val & MVPP22_XLG_INT_STAT_LINK) {
-			event = true;
-			val = readl(port->base + MVPP22_XLG_STATUS);
-			if (val & MVPP22_XLG_STATUS_LINK_UP)
-				link = true;
-		}
-	} else if (phy_interface_mode_is_rgmii(port->phy_interface) ||
-		   port->phy_interface == PHY_INTERFACE_MODE_SGMII) {
-		val = readl(port->base + MVPP22_GMAC_INT_STAT);
-		if (val & MVPP22_GMAC_INT_STAT_LINK) {
-			event = true;
-			val = readl(port->base + MVPP2_GMAC_STATUS0);
-			if (val & MVPP2_GMAC_STATUS0_LINK_UP)
-				link = true;
-		}
-	}
-
-	if (!netif_running(dev) || !event)
-		goto handled;
-
-	if (link) {
-		mvpp2_interrupts_enable(port);
-
-		mvpp2_egress_enable(port);
-		mvpp2_ingress_enable(port);
-		netif_carrier_on(dev);
-		netif_tx_wake_all_queues(dev);
-	} else {
-		netif_tx_stop_all_queues(dev);
-		netif_carrier_off(dev);
-		mvpp2_ingress_disable(port);
-		mvpp2_egress_disable(port);
 
 		mvpp2_interrupts_disable(port);
 	}
@@ -5974,77 +5928,6 @@
 		if ((port->speed != phydev->speed) ||
 		    (port->duplex != phydev->duplex)) {
 			mvpp2_gmac_set_autoneg(port, phydev);
->>>>>>> 6c3cc51a
-
-		mvpp2_interrupts_disable(port);
-	}
-
-<<<<<<< HEAD
-handled:
-	mvpp22_gop_unmask_irq(port);
-	return IRQ_HANDLED;
-}
-
-static void mvpp2_gmac_set_autoneg(struct mvpp2_port *port,
-				   struct phy_device *phydev)
-{
-	u32 val;
-
-	if (port->phy_interface != PHY_INTERFACE_MODE_RGMII &&
-	    port->phy_interface != PHY_INTERFACE_MODE_RGMII_ID &&
-	    port->phy_interface != PHY_INTERFACE_MODE_RGMII_RXID &&
-	    port->phy_interface != PHY_INTERFACE_MODE_RGMII_TXID &&
-	    port->phy_interface != PHY_INTERFACE_MODE_SGMII)
-		return;
-
-	val = readl(port->base + MVPP2_GMAC_AUTONEG_CONFIG);
-	val &= ~(MVPP2_GMAC_CONFIG_MII_SPEED |
-		 MVPP2_GMAC_CONFIG_GMII_SPEED |
-		 MVPP2_GMAC_CONFIG_FULL_DUPLEX |
-		 MVPP2_GMAC_AN_SPEED_EN |
-		 MVPP2_GMAC_AN_DUPLEX_EN);
-
-	if (phydev->duplex)
-		val |= MVPP2_GMAC_CONFIG_FULL_DUPLEX;
-
-	if (phydev->speed == SPEED_1000)
-		val |= MVPP2_GMAC_CONFIG_GMII_SPEED;
-	else if (phydev->speed == SPEED_100)
-		val |= MVPP2_GMAC_CONFIG_MII_SPEED;
-
-	writel(val, port->base + MVPP2_GMAC_AUTONEG_CONFIG);
-}
-
-/* Adjust link */
-static void mvpp2_link_event(struct net_device *dev)
-{
-	struct mvpp2_port *port = netdev_priv(dev);
-	struct phy_device *phydev = dev->phydev;
-	bool link_reconfigured = false;
-	u32 val;
-
-	if (phydev->link) {
-		if (port->phy_interface != phydev->interface && port->comphy) {
-	                /* disable current port for reconfiguration */
-	                mvpp2_interrupts_disable(port);
-	                netif_carrier_off(port->dev);
-	                mvpp2_port_disable(port);
-			phy_power_off(port->comphy);
-
-	                /* comphy reconfiguration */
-	                port->phy_interface = phydev->interface;
-	                mvpp22_comphy_init(port);
-
-	                /* gop/mac reconfiguration */
-	                mvpp22_gop_init(port);
-	                mvpp2_port_mii_set(port);
-
-	                link_reconfigured = true;
-		}
-
-		if ((port->speed != phydev->speed) ||
-		    (port->duplex != phydev->duplex)) {
-			mvpp2_gmac_set_autoneg(port, phydev);
 
 			port->duplex = phydev->duplex;
 			port->speed  = phydev->speed;
@@ -6054,11 +5937,6 @@
 	if (phydev->link != port->link || link_reconfigured) {
 		port->link = phydev->link;
 
-=======
-	if (phydev->link != port->link || link_reconfigured) {
-		port->link = phydev->link;
-
->>>>>>> 6c3cc51a
 		if (phydev->link) {
 			if (port->phy_interface == PHY_INTERFACE_MODE_RGMII ||
 			    port->phy_interface == PHY_INTERFACE_MODE_RGMII_ID ||
@@ -6997,21 +6875,12 @@
 
 	if (priv->hw_version == MVPP22 && !port->phy_node && port->link_irq)
 		free_irq(port->link_irq, port);
-<<<<<<< HEAD
 
 	mvpp2_irqs_deinit(port);
 	if (!port->has_tx_irqs) {
 		for_each_present_cpu(cpu) {
 			port_pcpu = per_cpu_ptr(port->pcpu, cpu);
 
-=======
-
-	mvpp2_irqs_deinit(port);
-	if (!port->has_tx_irqs) {
-		for_each_present_cpu(cpu) {
-			port_pcpu = per_cpu_ptr(port->pcpu, cpu);
-
->>>>>>> 6c3cc51a
 			hrtimer_cancel(&port_pcpu->tx_done_timer);
 			port_pcpu->timer_scheduled = false;
 			tasklet_kill(&port_pcpu->tx_done_tasklet);
