--- conflicted
+++ resolved
@@ -515,16 +515,10 @@
 				btrfs_clear_opt(info->mount_opt, NODATASUM);
 				btrfs_set_fs_incompat(info, COMPRESS_LZO);
 				no_compress = 0;
-<<<<<<< HEAD
-			} else if (strcmp(args[0].from, "zstd") == 0) {
-				compress_type = "zstd";
-				info->compress_type = BTRFS_COMPRESS_ZSTD;
-=======
 			} else if (strncmp(args[0].from, "zstd", 4) == 0) {
 				compress_type = "zstd";
 				info->compress_type = BTRFS_COMPRESS_ZSTD;
 				info->compress_level = btrfs_compress_str2level(args[0].from);
->>>>>>> dc91d407
 				btrfs_set_opt(info->mount_opt, COMPRESS);
 				btrfs_clear_opt(info->mount_opt, NODATACOW);
 				btrfs_clear_opt(info->mount_opt, NODATASUM);
