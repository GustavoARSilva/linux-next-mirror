--- conflicted
+++ resolved
@@ -1061,14 +1061,9 @@
 
 	rule->ctx = mlx5_fpga_ipsec_fs_create_sa_ctx(dev, fte, is_egress);
 	if (IS_ERR(rule->ctx)) {
-<<<<<<< HEAD
-		kfree(rule);
-		return PTR_ERR(rule->ctx);
-=======
 		int err = PTR_ERR(rule->ctx);
 		kfree(rule);
 		return err;
->>>>>>> 996bfed1
 	}
 
 	rule->fte = fte;
