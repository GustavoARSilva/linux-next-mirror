--- conflicted
+++ resolved
@@ -306,9 +306,6 @@
 /* All host FP/SIMD state is restored on guest exit, so nothing to save: */
 static inline void kvm_fpsimd_flush_cpu_state(void) {}
 
-<<<<<<< HEAD
 static inline void kvm_arm_vhe_guest_enter(void) {}
 static inline void kvm_arm_vhe_guest_exit(void) {}
-=======
->>>>>>> e5317539
 #endif /* __ARM_KVM_HOST_H__ */