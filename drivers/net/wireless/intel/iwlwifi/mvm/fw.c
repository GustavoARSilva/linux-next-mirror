/******************************************************************************
 *
 * This file is provided under a dual BSD/GPLv2 license.  When using or
 * redistributing this file, you may do so under either license.
 *
 * GPL LICENSE SUMMARY
 *
 * Copyright(c) 2012 - 2014 Intel Corporation. All rights reserved.
 * Copyright(c) 2013 - 2015 Intel Mobile Communications GmbH
 * Copyright(c) 2016 - 2017 Intel Deutschland GmbH
 *
 * This program is free software; you can redistribute it and/or modify
 * it under the terms of version 2 of the GNU General Public License as
 * published by the Free Software Foundation.
 *
 * This program is distributed in the hope that it will be useful, but
 * WITHOUT ANY WARRANTY; without even the implied warranty of
 * MERCHANTABILITY or FITNESS FOR A PARTICULAR PURPOSE.  See the GNU
 * General Public License for more details.
 *
 * You should have received a copy of the GNU General Public License
 * along with this program; if not, write to the Free Software
 * Foundation, Inc., 51 Franklin Street, Fifth Floor, Boston, MA 02110,
 * USA
 *
 * The full GNU General Public License is included in this distribution
 * in the file called COPYING.
 *
 * Contact Information:
 *  Intel Linux Wireless <linuxwifi@intel.com>
 * Intel Corporation, 5200 N.E. Elam Young Parkway, Hillsboro, OR 97124-6497
 *
 * BSD LICENSE
 *
 * Copyright(c) 2012 - 2014 Intel Corporation. All rights reserved.
 * Copyright(c) 2013 - 2015 Intel Mobile Communications GmbH
 * Copyright(c) 2016 - 2017 Intel Deutschland GmbH
 * All rights reserved.
 *
 * Redistribution and use in source and binary forms, with or without
 * modification, are permitted provided that the following conditions
 * are met:
 *
 *  * Redistributions of source code must retain the above copyright
 *    notice, this list of conditions and the following disclaimer.
 *  * Redistributions in binary form must reproduce the above copyright
 *    notice, this list of conditions and the following disclaimer in
 *    the documentation and/or other materials provided with the
 *    distribution.
 *  * Neither the name Intel Corporation nor the names of its
 *    contributors may be used to endorse or promote products derived
 *    from this software without specific prior written permission.
 *
 * THIS SOFTWARE IS PROVIDED BY THE COPYRIGHT HOLDERS AND CONTRIBUTORS
 * "AS IS" AND ANY EXPRESS OR IMPLIED WARRANTIES, INCLUDING, BUT NOT
 * LIMITED TO, THE IMPLIED WARRANTIES OF MERCHANTABILITY AND FITNESS FOR
 * A PARTICULAR PURPOSE ARE DISCLAIMED. IN NO EVENT SHALL THE COPYRIGHT
 * OWNER OR CONTRIBUTORS BE LIABLE FOR ANY DIRECT, INDIRECT, INCIDENTAL,
 * SPECIAL, EXEMPLARY, OR CONSEQUENTIAL DAMAGES (INCLUDING, BUT NOT
 * LIMITED TO, PROCUREMENT OF SUBSTITUTE GOODS OR SERVICES; LOSS OF USE,
 * DATA, OR PROFITS; OR BUSINESS INTERRUPTION) HOWEVER CAUSED AND ON ANY
 * THEORY OF LIABILITY, WHETHER IN CONTRACT, STRICT LIABILITY, OR TORT
 * (INCLUDING NEGLIGENCE OR OTHERWISE) ARISING IN ANY WAY OUT OF THE USE
 * OF THIS SOFTWARE, EVEN IF ADVISED OF THE POSSIBILITY OF SUCH DAMAGE.
 *
 *****************************************************************************/
#include <net/mac80211.h>
#include <linux/netdevice.h>
#include <linux/acpi.h>

#include "iwl-trans.h"
#include "iwl-op-mode.h"
#include "iwl-fw.h"
#include "iwl-debug.h"
#include "iwl-csr.h" /* for iwl_mvm_rx_card_state_notif */
#include "iwl-io.h" /* for iwl_mvm_rx_card_state_notif */
#include "iwl-prph.h"
#include "iwl-eeprom-parse.h"

#include "mvm.h"
#include "fw-dbg.h"
#include "iwl-phy-db.h"

#define MVM_UCODE_ALIVE_TIMEOUT	HZ
#define MVM_UCODE_CALIB_TIMEOUT	(2*HZ)

#define UCODE_VALID_OK	cpu_to_le32(0x1)

struct iwl_mvm_alive_data {
	bool valid;
	u32 scd_base_addr;
};

static int iwl_send_tx_ant_cfg(struct iwl_mvm *mvm, u8 valid_tx_ant)
{
	struct iwl_tx_ant_cfg_cmd tx_ant_cmd = {
		.valid = cpu_to_le32(valid_tx_ant),
	};

	IWL_DEBUG_FW(mvm, "select valid tx ant: %u\n", valid_tx_ant);
	return iwl_mvm_send_cmd_pdu(mvm, TX_ANT_CONFIGURATION_CMD, 0,
				    sizeof(tx_ant_cmd), &tx_ant_cmd);
}

static int iwl_send_rss_cfg_cmd(struct iwl_mvm *mvm)
{
	int i;
	struct iwl_rss_config_cmd cmd = {
		.flags = cpu_to_le32(IWL_RSS_ENABLE),
		.hash_mask = IWL_RSS_HASH_TYPE_IPV4_TCP |
			     IWL_RSS_HASH_TYPE_IPV4_UDP |
			     IWL_RSS_HASH_TYPE_IPV4_PAYLOAD |
			     IWL_RSS_HASH_TYPE_IPV6_TCP |
			     IWL_RSS_HASH_TYPE_IPV6_UDP |
			     IWL_RSS_HASH_TYPE_IPV6_PAYLOAD,
	};

	if (mvm->trans->num_rx_queues == 1)
		return 0;

	/* Do not direct RSS traffic to Q 0 which is our fallback queue */
	for (i = 0; i < ARRAY_SIZE(cmd.indirection_table); i++)
		cmd.indirection_table[i] =
			1 + (i % (mvm->trans->num_rx_queues - 1));
	netdev_rss_key_fill(cmd.secret_key, sizeof(cmd.secret_key));

	return iwl_mvm_send_cmd_pdu(mvm, RSS_CONFIG_CMD, 0, sizeof(cmd), &cmd);
}

static int iwl_mvm_send_dqa_cmd(struct iwl_mvm *mvm)
{
	struct iwl_dqa_enable_cmd dqa_cmd = {
		.cmd_queue = cpu_to_le32(IWL_MVM_DQA_CMD_QUEUE),
	};
	u32 cmd_id = iwl_cmd_id(DQA_ENABLE_CMD, DATA_PATH_GROUP, 0);
	int ret;

	ret = iwl_mvm_send_cmd_pdu(mvm, cmd_id, 0, sizeof(dqa_cmd), &dqa_cmd);
	if (ret)
		IWL_ERR(mvm, "Failed to send DQA enabling command: %d\n", ret);
	else
		IWL_DEBUG_FW(mvm, "Working in DQA mode\n");

	return ret;
}

void iwl_free_fw_paging(struct iwl_mvm *mvm)
{
	int i;

	if (!mvm->fw_paging_db[0].fw_paging_block)
		return;

	for (i = 0; i < NUM_OF_FW_PAGING_BLOCKS; i++) {
		struct iwl_fw_paging *paging = &mvm->fw_paging_db[i];

		if (!paging->fw_paging_block) {
			IWL_DEBUG_FW(mvm,
				     "Paging: block %d already freed, continue to next page\n",
				     i);

			continue;
		}
		dma_unmap_page(mvm->trans->dev, paging->fw_paging_phys,
			       paging->fw_paging_size, DMA_BIDIRECTIONAL);

		__free_pages(paging->fw_paging_block,
			     get_order(paging->fw_paging_size));
		paging->fw_paging_block = NULL;
	}
	kfree(mvm->trans->paging_download_buf);
	mvm->trans->paging_download_buf = NULL;
	mvm->trans->paging_db = NULL;

	memset(mvm->fw_paging_db, 0, sizeof(mvm->fw_paging_db));
}

static int iwl_fill_paging_mem(struct iwl_mvm *mvm, const struct fw_img *image)
{
	int sec_idx, idx;
	u32 offset = 0;

	/*
	 * find where is the paging image start point:
	 * if CPU2 exist and it's in paging format, then the image looks like:
	 * CPU1 sections (2 or more)
	 * CPU1_CPU2_SEPARATOR_SECTION delimiter - separate between CPU1 to CPU2
	 * CPU2 sections (not paged)
	 * PAGING_SEPARATOR_SECTION delimiter - separate between CPU2
	 * non paged to CPU2 paging sec
	 * CPU2 paging CSS
	 * CPU2 paging image (including instruction and data)
	 */
	for (sec_idx = 0; sec_idx < image->num_sec; sec_idx++) {
		if (image->sec[sec_idx].offset == PAGING_SEPARATOR_SECTION) {
			sec_idx++;
			break;
		}
	}

	/*
	 * If paging is enabled there should be at least 2 more sections left
	 * (one for CSS and one for Paging data)
	 */
	if (sec_idx >= image->num_sec - 1) {
		IWL_ERR(mvm, "Paging: Missing CSS and/or paging sections\n");
		iwl_free_fw_paging(mvm);
		return -EINVAL;
	}

	/* copy the CSS block to the dram */
	IWL_DEBUG_FW(mvm, "Paging: load paging CSS to FW, sec = %d\n",
		     sec_idx);

	memcpy(page_address(mvm->fw_paging_db[0].fw_paging_block),
	       image->sec[sec_idx].data,
	       mvm->fw_paging_db[0].fw_paging_size);
	dma_sync_single_for_device(mvm->trans->dev,
				   mvm->fw_paging_db[0].fw_paging_phys,
				   mvm->fw_paging_db[0].fw_paging_size,
				   DMA_BIDIRECTIONAL);

	IWL_DEBUG_FW(mvm,
		     "Paging: copied %d CSS bytes to first block\n",
		     mvm->fw_paging_db[0].fw_paging_size);

	sec_idx++;

	/*
	 * copy the paging blocks to the dram
	 * loop index start from 1 since that CSS block already copied to dram
	 * and CSS index is 0.
	 * loop stop at num_of_paging_blk since that last block is not full.
	 */
	for (idx = 1; idx < mvm->num_of_paging_blk; idx++) {
		struct iwl_fw_paging *block = &mvm->fw_paging_db[idx];

		memcpy(page_address(block->fw_paging_block),
		       image->sec[sec_idx].data + offset,
		       block->fw_paging_size);
		dma_sync_single_for_device(mvm->trans->dev,
					   block->fw_paging_phys,
					   block->fw_paging_size,
					   DMA_BIDIRECTIONAL);


		IWL_DEBUG_FW(mvm,
			     "Paging: copied %d paging bytes to block %d\n",
			     mvm->fw_paging_db[idx].fw_paging_size,
			     idx);

		offset += mvm->fw_paging_db[idx].fw_paging_size;
	}

	/* copy the last paging block */
	if (mvm->num_of_pages_in_last_blk > 0) {
		struct iwl_fw_paging *block = &mvm->fw_paging_db[idx];

		memcpy(page_address(block->fw_paging_block),
		       image->sec[sec_idx].data + offset,
		       FW_PAGING_SIZE * mvm->num_of_pages_in_last_blk);
		dma_sync_single_for_device(mvm->trans->dev,
					   block->fw_paging_phys,
					   block->fw_paging_size,
					   DMA_BIDIRECTIONAL);

		IWL_DEBUG_FW(mvm,
			     "Paging: copied %d pages in the last block %d\n",
			     mvm->num_of_pages_in_last_blk, idx);
	}

	return 0;
}

void iwl_mvm_mfu_assert_dump_notif(struct iwl_mvm *mvm,
				   struct iwl_rx_cmd_buffer *rxb)
{
	struct iwl_rx_packet *pkt = rxb_addr(rxb);
	struct iwl_mfu_assert_dump_notif *mfu_dump_notif = (void *)pkt->data;
	__le32 *dump_data = mfu_dump_notif->data;
	int n_words = le32_to_cpu(mfu_dump_notif->data_size) / sizeof(__le32);
	int i;

	if (mfu_dump_notif->index_num == 0)
		IWL_INFO(mvm, "MFUART assert id 0x%x occurred\n",
			 le32_to_cpu(mfu_dump_notif->assert_id));

	for (i = 0; i < n_words; i++)
		IWL_DEBUG_INFO(mvm,
			       "MFUART assert dump, dword %u: 0x%08x\n",
			       le16_to_cpu(mfu_dump_notif->index_num) *
			       n_words + i,
			       le32_to_cpu(dump_data[i]));
}

static int iwl_alloc_fw_paging_mem(struct iwl_mvm *mvm,
				   const struct fw_img *image)
{
	struct page *block;
	dma_addr_t phys = 0;
	int blk_idx, order, num_of_pages, size, dma_enabled;

	if (mvm->fw_paging_db[0].fw_paging_block)
		return 0;

	dma_enabled = is_device_dma_capable(mvm->trans->dev);

	/* ensure BLOCK_2_EXP_SIZE is power of 2 of PAGING_BLOCK_SIZE */
	BUILD_BUG_ON(BIT(BLOCK_2_EXP_SIZE) != PAGING_BLOCK_SIZE);

	num_of_pages = image->paging_mem_size / FW_PAGING_SIZE;
	mvm->num_of_paging_blk =
		DIV_ROUND_UP(num_of_pages, NUM_OF_PAGE_PER_GROUP);
	mvm->num_of_pages_in_last_blk =
		num_of_pages -
		NUM_OF_PAGE_PER_GROUP * (mvm->num_of_paging_blk - 1);

	IWL_DEBUG_FW(mvm,
		     "Paging: allocating mem for %d paging blocks, each block holds 8 pages, last block holds %d pages\n",
		     mvm->num_of_paging_blk,
		     mvm->num_of_pages_in_last_blk);

	/*
	 * Allocate CSS and paging blocks in dram.
	 */
	for (blk_idx = 0; blk_idx < mvm->num_of_paging_blk + 1; blk_idx++) {
		/* For CSS allocate 4KB, for others PAGING_BLOCK_SIZE (32K) */
		size = blk_idx ? PAGING_BLOCK_SIZE : FW_PAGING_SIZE;
		order = get_order(size);
		block = alloc_pages(GFP_KERNEL, order);
		if (!block) {
			/* free all the previous pages since we failed */
			iwl_free_fw_paging(mvm);
			return -ENOMEM;
		}

		mvm->fw_paging_db[blk_idx].fw_paging_block = block;
		mvm->fw_paging_db[blk_idx].fw_paging_size = size;

		if (dma_enabled) {
			phys = dma_map_page(mvm->trans->dev, block, 0,
					    PAGE_SIZE << order,
					    DMA_BIDIRECTIONAL);
			if (dma_mapping_error(mvm->trans->dev, phys)) {
				/*
				 * free the previous pages and the current one
				 * since we failed to map_page.
				 */
				iwl_free_fw_paging(mvm);
				return -ENOMEM;
			}
			mvm->fw_paging_db[blk_idx].fw_paging_phys = phys;
		} else {
			mvm->fw_paging_db[blk_idx].fw_paging_phys =
				PAGING_ADDR_SIG |
				blk_idx << BLOCK_2_EXP_SIZE;
		}

		if (!blk_idx)
			IWL_DEBUG_FW(mvm,
				     "Paging: allocated 4K(CSS) bytes (order %d) for firmware paging.\n",
				     order);
		else
			IWL_DEBUG_FW(mvm,
				     "Paging: allocated 32K bytes (order %d) for firmware paging.\n",
				     order);
	}

	return 0;
}

static int iwl_save_fw_paging(struct iwl_mvm *mvm,
			      const struct fw_img *fw)
{
	int ret;

	ret = iwl_alloc_fw_paging_mem(mvm, fw);
	if (ret)
		return ret;

	return iwl_fill_paging_mem(mvm, fw);
}

/* send paging cmd to FW in case CPU2 has paging image */
static int iwl_send_paging_cmd(struct iwl_mvm *mvm, const struct fw_img *fw)
{
	struct iwl_fw_paging_cmd paging_cmd = {
		.flags =
			cpu_to_le32(PAGING_CMD_IS_SECURED |
				    PAGING_CMD_IS_ENABLED |
				    (mvm->num_of_pages_in_last_blk <<
				    PAGING_CMD_NUM_OF_PAGES_IN_LAST_GRP_POS)),
		.block_size = cpu_to_le32(BLOCK_2_EXP_SIZE),
		.block_num = cpu_to_le32(mvm->num_of_paging_blk),
	};
	int blk_idx, size = sizeof(paging_cmd);

	/* A bit hard coded - but this is the old API and will be deprecated */
	if (!iwl_mvm_has_new_tx_api(mvm))
		size -= NUM_OF_FW_PAGING_BLOCKS * 4;

	/* loop for for all paging blocks + CSS block */
	for (blk_idx = 0; blk_idx < mvm->num_of_paging_blk + 1; blk_idx++) {
		dma_addr_t addr = mvm->fw_paging_db[blk_idx].fw_paging_phys;

		addr = addr >> PAGE_2_EXP_SIZE;

		if (iwl_mvm_has_new_tx_api(mvm)) {
			__le64 phy_addr = cpu_to_le64(addr);

			paging_cmd.device_phy_addr.addr64[blk_idx] = phy_addr;
		} else {
			__le32 phy_addr = cpu_to_le32(addr);

			paging_cmd.device_phy_addr.addr32[blk_idx] = phy_addr;
		}
	}

	return iwl_mvm_send_cmd_pdu(mvm, iwl_cmd_id(FW_PAGING_BLOCK_CMD,
						    IWL_ALWAYS_LONG_GROUP, 0),
				    0, size, &paging_cmd);
}

/*
 * Send paging item cmd to FW in case CPU2 has paging image
 */
static int iwl_trans_get_paging_item(struct iwl_mvm *mvm)
{
	int ret;
	struct iwl_fw_get_item_cmd fw_get_item_cmd = {
		.item_id = cpu_to_le32(IWL_FW_ITEM_ID_PAGING),
	};

	struct iwl_fw_get_item_resp *item_resp;
	struct iwl_host_cmd cmd = {
		.id = iwl_cmd_id(FW_GET_ITEM_CMD, IWL_ALWAYS_LONG_GROUP, 0),
		.flags = CMD_WANT_SKB | CMD_SEND_IN_RFKILL,
		.data = { &fw_get_item_cmd, },
	};

	cmd.len[0] = sizeof(struct iwl_fw_get_item_cmd);

	ret = iwl_mvm_send_cmd(mvm, &cmd);
	if (ret) {
		IWL_ERR(mvm,
			"Paging: Failed to send FW_GET_ITEM_CMD cmd (err = %d)\n",
			ret);
		return ret;
	}

	item_resp = (void *)((struct iwl_rx_packet *)cmd.resp_pkt)->data;
	if (item_resp->item_id != cpu_to_le32(IWL_FW_ITEM_ID_PAGING)) {
		IWL_ERR(mvm,
			"Paging: got wrong item in FW_GET_ITEM_CMD resp (item_id = %u)\n",
			le32_to_cpu(item_resp->item_id));
		ret = -EIO;
		goto exit;
	}

	/* Add an extra page for headers */
	mvm->trans->paging_download_buf = kzalloc(PAGING_BLOCK_SIZE +
						  FW_PAGING_SIZE,
						  GFP_KERNEL);
	if (!mvm->trans->paging_download_buf) {
		ret = -ENOMEM;
		goto exit;
	}
	mvm->trans->paging_req_addr = le32_to_cpu(item_resp->item_val);
	mvm->trans->paging_db = mvm->fw_paging_db;
	IWL_DEBUG_FW(mvm,
		     "Paging: got paging request address (paging_req_addr 0x%08x)\n",
		     mvm->trans->paging_req_addr);

exit:
	iwl_free_resp(&cmd);

	return ret;
}

static bool iwl_alive_fn(struct iwl_notif_wait_data *notif_wait,
			 struct iwl_rx_packet *pkt, void *data)
{
	struct iwl_mvm *mvm =
		container_of(notif_wait, struct iwl_mvm, notif_wait);
	struct iwl_mvm_alive_data *alive_data = data;
	struct mvm_alive_resp_v3 *palive3;
	struct mvm_alive_resp *palive;
	struct iwl_umac_alive *umac;
	struct iwl_lmac_alive *lmac1;
	struct iwl_lmac_alive *lmac2 = NULL;
	u16 status;
<<<<<<< HEAD

	if (iwl_rx_packet_payload_len(pkt) == sizeof(*palive)) {
		palive = (void *)pkt->data;
		umac = &palive->umac_data;
		lmac1 = &palive->lmac_data[0];
		lmac2 = &palive->lmac_data[1];
		status = le16_to_cpu(palive->status);
	} else {
		palive3 = (void *)pkt->data;
		umac = &palive3->umac_data;
		lmac1 = &palive3->lmac_data;
		status = le16_to_cpu(palive3->status);
	}

	mvm->error_event_table[0] = le32_to_cpu(lmac1->error_event_table_ptr);
	if (lmac2)
		mvm->error_event_table[1] =
			le32_to_cpu(lmac2->error_event_table_ptr);
	mvm->log_event_table = le32_to_cpu(lmac1->log_event_table_ptr);
	mvm->sf_space.addr = le32_to_cpu(lmac1->st_fwrd_addr);
	mvm->sf_space.size = le32_to_cpu(lmac1->st_fwrd_size);

	mvm->umac_error_event_table = le32_to_cpu(umac->error_info_addr);

	alive_data->scd_base_addr = le32_to_cpu(lmac1->scd_base_ptr);
	alive_data->valid = status == IWL_ALIVE_STATUS_OK;
	if (mvm->umac_error_event_table)
		mvm->support_umac_log = true;

	IWL_DEBUG_FW(mvm,
		     "Alive ucode status 0x%04x revision 0x%01X 0x%01X\n",
		     status, lmac1->ver_type, lmac1->ver_subtype);

	if (lmac2)
		IWL_DEBUG_FW(mvm, "Alive ucode CDB\n");

	IWL_DEBUG_FW(mvm,
		     "UMAC version: Major - 0x%x, Minor - 0x%x\n",
		     le32_to_cpu(umac->umac_major),
		     le32_to_cpu(umac->umac_minor));

	return true;
}

=======

	if (iwl_rx_packet_payload_len(pkt) == sizeof(*palive)) {
		palive = (void *)pkt->data;
		umac = &palive->umac_data;
		lmac1 = &palive->lmac_data[0];
		lmac2 = &palive->lmac_data[1];
		status = le16_to_cpu(palive->status);
	} else {
		palive3 = (void *)pkt->data;
		umac = &palive3->umac_data;
		lmac1 = &palive3->lmac_data;
		status = le16_to_cpu(palive3->status);
	}

	mvm->error_event_table[0] = le32_to_cpu(lmac1->error_event_table_ptr);
	if (lmac2)
		mvm->error_event_table[1] =
			le32_to_cpu(lmac2->error_event_table_ptr);
	mvm->log_event_table = le32_to_cpu(lmac1->log_event_table_ptr);
	mvm->sf_space.addr = le32_to_cpu(lmac1->st_fwrd_addr);
	mvm->sf_space.size = le32_to_cpu(lmac1->st_fwrd_size);

	mvm->umac_error_event_table = le32_to_cpu(umac->error_info_addr);

	alive_data->scd_base_addr = le32_to_cpu(lmac1->scd_base_ptr);
	alive_data->valid = status == IWL_ALIVE_STATUS_OK;
	if (mvm->umac_error_event_table)
		mvm->support_umac_log = true;

	IWL_DEBUG_FW(mvm,
		     "Alive ucode status 0x%04x revision 0x%01X 0x%01X\n",
		     status, lmac1->ver_type, lmac1->ver_subtype);

	if (lmac2)
		IWL_DEBUG_FW(mvm, "Alive ucode CDB\n");

	IWL_DEBUG_FW(mvm,
		     "UMAC version: Major - 0x%x, Minor - 0x%x\n",
		     le32_to_cpu(umac->umac_major),
		     le32_to_cpu(umac->umac_minor));

	return true;
}

>>>>>>> 2ac97f0f
static bool iwl_wait_init_complete(struct iwl_notif_wait_data *notif_wait,
				   struct iwl_rx_packet *pkt, void *data)
{
	WARN_ON(pkt->hdr.cmd != INIT_COMPLETE_NOTIF);

	return true;
}

static bool iwl_wait_phy_db_entry(struct iwl_notif_wait_data *notif_wait,
				  struct iwl_rx_packet *pkt, void *data)
{
	struct iwl_phy_db *phy_db = data;

	if (pkt->hdr.cmd != CALIB_RES_NOTIF_PHY_DB) {
		WARN_ON(pkt->hdr.cmd != INIT_COMPLETE_NOTIF);
		return true;
	}

	WARN_ON(iwl_phy_db_set_section(phy_db, pkt));

	return false;
}

static int iwl_mvm_init_paging(struct iwl_mvm *mvm)
{
	const struct fw_img *fw = &mvm->fw->img[mvm->cur_ucode];
	int ret;

	/*
	 * Configure and operate fw paging mechanism.
	 * The driver configures the paging flow only once.
	 * The CPU2 paging image is included in the IWL_UCODE_INIT image.
	 */
	if (!fw->paging_mem_size)
		return 0;

	/*
	 * When dma is not enabled, the driver needs to copy / write
	 * the downloaded / uploaded page to / from the smem.
	 * This gets the location of the place were the pages are
	 * stored.
	 */
	if (!is_device_dma_capable(mvm->trans->dev)) {
		ret = iwl_trans_get_paging_item(mvm);
		if (ret) {
			IWL_ERR(mvm, "failed to get FW paging item\n");
			return ret;
		}
	}

	ret = iwl_save_fw_paging(mvm, fw);
	if (ret) {
		IWL_ERR(mvm, "failed to save the FW paging image\n");
		return ret;
	}

	ret = iwl_send_paging_cmd(mvm, fw);
	if (ret) {
		IWL_ERR(mvm, "failed to send the paging cmd\n");
		iwl_free_fw_paging(mvm);
		return ret;
	}

	return 0;
}
static int iwl_mvm_load_ucode_wait_alive(struct iwl_mvm *mvm,
					 enum iwl_ucode_type ucode_type)
{
	struct iwl_notification_wait alive_wait;
	struct iwl_mvm_alive_data alive_data;
	const struct fw_img *fw;
	int ret, i;
	enum iwl_ucode_type old_type = mvm->cur_ucode;
	static const u16 alive_cmd[] = { MVM_ALIVE };
	struct iwl_sf_region st_fwrd_space;

	if (ucode_type == IWL_UCODE_REGULAR &&
	    iwl_fw_dbg_conf_usniffer(mvm->fw, FW_DBG_START_FROM_ALIVE) &&
	    !(fw_has_capa(&mvm->fw->ucode_capa,
			  IWL_UCODE_TLV_CAPA_USNIFFER_UNIFIED)))
		fw = iwl_get_ucode_image(mvm->fw, IWL_UCODE_REGULAR_USNIFFER);
	else
		fw = iwl_get_ucode_image(mvm->fw, ucode_type);
	if (WARN_ON(!fw))
		return -EINVAL;
	mvm->cur_ucode = ucode_type;
	mvm->ucode_loaded = false;

	iwl_init_notification_wait(&mvm->notif_wait, &alive_wait,
				   alive_cmd, ARRAY_SIZE(alive_cmd),
				   iwl_alive_fn, &alive_data);

	ret = iwl_trans_start_fw(mvm->trans, fw, ucode_type == IWL_UCODE_INIT);
	if (ret) {
		mvm->cur_ucode = old_type;
		iwl_remove_notification(&mvm->notif_wait, &alive_wait);
		return ret;
	}

	/*
	 * Some things may run in the background now, but we
	 * just wait for the ALIVE notification here.
	 */
	ret = iwl_wait_notification(&mvm->notif_wait, &alive_wait,
				    MVM_UCODE_ALIVE_TIMEOUT);
	if (ret) {
		struct iwl_trans *trans = mvm->trans;

		if (trans->cfg->gen2)
			IWL_ERR(mvm,
				"SecBoot CPU1 Status: 0x%x, CPU2 Status: 0x%x\n",
				iwl_read_prph(trans, UMAG_SB_CPU_1_STATUS),
				iwl_read_prph(trans, UMAG_SB_CPU_2_STATUS));
		else if (trans->cfg->device_family == IWL_DEVICE_FAMILY_8000)
			IWL_ERR(mvm,
				"SecBoot CPU1 Status: 0x%x, CPU2 Status: 0x%x\n",
				iwl_read_prph(trans, SB_CPU_1_STATUS),
				iwl_read_prph(trans, SB_CPU_2_STATUS));
		mvm->cur_ucode = old_type;
		return ret;
	}

	if (!alive_data.valid) {
		IWL_ERR(mvm, "Loaded ucode is not valid!\n");
		mvm->cur_ucode = old_type;
		return -EIO;
	}

	/*
	 * update the sdio allocation according to the pointer we get in the
	 * alive notification.
	 */
	st_fwrd_space.addr = mvm->sf_space.addr;
	st_fwrd_space.size = mvm->sf_space.size;
	ret = iwl_trans_update_sf(mvm->trans, &st_fwrd_space);
	if (ret) {
		IWL_ERR(mvm, "Failed to update SF size. ret %d\n", ret);
		return ret;
	}

	iwl_trans_fw_alive(mvm->trans, alive_data.scd_base_addr);

	/*
	 * Note: all the queues are enabled as part of the interface
	 * initialization, but in firmware restart scenarios they
	 * could be stopped, so wake them up. In firmware restart,
	 * mac80211 will have the queues stopped as well until the
	 * reconfiguration completes. During normal startup, they
	 * will be empty.
	 */

	memset(&mvm->queue_info, 0, sizeof(mvm->queue_info));
	if (iwl_mvm_is_dqa_supported(mvm))
		mvm->queue_info[IWL_MVM_DQA_CMD_QUEUE].hw_queue_refcount = 1;
	else
		mvm->queue_info[IWL_MVM_CMD_QUEUE].hw_queue_refcount = 1;

	for (i = 0; i < IEEE80211_MAX_QUEUES; i++)
		atomic_set(&mvm->mac80211_queue_stop_count[i], 0);

	mvm->ucode_loaded = true;

	return 0;
}

static int iwl_run_unified_mvm_ucode(struct iwl_mvm *mvm, bool read_nvm)
{
	struct iwl_notification_wait init_wait;
	struct iwl_nvm_access_complete_cmd nvm_complete = {};
	struct iwl_init_extended_cfg_cmd init_cfg = {
		.init_flags = cpu_to_le32(BIT(IWL_INIT_NVM)),
	};
	static const u16 init_complete[] = {
		INIT_COMPLETE_NOTIF,
	};
	int ret;

	lockdep_assert_held(&mvm->mutex);

	iwl_init_notification_wait(&mvm->notif_wait,
				   &init_wait,
				   init_complete,
				   ARRAY_SIZE(init_complete),
				   iwl_wait_init_complete,
				   NULL);

	/* Will also start the device */
	ret = iwl_mvm_load_ucode_wait_alive(mvm, IWL_UCODE_REGULAR);
	if (ret) {
		IWL_ERR(mvm, "Failed to start RT ucode: %d\n", ret);
		goto error;
	}

	/* Send init config command to mark that we are sending NVM access
	 * commands
	 */
	ret = iwl_mvm_send_cmd_pdu(mvm, WIDE_ID(SYSTEM_GROUP,
						INIT_EXTENDED_CFG_CMD), 0,
				   sizeof(init_cfg), &init_cfg);
	if (ret) {
		IWL_ERR(mvm, "Failed to run init config command: %d\n",
			ret);
		goto error;
	}

	/* Read the NVM only at driver load time, no need to do this twice */
	if (read_nvm) {
		/* Read nvm */
		ret = iwl_nvm_init(mvm, true);
		if (ret) {
			IWL_ERR(mvm, "Failed to read NVM: %d\n", ret);
			goto error;
		}
	}

	/* In case we read the NVM from external file, load it to the NIC */
	if (mvm->nvm_file_name)
		iwl_mvm_load_nvm_to_nic(mvm);

	ret = iwl_nvm_check_version(mvm->nvm_data, mvm->trans);
	if (WARN_ON(ret))
		goto error;

	ret = iwl_mvm_send_cmd_pdu(mvm, WIDE_ID(REGULATORY_AND_NVM_GROUP,
						NVM_ACCESS_COMPLETE), 0,
				   sizeof(nvm_complete), &nvm_complete);
	if (ret) {
		IWL_ERR(mvm, "Failed to run complete NVM access: %d\n",
			ret);
		goto error;
	}

	/* We wait for the INIT complete notification */
	return iwl_wait_notification(&mvm->notif_wait, &init_wait,
				     MVM_UCODE_ALIVE_TIMEOUT);

error:
	iwl_remove_notification(&mvm->notif_wait, &init_wait);
	return ret;
}

static int iwl_send_phy_cfg_cmd(struct iwl_mvm *mvm)
{
	struct iwl_phy_cfg_cmd phy_cfg_cmd;
	enum iwl_ucode_type ucode_type = mvm->cur_ucode;

	/* Set parameters */
	phy_cfg_cmd.phy_cfg = cpu_to_le32(iwl_mvm_get_phy_config(mvm));
	phy_cfg_cmd.calib_control.event_trigger =
		mvm->fw->default_calib[ucode_type].event_trigger;
	phy_cfg_cmd.calib_control.flow_trigger =
		mvm->fw->default_calib[ucode_type].flow_trigger;

	IWL_DEBUG_INFO(mvm, "Sending Phy CFG command: 0x%x\n",
		       phy_cfg_cmd.phy_cfg);

	return iwl_mvm_send_cmd_pdu(mvm, PHY_CONFIGURATION_CMD, 0,
				    sizeof(phy_cfg_cmd), &phy_cfg_cmd);
}

int iwl_run_init_mvm_ucode(struct iwl_mvm *mvm, bool read_nvm)
{
	struct iwl_notification_wait calib_wait;
	static const u16 init_complete[] = {
		INIT_COMPLETE_NOTIF,
		CALIB_RES_NOTIF_PHY_DB
	};
	int ret;

	if (iwl_mvm_has_new_tx_api(mvm))
		return iwl_run_unified_mvm_ucode(mvm, true);

	lockdep_assert_held(&mvm->mutex);

	if (WARN_ON_ONCE(mvm->calibrating))
		return 0;

	iwl_init_notification_wait(&mvm->notif_wait,
				   &calib_wait,
				   init_complete,
				   ARRAY_SIZE(init_complete),
				   iwl_wait_phy_db_entry,
				   mvm->phy_db);

	/* Will also start the device */
	ret = iwl_mvm_load_ucode_wait_alive(mvm, IWL_UCODE_INIT);
	if (ret) {
		IWL_ERR(mvm, "Failed to start INIT ucode: %d\n", ret);
		goto error;
	}

	ret = iwl_send_bt_init_conf(mvm);
	if (ret)
		goto error;

	/* Read the NVM only at driver load time, no need to do this twice */
	if (read_nvm) {
		/* Read nvm */
		ret = iwl_nvm_init(mvm, true);
		if (ret) {
			IWL_ERR(mvm, "Failed to read NVM: %d\n", ret);
			goto error;
		}
	}

	/* In case we read the NVM from external file, load it to the NIC */
	if (mvm->nvm_file_name)
		iwl_mvm_load_nvm_to_nic(mvm);

	ret = iwl_nvm_check_version(mvm->nvm_data, mvm->trans);
	WARN_ON(ret);

	/*
	 * abort after reading the nvm in case RF Kill is on, we will complete
	 * the init seq later when RF kill will switch to off
	 */
	if (iwl_mvm_is_radio_hw_killed(mvm)) {
		IWL_DEBUG_RF_KILL(mvm,
				  "jump over all phy activities due to RF kill\n");
		iwl_remove_notification(&mvm->notif_wait, &calib_wait);
		ret = 1;
		goto out;
	}

	mvm->calibrating = true;

	/* Send TX valid antennas before triggering calibrations */
	ret = iwl_send_tx_ant_cfg(mvm, iwl_mvm_get_valid_tx_ant(mvm));
	if (ret)
		goto error;

	/*
	 * Send phy configurations command to init uCode
	 * to start the 16.0 uCode init image internal calibrations.
	 */
	ret = iwl_send_phy_cfg_cmd(mvm);
	if (ret) {
		IWL_ERR(mvm, "Failed to run INIT calibrations: %d\n",
			ret);
		goto error;
	}

	/*
	 * Some things may run in the background now, but we
	 * just wait for the calibration complete notification.
	 */
	ret = iwl_wait_notification(&mvm->notif_wait, &calib_wait,
			MVM_UCODE_CALIB_TIMEOUT);

	if (ret && iwl_mvm_is_radio_hw_killed(mvm)) {
		IWL_DEBUG_RF_KILL(mvm, "RFKILL while calibrating.\n");
		ret = 1;
	}
	goto out;

error:
	iwl_remove_notification(&mvm->notif_wait, &calib_wait);
out:
	mvm->calibrating = false;
	if (iwlmvm_mod_params.init_dbg && !mvm->nvm_data) {
		/* we want to debug INIT and we have no NVM - fake */
		mvm->nvm_data = kzalloc(sizeof(struct iwl_nvm_data) +
					sizeof(struct ieee80211_channel) +
					sizeof(struct ieee80211_rate),
					GFP_KERNEL);
		if (!mvm->nvm_data)
			return -ENOMEM;
		mvm->nvm_data->bands[0].channels = mvm->nvm_data->channels;
		mvm->nvm_data->bands[0].n_channels = 1;
		mvm->nvm_data->bands[0].n_bitrates = 1;
		mvm->nvm_data->bands[0].bitrates =
			(void *)mvm->nvm_data->channels + 1;
		mvm->nvm_data->bands[0].bitrates->hw_value = 10;
	}

	return ret;
}

int iwl_run_unified_mvm_ucode(struct iwl_mvm *mvm, bool read_nvm)
{
	struct iwl_notification_wait init_wait;
	struct iwl_nvm_access_complete_cmd nvm_complete = {};
	static const u16 init_complete[] = {
		INIT_COMPLETE_NOTIF,
	};
	int ret;

	lockdep_assert_held(&mvm->mutex);

	iwl_init_notification_wait(&mvm->notif_wait,
				   &init_wait,
				   init_complete,
				   ARRAY_SIZE(init_complete),
				   iwl_wait_init_complete,
				   NULL);

	/* Will also start the device */
	ret = iwl_mvm_load_ucode_wait_alive(mvm, IWL_UCODE_REGULAR);
	if (ret) {
		IWL_ERR(mvm, "Failed to start RT ucode: %d\n", ret);
		goto error;
	}

	/* TODO: remove when integrating context info */
	ret = iwl_mvm_init_paging(mvm);
	if (ret) {
		IWL_ERR(mvm, "Failed to init paging: %d\n",
			ret);
		goto error;
	}

	/* Read the NVM only at driver load time, no need to do this twice */
	if (read_nvm) {
		/* Read nvm */
		ret = iwl_nvm_init(mvm, true);
		if (ret) {
			IWL_ERR(mvm, "Failed to read NVM: %d\n", ret);
			goto error;
		}
	}

	/* In case we read the NVM from external file, load it to the NIC */
	if (mvm->nvm_file_name)
		iwl_mvm_load_nvm_to_nic(mvm);

	ret = iwl_nvm_check_version(mvm->nvm_data, mvm->trans);
	if (WARN_ON(ret))
		goto error;

	ret = iwl_mvm_send_cmd_pdu(mvm, WIDE_ID(REGULATORY_AND_NVM_GROUP,
						NVM_ACCESS_COMPLETE), 0,
				   sizeof(nvm_complete), &nvm_complete);
	if (ret) {
		IWL_ERR(mvm, "Failed to run complete NVM access: %d\n",
			ret);
		goto error;
	}

	/* We wait for the INIT complete notification */
	return iwl_wait_notification(&mvm->notif_wait, &init_wait,
				     MVM_UCODE_ALIVE_TIMEOUT);

error:
	iwl_remove_notification(&mvm->notif_wait, &init_wait);
	return ret;
}

static void iwl_mvm_parse_shared_mem_a000(struct iwl_mvm *mvm,
					  struct iwl_rx_packet *pkt)
{
	struct iwl_shared_mem_cfg *mem_cfg = (void *)pkt->data;
	int i, lmac;
	int lmac_num = le32_to_cpu(mem_cfg->lmac_num);

	if (WARN_ON(lmac_num > ARRAY_SIZE(mem_cfg->lmac_smem)))
		return;

	mvm->smem_cfg.num_lmacs = lmac_num;
	mvm->smem_cfg.num_txfifo_entries =
		ARRAY_SIZE(mem_cfg->lmac_smem[0].txfifo_size);
	mvm->smem_cfg.rxfifo2_size = le32_to_cpu(mem_cfg->rxfifo2_size);

	for (lmac = 0; lmac < lmac_num; lmac++) {
		struct iwl_shared_mem_lmac_cfg *lmac_cfg =
			&mem_cfg->lmac_smem[lmac];

		for (i = 0; i < ARRAY_SIZE(lmac_cfg->txfifo_size); i++)
			mvm->smem_cfg.lmac[lmac].txfifo_size[i] =
				le32_to_cpu(lmac_cfg->txfifo_size[i]);
		mvm->smem_cfg.lmac[lmac].rxfifo1_size =
			le32_to_cpu(lmac_cfg->rxfifo1_size);
	}
}

static void iwl_mvm_parse_shared_mem(struct iwl_mvm *mvm,
				     struct iwl_rx_packet *pkt)
{
	struct iwl_shared_mem_cfg_v1 *mem_cfg = (void *)pkt->data;
	int i;

	mvm->smem_cfg.num_lmacs = 1;

	mvm->smem_cfg.num_txfifo_entries = ARRAY_SIZE(mem_cfg->txfifo_size);
	for (i = 0; i < ARRAY_SIZE(mem_cfg->txfifo_size); i++)
		mvm->smem_cfg.lmac[0].txfifo_size[i] =
			le32_to_cpu(mem_cfg->txfifo_size[i]);

	mvm->smem_cfg.lmac[0].rxfifo1_size =
		le32_to_cpu(mem_cfg->rxfifo_size[0]);
	mvm->smem_cfg.rxfifo2_size = le32_to_cpu(mem_cfg->rxfifo_size[1]);

	/* new API has more data, from rxfifo_addr field and on */
	if (fw_has_capa(&mvm->fw->ucode_capa,
			IWL_UCODE_TLV_CAPA_EXTEND_SHARED_MEM_CFG)) {
		BUILD_BUG_ON(sizeof(mvm->smem_cfg.internal_txfifo_size) !=
			     sizeof(mem_cfg->internal_txfifo_size));

		for (i = 0;
		     i < ARRAY_SIZE(mvm->smem_cfg.internal_txfifo_size);
		     i++)
			mvm->smem_cfg.internal_txfifo_size[i] =
				le32_to_cpu(mem_cfg->internal_txfifo_size[i]);
	}
}

static void iwl_mvm_get_shared_mem_conf(struct iwl_mvm *mvm)
{
	struct iwl_host_cmd cmd = {
		.flags = CMD_WANT_SKB,
		.data = { NULL, },
		.len = { 0, },
	};
	struct iwl_rx_packet *pkt;

	lockdep_assert_held(&mvm->mutex);

	if (fw_has_capa(&mvm->fw->ucode_capa,
			IWL_UCODE_TLV_CAPA_EXTEND_SHARED_MEM_CFG))
		cmd.id = iwl_cmd_id(SHARED_MEM_CFG_CMD, SYSTEM_GROUP, 0);
	else
		cmd.id = SHARED_MEM_CFG;

	if (WARN_ON(iwl_mvm_send_cmd(mvm, &cmd)))
		return;

	pkt = cmd.resp_pkt;
	if (iwl_mvm_has_new_tx_api(mvm))
		iwl_mvm_parse_shared_mem_a000(mvm, pkt);
	else
		iwl_mvm_parse_shared_mem(mvm, pkt);

	IWL_DEBUG_INFO(mvm, "SHARED MEM CFG: got memory offsets/sizes\n");

	iwl_free_resp(&cmd);
}

static int iwl_mvm_config_ltr(struct iwl_mvm *mvm)
{
	struct iwl_ltr_config_cmd cmd = {
		.flags = cpu_to_le32(LTR_CFG_FLAG_FEATURE_ENABLE),
	};

	if (!mvm->trans->ltr_enabled)
		return 0;

	return iwl_mvm_send_cmd_pdu(mvm, LTR_CONFIG, 0,
				    sizeof(cmd), &cmd);
}

#ifdef CONFIG_ACPI
#define ACPI_WRDS_METHOD		"WRDS"
#define ACPI_EWRD_METHOD		"EWRD"
#define ACPI_WGDS_METHOD		"WGDS"
#define ACPI_WIFI_DOMAIN		(0x07)
#define ACPI_WRDS_WIFI_DATA_SIZE	(IWL_MVM_SAR_TABLE_SIZE + 2)
#define ACPI_EWRD_WIFI_DATA_SIZE	((IWL_MVM_SAR_PROFILE_NUM - 1) * \
					 IWL_MVM_SAR_TABLE_SIZE + 3)
#define ACPI_WGDS_WIFI_DATA_SIZE	18
#define ACPI_WGDS_NUM_BANDS		2
#define ACPI_WGDS_TABLE_SIZE		3

static int iwl_mvm_sar_set_profile(struct iwl_mvm *mvm,
				   union acpi_object *table,
				   struct iwl_mvm_sar_profile *profile,
				   bool enabled)
{
	int i;

	profile->enabled = enabled;

	for (i = 0; i < IWL_MVM_SAR_TABLE_SIZE; i++) {
		if ((table[i].type != ACPI_TYPE_INTEGER) ||
		    (table[i].integer.value > U8_MAX))
			return -EINVAL;

		profile->table[i] = table[i].integer.value;
	}

	return 0;
}

static union acpi_object *iwl_mvm_sar_find_wifi_pkg(struct iwl_mvm *mvm,
						    union acpi_object *data,
						    int data_size)
{
	int i;
	union acpi_object *wifi_pkg;

	/*
	 * We need at least two packages, one for the revision and one
	 * for the data itself.  Also check that the revision is valid
	 * (i.e. it is an integer set to 0).
	 */
	if (data->type != ACPI_TYPE_PACKAGE ||
	    data->package.count < 2 ||
	    data->package.elements[0].type != ACPI_TYPE_INTEGER ||
	    data->package.elements[0].integer.value != 0) {
		IWL_DEBUG_RADIO(mvm, "Unsupported packages structure\n");
		return ERR_PTR(-EINVAL);
	}

	/* loop through all the packages to find the one for WiFi */
	for (i = 1; i < data->package.count; i++) {
		union acpi_object *domain;

		wifi_pkg = &data->package.elements[i];

		/* Skip anything that is not a package with the right
		 * amount of elements (i.e. domain_type,
		 * enabled/disabled plus the actual data size.
		 */
		if (wifi_pkg->type != ACPI_TYPE_PACKAGE ||
		    wifi_pkg->package.count != data_size)
			continue;

		domain = &wifi_pkg->package.elements[0];
		if (domain->type == ACPI_TYPE_INTEGER &&
		    domain->integer.value == ACPI_WIFI_DOMAIN)
			break;

		wifi_pkg = NULL;
	}

	if (!wifi_pkg)
		return ERR_PTR(-ENOENT);

	return wifi_pkg;
}

static int iwl_mvm_sar_get_wrds_table(struct iwl_mvm *mvm)
{
	union acpi_object *wifi_pkg, *table;
	acpi_handle root_handle;
	acpi_handle handle;
	struct acpi_buffer wrds = {ACPI_ALLOCATE_BUFFER, NULL};
	acpi_status status;
	bool enabled;
	int ret;

	root_handle = ACPI_HANDLE(mvm->dev);
	if (!root_handle) {
		IWL_DEBUG_RADIO(mvm,
				"Could not retrieve root port ACPI handle\n");
		return -ENOENT;
	}

	/* Get the method's handle */
	status = acpi_get_handle(root_handle, (acpi_string)ACPI_WRDS_METHOD,
				 &handle);
	if (ACPI_FAILURE(status)) {
		IWL_DEBUG_RADIO(mvm, "WRDS method not found\n");
		return -ENOENT;
	}

	/* Call WRDS with no arguments */
	status = acpi_evaluate_object(handle, NULL, NULL, &wrds);
	if (ACPI_FAILURE(status)) {
		IWL_DEBUG_RADIO(mvm, "WRDS invocation failed (0x%x)\n", status);
		return -ENOENT;
	}

	wifi_pkg = iwl_mvm_sar_find_wifi_pkg(mvm, wrds.pointer,
					     ACPI_WRDS_WIFI_DATA_SIZE);
	if (IS_ERR(wifi_pkg)) {
		ret = PTR_ERR(wifi_pkg);
		goto out_free;
	}

	if (wifi_pkg->package.elements[1].type != ACPI_TYPE_INTEGER) {
		ret = -EINVAL;
		goto out_free;
	}

	enabled = !!(wifi_pkg->package.elements[1].integer.value);

	/* position of the actual table */
	table = &wifi_pkg->package.elements[2];

	/* The profile from WRDS is officially profile 1, but goes
	 * into sar_profiles[0] (because we don't have a profile 0).
	 */
	ret = iwl_mvm_sar_set_profile(mvm, table, &mvm->sar_profiles[0],
				      enabled);

out_free:
	kfree(wrds.pointer);
	return ret;
}

static int iwl_mvm_sar_get_ewrd_table(struct iwl_mvm *mvm)
{
	union acpi_object *wifi_pkg;
	acpi_handle root_handle;
	acpi_handle handle;
	struct acpi_buffer ewrd = {ACPI_ALLOCATE_BUFFER, NULL};
	acpi_status status;
	bool enabled;
	int i, n_profiles, ret;

	root_handle = ACPI_HANDLE(mvm->dev);
	if (!root_handle) {
		IWL_DEBUG_RADIO(mvm,
				"Could not retrieve root port ACPI handle\n");
		return -ENOENT;
	}

	/* Get the method's handle */
	status = acpi_get_handle(root_handle, (acpi_string)ACPI_EWRD_METHOD,
				 &handle);
	if (ACPI_FAILURE(status)) {
		IWL_DEBUG_RADIO(mvm, "EWRD method not found\n");
		return -ENOENT;
	}

	/* Call EWRD with no arguments */
	status = acpi_evaluate_object(handle, NULL, NULL, &ewrd);
	if (ACPI_FAILURE(status)) {
		IWL_DEBUG_RADIO(mvm, "EWRD invocation failed (0x%x)\n", status);
		return -ENOENT;
	}

	wifi_pkg = iwl_mvm_sar_find_wifi_pkg(mvm, ewrd.pointer,
					     ACPI_EWRD_WIFI_DATA_SIZE);
	if (IS_ERR(wifi_pkg)) {
		ret = PTR_ERR(wifi_pkg);
		goto out_free;
	}

	if ((wifi_pkg->package.elements[1].type != ACPI_TYPE_INTEGER) ||
	    (wifi_pkg->package.elements[2].type != ACPI_TYPE_INTEGER)) {
		ret = -EINVAL;
		goto out_free;
	}

	enabled = !!(wifi_pkg->package.elements[1].integer.value);
	n_profiles = wifi_pkg->package.elements[2].integer.value;

	/* in case of BIOS bug */
	if (n_profiles <= 0) {
		ret = -EINVAL;
		goto out_free;
	}

	for (i = 0; i < n_profiles; i++) {
		/* the tables start at element 3 */
		static int pos = 3;

		/* The EWRD profiles officially go from 2 to 4, but we
		 * save them in sar_profiles[1-3] (because we don't
		 * have profile 0).  So in the array we start from 1.
		 */
		ret = iwl_mvm_sar_set_profile(mvm,
					      &wifi_pkg->package.elements[pos],
					      &mvm->sar_profiles[i + 1],
					      enabled);
		if (ret < 0)
			break;

		/* go to the next table */
		pos += IWL_MVM_SAR_TABLE_SIZE;
	}

out_free:
	kfree(ewrd.pointer);
	return ret;
}

static int iwl_mvm_sar_get_wgds_table(struct iwl_mvm *mvm,
				      struct iwl_mvm_geo_table *geo_table)
{
	union acpi_object *wifi_pkg;
	acpi_handle root_handle;
	acpi_handle handle;
	struct acpi_buffer wgds = {ACPI_ALLOCATE_BUFFER, NULL};
	acpi_status status;
	int i, ret;

	root_handle = ACPI_HANDLE(mvm->dev);
	if (!root_handle) {
		IWL_DEBUG_RADIO(mvm,
				"Could not retrieve root port ACPI handle\n");
		return -ENOENT;
	}

	/* Get the method's handle */
	status = acpi_get_handle(root_handle, (acpi_string)ACPI_WGDS_METHOD,
				 &handle);
	if (ACPI_FAILURE(status)) {
		IWL_DEBUG_RADIO(mvm, "WGDS method not found\n");
		return -ENOENT;
	}

	/* Call WGDS with no arguments */
	status = acpi_evaluate_object(handle, NULL, NULL, &wgds);
	if (ACPI_FAILURE(status)) {
		IWL_DEBUG_RADIO(mvm, "WGDS invocation failed (0x%x)\n", status);
		return -ENOENT;
	}

	wifi_pkg = iwl_mvm_sar_find_wifi_pkg(mvm, wgds.pointer,
					     ACPI_WGDS_WIFI_DATA_SIZE);
	if (IS_ERR(wifi_pkg)) {
		ret = PTR_ERR(wifi_pkg);
		goto out_free;
	}

	for (i = 0; i < ACPI_WGDS_WIFI_DATA_SIZE; i++) {
		union acpi_object *entry;

		entry = &wifi_pkg->package.elements[i + 1];
		if ((entry->type != ACPI_TYPE_INTEGER) ||
		    (entry->integer.value > U8_MAX))
			return -EINVAL;

		geo_table->values[i] = entry->integer.value;
	}
	ret = 0;
out_free:
	kfree(wgds.pointer);
	return ret;
}

int iwl_mvm_sar_select_profile(struct iwl_mvm *mvm, int prof_a, int prof_b)
{
	struct iwl_dev_tx_power_cmd cmd = {
		.v3.set_mode = cpu_to_le32(IWL_TX_POWER_MODE_SET_CHAINS),
	};
	int i, j, idx;
	int profs[IWL_NUM_CHAIN_LIMITS] = { prof_a, prof_b };
	int len = sizeof(cmd);

	BUILD_BUG_ON(IWL_NUM_CHAIN_LIMITS < 2);
	BUILD_BUG_ON(IWL_NUM_CHAIN_LIMITS * IWL_NUM_SUB_BANDS !=
		     IWL_MVM_SAR_TABLE_SIZE);

	if (!fw_has_capa(&mvm->fw->ucode_capa, IWL_UCODE_TLV_CAPA_TX_POWER_ACK))
		len = sizeof(cmd.v3);

	for (i = 0; i < IWL_NUM_CHAIN_LIMITS; i++) {
		struct iwl_mvm_sar_profile *prof;

		/* don't allow SAR to be disabled (profile 0 means disable) */
		if (profs[i] == 0)
			return -EPERM;

		/* we are off by one, so allow up to IWL_MVM_SAR_PROFILE_NUM */
		if (profs[i] > IWL_MVM_SAR_PROFILE_NUM)
			return -EINVAL;

		/* profiles go from 1 to 4, so decrement to access the array */
		prof = &mvm->sar_profiles[profs[i] - 1];

		/* if the profile is disabled, do nothing */
		if (!prof->enabled) {
			IWL_DEBUG_RADIO(mvm, "SAR profile %d is disabled.\n",
					profs[i]);
			/* if one of the profiles is disabled, we fail all */
			return -ENOENT;
		}

		IWL_DEBUG_RADIO(mvm, "  Chain[%d]:\n", i);
		for (j = 0; j < IWL_NUM_SUB_BANDS; j++) {
			idx = (i * IWL_NUM_SUB_BANDS) + j;
			cmd.v3.per_chain_restriction[i][j] =
				cpu_to_le16(prof->table[idx]);
			IWL_DEBUG_RADIO(mvm, "    Band[%d] = %d * .125dBm\n",
					j, prof->table[idx]);
		}
	}

	IWL_DEBUG_RADIO(mvm, "Sending REDUCE_TX_POWER_CMD per chain\n");

	return iwl_mvm_send_cmd_pdu(mvm, REDUCE_TX_POWER_CMD, 0, len, &cmd);
}

static int iwl_mvm_sar_geo_init(struct iwl_mvm *mvm)
{
	struct iwl_mvm_geo_table geo_table;
	struct iwl_geo_tx_power_profiles_cmd cmd = {
		.ops = cpu_to_le32(IWL_PER_CHAIN_OFFSET_SET_TABLES),
	};
	int ret, i, j, idx;
	u16 cmd_wide_id =  WIDE_ID(PHY_OPS_GROUP, GEO_TX_POWER_LIMIT);

	ret = iwl_mvm_sar_get_wgds_table(mvm, &geo_table);
	if (ret < 0) {
		IWL_DEBUG_RADIO(mvm,
				"Geo SAR BIOS table invalid or unavailable. (%d)\n",
				ret);
		/* we don't fail if the table is not available */
		return 0;
	}

	IWL_DEBUG_RADIO(mvm, "Sending GEO_TX_POWER_LIMIT\n");

	BUILD_BUG_ON(IWL_NUM_GEO_PROFILES * ACPI_WGDS_NUM_BANDS *
		     ACPI_WGDS_TABLE_SIZE !=  ACPI_WGDS_WIFI_DATA_SIZE);

	for (i = 0; i < IWL_NUM_GEO_PROFILES; i++) {
		struct iwl_per_chain_offset *chain =
			(struct iwl_per_chain_offset *)&cmd.table[i];

		for (j = 0; j < ACPI_WGDS_NUM_BANDS; j++) {
			u8 *value;

			idx = i * ACPI_WGDS_NUM_BANDS * ACPI_WGDS_TABLE_SIZE +
				j * ACPI_WGDS_TABLE_SIZE;
			value = &geo_table.values[idx];
			chain[j].max_tx_power = cpu_to_le16(value[0]);
			chain[j].chain_a = value[1];
			chain[j].chain_b = value[2];
			IWL_DEBUG_RADIO(mvm,
					"SAR geographic profile[%d] Band[%d]: chain A = %d chain B = %d max_tx_power = %d\n",
					i, j, value[1], value[2], value[0]);
		}
	}
	return iwl_mvm_send_cmd_pdu(mvm, cmd_wide_id, 0, sizeof(cmd), &cmd);
}

#else /* CONFIG_ACPI */
static int iwl_mvm_sar_get_wrds_table(struct iwl_mvm *mvm)
{
	return -ENOENT;
}

static int iwl_mvm_sar_get_ewrd_table(struct iwl_mvm *mvm)
{
	return -ENOENT;
}

<<<<<<< HEAD
static int iwl_mvm_load_rt_fw(struct iwl_mvm *mvm)
{
	int ret;

=======
static int iwl_mvm_sar_geo_init(struct iwl_mvm *mvm)
{
	return 0;
}
#endif /* CONFIG_ACPI */

static int iwl_mvm_sar_init(struct iwl_mvm *mvm)
{
	int ret;

	ret = iwl_mvm_sar_get_wrds_table(mvm);
	if (ret < 0) {
		IWL_DEBUG_RADIO(mvm,
				"WRDS SAR BIOS table invalid or unavailable. (%d)\n",
				ret);
		/* if not available, don't fail and don't bother with EWRD */
		return 0;
	}

	ret = iwl_mvm_sar_get_ewrd_table(mvm);
	/* if EWRD is not available, we can still use WRDS, so don't fail */
	if (ret < 0)
		IWL_DEBUG_RADIO(mvm,
				"EWRD SAR BIOS table invalid or unavailable. (%d)\n",
				ret);

	/* choose profile 1 (WRDS) as default for both chains */
	ret = iwl_mvm_sar_select_profile(mvm, 1, 1);

	/* if we don't have profile 0 from BIOS, just skip it */
	if (ret == -ENOENT)
		return 0;

	return ret;
}

static int iwl_mvm_load_rt_fw(struct iwl_mvm *mvm)
{
	int ret;

>>>>>>> 2ac97f0f
	if (iwl_mvm_has_new_tx_api(mvm))
		return iwl_run_unified_mvm_ucode(mvm, false);

	ret = iwl_run_init_mvm_ucode(mvm, false);

	if (iwlmvm_mod_params.init_dbg)
		return 0;

	if (ret) {
		IWL_ERR(mvm, "Failed to run INIT ucode: %d\n", ret);
		/* this can't happen */
		if (WARN_ON(ret > 0))
			ret = -ERFKILL;
		return ret;
	}

	/*
	 * Stop and start the transport without entering low power
	 * mode. This will save the state of other components on the
	 * device that are triggered by the INIT firwmare (MFUART).
	 */
	_iwl_trans_stop_device(mvm->trans, false);
	ret = _iwl_trans_start_hw(mvm->trans, false);
	if (ret)
		return ret;

	ret = iwl_mvm_load_ucode_wait_alive(mvm, IWL_UCODE_REGULAR);
	if (ret)
		return ret;

	return iwl_mvm_init_paging(mvm);
}

int iwl_mvm_up(struct iwl_mvm *mvm)
{
	int ret, i;
	struct ieee80211_channel *chan;
	struct cfg80211_chan_def chandef;

	lockdep_assert_held(&mvm->mutex);

	ret = iwl_trans_start_hw(mvm->trans);
	if (ret)
		return ret;

	ret = iwl_mvm_load_rt_fw(mvm);
	if (ret) {
		IWL_ERR(mvm, "Failed to start RT ucode: %d\n", ret);
		goto error;
	}

	iwl_mvm_get_shared_mem_conf(mvm);

	ret = iwl_mvm_sf_update(mvm, NULL, false);
	if (ret)
		IWL_ERR(mvm, "Failed to initialize Smart Fifo\n");

	mvm->fw_dbg_conf = FW_DBG_INVALID;
	/* if we have a destination, assume EARLY START */
	if (mvm->fw->dbg_dest_tlv)
		mvm->fw_dbg_conf = FW_DBG_START_FROM_ALIVE;
	iwl_mvm_start_fw_dbg_conf(mvm, FW_DBG_START_FROM_ALIVE);

	ret = iwl_send_tx_ant_cfg(mvm, iwl_mvm_get_valid_tx_ant(mvm));
	if (ret)
		goto error;

	ret = iwl_send_bt_init_conf(mvm);
	if (ret)
		goto error;

	/* Send phy db control command and then phy db calibration*/
	if (!iwl_mvm_has_new_tx_api(mvm)) {
		ret = iwl_send_phy_db_data(mvm->phy_db);
		if (ret)
			goto error;

		ret = iwl_send_phy_cfg_cmd(mvm);
		if (ret)
			goto error;
	}

	/* Init RSS configuration */
	/* TODO - remove a000 disablement when we have RXQ config API */
	if (iwl_mvm_has_new_rx_api(mvm) && !iwl_mvm_has_new_tx_api(mvm)) {
		ret = iwl_send_rss_cfg_cmd(mvm);
		if (ret) {
			IWL_ERR(mvm, "Failed to configure RSS queues: %d\n",
				ret);
			goto error;
		}
	}

	/* init the fw <-> mac80211 STA mapping */
	for (i = 0; i < ARRAY_SIZE(mvm->fw_id_to_mac_id); i++)
		RCU_INIT_POINTER(mvm->fw_id_to_mac_id[i], NULL);

	mvm->tdls_cs.peer.sta_id = IWL_MVM_INVALID_STA;

	/* reset quota debouncing buffer - 0xff will yield invalid data */
	memset(&mvm->last_quota_cmd, 0xff, sizeof(mvm->last_quota_cmd));

	/* Enable DQA-mode if required */
	if (iwl_mvm_is_dqa_supported(mvm)) {
		ret = iwl_mvm_send_dqa_cmd(mvm);
		if (ret)
			goto error;
	} else {
		IWL_DEBUG_FW(mvm, "Working in non-DQA mode\n");
	}

	/* Add auxiliary station for scanning */
	ret = iwl_mvm_add_aux_sta(mvm);
	if (ret)
		goto error;

	/* Add all the PHY contexts */
	chan = &mvm->hw->wiphy->bands[NL80211_BAND_2GHZ]->channels[0];
	cfg80211_chandef_create(&chandef, chan, NL80211_CHAN_NO_HT);
	for (i = 0; i < NUM_PHY_CTX; i++) {
		/*
		 * The channel used here isn't relevant as it's
		 * going to be overwritten in the other flows.
		 * For now use the first channel we have.
		 */
		ret = iwl_mvm_phy_ctxt_add(mvm, &mvm->phy_ctxts[i],
					   &chandef, 1, 1);
		if (ret)
			goto error;
	}

#ifdef CONFIG_THERMAL
	if (iwl_mvm_is_tt_in_fw(mvm)) {
		/* in order to give the responsibility of ct-kill and
		 * TX backoff to FW we need to send empty temperature reporting
		 * cmd during init time
		 */
		iwl_mvm_send_temp_report_ths_cmd(mvm);
	} else {
		/* Initialize tx backoffs to the minimal possible */
		iwl_mvm_tt_tx_backoff(mvm, 0);
	}

	/* TODO: read the budget from BIOS / Platform NVM */
	if (iwl_mvm_is_ctdp_supported(mvm) && mvm->cooling_dev.cur_state > 0) {
		ret = iwl_mvm_ctdp_command(mvm, CTDP_CMD_OPERATION_START,
					   mvm->cooling_dev.cur_state);
		if (ret)
			goto error;
	}
#else
	/* Initialize tx backoffs to the minimal possible */
	iwl_mvm_tt_tx_backoff(mvm, 0);
#endif

	WARN_ON(iwl_mvm_config_ltr(mvm));

	ret = iwl_mvm_power_update_device(mvm);
	if (ret)
		goto error;

	/*
	 * RTNL is not taken during Ct-kill, but we don't need to scan/Tx
	 * anyway, so don't init MCC.
	 */
	if (!test_bit(IWL_MVM_STATUS_HW_CTKILL, &mvm->status)) {
		ret = iwl_mvm_init_mcc(mvm);
		if (ret)
			goto error;
	}

	if (fw_has_capa(&mvm->fw->ucode_capa, IWL_UCODE_TLV_CAPA_UMAC_SCAN)) {
		mvm->scan_type = IWL_SCAN_TYPE_NOT_SET;
		ret = iwl_mvm_config_scan(mvm);
		if (ret)
			goto error;
	}

	/* allow FW/transport low power modes if not during restart */
	if (!test_bit(IWL_MVM_STATUS_IN_HW_RESTART, &mvm->status))
		iwl_mvm_unref(mvm, IWL_MVM_REF_UCODE_DOWN);

	ret = iwl_mvm_sar_init(mvm);
	if (ret)
		goto error;

	ret = iwl_mvm_sar_geo_init(mvm);
	if (ret)
		goto error;

	IWL_DEBUG_INFO(mvm, "RT uCode started.\n");
	return 0;
 error:
	iwl_mvm_stop_device(mvm);
	return ret;
}

int iwl_mvm_load_d3_fw(struct iwl_mvm *mvm)
{
	int ret, i;

	lockdep_assert_held(&mvm->mutex);

	ret = iwl_trans_start_hw(mvm->trans);
	if (ret)
		return ret;

	ret = iwl_mvm_load_ucode_wait_alive(mvm, IWL_UCODE_WOWLAN);
	if (ret) {
		IWL_ERR(mvm, "Failed to start WoWLAN firmware: %d\n", ret);
		goto error;
	}

	ret = iwl_send_tx_ant_cfg(mvm, iwl_mvm_get_valid_tx_ant(mvm));
	if (ret)
		goto error;

	/* Send phy db control command and then phy db calibration*/
	ret = iwl_send_phy_db_data(mvm->phy_db);
	if (ret)
		goto error;

	ret = iwl_send_phy_cfg_cmd(mvm);
	if (ret)
		goto error;

	/* init the fw <-> mac80211 STA mapping */
	for (i = 0; i < ARRAY_SIZE(mvm->fw_id_to_mac_id); i++)
		RCU_INIT_POINTER(mvm->fw_id_to_mac_id[i], NULL);

	/* Add auxiliary station for scanning */
	ret = iwl_mvm_add_aux_sta(mvm);
	if (ret)
		goto error;

	return 0;
 error:
	iwl_mvm_stop_device(mvm);
	return ret;
}

void iwl_mvm_rx_card_state_notif(struct iwl_mvm *mvm,
				 struct iwl_rx_cmd_buffer *rxb)
{
	struct iwl_rx_packet *pkt = rxb_addr(rxb);
	struct iwl_card_state_notif *card_state_notif = (void *)pkt->data;
	u32 flags = le32_to_cpu(card_state_notif->flags);

	IWL_DEBUG_RF_KILL(mvm, "Card state received: HW:%s SW:%s CT:%s\n",
			  (flags & HW_CARD_DISABLED) ? "Kill" : "On",
			  (flags & SW_CARD_DISABLED) ? "Kill" : "On",
			  (flags & CT_KILL_CARD_DISABLED) ?
			  "Reached" : "Not reached");
}

void iwl_mvm_rx_mfuart_notif(struct iwl_mvm *mvm,
			     struct iwl_rx_cmd_buffer *rxb)
{
	struct iwl_rx_packet *pkt = rxb_addr(rxb);
	struct iwl_mfuart_load_notif *mfuart_notif = (void *)pkt->data;

	IWL_DEBUG_INFO(mvm,
		       "MFUART: installed ver: 0x%08x, external ver: 0x%08x, status: 0x%08x, duration: 0x%08x\n",
		       le32_to_cpu(mfuart_notif->installed_ver),
		       le32_to_cpu(mfuart_notif->external_ver),
		       le32_to_cpu(mfuart_notif->status),
		       le32_to_cpu(mfuart_notif->duration));

	if (iwl_rx_packet_payload_len(pkt) == sizeof(*mfuart_notif))
		IWL_DEBUG_INFO(mvm,
			       "MFUART: image size: 0x%08x\n",
			       le32_to_cpu(mfuart_notif->image_size));
}<|MERGE_RESOLUTION|>--- conflicted
+++ resolved
@@ -489,7 +489,6 @@
 	struct iwl_lmac_alive *lmac1;
 	struct iwl_lmac_alive *lmac2 = NULL;
 	u16 status;
-<<<<<<< HEAD
 
 	if (iwl_rx_packet_payload_len(pkt) == sizeof(*palive)) {
 		palive = (void *)pkt->data;
@@ -534,52 +533,6 @@
 	return true;
 }
 
-=======
-
-	if (iwl_rx_packet_payload_len(pkt) == sizeof(*palive)) {
-		palive = (void *)pkt->data;
-		umac = &palive->umac_data;
-		lmac1 = &palive->lmac_data[0];
-		lmac2 = &palive->lmac_data[1];
-		status = le16_to_cpu(palive->status);
-	} else {
-		palive3 = (void *)pkt->data;
-		umac = &palive3->umac_data;
-		lmac1 = &palive3->lmac_data;
-		status = le16_to_cpu(palive3->status);
-	}
-
-	mvm->error_event_table[0] = le32_to_cpu(lmac1->error_event_table_ptr);
-	if (lmac2)
-		mvm->error_event_table[1] =
-			le32_to_cpu(lmac2->error_event_table_ptr);
-	mvm->log_event_table = le32_to_cpu(lmac1->log_event_table_ptr);
-	mvm->sf_space.addr = le32_to_cpu(lmac1->st_fwrd_addr);
-	mvm->sf_space.size = le32_to_cpu(lmac1->st_fwrd_size);
-
-	mvm->umac_error_event_table = le32_to_cpu(umac->error_info_addr);
-
-	alive_data->scd_base_addr = le32_to_cpu(lmac1->scd_base_ptr);
-	alive_data->valid = status == IWL_ALIVE_STATUS_OK;
-	if (mvm->umac_error_event_table)
-		mvm->support_umac_log = true;
-
-	IWL_DEBUG_FW(mvm,
-		     "Alive ucode status 0x%04x revision 0x%01X 0x%01X\n",
-		     status, lmac1->ver_type, lmac1->ver_subtype);
-
-	if (lmac2)
-		IWL_DEBUG_FW(mvm, "Alive ucode CDB\n");
-
-	IWL_DEBUG_FW(mvm,
-		     "UMAC version: Major - 0x%x, Minor - 0x%x\n",
-		     le32_to_cpu(umac->umac_major),
-		     le32_to_cpu(umac->umac_minor));
-
-	return true;
-}
-
->>>>>>> 2ac97f0f
 static bool iwl_wait_init_complete(struct iwl_notif_wait_data *notif_wait,
 				   struct iwl_rx_packet *pkt, void *data)
 {
@@ -958,75 +911,6 @@
 	return ret;
 }
 
-int iwl_run_unified_mvm_ucode(struct iwl_mvm *mvm, bool read_nvm)
-{
-	struct iwl_notification_wait init_wait;
-	struct iwl_nvm_access_complete_cmd nvm_complete = {};
-	static const u16 init_complete[] = {
-		INIT_COMPLETE_NOTIF,
-	};
-	int ret;
-
-	lockdep_assert_held(&mvm->mutex);
-
-	iwl_init_notification_wait(&mvm->notif_wait,
-				   &init_wait,
-				   init_complete,
-				   ARRAY_SIZE(init_complete),
-				   iwl_wait_init_complete,
-				   NULL);
-
-	/* Will also start the device */
-	ret = iwl_mvm_load_ucode_wait_alive(mvm, IWL_UCODE_REGULAR);
-	if (ret) {
-		IWL_ERR(mvm, "Failed to start RT ucode: %d\n", ret);
-		goto error;
-	}
-
-	/* TODO: remove when integrating context info */
-	ret = iwl_mvm_init_paging(mvm);
-	if (ret) {
-		IWL_ERR(mvm, "Failed to init paging: %d\n",
-			ret);
-		goto error;
-	}
-
-	/* Read the NVM only at driver load time, no need to do this twice */
-	if (read_nvm) {
-		/* Read nvm */
-		ret = iwl_nvm_init(mvm, true);
-		if (ret) {
-			IWL_ERR(mvm, "Failed to read NVM: %d\n", ret);
-			goto error;
-		}
-	}
-
-	/* In case we read the NVM from external file, load it to the NIC */
-	if (mvm->nvm_file_name)
-		iwl_mvm_load_nvm_to_nic(mvm);
-
-	ret = iwl_nvm_check_version(mvm->nvm_data, mvm->trans);
-	if (WARN_ON(ret))
-		goto error;
-
-	ret = iwl_mvm_send_cmd_pdu(mvm, WIDE_ID(REGULATORY_AND_NVM_GROUP,
-						NVM_ACCESS_COMPLETE), 0,
-				   sizeof(nvm_complete), &nvm_complete);
-	if (ret) {
-		IWL_ERR(mvm, "Failed to run complete NVM access: %d\n",
-			ret);
-		goto error;
-	}
-
-	/* We wait for the INIT complete notification */
-	return iwl_wait_notification(&mvm->notif_wait, &init_wait,
-				     MVM_UCODE_ALIVE_TIMEOUT);
-
-error:
-	iwl_remove_notification(&mvm->notif_wait, &init_wait);
-	return ret;
-}
-
 static void iwl_mvm_parse_shared_mem_a000(struct iwl_mvm *mvm,
 					  struct iwl_rx_packet *pkt)
 {
@@ -1510,12 +1394,6 @@
 	return -ENOENT;
 }
 
-<<<<<<< HEAD
-static int iwl_mvm_load_rt_fw(struct iwl_mvm *mvm)
-{
-	int ret;
-
-=======
 static int iwl_mvm_sar_geo_init(struct iwl_mvm *mvm)
 {
 	return 0;
@@ -1556,7 +1434,6 @@
 {
 	int ret;
 
->>>>>>> 2ac97f0f
 	if (iwl_mvm_has_new_tx_api(mvm))
 		return iwl_run_unified_mvm_ucode(mvm, false);
 
