--- conflicted
+++ resolved
@@ -2441,21 +2441,13 @@
 	}
 #ifdef CONFIG_QUOTA
 	/* Needed for iput() to work correctly and not trash data */
-<<<<<<< HEAD
-	sb->s_flags |= MS_ACTIVE;
-=======
 	sb->s_flags |= SB_ACTIVE;
->>>>>>> 976a5f29
 
 	/*
 	 * Turn on quotas which were not enabled for read-only mounts if
 	 * filesystem has quota feature, so that they are updated correctly.
 	 */
-<<<<<<< HEAD
-	if (ext4_has_feature_quota(sb) && (s_flags & MS_RDONLY)) {
-=======
 	if (ext4_has_feature_quota(sb) && (s_flags & SB_RDONLY)) {
->>>>>>> 976a5f29
 		int ret = ext4_enable_quotas(sb);
 
 		if (!ret)
