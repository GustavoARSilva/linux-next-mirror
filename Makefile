VERSION = 4
PATCHLEVEL = 14
SUBLEVEL = 0
EXTRAVERSION = -rc7
NAME = Fearless Coyote

# *DOCUMENTATION*
# To see a list of typical targets execute "make help"
# More info can be located in ./README
# Comments in this file are targeted only to the developer, do not
# expect to learn how to build the kernel reading this file.

# That's our default target when none is given on the command line
PHONY := _all
_all:

# o Do not use make's built-in rules and variables
#   (this increases performance and avoids hard-to-debug behaviour);
# o Look for make include files relative to root of kernel src
MAKEFLAGS += -rR --include-dir=$(CURDIR)

# Avoid funny character set dependencies
unexport LC_ALL
LC_COLLATE=C
LC_NUMERIC=C
export LC_COLLATE LC_NUMERIC

# Avoid interference with shell env settings
unexport GREP_OPTIONS

# We are using a recursive build, so we need to do a little thinking
# to get the ordering right.
#
# Most importantly: sub-Makefiles should only ever modify files in
# their own directory. If in some directory we have a dependency on
# a file in another dir (which doesn't happen often, but it's often
# unavoidable when linking the built-in.o targets which finally
# turn into vmlinux), we will call a sub make in that other dir, and
# after that we are sure that everything which is in that other dir
# is now up to date.
#
# The only cases where we need to modify files which have global
# effects are thus separated out and done before the recursive
# descending is started. They are now explicitly listed as the
# prepare rule.

# Beautify output
# ---------------------------------------------------------------------------
#
# Normally, we echo the whole command before executing it. By making
# that echo $($(quiet)$(cmd)), we now have the possibility to set
# $(quiet) to choose other forms of output instead, e.g.
#
#         quiet_cmd_cc_o_c = Compiling $(RELDIR)/$@
#         cmd_cc_o_c       = $(CC) $(c_flags) -c -o $@ $<
#
# If $(quiet) is empty, the whole command will be printed.
# If it is set to "quiet_", only the short version will be printed.
# If it is set to "silent_", nothing will be printed at all, since
# the variable $(silent_cmd_cc_o_c) doesn't exist.
#
# A simple variant is to prefix commands with $(Q) - that's useful
# for commands that shall be hidden in non-verbose mode.
#
#	$(Q)ln $@ :<
#
# If KBUILD_VERBOSE equals 0 then the above command will be hidden.
# If KBUILD_VERBOSE equals 1 then the above command is displayed.
#
# To put more focus on warnings, be less verbose as default
# Use 'make V=1' to see the full commands

ifeq ("$(origin V)", "command line")
  KBUILD_VERBOSE = $(V)
endif
ifndef KBUILD_VERBOSE
  KBUILD_VERBOSE = 0
endif

ifeq ($(KBUILD_VERBOSE),1)
  quiet =
  Q =
else
  quiet=quiet_
  Q = @
endif

# If the user is running make -s (silent mode), suppress echoing of
# commands

ifneq ($(findstring s,$(filter-out --%,$(MAKEFLAGS))),)
  quiet=silent_
  tools_silent=s
endif

export quiet Q KBUILD_VERBOSE

# kbuild supports saving output files in a separate directory.
# To locate output files in a separate directory two syntaxes are supported.
# In both cases the working directory must be the root of the kernel src.
# 1) O=
# Use "make O=dir/to/store/output/files/"
#
# 2) Set KBUILD_OUTPUT
# Set the environment variable KBUILD_OUTPUT to point to the directory
# where the output files shall be placed.
# export KBUILD_OUTPUT=dir/to/store/output/files/
# make
#
# The O= assignment takes precedence over the KBUILD_OUTPUT environment
# variable.

# KBUILD_SRC is not intended to be used by the regular user (for now),
# it is set on invocation of make with KBUILD_OUTPUT or O= specified.
ifeq ($(KBUILD_SRC),)

# OK, Make called in directory where kernel src resides
# Do we want to locate output files in a separate directory?
ifeq ("$(origin O)", "command line")
  KBUILD_OUTPUT := $(O)
endif

# Cancel implicit rules on top Makefile
$(CURDIR)/Makefile Makefile: ;

ifneq ($(words $(subst :, ,$(CURDIR))), 1)
  $(error main directory cannot contain spaces nor colons)
endif

ifneq ($(KBUILD_OUTPUT),)
# check that the output directory actually exists
saved-output := $(KBUILD_OUTPUT)
KBUILD_OUTPUT := $(shell mkdir -p $(KBUILD_OUTPUT) && cd $(KBUILD_OUTPUT) \
								&& /bin/pwd)
$(if $(KBUILD_OUTPUT),, \
     $(error failed to create output directory "$(saved-output)"))

PHONY += $(MAKECMDGOALS) sub-make

$(filter-out _all sub-make $(CURDIR)/Makefile, $(MAKECMDGOALS)) _all: sub-make
	@:

# Invoke a second make in the output directory, passing relevant variables
sub-make:
	$(Q)$(MAKE) -C $(KBUILD_OUTPUT) KBUILD_SRC=$(CURDIR) \
	-f $(CURDIR)/Makefile $(filter-out _all sub-make,$(MAKECMDGOALS))

# Leave processing to above invocation of make
skip-makefile := 1
endif # ifneq ($(KBUILD_OUTPUT),)
endif # ifeq ($(KBUILD_SRC),)

# We process the rest of the Makefile if this is the final invocation of make
ifeq ($(skip-makefile),)

# Do not print "Entering directory ...",
# but we want to display it when entering to the output directory
# so that IDEs/editors are able to understand relative filenames.
MAKEFLAGS += --no-print-directory

# Call a source code checker (by default, "sparse") as part of the
# C compilation.
#
# Use 'make C=1' to enable checking of only re-compiled files.
# Use 'make C=2' to enable checking of *all* source files, regardless
# of whether they are re-compiled or not.
#
# See the file "Documentation/dev-tools/sparse.rst" for more details,
# including where to get the "sparse" utility.

ifeq ("$(origin C)", "command line")
  KBUILD_CHECKSRC = $(C)
endif
ifndef KBUILD_CHECKSRC
  KBUILD_CHECKSRC = 0
endif

# Use make M=dir to specify directory of external module to build
# Old syntax make ... SUBDIRS=$PWD is still supported
# Setting the environment variable KBUILD_EXTMOD take precedence
ifdef SUBDIRS
  KBUILD_EXTMOD ?= $(SUBDIRS)
endif

ifeq ("$(origin M)", "command line")
  KBUILD_EXTMOD := $(M)
endif

ifeq ($(KBUILD_SRC),)
        # building in the source tree
        srctree := .
else
        ifeq ($(KBUILD_SRC)/,$(dir $(CURDIR)))
                # building in a subdirectory of the source tree
                srctree := ..
        else
                srctree := $(KBUILD_SRC)
        endif
endif

export KBUILD_CHECKSRC KBUILD_EXTMOD KBUILD_SRC

objtree		:= .
src		:= $(srctree)
obj		:= $(objtree)

VPATH		:= $(srctree)$(if $(KBUILD_EXTMOD),:$(KBUILD_EXTMOD))

export srctree objtree VPATH

# To make sure we do not include .config for any of the *config targets
# catch them early, and hand them over to scripts/kconfig/Makefile
# It is allowed to specify more targets when calling make, including
# mixing *config targets and build targets.
# For example 'make oldconfig all'.
# Detect when mixed targets is specified, and make a second invocation
# of make so .config is not included in this case either (for *config).

version_h := include/generated/uapi/linux/version.h
old_version_h := include/linux/version.h

no-dot-config-targets := clean mrproper distclean \
			 cscope gtags TAGS tags help% %docs check% coccicheck \
			 $(version_h) headers_% archheaders archscripts \
			 kernelversion %src-pkg

config-targets := 0
mixed-targets  := 0
dot-config     := 1

ifneq ($(filter $(no-dot-config-targets), $(MAKECMDGOALS)),)
	ifeq ($(filter-out $(no-dot-config-targets), $(MAKECMDGOALS)),)
		dot-config := 0
	endif
endif

ifeq ($(KBUILD_EXTMOD),)
        ifneq ($(filter config %config,$(MAKECMDGOALS)),)
                config-targets := 1
                ifneq ($(words $(MAKECMDGOALS)),1)
                        mixed-targets := 1
                endif
        endif
endif
# install and modules_install need also be processed one by one
ifneq ($(filter install,$(MAKECMDGOALS)),)
        ifneq ($(filter modules_install,$(MAKECMDGOALS)),)
	        mixed-targets := 1
        endif
endif

ifeq ($(mixed-targets),1)
# ===========================================================================
# We're called with mixed targets (*config and build targets).
# Handle them one by one.

PHONY += $(MAKECMDGOALS) __build_one_by_one

$(filter-out __build_one_by_one, $(MAKECMDGOALS)): __build_one_by_one
	@:

__build_one_by_one:
	$(Q)set -e; \
	for i in $(MAKECMDGOALS); do \
		$(MAKE) -f $(srctree)/Makefile $$i; \
	done

else

# We need some generic definitions (do not try to remake the file).
scripts/Kbuild.include: ;
include scripts/Kbuild.include

# Read KERNELRELEASE from include/config/kernel.release (if it exists)
KERNELRELEASE = $(shell cat include/config/kernel.release 2> /dev/null)
KERNELVERSION = $(VERSION)$(if $(PATCHLEVEL),.$(PATCHLEVEL)$(if $(SUBLEVEL),.$(SUBLEVEL)))$(EXTRAVERSION)
export VERSION PATCHLEVEL SUBLEVEL KERNELRELEASE KERNELVERSION

# SUBARCH tells the usermode build what the underlying arch is.  That is set
# first, and if a usermode build is happening, the "ARCH=um" on the command
# line overrides the setting of ARCH below.  If a native build is happening,
# then ARCH is assigned, getting whatever value it gets normally, and
# SUBARCH is subsequently ignored.

SUBARCH := $(shell uname -m | sed -e s/i.86/x86/ -e s/x86_64/x86/ \
				  -e s/sun4u/sparc64/ \
				  -e s/arm.*/arm/ -e s/sa110/arm/ \
				  -e s/s390x/s390/ -e s/parisc64/parisc/ \
				  -e s/ppc.*/powerpc/ -e s/mips.*/mips/ \
				  -e s/sh[234].*/sh/ -e s/aarch64.*/arm64/ \
				  -e s/riscv.*/riscv/)

# Cross compiling and selecting different set of gcc/bin-utils
# ---------------------------------------------------------------------------
#
# When performing cross compilation for other architectures ARCH shall be set
# to the target architecture. (See arch/* for the possibilities).
# ARCH can be set during invocation of make:
# make ARCH=ia64
# Another way is to have ARCH set in the environment.
# The default ARCH is the host where make is executed.

# CROSS_COMPILE specify the prefix used for all executables used
# during compilation. Only gcc and related bin-utils executables
# are prefixed with $(CROSS_COMPILE).
# CROSS_COMPILE can be set on the command line
# make CROSS_COMPILE=ia64-linux-
# Alternatively CROSS_COMPILE can be set in the environment.
# A third alternative is to store a setting in .config so that plain
# "make" in the configured kernel build directory always uses that.
# Default value for CROSS_COMPILE is not to prefix executables
# Note: Some architectures assign CROSS_COMPILE in their arch/*/Makefile
ARCH		?= $(SUBARCH)
CROSS_COMPILE	?= $(CONFIG_CROSS_COMPILE:"%"=%)

# Architecture as present in compile.h
UTS_MACHINE 	:= $(ARCH)
SRCARCH 	:= $(ARCH)

# Additional ARCH settings for x86
ifeq ($(ARCH),i386)
        SRCARCH := x86
endif
ifeq ($(ARCH),x86_64)
        SRCARCH := x86
endif

# Additional ARCH settings for sparc
ifeq ($(ARCH),sparc32)
       SRCARCH := sparc
endif
ifeq ($(ARCH),sparc64)
       SRCARCH := sparc
endif

# Additional ARCH settings for sh
ifeq ($(ARCH),sh64)
       SRCARCH := sh
endif

# Additional ARCH settings for tile
ifeq ($(ARCH),tilepro)
       SRCARCH := tile
endif
ifeq ($(ARCH),tilegx)
       SRCARCH := tile
endif

KCONFIG_CONFIG	?= .config
export KCONFIG_CONFIG

# SHELL used by kbuild
CONFIG_SHELL := $(shell if [ -x "$$BASH" ]; then echo $$BASH; \
	  else if [ -x /bin/bash ]; then echo /bin/bash; \
	  else echo sh; fi ; fi)

HOST_LFS_CFLAGS := $(shell getconf LFS_CFLAGS)
HOST_LFS_LDFLAGS := $(shell getconf LFS_LDFLAGS)
HOST_LFS_LIBS := $(shell getconf LFS_LIBS)

HOSTCC       = gcc
HOSTCXX      = g++
HOSTCFLAGS   := -Wall -Wmissing-prototypes -Wstrict-prototypes -O2 \
		-fomit-frame-pointer -std=gnu89 $(HOST_LFS_CFLAGS)
HOSTCXXFLAGS := -O2 $(HOST_LFS_CFLAGS)
HOSTLDFLAGS  := $(HOST_LFS_LDFLAGS)
HOST_LOADLIBES := $(HOST_LFS_LIBS)

# Make variables (CC, etc...)
AS		= $(CROSS_COMPILE)as
LD		= $(CROSS_COMPILE)ld
CC		= $(CROSS_COMPILE)gcc
CPP		= $(CC) -E
AR		= $(CROSS_COMPILE)ar
NM		= $(CROSS_COMPILE)nm
STRIP		= $(CROSS_COMPILE)strip
OBJCOPY		= $(CROSS_COMPILE)objcopy
OBJDUMP		= $(CROSS_COMPILE)objdump
AWK		= awk
GENKSYMS	= scripts/genksyms/genksyms
INSTALLKERNEL  := installkernel
DEPMOD		= /sbin/depmod
PERL		= perl
PYTHON		= python
CHECK		= sparse

CHECKFLAGS     := -D__linux__ -Dlinux -D__STDC__ -Dunix -D__unix__ \
		  -Wbitwise -Wno-return-void $(CF)
NOSTDINC_FLAGS  =
CFLAGS_MODULE   =
AFLAGS_MODULE   =
LDFLAGS_MODULE  =
CFLAGS_KERNEL	=
AFLAGS_KERNEL	=
LDFLAGS_vmlinux =
<<<<<<< HEAD
=======
CFLAGS_GCOV	:= -fprofile-arcs -ftest-coverage -fno-tree-loop-im $(call cc-disable-warning,maybe-uninitialized,)
>>>>>>> 010f9339

# Use USERINCLUDE when you must reference the UAPI directories only.
USERINCLUDE    := \
		-I$(srctree)/arch/$(SRCARCH)/include/uapi \
		-I$(objtree)/arch/$(SRCARCH)/include/generated/uapi \
		-I$(srctree)/include/uapi \
		-I$(objtree)/include/generated/uapi \
                -include $(srctree)/include/linux/kconfig.h

# Use LINUXINCLUDE when you must reference the include/ directory.
# Needed to be compatible with the O= option
LINUXINCLUDE    := \
		-I$(srctree)/arch/$(SRCARCH)/include \
		-I$(objtree)/arch/$(SRCARCH)/include/generated \
		$(if $(KBUILD_SRC), -I$(srctree)/include) \
		-I$(objtree)/include \
		$(USERINCLUDE)

KBUILD_AFLAGS   := -D__ASSEMBLY__
KBUILD_CFLAGS   := -Wall -Wundef -Wstrict-prototypes -Wno-trigraphs \
		   -fno-strict-aliasing -fno-common -fshort-wchar \
		   -Werror-implicit-function-declaration \
		   -Wno-format-security \
		   -std=gnu89
KBUILD_CPPFLAGS := -D__KERNEL__
KBUILD_AFLAGS_KERNEL :=
KBUILD_CFLAGS_KERNEL :=
KBUILD_AFLAGS_MODULE  := -DMODULE
KBUILD_CFLAGS_MODULE  := -DMODULE
KBUILD_LDFLAGS_MODULE := -T $(srctree)/scripts/module-common.lds
GCC_PLUGINS_CFLAGS :=

export ARCH SRCARCH CONFIG_SHELL HOSTCC HOSTCFLAGS CROSS_COMPILE AS LD CC
export CPP AR NM STRIP OBJCOPY OBJDUMP HOSTLDFLAGS HOST_LOADLIBES
export MAKE AWK GENKSYMS INSTALLKERNEL PERL PYTHON UTS_MACHINE
export HOSTCXX HOSTCXXFLAGS LDFLAGS_MODULE CHECK CHECKFLAGS

export KBUILD_CPPFLAGS NOSTDINC_FLAGS LINUXINCLUDE OBJCOPYFLAGS LDFLAGS
export KBUILD_CFLAGS CFLAGS_KERNEL CFLAGS_MODULE CFLAGS_KASAN CFLAGS_UBSAN
export KBUILD_AFLAGS AFLAGS_KERNEL AFLAGS_MODULE
export KBUILD_AFLAGS_MODULE KBUILD_CFLAGS_MODULE KBUILD_LDFLAGS_MODULE
export KBUILD_AFLAGS_KERNEL KBUILD_CFLAGS_KERNEL
export KBUILD_ARFLAGS

# When compiling out-of-tree modules, put MODVERDIR in the module
# tree rather than in the kernel tree. The kernel tree might
# even be read-only.
export MODVERDIR := $(if $(KBUILD_EXTMOD),$(firstword $(KBUILD_EXTMOD))/).tmp_versions

# Files to ignore in find ... statements

export RCS_FIND_IGNORE := \( -name SCCS -o -name BitKeeper -o -name .svn -o    \
			  -name CVS -o -name .pc -o -name .hg -o -name .git \) \
			  -prune -o
export RCS_TAR_IGNORE := --exclude SCCS --exclude BitKeeper --exclude .svn \
			 --exclude CVS --exclude .pc --exclude .hg --exclude .git

# ===========================================================================
# Rules shared between *config targets and build targets

# Basic helpers built in scripts/basic/
PHONY += scripts_basic
scripts_basic:
	$(Q)$(MAKE) $(build)=scripts/basic
	$(Q)rm -f .tmp_quiet_recordmcount

# To avoid any implicit rule to kick in, define an empty command.
scripts/basic/%: scripts_basic ;

PHONY += outputmakefile
# outputmakefile generates a Makefile in the output directory, if using a
# separate output directory. This allows convenient use of make in the
# output directory.
outputmakefile:
ifneq ($(KBUILD_SRC),)
	$(Q)ln -fsn $(srctree) source
	$(Q)$(CONFIG_SHELL) $(srctree)/scripts/mkmakefile \
	    $(srctree) $(objtree) $(VERSION) $(PATCHLEVEL)
endif

ifeq ($(config-targets),1)
# ===========================================================================
# *config targets only - make sure prerequisites are updated, and descend
# in scripts/kconfig to make the *config target

# Read arch specific Makefile to set KBUILD_DEFCONFIG as needed.
# KBUILD_DEFCONFIG may point out an alternative default configuration
# used for 'make defconfig'
include arch/$(SRCARCH)/Makefile
export KBUILD_DEFCONFIG KBUILD_KCONFIG

config: scripts_basic outputmakefile FORCE
	$(Q)$(MAKE) $(build)=scripts/kconfig $@

%config: scripts_basic outputmakefile FORCE
	$(Q)$(MAKE) $(build)=scripts/kconfig $@

else
# ===========================================================================
# Build targets only - this includes vmlinux, arch specific targets, clean
# targets and others. In general all targets except *config targets.

# If building an external module we do not care about the all: rule
# but instead _all depend on modules
PHONY += all
ifeq ($(KBUILD_EXTMOD),)
_all: all
else
_all: modules
endif

# Decide whether to build built-in, modular, or both.
# Normally, just do built-in.

KBUILD_MODULES :=
KBUILD_BUILTIN := 1

# If we have only "make modules", don't compile built-in objects.
# When we're building modules with modversions, we need to consider
# the built-in objects during the descend as well, in order to
# make sure the checksums are up to date before we record them.

ifeq ($(MAKECMDGOALS),modules)
  KBUILD_BUILTIN := $(if $(CONFIG_MODVERSIONS),1)
endif

# If we have "make <whatever> modules", compile modules
# in addition to whatever we do anyway.
# Just "make" or "make all" shall build modules as well

ifneq ($(filter all _all modules,$(MAKECMDGOALS)),)
  KBUILD_MODULES := 1
endif

ifeq ($(MAKECMDGOALS),)
  KBUILD_MODULES := 1
endif

export KBUILD_MODULES KBUILD_BUILTIN

ifeq ($(KBUILD_EXTMOD),)
# Additional helpers built in scripts/
# Carefully list dependencies so we do not try to build scripts twice
# in parallel
PHONY += scripts
scripts: scripts_basic include/config/auto.conf include/config/tristate.conf \
	 asm-generic gcc-plugins
	$(Q)$(MAKE) $(build)=$(@)

# Objects we will link into vmlinux / subdirs we need to visit
init-y		:= init/
drivers-y	:= drivers/ sound/ firmware/
net-y		:= net/
libs-y		:= lib/
core-y		:= usr/
virt-y		:= virt/
endif # KBUILD_EXTMOD

ifeq ($(dot-config),1)
# Read in config
-include include/config/auto.conf

ifeq ($(KBUILD_EXTMOD),)
# Read in dependencies to all Kconfig* files, make sure to run
# oldconfig if changes are detected.
-include include/config/auto.conf.cmd

# To avoid any implicit rule to kick in, define an empty command
$(KCONFIG_CONFIG) include/config/auto.conf.cmd: ;

# If .config is newer than include/config/auto.conf, someone tinkered
# with it and forgot to run make oldconfig.
# if auto.conf.cmd is missing then we are probably in a cleaned tree so
# we execute the config step to be sure to catch updated Kconfig files
include/config/%.conf: $(KCONFIG_CONFIG) include/config/auto.conf.cmd
	$(Q)$(MAKE) -f $(srctree)/Makefile silentoldconfig
else
# external modules needs include/generated/autoconf.h and include/config/auto.conf
# but do not care if they are up-to-date. Use auto.conf to trigger the test
PHONY += include/config/auto.conf

include/config/auto.conf:
	$(Q)test -e include/generated/autoconf.h -a -e $@ || (		\
	echo >&2;							\
	echo >&2 "  ERROR: Kernel configuration is invalid.";		\
	echo >&2 "         include/generated/autoconf.h or $@ are missing.";\
	echo >&2 "         Run 'make oldconfig && make prepare' on kernel src to fix it.";	\
	echo >&2 ;							\
	/bin/false)

endif # KBUILD_EXTMOD

else
# Dummy target needed, because used as prerequisite
include/config/auto.conf: ;
endif # $(dot-config)

# For the kernel to actually contain only the needed exported symbols,
# we have to build modules as well to determine what those symbols are.
# (this can be evaluated only once include/config/auto.conf has been included)
ifdef CONFIG_TRIM_UNUSED_KSYMS
  KBUILD_MODULES := 1
endif

# The all: target is the default when no target is given on the
# command line.
# This allow a user to issue only 'make' to build a kernel including modules
# Defaults to vmlinux, but the arch makefile usually adds further targets
all: vmlinux

KBUILD_CFLAGS	+= $(call cc-option,-fno-PIE)
KBUILD_AFLAGS	+= $(call cc-option,-fno-PIE)
CFLAGS_GCOV	:= -fprofile-arcs -ftest-coverage -fno-tree-loop-im $(call cc-disable-warning,maybe-uninitialized,)
CFLAGS_KCOV	:= $(call cc-option,-fsanitize-coverage=trace-pc,)
export CFLAGS_GCOV CFLAGS_KCOV

# The arch Makefile can set ARCH_{CPP,A,C}FLAGS to override the default
# values of the respective KBUILD_* variables
ARCH_CPPFLAGS :=
ARCH_AFLAGS :=
ARCH_CFLAGS :=
include arch/$(SRCARCH)/Makefile

KBUILD_CFLAGS	+= $(call cc-option,-fno-delete-null-pointer-checks,)
KBUILD_CFLAGS	+= $(call cc-disable-warning,frame-address,)
KBUILD_CFLAGS	+= $(call cc-disable-warning, format-truncation)
KBUILD_CFLAGS	+= $(call cc-disable-warning, format-overflow)
KBUILD_CFLAGS	+= $(call cc-disable-warning, int-in-bool-context)

ifdef CONFIG_CC_OPTIMIZE_FOR_SIZE
KBUILD_CFLAGS	+= $(call cc-option,-Oz,-Os)
KBUILD_CFLAGS	+= $(call cc-disable-warning,maybe-uninitialized,)
else
ifdef CONFIG_PROFILE_ALL_BRANCHES
KBUILD_CFLAGS	+= -O2 $(call cc-disable-warning,maybe-uninitialized,)
else
KBUILD_CFLAGS   += -O2
endif
endif

KBUILD_CFLAGS += $(call cc-ifversion, -lt, 0409, \
			$(call cc-disable-warning,maybe-uninitialized,))

# Tell gcc to never replace conditional load with a non-conditional one
KBUILD_CFLAGS	+= $(call cc-option,--param=allow-store-data-races=0)

# check for 'asm goto'
ifeq ($(call shell-cached,$(CONFIG_SHELL) $(srctree)/scripts/gcc-goto.sh $(CC) $(KBUILD_CFLAGS)), y)
	KBUILD_CFLAGS += -DCC_HAVE_ASM_GOTO
	KBUILD_AFLAGS += -DCC_HAVE_ASM_GOTO
endif

include scripts/Makefile.kcov
include scripts/Makefile.gcc-plugins

ifdef CONFIG_READABLE_ASM
# Disable optimizations that make assembler listings hard to read.
# reorder blocks reorders the control in the function
# ipa clone creates specialized cloned functions
# partial inlining inlines only parts of functions
KBUILD_CFLAGS += $(call cc-option,-fno-reorder-blocks,) \
                 $(call cc-option,-fno-ipa-cp-clone,) \
                 $(call cc-option,-fno-partial-inlining)
endif

ifneq ($(CONFIG_FRAME_WARN),0)
KBUILD_CFLAGS += $(call cc-option,-Wframe-larger-than=${CONFIG_FRAME_WARN})
endif

# This selects the stack protector compiler flag. Testing it is delayed
# until after .config has been reprocessed, in the prepare-compiler-check
# target.
ifdef CONFIG_CC_STACKPROTECTOR_REGULAR
  stackp-flag := -fstack-protector
  stackp-name := REGULAR
else
ifdef CONFIG_CC_STACKPROTECTOR_STRONG
  stackp-flag := -fstack-protector-strong
  stackp-name := STRONG
else
  # Force off for distro compilers that enable stack protector by default.
  stackp-flag := $(call cc-option, -fno-stack-protector)
endif
endif
# Find arch-specific stack protector compiler sanity-checking script.
ifdef CONFIG_CC_STACKPROTECTOR
  stackp-path := $(srctree)/scripts/gcc-$(SRCARCH)_$(BITS)-has-stack-protector.sh
  stackp-check := $(wildcard $(stackp-path))
endif
KBUILD_CFLAGS += $(stackp-flag)

ifeq ($(cc-name),clang)
ifneq ($(CROSS_COMPILE),)
CLANG_TARGET	:= --target=$(notdir $(CROSS_COMPILE:%-=%))
GCC_TOOLCHAIN	:= $(realpath $(dir $(shell which $(LD)))/..)
endif
ifneq ($(GCC_TOOLCHAIN),)
CLANG_GCC_TC	:= --gcc-toolchain=$(GCC_TOOLCHAIN)
endif
KBUILD_CFLAGS += $(CLANG_TARGET) $(CLANG_GCC_TC)
KBUILD_AFLAGS += $(CLANG_TARGET) $(CLANG_GCC_TC)
KBUILD_CPPFLAGS += $(call cc-option,-Qunused-arguments,)
KBUILD_CFLAGS += $(call cc-disable-warning, unused-variable)
KBUILD_CFLAGS += $(call cc-disable-warning, format-invalid-specifier)
KBUILD_CFLAGS += $(call cc-disable-warning, gnu)
KBUILD_CFLAGS += $(call cc-disable-warning, address-of-packed-member)
# Quiet clang warning: comparison of unsigned expression < 0 is always false
KBUILD_CFLAGS += $(call cc-disable-warning, tautological-compare)
# CLANG uses a _MergedGlobals as optimization, but this breaks modpost, as the
# source of a reference will be _MergedGlobals and not on of the whitelisted names.
# See modpost pattern 2
KBUILD_CFLAGS += $(call cc-option, -mno-global-merge,)
KBUILD_CFLAGS += $(call cc-option, -fcatch-undefined-behavior)
KBUILD_CFLAGS += $(call cc-option, -no-integrated-as)
KBUILD_AFLAGS += $(call cc-option, -no-integrated-as)
else

# These warnings generated too much noise in a regular build.
# Use make W=1 to enable them (see scripts/Makefile.extrawarn)
KBUILD_CFLAGS += $(call cc-disable-warning, unused-but-set-variable)
KBUILD_CFLAGS += $(call cc-disable-warning, unused-const-variable)
endif

ifdef CONFIG_FRAME_POINTER
KBUILD_CFLAGS	+= -fno-omit-frame-pointer -fno-optimize-sibling-calls
else
# Some targets (ARM with Thumb2, for example), can't be built with frame
# pointers.  For those, we don't have FUNCTION_TRACER automatically
# select FRAME_POINTER.  However, FUNCTION_TRACER adds -pg, and this is
# incompatible with -fomit-frame-pointer with current GCC, so we don't use
# -fomit-frame-pointer with FUNCTION_TRACER.
ifndef CONFIG_FUNCTION_TRACER
KBUILD_CFLAGS	+= -fomit-frame-pointer
endif
endif

KBUILD_CFLAGS   += $(call cc-option, -fno-var-tracking-assignments)

ifdef CONFIG_DEBUG_INFO
ifdef CONFIG_DEBUG_INFO_SPLIT
KBUILD_CFLAGS   += $(call cc-option, -gsplit-dwarf, -g)
else
KBUILD_CFLAGS	+= -g
endif
KBUILD_AFLAGS	+= -Wa,-gdwarf-2
endif
ifdef CONFIG_DEBUG_INFO_DWARF4
KBUILD_CFLAGS	+= $(call cc-option, -gdwarf-4,)
endif

ifdef CONFIG_DEBUG_INFO_REDUCED
KBUILD_CFLAGS 	+= $(call cc-option, -femit-struct-debug-baseonly) \
		   $(call cc-option,-fno-var-tracking)
endif

ifdef CONFIG_FUNCTION_TRACER
ifndef CC_FLAGS_FTRACE
CC_FLAGS_FTRACE := -pg
endif
export CC_FLAGS_FTRACE
ifdef CONFIG_HAVE_FENTRY
CC_USING_FENTRY	:= $(call cc-option, -mfentry -DCC_USING_FENTRY)
endif
KBUILD_CFLAGS	+= $(CC_FLAGS_FTRACE) $(CC_USING_FENTRY)
KBUILD_AFLAGS	+= $(CC_USING_FENTRY)
ifdef CONFIG_DYNAMIC_FTRACE
	ifdef CONFIG_HAVE_C_RECORDMCOUNT
		BUILD_C_RECORDMCOUNT := y
		export BUILD_C_RECORDMCOUNT
	endif
endif
endif

# We trigger additional mismatches with less inlining
ifdef CONFIG_DEBUG_SECTION_MISMATCH
KBUILD_CFLAGS += $(call cc-option, -fno-inline-functions-called-once)
endif

ifdef CONFIG_LD_DEAD_CODE_DATA_ELIMINATION
KBUILD_CFLAGS	+= $(call cc-option,-ffunction-sections,)
KBUILD_CFLAGS	+= $(call cc-option,-fdata-sections,)
endif

# arch Makefile may override CC so keep this after arch Makefile is included
NOSTDINC_FLAGS += -nostdinc -isystem $(call shell-cached,$(CC) -print-file-name=include)
CHECKFLAGS     += $(NOSTDINC_FLAGS)

# warn about C99 declaration after statement
KBUILD_CFLAGS += $(call cc-option,-Wdeclaration-after-statement,)

# disable pointer signed / unsigned warnings in gcc 4.0
KBUILD_CFLAGS += $(call cc-disable-warning, pointer-sign)

# disable invalid "can't wrap" optimizations for signed / pointers
KBUILD_CFLAGS	+= $(call cc-option,-fno-strict-overflow)

# conserve stack if available
KBUILD_CFLAGS   += $(call cc-option,-fconserve-stack)

# disallow errors like 'EXPORT_GPL(foo);' with missing header
KBUILD_CFLAGS   += $(call cc-option,-Werror=implicit-int)

# require functions to have arguments in prototypes, not empty 'int foo()'
KBUILD_CFLAGS   += $(call cc-option,-Werror=strict-prototypes)

# Prohibit date/time macros, which would make the build non-deterministic
KBUILD_CFLAGS   += $(call cc-option,-Werror=date-time)

# enforce correct pointer usage
KBUILD_CFLAGS   += $(call cc-option,-Werror=incompatible-pointer-types)

# Require designated initializers for all marked structures
KBUILD_CFLAGS   += $(call cc-option,-Werror=designated-init)

# use the deterministic mode of AR if available
KBUILD_ARFLAGS := $(call ar-option,D)

include scripts/Makefile.kasan
include scripts/Makefile.extrawarn
include scripts/Makefile.ubsan

# Add any arch overrides and user supplied CPPFLAGS, AFLAGS and CFLAGS as the
# last assignments
KBUILD_CPPFLAGS += $(ARCH_CPPFLAGS) $(KCPPFLAGS)
KBUILD_AFLAGS   += $(ARCH_AFLAGS)   $(KAFLAGS)
KBUILD_CFLAGS   += $(ARCH_CFLAGS)   $(KCFLAGS)

# Use --build-id when available.
LDFLAGS_BUILD_ID := $(patsubst -Wl$(comma)%,%,\
			      $(call cc-ldoption, -Wl$(comma)--build-id,))
KBUILD_LDFLAGS_MODULE += $(LDFLAGS_BUILD_ID)
LDFLAGS_vmlinux += $(LDFLAGS_BUILD_ID)

ifdef CONFIG_LD_DEAD_CODE_DATA_ELIMINATION
LDFLAGS_vmlinux	+= $(call ld-option, --gc-sections,)
endif

ifeq ($(CONFIG_STRIP_ASM_SYMS),y)
LDFLAGS_vmlinux	+= $(call ld-option, -X,)
endif

# Default kernel image to build when no specific target is given.
# KBUILD_IMAGE may be overruled on the command line or
# set in the environment
# Also any assignments in arch/$(ARCH)/Makefile take precedence over
# this default value
export KBUILD_IMAGE ?= vmlinux

#
# INSTALL_PATH specifies where to place the updated kernel and system map
# images. Default is /boot, but you can set it to other values
export	INSTALL_PATH ?= /boot

#
# INSTALL_DTBS_PATH specifies a prefix for relocations required by build roots.
# Like INSTALL_MOD_PATH, it isn't defined in the Makefile, but can be passed as
# an argument if needed. Otherwise it defaults to the kernel install path
#
export INSTALL_DTBS_PATH ?= $(INSTALL_PATH)/dtbs/$(KERNELRELEASE)

#
# INSTALL_MOD_PATH specifies a prefix to MODLIB for module directory
# relocations required by build roots.  This is not defined in the
# makefile but the argument can be passed to make if needed.
#

MODLIB	= $(INSTALL_MOD_PATH)/lib/modules/$(KERNELRELEASE)
export MODLIB

#
# INSTALL_MOD_STRIP, if defined, will cause modules to be
# stripped after they are installed.  If INSTALL_MOD_STRIP is '1', then
# the default option --strip-debug will be used.  Otherwise,
# INSTALL_MOD_STRIP value will be used as the options to the strip command.

ifdef INSTALL_MOD_STRIP
ifeq ($(INSTALL_MOD_STRIP),1)
mod_strip_cmd = $(STRIP) --strip-debug
else
mod_strip_cmd = $(STRIP) $(INSTALL_MOD_STRIP)
endif # INSTALL_MOD_STRIP=1
else
mod_strip_cmd = true
endif # INSTALL_MOD_STRIP
export mod_strip_cmd

# CONFIG_MODULE_COMPRESS, if defined, will cause module to be compressed
# after they are installed in agreement with CONFIG_MODULE_COMPRESS_GZIP
# or CONFIG_MODULE_COMPRESS_XZ.

mod_compress_cmd = true
ifdef CONFIG_MODULE_COMPRESS
  ifdef CONFIG_MODULE_COMPRESS_GZIP
    mod_compress_cmd = gzip -n -f
  endif # CONFIG_MODULE_COMPRESS_GZIP
  ifdef CONFIG_MODULE_COMPRESS_XZ
    mod_compress_cmd = xz -f
  endif # CONFIG_MODULE_COMPRESS_XZ
endif # CONFIG_MODULE_COMPRESS
export mod_compress_cmd

# Select initial ramdisk compression format, default is gzip(1).
# This shall be used by the dracut(8) tool while creating an initramfs image.
#
INITRD_COMPRESS-y                  := gzip
INITRD_COMPRESS-$(CONFIG_RD_BZIP2) := bzip2
INITRD_COMPRESS-$(CONFIG_RD_LZMA)  := lzma
INITRD_COMPRESS-$(CONFIG_RD_XZ)    := xz
INITRD_COMPRESS-$(CONFIG_RD_LZO)   := lzo
INITRD_COMPRESS-$(CONFIG_RD_LZ4)   := lz4
# do not export INITRD_COMPRESS, since we didn't actually
# choose a sane default compression above.
# export INITRD_COMPRESS := $(INITRD_COMPRESS-y)

ifdef CONFIG_MODULE_SIG_ALL
$(eval $(call config_filename,MODULE_SIG_KEY))

mod_sign_cmd = scripts/sign-file $(CONFIG_MODULE_SIG_HASH) $(MODULE_SIG_KEY_SRCPREFIX)$(CONFIG_MODULE_SIG_KEY) certs/signing_key.x509
else
mod_sign_cmd = true
endif
export mod_sign_cmd

ifdef CONFIG_STACK_VALIDATION
  has_libelf := $(call try-run,\
		echo "int main() {}" | $(HOSTCC) -xc -o /dev/null -lelf -,1,0)
  ifeq ($(has_libelf),1)
    objtool_target := tools/objtool FORCE
  else
    ifdef CONFIG_UNWINDER_ORC
      $(error "Cannot generate ORC metadata for CONFIG_UNWINDER_ORC=y, please install libelf-dev, libelf-devel or elfutils-libelf-devel")
    else
      $(warning "Cannot use CONFIG_STACK_VALIDATION=y, please install libelf-dev, libelf-devel or elfutils-libelf-devel")
    endif
    SKIP_STACK_VALIDATION := 1
    export SKIP_STACK_VALIDATION
  endif
endif


ifeq ($(KBUILD_EXTMOD),)
core-y		+= kernel/ certs/ mm/ fs/ ipc/ security/ crypto/ block/

vmlinux-dirs	:= $(patsubst %/,%,$(filter %/, $(init-y) $(init-m) \
		     $(core-y) $(core-m) $(drivers-y) $(drivers-m) \
		     $(net-y) $(net-m) $(libs-y) $(libs-m) $(virt-y)))

vmlinux-alldirs	:= $(sort $(vmlinux-dirs) $(patsubst %/,%,$(filter %/, \
		     $(init-) $(core-) $(drivers-) $(net-) $(libs-) $(virt-))))

init-y		:= $(patsubst %/, %/built-in.o, $(init-y))
core-y		:= $(patsubst %/, %/built-in.o, $(core-y))
drivers-y	:= $(patsubst %/, %/built-in.o, $(drivers-y))
net-y		:= $(patsubst %/, %/built-in.o, $(net-y))
libs-y1		:= $(patsubst %/, %/lib.a, $(libs-y))
libs-y2		:= $(filter-out %.a, $(patsubst %/, %/built-in.o, $(libs-y)))
virt-y		:= $(patsubst %/, %/built-in.o, $(virt-y))

# Externally visible symbols (used by link-vmlinux.sh)
export KBUILD_VMLINUX_INIT := $(head-y) $(init-y)
export KBUILD_VMLINUX_MAIN := $(core-y) $(libs-y2) $(drivers-y) $(net-y) $(virt-y)
export KBUILD_VMLINUX_LIBS := $(libs-y1)
export KBUILD_LDS          := arch/$(SRCARCH)/kernel/vmlinux.lds
export LDFLAGS_vmlinux
# used by scripts/package/Makefile
export KBUILD_ALLDIRS := $(sort $(filter-out arch/%,$(vmlinux-alldirs)) arch Documentation include samples scripts tools)

vmlinux-deps := $(KBUILD_LDS) $(KBUILD_VMLINUX_INIT) $(KBUILD_VMLINUX_MAIN) $(KBUILD_VMLINUX_LIBS)

# Include targets which we want to execute sequentially if the rest of the
# kernel build went well. If CONFIG_TRIM_UNUSED_KSYMS is set, this might be
# evaluated more than once.
PHONY += vmlinux_prereq
vmlinux_prereq: $(vmlinux-deps) FORCE
ifdef CONFIG_HEADERS_CHECK
	$(Q)$(MAKE) -f $(srctree)/Makefile headers_check
endif
ifdef CONFIG_GDB_SCRIPTS
	$(Q)ln -fsn $(abspath $(srctree)/scripts/gdb/vmlinux-gdb.py)
endif
ifdef CONFIG_TRIM_UNUSED_KSYMS
	$(Q)$(CONFIG_SHELL) $(srctree)/scripts/adjust_autoksyms.sh \
	  "$(MAKE) -f $(srctree)/Makefile vmlinux"
endif

# standalone target for easier testing
include/generated/autoksyms.h: FORCE
	$(Q)$(CONFIG_SHELL) $(srctree)/scripts/adjust_autoksyms.sh true

ARCH_POSTLINK := $(wildcard $(srctree)/arch/$(SRCARCH)/Makefile.postlink)

# Final link of vmlinux with optional arch pass after final link
cmd_link-vmlinux =                                                 \
	$(CONFIG_SHELL) $< $(LD) $(LDFLAGS) $(LDFLAGS_vmlinux) ;    \
	$(if $(ARCH_POSTLINK), $(MAKE) -f $(ARCH_POSTLINK) $@, true)

vmlinux: scripts/link-vmlinux.sh vmlinux_prereq $(vmlinux-deps) FORCE
	+$(call if_changed,link-vmlinux)

# Build samples along the rest of the kernel
ifdef CONFIG_SAMPLES
vmlinux-dirs += samples
endif

# The actual objects are generated when descending,
# make sure no implicit rule kicks in
$(sort $(vmlinux-deps)): $(vmlinux-dirs) ;

# Handle descending into subdirectories listed in $(vmlinux-dirs)
# Preset locale variables to speed up the build process. Limit locale
# tweaks to this spot to avoid wrong language settings when running
# make menuconfig etc.
# Error messages still appears in the original language

PHONY += $(vmlinux-dirs)
$(vmlinux-dirs): prepare scripts
	$(Q)$(MAKE) $(build)=$@

define filechk_kernel.release
	echo "$(KERNELVERSION)$$($(CONFIG_SHELL) $(srctree)/scripts/setlocalversion $(srctree))"
endef

# Store (new) KERNELRELEASE string in include/config/kernel.release
include/config/kernel.release: include/config/auto.conf FORCE
	$(call filechk,kernel.release)


# Things we need to do before we recursively start building the kernel
# or the modules are listed in "prepare".
# A multi level approach is used. prepareN is processed before prepareN-1.
# archprepare is used in arch Makefiles and when processed asm symlink,
# version.h and scripts_basic is processed / created.

# Listed in dependency order
PHONY += prepare archprepare prepare0 prepare1 prepare2 prepare3

# prepare3 is used to check if we are building in a separate output directory,
# and if so do:
# 1) Check that make has not been executed in the kernel src $(srctree)
prepare3: include/config/kernel.release
ifneq ($(KBUILD_SRC),)
	@$(kecho) '  Using $(srctree) as source for kernel'
	$(Q)if [ -f $(srctree)/.config -o -d $(srctree)/include/config ]; then \
		echo >&2 "  $(srctree) is not clean, please run 'make mrproper'"; \
		echo >&2 "  in the '$(srctree)' directory.";\
		/bin/false; \
	fi;
endif

# prepare2 creates a makefile if using a separate output directory.
# From this point forward, .config has been reprocessed, so any rules
# that need to depend on updated CONFIG_* values can be checked here.
prepare2: prepare3 prepare-compiler-check outputmakefile asm-generic

prepare1: prepare2 $(version_h) include/generated/utsrelease.h \
                   include/config/auto.conf
	$(cmd_crmodverdir)

archprepare: archheaders archscripts prepare1 scripts_basic

prepare0: archprepare gcc-plugins
	$(Q)$(MAKE) $(build)=.

# All the preparing..
prepare: prepare0 prepare-objtool

# Support for using generic headers in asm-generic
PHONY += asm-generic uapi-asm-generic
asm-generic: uapi-asm-generic
	$(Q)$(MAKE) -f $(srctree)/scripts/Makefile.asm-generic \
	            src=asm obj=arch/$(SRCARCH)/include/generated/asm
uapi-asm-generic:
	$(Q)$(MAKE) -f $(srctree)/scripts/Makefile.asm-generic \
	            src=uapi/asm obj=arch/$(SRCARCH)/include/generated/uapi/asm

PHONY += prepare-objtool
prepare-objtool: $(objtool_target)

# Check for CONFIG flags that require compiler support. Abort the build
# after .config has been processed, but before the kernel build starts.
#
# For security-sensitive CONFIG options, we don't want to fallback and/or
# silently change which compiler flags will be used, since that leads to
# producing kernels with different security feature characteristics
# depending on the compiler used. (For example, "But I selected
# CC_STACKPROTECTOR_STRONG! Why did it build with _REGULAR?!")
PHONY += prepare-compiler-check
prepare-compiler-check: FORCE
# Make sure compiler supports requested stack protector flag.
ifdef stackp-name
  ifeq ($(call cc-option, $(stackp-flag)),)
	@echo Cannot use CONFIG_CC_STACKPROTECTOR_$(stackp-name): \
		  $(stackp-flag) not supported by compiler >&2 && exit 1
  endif
endif
# Make sure compiler does not have buggy stack-protector support.
ifdef stackp-check
  ifneq ($(shell $(CONFIG_SHELL) $(stackp-check) $(CC) $(KBUILD_CPPFLAGS) $(biarch)),y)
	@echo Cannot use CONFIG_CC_STACKPROTECTOR_$(stackp-name): \
                  $(stackp-flag) available but compiler is broken >&2 && exit 1
  endif
endif
	@:

# Generate some files
# ---------------------------------------------------------------------------

# KERNELRELEASE can change from a few different places, meaning version.h
# needs to be updated, so this check is forced on all builds

uts_len := 64
define filechk_utsrelease.h
	if [ `echo -n "$(KERNELRELEASE)" | wc -c ` -gt $(uts_len) ]; then \
	  echo '"$(KERNELRELEASE)" exceeds $(uts_len) characters' >&2;    \
	  exit 1;                                                         \
	fi;                                                               \
	(echo \#define UTS_RELEASE \"$(KERNELRELEASE)\";)
endef

define filechk_version.h
	(echo \#define LINUX_VERSION_CODE $(shell                         \
	expr $(VERSION) \* 65536 + 0$(PATCHLEVEL) \* 256 + 0$(SUBLEVEL)); \
	echo '#define KERNEL_VERSION(a,b,c) (((a) << 16) + ((b) << 8) + (c))';)
endef

$(version_h): $(srctree)/Makefile FORCE
	$(call filechk,version.h)
	$(Q)rm -f $(old_version_h)

include/generated/utsrelease.h: include/config/kernel.release FORCE
	$(call filechk,utsrelease.h)

PHONY += headerdep
headerdep:
	$(Q)find $(srctree)/include/ -name '*.h' | xargs --max-args 1 \
	$(srctree)/scripts/headerdep.pl -I$(srctree)/include

# ---------------------------------------------------------------------------
# Kernel headers

#Default location for installed headers
export INSTALL_HDR_PATH = $(objtree)/usr

# If we do an all arch process set dst to include/arch-$(SRCARCH)
hdr-dst = $(if $(KBUILD_HEADERS), dst=include/arch-$(SRCARCH), dst=include)

PHONY += archheaders
archheaders:

PHONY += archscripts
archscripts:

PHONY += __headers
__headers: $(version_h) scripts_basic uapi-asm-generic archheaders archscripts
	$(Q)$(MAKE) $(build)=scripts build_unifdef

PHONY += headers_install_all
headers_install_all:
	$(Q)$(CONFIG_SHELL) $(srctree)/scripts/headers.sh install

PHONY += headers_install
headers_install: __headers
	$(if $(wildcard $(srctree)/arch/$(SRCARCH)/include/uapi/asm/Kbuild),, \
	  $(error Headers not exportable for the $(SRCARCH) architecture))
	$(Q)$(MAKE) $(hdr-inst)=include/uapi dst=include
	$(Q)$(MAKE) $(hdr-inst)=arch/$(SRCARCH)/include/uapi $(hdr-dst)

PHONY += headers_check_all
headers_check_all: headers_install_all
	$(Q)$(CONFIG_SHELL) $(srctree)/scripts/headers.sh check

PHONY += headers_check
headers_check: headers_install
	$(Q)$(MAKE) $(hdr-inst)=include/uapi dst=include HDRCHECK=1
	$(Q)$(MAKE) $(hdr-inst)=arch/$(SRCARCH)/include/uapi $(hdr-dst) HDRCHECK=1

# ---------------------------------------------------------------------------
# Kernel selftest

PHONY += kselftest
kselftest:
	$(Q)$(MAKE) -C $(srctree)/tools/testing/selftests run_tests

PHONY += kselftest-clean
kselftest-clean:
	$(Q)$(MAKE) -C $(srctree)/tools/testing/selftests clean

PHONY += kselftest-merge
kselftest-merge:
	$(if $(wildcard $(objtree)/.config),, $(error No .config exists, config your kernel first!))
	$(Q)$(CONFIG_SHELL) $(srctree)/scripts/kconfig/merge_config.sh \
		-m $(objtree)/.config \
		$(srctree)/tools/testing/selftests/*/config
	+$(Q)$(MAKE) -f $(srctree)/Makefile olddefconfig

# ---------------------------------------------------------------------------
# Modules

ifdef CONFIG_MODULES

# By default, build modules as well

all: modules

# Build modules
#
# A module can be listed more than once in obj-m resulting in
# duplicate lines in modules.order files.  Those are removed
# using awk while concatenating to the final file.

PHONY += modules
modules: $(vmlinux-dirs) $(if $(KBUILD_BUILTIN),vmlinux) modules.builtin
	$(Q)$(AWK) '!x[$$0]++' $(vmlinux-dirs:%=$(objtree)/%/modules.order) > $(objtree)/modules.order
	@$(kecho) '  Building modules, stage 2.';
	$(Q)$(MAKE) -f $(srctree)/scripts/Makefile.modpost

modules.builtin: $(vmlinux-dirs:%=%/modules.builtin)
	$(Q)$(AWK) '!x[$$0]++' $^ > $(objtree)/modules.builtin

%/modules.builtin: include/config/auto.conf
	$(Q)$(MAKE) $(modbuiltin)=$*


# Target to prepare building external modules
PHONY += modules_prepare
modules_prepare: prepare scripts

# Target to install modules
PHONY += modules_install
modules_install: _modinst_ _modinst_post

PHONY += _modinst_
_modinst_:
	@rm -rf $(MODLIB)/kernel
	@rm -f $(MODLIB)/source
	@mkdir -p $(MODLIB)/kernel
	@ln -s $(abspath $(srctree)) $(MODLIB)/source
	@if [ ! $(objtree) -ef  $(MODLIB)/build ]; then \
		rm -f $(MODLIB)/build ; \
		ln -s $(CURDIR) $(MODLIB)/build ; \
	fi
	@cp -f $(objtree)/modules.order $(MODLIB)/
	@cp -f $(objtree)/modules.builtin $(MODLIB)/
	$(Q)$(MAKE) -f $(srctree)/scripts/Makefile.modinst

# This depmod is only for convenience to give the initial
# boot a modules.dep even before / is mounted read-write.  However the
# boot script depmod is the master version.
PHONY += _modinst_post
_modinst_post: _modinst_
	$(call cmd,depmod)

ifeq ($(CONFIG_MODULE_SIG), y)
PHONY += modules_sign
modules_sign:
	$(Q)$(MAKE) -f $(srctree)/scripts/Makefile.modsign
endif

else # CONFIG_MODULES

# Modules not configured
# ---------------------------------------------------------------------------

PHONY += modules modules_install
modules modules_install:
	@echo >&2
	@echo >&2 "The present kernel configuration has modules disabled."
	@echo >&2 "Type 'make config' and enable loadable module support."
	@echo >&2 "Then build a kernel with module support enabled."
	@echo >&2
	@exit 1

endif # CONFIG_MODULES

###
# Cleaning is done on three levels.
# make clean     Delete most generated files
#                Leave enough to build external modules
# make mrproper  Delete the current configuration, and all generated files
# make distclean Remove editor backup files, patch leftover files and the like

# Directories & files removed with 'make clean'
CLEAN_DIRS  += $(MODVERDIR)

# Directories & files removed with 'make mrproper'
MRPROPER_DIRS  += include/config usr/include include/generated          \
		  arch/*/include/generated .tmp_objdiff
MRPROPER_FILES += .config .config.old .version \
		  Module.symvers tags TAGS cscope* GPATH GTAGS GRTAGS GSYMS \
		  signing_key.pem signing_key.priv signing_key.x509	\
		  x509.genkey extra_certificates signing_key.x509.keyid	\
		  signing_key.x509.signer vmlinux-gdb.py

# clean - Delete most, but leave enough to build external modules
#
clean: rm-dirs  := $(CLEAN_DIRS)
clean: rm-files := $(CLEAN_FILES)
clean-dirs      := $(addprefix _clean_, . $(vmlinux-alldirs) Documentation samples)

PHONY += $(clean-dirs) clean archclean vmlinuxclean
$(clean-dirs):
	$(Q)$(MAKE) $(clean)=$(patsubst _clean_%,%,$@)

vmlinuxclean:
	$(Q)$(CONFIG_SHELL) $(srctree)/scripts/link-vmlinux.sh clean
	$(Q)$(if $(ARCH_POSTLINK), $(MAKE) -f $(ARCH_POSTLINK) clean)

clean: archclean vmlinuxclean

# mrproper - Delete all generated files, including .config
#
mrproper: rm-dirs  := $(wildcard $(MRPROPER_DIRS))
mrproper: rm-files := $(wildcard $(MRPROPER_FILES))
mrproper-dirs      := $(addprefix _mrproper_,scripts)

PHONY += $(mrproper-dirs) mrproper archmrproper
$(mrproper-dirs):
	$(Q)$(MAKE) $(clean)=$(patsubst _mrproper_%,%,$@)

mrproper: clean archmrproper $(mrproper-dirs)
	$(call cmd,rmdirs)
	$(call cmd,rmfiles)

# distclean
#
PHONY += distclean

distclean: mrproper
	@find $(srctree) $(RCS_FIND_IGNORE) \
		\( -name '*.orig' -o -name '*.rej' -o -name '*~' \
		-o -name '*.bak' -o -name '#*#' -o -name '*%' \
		-o -name 'core' \) \
		-type f -print | xargs rm -f


# Packaging of the kernel to various formats
# ---------------------------------------------------------------------------
# rpm target kept for backward compatibility
package-dir	:= scripts/package

%src-pkg: FORCE
	$(Q)$(MAKE) $(build)=$(package-dir) $@
%pkg: include/config/kernel.release FORCE
	$(Q)$(MAKE) $(build)=$(package-dir) $@
rpm: include/config/kernel.release FORCE
	$(Q)$(MAKE) $(build)=$(package-dir) $@


# Brief documentation of the typical targets used
# ---------------------------------------------------------------------------

boards := $(wildcard $(srctree)/arch/$(SRCARCH)/configs/*_defconfig)
boards := $(sort $(notdir $(boards)))
board-dirs := $(dir $(wildcard $(srctree)/arch/$(SRCARCH)/configs/*/*_defconfig))
board-dirs := $(sort $(notdir $(board-dirs:/=)))

PHONY += help
help:
	@echo  'Cleaning targets:'
	@echo  '  clean		  - Remove most generated files but keep the config and'
	@echo  '                    enough build support to build external modules'
	@echo  '  mrproper	  - Remove all generated files + config + various backup files'
	@echo  '  distclean	  - mrproper + remove editor backup and patch files'
	@echo  ''
	@echo  'Configuration targets:'
	@$(MAKE) -f $(srctree)/scripts/kconfig/Makefile help
	@echo  ''
	@echo  'Other generic targets:'
	@echo  '  all		  - Build all targets marked with [*]'
	@echo  '* vmlinux	  - Build the bare kernel'
	@echo  '* modules	  - Build all modules'
	@echo  '  modules_install - Install all modules to INSTALL_MOD_PATH (default: /)'
	@echo  '  dir/            - Build all files in dir and below'
	@echo  '  dir/file.[ois]  - Build specified target only'
	@echo  '  dir/file.ll     - Build the LLVM assembly file'
	@echo  '                    (requires compiler support for LLVM assembly generation)'
	@echo  '  dir/file.lst    - Build specified mixed source/assembly target only'
	@echo  '                    (requires a recent binutils and recent build (System.map))'
	@echo  '  dir/file.ko     - Build module including final link'
	@echo  '  modules_prepare - Set up for building external modules'
	@echo  '  tags/TAGS	  - Generate tags file for editors'
	@echo  '  cscope	  - Generate cscope index'
	@echo  '  gtags           - Generate GNU GLOBAL index'
	@echo  '  kernelrelease	  - Output the release version string (use with make -s)'
	@echo  '  kernelversion	  - Output the version stored in Makefile (use with make -s)'
	@echo  '  image_name	  - Output the image name (use with make -s)'
	@echo  '  headers_install - Install sanitised kernel headers to INSTALL_HDR_PATH'; \
	 echo  '                    (default: $(INSTALL_HDR_PATH))'; \
	 echo  ''
	@echo  'Static analysers:'
	@echo  '  checkstack      - Generate a list of stack hogs'
	@echo  '  namespacecheck  - Name space analysis on compiled kernel'
	@echo  '  versioncheck    - Sanity check on version.h usage'
	@echo  '  includecheck    - Check for duplicate included header files'
	@echo  '  export_report   - List the usages of all exported symbols'
	@echo  '  headers_check   - Sanity check on exported headers'
	@echo  '  headerdep       - Detect inclusion cycles in headers'
	@$(MAKE) -f $(srctree)/scripts/Makefile.help checker-help
	@echo  ''
	@echo  'Kernel selftest:'
	@echo  '  kselftest       - Build and run kernel selftest (run as root)'
	@echo  '                    Build, install, and boot kernel before'
	@echo  '                    running kselftest on it'
	@echo  '  kselftest-clean - Remove all generated kselftest files'
	@echo  '  kselftest-merge - Merge all the config dependencies of kselftest to existing'
	@echo  '                    .config.'
	@echo  ''
	@echo 'Userspace tools targets:'
	@echo '  use "make tools/help"'
	@echo '  or  "cd tools; make help"'
	@echo  ''
	@echo  'Kernel packaging:'
	@$(MAKE) $(build)=$(package-dir) help
	@echo  ''
	@echo  'Documentation targets:'
	@$(MAKE) -f $(srctree)/Documentation/Makefile dochelp
	@echo  ''
	@echo  'Architecture specific targets ($(SRCARCH)):'
	@$(if $(archhelp),$(archhelp),\
		echo '  No architecture specific help defined for $(SRCARCH)')
	@echo  ''
	@$(if $(boards), \
		$(foreach b, $(boards), \
		printf "  %-24s - Build for %s\\n" $(b) $(subst _defconfig,,$(b));) \
		echo '')
	@$(if $(board-dirs), \
		$(foreach b, $(board-dirs), \
		printf "  %-16s - Show %s-specific targets\\n" help-$(b) $(b);) \
		printf "  %-16s - Show all of the above\\n" help-boards; \
		echo '')

	@echo  '  make V=0|1 [targets] 0 => quiet build (default), 1 => verbose build'
	@echo  '  make V=2   [targets] 2 => give reason for rebuild of target'
	@echo  '  make O=dir [targets] Locate all output files in "dir", including .config'
	@echo  '  make C=1   [targets] Check re-compiled c source with $$CHECK (sparse by default)'
	@echo  '  make C=2   [targets] Force check of all c source with $$CHECK'
	@echo  '  make RECORDMCOUNT_WARN=1 [targets] Warn about ignored mcount sections'
	@echo  '  make W=n   [targets] Enable extra gcc checks, n=1,2,3 where'
	@echo  '		1: warnings which may be relevant and do not occur too often'
	@echo  '		2: warnings which occur quite often but may still be relevant'
	@echo  '		3: more obscure warnings, can most likely be ignored'
	@echo  '		Multiple levels can be combined with W=12 or W=123'
	@echo  ''
	@echo  'Execute "make" or "make all" to build all targets marked with [*] '
	@echo  'For further info see the ./README file'


help-board-dirs := $(addprefix help-,$(board-dirs))

help-boards: $(help-board-dirs)

boards-per-dir = $(sort $(notdir $(wildcard $(srctree)/arch/$(SRCARCH)/configs/$*/*_defconfig)))

$(help-board-dirs): help-%:
	@echo  'Architecture specific targets ($(SRCARCH) $*):'
	@$(if $(boards-per-dir), \
		$(foreach b, $(boards-per-dir), \
		printf "  %-24s - Build for %s\\n" $*/$(b) $(subst _defconfig,,$(b));) \
		echo '')


# Documentation targets
# ---------------------------------------------------------------------------
DOC_TARGETS := xmldocs latexdocs pdfdocs htmldocs epubdocs cleandocs \
	       linkcheckdocs dochelp refcheckdocs
PHONY += $(DOC_TARGETS)
$(DOC_TARGETS): scripts_basic FORCE
	$(Q)$(MAKE) $(build)=Documentation $@

else # KBUILD_EXTMOD

###
# External module support.
# When building external modules the kernel used as basis is considered
# read-only, and no consistency checks are made and the make
# system is not used on the basis kernel. If updates are required
# in the basis kernel ordinary make commands (without M=...) must
# be used.
#
# The following are the only valid targets when building external
# modules.
# make M=dir clean     Delete all automatically generated files
# make M=dir modules   Make all modules in specified dir
# make M=dir	       Same as 'make M=dir modules'
# make M=dir modules_install
#                      Install the modules built in the module directory
#                      Assumes install directory is already created

# We are always building modules
KBUILD_MODULES := 1
PHONY += crmodverdir
crmodverdir:
	$(cmd_crmodverdir)

PHONY += $(objtree)/Module.symvers
$(objtree)/Module.symvers:
	@test -e $(objtree)/Module.symvers || ( \
	echo; \
	echo "  WARNING: Symbol version dump $(objtree)/Module.symvers"; \
	echo "           is missing; modules will have no dependencies and modversions."; \
	echo )

module-dirs := $(addprefix _module_,$(KBUILD_EXTMOD))
PHONY += $(module-dirs) modules
$(module-dirs): crmodverdir $(objtree)/Module.symvers
	$(Q)$(MAKE) $(build)=$(patsubst _module_%,%,$@)

modules: $(module-dirs)
	@$(kecho) '  Building modules, stage 2.';
	$(Q)$(MAKE) -f $(srctree)/scripts/Makefile.modpost

PHONY += modules_install
modules_install: _emodinst_ _emodinst_post

install-dir := $(if $(INSTALL_MOD_DIR),$(INSTALL_MOD_DIR),extra)
PHONY += _emodinst_
_emodinst_:
	$(Q)mkdir -p $(MODLIB)/$(install-dir)
	$(Q)$(MAKE) -f $(srctree)/scripts/Makefile.modinst

PHONY += _emodinst_post
_emodinst_post: _emodinst_
	$(call cmd,depmod)

clean-dirs := $(addprefix _clean_,$(KBUILD_EXTMOD))

PHONY += $(clean-dirs) clean
$(clean-dirs):
	$(Q)$(MAKE) $(clean)=$(patsubst _clean_%,%,$@)

clean:	rm-dirs := $(MODVERDIR)
clean: rm-files := $(KBUILD_EXTMOD)/Module.symvers

PHONY += help
help:
	@echo  '  Building external modules.'
	@echo  '  Syntax: make -C path/to/kernel/src M=$$PWD target'
	@echo  ''
	@echo  '  modules         - default target, build the module(s)'
	@echo  '  modules_install - install the module'
	@echo  '  clean           - remove generated files in module directory only'
	@echo  ''

# Dummies...
PHONY += prepare scripts
prepare: ;
scripts: ;
endif # KBUILD_EXTMOD

clean: $(clean-dirs)
	$(call cmd,rmdirs)
	$(call cmd,rmfiles)
	@find $(if $(KBUILD_EXTMOD), $(KBUILD_EXTMOD), .) $(RCS_FIND_IGNORE) \
		\( -name '*.[oas]' -o -name '*.ko' -o -name '.*.cmd' \
		-o -name '*.ko.*' \
		-o -name '*.dwo'  \
		-o -name '*.su'  \
		-o -name '.*.d' -o -name '.*.tmp' -o -name '*.mod.c' \
		-o -name '*.symtypes' -o -name 'modules.order' \
		-o -name modules.builtin -o -name '.tmp_*.o.*' \
		-o -name .cache.mk \
		-o -name '*.c.[012]*.*' \
		-o -name '*.ll' \
		-o -name '*.gcno' \) -type f -print | xargs rm -f

# Generate tags for editors
# ---------------------------------------------------------------------------
quiet_cmd_tags = GEN     $@
      cmd_tags = $(CONFIG_SHELL) $(srctree)/scripts/tags.sh $@

tags TAGS cscope gtags: FORCE
	$(call cmd,tags)

# Scripts to check various things for consistency
# ---------------------------------------------------------------------------

PHONY += includecheck versioncheck coccicheck namespacecheck export_report

includecheck:
	find $(srctree)/* $(RCS_FIND_IGNORE) \
		-name '*.[hcS]' -type f -print | sort \
		| xargs $(PERL) -w $(srctree)/scripts/checkincludes.pl

versioncheck:
	find $(srctree)/* $(RCS_FIND_IGNORE) \
		-name '*.[hcS]' -type f -print | sort \
		| xargs $(PERL) -w $(srctree)/scripts/checkversion.pl

coccicheck:
	$(Q)$(CONFIG_SHELL) $(srctree)/scripts/$@

namespacecheck:
	$(PERL) $(srctree)/scripts/namespace.pl

export_report:
	$(PERL) $(srctree)/scripts/export_report.pl

endif #ifeq ($(config-targets),1)
endif #ifeq ($(mixed-targets),1)

PHONY += checkstack kernelrelease kernelversion image_name

# UML needs a little special treatment here.  It wants to use the host
# toolchain, so needs $(SUBARCH) passed to checkstack.pl.  Everyone
# else wants $(ARCH), including people doing cross-builds, which means
# that $(SUBARCH) doesn't work here.
ifeq ($(ARCH), um)
CHECKSTACK_ARCH := $(SUBARCH)
else
CHECKSTACK_ARCH := $(ARCH)
endif
checkstack:
	$(OBJDUMP) -d vmlinux $$(find . -name '*.ko') | \
	$(PERL) $(src)/scripts/checkstack.pl $(CHECKSTACK_ARCH)

kernelrelease:
	@echo "$(KERNELVERSION)$$($(CONFIG_SHELL) $(srctree)/scripts/setlocalversion $(srctree))"

kernelversion:
	@echo $(KERNELVERSION)

image_name:
	@echo $(KBUILD_IMAGE)

# Clear a bunch of variables before executing the submake
tools/: FORCE
	$(Q)mkdir -p $(objtree)/tools
	$(Q)$(MAKE) LDFLAGS= MAKEFLAGS="$(tools_silent) $(filter --j% -j,$(MAKEFLAGS))" O=$(abspath $(objtree)) subdir=tools -C $(src)/tools/

tools/%: FORCE
	$(Q)mkdir -p $(objtree)/tools
	$(Q)$(MAKE) LDFLAGS= MAKEFLAGS="$(tools_silent) $(filter --j% -j,$(MAKEFLAGS))" O=$(abspath $(objtree)) subdir=tools -C $(src)/tools/ $*

# Single targets
# ---------------------------------------------------------------------------
# Single targets are compatible with:
# - build with mixed source and output
# - build with separate output dir 'make O=...'
# - external modules
#
#  target-dir => where to store outputfile
#  build-dir  => directory in kernel source tree to use

ifeq ($(KBUILD_EXTMOD),)
        build-dir  = $(patsubst %/,%,$(dir $@))
        target-dir = $(dir $@)
else
        zap-slash=$(filter-out .,$(patsubst %/,%,$(dir $@)))
        build-dir  = $(KBUILD_EXTMOD)$(if $(zap-slash),/$(zap-slash))
        target-dir = $(if $(KBUILD_EXTMOD),$(dir $<),$(dir $@))
endif

%.s: %.c prepare scripts FORCE
	$(Q)$(MAKE) $(build)=$(build-dir) $(target-dir)$(notdir $@)
%.i: %.c prepare scripts FORCE
	$(Q)$(MAKE) $(build)=$(build-dir) $(target-dir)$(notdir $@)
%.o: %.c prepare scripts FORCE
	$(Q)$(MAKE) $(build)=$(build-dir) $(target-dir)$(notdir $@)
%.lst: %.c prepare scripts FORCE
	$(Q)$(MAKE) $(build)=$(build-dir) $(target-dir)$(notdir $@)
%.s: %.S prepare scripts FORCE
	$(Q)$(MAKE) $(build)=$(build-dir) $(target-dir)$(notdir $@)
%.o: %.S prepare scripts FORCE
	$(Q)$(MAKE) $(build)=$(build-dir) $(target-dir)$(notdir $@)
%.symtypes: %.c prepare scripts FORCE
	$(Q)$(MAKE) $(build)=$(build-dir) $(target-dir)$(notdir $@)
%.ll: %.c prepare scripts FORCE
	$(Q)$(MAKE) $(build)=$(build-dir) $(target-dir)$(notdir $@)

# Modules
/: prepare scripts FORCE
	$(cmd_crmodverdir)
	$(Q)$(MAKE) KBUILD_MODULES=$(if $(CONFIG_MODULES),1) \
	$(build)=$(build-dir)
# Make sure the latest headers are built for Documentation
Documentation/ samples/: headers_install
%/: prepare scripts FORCE
	$(cmd_crmodverdir)
	$(Q)$(MAKE) KBUILD_MODULES=$(if $(CONFIG_MODULES),1) \
	$(build)=$(build-dir)
%.ko: prepare scripts FORCE
	$(cmd_crmodverdir)
	$(Q)$(MAKE) KBUILD_MODULES=$(if $(CONFIG_MODULES),1)   \
	$(build)=$(build-dir) $(@:.ko=.o)
	$(Q)$(MAKE) -f $(srctree)/scripts/Makefile.modpost

# FIXME Should go into a make.lib or something
# ===========================================================================

quiet_cmd_rmdirs = $(if $(wildcard $(rm-dirs)),CLEAN   $(wildcard $(rm-dirs)))
      cmd_rmdirs = rm -rf $(rm-dirs)

quiet_cmd_rmfiles = $(if $(wildcard $(rm-files)),CLEAN   $(wildcard $(rm-files)))
      cmd_rmfiles = rm -f $(rm-files)

# Run depmod only if we have System.map and depmod is executable
quiet_cmd_depmod = DEPMOD  $(KERNELRELEASE)
      cmd_depmod = $(CONFIG_SHELL) $(srctree)/scripts/depmod.sh $(DEPMOD) \
                   $(KERNELRELEASE) "$(patsubst y,_,$(CONFIG_HAVE_UNDERSCORE_SYMBOL_PREFIX))"

# Create temporary dir for module support files
# clean it up only when building all modules
cmd_crmodverdir = $(Q)mkdir -p $(MODVERDIR) \
                  $(if $(KBUILD_MODULES),; rm -f $(MODVERDIR)/*)

# read all saved command lines

targets := $(wildcard $(sort $(targets)))
cmd_files := $(wildcard .*.cmd $(foreach f,$(targets),$(dir $(f)).$(notdir $(f)).cmd))

ifneq ($(cmd_files),)
  $(cmd_files): ;	# Do not try to update included dependency files
  include $(cmd_files)
endif

endif	# skip-makefile

PHONY += FORCE
FORCE:

# Declare the contents of the .PHONY variable as phony.  We keep that
# information in a variable so we can use it in if_changed and friends.
.PHONY: $(PHONY)<|MERGE_RESOLUTION|>--- conflicted
+++ resolved
@@ -393,10 +393,6 @@
 CFLAGS_KERNEL	=
 AFLAGS_KERNEL	=
 LDFLAGS_vmlinux =
-<<<<<<< HEAD
-=======
-CFLAGS_GCOV	:= -fprofile-arcs -ftest-coverage -fno-tree-loop-im $(call cc-disable-warning,maybe-uninitialized,)
->>>>>>> 010f9339
 
 # Use USERINCLUDE when you must reference the UAPI directories only.
 USERINCLUDE    := \
@@ -610,7 +606,6 @@
 KBUILD_CFLAGS	+= $(call cc-option,-fno-PIE)
 KBUILD_AFLAGS	+= $(call cc-option,-fno-PIE)
 CFLAGS_GCOV	:= -fprofile-arcs -ftest-coverage -fno-tree-loop-im $(call cc-disable-warning,maybe-uninitialized,)
-CFLAGS_KCOV	:= $(call cc-option,-fsanitize-coverage=trace-pc,)
 export CFLAGS_GCOV CFLAGS_KCOV
 
 # The arch Makefile can set ARCH_{CPP,A,C}FLAGS to override the default
