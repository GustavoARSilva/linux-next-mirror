--- conflicted
+++ resolved
@@ -34,20 +34,12 @@
 	help
 	  This enables the reset controller driver for Marvell Berlin SoCs.
 
-<<<<<<< HEAD
-config RESET_HSDK_V1
-	bool "HSDK v1 Reset Driver"
-	default n
-	help
-	  This enables the reset controller driver for HSDK v1.
-=======
 config RESET_HSDK
 	bool "Synopsys HSDK Reset Driver"
 	depends on HAS_IOMEM
 	depends on ARC_SOC_HSDK || COMPILE_TEST
 	help
 	  This enables the reset controller driver for HSDK board.
->>>>>>> 6c3cc51a
 
 config RESET_IMX7
 	bool "i.MX7 Reset Driver" if COMPILE_TEST
