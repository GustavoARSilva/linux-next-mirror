--- conflicted
+++ resolved
@@ -391,15 +391,8 @@
 	const char *name;
 	int error, irq = 0;
 
-<<<<<<< HEAD
-	if (!oh || !oh->od || !oh->od->pdev) {
-		error = -EINVAL;
-		goto error;
-	}
-=======
 	if (!oh || !oh->od || !oh->od->pdev)
 		return -EINVAL;
->>>>>>> a95e738b
 
 	np = oh->od->pdev->dev.of_node;
 	if (!np) {
