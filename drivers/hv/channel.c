--- conflicted
+++ resolved
@@ -502,11 +502,6 @@
 
 	wait_for_completion(&info->waitevent);
 
-	if (channel->rescind) {
-		ret = -ENODEV;
-		goto post_msg_err;
-	}
-
 post_msg_err:
 	/*
 	 * If the channel has been rescinded;
@@ -538,11 +533,7 @@
 	int ret;
 
 	/*
-<<<<<<< HEAD
-	 * vmbus_on_event(), running in the tasklet, can race
-=======
 	 * vmbus_on_event(), running in the per-channel tasklet, can race
->>>>>>> 2ac97f0f
 	 * with vmbus_close_internal() in the case of SMP guest, e.g., when
 	 * the former is accessing channel->inbound.ring_buffer, the latter
 	 * could be freeing the ring_buffer pages, so here we must stop it
