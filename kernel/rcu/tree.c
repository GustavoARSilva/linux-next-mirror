--- conflicted
+++ resolved
@@ -762,20 +762,6 @@
 	struct rcu_data *rdp;
 	struct rcu_dynticks *rdtp;
 
-<<<<<<< HEAD
-	lockdep_assert_irqs_disabled();
-	trace_rcu_dyntick(TPS("Start"), rdtp->dynticks_nesting, 0);
-	if (IS_ENABLED(CONFIG_RCU_EQS_DEBUG) &&
-	    !user && !is_idle_task(current)) {
-		struct task_struct *idle __maybe_unused =
-			idle_task(smp_processor_id());
-
-		trace_rcu_dyntick(TPS("Error on entry: not idle task"), rdtp->dynticks_nesting, 0);
-		rcu_ftrace_dump(DUMP_ORIG);
-		WARN_ONCE(1, "Current pid: %d comm: %s / Idle pid: %d comm: %s",
-			  current->pid, current->comm,
-			  idle->pid, idle->comm); /* must be idle task! */
-=======
 	rdtp = this_cpu_ptr(&rcu_dynticks);
 	WRITE_ONCE(rdtp->dynticks_nmi_nesting, 0);
 	WARN_ON_ONCE(IS_ENABLED(CONFIG_RCU_EQS_DEBUG) &&
@@ -783,10 +769,9 @@
 	if (rdtp->dynticks_nesting != 1) {
 		rdtp->dynticks_nesting--;
 		return;
->>>>>>> 2b8ae38e
-	}
-
-	RCU_LOCKDEP_WARN(!irqs_disabled(), "rcu_eqs_enter() invoked with irqs enabled!!!");
+	}
+
+	lockdep_assert_irqs_disabled();
 	trace_rcu_dyntick(TPS("Start"), rdtp->dynticks_nesting, 0, rdtp->dynticks);
 	WARN_ON_ONCE(IS_ENABLED(CONFIG_RCU_EQS_DEBUG) && !user && !is_idle_task(current));
 	for_each_rcu_flavor(rsp) {
@@ -898,12 +883,7 @@
 {
 	struct rcu_dynticks *rdtp = this_cpu_ptr(&rcu_dynticks);
 
-<<<<<<< HEAD
 	lockdep_assert_irqs_disabled();
-	rdtp = this_cpu_ptr(&rcu_dynticks);
-=======
-	RCU_LOCKDEP_WARN(!irqs_disabled(), "rcu_irq_exit() invoked with irqs enabled!!!");
->>>>>>> 2b8ae38e
 
 	if (rdtp->dynticks_nmi_nesting == 1)
 		rcu_prepare_for_idle();
@@ -992,68 +972,6 @@
 #endif /* CONFIG_NO_HZ_FULL */
 
 /**
-<<<<<<< HEAD
- * rcu_irq_enter - inform RCU that current CPU is entering irq away from idle
- *
- * Enter an interrupt handler, which might possibly result in exiting
- * idle mode, in other words, entering the mode in which read-side critical
- * sections can occur.  The caller must have disabled interrupts.
- *
- * Note that the Linux kernel is fully capable of entering an interrupt
- * handler that it never exits, for example when doing upcalls to
- * user mode!  This code assumes that the idle loop never does upcalls to
- * user mode.  If your architecture does do upcalls from the idle loop (or
- * does anything else that results in unbalanced calls to the irq_enter()
- * and irq_exit() functions), RCU will give you what you deserve, good
- * and hard.  But very infrequently and irreproducibly.
- *
- * Use things like work queues to work around this limitation.
- *
- * You have been warned.
- *
- * If you add or remove a call to rcu_irq_enter(), be sure to test with
- * CONFIG_RCU_EQS_DEBUG=y.
- */
-void rcu_irq_enter(void)
-{
-	struct rcu_dynticks *rdtp;
-	long long oldval;
-
-	lockdep_assert_irqs_disabled();
-	rdtp = this_cpu_ptr(&rcu_dynticks);
-
-	/* Page faults can happen in NMI handlers, so check... */
-	if (rdtp->dynticks_nmi_nesting)
-		return;
-
-	oldval = rdtp->dynticks_nesting;
-	rdtp->dynticks_nesting++;
-	WARN_ON_ONCE(IS_ENABLED(CONFIG_RCU_EQS_DEBUG) &&
-		     rdtp->dynticks_nesting == 0);
-	if (oldval)
-		trace_rcu_dyntick(TPS("++="), oldval, rdtp->dynticks_nesting);
-	else
-		rcu_eqs_exit_common(oldval, true);
-}
-
-/*
- * Wrapper for rcu_irq_enter() where interrupts are enabled.
- *
- * If you add or remove a call to rcu_irq_enter_irqson(), be sure to test
- * with CONFIG_RCU_EQS_DEBUG=y.
- */
-void rcu_irq_enter_irqson(void)
-{
-	unsigned long flags;
-
-	local_irq_save(flags);
-	rcu_irq_enter();
-	local_irq_restore(flags);
-}
-
-/**
-=======
->>>>>>> 2b8ae38e
  * rcu_nmi_enter - inform RCU of entry to NMI context
  *
  * If the CPU was idle from RCU's viewpoint, update rdtp->dynticks and
@@ -1119,7 +1037,7 @@
 {
 	struct rcu_dynticks *rdtp = this_cpu_ptr(&rcu_dynticks);
 
-	RCU_LOCKDEP_WARN(!irqs_disabled(), "rcu_irq_enter() invoked with irqs enabled!!!");
+	lockdep_assert_irqs_disabled();
 
 	if (rdtp->dynticks_nmi_nesting == 0)
 		rcu_dynticks_task_exit();
