--- conflicted
+++ resolved
@@ -829,10 +829,7 @@
 			clock-names = "extal";
 			#clock-cells = <2>;
 			#power-domain-cells = <0>;
-<<<<<<< HEAD
-=======
 			#reset-cells = <1>;
->>>>>>> 0f7cda2b
 		};
 	};
 
