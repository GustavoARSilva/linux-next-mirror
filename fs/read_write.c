--- conflicted
+++ resolved
@@ -2052,35 +2052,12 @@
 			info->status = -EBADF;
 			goto next_loop;
 		}
-<<<<<<< HEAD
-		dst = file_inode(dst_file);
-
-		ret = mnt_want_write_file(dst_file);
-		if (ret) {
-			info->status = ret;
-			goto next_fdput;
-		}
-
-		dst_off = info->dest_offset;
-		ret = clone_verify_area(dst_file, dst_off, len, true);
-		if (ret < 0) {
-			info->status = ret;
-			goto next_file;
-		}
-		ret = 0;
-=======
->>>>>>> c03e3079
 
 		if (info->reserved) {
 			info->status = -EINVAL;
 			goto next_loop;
 		}
 
-<<<<<<< HEAD
-next_file:
-		mnt_drop_write_file(dst_file);
-next_fdput:
-=======
 		deduped = vfs_dedupe_file_range_one(file, off, dst_file,
 						    info->dest_offset, len);
 		if (deduped == -EBADE)
@@ -2091,9 +2068,7 @@
 			info->bytes_deduped += deduped;
 
 next_loop:
->>>>>>> c03e3079
 		fdput(dst_fd);
-next_loop:
 		if (fatal_signal_pending(current))
 			goto out;
 	}
