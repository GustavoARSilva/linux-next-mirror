--- conflicted
+++ resolved
@@ -2308,16 +2308,10 @@
 	nvme_dev_disable(pci_get_drvdata(pdev), false);
 }
 
-<<<<<<< HEAD
-	if (prepare)
-		nvme_dev_disable(dev, false);
-	else
-		nvme_reset_ctrl(&dev->ctrl);
-=======
 static void nvme_reset_done(struct pci_dev *pdev)
 {
-	nvme_reset(pci_get_drvdata(pdev));
->>>>>>> 7542a046
+	struct nvme_dev *dev = pci_get_drvdata(pdev);
+	nvme_reset_ctrl(&dev->ctrl);
 }
 
 static void nvme_shutdown(struct pci_dev *pdev)
