/*
 * Copyright 2011 Red Hat Inc.
 *
 * Permission is hereby granted, free of charge, to any person obtaining a
 * copy of this software and associated documentation files (the "Software"),
 * to deal in the Software without restriction, including without limitation
 * the rights to use, copy, modify, merge, publish, distribute, sublicense,
 * and/or sell copies of the Software, and to permit persons to whom the
 * Software is furnished to do so, subject to the following conditions:
 *
 * The above copyright notice and this permission notice shall be included in
 * all copies or substantial portions of the Software.
 *
 * THE SOFTWARE IS PROVIDED "AS IS", WITHOUT WARRANTY OF ANY KIND, EXPRESS OR
 * IMPLIED, INCLUDING BUT NOT LIMITED TO THE WARRANTIES OF MERCHANTABILITY,
 * FITNESS FOR A PARTICULAR PURPOSE AND NONINFRINGEMENT.  IN NO EVENT SHALL
 * THE COPYRIGHT HOLDER(S) OR AUTHOR(S) BE LIABLE FOR ANY CLAIM, DAMAGES OR
 * OTHER LIABILITY, WHETHER IN AN ACTION OF CONTRACT, TORT OR OTHERWISE,
 * ARISING FROM, OUT OF OR IN CONNECTION WITH THE SOFTWARE OR THE USE OR
 * OTHER DEALINGS IN THE SOFTWARE.
 *
 * Authors: Ben Skeggs
 */

#include <linux/dma-mapping.h>
#include <linux/hdmi.h>

#include <drm/drmP.h>
#include <drm/drm_atomic.h>
#include <drm/drm_atomic_helper.h>
#include <drm/drm_crtc_helper.h>
#include <drm/drm_dp_helper.h>
#include <drm/drm_fb_helper.h>
#include <drm/drm_plane_helper.h>
#include <drm/drm_edid.h>

#include <nvif/class.h>
#include <nvif/cl0002.h>
#include <nvif/cl5070.h>
#include <nvif/cl507a.h>
#include <nvif/cl507b.h>
#include <nvif/cl507c.h>
#include <nvif/cl507d.h>
#include <nvif/cl507e.h>
#include <nvif/event.h>

#include "nouveau_drv.h"
#include "nouveau_dma.h"
#include "nouveau_gem.h"
#include "nouveau_connector.h"
#include "nouveau_encoder.h"
#include "nouveau_crtc.h"
#include "nouveau_fence.h"
#include "nouveau_fbcon.h"
#include "nv50_display.h"

#define EVO_DMA_NR 9

#define EVO_MASTER  (0x00)
#define EVO_FLIP(c) (0x01 + (c))
#define EVO_OVLY(c) (0x05 + (c))
#define EVO_OIMM(c) (0x09 + (c))
#define EVO_CURS(c) (0x0d + (c))

/* offsets in shared sync bo of various structures */
#define EVO_SYNC(c, o) ((c) * 0x0100 + (o))
#define EVO_MAST_NTFY     EVO_SYNC(      0, 0x00)
#define EVO_FLIP_SEM0(c)  EVO_SYNC((c) + 1, 0x00)
#define EVO_FLIP_SEM1(c)  EVO_SYNC((c) + 1, 0x10)
#define EVO_FLIP_NTFY0(c) EVO_SYNC((c) + 1, 0x20)
#define EVO_FLIP_NTFY1(c) EVO_SYNC((c) + 1, 0x30)

/******************************************************************************
 * Atomic state
 *****************************************************************************/
#define nv50_atom(p) container_of((p), struct nv50_atom, state)

struct nv50_atom {
	struct drm_atomic_state state;

	struct list_head outp;
	bool lock_core;
	bool flush_disable;
};

struct nv50_outp_atom {
	struct list_head head;

	struct drm_encoder *encoder;
	bool flush_disable;

	union {
		struct {
			bool ctrl:1;
		};
		u8 mask;
	} clr;

	union {
		struct {
			bool ctrl:1;
		};
		u8 mask;
	} set;
};

#define nv50_head_atom(p) container_of((p), struct nv50_head_atom, state)

struct nv50_head_atom {
	struct drm_crtc_state state;

	struct {
		u16 iW;
		u16 iH;
		u16 oW;
		u16 oH;
	} view;

	struct nv50_head_mode {
		bool interlace;
		u32 clock;
		struct {
			u16 active;
			u16 synce;
			u16 blanke;
			u16 blanks;
		} h;
		struct {
			u32 active;
			u16 synce;
			u16 blanke;
			u16 blanks;
			u16 blank2s;
			u16 blank2e;
			u16 blankus;
		} v;
	} mode;

	struct {
		u32 handle;
		u64 offset:40;
	} lut;

	struct {
		bool visible;
		u32 handle;
		u64 offset:40;
		u8  format;
		u8  kind:7;
		u8  layout:1;
		u8  block:4;
		u32 pitch:20;
		u16 x;
		u16 y;
		u16 w;
		u16 h;
	} core;

	struct {
		bool visible;
		u32 handle;
		u64 offset:40;
		u8  layout:1;
		u8  format:1;
	} curs;

	struct {
		u8  depth;
		u8  cpp;
		u16 x;
		u16 y;
		u16 w;
		u16 h;
	} base;

	struct {
		u8 cpp;
	} ovly;

	struct {
		bool enable:1;
		u8 bits:2;
		u8 mode:4;
	} dither;

	struct {
		struct {
			u16 cos:12;
			u16 sin:12;
		} sat;
	} procamp;

	union {
		struct {
			bool core:1;
			bool curs:1;
		};
		u8 mask;
	} clr;

	union {
		struct {
			bool core:1;
			bool curs:1;
			bool view:1;
			bool mode:1;
			bool base:1;
			bool ovly:1;
			bool dither:1;
			bool procamp:1;
		};
		u16 mask;
	} set;
};

static inline struct nv50_head_atom *
nv50_head_atom_get(struct drm_atomic_state *state, struct drm_crtc *crtc)
{
	struct drm_crtc_state *statec = drm_atomic_get_crtc_state(state, crtc);
	if (IS_ERR(statec))
		return (void *)statec;
	return nv50_head_atom(statec);
}

#define nv50_wndw_atom(p) container_of((p), struct nv50_wndw_atom, state)

struct nv50_wndw_atom {
	struct drm_plane_state state;
	u8 interval;

	struct drm_rect clip;

	struct {
		u32  handle;
		u16  offset:12;
		bool awaken:1;
	} ntfy;

	struct {
		u32 handle;
		u16 offset:12;
		u32 acquire;
		u32 release;
	} sema;

	struct {
		u8 enable:2;
	} lut;

	struct {
		u8  mode:2;
		u8  interval:4;

		u8  format;
		u8  kind:7;
		u8  layout:1;
		u8  block:4;
		u32 pitch:20;
		u16 w;
		u16 h;

		u32 handle;
		u64 offset;
	} image;

	struct {
		u16 x;
		u16 y;
	} point;

	union {
		struct {
			bool ntfy:1;
			bool sema:1;
			bool image:1;
		};
		u8 mask;
	} clr;

	union {
		struct {
			bool ntfy:1;
			bool sema:1;
			bool image:1;
			bool lut:1;
			bool point:1;
		};
		u8 mask;
	} set;
};

/******************************************************************************
 * EVO channel
 *****************************************************************************/

struct nv50_chan {
	struct nvif_object user;
	struct nvif_device *device;
};

static int
nv50_chan_create(struct nvif_device *device, struct nvif_object *disp,
		 const s32 *oclass, u8 head, void *data, u32 size,
		 struct nv50_chan *chan)
{
	struct nvif_sclass *sclass;
	int ret, i, n;

	chan->device = device;

	ret = n = nvif_object_sclass_get(disp, &sclass);
	if (ret < 0)
		return ret;

	while (oclass[0]) {
		for (i = 0; i < n; i++) {
			if (sclass[i].oclass == oclass[0]) {
				ret = nvif_object_init(disp, 0, oclass[0],
						       data, size, &chan->user);
				if (ret == 0)
					nvif_object_map(&chan->user);
				nvif_object_sclass_put(&sclass);
				return ret;
			}
		}
		oclass++;
	}

	nvif_object_sclass_put(&sclass);
	return -ENOSYS;
}

static void
nv50_chan_destroy(struct nv50_chan *chan)
{
	nvif_object_fini(&chan->user);
}

/******************************************************************************
 * PIO EVO channel
 *****************************************************************************/

struct nv50_pioc {
	struct nv50_chan base;
};

static void
nv50_pioc_destroy(struct nv50_pioc *pioc)
{
	nv50_chan_destroy(&pioc->base);
}

static int
nv50_pioc_create(struct nvif_device *device, struct nvif_object *disp,
		 const s32 *oclass, u8 head, void *data, u32 size,
		 struct nv50_pioc *pioc)
{
	return nv50_chan_create(device, disp, oclass, head, data, size,
				&pioc->base);
}

/******************************************************************************
 * Overlay Immediate
 *****************************************************************************/

struct nv50_oimm {
	struct nv50_pioc base;
};

static int
nv50_oimm_create(struct nvif_device *device, struct nvif_object *disp,
		 int head, struct nv50_oimm *oimm)
{
	struct nv50_disp_cursor_v0 args = {
		.head = head,
	};
	static const s32 oclass[] = {
		GK104_DISP_OVERLAY,
		GF110_DISP_OVERLAY,
		GT214_DISP_OVERLAY,
		G82_DISP_OVERLAY,
		NV50_DISP_OVERLAY,
		0
	};

	return nv50_pioc_create(device, disp, oclass, head, &args, sizeof(args),
				&oimm->base);
}

/******************************************************************************
 * DMA EVO channel
 *****************************************************************************/

struct nv50_dmac_ctxdma {
	struct list_head head;
	struct nvif_object object;
};

struct nv50_dmac {
	struct nv50_chan base;
	dma_addr_t handle;
	u32 *ptr;

	struct nvif_object sync;
	struct nvif_object vram;
	struct list_head ctxdma;

	/* Protects against concurrent pushbuf access to this channel, lock is
	 * grabbed by evo_wait (if the pushbuf reservation is successful) and
	 * dropped again by evo_kick. */
	struct mutex lock;
};

static void
nv50_dmac_ctxdma_del(struct nv50_dmac_ctxdma *ctxdma)
{
	nvif_object_fini(&ctxdma->object);
	list_del(&ctxdma->head);
	kfree(ctxdma);
}

static struct nv50_dmac_ctxdma *
nv50_dmac_ctxdma_new(struct nv50_dmac *dmac, struct nouveau_framebuffer *fb)
{
	struct nouveau_drm *drm = nouveau_drm(fb->base.dev);
	struct nv50_dmac_ctxdma *ctxdma;
	const u8    kind = (fb->nvbo->tile_flags & 0x0000ff00) >> 8;
	const u32 handle = 0xfb000000 | kind;
	struct {
		struct nv_dma_v0 base;
		union {
			struct nv50_dma_v0 nv50;
			struct gf100_dma_v0 gf100;
			struct gf119_dma_v0 gf119;
		};
	} args = {};
	u32 argc = sizeof(args.base);
	int ret;

	list_for_each_entry(ctxdma, &dmac->ctxdma, head) {
		if (ctxdma->object.handle == handle)
			return ctxdma;
	}

	if (!(ctxdma = kzalloc(sizeof(*ctxdma), GFP_KERNEL)))
		return ERR_PTR(-ENOMEM);
	list_add(&ctxdma->head, &dmac->ctxdma);

	args.base.target = NV_DMA_V0_TARGET_VRAM;
	args.base.access = NV_DMA_V0_ACCESS_RDWR;
	args.base.start  = 0;
	args.base.limit  = drm->client.device.info.ram_user - 1;

	if (drm->client.device.info.chipset < 0x80) {
		args.nv50.part = NV50_DMA_V0_PART_256;
		argc += sizeof(args.nv50);
	} else
	if (drm->client.device.info.chipset < 0xc0) {
		args.nv50.part = NV50_DMA_V0_PART_256;
		args.nv50.kind = kind;
		argc += sizeof(args.nv50);
	} else
	if (drm->client.device.info.chipset < 0xd0) {
		args.gf100.kind = kind;
		argc += sizeof(args.gf100);
	} else {
		args.gf119.page = GF119_DMA_V0_PAGE_LP;
		args.gf119.kind = kind;
		argc += sizeof(args.gf119);
	}

	ret = nvif_object_init(&dmac->base.user, handle, NV_DMA_IN_MEMORY,
			       &args, argc, &ctxdma->object);
	if (ret) {
		nv50_dmac_ctxdma_del(ctxdma);
		return ERR_PTR(ret);
	}

	return ctxdma;
}

static void
nv50_dmac_destroy(struct nv50_dmac *dmac, struct nvif_object *disp)
{
	struct nvif_device *device = dmac->base.device;
	struct nv50_dmac_ctxdma *ctxdma, *ctxtmp;

	list_for_each_entry_safe(ctxdma, ctxtmp, &dmac->ctxdma, head) {
		nv50_dmac_ctxdma_del(ctxdma);
	}

	nvif_object_fini(&dmac->vram);
	nvif_object_fini(&dmac->sync);

	nv50_chan_destroy(&dmac->base);

	if (dmac->ptr) {
		struct device *dev = nvxx_device(device)->dev;
		dma_free_coherent(dev, PAGE_SIZE, dmac->ptr, dmac->handle);
	}
}

static int
nv50_dmac_create(struct nvif_device *device, struct nvif_object *disp,
		 const s32 *oclass, u8 head, void *data, u32 size, u64 syncbuf,
		 struct nv50_dmac *dmac)
{
	struct nv50_disp_core_channel_dma_v0 *args = data;
	struct nvif_object pushbuf;
	int ret;

	mutex_init(&dmac->lock);

	dmac->ptr = dma_alloc_coherent(nvxx_device(device)->dev, PAGE_SIZE,
				       &dmac->handle, GFP_KERNEL);
	if (!dmac->ptr)
		return -ENOMEM;

	ret = nvif_object_init(&device->object, 0, NV_DMA_FROM_MEMORY,
			       &(struct nv_dma_v0) {
					.target = NV_DMA_V0_TARGET_PCI_US,
					.access = NV_DMA_V0_ACCESS_RD,
					.start = dmac->handle + 0x0000,
					.limit = dmac->handle + 0x0fff,
			       }, sizeof(struct nv_dma_v0), &pushbuf);
	if (ret)
		return ret;

	args->pushbuf = nvif_handle(&pushbuf);

	ret = nv50_chan_create(device, disp, oclass, head, data, size,
			       &dmac->base);
	nvif_object_fini(&pushbuf);
	if (ret)
		return ret;

	ret = nvif_object_init(&dmac->base.user, 0xf0000000, NV_DMA_IN_MEMORY,
			       &(struct nv_dma_v0) {
					.target = NV_DMA_V0_TARGET_VRAM,
					.access = NV_DMA_V0_ACCESS_RDWR,
					.start = syncbuf + 0x0000,
					.limit = syncbuf + 0x0fff,
			       }, sizeof(struct nv_dma_v0),
			       &dmac->sync);
	if (ret)
		return ret;

	ret = nvif_object_init(&dmac->base.user, 0xf0000001, NV_DMA_IN_MEMORY,
			       &(struct nv_dma_v0) {
					.target = NV_DMA_V0_TARGET_VRAM,
					.access = NV_DMA_V0_ACCESS_RDWR,
					.start = 0,
					.limit = device->info.ram_user - 1,
			       }, sizeof(struct nv_dma_v0),
			       &dmac->vram);
	if (ret)
		return ret;

	INIT_LIST_HEAD(&dmac->ctxdma);
	return ret;
}

/******************************************************************************
 * Core
 *****************************************************************************/

struct nv50_mast {
	struct nv50_dmac base;
};

static int
nv50_core_create(struct nvif_device *device, struct nvif_object *disp,
		 u64 syncbuf, struct nv50_mast *core)
{
	struct nv50_disp_core_channel_dma_v0 args = {
		.pushbuf = 0xb0007d00,
	};
	static const s32 oclass[] = {
		GP102_DISP_CORE_CHANNEL_DMA,
		GP100_DISP_CORE_CHANNEL_DMA,
		GM200_DISP_CORE_CHANNEL_DMA,
		GM107_DISP_CORE_CHANNEL_DMA,
		GK110_DISP_CORE_CHANNEL_DMA,
		GK104_DISP_CORE_CHANNEL_DMA,
		GF110_DISP_CORE_CHANNEL_DMA,
		GT214_DISP_CORE_CHANNEL_DMA,
		GT206_DISP_CORE_CHANNEL_DMA,
		GT200_DISP_CORE_CHANNEL_DMA,
		G82_DISP_CORE_CHANNEL_DMA,
		NV50_DISP_CORE_CHANNEL_DMA,
		0
	};

	return nv50_dmac_create(device, disp, oclass, 0, &args, sizeof(args),
				syncbuf, &core->base);
}

/******************************************************************************
 * Base
 *****************************************************************************/

struct nv50_sync {
	struct nv50_dmac base;
	u32 addr;
	u32 data;
};

static int
nv50_base_create(struct nvif_device *device, struct nvif_object *disp,
		 int head, u64 syncbuf, struct nv50_sync *base)
{
	struct nv50_disp_base_channel_dma_v0 args = {
		.pushbuf = 0xb0007c00 | head,
		.head = head,
	};
	static const s32 oclass[] = {
		GK110_DISP_BASE_CHANNEL_DMA,
		GK104_DISP_BASE_CHANNEL_DMA,
		GF110_DISP_BASE_CHANNEL_DMA,
		GT214_DISP_BASE_CHANNEL_DMA,
		GT200_DISP_BASE_CHANNEL_DMA,
		G82_DISP_BASE_CHANNEL_DMA,
		NV50_DISP_BASE_CHANNEL_DMA,
		0
	};

	return nv50_dmac_create(device, disp, oclass, head, &args, sizeof(args),
				syncbuf, &base->base);
}

/******************************************************************************
 * Overlay
 *****************************************************************************/

struct nv50_ovly {
	struct nv50_dmac base;
};

static int
nv50_ovly_create(struct nvif_device *device, struct nvif_object *disp,
		 int head, u64 syncbuf, struct nv50_ovly *ovly)
{
	struct nv50_disp_overlay_channel_dma_v0 args = {
		.pushbuf = 0xb0007e00 | head,
		.head = head,
	};
	static const s32 oclass[] = {
		GK104_DISP_OVERLAY_CONTROL_DMA,
		GF110_DISP_OVERLAY_CONTROL_DMA,
		GT214_DISP_OVERLAY_CHANNEL_DMA,
		GT200_DISP_OVERLAY_CHANNEL_DMA,
		G82_DISP_OVERLAY_CHANNEL_DMA,
		NV50_DISP_OVERLAY_CHANNEL_DMA,
		0
	};

	return nv50_dmac_create(device, disp, oclass, head, &args, sizeof(args),
				syncbuf, &ovly->base);
}

struct nv50_head {
	struct nouveau_crtc base;
	struct nv50_ovly ovly;
	struct nv50_oimm oimm;
};

#define nv50_head(c) ((struct nv50_head *)nouveau_crtc(c))
#define nv50_ovly(c) (&nv50_head(c)->ovly)
#define nv50_oimm(c) (&nv50_head(c)->oimm)
#define nv50_chan(c) (&(c)->base.base)
#define nv50_vers(c) nv50_chan(c)->user.oclass

struct nv50_disp {
	struct nvif_object *disp;
	struct nv50_mast mast;

	struct nouveau_bo *sync;

	struct mutex mutex;
};

static struct nv50_disp *
nv50_disp(struct drm_device *dev)
{
	return nouveau_display(dev)->priv;
}

#define nv50_mast(d) (&nv50_disp(d)->mast)

/******************************************************************************
 * EVO channel helpers
 *****************************************************************************/
static u32 *
evo_wait(void *evoc, int nr)
{
	struct nv50_dmac *dmac = evoc;
	struct nvif_device *device = dmac->base.device;
	u32 put = nvif_rd32(&dmac->base.user, 0x0000) / 4;

	mutex_lock(&dmac->lock);
	if (put + nr >= (PAGE_SIZE / 4) - 8) {
		dmac->ptr[put] = 0x20000000;

		nvif_wr32(&dmac->base.user, 0x0000, 0x00000000);
		if (nvif_msec(device, 2000,
			if (!nvif_rd32(&dmac->base.user, 0x0004))
				break;
		) < 0) {
			mutex_unlock(&dmac->lock);
			pr_err("nouveau: evo channel stalled\n");
			return NULL;
		}

		put = 0;
	}

	return dmac->ptr + put;
}

static void
evo_kick(u32 *push, void *evoc)
{
	struct nv50_dmac *dmac = evoc;
	nvif_wr32(&dmac->base.user, 0x0000, (push - dmac->ptr) << 2);
	mutex_unlock(&dmac->lock);
}

#define evo_mthd(p, m, s) do {						\
	const u32 _m = (m), _s = (s);					\
	if (drm_debug & DRM_UT_KMS)					\
		pr_err("%04x %d %s\n", _m, _s, __func__);		\
	*((p)++) = ((_s << 18) | _m);					\
} while(0)

#define evo_data(p, d) do {						\
	const u32 _d = (d);						\
	if (drm_debug & DRM_UT_KMS)					\
		pr_err("\t%08x\n", _d);					\
	*((p)++) = _d;							\
} while(0)

/******************************************************************************
 * Plane
 *****************************************************************************/
#define nv50_wndw(p) container_of((p), struct nv50_wndw, plane)

struct nv50_wndw {
	const struct nv50_wndw_func *func;
	struct nv50_dmac *dmac;

	struct drm_plane plane;

	struct nvif_notify notify;
	u16 ntfy;
	u16 sema;
	u32 data;
};

struct nv50_wndw_func {
	void *(*dtor)(struct nv50_wndw *);
	int (*acquire)(struct nv50_wndw *, struct nv50_wndw_atom *asyw,
		       struct nv50_head_atom *asyh);
	void (*release)(struct nv50_wndw *, struct nv50_wndw_atom *asyw,
			struct nv50_head_atom *asyh);
	void (*prepare)(struct nv50_wndw *, struct nv50_head_atom *asyh,
			struct nv50_wndw_atom *asyw);

	void (*sema_set)(struct nv50_wndw *, struct nv50_wndw_atom *);
	void (*sema_clr)(struct nv50_wndw *);
	void (*ntfy_set)(struct nv50_wndw *, struct nv50_wndw_atom *);
	void (*ntfy_clr)(struct nv50_wndw *);
	int (*ntfy_wait_begun)(struct nv50_wndw *, struct nv50_wndw_atom *);
	void (*image_set)(struct nv50_wndw *, struct nv50_wndw_atom *);
	void (*image_clr)(struct nv50_wndw *);
	void (*lut)(struct nv50_wndw *, struct nv50_wndw_atom *);
	void (*point)(struct nv50_wndw *, struct nv50_wndw_atom *);

	u32 (*update)(struct nv50_wndw *, u32 interlock);
};

static int
nv50_wndw_wait_armed(struct nv50_wndw *wndw, struct nv50_wndw_atom *asyw)
{
	if (asyw->set.ntfy)
		return wndw->func->ntfy_wait_begun(wndw, asyw);
	return 0;
}

static u32
nv50_wndw_flush_clr(struct nv50_wndw *wndw, u32 interlock, bool flush,
		    struct nv50_wndw_atom *asyw)
{
	if (asyw->clr.sema && (!asyw->set.sema || flush))
		wndw->func->sema_clr(wndw);
	if (asyw->clr.ntfy && (!asyw->set.ntfy || flush))
		wndw->func->ntfy_clr(wndw);
	if (asyw->clr.image && (!asyw->set.image || flush))
		wndw->func->image_clr(wndw);

	return flush ? wndw->func->update(wndw, interlock) : 0;
}

static u32
nv50_wndw_flush_set(struct nv50_wndw *wndw, u32 interlock,
		    struct nv50_wndw_atom *asyw)
{
	if (interlock) {
		asyw->image.mode = 0;
		asyw->image.interval = 1;
	}

	if (asyw->set.sema ) wndw->func->sema_set (wndw, asyw);
	if (asyw->set.ntfy ) wndw->func->ntfy_set (wndw, asyw);
	if (asyw->set.image) wndw->func->image_set(wndw, asyw);
	if (asyw->set.lut  ) wndw->func->lut      (wndw, asyw);
	if (asyw->set.point) wndw->func->point    (wndw, asyw);

	return wndw->func->update(wndw, interlock);
}

static void
nv50_wndw_atomic_check_release(struct nv50_wndw *wndw,
			       struct nv50_wndw_atom *asyw,
			       struct nv50_head_atom *asyh)
{
	struct nouveau_drm *drm = nouveau_drm(wndw->plane.dev);
	NV_ATOMIC(drm, "%s release\n", wndw->plane.name);
	wndw->func->release(wndw, asyw, asyh);
	asyw->ntfy.handle = 0;
	asyw->sema.handle = 0;
}

static int
nv50_wndw_atomic_check_acquire(struct nv50_wndw *wndw,
			       struct nv50_wndw_atom *asyw,
			       struct nv50_head_atom *asyh)
{
	struct nouveau_framebuffer *fb = nouveau_framebuffer(asyw->state.fb);
	struct nouveau_drm *drm = nouveau_drm(wndw->plane.dev);
	int ret;

	NV_ATOMIC(drm, "%s acquire\n", wndw->plane.name);
	asyw->clip.x1 = 0;
	asyw->clip.y1 = 0;
	asyw->clip.x2 = asyh->state.mode.hdisplay;
	asyw->clip.y2 = asyh->state.mode.vdisplay;

	asyw->image.w = fb->base.width;
	asyw->image.h = fb->base.height;
	asyw->image.kind = (fb->nvbo->tile_flags & 0x0000ff00) >> 8;

	if (asyh->state.pageflip_flags & DRM_MODE_PAGE_FLIP_ASYNC)
		asyw->interval = 0;
	else
		asyw->interval = 1;

	if (asyw->image.kind) {
		asyw->image.layout = 0;
		if (drm->client.device.info.chipset >= 0xc0)
			asyw->image.block = fb->nvbo->tile_mode >> 4;
		else
			asyw->image.block = fb->nvbo->tile_mode;
		asyw->image.pitch = (fb->base.pitches[0] / 4) << 4;
	} else {
		asyw->image.layout = 1;
		asyw->image.block  = 0;
		asyw->image.pitch  = fb->base.pitches[0];
	}

	ret = wndw->func->acquire(wndw, asyw, asyh);
	if (ret)
		return ret;

	if (asyw->set.image) {
		if (!(asyw->image.mode = asyw->interval ? 0 : 1))
			asyw->image.interval = asyw->interval;
		else
			asyw->image.interval = 0;
	}

	return 0;
}

static int
nv50_wndw_atomic_check(struct drm_plane *plane, struct drm_plane_state *state)
{
	struct nouveau_drm *drm = nouveau_drm(plane->dev);
	struct nv50_wndw *wndw = nv50_wndw(plane);
	struct nv50_wndw_atom *armw = nv50_wndw_atom(wndw->plane.state);
	struct nv50_wndw_atom *asyw = nv50_wndw_atom(state);
	struct nv50_head_atom *harm = NULL, *asyh = NULL;
	bool varm = false, asyv = false, asym = false;
	int ret;

	NV_ATOMIC(drm, "%s atomic_check\n", plane->name);
	if (asyw->state.crtc) {
		asyh = nv50_head_atom_get(asyw->state.state, asyw->state.crtc);
		if (IS_ERR(asyh))
			return PTR_ERR(asyh);
		asym = drm_atomic_crtc_needs_modeset(&asyh->state);
		asyv = asyh->state.active;
	}

	if (armw->state.crtc) {
		harm = nv50_head_atom_get(asyw->state.state, armw->state.crtc);
		if (IS_ERR(harm))
			return PTR_ERR(harm);
		varm = harm->state.crtc->state->active;
	}

	if (asyv) {
		asyw->point.x = asyw->state.crtc_x;
		asyw->point.y = asyw->state.crtc_y;
		if (memcmp(&armw->point, &asyw->point, sizeof(asyw->point)))
			asyw->set.point = true;

		ret = nv50_wndw_atomic_check_acquire(wndw, asyw, asyh);
		if (ret)
			return ret;
	} else
	if (varm) {
		nv50_wndw_atomic_check_release(wndw, asyw, harm);
	} else {
		return 0;
	}

	if (!asyv || asym) {
		asyw->clr.ntfy = armw->ntfy.handle != 0;
		asyw->clr.sema = armw->sema.handle != 0;
		if (wndw->func->image_clr)
			asyw->clr.image = armw->image.handle != 0;
		asyw->set.lut = wndw->func->lut && asyv;
	}

	return 0;
}

static void
nv50_wndw_cleanup_fb(struct drm_plane *plane, struct drm_plane_state *old_state)
{
	struct nouveau_framebuffer *fb = nouveau_framebuffer(old_state->fb);
	struct nouveau_drm *drm = nouveau_drm(plane->dev);

	NV_ATOMIC(drm, "%s cleanup: %p\n", plane->name, old_state->fb);
	if (!old_state->fb)
		return;

	nouveau_bo_unpin(fb->nvbo);
}

static int
nv50_wndw_prepare_fb(struct drm_plane *plane, struct drm_plane_state *state)
{
	struct nouveau_framebuffer *fb = nouveau_framebuffer(state->fb);
	struct nouveau_drm *drm = nouveau_drm(plane->dev);
	struct nv50_wndw *wndw = nv50_wndw(plane);
	struct nv50_wndw_atom *asyw = nv50_wndw_atom(state);
	struct nv50_head_atom *asyh;
	struct nv50_dmac_ctxdma *ctxdma;
	int ret;

	NV_ATOMIC(drm, "%s prepare: %p\n", plane->name, state->fb);
	if (!asyw->state.fb)
		return 0;

	ret = nouveau_bo_pin(fb->nvbo, TTM_PL_FLAG_VRAM, true);
	if (ret)
		return ret;

	ctxdma = nv50_dmac_ctxdma_new(wndw->dmac, fb);
	if (IS_ERR(ctxdma)) {
		nouveau_bo_unpin(fb->nvbo);
		return PTR_ERR(ctxdma);
	}

	asyw->state.fence = reservation_object_get_excl_rcu(fb->nvbo->bo.resv);
	asyw->image.handle = ctxdma->object.handle;
	asyw->image.offset = fb->nvbo->bo.offset;

	if (wndw->func->prepare) {
		asyh = nv50_head_atom_get(asyw->state.state, asyw->state.crtc);
		if (IS_ERR(asyh))
			return PTR_ERR(asyh);

		wndw->func->prepare(wndw, asyh, asyw);
	}

	return 0;
}

static const struct drm_plane_helper_funcs
nv50_wndw_helper = {
	.prepare_fb = nv50_wndw_prepare_fb,
	.cleanup_fb = nv50_wndw_cleanup_fb,
	.atomic_check = nv50_wndw_atomic_check,
};

static void
nv50_wndw_atomic_destroy_state(struct drm_plane *plane,
			       struct drm_plane_state *state)
{
	struct nv50_wndw_atom *asyw = nv50_wndw_atom(state);
	__drm_atomic_helper_plane_destroy_state(&asyw->state);
	kfree(asyw);
}

static struct drm_plane_state *
nv50_wndw_atomic_duplicate_state(struct drm_plane *plane)
{
	struct nv50_wndw_atom *armw = nv50_wndw_atom(plane->state);
	struct nv50_wndw_atom *asyw;
	if (!(asyw = kmalloc(sizeof(*asyw), GFP_KERNEL)))
		return NULL;
	__drm_atomic_helper_plane_duplicate_state(plane, &asyw->state);
	asyw->interval = 1;
	asyw->sema = armw->sema;
	asyw->ntfy = armw->ntfy;
	asyw->image = armw->image;
	asyw->point = armw->point;
	asyw->lut = armw->lut;
	asyw->clr.mask = 0;
	asyw->set.mask = 0;
	return &asyw->state;
}

static void
nv50_wndw_reset(struct drm_plane *plane)
{
	struct nv50_wndw_atom *asyw;

	if (WARN_ON(!(asyw = kzalloc(sizeof(*asyw), GFP_KERNEL))))
		return;

	if (plane->state)
		plane->funcs->atomic_destroy_state(plane, plane->state);
	plane->state = &asyw->state;
	plane->state->plane = plane;
	plane->state->rotation = DRM_MODE_ROTATE_0;
}

static void
nv50_wndw_destroy(struct drm_plane *plane)
{
	struct nv50_wndw *wndw = nv50_wndw(plane);
	void *data;
	nvif_notify_fini(&wndw->notify);
	data = wndw->func->dtor(wndw);
	drm_plane_cleanup(&wndw->plane);
	kfree(data);
}

static const struct drm_plane_funcs
nv50_wndw = {
	.update_plane = drm_atomic_helper_update_plane,
	.disable_plane = drm_atomic_helper_disable_plane,
	.destroy = nv50_wndw_destroy,
	.reset = nv50_wndw_reset,
	.set_property = drm_atomic_helper_plane_set_property,
	.atomic_duplicate_state = nv50_wndw_atomic_duplicate_state,
	.atomic_destroy_state = nv50_wndw_atomic_destroy_state,
};

static void
nv50_wndw_fini(struct nv50_wndw *wndw)
{
	nvif_notify_put(&wndw->notify);
}

static void
nv50_wndw_init(struct nv50_wndw *wndw)
{
	nvif_notify_get(&wndw->notify);
}

static int
nv50_wndw_ctor(const struct nv50_wndw_func *func, struct drm_device *dev,
	       enum drm_plane_type type, const char *name, int index,
	       struct nv50_dmac *dmac, const u32 *format, int nformat,
	       struct nv50_wndw *wndw)
{
	int ret;

	wndw->func = func;
	wndw->dmac = dmac;

	ret = drm_universal_plane_init(dev, &wndw->plane, 0, &nv50_wndw, format,
				       nformat, type, "%s-%d", name, index);
	if (ret)
		return ret;

	drm_plane_helper_add(&wndw->plane, &nv50_wndw_helper);
	return 0;
}

/******************************************************************************
 * Cursor plane
 *****************************************************************************/
#define nv50_curs(p) container_of((p), struct nv50_curs, wndw)

struct nv50_curs {
	struct nv50_wndw wndw;
	struct nvif_object chan;
};

static u32
nv50_curs_update(struct nv50_wndw *wndw, u32 interlock)
{
	struct nv50_curs *curs = nv50_curs(wndw);
	nvif_wr32(&curs->chan, 0x0080, 0x00000000);
	return 0;
}

static void
nv50_curs_point(struct nv50_wndw *wndw, struct nv50_wndw_atom *asyw)
{
	struct nv50_curs *curs = nv50_curs(wndw);
	nvif_wr32(&curs->chan, 0x0084, (asyw->point.y << 16) | asyw->point.x);
}

static void
nv50_curs_prepare(struct nv50_wndw *wndw, struct nv50_head_atom *asyh,
		  struct nv50_wndw_atom *asyw)
{
	u32 handle = nv50_disp(wndw->plane.dev)->mast.base.vram.handle;
	u32 offset = asyw->image.offset;
	if (asyh->curs.handle != handle || asyh->curs.offset != offset) {
		asyh->curs.handle = handle;
		asyh->curs.offset = offset;
		asyh->set.curs = asyh->curs.visible;
	}
}

static void
nv50_curs_release(struct nv50_wndw *wndw, struct nv50_wndw_atom *asyw,
		  struct nv50_head_atom *asyh)
{
	asyh->curs.visible = false;
}

static int
nv50_curs_acquire(struct nv50_wndw *wndw, struct nv50_wndw_atom *asyw,
		  struct nv50_head_atom *asyh)
{
	int ret;

	ret = drm_plane_helper_check_state(&asyw->state, &asyw->clip,
					   DRM_PLANE_HELPER_NO_SCALING,
					   DRM_PLANE_HELPER_NO_SCALING,
					   true, true);
	asyh->curs.visible = asyw->state.visible;
	if (ret || !asyh->curs.visible)
		return ret;

	switch (asyw->state.fb->width) {
	case 32: asyh->curs.layout = 0; break;
	case 64: asyh->curs.layout = 1; break;
	default:
		return -EINVAL;
	}

	if (asyw->state.fb->width != asyw->state.fb->height)
		return -EINVAL;

	switch (asyw->state.fb->format->format) {
	case DRM_FORMAT_ARGB8888: asyh->curs.format = 1; break;
	default:
		WARN_ON(1);
		return -EINVAL;
	}

	return 0;
}

static void *
nv50_curs_dtor(struct nv50_wndw *wndw)
{
	struct nv50_curs *curs = nv50_curs(wndw);
	nvif_object_fini(&curs->chan);
	return curs;
}

static const u32
nv50_curs_format[] = {
	DRM_FORMAT_ARGB8888,
};

static const struct nv50_wndw_func
nv50_curs = {
	.dtor = nv50_curs_dtor,
	.acquire = nv50_curs_acquire,
	.release = nv50_curs_release,
	.prepare = nv50_curs_prepare,
	.point = nv50_curs_point,
	.update = nv50_curs_update,
};

static int
nv50_curs_new(struct nouveau_drm *drm, struct nv50_head *head,
	      struct nv50_curs **pcurs)
{
	static const struct nvif_mclass curses[] = {
		{ GK104_DISP_CURSOR, 0 },
		{ GF110_DISP_CURSOR, 0 },
		{ GT214_DISP_CURSOR, 0 },
		{   G82_DISP_CURSOR, 0 },
		{  NV50_DISP_CURSOR, 0 },
		{}
	};
	struct nv50_disp_cursor_v0 args = {
		.head = head->base.index,
	};
	struct nv50_disp *disp = nv50_disp(drm->dev);
	struct nv50_curs *curs;
	int cid, ret;

	cid = nvif_mclass(disp->disp, curses);
	if (cid < 0) {
		NV_ERROR(drm, "No supported cursor immediate class\n");
		return cid;
	}

	if (!(curs = *pcurs = kzalloc(sizeof(*curs), GFP_KERNEL)))
		return -ENOMEM;

	ret = nv50_wndw_ctor(&nv50_curs, drm->dev, DRM_PLANE_TYPE_CURSOR,
			     "curs", head->base.index, &disp->mast.base,
			     nv50_curs_format, ARRAY_SIZE(nv50_curs_format),
			     &curs->wndw);
	if (ret) {
		kfree(curs);
		return ret;
	}

	ret = nvif_object_init(disp->disp, 0, curses[cid].oclass, &args,
			       sizeof(args), &curs->chan);
	if (ret) {
		NV_ERROR(drm, "curs%04x allocation failed: %d\n",
			 curses[cid].oclass, ret);
		return ret;
	}

	return 0;
}

/******************************************************************************
 * Primary plane
 *****************************************************************************/
#define nv50_base(p) container_of((p), struct nv50_base, wndw)

struct nv50_base {
	struct nv50_wndw wndw;
	struct nv50_sync chan;
	int id;
};

static int
nv50_base_notify(struct nvif_notify *notify)
{
	return NVIF_NOTIFY_KEEP;
}

static void
nv50_base_lut(struct nv50_wndw *wndw, struct nv50_wndw_atom *asyw)
{
	struct nv50_base *base = nv50_base(wndw);
	u32 *push;
	if ((push = evo_wait(&base->chan, 2))) {
		evo_mthd(push, 0x00e0, 1);
		evo_data(push, asyw->lut.enable << 30);
		evo_kick(push, &base->chan);
	}
}

static void
nv50_base_image_clr(struct nv50_wndw *wndw)
{
	struct nv50_base *base = nv50_base(wndw);
	u32 *push;
	if ((push = evo_wait(&base->chan, 4))) {
		evo_mthd(push, 0x0084, 1);
		evo_data(push, 0x00000000);
		evo_mthd(push, 0x00c0, 1);
		evo_data(push, 0x00000000);
		evo_kick(push, &base->chan);
	}
}

static void
nv50_base_image_set(struct nv50_wndw *wndw, struct nv50_wndw_atom *asyw)
{
	struct nv50_base *base = nv50_base(wndw);
	const s32 oclass = base->chan.base.base.user.oclass;
	u32 *push;
	if ((push = evo_wait(&base->chan, 10))) {
		evo_mthd(push, 0x0084, 1);
		evo_data(push, (asyw->image.mode << 8) |
			       (asyw->image.interval << 4));
		evo_mthd(push, 0x00c0, 1);
		evo_data(push, asyw->image.handle);
		if (oclass < G82_DISP_BASE_CHANNEL_DMA) {
			evo_mthd(push, 0x0800, 5);
			evo_data(push, asyw->image.offset >> 8);
			evo_data(push, 0x00000000);
			evo_data(push, (asyw->image.h << 16) | asyw->image.w);
			evo_data(push, (asyw->image.layout << 20) |
					asyw->image.pitch |
					asyw->image.block);
			evo_data(push, (asyw->image.kind << 16) |
				       (asyw->image.format << 8));
		} else
		if (oclass < GF110_DISP_BASE_CHANNEL_DMA) {
			evo_mthd(push, 0x0800, 5);
			evo_data(push, asyw->image.offset >> 8);
			evo_data(push, 0x00000000);
			evo_data(push, (asyw->image.h << 16) | asyw->image.w);
			evo_data(push, (asyw->image.layout << 20) |
					asyw->image.pitch |
					asyw->image.block);
			evo_data(push, asyw->image.format << 8);
		} else {
			evo_mthd(push, 0x0400, 5);
			evo_data(push, asyw->image.offset >> 8);
			evo_data(push, 0x00000000);
			evo_data(push, (asyw->image.h << 16) | asyw->image.w);
			evo_data(push, (asyw->image.layout << 24) |
					asyw->image.pitch |
					asyw->image.block);
			evo_data(push, asyw->image.format << 8);
		}
		evo_kick(push, &base->chan);
	}
}

static void
nv50_base_ntfy_clr(struct nv50_wndw *wndw)
{
	struct nv50_base *base = nv50_base(wndw);
	u32 *push;
	if ((push = evo_wait(&base->chan, 2))) {
		evo_mthd(push, 0x00a4, 1);
		evo_data(push, 0x00000000);
		evo_kick(push, &base->chan);
	}
}

static void
nv50_base_ntfy_set(struct nv50_wndw *wndw, struct nv50_wndw_atom *asyw)
{
	struct nv50_base *base = nv50_base(wndw);
	u32 *push;
	if ((push = evo_wait(&base->chan, 3))) {
		evo_mthd(push, 0x00a0, 2);
		evo_data(push, (asyw->ntfy.awaken << 30) | asyw->ntfy.offset);
		evo_data(push, asyw->ntfy.handle);
		evo_kick(push, &base->chan);
	}
}

static void
nv50_base_sema_clr(struct nv50_wndw *wndw)
{
	struct nv50_base *base = nv50_base(wndw);
	u32 *push;
	if ((push = evo_wait(&base->chan, 2))) {
		evo_mthd(push, 0x0094, 1);
		evo_data(push, 0x00000000);
		evo_kick(push, &base->chan);
	}
}

static void
nv50_base_sema_set(struct nv50_wndw *wndw, struct nv50_wndw_atom *asyw)
{
	struct nv50_base *base = nv50_base(wndw);
	u32 *push;
	if ((push = evo_wait(&base->chan, 5))) {
		evo_mthd(push, 0x0088, 4);
		evo_data(push, asyw->sema.offset);
		evo_data(push, asyw->sema.acquire);
		evo_data(push, asyw->sema.release);
		evo_data(push, asyw->sema.handle);
		evo_kick(push, &base->chan);
	}
}

static u32
nv50_base_update(struct nv50_wndw *wndw, u32 interlock)
{
	struct nv50_base *base = nv50_base(wndw);
	u32 *push;

	if (!(push = evo_wait(&base->chan, 2)))
		return 0;
	evo_mthd(push, 0x0080, 1);
	evo_data(push, interlock);
	evo_kick(push, &base->chan);

	if (base->chan.base.base.user.oclass < GF110_DISP_BASE_CHANNEL_DMA)
		return interlock ? 2 << (base->id * 8) : 0;
	return interlock ? 2 << (base->id * 4) : 0;
}

static int
nv50_base_ntfy_wait_begun(struct nv50_wndw *wndw, struct nv50_wndw_atom *asyw)
{
	struct nouveau_drm *drm = nouveau_drm(wndw->plane.dev);
	struct nv50_disp *disp = nv50_disp(wndw->plane.dev);
	if (nvif_msec(&drm->client.device, 2000ULL,
		u32 data = nouveau_bo_rd32(disp->sync, asyw->ntfy.offset / 4);
		if ((data & 0xc0000000) == 0x40000000)
			break;
		usleep_range(1, 2);
	) < 0)
		return -ETIMEDOUT;
	return 0;
}

static void
nv50_base_release(struct nv50_wndw *wndw, struct nv50_wndw_atom *asyw,
		  struct nv50_head_atom *asyh)
{
	asyh->base.cpp = 0;
}

static int
nv50_base_acquire(struct nv50_wndw *wndw, struct nv50_wndw_atom *asyw,
		  struct nv50_head_atom *asyh)
{
	const struct drm_framebuffer *fb = asyw->state.fb;
	int ret;

	if (!fb->format->depth)
		return -EINVAL;

	ret = drm_plane_helper_check_state(&asyw->state, &asyw->clip,
					   DRM_PLANE_HELPER_NO_SCALING,
					   DRM_PLANE_HELPER_NO_SCALING,
					   false, true);
	if (ret)
		return ret;

	asyh->base.depth = fb->format->depth;
	asyh->base.cpp = fb->format->cpp[0];
	asyh->base.x = asyw->state.src.x1 >> 16;
	asyh->base.y = asyw->state.src.y1 >> 16;
	asyh->base.w = asyw->state.fb->width;
	asyh->base.h = asyw->state.fb->height;

	switch (fb->format->format) {
	case DRM_FORMAT_C8         : asyw->image.format = 0x1e; break;
	case DRM_FORMAT_RGB565     : asyw->image.format = 0xe8; break;
	case DRM_FORMAT_XRGB1555   :
	case DRM_FORMAT_ARGB1555   : asyw->image.format = 0xe9; break;
	case DRM_FORMAT_XRGB8888   :
	case DRM_FORMAT_ARGB8888   : asyw->image.format = 0xcf; break;
	case DRM_FORMAT_XBGR2101010:
	case DRM_FORMAT_ABGR2101010: asyw->image.format = 0xd1; break;
	case DRM_FORMAT_XBGR8888   :
	case DRM_FORMAT_ABGR8888   : asyw->image.format = 0xd5; break;
	default:
		WARN_ON(1);
		return -EINVAL;
	}

	asyw->lut.enable = 1;
	asyw->set.image = true;
	return 0;
}

static void *
nv50_base_dtor(struct nv50_wndw *wndw)
{
	struct nv50_disp *disp = nv50_disp(wndw->plane.dev);
	struct nv50_base *base = nv50_base(wndw);
	nv50_dmac_destroy(&base->chan.base, disp->disp);
	return base;
}

static const u32
nv50_base_format[] = {
	DRM_FORMAT_C8,
	DRM_FORMAT_RGB565,
	DRM_FORMAT_XRGB1555,
	DRM_FORMAT_ARGB1555,
	DRM_FORMAT_XRGB8888,
	DRM_FORMAT_ARGB8888,
	DRM_FORMAT_XBGR2101010,
	DRM_FORMAT_ABGR2101010,
	DRM_FORMAT_XBGR8888,
	DRM_FORMAT_ABGR8888,
};

static const struct nv50_wndw_func
nv50_base = {
	.dtor = nv50_base_dtor,
	.acquire = nv50_base_acquire,
	.release = nv50_base_release,
	.sema_set = nv50_base_sema_set,
	.sema_clr = nv50_base_sema_clr,
	.ntfy_set = nv50_base_ntfy_set,
	.ntfy_clr = nv50_base_ntfy_clr,
	.ntfy_wait_begun = nv50_base_ntfy_wait_begun,
	.image_set = nv50_base_image_set,
	.image_clr = nv50_base_image_clr,
	.lut = nv50_base_lut,
	.update = nv50_base_update,
};

static int
nv50_base_new(struct nouveau_drm *drm, struct nv50_head *head,
	      struct nv50_base **pbase)
{
	struct nv50_disp *disp = nv50_disp(drm->dev);
	struct nv50_base *base;
	int ret;

	if (!(base = *pbase = kzalloc(sizeof(*base), GFP_KERNEL)))
		return -ENOMEM;
	base->id = head->base.index;
	base->wndw.ntfy = EVO_FLIP_NTFY0(base->id);
	base->wndw.sema = EVO_FLIP_SEM0(base->id);
	base->wndw.data = 0x00000000;

	ret = nv50_wndw_ctor(&nv50_base, drm->dev, DRM_PLANE_TYPE_PRIMARY,
			     "base", base->id, &base->chan.base,
			     nv50_base_format, ARRAY_SIZE(nv50_base_format),
			     &base->wndw);
	if (ret) {
		kfree(base);
		return ret;
	}

	ret = nv50_base_create(&drm->client.device, disp->disp, base->id,
			       disp->sync->bo.offset, &base->chan);
	if (ret)
		return ret;

	return nvif_notify_init(&base->chan.base.base.user, nv50_base_notify,
				false,
				NV50_DISP_BASE_CHANNEL_DMA_V0_NTFY_UEVENT,
				&(struct nvif_notify_uevent_req) {},
				sizeof(struct nvif_notify_uevent_req),
				sizeof(struct nvif_notify_uevent_rep),
				&base->wndw.notify);
}

/******************************************************************************
 * Head
 *****************************************************************************/
static void
nv50_head_procamp(struct nv50_head *head, struct nv50_head_atom *asyh)
{
	struct nv50_dmac *core = &nv50_disp(head->base.base.dev)->mast.base;
	u32 *push;
	if ((push = evo_wait(core, 2))) {
		if (core->base.user.oclass < GF110_DISP_CORE_CHANNEL_DMA)
			evo_mthd(push, 0x08a8 + (head->base.index * 0x400), 1);
		else
			evo_mthd(push, 0x0498 + (head->base.index * 0x300), 1);
		evo_data(push, (asyh->procamp.sat.sin << 20) |
			       (asyh->procamp.sat.cos << 8));
		evo_kick(push, core);
	}
}

static void
nv50_head_dither(struct nv50_head *head, struct nv50_head_atom *asyh)
{
	struct nv50_dmac *core = &nv50_disp(head->base.base.dev)->mast.base;
	u32 *push;
	if ((push = evo_wait(core, 2))) {
		if (core->base.user.oclass < GF110_DISP_CORE_CHANNEL_DMA)
			evo_mthd(push, 0x08a0 + (head->base.index * 0x0400), 1);
		else
		if (core->base.user.oclass < GK104_DISP_CORE_CHANNEL_DMA)
			evo_mthd(push, 0x0490 + (head->base.index * 0x0300), 1);
		else
			evo_mthd(push, 0x04a0 + (head->base.index * 0x0300), 1);
		evo_data(push, (asyh->dither.mode << 3) |
			       (asyh->dither.bits << 1) |
			        asyh->dither.enable);
		evo_kick(push, core);
	}
}

static void
nv50_head_ovly(struct nv50_head *head, struct nv50_head_atom *asyh)
{
	struct nv50_dmac *core = &nv50_disp(head->base.base.dev)->mast.base;
	u32 bounds = 0;
	u32 *push;

	if (asyh->base.cpp) {
		switch (asyh->base.cpp) {
		case 8: bounds |= 0x00000500; break;
		case 4: bounds |= 0x00000300; break;
		case 2: bounds |= 0x00000100; break;
		default:
			WARN_ON(1);
			break;
		}
		bounds |= 0x00000001;
	}

	if ((push = evo_wait(core, 2))) {
		if (core->base.user.oclass < GF110_DISP_CORE_CHANNEL_DMA)
			evo_mthd(push, 0x0904 + head->base.index * 0x400, 1);
		else
			evo_mthd(push, 0x04d4 + head->base.index * 0x300, 1);
		evo_data(push, bounds);
		evo_kick(push, core);
	}
}

static void
nv50_head_base(struct nv50_head *head, struct nv50_head_atom *asyh)
{
	struct nv50_dmac *core = &nv50_disp(head->base.base.dev)->mast.base;
	u32 bounds = 0;
	u32 *push;

	if (asyh->base.cpp) {
		switch (asyh->base.cpp) {
		case 8: bounds |= 0x00000500; break;
		case 4: bounds |= 0x00000300; break;
		case 2: bounds |= 0x00000100; break;
		case 1: bounds |= 0x00000000; break;
		default:
			WARN_ON(1);
			break;
		}
		bounds |= 0x00000001;
	}

	if ((push = evo_wait(core, 2))) {
		if (core->base.user.oclass < GF110_DISP_CORE_CHANNEL_DMA)
			evo_mthd(push, 0x0900 + head->base.index * 0x400, 1);
		else
			evo_mthd(push, 0x04d0 + head->base.index * 0x300, 1);
		evo_data(push, bounds);
		evo_kick(push, core);
	}
}

static void
nv50_head_curs_clr(struct nv50_head *head)
{
	struct nv50_dmac *core = &nv50_disp(head->base.base.dev)->mast.base;
	u32 *push;
	if ((push = evo_wait(core, 4))) {
		if (core->base.user.oclass < G82_DISP_CORE_CHANNEL_DMA) {
			evo_mthd(push, 0x0880 + head->base.index * 0x400, 1);
			evo_data(push, 0x05000000);
		} else
		if (core->base.user.oclass < GF110_DISP_CORE_CHANNEL_DMA) {
			evo_mthd(push, 0x0880 + head->base.index * 0x400, 1);
			evo_data(push, 0x05000000);
			evo_mthd(push, 0x089c + head->base.index * 0x400, 1);
			evo_data(push, 0x00000000);
		} else {
			evo_mthd(push, 0x0480 + head->base.index * 0x300, 1);
			evo_data(push, 0x05000000);
			evo_mthd(push, 0x048c + head->base.index * 0x300, 1);
			evo_data(push, 0x00000000);
		}
		evo_kick(push, core);
	}
}

static void
nv50_head_curs_set(struct nv50_head *head, struct nv50_head_atom *asyh)
{
	struct nv50_dmac *core = &nv50_disp(head->base.base.dev)->mast.base;
	u32 *push;
	if ((push = evo_wait(core, 5))) {
		if (core->base.user.oclass < G82_DISP_BASE_CHANNEL_DMA) {
			evo_mthd(push, 0x0880 + head->base.index * 0x400, 2);
			evo_data(push, 0x80000000 | (asyh->curs.layout << 26) |
						    (asyh->curs.format << 24));
			evo_data(push, asyh->curs.offset >> 8);
		} else
		if (core->base.user.oclass < GF110_DISP_BASE_CHANNEL_DMA) {
			evo_mthd(push, 0x0880 + head->base.index * 0x400, 2);
			evo_data(push, 0x80000000 | (asyh->curs.layout << 26) |
						    (asyh->curs.format << 24));
			evo_data(push, asyh->curs.offset >> 8);
			evo_mthd(push, 0x089c + head->base.index * 0x400, 1);
			evo_data(push, asyh->curs.handle);
		} else {
			evo_mthd(push, 0x0480 + head->base.index * 0x300, 2);
			evo_data(push, 0x80000000 | (asyh->curs.layout << 26) |
						    (asyh->curs.format << 24));
			evo_data(push, asyh->curs.offset >> 8);
			evo_mthd(push, 0x048c + head->base.index * 0x300, 1);
			evo_data(push, asyh->curs.handle);
		}
		evo_kick(push, core);
	}
}

static void
nv50_head_core_clr(struct nv50_head *head)
{
	struct nv50_dmac *core = &nv50_disp(head->base.base.dev)->mast.base;
	u32 *push;
	if ((push = evo_wait(core, 2))) {
		if (core->base.user.oclass < GF110_DISP_CORE_CHANNEL_DMA)
			evo_mthd(push, 0x0874 + head->base.index * 0x400, 1);
		else
			evo_mthd(push, 0x0474 + head->base.index * 0x300, 1);
		evo_data(push, 0x00000000);
		evo_kick(push, core);
	}
}

static void
nv50_head_core_set(struct nv50_head *head, struct nv50_head_atom *asyh)
{
	struct nv50_dmac *core = &nv50_disp(head->base.base.dev)->mast.base;
	u32 *push;
	if ((push = evo_wait(core, 9))) {
		if (core->base.user.oclass < G82_DISP_CORE_CHANNEL_DMA) {
			evo_mthd(push, 0x0860 + head->base.index * 0x400, 1);
			evo_data(push, asyh->core.offset >> 8);
			evo_mthd(push, 0x0868 + head->base.index * 0x400, 4);
			evo_data(push, (asyh->core.h << 16) | asyh->core.w);
			evo_data(push, asyh->core.layout << 20 |
				       (asyh->core.pitch >> 8) << 8 |
				       asyh->core.block);
			evo_data(push, asyh->core.kind << 16 |
				       asyh->core.format << 8);
			evo_data(push, asyh->core.handle);
			evo_mthd(push, 0x08c0 + head->base.index * 0x400, 1);
			evo_data(push, (asyh->core.y << 16) | asyh->core.x);
			/* EVO will complain with INVALID_STATE if we have an
			 * active cursor and (re)specify HeadSetContextDmaIso
			 * without also updating HeadSetOffsetCursor.
			 */
			asyh->set.curs = asyh->curs.visible;
		} else
		if (core->base.user.oclass < GF110_DISP_CORE_CHANNEL_DMA) {
			evo_mthd(push, 0x0860 + head->base.index * 0x400, 1);
			evo_data(push, asyh->core.offset >> 8);
			evo_mthd(push, 0x0868 + head->base.index * 0x400, 4);
			evo_data(push, (asyh->core.h << 16) | asyh->core.w);
			evo_data(push, asyh->core.layout << 20 |
				       (asyh->core.pitch >> 8) << 8 |
				       asyh->core.block);
			evo_data(push, asyh->core.format << 8);
			evo_data(push, asyh->core.handle);
			evo_mthd(push, 0x08c0 + head->base.index * 0x400, 1);
			evo_data(push, (asyh->core.y << 16) | asyh->core.x);
		} else {
			evo_mthd(push, 0x0460 + head->base.index * 0x300, 1);
			evo_data(push, asyh->core.offset >> 8);
			evo_mthd(push, 0x0468 + head->base.index * 0x300, 4);
			evo_data(push, (asyh->core.h << 16) | asyh->core.w);
			evo_data(push, asyh->core.layout << 24 |
				       (asyh->core.pitch >> 8) << 8 |
				       asyh->core.block);
			evo_data(push, asyh->core.format << 8);
			evo_data(push, asyh->core.handle);
			evo_mthd(push, 0x04b0 + head->base.index * 0x300, 1);
			evo_data(push, (asyh->core.y << 16) | asyh->core.x);
		}
		evo_kick(push, core);
	}
}

static void
nv50_head_lut_clr(struct nv50_head *head)
{
	struct nv50_dmac *core = &nv50_disp(head->base.base.dev)->mast.base;
	u32 *push;
	if ((push = evo_wait(core, 4))) {
		if (core->base.user.oclass < G82_DISP_CORE_CHANNEL_DMA) {
			evo_mthd(push, 0x0840 + (head->base.index * 0x400), 1);
			evo_data(push, 0x40000000);
		} else
		if (core->base.user.oclass < GF110_DISP_CORE_CHANNEL_DMA) {
			evo_mthd(push, 0x0840 + (head->base.index * 0x400), 1);
			evo_data(push, 0x40000000);
			evo_mthd(push, 0x085c + (head->base.index * 0x400), 1);
			evo_data(push, 0x00000000);
		} else {
			evo_mthd(push, 0x0440 + (head->base.index * 0x300), 1);
			evo_data(push, 0x03000000);
			evo_mthd(push, 0x045c + (head->base.index * 0x300), 1);
			evo_data(push, 0x00000000);
		}
		evo_kick(push, core);
	}
}

static void
nv50_head_lut_set(struct nv50_head *head, struct nv50_head_atom *asyh)
{
	struct nv50_dmac *core = &nv50_disp(head->base.base.dev)->mast.base;
	u32 *push;
	if ((push = evo_wait(core, 7))) {
		if (core->base.user.oclass < G82_DISP_CORE_CHANNEL_DMA) {
			evo_mthd(push, 0x0840 + (head->base.index * 0x400), 2);
			evo_data(push, 0xc0000000);
			evo_data(push, asyh->lut.offset >> 8);
		} else
		if (core->base.user.oclass < GF110_DISP_CORE_CHANNEL_DMA) {
			evo_mthd(push, 0x0840 + (head->base.index * 0x400), 2);
			evo_data(push, 0xc0000000);
			evo_data(push, asyh->lut.offset >> 8);
			evo_mthd(push, 0x085c + (head->base.index * 0x400), 1);
			evo_data(push, asyh->lut.handle);
		} else {
			evo_mthd(push, 0x0440 + (head->base.index * 0x300), 4);
			evo_data(push, 0x83000000);
			evo_data(push, asyh->lut.offset >> 8);
			evo_data(push, 0x00000000);
			evo_data(push, 0x00000000);
			evo_mthd(push, 0x045c + (head->base.index * 0x300), 1);
			evo_data(push, asyh->lut.handle);
		}
		evo_kick(push, core);
	}
}

static void
nv50_head_mode(struct nv50_head *head, struct nv50_head_atom *asyh)
{
	struct nv50_dmac *core = &nv50_disp(head->base.base.dev)->mast.base;
	struct nv50_head_mode *m = &asyh->mode;
	u32 *push;
	if ((push = evo_wait(core, 14))) {
		if (core->base.user.oclass < GF110_DISP_CORE_CHANNEL_DMA) {
			evo_mthd(push, 0x0804 + (head->base.index * 0x400), 2);
			evo_data(push, 0x00800000 | m->clock);
			evo_data(push, m->interlace ? 0x00000002 : 0x00000000);
			evo_mthd(push, 0x0810 + (head->base.index * 0x400), 7);
			evo_data(push, 0x00000000);
			evo_data(push, (m->v.active  << 16) | m->h.active );
			evo_data(push, (m->v.synce   << 16) | m->h.synce  );
			evo_data(push, (m->v.blanke  << 16) | m->h.blanke );
			evo_data(push, (m->v.blanks  << 16) | m->h.blanks );
			evo_data(push, (m->v.blank2e << 16) | m->v.blank2s);
			evo_data(push, asyh->mode.v.blankus);
			evo_mthd(push, 0x082c + (head->base.index * 0x400), 1);
			evo_data(push, 0x00000000);
		} else {
			evo_mthd(push, 0x0410 + (head->base.index * 0x300), 6);
			evo_data(push, 0x00000000);
			evo_data(push, (m->v.active  << 16) | m->h.active );
			evo_data(push, (m->v.synce   << 16) | m->h.synce  );
			evo_data(push, (m->v.blanke  << 16) | m->h.blanke );
			evo_data(push, (m->v.blanks  << 16) | m->h.blanks );
			evo_data(push, (m->v.blank2e << 16) | m->v.blank2s);
			evo_mthd(push, 0x042c + (head->base.index * 0x300), 2);
			evo_data(push, 0x00000000); /* ??? */
			evo_data(push, 0xffffff00);
			evo_mthd(push, 0x0450 + (head->base.index * 0x300), 3);
			evo_data(push, m->clock * 1000);
			evo_data(push, 0x00200000); /* ??? */
			evo_data(push, m->clock * 1000);
		}
		evo_kick(push, core);
	}
}

static void
nv50_head_view(struct nv50_head *head, struct nv50_head_atom *asyh)
{
	struct nv50_dmac *core = &nv50_disp(head->base.base.dev)->mast.base;
	u32 *push;
	if ((push = evo_wait(core, 10))) {
		if (core->base.user.oclass < GF110_DISP_CORE_CHANNEL_DMA) {
			evo_mthd(push, 0x08a4 + (head->base.index * 0x400), 1);
			evo_data(push, 0x00000000);
			evo_mthd(push, 0x08c8 + (head->base.index * 0x400), 1);
			evo_data(push, (asyh->view.iH << 16) | asyh->view.iW);
			evo_mthd(push, 0x08d8 + (head->base.index * 0x400), 2);
			evo_data(push, (asyh->view.oH << 16) | asyh->view.oW);
			evo_data(push, (asyh->view.oH << 16) | asyh->view.oW);
		} else {
			evo_mthd(push, 0x0494 + (head->base.index * 0x300), 1);
			evo_data(push, 0x00000000);
			evo_mthd(push, 0x04b8 + (head->base.index * 0x300), 1);
			evo_data(push, (asyh->view.iH << 16) | asyh->view.iW);
			evo_mthd(push, 0x04c0 + (head->base.index * 0x300), 3);
			evo_data(push, (asyh->view.oH << 16) | asyh->view.oW);
			evo_data(push, (asyh->view.oH << 16) | asyh->view.oW);
			evo_data(push, (asyh->view.oH << 16) | asyh->view.oW);
		}
		evo_kick(push, core);
	}
}

static void
nv50_head_flush_clr(struct nv50_head *head, struct nv50_head_atom *asyh, bool y)
{
	if (asyh->clr.core && (!asyh->set.core || y))
		nv50_head_lut_clr(head);
	if (asyh->clr.core && (!asyh->set.core || y))
		nv50_head_core_clr(head);
	if (asyh->clr.curs && (!asyh->set.curs || y))
		nv50_head_curs_clr(head);
}

static void
nv50_head_flush_set(struct nv50_head *head, struct nv50_head_atom *asyh)
{
	if (asyh->set.view   ) nv50_head_view    (head, asyh);
	if (asyh->set.mode   ) nv50_head_mode    (head, asyh);
	if (asyh->set.core   ) nv50_head_lut_set (head, asyh);
	if (asyh->set.core   ) nv50_head_core_set(head, asyh);
	if (asyh->set.curs   ) nv50_head_curs_set(head, asyh);
	if (asyh->set.base   ) nv50_head_base    (head, asyh);
	if (asyh->set.ovly   ) nv50_head_ovly    (head, asyh);
	if (asyh->set.dither ) nv50_head_dither  (head, asyh);
	if (asyh->set.procamp) nv50_head_procamp (head, asyh);
}

static void
nv50_head_atomic_check_procamp(struct nv50_head_atom *armh,
			       struct nv50_head_atom *asyh,
			       struct nouveau_conn_atom *asyc)
{
	const int vib = asyc->procamp.color_vibrance - 100;
	const int hue = asyc->procamp.vibrant_hue - 90;
	const int adj = (vib > 0) ? 50 : 0;
	asyh->procamp.sat.cos = ((vib * 2047 + adj) / 100) & 0xfff;
	asyh->procamp.sat.sin = ((hue * 2047) / 100) & 0xfff;
	asyh->set.procamp = true;
}

static void
nv50_head_atomic_check_dither(struct nv50_head_atom *armh,
			      struct nv50_head_atom *asyh,
			      struct nouveau_conn_atom *asyc)
{
	struct drm_connector *connector = asyc->state.connector;
	u32 mode = 0x00;

	if (asyc->dither.mode == DITHERING_MODE_AUTO) {
		if (asyh->base.depth > connector->display_info.bpc * 3)
			mode = DITHERING_MODE_DYNAMIC2X2;
	} else {
		mode = asyc->dither.mode;
	}

	if (asyc->dither.depth == DITHERING_DEPTH_AUTO) {
		if (connector->display_info.bpc >= 8)
			mode |= DITHERING_DEPTH_8BPC;
	} else {
		mode |= asyc->dither.depth;
	}

	asyh->dither.enable = mode;
	asyh->dither.bits = mode >> 1;
	asyh->dither.mode = mode >> 3;
	asyh->set.dither = true;
}

static void
nv50_head_atomic_check_view(struct nv50_head_atom *armh,
			    struct nv50_head_atom *asyh,
			    struct nouveau_conn_atom *asyc)
{
	struct drm_connector *connector = asyc->state.connector;
	struct drm_display_mode *omode = &asyh->state.adjusted_mode;
	struct drm_display_mode *umode = &asyh->state.mode;
	int mode = asyc->scaler.mode;
	struct edid *edid;
	int umode_vdisplay, omode_hdisplay, omode_vdisplay;

	if (connector->edid_blob_ptr)
		edid = (struct edid *)connector->edid_blob_ptr->data;
	else
		edid = NULL;

	if (!asyc->scaler.full) {
		if (mode == DRM_MODE_SCALE_NONE)
			omode = umode;
	} else {
		/* Non-EDID LVDS/eDP mode. */
		mode = DRM_MODE_SCALE_FULLSCREEN;
	}

	/* For the user-specified mode, we must ignore doublescan and
	 * the like, but honor frame packing.
	 */
	umode_vdisplay = umode->vdisplay;
	if ((umode->flags & DRM_MODE_FLAG_3D_MASK) == DRM_MODE_FLAG_3D_FRAME_PACKING)
		umode_vdisplay += umode->vtotal;
	asyh->view.iW = umode->hdisplay;
	asyh->view.iH = umode_vdisplay;
	/* For the output mode, we can just use the stock helper. */
	drm_mode_get_hv_timing(omode, &omode_hdisplay, &omode_vdisplay);
	asyh->view.oW = omode_hdisplay;
	asyh->view.oH = omode_vdisplay;

	/* Add overscan compensation if necessary, will keep the aspect
	 * ratio the same as the backend mode unless overridden by the
	 * user setting both hborder and vborder properties.
	 */
	if ((asyc->scaler.underscan.mode == UNDERSCAN_ON ||
	    (asyc->scaler.underscan.mode == UNDERSCAN_AUTO &&
	     drm_detect_hdmi_monitor(edid)))) {
		u32 bX = asyc->scaler.underscan.hborder;
		u32 bY = asyc->scaler.underscan.vborder;
		u32 r = (asyh->view.oH << 19) / asyh->view.oW;

		if (bX) {
			asyh->view.oW -= (bX * 2);
			if (bY) asyh->view.oH -= (bY * 2);
			else    asyh->view.oH  = ((asyh->view.oW * r) + (r / 2)) >> 19;
		} else {
			asyh->view.oW -= (asyh->view.oW >> 4) + 32;
			if (bY) asyh->view.oH -= (bY * 2);
			else    asyh->view.oH  = ((asyh->view.oW * r) + (r / 2)) >> 19;
		}
	}

	/* Handle CENTER/ASPECT scaling, taking into account the areas
	 * removed already for overscan compensation.
	 */
	switch (mode) {
	case DRM_MODE_SCALE_CENTER:
		asyh->view.oW = min((u16)umode->hdisplay, asyh->view.oW);
		asyh->view.oH = min((u16)umode_vdisplay, asyh->view.oH);
		/* fall-through */
	case DRM_MODE_SCALE_ASPECT:
		if (asyh->view.oH < asyh->view.oW) {
			u32 r = (asyh->view.iW << 19) / asyh->view.iH;
			asyh->view.oW = ((asyh->view.oH * r) + (r / 2)) >> 19;
		} else {
			u32 r = (asyh->view.iH << 19) / asyh->view.iW;
			asyh->view.oH = ((asyh->view.oW * r) + (r / 2)) >> 19;
		}
		break;
	default:
		break;
	}

	asyh->set.view = true;
}

static void
nv50_head_atomic_check_mode(struct nv50_head *head, struct nv50_head_atom *asyh)
{
	struct drm_display_mode *mode = &asyh->state.adjusted_mode;
	struct nv50_head_mode *m = &asyh->mode;
	u32 blankus;

	drm_mode_set_crtcinfo(mode, CRTC_INTERLACE_HALVE_V | CRTC_STEREO_DOUBLE);

	/*
	 * DRM modes are defined in terms of a repeating interval
	 * starting with the active display area.  The hardware modes
	 * are defined in terms of a repeating interval starting one
	 * unit (pixel or line) into the sync pulse.  So, add bias.
	 */

	m->h.active = mode->crtc_htotal;
	m->h.synce  = mode->crtc_hsync_end - mode->crtc_hsync_start - 1;
	m->h.blanke = mode->crtc_hblank_end - mode->crtc_hsync_start - 1;
	m->h.blanks = m->h.blanke + mode->crtc_hdisplay;

	m->v.active = mode->crtc_vtotal;
	m->v.synce  = mode->crtc_vsync_end - mode->crtc_vsync_start - 1;
	m->v.blanke = mode->crtc_vblank_end - mode->crtc_vsync_start - 1;
	m->v.blanks = m->v.blanke + mode->crtc_vdisplay;

	/*XXX: Safe underestimate, even "0" works */
	blankus = (m->v.active - mode->crtc_vdisplay - 2) * m->h.active;
	blankus *= 1000;
	blankus /= mode->crtc_clock;
	m->v.blankus = blankus;

	if (mode->flags & DRM_MODE_FLAG_INTERLACE) {
		m->v.blank2e =  m->v.active + m->v.blanke;
		m->v.blank2s =  m->v.blank2e + mode->crtc_vdisplay;
		m->v.active  = (m->v.active * 2) + 1;
		m->interlace = true;
	} else {
		m->v.blank2e = 0;
		m->v.blank2s = 1;
		m->interlace = false;
	}
	m->clock = mode->crtc_clock;

	asyh->set.mode = true;
}

static int
nv50_head_atomic_check(struct drm_crtc *crtc, struct drm_crtc_state *state)
{
	struct nouveau_drm *drm = nouveau_drm(crtc->dev);
	struct nv50_disp *disp = nv50_disp(crtc->dev);
	struct nv50_head *head = nv50_head(crtc);
	struct nv50_head_atom *armh = nv50_head_atom(crtc->state);
	struct nv50_head_atom *asyh = nv50_head_atom(state);
	struct nouveau_conn_atom *asyc = NULL;
	struct drm_connector_state *conns;
	struct drm_connector *conn;
	int i;

	NV_ATOMIC(drm, "%s atomic_check %d\n", crtc->name, asyh->state.active);
	if (asyh->state.active) {
		for_each_connector_in_state(asyh->state.state, conn, conns, i) {
			if (conns->crtc == crtc) {
				asyc = nouveau_conn_atom(conns);
				break;
			}
		}

		if (armh->state.active) {
			if (asyc) {
				if (asyh->state.mode_changed)
					asyc->set.scaler = true;
				if (armh->base.depth != asyh->base.depth)
					asyc->set.dither = true;
			}
		} else {
			if (asyc)
				asyc->set.mask = ~0;
			asyh->set.mask = ~0;
		}

		if (asyh->state.mode_changed)
			nv50_head_atomic_check_mode(head, asyh);

		if (asyc) {
			if (asyc->set.scaler)
				nv50_head_atomic_check_view(armh, asyh, asyc);
			if (asyc->set.dither)
				nv50_head_atomic_check_dither(armh, asyh, asyc);
			if (asyc->set.procamp)
				nv50_head_atomic_check_procamp(armh, asyh, asyc);
		}

		if ((asyh->core.visible = (asyh->base.cpp != 0))) {
			asyh->core.x = asyh->base.x;
			asyh->core.y = asyh->base.y;
			asyh->core.w = asyh->base.w;
			asyh->core.h = asyh->base.h;
		} else
		if ((asyh->core.visible = asyh->curs.visible)) {
			/*XXX: We need to either find some way of having the
			 *     primary base layer appear black, while still
			 *     being able to display the other layers, or we
			 *     need to allocate a dummy black surface here.
			 */
			asyh->core.x = 0;
			asyh->core.y = 0;
			asyh->core.w = asyh->state.mode.hdisplay;
			asyh->core.h = asyh->state.mode.vdisplay;
		}
		asyh->core.handle = disp->mast.base.vram.handle;
		asyh->core.offset = 0;
		asyh->core.format = 0xcf;
		asyh->core.kind = 0;
		asyh->core.layout = 1;
		asyh->core.block = 0;
		asyh->core.pitch = ALIGN(asyh->core.w, 64) * 4;
		asyh->lut.handle = disp->mast.base.vram.handle;
		asyh->lut.offset = head->base.lut.nvbo->bo.offset;
		asyh->set.base = armh->base.cpp != asyh->base.cpp;
		asyh->set.ovly = armh->ovly.cpp != asyh->ovly.cpp;
	} else {
		asyh->core.visible = false;
		asyh->curs.visible = false;
		asyh->base.cpp = 0;
		asyh->ovly.cpp = 0;
	}

	if (!drm_atomic_crtc_needs_modeset(&asyh->state)) {
		if (asyh->core.visible) {
			if (memcmp(&armh->core, &asyh->core, sizeof(asyh->core)))
				asyh->set.core = true;
		} else
		if (armh->core.visible) {
			asyh->clr.core = true;
		}

		if (asyh->curs.visible) {
			if (memcmp(&armh->curs, &asyh->curs, sizeof(asyh->curs)))
				asyh->set.curs = true;
		} else
		if (armh->curs.visible) {
			asyh->clr.curs = true;
		}
	} else {
		asyh->clr.core = armh->core.visible;
		asyh->clr.curs = armh->curs.visible;
		asyh->set.core = asyh->core.visible;
		asyh->set.curs = asyh->curs.visible;
	}

	if (asyh->clr.mask || asyh->set.mask)
		nv50_atom(asyh->state.state)->lock_core = true;
	return 0;
}

static void
nv50_head_lut_load(struct drm_crtc *crtc)
{
	struct nv50_disp *disp = nv50_disp(crtc->dev);
	struct nouveau_crtc *nv_crtc = nouveau_crtc(crtc);
	void __iomem *lut = nvbo_kmap_obj_iovirtual(nv_crtc->lut.nvbo);
	int i;

	for (i = 0; i < 256; i++) {
		u16 r = nv_crtc->lut.r[i] >> 2;
		u16 g = nv_crtc->lut.g[i] >> 2;
		u16 b = nv_crtc->lut.b[i] >> 2;

		if (disp->disp->oclass < GF110_DISP) {
			writew(r + 0x0000, lut + (i * 0x08) + 0);
			writew(g + 0x0000, lut + (i * 0x08) + 2);
			writew(b + 0x0000, lut + (i * 0x08) + 4);
		} else {
			writew(r + 0x6000, lut + (i * 0x20) + 0);
			writew(g + 0x6000, lut + (i * 0x20) + 2);
			writew(b + 0x6000, lut + (i * 0x20) + 4);
		}
	}
}

static const struct drm_crtc_helper_funcs
nv50_head_help = {
	.load_lut = nv50_head_lut_load,
	.atomic_check = nv50_head_atomic_check,
};

static int
nv50_head_gamma_set(struct drm_crtc *crtc, u16 *r, u16 *g, u16 *b,
		    uint32_t size,
		    struct drm_modeset_acquire_ctx *ctx)
{
	struct nouveau_crtc *nv_crtc = nouveau_crtc(crtc);
	u32 i;

	for (i = 0; i < size; i++) {
		nv_crtc->lut.r[i] = r[i];
		nv_crtc->lut.g[i] = g[i];
		nv_crtc->lut.b[i] = b[i];
	}

	nv50_head_lut_load(crtc);
	return 0;
}

static void
nv50_head_atomic_destroy_state(struct drm_crtc *crtc,
			       struct drm_crtc_state *state)
{
	struct nv50_head_atom *asyh = nv50_head_atom(state);
	__drm_atomic_helper_crtc_destroy_state(&asyh->state);
	kfree(asyh);
}

static struct drm_crtc_state *
nv50_head_atomic_duplicate_state(struct drm_crtc *crtc)
{
	struct nv50_head_atom *armh = nv50_head_atom(crtc->state);
	struct nv50_head_atom *asyh;
	if (!(asyh = kmalloc(sizeof(*asyh), GFP_KERNEL)))
		return NULL;
	__drm_atomic_helper_crtc_duplicate_state(crtc, &asyh->state);
	asyh->view = armh->view;
	asyh->mode = armh->mode;
	asyh->lut  = armh->lut;
	asyh->core = armh->core;
	asyh->curs = armh->curs;
	asyh->base = armh->base;
	asyh->ovly = armh->ovly;
	asyh->dither = armh->dither;
	asyh->procamp = armh->procamp;
	asyh->clr.mask = 0;
	asyh->set.mask = 0;
	return &asyh->state;
}

static void
__drm_atomic_helper_crtc_reset(struct drm_crtc *crtc,
			       struct drm_crtc_state *state)
{
	if (crtc->state)
		crtc->funcs->atomic_destroy_state(crtc, crtc->state);
	crtc->state = state;
	crtc->state->crtc = crtc;
}

static void
nv50_head_reset(struct drm_crtc *crtc)
{
	struct nv50_head_atom *asyh;

	if (WARN_ON(!(asyh = kzalloc(sizeof(*asyh), GFP_KERNEL))))
		return;

	__drm_atomic_helper_crtc_reset(crtc, &asyh->state);
}

static void
nv50_head_destroy(struct drm_crtc *crtc)
{
	struct nouveau_crtc *nv_crtc = nouveau_crtc(crtc);
	struct nv50_disp *disp = nv50_disp(crtc->dev);
	struct nv50_head *head = nv50_head(crtc);

	nv50_dmac_destroy(&head->ovly.base, disp->disp);
	nv50_pioc_destroy(&head->oimm.base);

	nouveau_bo_unmap(nv_crtc->lut.nvbo);
	if (nv_crtc->lut.nvbo)
		nouveau_bo_unpin(nv_crtc->lut.nvbo);
	nouveau_bo_ref(NULL, &nv_crtc->lut.nvbo);

	drm_crtc_cleanup(crtc);
	kfree(crtc);
}

static const struct drm_crtc_funcs
nv50_head_func = {
	.reset = nv50_head_reset,
	.gamma_set = nv50_head_gamma_set,
	.destroy = nv50_head_destroy,
	.set_config = drm_atomic_helper_set_config,
	.page_flip = drm_atomic_helper_page_flip,
	.set_property = drm_atomic_helper_crtc_set_property,
	.atomic_duplicate_state = nv50_head_atomic_duplicate_state,
	.atomic_destroy_state = nv50_head_atomic_destroy_state,
};

static int
nv50_head_create(struct drm_device *dev, int index)
{
	struct nouveau_drm *drm = nouveau_drm(dev);
	struct nvif_device *device = &drm->client.device;
	struct nv50_disp *disp = nv50_disp(dev);
	struct nv50_head *head;
	struct nv50_base *base;
	struct nv50_curs *curs;
	struct drm_crtc *crtc;
	int ret, i;

	head = kzalloc(sizeof(*head), GFP_KERNEL);
	if (!head)
		return -ENOMEM;

	head->base.index = index;
	for (i = 0; i < 256; i++) {
		head->base.lut.r[i] = i << 8;
		head->base.lut.g[i] = i << 8;
		head->base.lut.b[i] = i << 8;
	}

	ret = nv50_base_new(drm, head, &base);
	if (ret == 0)
		ret = nv50_curs_new(drm, head, &curs);
	if (ret) {
		kfree(head);
		return ret;
	}

	crtc = &head->base.base;
	drm_crtc_init_with_planes(dev, crtc, &base->wndw.plane,
				  &curs->wndw.plane, &nv50_head_func,
				  "head-%d", head->base.index);
	drm_crtc_helper_add(crtc, &nv50_head_help);
	drm_mode_crtc_set_gamma_size(crtc, 256);

	ret = nouveau_bo_new(&drm->client, 8192, 0x100, TTM_PL_FLAG_VRAM,
			     0, 0x0000, NULL, NULL, &head->base.lut.nvbo);
	if (!ret) {
		ret = nouveau_bo_pin(head->base.lut.nvbo, TTM_PL_FLAG_VRAM, true);
		if (!ret) {
			ret = nouveau_bo_map(head->base.lut.nvbo);
			if (ret)
				nouveau_bo_unpin(head->base.lut.nvbo);
		}
		if (ret)
			nouveau_bo_ref(NULL, &head->base.lut.nvbo);
	}

	if (ret)
		goto out;

	/* allocate overlay resources */
	ret = nv50_oimm_create(device, disp->disp, index, &head->oimm);
	if (ret)
		goto out;

	ret = nv50_ovly_create(device, disp->disp, index, disp->sync->bo.offset,
			       &head->ovly);
	if (ret)
		goto out;

out:
	if (ret)
		nv50_head_destroy(crtc);
	return ret;
}

/******************************************************************************
 * Output path helpers
 *****************************************************************************/
static void
nv50_outp_release(struct nouveau_encoder *nv_encoder)
{
	struct nv50_disp *disp = nv50_disp(nv_encoder->base.base.dev);
	struct {
		struct nv50_disp_mthd_v1 base;
	} args = {
		.base.version = 1,
		.base.method = NV50_DISP_MTHD_V1_RELEASE,
		.base.hasht  = nv_encoder->dcb->hasht,
		.base.hashm  = nv_encoder->dcb->hashm,
	};

	nvif_mthd(disp->disp, 0, &args, sizeof(args));
	nv_encoder->or = -1;
	nv_encoder->link = 0;
}

static int
nv50_outp_acquire(struct nouveau_encoder *nv_encoder)
{
	struct nouveau_drm *drm = nouveau_drm(nv_encoder->base.base.dev);
	struct nv50_disp *disp = nv50_disp(drm->dev);
	struct {
		struct nv50_disp_mthd_v1 base;
		struct nv50_disp_acquire_v0 info;
	} args = {
		.base.version = 1,
		.base.method = NV50_DISP_MTHD_V1_ACQUIRE,
		.base.hasht  = nv_encoder->dcb->hasht,
		.base.hashm  = nv_encoder->dcb->hashm,
	};
	int ret;

	ret = nvif_mthd(disp->disp, 0, &args, sizeof(args));
	if (ret) {
		NV_ERROR(drm, "error acquiring output path: %d\n", ret);
		return ret;
	}

	nv_encoder->or = args.info.or;
	nv_encoder->link = args.info.link;
	return 0;
}

static int
nv50_outp_atomic_check_view(struct drm_encoder *encoder,
			    struct drm_crtc_state *crtc_state,
			    struct drm_connector_state *conn_state,
			    struct drm_display_mode *native_mode)
{
	struct drm_display_mode *adjusted_mode = &crtc_state->adjusted_mode;
	struct drm_display_mode *mode = &crtc_state->mode;
	struct drm_connector *connector = conn_state->connector;
	struct nouveau_conn_atom *asyc = nouveau_conn_atom(conn_state);
	struct nouveau_drm *drm = nouveau_drm(encoder->dev);

	NV_ATOMIC(drm, "%s atomic_check\n", encoder->name);
	asyc->scaler.full = false;
	if (!native_mode)
		return 0;

	if (asyc->scaler.mode == DRM_MODE_SCALE_NONE) {
		switch (connector->connector_type) {
		case DRM_MODE_CONNECTOR_LVDS:
		case DRM_MODE_CONNECTOR_eDP:
			/* Force use of scaler for non-EDID modes. */
			if (adjusted_mode->type & DRM_MODE_TYPE_DRIVER)
				break;
			mode = native_mode;
			asyc->scaler.full = true;
			break;
		default:
			break;
		}
	} else {
		mode = native_mode;
	}

	if (!drm_mode_equal(adjusted_mode, mode)) {
		drm_mode_copy(adjusted_mode, mode);
		crtc_state->mode_changed = true;
	}

	return 0;
}

static int
nv50_outp_atomic_check(struct drm_encoder *encoder,
		       struct drm_crtc_state *crtc_state,
		       struct drm_connector_state *conn_state)
{
	struct nouveau_connector *nv_connector =
		nouveau_connector(conn_state->connector);
	return nv50_outp_atomic_check_view(encoder, crtc_state, conn_state,
					   nv_connector->native_mode);
}

/******************************************************************************
 * DAC
 *****************************************************************************/
static void
nv50_dac_disable(struct drm_encoder *encoder)
{
	struct nouveau_encoder *nv_encoder = nouveau_encoder(encoder);
	struct nv50_mast *mast = nv50_mast(encoder->dev);
	const int or = nv_encoder->or;
	u32 *push;

	if (nv_encoder->crtc) {
		push = evo_wait(mast, 4);
		if (push) {
			if (nv50_vers(mast) < GF110_DISP_CORE_CHANNEL_DMA) {
				evo_mthd(push, 0x0400 + (or * 0x080), 1);
				evo_data(push, 0x00000000);
			} else {
				evo_mthd(push, 0x0180 + (or * 0x020), 1);
				evo_data(push, 0x00000000);
			}
			evo_kick(push, mast);
		}
	}

	nv_encoder->crtc = NULL;
	nv50_outp_release(nv_encoder);
}

static void
nv50_dac_enable(struct drm_encoder *encoder)
{
	struct nv50_mast *mast = nv50_mast(encoder->dev);
	struct nouveau_encoder *nv_encoder = nouveau_encoder(encoder);
	struct nouveau_crtc *nv_crtc = nouveau_crtc(encoder->crtc);
	struct drm_display_mode *mode = &nv_crtc->base.state->adjusted_mode;
	u32 *push;

	nv50_outp_acquire(nv_encoder);

	push = evo_wait(mast, 8);
	if (push) {
		if (nv50_vers(mast) < GF110_DISP_CORE_CHANNEL_DMA) {
			u32 syncs = 0x00000000;

			if (mode->flags & DRM_MODE_FLAG_NHSYNC)
				syncs |= 0x00000001;
			if (mode->flags & DRM_MODE_FLAG_NVSYNC)
				syncs |= 0x00000002;

			evo_mthd(push, 0x0400 + (nv_encoder->or * 0x080), 2);
			evo_data(push, 1 << nv_crtc->index);
			evo_data(push, syncs);
		} else {
			u32 magic = 0x31ec6000 | (nv_crtc->index << 25);
			u32 syncs = 0x00000001;

			if (mode->flags & DRM_MODE_FLAG_NHSYNC)
				syncs |= 0x00000008;
			if (mode->flags & DRM_MODE_FLAG_NVSYNC)
				syncs |= 0x00000010;

			if (mode->flags & DRM_MODE_FLAG_INTERLACE)
				magic |= 0x00000001;

			evo_mthd(push, 0x0404 + (nv_crtc->index * 0x300), 2);
			evo_data(push, syncs);
			evo_data(push, magic);
			evo_mthd(push, 0x0180 + (nv_encoder->or * 0x020), 1);
			evo_data(push, 1 << nv_crtc->index);
		}

		evo_kick(push, mast);
	}

	nv_encoder->crtc = encoder->crtc;
}

static enum drm_connector_status
nv50_dac_detect(struct drm_encoder *encoder, struct drm_connector *connector)
{
	struct nouveau_encoder *nv_encoder = nouveau_encoder(encoder);
	struct nv50_disp *disp = nv50_disp(encoder->dev);
	struct {
		struct nv50_disp_mthd_v1 base;
		struct nv50_disp_dac_load_v0 load;
	} args = {
		.base.version = 1,
		.base.method = NV50_DISP_MTHD_V1_DAC_LOAD,
		.base.hasht  = nv_encoder->dcb->hasht,
		.base.hashm  = nv_encoder->dcb->hashm,
	};
	int ret;

	args.load.data = nouveau_drm(encoder->dev)->vbios.dactestval;
	if (args.load.data == 0)
		args.load.data = 340;

	ret = nvif_mthd(disp->disp, 0, &args, sizeof(args));
	if (ret || !args.load.load)
		return connector_status_disconnected;

	return connector_status_connected;
}

static const struct drm_encoder_helper_funcs
nv50_dac_help = {
	.atomic_check = nv50_outp_atomic_check,
	.enable = nv50_dac_enable,
	.disable = nv50_dac_disable,
	.detect = nv50_dac_detect
};

static void
nv50_dac_destroy(struct drm_encoder *encoder)
{
	drm_encoder_cleanup(encoder);
	kfree(encoder);
}

static const struct drm_encoder_funcs
nv50_dac_func = {
	.destroy = nv50_dac_destroy,
};

static int
nv50_dac_create(struct drm_connector *connector, struct dcb_output *dcbe)
{
	struct nouveau_drm *drm = nouveau_drm(connector->dev);
	struct nvkm_i2c *i2c = nvxx_i2c(&drm->client.device);
	struct nvkm_i2c_bus *bus;
	struct nouveau_encoder *nv_encoder;
	struct drm_encoder *encoder;
	int type = DRM_MODE_ENCODER_DAC;

	nv_encoder = kzalloc(sizeof(*nv_encoder), GFP_KERNEL);
	if (!nv_encoder)
		return -ENOMEM;
	nv_encoder->dcb = dcbe;

	bus = nvkm_i2c_bus_find(i2c, dcbe->i2c_index);
	if (bus)
		nv_encoder->i2c = &bus->i2c;

	encoder = to_drm_encoder(nv_encoder);
	encoder->possible_crtcs = dcbe->heads;
	encoder->possible_clones = 0;
	drm_encoder_init(connector->dev, encoder, &nv50_dac_func, type,
			 "dac-%04x-%04x", dcbe->hasht, dcbe->hashm);
	drm_encoder_helper_add(encoder, &nv50_dac_help);

	drm_mode_connector_attach_encoder(connector, encoder);
	return 0;
}

/******************************************************************************
 * Audio
 *****************************************************************************/
static void
nv50_audio_disable(struct drm_encoder *encoder, struct nouveau_crtc *nv_crtc)
{
	struct nouveau_encoder *nv_encoder = nouveau_encoder(encoder);
	struct nv50_disp *disp = nv50_disp(encoder->dev);
	struct {
		struct nv50_disp_mthd_v1 base;
		struct nv50_disp_sor_hda_eld_v0 eld;
	} args = {
		.base.version = 1,
		.base.method  = NV50_DISP_MTHD_V1_SOR_HDA_ELD,
		.base.hasht   = nv_encoder->dcb->hasht,
		.base.hashm   = (0xf0ff & nv_encoder->dcb->hashm) |
				(0x0100 << nv_crtc->index),
	};

	nvif_mthd(disp->disp, 0, &args, sizeof(args));
}

static void
nv50_audio_enable(struct drm_encoder *encoder, struct drm_display_mode *mode)
{
	struct nouveau_encoder *nv_encoder = nouveau_encoder(encoder);
	struct nouveau_crtc *nv_crtc = nouveau_crtc(encoder->crtc);
	struct nouveau_connector *nv_connector;
	struct nv50_disp *disp = nv50_disp(encoder->dev);
	struct __packed {
		struct {
			struct nv50_disp_mthd_v1 mthd;
			struct nv50_disp_sor_hda_eld_v0 eld;
		} base;
		u8 data[sizeof(nv_connector->base.eld)];
	} args = {
		.base.mthd.version = 1,
		.base.mthd.method  = NV50_DISP_MTHD_V1_SOR_HDA_ELD,
		.base.mthd.hasht   = nv_encoder->dcb->hasht,
		.base.mthd.hashm   = (0xf0ff & nv_encoder->dcb->hashm) |
				     (0x0100 << nv_crtc->index),
	};

	nv_connector = nouveau_encoder_connector_get(nv_encoder);
	if (!drm_detect_monitor_audio(nv_connector->edid))
		return;

	drm_edid_to_eld(&nv_connector->base, nv_connector->edid);
	memcpy(args.data, nv_connector->base.eld, sizeof(args.data));

	nvif_mthd(disp->disp, 0, &args,
		  sizeof(args.base) + drm_eld_size(args.data));
}

/******************************************************************************
 * HDMI
 *****************************************************************************/
static void
nv50_hdmi_disable(struct drm_encoder *encoder, struct nouveau_crtc *nv_crtc)
{
	struct nouveau_encoder *nv_encoder = nouveau_encoder(encoder);
	struct nv50_disp *disp = nv50_disp(encoder->dev);
	struct {
		struct nv50_disp_mthd_v1 base;
		struct nv50_disp_sor_hdmi_pwr_v0 pwr;
	} args = {
		.base.version = 1,
		.base.method = NV50_DISP_MTHD_V1_SOR_HDMI_PWR,
		.base.hasht  = nv_encoder->dcb->hasht,
		.base.hashm  = (0xf0ff & nv_encoder->dcb->hashm) |
			       (0x0100 << nv_crtc->index),
	};

	nvif_mthd(disp->disp, 0, &args, sizeof(args));
}

static void
nv50_hdmi_enable(struct drm_encoder *encoder, struct drm_display_mode *mode)
{
	struct nouveau_encoder *nv_encoder = nouveau_encoder(encoder);
	struct nouveau_crtc *nv_crtc = nouveau_crtc(encoder->crtc);
	struct nv50_disp *disp = nv50_disp(encoder->dev);
	struct {
		struct nv50_disp_mthd_v1 base;
		struct nv50_disp_sor_hdmi_pwr_v0 pwr;
		u8 infoframes[2 * 17]; /* two frames, up to 17 bytes each */
	} args = {
		.base.version = 1,
		.base.method = NV50_DISP_MTHD_V1_SOR_HDMI_PWR,
		.base.hasht  = nv_encoder->dcb->hasht,
		.base.hashm  = (0xf0ff & nv_encoder->dcb->hashm) |
			       (0x0100 << nv_crtc->index),
		.pwr.state = 1,
		.pwr.rekey = 56, /* binary driver, and tegra, constant */
	};
	struct nouveau_connector *nv_connector;
	u32 max_ac_packet;
	union hdmi_infoframe avi_frame;
	union hdmi_infoframe vendor_frame;
	int ret;
	int size;

	nv_connector = nouveau_encoder_connector_get(nv_encoder);
	if (!drm_detect_hdmi_monitor(nv_connector->edid))
		return;

	ret = drm_hdmi_avi_infoframe_from_display_mode(&avi_frame.avi, mode,
						       false);
	if (!ret) {
		/* We have an AVI InfoFrame, populate it to the display */
		args.pwr.avi_infoframe_length
			= hdmi_infoframe_pack(&avi_frame, args.infoframes, 17);
	}

	ret = drm_hdmi_vendor_infoframe_from_display_mode(&vendor_frame.vendor.hdmi, mode);
	if (!ret) {
		/* We have a Vendor InfoFrame, populate it to the display */
		args.pwr.vendor_infoframe_length
			= hdmi_infoframe_pack(&vendor_frame,
					      args.infoframes
					      + args.pwr.avi_infoframe_length,
					      17);
	}

	max_ac_packet  = mode->htotal - mode->hdisplay;
	max_ac_packet -= args.pwr.rekey;
	max_ac_packet -= 18; /* constant from tegra */
	args.pwr.max_ac_packet = max_ac_packet / 32;

	size = sizeof(args.base)
		+ sizeof(args.pwr)
		+ args.pwr.avi_infoframe_length
		+ args.pwr.vendor_infoframe_length;
	nvif_mthd(disp->disp, 0, &args, size);
	nv50_audio_enable(encoder, mode);
}

/******************************************************************************
 * MST
 *****************************************************************************/
#define nv50_mstm(p) container_of((p), struct nv50_mstm, mgr)
#define nv50_mstc(p) container_of((p), struct nv50_mstc, connector)
#define nv50_msto(p) container_of((p), struct nv50_msto, encoder)

struct nv50_mstm {
	struct nouveau_encoder *outp;

	struct drm_dp_mst_topology_mgr mgr;
	struct nv50_msto *msto[4];

	bool modified;
	bool disabled;
	int links;
};

struct nv50_mstc {
	struct nv50_mstm *mstm;
	struct drm_dp_mst_port *port;
	struct drm_connector connector;

	struct drm_display_mode *native;
	struct edid *edid;

	int pbn;
};

struct nv50_msto {
	struct drm_encoder encoder;

	struct nv50_head *head;
	struct nv50_mstc *mstc;
	bool disabled;
};

static struct drm_dp_payload *
nv50_msto_payload(struct nv50_msto *msto)
{
	struct nouveau_drm *drm = nouveau_drm(msto->encoder.dev);
	struct nv50_mstc *mstc = msto->mstc;
	struct nv50_mstm *mstm = mstc->mstm;
	int vcpi = mstc->port->vcpi.vcpi, i;

	NV_ATOMIC(drm, "%s: vcpi %d\n", msto->encoder.name, vcpi);
	for (i = 0; i < mstm->mgr.max_payloads; i++) {
		struct drm_dp_payload *payload = &mstm->mgr.payloads[i];
		NV_ATOMIC(drm, "%s: %d: vcpi %d start 0x%02x slots 0x%02x\n",
			  mstm->outp->base.base.name, i, payload->vcpi,
			  payload->start_slot, payload->num_slots);
	}

	for (i = 0; i < mstm->mgr.max_payloads; i++) {
		struct drm_dp_payload *payload = &mstm->mgr.payloads[i];
		if (payload->vcpi == vcpi)
			return payload;
	}

	return NULL;
}

static void
nv50_msto_cleanup(struct nv50_msto *msto)
{
	struct nouveau_drm *drm = nouveau_drm(msto->encoder.dev);
	struct nv50_mstc *mstc = msto->mstc;
	struct nv50_mstm *mstm = mstc->mstm;

	NV_ATOMIC(drm, "%s: msto cleanup\n", msto->encoder.name);
	if (mstc->port && mstc->port->vcpi.vcpi > 0 && !nv50_msto_payload(msto))
		drm_dp_mst_deallocate_vcpi(&mstm->mgr, mstc->port);
	if (msto->disabled) {
		msto->mstc = NULL;
		msto->head = NULL;
		msto->disabled = false;
	}
}

static void
nv50_msto_prepare(struct nv50_msto *msto)
{
	struct nouveau_drm *drm = nouveau_drm(msto->encoder.dev);
	struct nv50_mstc *mstc = msto->mstc;
	struct nv50_mstm *mstm = mstc->mstm;
	struct {
		struct nv50_disp_mthd_v1 base;
		struct nv50_disp_sor_dp_mst_vcpi_v0 vcpi;
	} args = {
		.base.version = 1,
		.base.method = NV50_DISP_MTHD_V1_SOR_DP_MST_VCPI,
		.base.hasht  = mstm->outp->dcb->hasht,
		.base.hashm  = (0xf0ff & mstm->outp->dcb->hashm) |
			       (0x0100 << msto->head->base.index),
	};

	NV_ATOMIC(drm, "%s: msto prepare\n", msto->encoder.name);
	if (mstc->port && mstc->port->vcpi.vcpi > 0) {
		struct drm_dp_payload *payload = nv50_msto_payload(msto);
		if (payload) {
			args.vcpi.start_slot = payload->start_slot;
			args.vcpi.num_slots = payload->num_slots;
			args.vcpi.pbn = mstc->port->vcpi.pbn;
			args.vcpi.aligned_pbn = mstc->port->vcpi.aligned_pbn;
		}
	}

	NV_ATOMIC(drm, "%s: %s: %02x %02x %04x %04x\n",
		  msto->encoder.name, msto->head->base.base.name,
		  args.vcpi.start_slot, args.vcpi.num_slots,
		  args.vcpi.pbn, args.vcpi.aligned_pbn);
	nvif_mthd(&drm->display->disp, 0, &args, sizeof(args));
}

static int
nv50_msto_atomic_check(struct drm_encoder *encoder,
		       struct drm_crtc_state *crtc_state,
		       struct drm_connector_state *conn_state)
{
	struct nv50_mstc *mstc = nv50_mstc(conn_state->connector);
	struct nv50_mstm *mstm = mstc->mstm;
	int bpp = conn_state->connector->display_info.bpc * 3;
	int slots;

	mstc->pbn = drm_dp_calc_pbn_mode(crtc_state->adjusted_mode.clock, bpp);

	slots = drm_dp_find_vcpi_slots(&mstm->mgr, mstc->pbn);
	if (slots < 0)
		return slots;

	return nv50_outp_atomic_check_view(encoder, crtc_state, conn_state,
					   mstc->native);
}

static void
nv50_msto_enable(struct drm_encoder *encoder)
{
	struct nv50_head *head = nv50_head(encoder->crtc);
	struct nv50_msto *msto = nv50_msto(encoder);
	struct nv50_mstc *mstc = NULL;
	struct nv50_mstm *mstm = NULL;
	struct drm_connector *connector;
	struct drm_connector_list_iter conn_iter;
	u8 proto, depth;
	int slots;
	bool r;

	drm_connector_list_iter_begin(encoder->dev, &conn_iter);
	drm_for_each_connector_iter(connector, &conn_iter) {
		if (connector->state->best_encoder == &msto->encoder) {
			mstc = nv50_mstc(connector);
			mstm = mstc->mstm;
			break;
		}
	}
	drm_connector_list_iter_end(&conn_iter);

	if (WARN_ON(!mstc))
		return;

	slots = drm_dp_find_vcpi_slots(&mstm->mgr, mstc->pbn);
	r = drm_dp_mst_allocate_vcpi(&mstm->mgr, mstc->port, mstc->pbn, slots);
	WARN_ON(!r);

	if (!mstm->links++)
		nv50_outp_acquire(mstm->outp);

	if (mstm->outp->link & 1)
		proto = 0x8;
	else
		proto = 0x9;

	switch (mstc->connector.display_info.bpc) {
	case  6: depth = 0x2; break;
	case  8: depth = 0x5; break;
	case 10:
	default: depth = 0x6; break;
	}

	mstm->outp->update(mstm->outp, head->base.index,
			   &head->base.base.state->adjusted_mode, proto, depth);

	msto->head = head;
	msto->mstc = mstc;
	mstm->modified = true;
}

static void
nv50_msto_disable(struct drm_encoder *encoder)
{
	struct nv50_msto *msto = nv50_msto(encoder);
	struct nv50_mstc *mstc = msto->mstc;
	struct nv50_mstm *mstm = mstc->mstm;

	if (mstc->port)
		drm_dp_mst_reset_vcpi_slots(&mstm->mgr, mstc->port);

	mstm->outp->update(mstm->outp, msto->head->base.index, NULL, 0, 0);
	mstm->modified = true;
	if (!--mstm->links)
		mstm->disabled = true;
	msto->disabled = true;
}

static const struct drm_encoder_helper_funcs
nv50_msto_help = {
	.disable = nv50_msto_disable,
	.enable = nv50_msto_enable,
	.atomic_check = nv50_msto_atomic_check,
};

static void
nv50_msto_destroy(struct drm_encoder *encoder)
{
	struct nv50_msto *msto = nv50_msto(encoder);
	drm_encoder_cleanup(&msto->encoder);
	kfree(msto);
}

static const struct drm_encoder_funcs
nv50_msto = {
	.destroy = nv50_msto_destroy,
};

static int
nv50_msto_new(struct drm_device *dev, u32 heads, const char *name, int id,
	      struct nv50_msto **pmsto)
{
	struct nv50_msto *msto;
	int ret;

	if (!(msto = *pmsto = kzalloc(sizeof(*msto), GFP_KERNEL)))
		return -ENOMEM;

	ret = drm_encoder_init(dev, &msto->encoder, &nv50_msto,
			       DRM_MODE_ENCODER_DPMST, "%s-mst-%d", name, id);
	if (ret) {
		kfree(*pmsto);
		*pmsto = NULL;
		return ret;
	}

	drm_encoder_helper_add(&msto->encoder, &nv50_msto_help);
	msto->encoder.possible_crtcs = heads;
	return 0;
}

static struct drm_encoder *
nv50_mstc_atomic_best_encoder(struct drm_connector *connector,
			      struct drm_connector_state *connector_state)
{
	struct nv50_head *head = nv50_head(connector_state->crtc);
	struct nv50_mstc *mstc = nv50_mstc(connector);
	if (mstc->port) {
		struct nv50_mstm *mstm = mstc->mstm;
		return &mstm->msto[head->base.index]->encoder;
	}
	return NULL;
}

static struct drm_encoder *
nv50_mstc_best_encoder(struct drm_connector *connector)
{
	struct nv50_mstc *mstc = nv50_mstc(connector);
	if (mstc->port) {
		struct nv50_mstm *mstm = mstc->mstm;
		return &mstm->msto[0]->encoder;
	}
	return NULL;
}

static enum drm_mode_status
nv50_mstc_mode_valid(struct drm_connector *connector,
		     struct drm_display_mode *mode)
{
	return MODE_OK;
}

static int
nv50_mstc_get_modes(struct drm_connector *connector)
{
	struct nv50_mstc *mstc = nv50_mstc(connector);
	int ret = 0;

	mstc->edid = drm_dp_mst_get_edid(&mstc->connector, mstc->port->mgr, mstc->port);
	drm_mode_connector_update_edid_property(&mstc->connector, mstc->edid);
	if (mstc->edid) {
		ret = drm_add_edid_modes(&mstc->connector, mstc->edid);
		drm_edid_to_eld(&mstc->connector, mstc->edid);
	}

	if (!mstc->connector.display_info.bpc)
		mstc->connector.display_info.bpc = 8;

	if (mstc->native)
		drm_mode_destroy(mstc->connector.dev, mstc->native);
	mstc->native = nouveau_conn_native_mode(&mstc->connector);
	return ret;
}

static const struct drm_connector_helper_funcs
nv50_mstc_help = {
	.get_modes = nv50_mstc_get_modes,
	.mode_valid = nv50_mstc_mode_valid,
	.best_encoder = nv50_mstc_best_encoder,
	.atomic_best_encoder = nv50_mstc_atomic_best_encoder,
};

static enum drm_connector_status
nv50_mstc_detect(struct drm_connector *connector, bool force)
{
	struct nv50_mstc *mstc = nv50_mstc(connector);
	if (!mstc->port)
		return connector_status_disconnected;
	return drm_dp_mst_detect_port(connector, mstc->port->mgr, mstc->port);
}

static void
nv50_mstc_destroy(struct drm_connector *connector)
{
	struct nv50_mstc *mstc = nv50_mstc(connector);
	drm_connector_cleanup(&mstc->connector);
	kfree(mstc);
}

static const struct drm_connector_funcs
nv50_mstc = {
	.dpms = drm_atomic_helper_connector_dpms,
	.reset = nouveau_conn_reset,
	.detect = nv50_mstc_detect,
	.fill_modes = drm_helper_probe_single_connector_modes,
	.set_property = drm_atomic_helper_connector_set_property,
	.destroy = nv50_mstc_destroy,
	.atomic_duplicate_state = nouveau_conn_atomic_duplicate_state,
	.atomic_destroy_state = nouveau_conn_atomic_destroy_state,
	.atomic_set_property = nouveau_conn_atomic_set_property,
	.atomic_get_property = nouveau_conn_atomic_get_property,
};

static int
nv50_mstc_new(struct nv50_mstm *mstm, struct drm_dp_mst_port *port,
	      const char *path, struct nv50_mstc **pmstc)
{
	struct drm_device *dev = mstm->outp->base.base.dev;
	struct nv50_mstc *mstc;
	int ret, i;

	if (!(mstc = *pmstc = kzalloc(sizeof(*mstc), GFP_KERNEL)))
		return -ENOMEM;
	mstc->mstm = mstm;
	mstc->port = port;

	ret = drm_connector_init(dev, &mstc->connector, &nv50_mstc,
				 DRM_MODE_CONNECTOR_DisplayPort);
	if (ret) {
		kfree(*pmstc);
		*pmstc = NULL;
		return ret;
	}

	drm_connector_helper_add(&mstc->connector, &nv50_mstc_help);

	mstc->connector.funcs->reset(&mstc->connector);
	nouveau_conn_attach_properties(&mstc->connector);

	for (i = 0; i < ARRAY_SIZE(mstm->msto) && mstm->msto; i++)
		drm_mode_connector_attach_encoder(&mstc->connector, &mstm->msto[i]->encoder);

	drm_object_attach_property(&mstc->connector.base, dev->mode_config.path_property, 0);
	drm_object_attach_property(&mstc->connector.base, dev->mode_config.tile_property, 0);
	drm_mode_connector_set_path_property(&mstc->connector, path);
	return 0;
}

static void
nv50_mstm_cleanup(struct nv50_mstm *mstm)
{
	struct nouveau_drm *drm = nouveau_drm(mstm->outp->base.base.dev);
	struct drm_encoder *encoder;
	int ret;

	NV_ATOMIC(drm, "%s: mstm cleanup\n", mstm->outp->base.base.name);
	ret = drm_dp_check_act_status(&mstm->mgr);

	ret = drm_dp_update_payload_part2(&mstm->mgr);

	drm_for_each_encoder(encoder, mstm->outp->base.base.dev) {
		if (encoder->encoder_type == DRM_MODE_ENCODER_DPMST) {
			struct nv50_msto *msto = nv50_msto(encoder);
			struct nv50_mstc *mstc = msto->mstc;
			if (mstc && mstc->mstm == mstm)
				nv50_msto_cleanup(msto);
		}
	}

	mstm->modified = false;
}

static void
nv50_mstm_prepare(struct nv50_mstm *mstm)
{
	struct nouveau_drm *drm = nouveau_drm(mstm->outp->base.base.dev);
	struct drm_encoder *encoder;
	int ret;

	NV_ATOMIC(drm, "%s: mstm prepare\n", mstm->outp->base.base.name);
	ret = drm_dp_update_payload_part1(&mstm->mgr);

	drm_for_each_encoder(encoder, mstm->outp->base.base.dev) {
		if (encoder->encoder_type == DRM_MODE_ENCODER_DPMST) {
			struct nv50_msto *msto = nv50_msto(encoder);
			struct nv50_mstc *mstc = msto->mstc;
			if (mstc && mstc->mstm == mstm)
				nv50_msto_prepare(msto);
		}
	}

	if (mstm->disabled) {
		if (!mstm->links)
			nv50_outp_release(mstm->outp);
		mstm->disabled = false;
	}
}

static void
nv50_mstm_hotplug(struct drm_dp_mst_topology_mgr *mgr)
{
	struct nv50_mstm *mstm = nv50_mstm(mgr);
	drm_kms_helper_hotplug_event(mstm->outp->base.base.dev);
}

static void
nv50_mstm_destroy_connector(struct drm_dp_mst_topology_mgr *mgr,
			    struct drm_connector *connector)
{
	struct nouveau_drm *drm = nouveau_drm(connector->dev);
	struct nv50_mstc *mstc = nv50_mstc(connector);

	drm_connector_unregister(&mstc->connector);

	drm_modeset_lock_all(drm->dev);
	drm_fb_helper_remove_one_connector(&drm->fbcon->helper, &mstc->connector);
	mstc->port = NULL;
	drm_modeset_unlock_all(drm->dev);

	drm_connector_unreference(&mstc->connector);
}

static void
nv50_mstm_register_connector(struct drm_connector *connector)
{
	struct nouveau_drm *drm = nouveau_drm(connector->dev);

	drm_modeset_lock_all(drm->dev);
	drm_fb_helper_add_one_connector(&drm->fbcon->helper, connector);
	drm_modeset_unlock_all(drm->dev);

	drm_connector_register(connector);
}

static struct drm_connector *
nv50_mstm_add_connector(struct drm_dp_mst_topology_mgr *mgr,
			struct drm_dp_mst_port *port, const char *path)
{
	struct nv50_mstm *mstm = nv50_mstm(mgr);
	struct nv50_mstc *mstc;
	int ret;

	ret = nv50_mstc_new(mstm, port, path, &mstc);
	if (ret) {
		if (mstc)
			mstc->connector.funcs->destroy(&mstc->connector);
		return NULL;
	}

	return &mstc->connector;
}

static const struct drm_dp_mst_topology_cbs
nv50_mstm = {
	.add_connector = nv50_mstm_add_connector,
	.register_connector = nv50_mstm_register_connector,
	.destroy_connector = nv50_mstm_destroy_connector,
	.hotplug = nv50_mstm_hotplug,
};

void
nv50_mstm_service(struct nv50_mstm *mstm)
{
	struct drm_dp_aux *aux = mstm->mgr.aux;
	bool handled = true;
	int ret;
	u8 esi[8] = {};

	while (handled) {
		ret = drm_dp_dpcd_read(aux, DP_SINK_COUNT_ESI, esi, 8);
		if (ret != 8) {
			drm_dp_mst_topology_mgr_set_mst(&mstm->mgr, false);
			return;
		}

		drm_dp_mst_hpd_irq(&mstm->mgr, esi, &handled);
		if (!handled)
			break;

		drm_dp_dpcd_write(aux, DP_SINK_COUNT_ESI + 1, &esi[1], 3);
	}
}

void
nv50_mstm_remove(struct nv50_mstm *mstm)
{
	if (mstm)
		drm_dp_mst_topology_mgr_set_mst(&mstm->mgr, false);
}

static int
nv50_mstm_enable(struct nv50_mstm *mstm, u8 dpcd, int state)
{
	struct nouveau_encoder *outp = mstm->outp;
	struct {
		struct nv50_disp_mthd_v1 base;
		struct nv50_disp_sor_dp_mst_link_v0 mst;
	} args = {
		.base.version = 1,
		.base.method = NV50_DISP_MTHD_V1_SOR_DP_MST_LINK,
		.base.hasht = outp->dcb->hasht,
		.base.hashm = outp->dcb->hashm,
		.mst.state = state,
	};
	struct nouveau_drm *drm = nouveau_drm(outp->base.base.dev);
	struct nvif_object *disp = &drm->display->disp;
	int ret;

	if (dpcd >= 0x12) {
		ret = drm_dp_dpcd_readb(mstm->mgr.aux, DP_MSTM_CTRL, &dpcd);
		if (ret < 0)
			return ret;

		dpcd &= ~DP_MST_EN;
		if (state)
			dpcd |= DP_MST_EN;

		ret = drm_dp_dpcd_writeb(mstm->mgr.aux, DP_MSTM_CTRL, dpcd);
		if (ret < 0)
			return ret;
	}

	return nvif_mthd(disp, 0, &args, sizeof(args));
}

int
nv50_mstm_detect(struct nv50_mstm *mstm, u8 dpcd[8], int allow)
{
	int ret, state = 0;

	if (!mstm)
		return 0;

	if (dpcd[0] >= 0x12) {
		ret = drm_dp_dpcd_readb(mstm->mgr.aux, DP_MSTM_CAP, &dpcd[1]);
		if (ret < 0)
			return ret;

		if (!(dpcd[1] & DP_MST_CAP))
			dpcd[0] = 0x11;
		else
			state = allow;
	}

	ret = nv50_mstm_enable(mstm, dpcd[0], state);
	if (ret)
		return ret;

	ret = drm_dp_mst_topology_mgr_set_mst(&mstm->mgr, state);
	if (ret)
		return nv50_mstm_enable(mstm, dpcd[0], 0);

	return mstm->mgr.mst_state;
}

static void
nv50_mstm_fini(struct nv50_mstm *mstm)
{
	if (mstm && mstm->mgr.mst_state)
		drm_dp_mst_topology_mgr_suspend(&mstm->mgr);
}

static void
nv50_mstm_init(struct nv50_mstm *mstm)
{
	if (mstm && mstm->mgr.mst_state)
		drm_dp_mst_topology_mgr_resume(&mstm->mgr);
}

static void
nv50_mstm_del(struct nv50_mstm **pmstm)
{
	struct nv50_mstm *mstm = *pmstm;
	if (mstm) {
		kfree(*pmstm);
		*pmstm = NULL;
	}
}

static int
nv50_mstm_new(struct nouveau_encoder *outp, struct drm_dp_aux *aux, int aux_max,
	      int conn_base_id, struct nv50_mstm **pmstm)
{
	const int max_payloads = hweight8(outp->dcb->heads);
	struct drm_device *dev = outp->base.base.dev;
	struct nv50_mstm *mstm;
	int ret, i;
	u8 dpcd;

	/* This is a workaround for some monitors not functioning
	 * correctly in MST mode on initial module load.  I think
	 * some bad interaction with the VBIOS may be responsible.
	 *
	 * A good ol' off and on again seems to work here ;)
	 */
	ret = drm_dp_dpcd_readb(aux, DP_DPCD_REV, &dpcd);
	if (ret >= 0 && dpcd >= 0x12)
		drm_dp_dpcd_writeb(aux, DP_MSTM_CTRL, 0);

	if (!(mstm = *pmstm = kzalloc(sizeof(*mstm), GFP_KERNEL)))
		return -ENOMEM;
	mstm->outp = outp;
	mstm->mgr.cbs = &nv50_mstm;

	ret = drm_dp_mst_topology_mgr_init(&mstm->mgr, dev, aux, aux_max,
					   max_payloads, conn_base_id);
	if (ret)
		return ret;

	for (i = 0; i < max_payloads; i++) {
		ret = nv50_msto_new(dev, outp->dcb->heads, outp->base.base.name,
				    i, &mstm->msto[i]);
		if (ret)
			return ret;
	}

	return 0;
}

/******************************************************************************
 * SOR
 *****************************************************************************/
static void
nv50_sor_update(struct nouveau_encoder *nv_encoder, u8 head,
		struct drm_display_mode *mode, u8 proto, u8 depth)
{
	struct nv50_dmac *core = &nv50_mast(nv_encoder->base.base.dev)->base;
	u32 *push;

	if (!mode) {
		nv_encoder->ctrl &= ~BIT(head);
		if (!(nv_encoder->ctrl & 0x0000000f))
			nv_encoder->ctrl = 0;
	} else {
		nv_encoder->ctrl |= proto << 8;
		nv_encoder->ctrl |= BIT(head);
	}

	if ((push = evo_wait(core, 6))) {
		if (core->base.user.oclass < GF110_DISP_CORE_CHANNEL_DMA) {
			if (mode) {
				if (mode->flags & DRM_MODE_FLAG_NHSYNC)
					nv_encoder->ctrl |= 0x00001000;
				if (mode->flags & DRM_MODE_FLAG_NVSYNC)
					nv_encoder->ctrl |= 0x00002000;
				nv_encoder->ctrl |= depth << 16;
			}
			evo_mthd(push, 0x0600 + (nv_encoder->or * 0x40), 1);
		} else {
			if (mode) {
				u32 magic = 0x31ec6000 | (head << 25);
				u32 syncs = 0x00000001;
				if (mode->flags & DRM_MODE_FLAG_NHSYNC)
					syncs |= 0x00000008;
				if (mode->flags & DRM_MODE_FLAG_NVSYNC)
					syncs |= 0x00000010;
				if (mode->flags & DRM_MODE_FLAG_INTERLACE)
					magic |= 0x00000001;

				evo_mthd(push, 0x0404 + (head * 0x300), 2);
				evo_data(push, syncs | (depth << 6));
				evo_data(push, magic);
			}
			evo_mthd(push, 0x0200 + (nv_encoder->or * 0x20), 1);
		}
		evo_data(push, nv_encoder->ctrl);
		evo_kick(push, core);
	}
}

static void
nv50_sor_disable(struct drm_encoder *encoder)
{
	struct nouveau_encoder *nv_encoder = nouveau_encoder(encoder);
	struct nouveau_crtc *nv_crtc = nouveau_crtc(nv_encoder->crtc);

	nv_encoder->crtc = NULL;

	if (nv_crtc) {
		struct nvkm_i2c_aux *aux = nv_encoder->aux;
		u8 pwr;

		if (aux) {
			int ret = nvkm_rdaux(aux, DP_SET_POWER, &pwr, 1);
			if (ret == 0) {
				pwr &= ~DP_SET_POWER_MASK;
				pwr |=  DP_SET_POWER_D3;
				nvkm_wraux(aux, DP_SET_POWER, &pwr, 1);
			}
		}

		nv_encoder->update(nv_encoder, nv_crtc->index, NULL, 0, 0);
		nv50_audio_disable(encoder, nv_crtc);
		nv50_hdmi_disable(&nv_encoder->base.base, nv_crtc);
		nv50_outp_release(nv_encoder);
	}
}

static void
nv50_sor_enable(struct drm_encoder *encoder)
{
	struct nouveau_encoder *nv_encoder = nouveau_encoder(encoder);
	struct nouveau_crtc *nv_crtc = nouveau_crtc(encoder->crtc);
	struct drm_display_mode *mode = &nv_crtc->base.state->adjusted_mode;
	struct {
		struct nv50_disp_mthd_v1 base;
		struct nv50_disp_sor_lvds_script_v0 lvds;
	} lvds = {
		.base.version = 1,
		.base.method  = NV50_DISP_MTHD_V1_SOR_LVDS_SCRIPT,
		.base.hasht   = nv_encoder->dcb->hasht,
		.base.hashm   = nv_encoder->dcb->hashm,
	};
	struct nv50_disp *disp = nv50_disp(encoder->dev);
	struct drm_device *dev = encoder->dev;
	struct nouveau_drm *drm = nouveau_drm(dev);
	struct nouveau_connector *nv_connector;
	struct nvbios *bios = &drm->vbios;
	u8 proto = 0xf;
	u8 depth = 0x0;

	nv_connector = nouveau_encoder_connector_get(nv_encoder);
	nv_encoder->crtc = encoder->crtc;
	nv50_outp_acquire(nv_encoder);

	switch (nv_encoder->dcb->type) {
	case DCB_OUTPUT_TMDS:
		if (nv_encoder->link & 1) {
			proto = 0x1;
			/* Only enable dual-link if:
			 *  - Need to (i.e. rate > 165MHz)
			 *  - DCB says we can
			 *  - Not an HDMI monitor, since there's no dual-link
			 *    on HDMI.
			 */
			if (mode->clock >= 165000 &&
			    nv_encoder->dcb->duallink_possible &&
			    !drm_detect_hdmi_monitor(nv_connector->edid))
				proto |= 0x4;
		} else {
			proto = 0x2;
		}

		nv50_hdmi_enable(&nv_encoder->base.base, mode);
		break;
	case DCB_OUTPUT_LVDS:
		proto = 0x0;

		if (bios->fp_no_ddc) {
			if (bios->fp.dual_link)
				lvds.lvds.script |= 0x0100;
			if (bios->fp.if_is_24bit)
				lvds.lvds.script |= 0x0200;
		} else {
			if (nv_connector->type == DCB_CONNECTOR_LVDS_SPWG) {
				if (((u8 *)nv_connector->edid)[121] == 2)
					lvds.lvds.script |= 0x0100;
			} else
			if (mode->clock >= bios->fp.duallink_transition_clk) {
				lvds.lvds.script |= 0x0100;
			}

			if (lvds.lvds.script & 0x0100) {
				if (bios->fp.strapless_is_24bit & 2)
					lvds.lvds.script |= 0x0200;
			} else {
				if (bios->fp.strapless_is_24bit & 1)
					lvds.lvds.script |= 0x0200;
			}

			if (nv_connector->base.display_info.bpc == 8)
				lvds.lvds.script |= 0x0200;
		}

		nvif_mthd(disp->disp, 0, &lvds, sizeof(lvds));
		break;
	case DCB_OUTPUT_DP:
		if (nv_connector->base.display_info.bpc == 6)
			depth = 0x2;
		else
		if (nv_connector->base.display_info.bpc == 8)
			depth = 0x5;
		else
			depth = 0x6;

		if (nv_encoder->link & 1)
			proto = 0x8;
		else
			proto = 0x9;

		nv50_audio_enable(encoder, mode);
		break;
	default:
		BUG();
		break;
	}

	nv_encoder->update(nv_encoder, nv_crtc->index, mode, proto, depth);
}

static const struct drm_encoder_helper_funcs
nv50_sor_help = {
	.atomic_check = nv50_outp_atomic_check,
	.enable = nv50_sor_enable,
	.disable = nv50_sor_disable,
};

static void
nv50_sor_destroy(struct drm_encoder *encoder)
{
	struct nouveau_encoder *nv_encoder = nouveau_encoder(encoder);
	nv50_mstm_del(&nv_encoder->dp.mstm);
	drm_encoder_cleanup(encoder);
	kfree(encoder);
}

static const struct drm_encoder_funcs
nv50_sor_func = {
	.destroy = nv50_sor_destroy,
};

static int
nv50_sor_create(struct drm_connector *connector, struct dcb_output *dcbe)
{
	struct nouveau_connector *nv_connector = nouveau_connector(connector);
	struct nouveau_drm *drm = nouveau_drm(connector->dev);
	struct nvkm_i2c *i2c = nvxx_i2c(&drm->client.device);
	struct nouveau_encoder *nv_encoder;
	struct drm_encoder *encoder;
	int type, ret;

	switch (dcbe->type) {
	case DCB_OUTPUT_LVDS: type = DRM_MODE_ENCODER_LVDS; break;
	case DCB_OUTPUT_TMDS:
	case DCB_OUTPUT_DP:
	default:
		type = DRM_MODE_ENCODER_TMDS;
		break;
	}

	nv_encoder = kzalloc(sizeof(*nv_encoder), GFP_KERNEL);
	if (!nv_encoder)
		return -ENOMEM;
	nv_encoder->dcb = dcbe;
	nv_encoder->update = nv50_sor_update;

	encoder = to_drm_encoder(nv_encoder);
	encoder->possible_crtcs = dcbe->heads;
	encoder->possible_clones = 0;
	drm_encoder_init(connector->dev, encoder, &nv50_sor_func, type,
			 "sor-%04x-%04x", dcbe->hasht, dcbe->hashm);
	drm_encoder_helper_add(encoder, &nv50_sor_help);

	drm_mode_connector_attach_encoder(connector, encoder);

	if (dcbe->type == DCB_OUTPUT_DP) {
		struct nv50_disp *disp = nv50_disp(encoder->dev);
		struct nvkm_i2c_aux *aux =
			nvkm_i2c_aux_find(i2c, dcbe->i2c_index);
		if (aux) {
			if (disp->disp->oclass < GF110_DISP) {
				/* HW has no support for address-only
				 * transactions, so we're required to
				 * use custom I2C-over-AUX code.
				 */
				nv_encoder->i2c = &aux->i2c;
			} else {
				nv_encoder->i2c = &nv_connector->aux.ddc;
			}
			nv_encoder->aux = aux;
		}

		/*TODO: Use DP Info Table to check for support. */
		if (disp->disp->oclass >= GF110_DISP) {
			ret = nv50_mstm_new(nv_encoder, &nv_connector->aux, 16,
					    nv_connector->base.base.id,
					    &nv_encoder->dp.mstm);
			if (ret)
				return ret;
		}
	} else {
		struct nvkm_i2c_bus *bus =
			nvkm_i2c_bus_find(i2c, dcbe->i2c_index);
		if (bus)
			nv_encoder->i2c = &bus->i2c;
	}

	return 0;
}

/******************************************************************************
 * PIOR
 *****************************************************************************/
static int
nv50_pior_atomic_check(struct drm_encoder *encoder,
		       struct drm_crtc_state *crtc_state,
		       struct drm_connector_state *conn_state)
{
	int ret = nv50_outp_atomic_check(encoder, crtc_state, conn_state);
	if (ret)
		return ret;
	crtc_state->adjusted_mode.clock *= 2;
	return 0;
}

static void
nv50_pior_disable(struct drm_encoder *encoder)
{
	struct nouveau_encoder *nv_encoder = nouveau_encoder(encoder);
	struct nv50_mast *mast = nv50_mast(encoder->dev);
	const int or = nv_encoder->or;
	u32 *push;

	if (nv_encoder->crtc) {
		push = evo_wait(mast, 4);
		if (push) {
			if (nv50_vers(mast) < GF110_DISP_CORE_CHANNEL_DMA) {
				evo_mthd(push, 0x0700 + (or * 0x040), 1);
				evo_data(push, 0x00000000);
			}
			evo_kick(push, mast);
		}
	}

	nv_encoder->crtc = NULL;
	nv50_outp_release(nv_encoder);
}

static void
nv50_pior_enable(struct drm_encoder *encoder)
{
	struct nv50_mast *mast = nv50_mast(encoder->dev);
	struct nouveau_encoder *nv_encoder = nouveau_encoder(encoder);
	struct nouveau_crtc *nv_crtc = nouveau_crtc(encoder->crtc);
	struct nouveau_connector *nv_connector;
	struct drm_display_mode *mode = &nv_crtc->base.state->adjusted_mode;
	u8 owner = 1 << nv_crtc->index;
	u8 proto, depth;
	u32 *push;

	nv50_outp_acquire(nv_encoder);

	nv_connector = nouveau_encoder_connector_get(nv_encoder);
	switch (nv_connector->base.display_info.bpc) {
	case 10: depth = 0x6; break;
	case  8: depth = 0x5; break;
	case  6: depth = 0x2; break;
	default: depth = 0x0; break;
	}

	switch (nv_encoder->dcb->type) {
	case DCB_OUTPUT_TMDS:
	case DCB_OUTPUT_DP:
		proto = 0x0;
		break;
	default:
		BUG();
		break;
	}

	push = evo_wait(mast, 8);
	if (push) {
		if (nv50_vers(mast) < GF110_DISP_CORE_CHANNEL_DMA) {
			u32 ctrl = (depth << 16) | (proto << 8) | owner;
			if (mode->flags & DRM_MODE_FLAG_NHSYNC)
				ctrl |= 0x00001000;
			if (mode->flags & DRM_MODE_FLAG_NVSYNC)
				ctrl |= 0x00002000;
			evo_mthd(push, 0x0700 + (nv_encoder->or * 0x040), 1);
			evo_data(push, ctrl);
		}

		evo_kick(push, mast);
	}

	nv_encoder->crtc = encoder->crtc;
}

static const struct drm_encoder_helper_funcs
nv50_pior_help = {
	.atomic_check = nv50_pior_atomic_check,
	.enable = nv50_pior_enable,
	.disable = nv50_pior_disable,
};

static void
nv50_pior_destroy(struct drm_encoder *encoder)
{
	drm_encoder_cleanup(encoder);
	kfree(encoder);
}

static const struct drm_encoder_funcs
nv50_pior_func = {
	.destroy = nv50_pior_destroy,
};

static int
nv50_pior_create(struct drm_connector *connector, struct dcb_output *dcbe)
{
	struct nouveau_connector *nv_connector = nouveau_connector(connector);
	struct nouveau_drm *drm = nouveau_drm(connector->dev);
	struct nvkm_i2c *i2c = nvxx_i2c(&drm->client.device);
	struct nvkm_i2c_bus *bus = NULL;
	struct nvkm_i2c_aux *aux = NULL;
	struct i2c_adapter *ddc;
	struct nouveau_encoder *nv_encoder;
	struct drm_encoder *encoder;
	int type;

	switch (dcbe->type) {
	case DCB_OUTPUT_TMDS:
		bus  = nvkm_i2c_bus_find(i2c, NVKM_I2C_BUS_EXT(dcbe->extdev));
		ddc  = bus ? &bus->i2c : NULL;
		type = DRM_MODE_ENCODER_TMDS;
		break;
	case DCB_OUTPUT_DP:
		aux  = nvkm_i2c_aux_find(i2c, NVKM_I2C_AUX_EXT(dcbe->extdev));
		ddc  = aux ? &nv_connector->aux.ddc : NULL;
		type = DRM_MODE_ENCODER_TMDS;
		break;
	default:
		return -ENODEV;
	}

	nv_encoder = kzalloc(sizeof(*nv_encoder), GFP_KERNEL);
	if (!nv_encoder)
		return -ENOMEM;
	nv_encoder->dcb = dcbe;
	nv_encoder->i2c = ddc;
	nv_encoder->aux = aux;

	encoder = to_drm_encoder(nv_encoder);
	encoder->possible_crtcs = dcbe->heads;
	encoder->possible_clones = 0;
	drm_encoder_init(connector->dev, encoder, &nv50_pior_func, type,
			 "pior-%04x-%04x", dcbe->hasht, dcbe->hashm);
	drm_encoder_helper_add(encoder, &nv50_pior_help);

	drm_mode_connector_attach_encoder(connector, encoder);
	return 0;
}

/******************************************************************************
 * Atomic
 *****************************************************************************/

static void
nv50_disp_atomic_commit_core(struct nouveau_drm *drm, u32 interlock)
{
	struct nv50_disp *disp = nv50_disp(drm->dev);
	struct nv50_dmac *core = &disp->mast.base;
	struct nv50_mstm *mstm;
	struct drm_encoder *encoder;
	u32 *push;

	NV_ATOMIC(drm, "commit core %08x\n", interlock);

	drm_for_each_encoder(encoder, drm->dev) {
		if (encoder->encoder_type != DRM_MODE_ENCODER_DPMST) {
			mstm = nouveau_encoder(encoder)->dp.mstm;
			if (mstm && mstm->modified)
				nv50_mstm_prepare(mstm);
		}
	}

	if ((push = evo_wait(core, 5))) {
		evo_mthd(push, 0x0084, 1);
		evo_data(push, 0x80000000);
		evo_mthd(push, 0x0080, 2);
		evo_data(push, interlock);
		evo_data(push, 0x00000000);
		nouveau_bo_wr32(disp->sync, 0, 0x00000000);
		evo_kick(push, core);
		if (nvif_msec(&drm->client.device, 2000ULL,
			if (nouveau_bo_rd32(disp->sync, 0))
				break;
			usleep_range(1, 2);
		) < 0)
			NV_ERROR(drm, "EVO timeout\n");
	}

	drm_for_each_encoder(encoder, drm->dev) {
		if (encoder->encoder_type != DRM_MODE_ENCODER_DPMST) {
			mstm = nouveau_encoder(encoder)->dp.mstm;
			if (mstm && mstm->modified)
				nv50_mstm_cleanup(mstm);
		}
	}
}

static void
nv50_disp_atomic_commit_tail(struct drm_atomic_state *state)
{
	struct drm_device *dev = state->dev;
	struct drm_crtc_state *crtc_state;
	struct drm_crtc *crtc;
	struct drm_plane_state *plane_state;
	struct drm_plane *plane;
	struct nouveau_drm *drm = nouveau_drm(dev);
	struct nv50_disp *disp = nv50_disp(dev);
	struct nv50_atom *atom = nv50_atom(state);
	struct nv50_outp_atom *outp, *outt;
	u32 interlock_core = 0;
	u32 interlock_chan = 0;
	int i;

	NV_ATOMIC(drm, "commit %d %d\n", atom->lock_core, atom->flush_disable);
	drm_atomic_helper_wait_for_fences(dev, state, false);
	drm_atomic_helper_wait_for_dependencies(state);
	drm_atomic_helper_update_legacy_modeset_state(dev, state);

	if (atom->lock_core)
		mutex_lock(&disp->mutex);

	/* Disable head(s). */
	for_each_crtc_in_state(state, crtc, crtc_state, i) {
		struct nv50_head_atom *asyh = nv50_head_atom(crtc->state);
		struct nv50_head *head = nv50_head(crtc);

		NV_ATOMIC(drm, "%s: clr %04x (set %04x)\n", crtc->name,
			  asyh->clr.mask, asyh->set.mask);
		if (crtc_state->active && !asyh->state.active)
			drm_crtc_vblank_off(crtc);

		if (asyh->clr.mask) {
			nv50_head_flush_clr(head, asyh, atom->flush_disable);
			interlock_core |= 1;
		}
	}

	/* Disable plane(s). */
	for_each_plane_in_state(state, plane, plane_state, i) {
		struct nv50_wndw_atom *asyw = nv50_wndw_atom(plane->state);
		struct nv50_wndw *wndw = nv50_wndw(plane);

		NV_ATOMIC(drm, "%s: clr %02x (set %02x)\n", plane->name,
			  asyw->clr.mask, asyw->set.mask);
		if (!asyw->clr.mask)
			continue;

		interlock_chan |= nv50_wndw_flush_clr(wndw, interlock_core,
						      atom->flush_disable,
						      asyw);
	}

	/* Disable output path(s). */
	list_for_each_entry(outp, &atom->outp, head) {
		const struct drm_encoder_helper_funcs *help;
		struct drm_encoder *encoder;

		encoder = outp->encoder;
		help = encoder->helper_private;

		NV_ATOMIC(drm, "%s: clr %02x (set %02x)\n", encoder->name,
			  outp->clr.mask, outp->set.mask);

		if (outp->clr.mask) {
			help->disable(encoder);
			interlock_core |= 1;
			if (outp->flush_disable) {
				nv50_disp_atomic_commit_core(drm, interlock_chan);
				interlock_core = 0;
				interlock_chan = 0;
			}
		}
	}

	/* Flush disable. */
	if (interlock_core) {
		if (atom->flush_disable) {
			nv50_disp_atomic_commit_core(drm, interlock_chan);
			interlock_core = 0;
			interlock_chan = 0;
		}
	}

	/* Update output path(s). */
	list_for_each_entry_safe(outp, outt, &atom->outp, head) {
		const struct drm_encoder_helper_funcs *help;
		struct drm_encoder *encoder;

		encoder = outp->encoder;
		help = encoder->helper_private;

		NV_ATOMIC(drm, "%s: set %02x (clr %02x)\n", encoder->name,
			  outp->set.mask, outp->clr.mask);

		if (outp->set.mask) {
			help->enable(encoder);
			interlock_core = 1;
		}

		list_del(&outp->head);
		kfree(outp);
	}

	/* Update head(s). */
	for_each_crtc_in_state(state, crtc, crtc_state, i) {
		struct nv50_head_atom *asyh = nv50_head_atom(crtc->state);
		struct nv50_head *head = nv50_head(crtc);

		NV_ATOMIC(drm, "%s: set %04x (clr %04x)\n", crtc->name,
			  asyh->set.mask, asyh->clr.mask);

		if (asyh->set.mask) {
			nv50_head_flush_set(head, asyh);
			interlock_core = 1;
		}

		if (asyh->state.active) {
			if (!crtc_state->active)
				drm_crtc_vblank_on(crtc);
			if (asyh->state.event)
				drm_crtc_vblank_get(crtc);
		}
	}

	/* Update plane(s). */
	for_each_plane_in_state(state, plane, plane_state, i) {
		struct nv50_wndw_atom *asyw = nv50_wndw_atom(plane->state);
		struct nv50_wndw *wndw = nv50_wndw(plane);

		NV_ATOMIC(drm, "%s: set %02x (clr %02x)\n", plane->name,
			  asyw->set.mask, asyw->clr.mask);
		if ( !asyw->set.mask &&
		    (!asyw->clr.mask || atom->flush_disable))
			continue;

		interlock_chan |= nv50_wndw_flush_set(wndw, interlock_core, asyw);
	}

	/* Flush update. */
	if (interlock_core) {
		if (!interlock_chan && atom->state.legacy_cursor_update) {
			u32 *push = evo_wait(&disp->mast, 2);
			if (push) {
				evo_mthd(push, 0x0080, 1);
				evo_data(push, 0x00000000);
				evo_kick(push, &disp->mast);
			}
		} else {
			nv50_disp_atomic_commit_core(drm, interlock_chan);
		}
	}

	if (atom->lock_core)
		mutex_unlock(&disp->mutex);

	/* Wait for HW to signal completion. */
	for_each_plane_in_state(state, plane, plane_state, i) {
		struct nv50_wndw_atom *asyw = nv50_wndw_atom(plane->state);
		struct nv50_wndw *wndw = nv50_wndw(plane);
		int ret = nv50_wndw_wait_armed(wndw, asyw);
		if (ret)
			NV_ERROR(drm, "%s: timeout\n", plane->name);
	}

	for_each_crtc_in_state(state, crtc, crtc_state, i) {
		if (crtc->state->event) {
			unsigned long flags;
			/* Get correct count/ts if racing with vblank irq */
<<<<<<< HEAD
			if (crtc->state->active)
				drm_accurate_vblank_count(crtc);
=======
			drm_crtc_accurate_vblank_count(crtc);
>>>>>>> c27668ba
			spin_lock_irqsave(&crtc->dev->event_lock, flags);
			drm_crtc_send_vblank_event(crtc, crtc->state->event);
			spin_unlock_irqrestore(&crtc->dev->event_lock, flags);
			crtc->state->event = NULL;
			if (crtc->state->active)
				drm_crtc_vblank_put(crtc);
		}
	}

	drm_atomic_helper_commit_hw_done(state);
	drm_atomic_helper_cleanup_planes(dev, state);
	drm_atomic_helper_commit_cleanup_done(state);
	drm_atomic_state_put(state);
}

static void
nv50_disp_atomic_commit_work(struct work_struct *work)
{
	struct drm_atomic_state *state =
		container_of(work, typeof(*state), commit_work);
	nv50_disp_atomic_commit_tail(state);
}

static int
nv50_disp_atomic_commit(struct drm_device *dev,
			struct drm_atomic_state *state, bool nonblock)
{
	struct nouveau_drm *drm = nouveau_drm(dev);
	struct nv50_disp *disp = nv50_disp(dev);
	struct drm_plane_state *plane_state;
	struct drm_plane *plane;
	struct drm_crtc *crtc;
	bool active = false;
	int ret, i;

	ret = pm_runtime_get_sync(dev->dev);
	if (ret < 0 && ret != -EACCES)
		return ret;

	ret = drm_atomic_helper_setup_commit(state, nonblock);
	if (ret)
		goto done;

	INIT_WORK(&state->commit_work, nv50_disp_atomic_commit_work);

	ret = drm_atomic_helper_prepare_planes(dev, state);
	if (ret)
		goto done;

	if (!nonblock) {
		ret = drm_atomic_helper_wait_for_fences(dev, state, true);
		if (ret)
			goto err_cleanup;
	}

	ret = drm_atomic_helper_swap_state(state, true);
	if (ret)
		goto err_cleanup;

	for_each_plane_in_state(state, plane, plane_state, i) {
		struct nv50_wndw_atom *asyw = nv50_wndw_atom(plane_state);
		struct nv50_wndw *wndw = nv50_wndw(plane);
		if (asyw->set.image) {
			asyw->ntfy.handle = wndw->dmac->sync.handle;
			asyw->ntfy.offset = wndw->ntfy;
			asyw->ntfy.awaken = false;
			asyw->set.ntfy = true;
			nouveau_bo_wr32(disp->sync, wndw->ntfy / 4, 0x00000000);
			wndw->ntfy ^= 0x10;
		}
	}

	drm_atomic_state_get(state);

	if (nonblock)
		queue_work(system_unbound_wq, &state->commit_work);
	else
		nv50_disp_atomic_commit_tail(state);

	drm_for_each_crtc(crtc, dev) {
		if (crtc->state->enable) {
			if (!drm->have_disp_power_ref) {
				drm->have_disp_power_ref = true;
				return 0;
			}
			active = true;
			break;
		}
	}

	if (!active && drm->have_disp_power_ref) {
		pm_runtime_put_autosuspend(dev->dev);
		drm->have_disp_power_ref = false;
	}

err_cleanup:
	if (ret)
		drm_atomic_helper_cleanup_planes(dev, state);
done:
	pm_runtime_put_autosuspend(dev->dev);
	return ret;
}

static struct nv50_outp_atom *
nv50_disp_outp_atomic_add(struct nv50_atom *atom, struct drm_encoder *encoder)
{
	struct nv50_outp_atom *outp;

	list_for_each_entry(outp, &atom->outp, head) {
		if (outp->encoder == encoder)
			return outp;
	}

	outp = kzalloc(sizeof(*outp), GFP_KERNEL);
	if (!outp)
		return ERR_PTR(-ENOMEM);

	list_add(&outp->head, &atom->outp);
	outp->encoder = encoder;
	return outp;
}

static int
nv50_disp_outp_atomic_check_clr(struct nv50_atom *atom,
				struct drm_connector *connector)
{
	struct drm_encoder *encoder = connector->state->best_encoder;
	struct drm_crtc_state *crtc_state;
	struct drm_crtc *crtc;
	struct nv50_outp_atom *outp;

	if (!(crtc = connector->state->crtc))
		return 0;

	crtc_state = drm_atomic_get_existing_crtc_state(&atom->state, crtc);
	if (crtc->state->active && drm_atomic_crtc_needs_modeset(crtc_state)) {
		outp = nv50_disp_outp_atomic_add(atom, encoder);
		if (IS_ERR(outp))
			return PTR_ERR(outp);

		if (outp->encoder->encoder_type == DRM_MODE_ENCODER_DPMST) {
			outp->flush_disable = true;
			atom->flush_disable = true;
		}
		outp->clr.ctrl = true;
		atom->lock_core = true;
	}

	return 0;
}

static int
nv50_disp_outp_atomic_check_set(struct nv50_atom *atom,
				struct drm_connector_state *connector_state)
{
	struct drm_encoder *encoder = connector_state->best_encoder;
	struct drm_crtc_state *crtc_state;
	struct drm_crtc *crtc;
	struct nv50_outp_atom *outp;

	if (!(crtc = connector_state->crtc))
		return 0;

	crtc_state = drm_atomic_get_existing_crtc_state(&atom->state, crtc);
	if (crtc_state->active && drm_atomic_crtc_needs_modeset(crtc_state)) {
		outp = nv50_disp_outp_atomic_add(atom, encoder);
		if (IS_ERR(outp))
			return PTR_ERR(outp);

		outp->set.ctrl = true;
		atom->lock_core = true;
	}

	return 0;
}

static int
nv50_disp_atomic_check(struct drm_device *dev, struct drm_atomic_state *state)
{
	struct nv50_atom *atom = nv50_atom(state);
	struct drm_connector_state *connector_state;
	struct drm_connector *connector;
	int ret, i;

	ret = drm_atomic_helper_check(dev, state);
	if (ret)
		return ret;

	for_each_connector_in_state(state, connector, connector_state, i) {
		ret = nv50_disp_outp_atomic_check_clr(atom, connector);
		if (ret)
			return ret;

		ret = nv50_disp_outp_atomic_check_set(atom, connector_state);
		if (ret)
			return ret;
	}

	return 0;
}

static void
nv50_disp_atomic_state_clear(struct drm_atomic_state *state)
{
	struct nv50_atom *atom = nv50_atom(state);
	struct nv50_outp_atom *outp, *outt;

	list_for_each_entry_safe(outp, outt, &atom->outp, head) {
		list_del(&outp->head);
		kfree(outp);
	}

	drm_atomic_state_default_clear(state);
}

static void
nv50_disp_atomic_state_free(struct drm_atomic_state *state)
{
	struct nv50_atom *atom = nv50_atom(state);
	drm_atomic_state_default_release(&atom->state);
	kfree(atom);
}

static struct drm_atomic_state *
nv50_disp_atomic_state_alloc(struct drm_device *dev)
{
	struct nv50_atom *atom;
	if (!(atom = kzalloc(sizeof(*atom), GFP_KERNEL)) ||
	    drm_atomic_state_init(dev, &atom->state) < 0) {
		kfree(atom);
		return NULL;
	}
	INIT_LIST_HEAD(&atom->outp);
	return &atom->state;
}

static const struct drm_mode_config_funcs
nv50_disp_func = {
	.fb_create = nouveau_user_framebuffer_create,
	.output_poll_changed = nouveau_fbcon_output_poll_changed,
	.atomic_check = nv50_disp_atomic_check,
	.atomic_commit = nv50_disp_atomic_commit,
	.atomic_state_alloc = nv50_disp_atomic_state_alloc,
	.atomic_state_clear = nv50_disp_atomic_state_clear,
	.atomic_state_free = nv50_disp_atomic_state_free,
};

/******************************************************************************
 * Init
 *****************************************************************************/

void
nv50_display_fini(struct drm_device *dev)
{
	struct nouveau_encoder *nv_encoder;
	struct drm_encoder *encoder;
	struct drm_plane *plane;

	drm_for_each_plane(plane, dev) {
		struct nv50_wndw *wndw = nv50_wndw(plane);
		if (plane->funcs != &nv50_wndw)
			continue;
		nv50_wndw_fini(wndw);
	}

	list_for_each_entry(encoder, &dev->mode_config.encoder_list, head) {
		if (encoder->encoder_type != DRM_MODE_ENCODER_DPMST) {
			nv_encoder = nouveau_encoder(encoder);
			nv50_mstm_fini(nv_encoder->dp.mstm);
		}
	}
}

int
nv50_display_init(struct drm_device *dev)
{
	struct drm_encoder *encoder;
	struct drm_plane *plane;
	struct drm_crtc *crtc;
	u32 *push;

	push = evo_wait(nv50_mast(dev), 32);
	if (!push)
		return -EBUSY;

	evo_mthd(push, 0x0088, 1);
	evo_data(push, nv50_mast(dev)->base.sync.handle);
	evo_kick(push, nv50_mast(dev));

	list_for_each_entry(encoder, &dev->mode_config.encoder_list, head) {
		if (encoder->encoder_type != DRM_MODE_ENCODER_DPMST) {
			struct nouveau_encoder *nv_encoder =
				nouveau_encoder(encoder);
			nv50_mstm_init(nv_encoder->dp.mstm);
		}
	}

	drm_for_each_crtc(crtc, dev) {
		nv50_head_lut_load(crtc);
	}

	drm_for_each_plane(plane, dev) {
		struct nv50_wndw *wndw = nv50_wndw(plane);
		if (plane->funcs != &nv50_wndw)
			continue;
		nv50_wndw_init(wndw);
	}

	return 0;
}

void
nv50_display_destroy(struct drm_device *dev)
{
	struct nv50_disp *disp = nv50_disp(dev);

	nv50_dmac_destroy(&disp->mast.base, disp->disp);

	nouveau_bo_unmap(disp->sync);
	if (disp->sync)
		nouveau_bo_unpin(disp->sync);
	nouveau_bo_ref(NULL, &disp->sync);

	nouveau_display(dev)->priv = NULL;
	kfree(disp);
}

MODULE_PARM_DESC(atomic, "Expose atomic ioctl (default: disabled)");
static int nouveau_atomic = 0;
module_param_named(atomic, nouveau_atomic, int, 0400);

int
nv50_display_create(struct drm_device *dev)
{
	struct nvif_device *device = &nouveau_drm(dev)->client.device;
	struct nouveau_drm *drm = nouveau_drm(dev);
	struct dcb_table *dcb = &drm->vbios.dcb;
	struct drm_connector *connector, *tmp;
	struct nv50_disp *disp;
	struct dcb_output *dcbe;
	int crtcs, ret, i;

	disp = kzalloc(sizeof(*disp), GFP_KERNEL);
	if (!disp)
		return -ENOMEM;

	mutex_init(&disp->mutex);

	nouveau_display(dev)->priv = disp;
	nouveau_display(dev)->dtor = nv50_display_destroy;
	nouveau_display(dev)->init = nv50_display_init;
	nouveau_display(dev)->fini = nv50_display_fini;
	disp->disp = &nouveau_display(dev)->disp;
	dev->mode_config.funcs = &nv50_disp_func;
	if (nouveau_atomic)
		dev->driver->driver_features |= DRIVER_ATOMIC;

	/* small shared memory area we use for notifiers and semaphores */
	ret = nouveau_bo_new(&drm->client, 4096, 0x1000, TTM_PL_FLAG_VRAM,
			     0, 0x0000, NULL, NULL, &disp->sync);
	if (!ret) {
		ret = nouveau_bo_pin(disp->sync, TTM_PL_FLAG_VRAM, true);
		if (!ret) {
			ret = nouveau_bo_map(disp->sync);
			if (ret)
				nouveau_bo_unpin(disp->sync);
		}
		if (ret)
			nouveau_bo_ref(NULL, &disp->sync);
	}

	if (ret)
		goto out;

	/* allocate master evo channel */
	ret = nv50_core_create(device, disp->disp, disp->sync->bo.offset,
			      &disp->mast);
	if (ret)
		goto out;

	/* create crtc objects to represent the hw heads */
	if (disp->disp->oclass >= GF110_DISP)
		crtcs = nvif_rd32(&device->object, 0x022448);
	else
		crtcs = 2;

	for (i = 0; i < crtcs; i++) {
		ret = nv50_head_create(dev, i);
		if (ret)
			goto out;
	}

	/* create encoder/connector objects based on VBIOS DCB table */
	for (i = 0, dcbe = &dcb->entry[0]; i < dcb->entries; i++, dcbe++) {
		connector = nouveau_connector_create(dev, dcbe->connector);
		if (IS_ERR(connector))
			continue;

		if (dcbe->location == DCB_LOC_ON_CHIP) {
			switch (dcbe->type) {
			case DCB_OUTPUT_TMDS:
			case DCB_OUTPUT_LVDS:
			case DCB_OUTPUT_DP:
				ret = nv50_sor_create(connector, dcbe);
				break;
			case DCB_OUTPUT_ANALOG:
				ret = nv50_dac_create(connector, dcbe);
				break;
			default:
				ret = -ENODEV;
				break;
			}
		} else {
			ret = nv50_pior_create(connector, dcbe);
		}

		if (ret) {
			NV_WARN(drm, "failed to create encoder %d/%d/%d: %d\n",
				     dcbe->location, dcbe->type,
				     ffs(dcbe->or) - 1, ret);
			ret = 0;
		}
	}

	/* cull any connectors we created that don't have an encoder */
	list_for_each_entry_safe(connector, tmp, &dev->mode_config.connector_list, head) {
		if (connector->encoder_ids[0])
			continue;

		NV_WARN(drm, "%s has no encoders, removing\n",
			connector->name);
		connector->funcs->destroy(connector);
	}

out:
	if (ret)
		nv50_display_destroy(dev);
	return ret;
}<|MERGE_RESOLUTION|>--- conflicted
+++ resolved
@@ -4081,12 +4081,8 @@
 		if (crtc->state->event) {
 			unsigned long flags;
 			/* Get correct count/ts if racing with vblank irq */
-<<<<<<< HEAD
 			if (crtc->state->active)
-				drm_accurate_vblank_count(crtc);
-=======
-			drm_crtc_accurate_vblank_count(crtc);
->>>>>>> c27668ba
+				drm_crtc_accurate_vblank_count(crtc);
 			spin_lock_irqsave(&crtc->dev->event_lock, flags);
 			drm_crtc_send_vblank_event(crtc, crtc->state->event);
 			spin_unlock_irqrestore(&crtc->dev->event_lock, flags);
