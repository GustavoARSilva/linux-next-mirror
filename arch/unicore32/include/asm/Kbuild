
generic-y += atomic.h
generic-y += auxvec.h
generic-y += bitsperlong.h
generic-y += bugs.h
generic-y += clkdev.h
generic-y += current.h
generic-y += device.h
generic-y += div64.h
generic-y += emergency-restart.h
generic-y += errno.h
generic-y += exec.h
generic-y += extable.h
generic-y += fb.h
generic-y += fcntl.h
generic-y += ftrace.h
generic-y += futex.h
generic-y += hardirq.h
generic-y += hw_irq.h
generic-y += ioctl.h
generic-y += ioctls.h
generic-y += ipcbuf.h
generic-y += irq_regs.h
generic-y += irq_work.h
generic-y += kdebug.h
generic-y += kmap_types.h
generic-y += local.h
generic-y += mcs_spinlock.h
generic-y += mm-arch-hooks.h
generic-y += mman.h
generic-y += module.h
generic-y += msgbuf.h
generic-y += param.h
generic-y += parport.h
generic-y += percpu.h
generic-y += poll.h
generic-y += posix_types.h
generic-y += preempt.h
generic-y += resource.h
generic-y += sections.h
generic-y += segment.h
generic-y += sembuf.h
generic-y += serial.h
generic-y += setup.h
generic-y += shmbuf.h
generic-y += shmparam.h
<<<<<<< HEAD
generic-y += siginfo.h
=======
generic-y += signal.h
>>>>>>> de98cec5
generic-y += sizes.h
generic-y += socket.h
generic-y += sockios.h
generic-y += statfs.h
generic-y += swab.h
generic-y += termbits.h
generic-y += termios.h
generic-y += topology.h
generic-y += trace_clock.h
generic-y += types.h
generic-y += ucontext.h
generic-y += unaligned.h
generic-y += user.h
generic-y += vga.h
generic-y += word-at-a-time.h
generic-y += xor.h
generic-y += kprobes.h<|MERGE_RESOLUTION|>--- conflicted
+++ resolved
@@ -44,11 +44,6 @@
 generic-y += setup.h
 generic-y += shmbuf.h
 generic-y += shmparam.h
-<<<<<<< HEAD
-generic-y += siginfo.h
-=======
-generic-y += signal.h
->>>>>>> de98cec5
 generic-y += sizes.h
 generic-y += socket.h
 generic-y += sockios.h
