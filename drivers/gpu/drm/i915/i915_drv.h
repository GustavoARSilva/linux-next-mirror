--- conflicted
+++ resolved
@@ -72,10 +72,6 @@
 #include "i915_gem_fence_reg.h"
 #include "i915_gem_object.h"
 #include "i915_gem_gtt.h"
-<<<<<<< HEAD
-#include "i915_gem_timeline.h"
-=======
->>>>>>> 2bdd045e
 #include "i915_gpu_error.h"
 #include "i915_request.h"
 #include "i915_scheduler.h"
@@ -614,12 +610,9 @@
 	bool has_hw_tracking;
 	bool psr2_enabled;
 	u8 sink_sync_latency;
-<<<<<<< HEAD
-=======
 	bool debug;
 	ktime_t last_entry_attempt;
 	ktime_t last_exit;
->>>>>>> 2bdd045e
 
 	void (*enable_source)(struct intel_dp *,
 			      const struct intel_crtc_state *);
@@ -1197,10 +1190,7 @@
 	/* packed/y */
 	struct skl_ddb_entry plane[I915_MAX_PIPES][I915_MAX_PLANES];
 	struct skl_ddb_entry uv_plane[I915_MAX_PIPES][I915_MAX_PLANES];
-<<<<<<< HEAD
-=======
 	u8 enabled_slices; /* GEN11 has configurable 2 slices */
->>>>>>> 2bdd045e
 };
 
 struct skl_ddb_values {
