/*
 * TLB flush routines for radix kernels.
 *
 * Copyright 2015-2016, Aneesh Kumar K.V, IBM Corporation.
 *
 * This program is free software; you can redistribute it and/or
 * modify it under the terms of the GNU General Public License
 * as published by the Free Software Foundation; either version
 * 2 of the License, or (at your option) any later version.
 */

#include <linux/mm.h>
#include <linux/hugetlb.h>
#include <linux/memblock.h>

#include <asm/ppc-opcode.h>
#include <asm/tlb.h>
#include <asm/tlbflush.h>
#include <asm/trace.h>
#include <asm/cputhreads.h>

#define RIC_FLUSH_TLB 0
#define RIC_FLUSH_PWC 1
#define RIC_FLUSH_ALL 2

static inline void __tlbiel_pid(unsigned long pid, int set,
				unsigned long ric)
{
	unsigned long rb,rs,prs,r;

	rb = PPC_BIT(53); /* IS = 1 */
	rb |= set << PPC_BITLSHIFT(51);
	rs = ((unsigned long)pid) << PPC_BITLSHIFT(31);
	prs = 1; /* process scoped */
	r = 1;   /* raidx format */

	asm volatile(PPC_TLBIEL(%0, %4, %3, %2, %1)
		     : : "r"(rb), "i"(r), "i"(prs), "i"(ric), "r"(rs) : "memory");
	trace_tlbie(0, 1, rb, rs, ric, prs, r);
}

/*
 * We use 128 set in radix mode and 256 set in hpt mode.
 */
static inline void _tlbiel_pid(unsigned long pid, unsigned long ric)
{
	int set;

	asm volatile("ptesync": : :"memory");

	/*
	 * Flush the first set of the TLB, and if we're doing a RIC_FLUSH_ALL,
	 * also flush the entire Page Walk Cache.
	 */
	__tlbiel_pid(pid, 0, ric);

	/* For PWC, only one flush is needed */
	if (ric == RIC_FLUSH_PWC) {
		asm volatile("ptesync": : :"memory");
		return;
	}

	/* For the remaining sets, just flush the TLB */
	for (set = 1; set < POWER9_TLB_SETS_RADIX ; set++)
		__tlbiel_pid(pid, set, RIC_FLUSH_TLB);

	asm volatile("ptesync": : :"memory");
	asm volatile(PPC_INVALIDATE_ERAT "; isync" : : :"memory");
}

static inline void _tlbie_pid(unsigned long pid, unsigned long ric)
{
	unsigned long rb,rs,prs,r;

	rb = PPC_BIT(53); /* IS = 1 */
	rs = pid << PPC_BITLSHIFT(31);
	prs = 1; /* process scoped */
	r = 1;   /* raidx format */

	asm volatile("ptesync": : :"memory");
	asm volatile(PPC_TLBIE_5(%0, %4, %3, %2, %1)
		     : : "r"(rb), "i"(r), "i"(prs), "i"(ric), "r"(rs) : "memory");
	asm volatile("eieio; tlbsync; ptesync": : :"memory");
	trace_tlbie(0, 0, rb, rs, ric, prs, r);
}

static inline void _tlbiel_va(unsigned long va, unsigned long pid,
			      unsigned long ap, unsigned long ric)
{
	unsigned long rb,rs,prs,r;

	rb = va & ~(PPC_BITMASK(52, 63));
	rb |= ap << PPC_BITLSHIFT(58);
	rs = pid << PPC_BITLSHIFT(31);
	prs = 1; /* process scoped */
	r = 1;   /* raidx format */

	asm volatile("ptesync": : :"memory");
	asm volatile(PPC_TLBIEL(%0, %4, %3, %2, %1)
		     : : "r"(rb), "i"(r), "i"(prs), "i"(ric), "r"(rs) : "memory");
	asm volatile("ptesync": : :"memory");
	trace_tlbie(0, 1, rb, rs, ric, prs, r);
}

static inline void _tlbie_va(unsigned long va, unsigned long pid,
			     unsigned long ap, unsigned long ric)
{
	unsigned long rb,rs,prs,r;

	rb = va & ~(PPC_BITMASK(52, 63));
	rb |= ap << PPC_BITLSHIFT(58);
	rs = pid << PPC_BITLSHIFT(31);
	prs = 1; /* process scoped */
	r = 1;   /* raidx format */

	asm volatile("ptesync": : :"memory");
	asm volatile(PPC_TLBIE_5(%0, %4, %3, %2, %1)
		     : : "r"(rb), "i"(r), "i"(prs), "i"(ric), "r"(rs) : "memory");
	asm volatile("eieio; tlbsync; ptesync": : :"memory");
	trace_tlbie(0, 0, rb, rs, ric, prs, r);
}

/*
 * Base TLB flushing operations:
 *
 *  - flush_tlb_mm(mm) flushes the specified mm context TLB's
 *  - flush_tlb_page(vma, vmaddr) flushes one page
 *  - flush_tlb_range(vma, start, end) flushes a range of pages
 *  - flush_tlb_kernel_range(start, end) flushes kernel pages
 *
 *  - local_* variants of page and mm only apply to the current
 *    processor
 */
void radix__local_flush_tlb_mm(struct mm_struct *mm)
{
	unsigned long pid;

	preempt_disable();
	pid = mm->context.id;
	if (pid != MMU_NO_CONTEXT)
		_tlbiel_pid(pid, RIC_FLUSH_TLB);
	preempt_enable();
}
EXPORT_SYMBOL(radix__local_flush_tlb_mm);

#ifndef CONFIG_SMP
void radix__local_flush_all_mm(struct mm_struct *mm)
{
	unsigned long pid;

	preempt_disable();
	pid = mm->context.id;
	if (pid != MMU_NO_CONTEXT)
		_tlbiel_pid(pid, RIC_FLUSH_ALL);
	preempt_enable();
}
EXPORT_SYMBOL(radix__local_flush_all_mm);
#endif /* CONFIG_SMP */

void radix__local_flush_tlb_page_psize(struct mm_struct *mm, unsigned long vmaddr,
				       int psize)
{
	unsigned long pid;
	unsigned long ap = mmu_get_ap(psize);

	preempt_disable();
	pid = mm->context.id;
	if (pid != MMU_NO_CONTEXT)
		_tlbiel_va(vmaddr, pid, ap, RIC_FLUSH_TLB);
	preempt_enable();
}

void radix__local_flush_tlb_page(struct vm_area_struct *vma, unsigned long vmaddr)
{
#ifdef CONFIG_HUGETLB_PAGE
	/* need the return fix for nohash.c */
	if (is_vm_hugetlb_page(vma))
		return radix__local_flush_hugetlb_page(vma, vmaddr);
#endif
	radix__local_flush_tlb_page_psize(vma->vm_mm, vmaddr, mmu_virtual_psize);
}
EXPORT_SYMBOL(radix__local_flush_tlb_page);

#ifdef CONFIG_SMP
void radix__flush_tlb_mm(struct mm_struct *mm)
{
	unsigned long pid;

	preempt_disable();
	pid = mm->context.id;
	if (unlikely(pid == MMU_NO_CONTEXT))
		goto no_context;

	if (!mm_is_thread_local(mm))
		_tlbie_pid(pid, RIC_FLUSH_TLB);
	else
		_tlbiel_pid(pid, RIC_FLUSH_TLB);
no_context:
	preempt_enable();
}
EXPORT_SYMBOL(radix__flush_tlb_mm);

void radix__flush_all_mm(struct mm_struct *mm)
{
	unsigned long pid;

	preempt_disable();
	pid = mm->context.id;
	if (unlikely(pid == MMU_NO_CONTEXT))
		goto no_context;

	if (!mm_is_thread_local(mm))
		_tlbie_pid(pid, RIC_FLUSH_ALL);
	else
		_tlbiel_pid(pid, RIC_FLUSH_ALL);
no_context:
	preempt_enable();
}
EXPORT_SYMBOL(radix__flush_all_mm);

void radix__flush_tlb_pwc(struct mmu_gather *tlb, unsigned long addr)
{
	tlb->need_flush_all = 1;
}
EXPORT_SYMBOL(radix__flush_tlb_pwc);

void radix__flush_tlb_page_psize(struct mm_struct *mm, unsigned long vmaddr,
				 int psize)
{
	unsigned long pid;
	unsigned long ap = mmu_get_ap(psize);

	preempt_disable();
	pid = mm->context.id;
	if (unlikely(pid == MMU_NO_CONTEXT))
		goto bail;
	if (!mm_is_thread_local(mm))
		_tlbie_va(vmaddr, pid, ap, RIC_FLUSH_TLB);
	else
		_tlbiel_va(vmaddr, pid, ap, RIC_FLUSH_TLB);
bail:
	preempt_enable();
}

void radix__flush_tlb_page(struct vm_area_struct *vma, unsigned long vmaddr)
{
#ifdef CONFIG_HUGETLB_PAGE
	if (is_vm_hugetlb_page(vma))
		return radix__flush_hugetlb_page(vma, vmaddr);
#endif
	radix__flush_tlb_page_psize(vma->vm_mm, vmaddr, mmu_virtual_psize);
}
EXPORT_SYMBOL(radix__flush_tlb_page);

#else /* CONFIG_SMP */
#define radix__flush_all_mm radix__local_flush_all_mm
#endif /* CONFIG_SMP */

void radix__flush_tlb_kernel_range(unsigned long start, unsigned long end)
{
	_tlbie_pid(0, RIC_FLUSH_ALL);
}
EXPORT_SYMBOL(radix__flush_tlb_kernel_range);

/*
 * Currently, for range flushing, we just do a full mm flush. Because
 * we use this in code path where we don' track the page size.
 */
void radix__flush_tlb_range(struct vm_area_struct *vma, unsigned long start,
		     unsigned long end)

{
	struct mm_struct *mm = vma->vm_mm;

	radix__flush_tlb_mm(mm);
}
EXPORT_SYMBOL(radix__flush_tlb_range);

static int radix_get_mmu_psize(int page_size)
{
	int psize;

	if (page_size == (1UL << mmu_psize_defs[mmu_virtual_psize].shift))
		psize = mmu_virtual_psize;
	else if (page_size == (1UL << mmu_psize_defs[MMU_PAGE_2M].shift))
		psize = MMU_PAGE_2M;
	else if (page_size == (1UL << mmu_psize_defs[MMU_PAGE_1G].shift))
		psize = MMU_PAGE_1G;
	else
		return -1;
	return psize;
}

void radix__tlb_flush(struct mmu_gather *tlb)
{
	int psize = 0;
	struct mm_struct *mm = tlb->mm;
	int page_size = tlb->page_size;

	psize = radix_get_mmu_psize(page_size);
	/*
	 * if page size is not something we understand, do a full mm flush
	 */
	if (psize != -1 && !tlb->fullmm && !tlb->need_flush_all)
		radix__flush_tlb_range_psize(mm, tlb->start, tlb->end, psize);
	else if (tlb->need_flush_all) {
		tlb->need_flush_all = 0;
		radix__flush_all_mm(mm);
	} else
		radix__flush_tlb_mm(mm);
}

#define TLB_FLUSH_ALL -1UL
/*
 * Number of pages above which we will do a bcast tlbie. Just a
 * number at this point copied from x86
 */
static unsigned long tlb_single_page_flush_ceiling __read_mostly = 33;

void radix__flush_tlb_range_psize(struct mm_struct *mm, unsigned long start,
				  unsigned long end, int psize)
{
	unsigned long pid;
	unsigned long addr;
	int local = mm_is_thread_local(mm);
	unsigned long ap = mmu_get_ap(psize);
	unsigned long page_size = 1UL << mmu_psize_defs[psize].shift;


	preempt_disable();
	pid = mm->context.id;
	if (unlikely(pid == MMU_NO_CONTEXT))
		goto err_out;

	if (end == TLB_FLUSH_ALL ||
	    (end - start) > tlb_single_page_flush_ceiling * page_size) {
		if (local)
			_tlbiel_pid(pid, RIC_FLUSH_TLB);
		else
			_tlbie_pid(pid, RIC_FLUSH_TLB);
		goto err_out;
	}
	for (addr = start; addr < end; addr += page_size) {

		if (local)
			_tlbiel_va(addr, pid, ap, RIC_FLUSH_TLB);
		else
			_tlbie_va(addr, pid, ap, RIC_FLUSH_TLB);
	}
err_out:
	preempt_enable();
}

#ifdef CONFIG_TRANSPARENT_HUGEPAGE
void radix__flush_tlb_collapsed_pmd(struct mm_struct *mm, unsigned long addr)
{
	int local = mm_is_thread_local(mm);
	unsigned long ap = mmu_get_ap(mmu_virtual_psize);
	unsigned long pid, end;


<<<<<<< HEAD
	pid = mm ? mm->context.id : 0;
	preempt_disable();
=======
	pid = mm->context.id;
>>>>>>> 4dd9eab3
	if (unlikely(pid == MMU_NO_CONTEXT))
		goto no_context;

	/* 4k page size, just blow the world */
	if (PAGE_SIZE == 0x1000) {
		radix__flush_all_mm(mm);
		preempt_enable();
		return;
	}

	/* Otherwise first do the PWC */
	if (local)
		_tlbiel_pid(pid, RIC_FLUSH_PWC);
	else
		_tlbie_pid(pid, RIC_FLUSH_PWC);

	/* Then iterate the pages */
	end = addr + HPAGE_PMD_SIZE;
	for (; addr < end; addr += PAGE_SIZE) {
		if (local)
			_tlbiel_va(addr, pid, ap, RIC_FLUSH_TLB);
		else
			_tlbie_va(addr, pid, ap, RIC_FLUSH_TLB);
	}
no_context:
	preempt_enable();
}
#endif /* CONFIG_TRANSPARENT_HUGEPAGE */

void radix__flush_tlb_lpid_va(unsigned long lpid, unsigned long gpa,
			      unsigned long page_size)
{
	unsigned long rb,rs,prs,r;
	unsigned long ap;
	unsigned long ric = RIC_FLUSH_TLB;

	ap = mmu_get_ap(radix_get_mmu_psize(page_size));
	rb = gpa & ~(PPC_BITMASK(52, 63));
	rb |= ap << PPC_BITLSHIFT(58);
	rs = lpid & ((1UL << 32) - 1);
	prs = 0; /* process scoped */
	r = 1;   /* raidx format */

	asm volatile("ptesync": : :"memory");
	asm volatile(PPC_TLBIE_5(%0, %4, %3, %2, %1)
		     : : "r"(rb), "i"(r), "i"(prs), "i"(ric), "r"(rs) : "memory");
	asm volatile("eieio; tlbsync; ptesync": : :"memory");
	trace_tlbie(lpid, 0, rb, rs, ric, prs, r);
}
EXPORT_SYMBOL(radix__flush_tlb_lpid_va);

void radix__flush_tlb_lpid(unsigned long lpid)
{
	unsigned long rb,rs,prs,r;
	unsigned long ric = RIC_FLUSH_ALL;

	rb = 0x2 << PPC_BITLSHIFT(53); /* IS = 2 */
	rs = lpid & ((1UL << 32) - 1);
	prs = 0; /* partition scoped */
	r = 1;   /* raidx format */

	asm volatile("ptesync": : :"memory");
	asm volatile(PPC_TLBIE_5(%0, %4, %3, %2, %1)
		     : : "r"(rb), "i"(r), "i"(prs), "i"(ric), "r"(rs) : "memory");
	asm volatile("eieio; tlbsync; ptesync": : :"memory");
	trace_tlbie(lpid, 0, rb, rs, ric, prs, r);
}
EXPORT_SYMBOL(radix__flush_tlb_lpid);

void radix__flush_pmd_tlb_range(struct vm_area_struct *vma,
				unsigned long start, unsigned long end)
{
	radix__flush_tlb_range_psize(vma->vm_mm, start, end, MMU_PAGE_2M);
}
EXPORT_SYMBOL(radix__flush_pmd_tlb_range);

void radix__flush_tlb_all(void)
{
	unsigned long rb,prs,r,rs;
	unsigned long ric = RIC_FLUSH_ALL;

	rb = 0x3 << PPC_BITLSHIFT(53); /* IS = 3 */
	prs = 0; /* partition scoped */
	r = 1;   /* raidx format */
	rs = 1 & ((1UL << 32) - 1); /* any LPID value to flush guest mappings */

	asm volatile("ptesync": : :"memory");
	/*
	 * now flush guest entries by passing PRS = 1 and LPID != 0
	 */
	asm volatile(PPC_TLBIE_5(%0, %4, %3, %2, %1)
		     : : "r"(rb), "i"(r), "i"(1), "i"(ric), "r"(rs) : "memory");
	trace_tlbie(0, 0, rb, rs, ric, prs, r);
	/*
	 * now flush host entires by passing PRS = 0 and LPID == 0
	 */
	asm volatile(PPC_TLBIE_5(%0, %4, %3, %2, %1)
		     : : "r"(rb), "i"(r), "i"(prs), "i"(ric), "r"(0) : "memory");
	asm volatile("eieio; tlbsync; ptesync": : :"memory");
	trace_tlbie(0, 0, rb, 0, ric, prs, r);
}

void radix__flush_tlb_pte_p9_dd1(unsigned long old_pte, struct mm_struct *mm,
				 unsigned long address)
{
	/*
	 * We track page size in pte only for DD1, So we can
	 * call this only on DD1.
	 */
	if (!cpu_has_feature(CPU_FTR_POWER9_DD1)) {
		VM_WARN_ON(1);
		return;
	}

	if (old_pte & R_PAGE_LARGE)
		radix__flush_tlb_page_psize(mm, address, MMU_PAGE_2M);
	else
		radix__flush_tlb_page_psize(mm, address, mmu_virtual_psize);
}

#ifdef CONFIG_KVM_BOOK3S_HV_POSSIBLE
extern void radix_kvm_prefetch_workaround(struct mm_struct *mm)
{
	unsigned int pid = mm->context.id;

	if (unlikely(pid == MMU_NO_CONTEXT))
		return;

	/*
	 * If this context hasn't run on that CPU before and KVM is
	 * around, there's a slim chance that the guest on another
	 * CPU just brought in obsolete translation into the TLB of
	 * this CPU due to a bad prefetch using the guest PID on
	 * the way into the hypervisor.
	 *
	 * We work around this here. If KVM is possible, we check if
	 * any sibling thread is in KVM. If it is, the window may exist
	 * and thus we flush that PID from the core.
	 *
	 * A potential future improvement would be to mark which PIDs
	 * have never been used on the system and avoid it if the PID
	 * is new and the process has no other cpumask bit set.
	 */
	if (cpu_has_feature(CPU_FTR_HVMODE) && radix_enabled()) {
		int cpu = smp_processor_id();
		int sib = cpu_first_thread_sibling(cpu);
		bool flush = false;

		for (; sib <= cpu_last_thread_sibling(cpu) && !flush; sib++) {
			if (sib == cpu)
				continue;
			if (paca[sib].kvm_hstate.kvm_vcpu)
				flush = true;
		}
		if (flush)
			_tlbiel_pid(pid, RIC_FLUSH_ALL);
	}
}
EXPORT_SYMBOL_GPL(radix_kvm_prefetch_workaround);
#endif /* CONFIG_KVM_BOOK3S_HV_POSSIBLE */<|MERGE_RESOLUTION|>--- conflicted
+++ resolved
@@ -359,12 +359,8 @@
 	unsigned long pid, end;
 
 
-<<<<<<< HEAD
-	pid = mm ? mm->context.id : 0;
-	preempt_disable();
-=======
-	pid = mm->context.id;
->>>>>>> 4dd9eab3
+	pid = mm->context.id;
+	preempt_disable();
 	if (unlikely(pid == MMU_NO_CONTEXT))
 		goto no_context;
 
