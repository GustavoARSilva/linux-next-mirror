/*
 *  linux/fs/namespace.c
 *
 * (C) Copyright Al Viro 2000, 2001
 *	Released under GPL v2.
 *
 * Based on code from fs/super.c, copyright Linus Torvalds and others.
 * Heavily rewritten.
 */

#include <linux/syscalls.h>
#include <linux/export.h>
#include <linux/capability.h>
#include <linux/mnt_namespace.h>
#include <linux/user_namespace.h>
#include <linux/namei.h>
#include <linux/security.h>
#include <linux/cred.h>
#include <linux/idr.h>
#include <linux/init.h>		/* init_rootfs */
#include <linux/fs_struct.h>	/* get_fs_root et.al. */
#include <linux/fsnotify.h>	/* fsnotify_vfsmount_delete */
#include <linux/uaccess.h>
#include <linux/proc_ns.h>
#include <linux/magic.h>
#include <linux/bootmem.h>
#include <linux/task_work.h>
#include <linux/sched/task.h>

#include "pnode.h"
#include "internal.h"

/* Maximum number of mounts in a mount namespace */
unsigned int sysctl_mount_max __read_mostly = 100000;

static unsigned int m_hash_mask __read_mostly;
static unsigned int m_hash_shift __read_mostly;
static unsigned int mp_hash_mask __read_mostly;
static unsigned int mp_hash_shift __read_mostly;

static __initdata unsigned long mhash_entries;
static int __init set_mhash_entries(char *str)
{
	if (!str)
		return 0;
	mhash_entries = simple_strtoul(str, &str, 0);
	return 1;
}
__setup("mhash_entries=", set_mhash_entries);

static __initdata unsigned long mphash_entries;
static int __init set_mphash_entries(char *str)
{
	if (!str)
		return 0;
	mphash_entries = simple_strtoul(str, &str, 0);
	return 1;
}
__setup("mphash_entries=", set_mphash_entries);

static u64 event;
static DEFINE_IDA(mnt_id_ida);
static DEFINE_IDA(mnt_group_ida);
static DEFINE_SPINLOCK(mnt_id_lock);
static int mnt_id_start = 0;
static int mnt_group_start = 1;

static struct hlist_head *mount_hashtable __read_mostly;
static struct hlist_head *mountpoint_hashtable __read_mostly;
static struct kmem_cache *mnt_cache __read_mostly;
static DECLARE_RWSEM(namespace_sem);

/* /sys/fs */
struct kobject *fs_kobj;
EXPORT_SYMBOL_GPL(fs_kobj);

/*
 * vfsmount lock may be taken for read to prevent changes to the
 * vfsmount hash, ie. during mountpoint lookups or walking back
 * up the tree.
 *
 * It should be taken for write in all cases where the vfsmount
 * tree or hash is modified or when a vfsmount structure is modified.
 */
__cacheline_aligned_in_smp DEFINE_SEQLOCK(mount_lock);

static inline struct hlist_head *m_hash(struct vfsmount *mnt, struct dentry *dentry)
{
	unsigned long tmp = ((unsigned long)mnt / L1_CACHE_BYTES);
	tmp += ((unsigned long)dentry / L1_CACHE_BYTES);
	tmp = tmp + (tmp >> m_hash_shift);
	return &mount_hashtable[tmp & m_hash_mask];
}

static inline struct hlist_head *mp_hash(struct dentry *dentry)
{
	unsigned long tmp = ((unsigned long)dentry / L1_CACHE_BYTES);
	tmp = tmp + (tmp >> mp_hash_shift);
	return &mountpoint_hashtable[tmp & mp_hash_mask];
}

static int mnt_alloc_id(struct mount *mnt)
{
	int res;

retry:
	ida_pre_get(&mnt_id_ida, GFP_KERNEL);
	spin_lock(&mnt_id_lock);
	res = ida_get_new_above(&mnt_id_ida, mnt_id_start, &mnt->mnt_id);
	if (!res)
		mnt_id_start = mnt->mnt_id + 1;
	spin_unlock(&mnt_id_lock);
	if (res == -EAGAIN)
		goto retry;

	return res;
}

static void mnt_free_id(struct mount *mnt)
{
	int id = mnt->mnt_id;
	spin_lock(&mnt_id_lock);
	ida_remove(&mnt_id_ida, id);
	if (mnt_id_start > id)
		mnt_id_start = id;
	spin_unlock(&mnt_id_lock);
}

/*
 * Allocate a new peer group ID
 *
 * mnt_group_ida is protected by namespace_sem
 */
static int mnt_alloc_group_id(struct mount *mnt)
{
	int res;

	if (!ida_pre_get(&mnt_group_ida, GFP_KERNEL))
		return -ENOMEM;

	res = ida_get_new_above(&mnt_group_ida,
				mnt_group_start,
				&mnt->mnt_group_id);
	if (!res)
		mnt_group_start = mnt->mnt_group_id + 1;

	return res;
}

/*
 * Release a peer group ID
 */
void mnt_release_group_id(struct mount *mnt)
{
	int id = mnt->mnt_group_id;
	ida_remove(&mnt_group_ida, id);
	if (mnt_group_start > id)
		mnt_group_start = id;
	mnt->mnt_group_id = 0;
}

/*
 * vfsmount lock must be held for read
 */
static inline void mnt_add_count(struct mount *mnt, int n)
{
#ifdef CONFIG_SMP
	this_cpu_add(mnt->mnt_pcp->mnt_count, n);
#else
	preempt_disable();
	mnt->mnt_count += n;
	preempt_enable();
#endif
}

/*
 * vfsmount lock must be held for write
 */
unsigned int mnt_get_count(struct mount *mnt)
{
#ifdef CONFIG_SMP
	unsigned int count = 0;
	int cpu;

	for_each_possible_cpu(cpu) {
		count += per_cpu_ptr(mnt->mnt_pcp, cpu)->mnt_count;
	}

	return count;
#else
	return mnt->mnt_count;
#endif
}

static void drop_mountpoint(struct fs_pin *p)
{
	struct mount *m = container_of(p, struct mount, mnt_umount);
	dput(m->mnt_ex_mountpoint);
	pin_remove(p);
	mntput(&m->mnt);
}

static struct mount *alloc_vfsmnt(const char *name)
{
	struct mount *mnt = kmem_cache_zalloc(mnt_cache, GFP_KERNEL);
	if (mnt) {
		int err;

		err = mnt_alloc_id(mnt);
		if (err)
			goto out_free_cache;

		if (name) {
			mnt->mnt_devname = kstrdup_const(name, GFP_KERNEL);
			if (!mnt->mnt_devname)
				goto out_free_id;
		}

#ifdef CONFIG_SMP
		mnt->mnt_pcp = alloc_percpu(struct mnt_pcp);
		if (!mnt->mnt_pcp)
			goto out_free_devname;

		this_cpu_add(mnt->mnt_pcp->mnt_count, 1);
#else
		mnt->mnt_count = 1;
		mnt->mnt_writers = 0;
#endif

		INIT_HLIST_NODE(&mnt->mnt_hash);
		INIT_LIST_HEAD(&mnt->mnt_child);
		INIT_LIST_HEAD(&mnt->mnt_mounts);
		INIT_LIST_HEAD(&mnt->mnt_list);
		INIT_LIST_HEAD(&mnt->mnt_expire);
		INIT_LIST_HEAD(&mnt->mnt_share);
		INIT_LIST_HEAD(&mnt->mnt_slave_list);
		INIT_LIST_HEAD(&mnt->mnt_slave);
		INIT_HLIST_NODE(&mnt->mnt_mp_list);
		init_fs_pin(&mnt->mnt_umount, drop_mountpoint);
	}
	return mnt;

#ifdef CONFIG_SMP
out_free_devname:
	kfree_const(mnt->mnt_devname);
#endif
out_free_id:
	mnt_free_id(mnt);
out_free_cache:
	kmem_cache_free(mnt_cache, mnt);
	return NULL;
}

/*
 * Most r/o checks on a fs are for operations that take
 * discrete amounts of time, like a write() or unlink().
 * We must keep track of when those operations start
 * (for permission checks) and when they end, so that
 * we can determine when writes are able to occur to
 * a filesystem.
 */
/*
 * __mnt_is_readonly: check whether a mount is read-only
 * @mnt: the mount to check for its write status
 *
 * This shouldn't be used directly ouside of the VFS.
 * It does not guarantee that the filesystem will stay
 * r/w, just that it is right *now*.  This can not and
 * should not be used in place of IS_RDONLY(inode).
 * mnt_want/drop_write() will _keep_ the filesystem
 * r/w.
 */
int __mnt_is_readonly(struct vfsmount *mnt)
{
	if (mnt->mnt_flags & MNT_READONLY)
		return 1;
	if (mnt->mnt_sb->s_flags & MS_RDONLY)
		return 1;
	return 0;
}
EXPORT_SYMBOL_GPL(__mnt_is_readonly);

static inline void mnt_inc_writers(struct mount *mnt)
{
#ifdef CONFIG_SMP
	this_cpu_inc(mnt->mnt_pcp->mnt_writers);
#else
	mnt->mnt_writers++;
#endif
}

static inline void mnt_dec_writers(struct mount *mnt)
{
#ifdef CONFIG_SMP
	this_cpu_dec(mnt->mnt_pcp->mnt_writers);
#else
	mnt->mnt_writers--;
#endif
}

static unsigned int mnt_get_writers(struct mount *mnt)
{
#ifdef CONFIG_SMP
	unsigned int count = 0;
	int cpu;

	for_each_possible_cpu(cpu) {
		count += per_cpu_ptr(mnt->mnt_pcp, cpu)->mnt_writers;
	}

	return count;
#else
	return mnt->mnt_writers;
#endif
}

static int mnt_is_readonly(struct vfsmount *mnt)
{
	if (mnt->mnt_sb->s_readonly_remount)
		return 1;
	/* Order wrt setting s_flags/s_readonly_remount in do_remount() */
	smp_rmb();
	return __mnt_is_readonly(mnt);
}

/*
 * Most r/o & frozen checks on a fs are for operations that take discrete
 * amounts of time, like a write() or unlink().  We must keep track of when
 * those operations start (for permission checks) and when they end, so that we
 * can determine when writes are able to occur to a filesystem.
 */
/**
 * __mnt_want_write - get write access to a mount without freeze protection
 * @m: the mount on which to take a write
 *
 * This tells the low-level filesystem that a write is about to be performed to
 * it, and makes sure that writes are allowed (mnt it read-write) before
 * returning success. This operation does not protect against filesystem being
 * frozen. When the write operation is finished, __mnt_drop_write() must be
 * called. This is effectively a refcount.
 */
int __mnt_want_write(struct vfsmount *m)
{
	struct mount *mnt = real_mount(m);
	int ret = 0;

	preempt_disable();
	mnt_inc_writers(mnt);
	/*
	 * The store to mnt_inc_writers must be visible before we pass
	 * MNT_WRITE_HOLD loop below, so that the slowpath can see our
	 * incremented count after it has set MNT_WRITE_HOLD.
	 */
	smp_mb();
	while (ACCESS_ONCE(mnt->mnt.mnt_flags) & MNT_WRITE_HOLD)
		cpu_relax();
	/*
	 * After the slowpath clears MNT_WRITE_HOLD, mnt_is_readonly will
	 * be set to match its requirements. So we must not load that until
	 * MNT_WRITE_HOLD is cleared.
	 */
	smp_rmb();
	if (mnt_is_readonly(m)) {
		mnt_dec_writers(mnt);
		ret = -EROFS;
	}
	preempt_enable();

	return ret;
}

/**
 * mnt_want_write - get write access to a mount
 * @m: the mount on which to take a write
 *
 * This tells the low-level filesystem that a write is about to be performed to
 * it, and makes sure that writes are allowed (mount is read-write, filesystem
 * is not frozen) before returning success.  When the write operation is
 * finished, mnt_drop_write() must be called.  This is effectively a refcount.
 */
int mnt_want_write(struct vfsmount *m)
{
	int ret;

	sb_start_write(m->mnt_sb);
	ret = __mnt_want_write(m);
	if (ret)
		sb_end_write(m->mnt_sb);
	return ret;
}
EXPORT_SYMBOL_GPL(mnt_want_write);

/**
 * mnt_clone_write - get write access to a mount
 * @mnt: the mount on which to take a write
 *
 * This is effectively like mnt_want_write, except
 * it must only be used to take an extra write reference
 * on a mountpoint that we already know has a write reference
 * on it. This allows some optimisation.
 *
 * After finished, mnt_drop_write must be called as usual to
 * drop the reference.
 */
int mnt_clone_write(struct vfsmount *mnt)
{
	/* superblock may be r/o */
	if (__mnt_is_readonly(mnt))
		return -EROFS;
	preempt_disable();
	mnt_inc_writers(real_mount(mnt));
	preempt_enable();
	return 0;
}
EXPORT_SYMBOL_GPL(mnt_clone_write);

/**
 * __mnt_want_write_file - get write access to a file's mount
 * @file: the file who's mount on which to take a write
 *
 * This is like __mnt_want_write, but it takes a file and can
 * do some optimisations if the file is open for write already
 */
int __mnt_want_write_file(struct file *file)
{
	if (!(file->f_mode & FMODE_WRITER))
		return __mnt_want_write(file->f_path.mnt);
	else
		return mnt_clone_write(file->f_path.mnt);
}

/**
 * mnt_want_write_file - get write access to a file's mount
 * @file: the file who's mount on which to take a write
 *
 * This is like mnt_want_write, but it takes a file and can
 * do some optimisations if the file is open for write already
 */
int mnt_want_write_file(struct file *file)
{
	int ret;

	sb_start_write(file->f_path.mnt->mnt_sb);
	ret = __mnt_want_write_file(file);
	if (ret)
		sb_end_write(file->f_path.mnt->mnt_sb);
	return ret;
}
EXPORT_SYMBOL_GPL(mnt_want_write_file);

/**
 * __mnt_drop_write - give up write access to a mount
 * @mnt: the mount on which to give up write access
 *
 * Tells the low-level filesystem that we are done
 * performing writes to it.  Must be matched with
 * __mnt_want_write() call above.
 */
void __mnt_drop_write(struct vfsmount *mnt)
{
	preempt_disable();
	mnt_dec_writers(real_mount(mnt));
	preempt_enable();
}

/**
 * mnt_drop_write - give up write access to a mount
 * @mnt: the mount on which to give up write access
 *
 * Tells the low-level filesystem that we are done performing writes to it and
 * also allows filesystem to be frozen again.  Must be matched with
 * mnt_want_write() call above.
 */
void mnt_drop_write(struct vfsmount *mnt)
{
	__mnt_drop_write(mnt);
	sb_end_write(mnt->mnt_sb);
}
EXPORT_SYMBOL_GPL(mnt_drop_write);

void __mnt_drop_write_file(struct file *file)
{
	__mnt_drop_write(file->f_path.mnt);
}

void mnt_drop_write_file(struct file *file)
{
	mnt_drop_write(file->f_path.mnt);
}
EXPORT_SYMBOL(mnt_drop_write_file);

static int mnt_make_readonly(struct mount *mnt)
{
	int ret = 0;

	lock_mount_hash();
	mnt->mnt.mnt_flags |= MNT_WRITE_HOLD;
	/*
	 * After storing MNT_WRITE_HOLD, we'll read the counters. This store
	 * should be visible before we do.
	 */
	smp_mb();

	/*
	 * With writers on hold, if this value is zero, then there are
	 * definitely no active writers (although held writers may subsequently
	 * increment the count, they'll have to wait, and decrement it after
	 * seeing MNT_READONLY).
	 *
	 * It is OK to have counter incremented on one CPU and decremented on
	 * another: the sum will add up correctly. The danger would be when we
	 * sum up each counter, if we read a counter before it is incremented,
	 * but then read another CPU's count which it has been subsequently
	 * decremented from -- we would see more decrements than we should.
	 * MNT_WRITE_HOLD protects against this scenario, because
	 * mnt_want_write first increments count, then smp_mb, then spins on
	 * MNT_WRITE_HOLD, so it can't be decremented by another CPU while
	 * we're counting up here.
	 */
	if (mnt_get_writers(mnt) > 0)
		ret = -EBUSY;
	else
		mnt->mnt.mnt_flags |= MNT_READONLY;
	/*
	 * MNT_READONLY must become visible before ~MNT_WRITE_HOLD, so writers
	 * that become unheld will see MNT_READONLY.
	 */
	smp_wmb();
	mnt->mnt.mnt_flags &= ~MNT_WRITE_HOLD;
	unlock_mount_hash();
	return ret;
}

static void __mnt_unmake_readonly(struct mount *mnt)
{
	lock_mount_hash();
	mnt->mnt.mnt_flags &= ~MNT_READONLY;
	unlock_mount_hash();
}

int sb_prepare_remount_readonly(struct super_block *sb)
{
	struct mount *mnt;
	int err = 0;

	/* Racy optimization.  Recheck the counter under MNT_WRITE_HOLD */
	if (atomic_long_read(&sb->s_remove_count))
		return -EBUSY;

	lock_mount_hash();
	list_for_each_entry(mnt, &sb->s_mounts, mnt_instance) {
		if (!(mnt->mnt.mnt_flags & MNT_READONLY)) {
			mnt->mnt.mnt_flags |= MNT_WRITE_HOLD;
			smp_mb();
			if (mnt_get_writers(mnt) > 0) {
				err = -EBUSY;
				break;
			}
		}
	}
	if (!err && atomic_long_read(&sb->s_remove_count))
		err = -EBUSY;

	if (!err) {
		sb->s_readonly_remount = 1;
		smp_wmb();
	}
	list_for_each_entry(mnt, &sb->s_mounts, mnt_instance) {
		if (mnt->mnt.mnt_flags & MNT_WRITE_HOLD)
			mnt->mnt.mnt_flags &= ~MNT_WRITE_HOLD;
	}
	unlock_mount_hash();

	return err;
}

static void free_vfsmnt(struct mount *mnt)
{
	kfree_const(mnt->mnt_devname);
#ifdef CONFIG_SMP
	free_percpu(mnt->mnt_pcp);
#endif
	kmem_cache_free(mnt_cache, mnt);
}

static void delayed_free_vfsmnt(struct rcu_head *head)
{
	free_vfsmnt(container_of(head, struct mount, mnt_rcu));
}

/* call under rcu_read_lock */
int __legitimize_mnt(struct vfsmount *bastard, unsigned seq)
{
	struct mount *mnt;
	if (read_seqretry(&mount_lock, seq))
		return 1;
	if (bastard == NULL)
		return 0;
	mnt = real_mount(bastard);
	mnt_add_count(mnt, 1);
	if (likely(!read_seqretry(&mount_lock, seq)))
		return 0;
	if (bastard->mnt_flags & MNT_SYNC_UMOUNT) {
		mnt_add_count(mnt, -1);
		return 1;
	}
	return -1;
}

/* call under rcu_read_lock */
bool legitimize_mnt(struct vfsmount *bastard, unsigned seq)
{
	int res = __legitimize_mnt(bastard, seq);
	if (likely(!res))
		return true;
	if (unlikely(res < 0)) {
		rcu_read_unlock();
		mntput(bastard);
		rcu_read_lock();
	}
	return false;
}

/*
 * find the first mount at @dentry on vfsmount @mnt.
 * call under rcu_read_lock()
 */
struct mount *__lookup_mnt(struct vfsmount *mnt, struct dentry *dentry)
{
	struct hlist_head *head = m_hash(mnt, dentry);
	struct mount *p;

	hlist_for_each_entry_rcu(p, head, mnt_hash)
		if (&p->mnt_parent->mnt == mnt && p->mnt_mountpoint == dentry)
			return p;
	return NULL;
}

/*
 * lookup_mnt - Return the first child mount mounted at path
 *
 * "First" means first mounted chronologically.  If you create the
 * following mounts:
 *
 * mount /dev/sda1 /mnt
 * mount /dev/sda2 /mnt
 * mount /dev/sda3 /mnt
 *
 * Then lookup_mnt() on the base /mnt dentry in the root mount will
 * return successively the root dentry and vfsmount of /dev/sda1, then
 * /dev/sda2, then /dev/sda3, then NULL.
 *
 * lookup_mnt takes a reference to the found vfsmount.
 */
struct vfsmount *lookup_mnt(const struct path *path)
{
	struct mount *child_mnt;
	struct vfsmount *m;
	unsigned seq;

	rcu_read_lock();
	do {
		seq = read_seqbegin(&mount_lock);
		child_mnt = __lookup_mnt(path->mnt, path->dentry);
		m = child_mnt ? &child_mnt->mnt : NULL;
	} while (!legitimize_mnt(m, seq));
	rcu_read_unlock();
	return m;
}

/*
 * __is_local_mountpoint - Test to see if dentry is a mountpoint in the
 *                         current mount namespace.
 *
 * The common case is dentries are not mountpoints at all and that
 * test is handled inline.  For the slow case when we are actually
 * dealing with a mountpoint of some kind, walk through all of the
 * mounts in the current mount namespace and test to see if the dentry
 * is a mountpoint.
 *
 * The mount_hashtable is not usable in the context because we
 * need to identify all mounts that may be in the current mount
 * namespace not just a mount that happens to have some specified
 * parent mount.
 */
bool __is_local_mountpoint(struct dentry *dentry)
{
	struct mnt_namespace *ns = current->nsproxy->mnt_ns;
	struct mount *mnt;
	bool is_covered = false;

	if (!d_mountpoint(dentry))
		goto out;

	down_read(&namespace_sem);
	list_for_each_entry(mnt, &ns->list, mnt_list) {
		is_covered = (mnt->mnt_mountpoint == dentry);
		if (is_covered)
			break;
	}
	up_read(&namespace_sem);
out:
	return is_covered;
}

static struct mountpoint *lookup_mountpoint(struct dentry *dentry)
{
	struct hlist_head *chain = mp_hash(dentry);
	struct mountpoint *mp;

	hlist_for_each_entry(mp, chain, m_hash) {
		if (mp->m_dentry == dentry) {
			/* might be worth a WARN_ON() */
			if (d_unlinked(dentry))
				return ERR_PTR(-ENOENT);
			mp->m_count++;
			return mp;
		}
	}
	return NULL;
}

static struct mountpoint *get_mountpoint(struct dentry *dentry)
{
	struct mountpoint *mp, *new = NULL;
	int ret;

	if (d_mountpoint(dentry)) {
mountpoint:
		read_seqlock_excl(&mount_lock);
		mp = lookup_mountpoint(dentry);
		read_sequnlock_excl(&mount_lock);
		if (mp)
			goto done;
	}

	if (!new)
		new = kmalloc(sizeof(struct mountpoint), GFP_KERNEL);
	if (!new)
		return ERR_PTR(-ENOMEM);


	/* Exactly one processes may set d_mounted */
	ret = d_set_mounted(dentry);

	/* Someone else set d_mounted? */
	if (ret == -EBUSY)
		goto mountpoint;

	/* The dentry is not available as a mountpoint? */
	mp = ERR_PTR(ret);
	if (ret)
		goto done;

	/* Add the new mountpoint to the hash table */
	read_seqlock_excl(&mount_lock);
	new->m_dentry = dentry;
	new->m_count = 1;
	hlist_add_head(&new->m_hash, mp_hash(dentry));
	INIT_HLIST_HEAD(&new->m_list);
	read_sequnlock_excl(&mount_lock);

	mp = new;
	new = NULL;
done:
	kfree(new);
	return mp;
}

static void put_mountpoint(struct mountpoint *mp)
{
	if (!--mp->m_count) {
		struct dentry *dentry = mp->m_dentry;
		BUG_ON(!hlist_empty(&mp->m_list));
		spin_lock(&dentry->d_lock);
		dentry->d_flags &= ~DCACHE_MOUNTED;
		spin_unlock(&dentry->d_lock);
		hlist_del(&mp->m_hash);
		kfree(mp);
	}
}

static inline int check_mnt(struct mount *mnt)
{
	return mnt->mnt_ns == current->nsproxy->mnt_ns;
}

/*
 * vfsmount lock must be held for write
 */
static void touch_mnt_namespace(struct mnt_namespace *ns)
{
	if (ns) {
		ns->event = ++event;
		wake_up_interruptible(&ns->poll);
	}
}

/*
 * vfsmount lock must be held for write
 */
static void __touch_mnt_namespace(struct mnt_namespace *ns)
{
	if (ns && ns->event != event) {
		ns->event = event;
		wake_up_interruptible(&ns->poll);
	}
}

/*
 * vfsmount lock must be held for write
 */
static void unhash_mnt(struct mount *mnt)
{
	mnt->mnt_parent = mnt;
	mnt->mnt_mountpoint = mnt->mnt.mnt_root;
	list_del_init(&mnt->mnt_child);
	hlist_del_init_rcu(&mnt->mnt_hash);
	hlist_del_init(&mnt->mnt_mp_list);
	put_mountpoint(mnt->mnt_mp);
	mnt->mnt_mp = NULL;
}

/*
 * vfsmount lock must be held for write
 */
static void detach_mnt(struct mount *mnt, struct path *old_path)
{
	old_path->dentry = mnt->mnt_mountpoint;
	old_path->mnt = &mnt->mnt_parent->mnt;
	unhash_mnt(mnt);
}

/*
 * vfsmount lock must be held for write
 */
static void umount_mnt(struct mount *mnt)
{
	/* old mountpoint will be dropped when we can do that */
	mnt->mnt_ex_mountpoint = mnt->mnt_mountpoint;
	unhash_mnt(mnt);
}

/*
 * vfsmount lock must be held for write
 */
void mnt_set_mountpoint(struct mount *mnt,
			struct mountpoint *mp,
			struct mount *child_mnt)
{
	mp->m_count++;
	mnt_add_count(mnt, 1);	/* essentially, that's mntget */
	child_mnt->mnt_mountpoint = dget(mp->m_dentry);
	child_mnt->mnt_parent = mnt;
	child_mnt->mnt_mp = mp;
	hlist_add_head(&child_mnt->mnt_mp_list, &mp->m_list);
}

static void __attach_mnt(struct mount *mnt, struct mount *parent)
{
	hlist_add_head_rcu(&mnt->mnt_hash,
			   m_hash(&parent->mnt, mnt->mnt_mountpoint));
	list_add_tail(&mnt->mnt_child, &parent->mnt_mounts);
}

/*
 * vfsmount lock must be held for write
 */
static void attach_mnt(struct mount *mnt,
			struct mount *parent,
			struct mountpoint *mp)
{
	mnt_set_mountpoint(parent, mp, mnt);
	__attach_mnt(mnt, parent);
}

void mnt_change_mountpoint(struct mount *parent, struct mountpoint *mp, struct mount *mnt)
{
	struct mountpoint *old_mp = mnt->mnt_mp;
	struct dentry *old_mountpoint = mnt->mnt_mountpoint;
	struct mount *old_parent = mnt->mnt_parent;

	list_del_init(&mnt->mnt_child);
	hlist_del_init(&mnt->mnt_mp_list);
	hlist_del_init_rcu(&mnt->mnt_hash);

	attach_mnt(mnt, parent, mp);

	put_mountpoint(old_mp);

	/*
	 * Safely avoid even the suggestion this code might sleep or
	 * lock the mount hash by taking advantage of the knowledge that
	 * mnt_change_mountpoint will not release the final reference
	 * to a mountpoint.
	 *
	 * During mounting, the mount passed in as the parent mount will
	 * continue to use the old mountpoint and during unmounting, the
	 * old mountpoint will continue to exist until namespace_unlock,
	 * which happens well after mnt_change_mountpoint.
	 */
	spin_lock(&old_mountpoint->d_lock);
	old_mountpoint->d_lockref.count--;
	spin_unlock(&old_mountpoint->d_lock);

	mnt_add_count(old_parent, -1);
}

/*
 * vfsmount lock must be held for write
 */
static void commit_tree(struct mount *mnt)
{
	struct mount *parent = mnt->mnt_parent;
	struct mount *m;
	LIST_HEAD(head);
	struct mnt_namespace *n = parent->mnt_ns;

	BUG_ON(parent == mnt);

	list_add_tail(&head, &mnt->mnt_list);
	list_for_each_entry(m, &head, mnt_list)
		m->mnt_ns = n;

	list_splice(&head, n->list.prev);

	n->mounts += n->pending_mounts;
	n->pending_mounts = 0;

	__attach_mnt(mnt, parent);
	touch_mnt_namespace(n);
}

static struct mount *next_mnt(struct mount *p, struct mount *root)
{
	struct list_head *next = p->mnt_mounts.next;
	if (next == &p->mnt_mounts) {
		while (1) {
			if (p == root)
				return NULL;
			next = p->mnt_child.next;
			if (next != &p->mnt_parent->mnt_mounts)
				break;
			p = p->mnt_parent;
		}
	}
	return list_entry(next, struct mount, mnt_child);
}

static struct mount *skip_mnt_tree(struct mount *p)
{
	struct list_head *prev = p->mnt_mounts.prev;
	while (prev != &p->mnt_mounts) {
		p = list_entry(prev, struct mount, mnt_child);
		prev = p->mnt_mounts.prev;
	}
	return p;
}

struct vfsmount *
vfs_kern_mount(struct file_system_type *type, int flags, const char *name, void *data)
{
	struct mount *mnt;
	struct dentry *root;

	if (!type)
		return ERR_PTR(-ENODEV);

	mnt = alloc_vfsmnt(name);
	if (!mnt)
		return ERR_PTR(-ENOMEM);

	if (flags & MS_KERNMOUNT)
		mnt->mnt.mnt_flags = MNT_INTERNAL;

	root = mount_fs(type, flags, name, data);
	if (IS_ERR(root)) {
		mnt_free_id(mnt);
		free_vfsmnt(mnt);
		return ERR_CAST(root);
	}

	mnt->mnt.mnt_root = root;
	mnt->mnt.mnt_sb = root->d_sb;
	mnt->mnt_mountpoint = mnt->mnt.mnt_root;
	mnt->mnt_parent = mnt;
	lock_mount_hash();
	list_add_tail(&mnt->mnt_instance, &root->d_sb->s_mounts);
	unlock_mount_hash();
	return &mnt->mnt;
}
EXPORT_SYMBOL_GPL(vfs_kern_mount);

struct vfsmount *
vfs_submount(const struct dentry *mountpoint, struct file_system_type *type,
	     const char *name, void *data)
{
	/* Until it is worked out how to pass the user namespace
	 * through from the parent mount to the submount don't support
	 * unprivileged mounts with submounts.
	 */
	if (mountpoint->d_sb->s_user_ns != &init_user_ns)
		return ERR_PTR(-EPERM);

	return vfs_kern_mount(type, MS_SUBMOUNT, name, data);
}
EXPORT_SYMBOL_GPL(vfs_submount);

static struct mount *clone_mnt(struct mount *old, struct dentry *root,
					int flag)
{
	struct super_block *sb = old->mnt.mnt_sb;
	struct mount *mnt;
	int err;

	mnt = alloc_vfsmnt(old->mnt_devname);
	if (!mnt)
		return ERR_PTR(-ENOMEM);

	if (flag & (CL_SLAVE | CL_PRIVATE | CL_SHARED_TO_SLAVE))
		mnt->mnt_group_id = 0; /* not a peer of original */
	else
		mnt->mnt_group_id = old->mnt_group_id;

	if ((flag & CL_MAKE_SHARED) && !mnt->mnt_group_id) {
		err = mnt_alloc_group_id(mnt);
		if (err)
			goto out_free;
	}

	mnt->mnt.mnt_flags = old->mnt.mnt_flags & ~(MNT_WRITE_HOLD|MNT_MARKED);
	/* Don't allow unprivileged users to change mount flags */
	if (flag & CL_UNPRIVILEGED) {
		mnt->mnt.mnt_flags |= MNT_LOCK_ATIME;

		if (mnt->mnt.mnt_flags & MNT_READONLY)
			mnt->mnt.mnt_flags |= MNT_LOCK_READONLY;

		if (mnt->mnt.mnt_flags & MNT_NODEV)
			mnt->mnt.mnt_flags |= MNT_LOCK_NODEV;

		if (mnt->mnt.mnt_flags & MNT_NOSUID)
			mnt->mnt.mnt_flags |= MNT_LOCK_NOSUID;

		if (mnt->mnt.mnt_flags & MNT_NOEXEC)
			mnt->mnt.mnt_flags |= MNT_LOCK_NOEXEC;
	}

	/* Don't allow unprivileged users to reveal what is under a mount */
	if ((flag & CL_UNPRIVILEGED) &&
	    (!(flag & CL_EXPIRE) || list_empty(&old->mnt_expire)))
		mnt->mnt.mnt_flags |= MNT_LOCKED;

	atomic_inc(&sb->s_active);
	mnt->mnt.mnt_sb = sb;
	mnt->mnt.mnt_root = dget(root);
	mnt->mnt_mountpoint = mnt->mnt.mnt_root;
	mnt->mnt_parent = mnt;
	lock_mount_hash();
	list_add_tail(&mnt->mnt_instance, &sb->s_mounts);
	unlock_mount_hash();

	if ((flag & CL_SLAVE) ||
	    ((flag & CL_SHARED_TO_SLAVE) && IS_MNT_SHARED(old))) {
		list_add(&mnt->mnt_slave, &old->mnt_slave_list);
		mnt->mnt_master = old;
		CLEAR_MNT_SHARED(mnt);
	} else if (!(flag & CL_PRIVATE)) {
		if ((flag & CL_MAKE_SHARED) || IS_MNT_SHARED(old))
			list_add(&mnt->mnt_share, &old->mnt_share);
		if (IS_MNT_SLAVE(old))
			list_add(&mnt->mnt_slave, &old->mnt_slave);
		mnt->mnt_master = old->mnt_master;
	} else {
		CLEAR_MNT_SHARED(mnt);
	}
	if (flag & CL_MAKE_SHARED)
		set_mnt_shared(mnt);

	/* stick the duplicate mount on the same expiry list
	 * as the original if that was on one */
	if (flag & CL_EXPIRE) {
		if (!list_empty(&old->mnt_expire))
			list_add(&mnt->mnt_expire, &old->mnt_expire);
	}

	return mnt;

 out_free:
	mnt_free_id(mnt);
	free_vfsmnt(mnt);
	return ERR_PTR(err);
}

static void cleanup_mnt(struct mount *mnt)
{
	/*
	 * This probably indicates that somebody messed
	 * up a mnt_want/drop_write() pair.  If this
	 * happens, the filesystem was probably unable
	 * to make r/w->r/o transitions.
	 */
	/*
	 * The locking used to deal with mnt_count decrement provides barriers,
	 * so mnt_get_writers() below is safe.
	 */
	WARN_ON(mnt_get_writers(mnt));
	if (unlikely(mnt->mnt_pins.first))
		mnt_pin_kill(mnt);
	fsnotify_vfsmount_delete(&mnt->mnt);
	dput(mnt->mnt.mnt_root);
	deactivate_super(mnt->mnt.mnt_sb);
	mnt_free_id(mnt);
	call_rcu(&mnt->mnt_rcu, delayed_free_vfsmnt);
}

static void __cleanup_mnt(struct rcu_head *head)
{
	cleanup_mnt(container_of(head, struct mount, mnt_rcu));
}

static LLIST_HEAD(delayed_mntput_list);
static void delayed_mntput(struct work_struct *unused)
{
	struct llist_node *node = llist_del_all(&delayed_mntput_list);
	struct llist_node *next;

	for (; node; node = next) {
		next = llist_next(node);
		cleanup_mnt(llist_entry(node, struct mount, mnt_llist));
	}
}
static DECLARE_DELAYED_WORK(delayed_mntput_work, delayed_mntput);

static void mntput_no_expire(struct mount *mnt)
{
	rcu_read_lock();
	mnt_add_count(mnt, -1);
	if (likely(mnt->mnt_ns)) { /* shouldn't be the last one */
		rcu_read_unlock();
		return;
	}
	lock_mount_hash();
	if (mnt_get_count(mnt)) {
		rcu_read_unlock();
		unlock_mount_hash();
		return;
	}
	if (unlikely(mnt->mnt.mnt_flags & MNT_DOOMED)) {
		rcu_read_unlock();
		unlock_mount_hash();
		return;
	}
	mnt->mnt.mnt_flags |= MNT_DOOMED;
	rcu_read_unlock();

	list_del(&mnt->mnt_instance);

	if (unlikely(!list_empty(&mnt->mnt_mounts))) {
		struct mount *p, *tmp;
		list_for_each_entry_safe(p, tmp, &mnt->mnt_mounts,  mnt_child) {
			umount_mnt(p);
		}
	}
	unlock_mount_hash();

	if (likely(!(mnt->mnt.mnt_flags & MNT_INTERNAL))) {
		struct task_struct *task = current;
		if (likely(!(task->flags & PF_KTHREAD))) {
			init_task_work(&mnt->mnt_rcu, __cleanup_mnt);
			if (!task_work_add(task, &mnt->mnt_rcu, true))
				return;
		}
		if (llist_add(&mnt->mnt_llist, &delayed_mntput_list))
			schedule_delayed_work(&delayed_mntput_work, 1);
		return;
	}
	cleanup_mnt(mnt);
}

void mntput(struct vfsmount *mnt)
{
	if (mnt) {
		struct mount *m = real_mount(mnt);
		/* avoid cacheline pingpong, hope gcc doesn't get "smart" */
		if (unlikely(m->mnt_expiry_mark))
			m->mnt_expiry_mark = 0;
		mntput_no_expire(m);
	}
}
EXPORT_SYMBOL(mntput);

struct vfsmount *mntget(struct vfsmount *mnt)
{
	if (mnt)
		mnt_add_count(real_mount(mnt), 1);
	return mnt;
}
EXPORT_SYMBOL(mntget);

/* path_is_mountpoint() - Check if path is a mount in the current
 *                          namespace.
 *
 *  d_mountpoint() can only be used reliably to establish if a dentry is
 *  not mounted in any namespace and that common case is handled inline.
 *  d_mountpoint() isn't aware of the possibility there may be multiple
 *  mounts using a given dentry in a different namespace. This function
 *  checks if the passed in path is a mountpoint rather than the dentry
 *  alone.
 */
bool path_is_mountpoint(const struct path *path)
{
	unsigned seq;
	bool res;

	if (!d_mountpoint(path->dentry))
		return false;

	rcu_read_lock();
	do {
		seq = read_seqbegin(&mount_lock);
		res = __path_is_mountpoint(path);
	} while (read_seqretry(&mount_lock, seq));
	rcu_read_unlock();

	return res;
}
EXPORT_SYMBOL(path_is_mountpoint);

struct vfsmount *mnt_clone_internal(const struct path *path)
{
	struct mount *p;
	p = clone_mnt(real_mount(path->mnt), path->dentry, CL_PRIVATE);
	if (IS_ERR(p))
		return ERR_CAST(p);
	p->mnt.mnt_flags |= MNT_INTERNAL;
	return &p->mnt;
}

static inline void mangle(struct seq_file *m, const char *s)
{
	seq_escape(m, s, " \t\n\\");
}

/*
 * Simple .show_options callback for filesystems which don't want to
 * implement more complex mount option showing.
 *
 * See also save_mount_options().
 */
int generic_show_options(struct seq_file *m, struct dentry *root)
{
	const char *options;

	rcu_read_lock();
	options = rcu_dereference(root->d_sb->s_options);

	if (options != NULL && options[0]) {
		seq_putc(m, ',');
		mangle(m, options);
	}
	rcu_read_unlock();

	return 0;
}
EXPORT_SYMBOL(generic_show_options);

/*
 * If filesystem uses generic_show_options(), this function should be
 * called from the fill_super() callback.
 *
 * The .remount_fs callback usually needs to be handled in a special
 * way, to make sure, that previous options are not overwritten if the
 * remount fails.
 *
 * Also note, that if the filesystem's .remount_fs function doesn't
 * reset all options to their default value, but changes only newly
 * given options, then the displayed options will not reflect reality
 * any more.
 */
void save_mount_options(struct super_block *sb, char *options)
{
	BUG_ON(sb->s_options);
	rcu_assign_pointer(sb->s_options, kstrdup(options, GFP_KERNEL));
}
EXPORT_SYMBOL(save_mount_options);

void replace_mount_options(struct super_block *sb, char *options)
{
	char *old = sb->s_options;
	rcu_assign_pointer(sb->s_options, options);
	if (old) {
		synchronize_rcu();
		kfree(old);
	}
}
EXPORT_SYMBOL(replace_mount_options);

#ifdef CONFIG_PROC_FS
/* iterator; we want it to have access to namespace_sem, thus here... */
static void *m_start(struct seq_file *m, loff_t *pos)
{
	struct proc_mounts *p = m->private;

	down_read(&namespace_sem);
	if (p->cached_event == p->ns->event) {
		void *v = p->cached_mount;
		if (*pos == p->cached_index)
			return v;
		if (*pos == p->cached_index + 1) {
			v = seq_list_next(v, &p->ns->list, &p->cached_index);
			return p->cached_mount = v;
		}
	}

	p->cached_event = p->ns->event;
	p->cached_mount = seq_list_start(&p->ns->list, *pos);
	p->cached_index = *pos;
	return p->cached_mount;
}

static void *m_next(struct seq_file *m, void *v, loff_t *pos)
{
	struct proc_mounts *p = m->private;

	p->cached_mount = seq_list_next(v, &p->ns->list, pos);
	p->cached_index = *pos;
	return p->cached_mount;
}

static void m_stop(struct seq_file *m, void *v)
{
	up_read(&namespace_sem);
}

static int m_show(struct seq_file *m, void *v)
{
	struct proc_mounts *p = m->private;
	struct mount *r = list_entry(v, struct mount, mnt_list);
	return p->show(m, &r->mnt);
}

const struct seq_operations mounts_op = {
	.start	= m_start,
	.next	= m_next,
	.stop	= m_stop,
	.show	= m_show,
};
#endif  /* CONFIG_PROC_FS */

/**
 * may_umount_tree - check if a mount tree is busy
 * @mnt: root of mount tree
 *
 * This is called to check if a tree of mounts has any
 * open files, pwds, chroots or sub mounts that are
 * busy.
 */
int may_umount_tree(struct vfsmount *m)
{
	struct mount *mnt = real_mount(m);
	int actual_refs = 0;
	int minimum_refs = 0;
	struct mount *p;
	BUG_ON(!m);

	/* write lock needed for mnt_get_count */
	lock_mount_hash();
	for (p = mnt; p; p = next_mnt(p, mnt)) {
		actual_refs += mnt_get_count(p);
		minimum_refs += 2;
	}
	unlock_mount_hash();

	if (actual_refs > minimum_refs)
		return 0;

	return 1;
}

EXPORT_SYMBOL(may_umount_tree);

/**
 * may_umount - check if a mount point is busy
 * @mnt: root of mount
 *
 * This is called to check if a mount point has any
 * open files, pwds, chroots or sub mounts. If the
 * mount has sub mounts this will return busy
 * regardless of whether the sub mounts are busy.
 *
 * Doesn't take quota and stuff into account. IOW, in some cases it will
 * give false negatives. The main reason why it's here is that we need
 * a non-destructive way to look for easily umountable filesystems.
 */
int may_umount(struct vfsmount *mnt)
{
	int ret = 1;
	down_read(&namespace_sem);
	lock_mount_hash();
	if (propagate_mount_busy(real_mount(mnt), 2))
		ret = 0;
	unlock_mount_hash();
	up_read(&namespace_sem);
	return ret;
}

EXPORT_SYMBOL(may_umount);

static HLIST_HEAD(unmounted);	/* protected by namespace_sem */

static void namespace_unlock(void)
{
	struct hlist_head head;

	hlist_move_list(&unmounted, &head);

	up_write(&namespace_sem);

	if (likely(hlist_empty(&head)))
		return;

	synchronize_rcu();

	group_pin_kill(&head);
}

static inline void namespace_lock(void)
{
	down_write(&namespace_sem);
}

enum umount_tree_flags {
	UMOUNT_SYNC = 1,
	UMOUNT_PROPAGATE = 2,
	UMOUNT_CONNECTED = 4,
};

static bool disconnect_mount(struct mount *mnt, enum umount_tree_flags how)
{
	/* Leaving mounts connected is only valid for lazy umounts */
	if (how & UMOUNT_SYNC)
		return true;

	/* A mount without a parent has nothing to be connected to */
	if (!mnt_has_parent(mnt))
		return true;

	/* Because the reference counting rules change when mounts are
	 * unmounted and connected, umounted mounts may not be
	 * connected to mounted mounts.
	 */
	if (!(mnt->mnt_parent->mnt.mnt_flags & MNT_UMOUNT))
		return true;

	/* Has it been requested that the mount remain connected? */
	if (how & UMOUNT_CONNECTED)
		return false;

	/* Is the mount locked such that it needs to remain connected? */
	if (IS_MNT_LOCKED(mnt))
		return false;

	/* By default disconnect the mount */
	return true;
}

/*
 * mount_lock must be held
 * namespace_sem must be held for write
 */
static void umount_tree(struct mount *mnt, enum umount_tree_flags how)
{
	LIST_HEAD(tmp_list);
	struct mount *p;

	if (how & UMOUNT_PROPAGATE)
		propagate_mount_unlock(mnt);

	/* Gather the mounts to umount */
	for (p = mnt; p; p = next_mnt(p, mnt)) {
		p->mnt.mnt_flags |= MNT_UMOUNT;
		list_move(&p->mnt_list, &tmp_list);
	}

	/* Hide the mounts from mnt_mounts */
	list_for_each_entry(p, &tmp_list, mnt_list) {
		list_del_init(&p->mnt_child);
	}

	/* Add propogated mounts to the tmp_list */
	if (how & UMOUNT_PROPAGATE)
		propagate_umount(&tmp_list);

	while (!list_empty(&tmp_list)) {
		struct mnt_namespace *ns;
		bool disconnect;
		p = list_first_entry(&tmp_list, struct mount, mnt_list);
		list_del_init(&p->mnt_expire);
		list_del_init(&p->mnt_list);
		ns = p->mnt_ns;
		if (ns) {
			ns->mounts--;
			__touch_mnt_namespace(ns);
		}
		p->mnt_ns = NULL;
		if (how & UMOUNT_SYNC)
			p->mnt.mnt_flags |= MNT_SYNC_UMOUNT;

		disconnect = disconnect_mount(p, how);

		pin_insert_group(&p->mnt_umount, &p->mnt_parent->mnt,
				 disconnect ? &unmounted : NULL);
		if (mnt_has_parent(p)) {
			mnt_add_count(p->mnt_parent, -1);
			if (!disconnect) {
				/* Don't forget about p */
				list_add_tail(&p->mnt_child, &p->mnt_parent->mnt_mounts);
			} else {
				umount_mnt(p);
			}
		}
		change_mnt_propagation(p, MS_PRIVATE);
	}
}

static void shrink_submounts(struct mount *mnt);

static int do_umount(struct mount *mnt, int flags)
{
	struct super_block *sb = mnt->mnt.mnt_sb;
	int retval;

	retval = security_sb_umount(&mnt->mnt, flags);
	if (retval)
		return retval;

	/*
	 * Allow userspace to request a mountpoint be expired rather than
	 * unmounting unconditionally. Unmount only happens if:
	 *  (1) the mark is already set (the mark is cleared by mntput())
	 *  (2) the usage count == 1 [parent vfsmount] + 1 [sys_umount]
	 */
	if (flags & MNT_EXPIRE) {
		if (&mnt->mnt == current->fs->root.mnt ||
		    flags & (MNT_FORCE | MNT_DETACH))
			return -EINVAL;

		/*
		 * probably don't strictly need the lock here if we examined
		 * all race cases, but it's a slowpath.
		 */
		lock_mount_hash();
		if (mnt_get_count(mnt) != 2) {
			unlock_mount_hash();
			return -EBUSY;
		}
		unlock_mount_hash();

		if (!xchg(&mnt->mnt_expiry_mark, 1))
			return -EAGAIN;
	}

	/*
	 * If we may have to abort operations to get out of this
	 * mount, and they will themselves hold resources we must
	 * allow the fs to do things. In the Unix tradition of
	 * 'Gee thats tricky lets do it in userspace' the umount_begin
	 * might fail to complete on the first run through as other tasks
	 * must return, and the like. Thats for the mount program to worry
	 * about for the moment.
	 */

	if (flags & MNT_FORCE && sb->s_op->umount_begin) {
		sb->s_op->umount_begin(sb);
	}

	/*
	 * No sense to grab the lock for this test, but test itself looks
	 * somewhat bogus. Suggestions for better replacement?
	 * Ho-hum... In principle, we might treat that as umount + switch
	 * to rootfs. GC would eventually take care of the old vfsmount.
	 * Actually it makes sense, especially if rootfs would contain a
	 * /reboot - static binary that would close all descriptors and
	 * call reboot(9). Then init(8) could umount root and exec /reboot.
	 */
	if (&mnt->mnt == current->fs->root.mnt && !(flags & MNT_DETACH)) {
		/*
		 * Special case for "unmounting" root ...
		 * we just try to remount it readonly.
		 */
		if (!capable(CAP_SYS_ADMIN))
			return -EPERM;
		down_write(&sb->s_umount);
		if (!(sb->s_flags & MS_RDONLY))
			retval = do_remount_sb(sb, MS_RDONLY, NULL, 0);
		up_write(&sb->s_umount);
		return retval;
	}

	namespace_lock();
	lock_mount_hash();
	event++;

	if (flags & MNT_DETACH) {
		if (!list_empty(&mnt->mnt_list))
			umount_tree(mnt, UMOUNT_PROPAGATE);
		retval = 0;
	} else {
		shrink_submounts(mnt);
		retval = -EBUSY;
		if (!propagate_mount_busy(mnt, 2)) {
			if (!list_empty(&mnt->mnt_list))
				umount_tree(mnt, UMOUNT_PROPAGATE|UMOUNT_SYNC);
			retval = 0;
		}
	}
	unlock_mount_hash();
	namespace_unlock();
	return retval;
}

/*
 * __detach_mounts - lazily unmount all mounts on the specified dentry
 *
 * During unlink, rmdir, and d_drop it is possible to loose the path
 * to an existing mountpoint, and wind up leaking the mount.
 * detach_mounts allows lazily unmounting those mounts instead of
 * leaking them.
 *
 * The caller may hold dentry->d_inode->i_mutex.
 */
void __detach_mounts(struct dentry *dentry)
{
	struct mountpoint *mp;
	struct mount *mnt;

	namespace_lock();
	lock_mount_hash();
	mp = lookup_mountpoint(dentry);
	if (IS_ERR_OR_NULL(mp))
		goto out_unlock;

	event++;
	while (!hlist_empty(&mp->m_list)) {
		mnt = hlist_entry(mp->m_list.first, struct mount, mnt_mp_list);
		if (mnt->mnt.mnt_flags & MNT_UMOUNT) {
			hlist_add_head(&mnt->mnt_umount.s_list, &unmounted);
			umount_mnt(mnt);
		}
		else umount_tree(mnt, UMOUNT_CONNECTED);
	}
	put_mountpoint(mp);
out_unlock:
	unlock_mount_hash();
	namespace_unlock();
}

/* 
 * Is the caller allowed to modify his namespace?
 */
static inline bool may_mount(void)
{
	return ns_capable(current->nsproxy->mnt_ns->user_ns, CAP_SYS_ADMIN);
}

static inline bool may_mandlock(void)
{
#ifndef	CONFIG_MANDATORY_FILE_LOCKING
	return false;
#endif
	return capable(CAP_SYS_ADMIN);
}

/*
 * Now umount can handle mount points as well as block devices.
 * This is important for filesystems which use unnamed block devices.
 *
 * We now support a flag for forced unmount like the other 'big iron'
 * unixes. Our API is identical to OSF/1 to avoid making a mess of AMD
 */

SYSCALL_DEFINE2(umount, char __user *, name, int, flags)
{
	struct path path;
	struct mount *mnt;
	int retval;
	int lookup_flags = 0;

	if (flags & ~(MNT_FORCE | MNT_DETACH | MNT_EXPIRE | UMOUNT_NOFOLLOW))
		return -EINVAL;

	if (!may_mount())
		return -EPERM;

	if (!(flags & UMOUNT_NOFOLLOW))
		lookup_flags |= LOOKUP_FOLLOW;

	retval = user_path_mountpoint_at(AT_FDCWD, name, lookup_flags, &path);
	if (retval)
		goto out;
	mnt = real_mount(path.mnt);
	retval = -EINVAL;
	if (path.dentry != path.mnt->mnt_root)
		goto dput_and_out;
	if (!check_mnt(mnt))
		goto dput_and_out;
	if (mnt->mnt.mnt_flags & MNT_LOCKED)
		goto dput_and_out;
	retval = -EPERM;
	if (flags & MNT_FORCE && !capable(CAP_SYS_ADMIN))
		goto dput_and_out;

	retval = do_umount(mnt, flags);
dput_and_out:
	/* we mustn't call path_put() as that would clear mnt_expiry_mark */
	dput(path.dentry);
	mntput_no_expire(mnt);
out:
	return retval;
}

#ifdef __ARCH_WANT_SYS_OLDUMOUNT

/*
 *	The 2.0 compatible umount. No flags.
 */
SYSCALL_DEFINE1(oldumount, char __user *, name)
{
	return sys_umount(name, 0);
}

#endif

static bool is_mnt_ns_file(struct dentry *dentry)
{
	/* Is this a proxy for a mount namespace? */
	return dentry->d_op == &ns_dentry_operations &&
	       dentry->d_fsdata == &mntns_operations;
}

struct mnt_namespace *to_mnt_ns(struct ns_common *ns)
{
	return container_of(ns, struct mnt_namespace, ns);
}

static bool mnt_ns_loop(struct dentry *dentry)
{
	/* Could bind mounting the mount namespace inode cause a
	 * mount namespace loop?
	 */
	struct mnt_namespace *mnt_ns;
	if (!is_mnt_ns_file(dentry))
		return false;

	mnt_ns = to_mnt_ns(get_proc_ns(dentry->d_inode));
	return current->nsproxy->mnt_ns->seq >= mnt_ns->seq;
}

struct mount *copy_tree(struct mount *mnt, struct dentry *dentry,
					int flag)
{
	struct mount *res, *p, *q, *r, *parent;

	if (!(flag & CL_COPY_UNBINDABLE) && IS_MNT_UNBINDABLE(mnt))
		return ERR_PTR(-EINVAL);

	if (!(flag & CL_COPY_MNT_NS_FILE) && is_mnt_ns_file(dentry))
		return ERR_PTR(-EINVAL);

	res = q = clone_mnt(mnt, dentry, flag);
	if (IS_ERR(q))
		return q;

	q->mnt_mountpoint = mnt->mnt_mountpoint;

	p = mnt;
	list_for_each_entry(r, &mnt->mnt_mounts, mnt_child) {
		struct mount *s;
		if (!is_subdir(r->mnt_mountpoint, dentry))
			continue;

		for (s = r; s; s = next_mnt(s, r)) {
			if (!(flag & CL_COPY_UNBINDABLE) &&
			    IS_MNT_UNBINDABLE(s)) {
				s = skip_mnt_tree(s);
				continue;
			}
			if (!(flag & CL_COPY_MNT_NS_FILE) &&
			    is_mnt_ns_file(s->mnt.mnt_root)) {
				s = skip_mnt_tree(s);
				continue;
			}
			while (p != s->mnt_parent) {
				p = p->mnt_parent;
				q = q->mnt_parent;
			}
			p = s;
			parent = q;
			q = clone_mnt(p, p->mnt.mnt_root, flag);
			if (IS_ERR(q))
				goto out;
			lock_mount_hash();
			list_add_tail(&q->mnt_list, &res->mnt_list);
			attach_mnt(q, parent, p->mnt_mp);
			unlock_mount_hash();
		}
	}
	return res;
out:
	if (res) {
		lock_mount_hash();
		umount_tree(res, UMOUNT_SYNC);
		unlock_mount_hash();
	}
	return q;
}

/* Caller should check returned pointer for errors */

struct vfsmount *collect_mounts(const struct path *path)
{
	struct mount *tree;
	namespace_lock();
	if (!check_mnt(real_mount(path->mnt)))
		tree = ERR_PTR(-EINVAL);
	else
		tree = copy_tree(real_mount(path->mnt), path->dentry,
				 CL_COPY_ALL | CL_PRIVATE);
	namespace_unlock();
	if (IS_ERR(tree))
		return ERR_CAST(tree);
	return &tree->mnt;
}

void drop_collected_mounts(struct vfsmount *mnt)
{
	namespace_lock();
	lock_mount_hash();
	umount_tree(real_mount(mnt), UMOUNT_SYNC);
	unlock_mount_hash();
	namespace_unlock();
}

/**
 * clone_private_mount - create a private clone of a path
 *
 * This creates a new vfsmount, which will be the clone of @path.  The new will
 * not be attached anywhere in the namespace and will be private (i.e. changes
 * to the originating mount won't be propagated into this).
 *
 * Release with mntput().
 */
struct vfsmount *clone_private_mount(const struct path *path)
{
	struct mount *old_mnt = real_mount(path->mnt);
	struct mount *new_mnt;

	if (IS_MNT_UNBINDABLE(old_mnt))
		return ERR_PTR(-EINVAL);

	new_mnt = clone_mnt(old_mnt, path->dentry, CL_PRIVATE);
	if (IS_ERR(new_mnt))
		return ERR_CAST(new_mnt);

	return &new_mnt->mnt;
}
EXPORT_SYMBOL_GPL(clone_private_mount);

int iterate_mounts(int (*f)(struct vfsmount *, void *), void *arg,
		   struct vfsmount *root)
{
	struct mount *mnt;
	int res = f(root, arg);
	if (res)
		return res;
	list_for_each_entry(mnt, &real_mount(root)->mnt_list, mnt_list) {
		res = f(&mnt->mnt, arg);
		if (res)
			return res;
	}
	return 0;
}

static void cleanup_group_ids(struct mount *mnt, struct mount *end)
{
	struct mount *p;

	for (p = mnt; p != end; p = next_mnt(p, mnt)) {
		if (p->mnt_group_id && !IS_MNT_SHARED(p))
			mnt_release_group_id(p);
	}
}

static int invent_group_ids(struct mount *mnt, bool recurse)
{
	struct mount *p;

	for (p = mnt; p; p = recurse ? next_mnt(p, mnt) : NULL) {
		if (!p->mnt_group_id && !IS_MNT_SHARED(p)) {
			int err = mnt_alloc_group_id(p);
			if (err) {
				cleanup_group_ids(mnt, p);
				return err;
			}
		}
	}

	return 0;
}

int count_mounts(struct mnt_namespace *ns, struct mount *mnt)
{
	unsigned int max = READ_ONCE(sysctl_mount_max);
	unsigned int mounts = 0, old, pending, sum;
	struct mount *p;

	for (p = mnt; p; p = next_mnt(p, mnt))
		mounts++;

	old = ns->mounts;
	pending = ns->pending_mounts;
	sum = old + pending;
	if ((old > sum) ||
	    (pending > sum) ||
	    (max < sum) ||
	    (mounts > (max - sum)))
		return -ENOSPC;

	ns->pending_mounts = pending + mounts;
	return 0;
}

/*
 *  @source_mnt : mount tree to be attached
 *  @nd         : place the mount tree @source_mnt is attached
 *  @parent_nd  : if non-null, detach the source_mnt from its parent and
 *  		   store the parent mount and mountpoint dentry.
 *  		   (done when source_mnt is moved)
 *
 *  NOTE: in the table below explains the semantics when a source mount
 *  of a given type is attached to a destination mount of a given type.
 * ---------------------------------------------------------------------------
 * |         BIND MOUNT OPERATION                                            |
 * |**************************************************************************
 * | source-->| shared        |       private  |       slave    | unbindable |
 * | dest     |               |                |                |            |
 * |   |      |               |                |                |            |
 * |   v      |               |                |                |            |
 * |**************************************************************************
 * |  shared  | shared (++)   |     shared (+) |     shared(+++)|  invalid   |
 * |          |               |                |                |            |
 * |non-shared| shared (+)    |      private   |      slave (*) |  invalid   |
 * ***************************************************************************
 * A bind operation clones the source mount and mounts the clone on the
 * destination mount.
 *
 * (++)  the cloned mount is propagated to all the mounts in the propagation
 * 	 tree of the destination mount and the cloned mount is added to
 * 	 the peer group of the source mount.
 * (+)   the cloned mount is created under the destination mount and is marked
 *       as shared. The cloned mount is added to the peer group of the source
 *       mount.
 * (+++) the mount is propagated to all the mounts in the propagation tree
 *       of the destination mount and the cloned mount is made slave
 *       of the same master as that of the source mount. The cloned mount
 *       is marked as 'shared and slave'.
 * (*)   the cloned mount is made a slave of the same master as that of the
 * 	 source mount.
 *
 * ---------------------------------------------------------------------------
 * |         		MOVE MOUNT OPERATION                                 |
 * |**************************************************************************
 * | source-->| shared        |       private  |       slave    | unbindable |
 * | dest     |               |                |                |            |
 * |   |      |               |                |                |            |
 * |   v      |               |                |                |            |
 * |**************************************************************************
 * |  shared  | shared (+)    |     shared (+) |    shared(+++) |  invalid   |
 * |          |               |                |                |            |
 * |non-shared| shared (+*)   |      private   |    slave (*)   | unbindable |
 * ***************************************************************************
 *
 * (+)  the mount is moved to the destination. And is then propagated to
 * 	all the mounts in the propagation tree of the destination mount.
 * (+*)  the mount is moved to the destination.
 * (+++)  the mount is moved to the destination and is then propagated to
 * 	all the mounts belonging to the destination mount's propagation tree.
 * 	the mount is marked as 'shared and slave'.
 * (*)	the mount continues to be a slave at the new location.
 *
 * if the source mount is a tree, the operations explained above is
 * applied to each mount in the tree.
 * Must be called without spinlocks held, since this function can sleep
 * in allocations.
 */
static int attach_recursive_mnt(struct mount *source_mnt,
			struct mount *dest_mnt,
			struct mountpoint *dest_mp,
			struct path *parent_path)
{
	HLIST_HEAD(tree_list);
	struct mnt_namespace *ns = dest_mnt->mnt_ns;
	struct mountpoint *smp;
	struct mount *child, *p;
	struct hlist_node *n;
	int err;

	/* Preallocate a mountpoint in case the new mounts need
	 * to be tucked under other mounts.
	 */
	smp = get_mountpoint(source_mnt->mnt.mnt_root);
	if (IS_ERR(smp))
		return PTR_ERR(smp);

	/* Is there space to add these mounts to the mount namespace? */
	if (!parent_path) {
		err = count_mounts(ns, source_mnt);
		if (err)
			goto out;
	}

	if (IS_MNT_SHARED(dest_mnt)) {
		err = invent_group_ids(source_mnt, true);
		if (err)
			goto out;
		err = propagate_mnt(dest_mnt, dest_mp, source_mnt, &tree_list);
		lock_mount_hash();
		if (err)
			goto out_cleanup_ids;
		for (p = source_mnt; p; p = next_mnt(p, source_mnt))
			set_mnt_shared(p);
	} else {
		lock_mount_hash();
	}
	if (parent_path) {
		detach_mnt(source_mnt, parent_path);
		attach_mnt(source_mnt, dest_mnt, dest_mp);
		touch_mnt_namespace(source_mnt->mnt_ns);
	} else {
		mnt_set_mountpoint(dest_mnt, dest_mp, source_mnt);
		commit_tree(source_mnt);
	}

	hlist_for_each_entry_safe(child, n, &tree_list, mnt_hash) {
		struct mount *q;
		hlist_del_init(&child->mnt_hash);
		q = __lookup_mnt(&child->mnt_parent->mnt,
				 child->mnt_mountpoint);
		if (q)
			mnt_change_mountpoint(child, smp, q);
		commit_tree(child);
	}
	put_mountpoint(smp);
	unlock_mount_hash();

	return 0;

 out_cleanup_ids:
	while (!hlist_empty(&tree_list)) {
		child = hlist_entry(tree_list.first, struct mount, mnt_hash);
		child->mnt_parent->mnt_ns->pending_mounts = 0;
		umount_tree(child, UMOUNT_SYNC);
	}
	unlock_mount_hash();
	cleanup_group_ids(source_mnt, NULL);
 out:
	ns->pending_mounts = 0;

	read_seqlock_excl(&mount_lock);
	put_mountpoint(smp);
	read_sequnlock_excl(&mount_lock);

	return err;
}

static struct mountpoint *lock_mount(struct path *path)
{
	struct vfsmount *mnt;
	struct dentry *dentry = path->dentry;
retry:
	inode_lock(dentry->d_inode);
	if (unlikely(cant_mount(dentry))) {
		inode_unlock(dentry->d_inode);
		return ERR_PTR(-ENOENT);
	}
	namespace_lock();
	mnt = lookup_mnt(path);
	if (likely(!mnt)) {
		struct mountpoint *mp = get_mountpoint(dentry);
		if (IS_ERR(mp)) {
			namespace_unlock();
			inode_unlock(dentry->d_inode);
			return mp;
		}
		return mp;
	}
	namespace_unlock();
	inode_unlock(path->dentry->d_inode);
	path_put(path);
	path->mnt = mnt;
	dentry = path->dentry = dget(mnt->mnt_root);
	goto retry;
}

static void unlock_mount(struct mountpoint *where)
{
	struct dentry *dentry = where->m_dentry;

	read_seqlock_excl(&mount_lock);
	put_mountpoint(where);
	read_sequnlock_excl(&mount_lock);

	namespace_unlock();
	inode_unlock(dentry->d_inode);
}

static int graft_tree(struct mount *mnt, struct mount *p, struct mountpoint *mp)
{
	if (mnt->mnt.mnt_sb->s_flags & MS_NOUSER)
		return -EINVAL;

	if (d_is_dir(mp->m_dentry) !=
	      d_is_dir(mnt->mnt.mnt_root))
		return -ENOTDIR;

	return attach_recursive_mnt(mnt, p, mp, NULL);
}

/*
 * Sanity check the flags to change_mnt_propagation.
 */

static int flags_to_propagation_type(int flags)
{
	int type = flags & ~(MS_REC | MS_SILENT);

	/* Fail if any non-propagation flags are set */
	if (type & ~(MS_SHARED | MS_PRIVATE | MS_SLAVE | MS_UNBINDABLE))
		return 0;
	/* Only one propagation flag should be set */
	if (!is_power_of_2(type))
		return 0;
	return type;
}

/*
 * recursively change the type of the mountpoint.
 */
static int do_change_type(struct path *path, int flag)
{
	struct mount *m;
	struct mount *mnt = real_mount(path->mnt);
	int recurse = flag & MS_REC;
	int type;
	int err = 0;

	if (path->dentry != path->mnt->mnt_root)
		return -EINVAL;

	type = flags_to_propagation_type(flag);
	if (!type)
		return -EINVAL;

	namespace_lock();
	if (type == MS_SHARED) {
		err = invent_group_ids(mnt, recurse);
		if (err)
			goto out_unlock;
	}

	lock_mount_hash();
	for (m = mnt; m; m = (recurse ? next_mnt(m, mnt) : NULL))
		change_mnt_propagation(m, type);
	unlock_mount_hash();

 out_unlock:
	namespace_unlock();
	return err;
}

static bool has_locked_children(struct mount *mnt, struct dentry *dentry)
{
	struct mount *child;
	list_for_each_entry(child, &mnt->mnt_mounts, mnt_child) {
		if (!is_subdir(child->mnt_mountpoint, dentry))
			continue;

		if (child->mnt.mnt_flags & MNT_LOCKED)
			return true;
	}
	return false;
}

/*
 * do loopback mount.
 */
static int do_loopback(struct path *path, const char *old_name,
				int recurse)
{
	struct path old_path;
	struct mount *mnt = NULL, *old, *parent;
	struct mountpoint *mp;
	int err;
	if (!old_name || !*old_name)
		return -EINVAL;
	err = kern_path(old_name, LOOKUP_FOLLOW|LOOKUP_AUTOMOUNT, &old_path);
	if (err)
		return err;

	err = -EINVAL;
	if (mnt_ns_loop(old_path.dentry))
		goto out; 

	mp = lock_mount(path);
	err = PTR_ERR(mp);
	if (IS_ERR(mp))
		goto out;

	old = real_mount(old_path.mnt);
	parent = real_mount(path->mnt);

	err = -EINVAL;
	if (IS_MNT_UNBINDABLE(old))
		goto out2;

	if (!check_mnt(parent))
		goto out2;

	if (!check_mnt(old) && old_path.dentry->d_op != &ns_dentry_operations)
		goto out2;

	if (!recurse && has_locked_children(old, old_path.dentry))
		goto out2;

	if (recurse)
		mnt = copy_tree(old, old_path.dentry, CL_COPY_MNT_NS_FILE);
	else
		mnt = clone_mnt(old, old_path.dentry, 0);

	if (IS_ERR(mnt)) {
		err = PTR_ERR(mnt);
		goto out2;
	}

	mnt->mnt.mnt_flags &= ~MNT_LOCKED;

	err = graft_tree(mnt, parent, mp);
	if (err) {
		lock_mount_hash();
		umount_tree(mnt, UMOUNT_SYNC);
		unlock_mount_hash();
	}
out2:
	unlock_mount(mp);
out:
	path_put(&old_path);
	return err;
}

static int change_mount_flags(struct vfsmount *mnt, int ms_flags)
{
	int error = 0;
	int readonly_request = 0;

	if (ms_flags & MS_RDONLY)
		readonly_request = 1;
	if (readonly_request == __mnt_is_readonly(mnt))
		return 0;

	if (readonly_request)
		error = mnt_make_readonly(real_mount(mnt));
	else
		__mnt_unmake_readonly(real_mount(mnt));
	return error;
}

/*
 * change filesystem flags. dir should be a physical root of filesystem.
 * If you've mounted a non-root directory somewhere and want to do remount
 * on it - tough luck.
 */
static int do_remount(struct path *path, int flags, int mnt_flags,
		      void *data)
{
	int err;
	struct super_block *sb = path->mnt->mnt_sb;
	struct mount *mnt = real_mount(path->mnt);

	if (!check_mnt(mnt))
		return -EINVAL;

	if (path->dentry != path->mnt->mnt_root)
		return -EINVAL;

	/* Don't allow changing of locked mnt flags.
	 *
	 * No locks need to be held here while testing the various
	 * MNT_LOCK flags because those flags can never be cleared
	 * once they are set.
	 */
	if ((mnt->mnt.mnt_flags & MNT_LOCK_READONLY) &&
	    !(mnt_flags & MNT_READONLY)) {
		return -EPERM;
	}
	if ((mnt->mnt.mnt_flags & MNT_LOCK_NODEV) &&
	    !(mnt_flags & MNT_NODEV)) {
		return -EPERM;
	}
	if ((mnt->mnt.mnt_flags & MNT_LOCK_NOSUID) &&
	    !(mnt_flags & MNT_NOSUID)) {
		return -EPERM;
	}
	if ((mnt->mnt.mnt_flags & MNT_LOCK_NOEXEC) &&
	    !(mnt_flags & MNT_NOEXEC)) {
		return -EPERM;
	}
	if ((mnt->mnt.mnt_flags & MNT_LOCK_ATIME) &&
	    ((mnt->mnt.mnt_flags & MNT_ATIME_MASK) != (mnt_flags & MNT_ATIME_MASK))) {
		return -EPERM;
	}

	err = security_sb_remount(sb, data);
	if (err)
		return err;

	down_write(&sb->s_umount);
	if (flags & MS_BIND)
		err = change_mount_flags(path->mnt, flags);
	else if (!capable(CAP_SYS_ADMIN))
		err = -EPERM;
	else
		err = do_remount_sb(sb, flags, data, 0);
	if (!err) {
		lock_mount_hash();
		mnt_flags |= mnt->mnt.mnt_flags & ~MNT_USER_SETTABLE_MASK;
		mnt->mnt.mnt_flags = mnt_flags;
		touch_mnt_namespace(mnt->mnt_ns);
		unlock_mount_hash();
	}
	up_write(&sb->s_umount);
	return err;
}

static inline int tree_contains_unbindable(struct mount *mnt)
{
	struct mount *p;
	for (p = mnt; p; p = next_mnt(p, mnt)) {
		if (IS_MNT_UNBINDABLE(p))
			return 1;
	}
	return 0;
}

static int do_move_mount(struct path *path, const char *old_name)
{
	struct path old_path, parent_path;
	struct mount *p;
	struct mount *old;
	struct mountpoint *mp;
	int err;
	if (!old_name || !*old_name)
		return -EINVAL;
	err = kern_path(old_name, LOOKUP_FOLLOW, &old_path);
	if (err)
		return err;

	mp = lock_mount(path);
	err = PTR_ERR(mp);
	if (IS_ERR(mp))
		goto out;

	old = real_mount(old_path.mnt);
	p = real_mount(path->mnt);

	err = -EINVAL;
	if (!check_mnt(p) || !check_mnt(old))
		goto out1;

	if (old->mnt.mnt_flags & MNT_LOCKED)
		goto out1;

	err = -EINVAL;
	if (old_path.dentry != old_path.mnt->mnt_root)
		goto out1;

	if (!mnt_has_parent(old))
		goto out1;

	if (d_is_dir(path->dentry) !=
	      d_is_dir(old_path.dentry))
		goto out1;
	/*
	 * Don't move a mount residing in a shared parent.
	 */
	if (IS_MNT_SHARED(old->mnt_parent))
		goto out1;
	/*
	 * Don't move a mount tree containing unbindable mounts to a destination
	 * mount which is shared.
	 */
	if (IS_MNT_SHARED(p) && tree_contains_unbindable(old))
		goto out1;
	err = -ELOOP;
	for (; mnt_has_parent(p); p = p->mnt_parent)
		if (p == old)
			goto out1;

	err = attach_recursive_mnt(old, real_mount(path->mnt), mp, &parent_path);
	if (err)
		goto out1;

	/* if the mount is moved, it should no longer be expire
	 * automatically */
	list_del_init(&old->mnt_expire);
out1:
	unlock_mount(mp);
out:
	if (!err)
		path_put(&parent_path);
	path_put(&old_path);
	return err;
}

static struct vfsmount *fs_set_subtype(struct vfsmount *mnt, const char *fstype)
{
	int err;
	const char *subtype = strchr(fstype, '.');
	if (subtype) {
		subtype++;
		err = -EINVAL;
		if (!subtype[0])
			goto err;
	} else
		subtype = "";

	mnt->mnt_sb->s_subtype = kstrdup(subtype, GFP_KERNEL);
	err = -ENOMEM;
	if (!mnt->mnt_sb->s_subtype)
		goto err;
	return mnt;

 err:
	mntput(mnt);
	return ERR_PTR(err);
}

/*
 * add a mount into a namespace's mount tree
 */
static int do_add_mount(struct mount *newmnt, struct path *path, int mnt_flags)
{
	struct mountpoint *mp;
	struct mount *parent;
	int err;

	mnt_flags &= ~MNT_INTERNAL_FLAGS;

	mp = lock_mount(path);
	if (IS_ERR(mp))
		return PTR_ERR(mp);

	parent = real_mount(path->mnt);
	err = -EINVAL;
	if (unlikely(!check_mnt(parent))) {
		/* that's acceptable only for automounts done in private ns */
		if (!(mnt_flags & MNT_SHRINKABLE))
			goto unlock;
		/* ... and for those we'd better have mountpoint still alive */
		if (!parent->mnt_ns)
			goto unlock;
	}

	/* Refuse the same filesystem on the same mount point */
	err = -EBUSY;
	if (path->mnt->mnt_sb == newmnt->mnt.mnt_sb &&
	    path->mnt->mnt_root == path->dentry)
		goto unlock;

	err = -EINVAL;
	if (d_is_symlink(newmnt->mnt.mnt_root))
		goto unlock;

	newmnt->mnt.mnt_flags = mnt_flags;
	err = graft_tree(newmnt, parent, mp);

unlock:
	unlock_mount(mp);
	return err;
}

static bool mount_too_revealing(struct vfsmount *mnt, int *new_mnt_flags);

/*
 * create a new mount for userspace and request it to be added into the
 * namespace's tree
 */
static int do_new_mount(struct path *path, const char *fstype, int flags,
			int mnt_flags, const char *name, void *data)
{
	struct file_system_type *type;
	struct vfsmount *mnt;
	int err;

	if (!fstype)
		return -EINVAL;

	type = get_fs_type(fstype);
	if (!type)
		return -ENODEV;

	mnt = vfs_kern_mount(type, flags, name, data);
	if (!IS_ERR(mnt) && (type->fs_flags & FS_HAS_SUBTYPE) &&
	    !mnt->mnt_sb->s_subtype)
		mnt = fs_set_subtype(mnt, fstype);

	put_filesystem(type);
	if (IS_ERR(mnt))
		return PTR_ERR(mnt);

	if (mount_too_revealing(mnt, &mnt_flags)) {
		mntput(mnt);
		return -EPERM;
	}

	err = do_add_mount(real_mount(mnt), path, mnt_flags);
	if (err)
		mntput(mnt);
	return err;
}

int finish_automount(struct vfsmount *m, struct path *path)
{
	struct mount *mnt = real_mount(m);
	int err;
	/* The new mount record should have at least 2 refs to prevent it being
	 * expired before we get a chance to add it
	 */
	BUG_ON(mnt_get_count(mnt) < 2);

	if (m->mnt_sb == path->mnt->mnt_sb &&
	    m->mnt_root == path->dentry) {
		err = -ELOOP;
		goto fail;
	}

	err = do_add_mount(mnt, path, path->mnt->mnt_flags | MNT_SHRINKABLE);
	if (!err)
		return 0;
fail:
	/* remove m from any expiration list it may be on */
	if (!list_empty(&mnt->mnt_expire)) {
		namespace_lock();
		list_del_init(&mnt->mnt_expire);
		namespace_unlock();
	}
	mntput(m);
	mntput(m);
	return err;
}

/**
 * mnt_set_expiry - Put a mount on an expiration list
 * @mnt: The mount to list.
 * @expiry_list: The list to add the mount to.
 */
void mnt_set_expiry(struct vfsmount *mnt, struct list_head *expiry_list)
{
	namespace_lock();

	list_add_tail(&real_mount(mnt)->mnt_expire, expiry_list);

	namespace_unlock();
}
EXPORT_SYMBOL(mnt_set_expiry);

/*
 * process a list of expirable mountpoints with the intent of discarding any
 * mountpoints that aren't in use and haven't been touched since last we came
 * here
 */
void mark_mounts_for_expiry(struct list_head *mounts)
{
	struct mount *mnt, *next;
	LIST_HEAD(graveyard);

	if (list_empty(mounts))
		return;

	namespace_lock();
	lock_mount_hash();

	/* extract from the expiration list every vfsmount that matches the
	 * following criteria:
	 * - only referenced by its parent vfsmount
	 * - still marked for expiry (marked on the last call here; marks are
	 *   cleared by mntput())
	 */
	list_for_each_entry_safe(mnt, next, mounts, mnt_expire) {
		if (!xchg(&mnt->mnt_expiry_mark, 1) ||
			propagate_mount_busy(mnt, 1))
			continue;
		list_move(&mnt->mnt_expire, &graveyard);
	}
	while (!list_empty(&graveyard)) {
		mnt = list_first_entry(&graveyard, struct mount, mnt_expire);
		touch_mnt_namespace(mnt->mnt_ns);
		umount_tree(mnt, UMOUNT_PROPAGATE|UMOUNT_SYNC);
	}
	unlock_mount_hash();
	namespace_unlock();
}

EXPORT_SYMBOL_GPL(mark_mounts_for_expiry);

/*
 * Ripoff of 'select_parent()'
 *
 * search the list of submounts for a given mountpoint, and move any
 * shrinkable submounts to the 'graveyard' list.
 */
static int select_submounts(struct mount *parent, struct list_head *graveyard)
{
	struct mount *this_parent = parent;
	struct list_head *next;
	int found = 0;

repeat:
	next = this_parent->mnt_mounts.next;
resume:
	while (next != &this_parent->mnt_mounts) {
		struct list_head *tmp = next;
		struct mount *mnt = list_entry(tmp, struct mount, mnt_child);

		next = tmp->next;
		if (!(mnt->mnt.mnt_flags & MNT_SHRINKABLE))
			continue;
		/*
		 * Descend a level if the d_mounts list is non-empty.
		 */
		if (!list_empty(&mnt->mnt_mounts)) {
			this_parent = mnt;
			goto repeat;
		}

		if (!propagate_mount_busy(mnt, 1)) {
			list_move_tail(&mnt->mnt_expire, graveyard);
			found++;
		}
	}
	/*
	 * All done at this level ... ascend and resume the search
	 */
	if (this_parent != parent) {
		next = this_parent->mnt_child.next;
		this_parent = this_parent->mnt_parent;
		goto resume;
	}
	return found;
}

/*
 * process a list of expirable mountpoints with the intent of discarding any
 * submounts of a specific parent mountpoint
 *
 * mount_lock must be held for write
 */
static void shrink_submounts(struct mount *mnt)
{
	LIST_HEAD(graveyard);
	struct mount *m;

	/* extract submounts of 'mountpoint' from the expiration list */
	while (select_submounts(mnt, &graveyard)) {
		while (!list_empty(&graveyard)) {
			m = list_first_entry(&graveyard, struct mount,
						mnt_expire);
			touch_mnt_namespace(m->mnt_ns);
			umount_tree(m, UMOUNT_PROPAGATE|UMOUNT_SYNC);
		}
	}
}

/*
 * Some copy_from_user() implementations do not return the exact number of
 * bytes remaining to copy on a fault.  But copy_mount_options() requires that.
 * Note that this function differs from copy_from_user() in that it will oops
 * on bad values of `to', rather than returning a short copy.
 */
static long exact_copy_from_user(void *to, const void __user * from,
				 unsigned long n)
{
	char *t = to;
	const char __user *f = from;
	char c;

	if (!access_ok(VERIFY_READ, from, n))
		return n;

	while (n) {
		if (__get_user(c, f)) {
			memset(t, 0, n);
			break;
		}
		*t++ = c;
		f++;
		n--;
	}
	return n;
}

void *copy_mount_options(const void __user * data)
{
	int i;
	unsigned long size;
	char *copy;

	if (!data)
		return NULL;

	copy = kmalloc(PAGE_SIZE, GFP_KERNEL);
	if (!copy)
		return ERR_PTR(-ENOMEM);

	/* We only care that *some* data at the address the user
	 * gave us is valid.  Just in case, we'll zero
	 * the remainder of the page.
	 */
	/* copy_from_user cannot cross TASK_SIZE ! */
	size = TASK_SIZE - (unsigned long)data;
	if (size > PAGE_SIZE)
		size = PAGE_SIZE;

	i = size - exact_copy_from_user(copy, data, size);
	if (!i) {
		kfree(copy);
		return ERR_PTR(-EFAULT);
	}
	if (i != PAGE_SIZE)
		memset(copy + i, 0, PAGE_SIZE - i);
	return copy;
}

char *copy_mount_string(const void __user *data)
{
	return data ? strndup_user(data, PAGE_SIZE) : NULL;
}

/*
 * Flags is a 32-bit value that allows up to 31 non-fs dependent flags to
 * be given to the mount() call (ie: read-only, no-dev, no-suid etc).
 *
 * data is a (void *) that can point to any structure up to
 * PAGE_SIZE-1 bytes, which can contain arbitrary fs-dependent
 * information (or be NULL).
 *
 * Pre-0.97 versions of mount() didn't have a flags word.
 * When the flags word was introduced its top half was required
 * to have the magic value 0xC0ED, and this remained so until 2.4.0-test9.
 * Therefore, if this magic number is present, it carries no information
 * and must be discarded.
 */
long do_mount(const char *dev_name, const char __user *dir_name,
		const char *type_page, unsigned long flags, void *data_page)
{
	struct path path;
	int retval = 0;
	int mnt_flags = 0;

	/* Discard magic */
	if ((flags & MS_MGC_MSK) == MS_MGC_VAL)
		flags &= ~MS_MGC_MSK;

	/* Basic sanity checks */
	if (data_page)
		((char *)data_page)[PAGE_SIZE - 1] = 0;

	/* ... and get the mountpoint */
	retval = user_path(dir_name, &path);
	if (retval)
		return retval;

	retval = security_sb_mount(dev_name, &path,
				   type_page, flags, data_page);
	if (!retval && !may_mount())
		retval = -EPERM;
	if (!retval && (flags & MS_MANDLOCK) && !may_mandlock())
		retval = -EPERM;
	if (retval)
		goto dput_out;

	/* Default to relatime unless overriden */
	if (!(flags & MS_NOATIME))
		mnt_flags |= MNT_RELATIME;

	/* Separate the per-mountpoint flags */
	if (flags & MS_NOSUID)
		mnt_flags |= MNT_NOSUID;
	if (flags & MS_NODEV)
		mnt_flags |= MNT_NODEV;
	if (flags & MS_NOEXEC)
		mnt_flags |= MNT_NOEXEC;
	if (flags & MS_NOATIME)
		mnt_flags |= MNT_NOATIME;
	if (flags & MS_NODIRATIME)
		mnt_flags |= MNT_NODIRATIME;
	if (flags & MS_STRICTATIME)
		mnt_flags &= ~(MNT_RELATIME | MNT_NOATIME);
	if (flags & MS_RDONLY)
		mnt_flags |= MNT_READONLY;

	/* The default atime for remount is preservation */
	if ((flags & MS_REMOUNT) &&
	    ((flags & (MS_NOATIME | MS_NODIRATIME | MS_RELATIME |
		       MS_STRICTATIME)) == 0)) {
		mnt_flags &= ~MNT_ATIME_MASK;
		mnt_flags |= path.mnt->mnt_flags & MNT_ATIME_MASK;
	}

	flags &= ~(MS_NOSUID | MS_NOEXEC | MS_NODEV | MS_ACTIVE | MS_BORN |
		   MS_NOATIME | MS_NODIRATIME | MS_RELATIME| MS_KERNMOUNT |
		   MS_STRICTATIME | MS_NOREMOTELOCK | MS_SUBMOUNT);

	if (flags & MS_REMOUNT)
		retval = do_remount(&path, flags & ~MS_REMOUNT, mnt_flags,
				    data_page);
	else if (flags & MS_BIND)
		retval = do_loopback(&path, dev_name, flags & MS_REC);
	else if (flags & (MS_SHARED | MS_PRIVATE | MS_SLAVE | MS_UNBINDABLE))
		retval = do_change_type(&path, flags);
	else if (flags & MS_MOVE)
		retval = do_move_mount(&path, dev_name);
	else
		retval = do_new_mount(&path, type_page, flags, mnt_flags,
				      dev_name, data_page);
dput_out:
	path_put(&path);
	return retval;
}

static struct ucounts *inc_mnt_namespaces(struct user_namespace *ns)
{
	return inc_ucount(ns, current_euid(), UCOUNT_MNT_NAMESPACES);
}

static void dec_mnt_namespaces(struct ucounts *ucounts)
{
	dec_ucount(ucounts, UCOUNT_MNT_NAMESPACES);
}

static void free_mnt_ns(struct mnt_namespace *ns)
{
	ns_free_inum(&ns->ns);
	dec_mnt_namespaces(ns->ucounts);
	put_user_ns(ns->user_ns);
	kfree(ns);
}

/*
 * Assign a sequence number so we can detect when we attempt to bind
 * mount a reference to an older mount namespace into the current
 * mount namespace, preventing reference counting loops.  A 64bit
 * number incrementing at 10Ghz will take 12,427 years to wrap which
 * is effectively never, so we can ignore the possibility.
 */
static atomic64_t mnt_ns_seq = ATOMIC64_INIT(1);

static struct mnt_namespace *alloc_mnt_ns(struct user_namespace *user_ns)
{
	struct mnt_namespace *new_ns;
	struct ucounts *ucounts;
	int ret;

	ucounts = inc_mnt_namespaces(user_ns);
	if (!ucounts)
		return ERR_PTR(-ENOSPC);

	new_ns = kmalloc(sizeof(struct mnt_namespace), GFP_KERNEL);
	if (!new_ns) {
		dec_mnt_namespaces(ucounts);
		return ERR_PTR(-ENOMEM);
	}
	ret = ns_alloc_inum(&new_ns->ns);
	if (ret) {
		kfree(new_ns);
		dec_mnt_namespaces(ucounts);
		return ERR_PTR(ret);
	}
	new_ns->ns.ops = &mntns_operations;
	new_ns->seq = atomic64_add_return(1, &mnt_ns_seq);
	atomic_set(&new_ns->count, 1);
	new_ns->root = NULL;
	INIT_LIST_HEAD(&new_ns->list);
	init_waitqueue_head(&new_ns->poll);
	new_ns->event = 0;
	new_ns->user_ns = get_user_ns(user_ns);
	new_ns->ucounts = ucounts;
	new_ns->mounts = 0;
	new_ns->pending_mounts = 0;
	return new_ns;
}

__latent_entropy
struct mnt_namespace *copy_mnt_ns(unsigned long flags, struct mnt_namespace *ns,
		struct user_namespace *user_ns, struct fs_struct *new_fs)
{
	struct mnt_namespace *new_ns;
	struct vfsmount *rootmnt = NULL, *pwdmnt = NULL;
	struct mount *p, *q;
	struct mount *old;
	struct mount *new;
	int copy_flags;

	BUG_ON(!ns);

	if (likely(!(flags & CLONE_NEWNS))) {
		get_mnt_ns(ns);
		return ns;
	}

	old = ns->root;

	new_ns = alloc_mnt_ns(user_ns);
	if (IS_ERR(new_ns))
		return new_ns;

	namespace_lock();
	/* First pass: copy the tree topology */
	copy_flags = CL_COPY_UNBINDABLE | CL_EXPIRE;
	if (user_ns != ns->user_ns)
		copy_flags |= CL_SHARED_TO_SLAVE | CL_UNPRIVILEGED;
	new = copy_tree(old, old->mnt.mnt_root, copy_flags);
	if (IS_ERR(new)) {
		namespace_unlock();
		free_mnt_ns(new_ns);
		return ERR_CAST(new);
	}
	new_ns->root = new;
	list_add_tail(&new_ns->list, &new->mnt_list);

	/*
	 * Second pass: switch the tsk->fs->* elements and mark new vfsmounts
	 * as belonging to new namespace.  We have already acquired a private
	 * fs_struct, so tsk->fs->lock is not needed.
	 */
	p = old;
	q = new;
	while (p) {
		q->mnt_ns = new_ns;
		new_ns->mounts++;
		if (new_fs) {
			if (&p->mnt == new_fs->root.mnt) {
				new_fs->root.mnt = mntget(&q->mnt);
				rootmnt = &p->mnt;
			}
			if (&p->mnt == new_fs->pwd.mnt) {
				new_fs->pwd.mnt = mntget(&q->mnt);
				pwdmnt = &p->mnt;
			}
		}
		p = next_mnt(p, old);
		q = next_mnt(q, new);
		if (!q)
			break;
		while (p->mnt.mnt_root != q->mnt.mnt_root)
			p = next_mnt(p, old);
	}
	namespace_unlock();

	if (rootmnt)
		mntput(rootmnt);
	if (pwdmnt)
		mntput(pwdmnt);

	return new_ns;
}

/**
 * create_mnt_ns - creates a private namespace and adds a root filesystem
 * @mnt: pointer to the new root filesystem mountpoint
 */
static struct mnt_namespace *create_mnt_ns(struct vfsmount *m)
{
	struct mnt_namespace *new_ns = alloc_mnt_ns(&init_user_ns);
	if (!IS_ERR(new_ns)) {
		struct mount *mnt = real_mount(m);
		mnt->mnt_ns = new_ns;
		new_ns->root = mnt;
		new_ns->mounts++;
		list_add(&mnt->mnt_list, &new_ns->list);
	} else {
		mntput(m);
	}
	return new_ns;
}

struct dentry *mount_subtree(struct vfsmount *mnt, const char *name)
{
	struct mnt_namespace *ns;
	struct super_block *s;
	struct path path;
	int err;

	ns = create_mnt_ns(mnt);
	if (IS_ERR(ns))
		return ERR_CAST(ns);

	err = vfs_path_lookup(mnt->mnt_root, mnt,
			name, LOOKUP_FOLLOW|LOOKUP_AUTOMOUNT, &path);

	put_mnt_ns(ns);

	if (err)
		return ERR_PTR(err);

	/* trade a vfsmount reference for active sb one */
	s = path.mnt->mnt_sb;
	atomic_inc(&s->s_active);
	mntput(path.mnt);
	/* lock the sucker */
	down_write(&s->s_umount);
	/* ... and return the root of (sub)tree on it */
	return path.dentry;
}
EXPORT_SYMBOL(mount_subtree);

SYSCALL_DEFINE5(mount, char __user *, dev_name, char __user *, dir_name,
		char __user *, type, unsigned long, flags, void __user *, data)
{
	int ret;
	char *kernel_type;
	char *kernel_dev;
	void *options;

	kernel_type = copy_mount_string(type);
	ret = PTR_ERR(kernel_type);
	if (IS_ERR(kernel_type))
		goto out_type;

	kernel_dev = copy_mount_string(dev_name);
	ret = PTR_ERR(kernel_dev);
	if (IS_ERR(kernel_dev))
		goto out_dev;

	options = copy_mount_options(data);
	ret = PTR_ERR(options);
	if (IS_ERR(options))
		goto out_data;

	ret = do_mount(kernel_dev, dir_name, kernel_type, flags, options);

	kfree(options);
out_data:
	kfree(kernel_dev);
out_dev:
	kfree(kernel_type);
out_type:
	return ret;
}

/*
 * Return true if path is reachable from root
 *
 * namespace_sem or mount_lock is held
 */
bool is_path_reachable(struct mount *mnt, struct dentry *dentry,
			 const struct path *root)
{
	while (&mnt->mnt != root->mnt && mnt_has_parent(mnt)) {
		dentry = mnt->mnt_mountpoint;
		mnt = mnt->mnt_parent;
	}
	return &mnt->mnt == root->mnt && is_subdir(dentry, root->dentry);
}

bool path_is_under(const struct path *path1, const struct path *path2)
{
	bool res;
	read_seqlock_excl(&mount_lock);
	res = is_path_reachable(real_mount(path1->mnt), path1->dentry, path2);
	read_sequnlock_excl(&mount_lock);
	return res;
}
EXPORT_SYMBOL(path_is_under);

/*
 * pivot_root Semantics:
 * Moves the root file system of the current process to the directory put_old,
 * makes new_root as the new root file system of the current process, and sets
 * root/cwd of all processes which had them on the current root to new_root.
 *
 * Restrictions:
 * The new_root and put_old must be directories, and  must not be on the
 * same file  system as the current process root. The put_old  must  be
 * underneath new_root,  i.e. adding a non-zero number of /.. to the string
 * pointed to by put_old must yield the same directory as new_root. No other
 * file system may be mounted on put_old. After all, new_root is a mountpoint.
 *
 * Also, the current root cannot be on the 'rootfs' (initial ramfs) filesystem.
 * See Documentation/filesystems/ramfs-rootfs-initramfs.txt for alternatives
 * in this situation.
 *
 * Notes:
 *  - we don't move root/cwd if they are not at the root (reason: if something
 *    cared enough to change them, it's probably wrong to force them elsewhere)
 *  - it's okay to pick a root that isn't the root of a file system, e.g.
 *    /nfs/my_root where /nfs is the mount point. It must be a mountpoint,
 *    though, so you may need to say mount --bind /nfs/my_root /nfs/my_root
 *    first.
 */
SYSCALL_DEFINE2(pivot_root, const char __user *, new_root,
		const char __user *, put_old)
{
	struct path new, old, parent_path, root_parent, root;
	struct mount *new_mnt, *root_mnt, *old_mnt;
	struct mountpoint *old_mp, *root_mp;
	int error;

	if (!may_mount())
		return -EPERM;

	error = user_path_dir(new_root, &new);
	if (error)
		goto out0;

	error = user_path_dir(put_old, &old);
	if (error)
		goto out1;

	error = security_sb_pivotroot(&old, &new);
	if (error)
		goto out2;

	get_fs_root(current->fs, &root);
	old_mp = lock_mount(&old);
	error = PTR_ERR(old_mp);
	if (IS_ERR(old_mp))
		goto out3;

	error = -EINVAL;
	new_mnt = real_mount(new.mnt);
	root_mnt = real_mount(root.mnt);
	old_mnt = real_mount(old.mnt);
	if (IS_MNT_SHARED(old_mnt) ||
		IS_MNT_SHARED(new_mnt->mnt_parent) ||
		IS_MNT_SHARED(root_mnt->mnt_parent))
		goto out4;
	if (!check_mnt(root_mnt) || !check_mnt(new_mnt))
		goto out4;
	if (new_mnt->mnt.mnt_flags & MNT_LOCKED)
		goto out4;
	error = -ENOENT;
	if (d_unlinked(new.dentry))
		goto out4;
	error = -EBUSY;
	if (new_mnt == root_mnt || old_mnt == root_mnt)
		goto out4; /* loop, on the same file system  */
	error = -EINVAL;
	if (root.mnt->mnt_root != root.dentry)
		goto out4; /* not a mountpoint */
	if (!mnt_has_parent(root_mnt))
		goto out4; /* not attached */
	root_mp = root_mnt->mnt_mp;
	if (new.mnt->mnt_root != new.dentry)
		goto out4; /* not a mountpoint */
	if (!mnt_has_parent(new_mnt))
		goto out4; /* not attached */
	/* make sure we can reach put_old from new_root */
	if (!is_path_reachable(old_mnt, old.dentry, &new))
		goto out4;
	/* make certain new is below the root */
	if (!is_path_reachable(new_mnt, new.dentry, &root))
		goto out4;
	root_mp->m_count++; /* pin it so it won't go away */
	lock_mount_hash();
	detach_mnt(new_mnt, &parent_path);
	detach_mnt(root_mnt, &root_parent);
	if (root_mnt->mnt.mnt_flags & MNT_LOCKED) {
		new_mnt->mnt.mnt_flags |= MNT_LOCKED;
		root_mnt->mnt.mnt_flags &= ~MNT_LOCKED;
	}
	/* mount old root on put_old */
	attach_mnt(root_mnt, old_mnt, old_mp);
	/* mount new_root on / */
	attach_mnt(new_mnt, real_mount(root_parent.mnt), root_mp);
	touch_mnt_namespace(current->nsproxy->mnt_ns);
	/* A moved mount should not expire automatically */
	list_del_init(&new_mnt->mnt_expire);
	put_mountpoint(root_mp);
	unlock_mount_hash();
	chroot_fs_refs(&root, &new);
	error = 0;
out4:
	unlock_mount(old_mp);
	if (!error) {
		path_put(&root_parent);
		path_put(&parent_path);
	}
out3:
	path_put(&root);
out2:
	path_put(&old);
out1:
	path_put(&new);
out0:
	return error;
}

static void __init init_mount_tree(void)
{
	struct vfsmount *mnt;
	struct mnt_namespace *ns;
	struct path root;
	struct file_system_type *type;

	type = get_fs_type("rootfs");
	if (!type)
		panic("Can't find rootfs type");
	mnt = vfs_kern_mount(type, 0, "rootfs", NULL);
	put_filesystem(type);
	if (IS_ERR(mnt))
		panic("Can't create rootfs");

	ns = create_mnt_ns(mnt);
	if (IS_ERR(ns))
		panic("Can't allocate initial namespace");

	init_task.nsproxy->mnt_ns = ns;
	get_mnt_ns(ns);

	root.mnt = mnt;
	root.dentry = mnt->mnt_root;
	mnt->mnt_flags |= MNT_LOCKED;

	set_fs_pwd(current->fs, &root);
	set_fs_root(current->fs, &root);
}

void __init mnt_init(void)
{
	unsigned u;
	int err;

	mnt_cache = kmem_cache_create("mnt_cache", sizeof(struct mount),
			0, SLAB_HWCACHE_ALIGN | SLAB_PANIC, NULL);

	mount_hashtable = alloc_large_system_hash("Mount-cache",
				sizeof(struct hlist_head),
				mhash_entries, 19,
				0,
				&m_hash_shift, &m_hash_mask, 0, 0);
	mountpoint_hashtable = alloc_large_system_hash("Mountpoint-cache",
				sizeof(struct hlist_head),
				mphash_entries, 19,
				0,
				&mp_hash_shift, &mp_hash_mask, 0, 0);

	if (!mount_hashtable || !mountpoint_hashtable)
		panic("Failed to allocate mount hash table\n");

	for (u = 0; u <= m_hash_mask; u++)
		INIT_HLIST_HEAD(&mount_hashtable[u]);
	for (u = 0; u <= mp_hash_mask; u++)
		INIT_HLIST_HEAD(&mountpoint_hashtable[u]);

	kernfs_init();

	err = sysfs_init();
	if (err)
		printk(KERN_WARNING "%s: sysfs_init error: %d\n",
			__func__, err);
	fs_kobj = kobject_create_and_add("fs", NULL);
	if (!fs_kobj)
		printk(KERN_WARNING "%s: kobj create error\n", __func__);
	init_rootfs();
	init_mount_tree();
}

void put_mnt_ns(struct mnt_namespace *ns)
{
	if (!atomic_dec_and_test(&ns->count))
		return;
	drop_collected_mounts(&ns->root->mnt);
	free_mnt_ns(ns);
}

struct vfsmount *kern_mount_data(struct file_system_type *type, void *data)
{
	struct vfsmount *mnt;
	mnt = vfs_kern_mount(type, MS_KERNMOUNT, type->name, data);
	if (!IS_ERR(mnt)) {
		/*
		 * it is a longterm mount, don't release mnt until
		 * we unmount before file sys is unregistered
		*/
		real_mount(mnt)->mnt_ns = MNT_NS_INTERNAL;
	}
	return mnt;
}
EXPORT_SYMBOL_GPL(kern_mount_data);

void kern_unmount(struct vfsmount *mnt)
{
	/* release long term mount so mount point can be released */
	if (!IS_ERR_OR_NULL(mnt)) {
		real_mount(mnt)->mnt_ns = NULL;
		synchronize_rcu();	/* yecchhh... */
		mntput(mnt);
	}
}
EXPORT_SYMBOL(kern_unmount);

bool our_mnt(struct vfsmount *mnt)
{
	return check_mnt(real_mount(mnt));
}

bool current_chrooted(void)
{
	/* Does the current process have a non-standard root */
	struct path ns_root;
	struct path fs_root;
	bool chrooted;

	/* Find the namespace root */
	ns_root.mnt = &current->nsproxy->mnt_ns->root->mnt;
	ns_root.dentry = ns_root.mnt->mnt_root;
	path_get(&ns_root);
	while (d_mountpoint(ns_root.dentry) && follow_down_one(&ns_root))
		;

	get_fs_root(current->fs, &fs_root);

	chrooted = !path_equal(&fs_root, &ns_root);

	path_put(&fs_root);
	path_put(&ns_root);

	return chrooted;
}

static bool mnt_already_visible(struct mnt_namespace *ns, struct vfsmount *new,
				int *new_mnt_flags)
{
	int new_flags = *new_mnt_flags;
	struct mount *mnt;
	bool visible = false;

	down_read(&namespace_sem);
	list_for_each_entry(mnt, &ns->list, mnt_list) {
		struct mount *child;
		int mnt_flags;

		if (mnt->mnt.mnt_sb->s_type != new->mnt_sb->s_type)
			continue;

		/* This mount is not fully visible if it's root directory
		 * is not the root directory of the filesystem.
		 */
		if (mnt->mnt.mnt_root != mnt->mnt.mnt_sb->s_root)
			continue;

		/* A local view of the mount flags */
		mnt_flags = mnt->mnt.mnt_flags;

		/* Don't miss readonly hidden in the superblock flags */
		if (mnt->mnt.mnt_sb->s_flags & MS_RDONLY)
			mnt_flags |= MNT_LOCK_READONLY;

		/* Verify the mount flags are equal to or more permissive
		 * than the proposed new mount.
		 */
		if ((mnt_flags & MNT_LOCK_READONLY) &&
		    !(new_flags & MNT_READONLY))
			continue;
		if ((mnt_flags & MNT_LOCK_ATIME) &&
		    ((mnt_flags & MNT_ATIME_MASK) != (new_flags & MNT_ATIME_MASK)))
			continue;

		/* This mount is not fully visible if there are any
		 * locked child mounts that cover anything except for
		 * empty directories.
		 */
		list_for_each_entry(child, &mnt->mnt_mounts, mnt_child) {
			struct inode *inode = child->mnt_mountpoint->d_inode;
			/* Only worry about locked mounts */
			if (!(child->mnt.mnt_flags & MNT_LOCKED))
				continue;
			/* Is the directory permanetly empty? */
			if (!is_empty_dir_inode(inode))
				goto next;
		}
		/* Preserve the locked attributes */
		*new_mnt_flags |= mnt_flags & (MNT_LOCK_READONLY | \
					       MNT_LOCK_ATIME);
		visible = true;
		goto found;
	next:	;
	}
found:
	up_read(&namespace_sem);
	return visible;
}

static bool mount_too_revealing(struct vfsmount *mnt, int *new_mnt_flags)
{
	const unsigned long required_iflags = SB_I_NOEXEC | SB_I_NODEV;
	struct mnt_namespace *ns = current->nsproxy->mnt_ns;
	unsigned long s_iflags;

	if (ns->user_ns == &init_user_ns)
		return false;

	/* Can this filesystem be too revealing? */
	s_iflags = mnt->mnt_sb->s_iflags;
	if (!(s_iflags & SB_I_USERNS_VISIBLE))
		return false;

	if ((s_iflags & required_iflags) != required_iflags) {
		WARN_ONCE(1, "Expected s_iflags to contain 0x%lx\n",
			  required_iflags);
		return true;
	}

	return !mnt_already_visible(ns, mnt, new_mnt_flags);
}

bool mnt_may_suid(struct vfsmount *mnt)
{
	/*
	 * Foreign mounts (accessed via fchdir or through /proc
	 * symlinks) are always treated as if they are nosuid.  This
	 * prevents namespaces from trusting potentially unsafe
	 * suid/sgid bits, file caps, or security labels that originate
	 * in other namespaces.
	 */
	return !(mnt->mnt_flags & MNT_NOSUID) && check_mnt(real_mount(mnt)) &&
	       current_in_userns(mnt->mnt_sb->s_user_ns);
}

static struct ns_common *mntns_get(struct task_struct *task)
{
	struct ns_common *ns = NULL;
	struct nsproxy *nsproxy;

	task_lock(task);
	nsproxy = task->nsproxy;
	if (nsproxy) {
		ns = &nsproxy->mnt_ns->ns;
		get_mnt_ns(to_mnt_ns(ns));
	}
	task_unlock(task);

	return ns;
}

static void mntns_put(struct ns_common *ns)
{
	put_mnt_ns(to_mnt_ns(ns));
}

static int mntns_install(struct nsproxy *nsproxy, struct ns_common *ns)
{
	struct fs_struct *fs = current->fs;
	struct mnt_namespace *mnt_ns = to_mnt_ns(ns), *old_mnt_ns;
	struct path root;
	int err;

	if (!ns_capable(mnt_ns->user_ns, CAP_SYS_ADMIN) ||
	    !ns_capable(current_user_ns(), CAP_SYS_CHROOT) ||
	    !ns_capable(current_user_ns(), CAP_SYS_ADMIN))
		return -EPERM;

	if (fs->users != 1)
		return -EINVAL;

	get_mnt_ns(mnt_ns);
	old_mnt_ns = nsproxy->mnt_ns;
	nsproxy->mnt_ns = mnt_ns;

	/* Find the root */
	err = vfs_path_lookup(mnt_ns->root->mnt.mnt_root, &mnt_ns->root->mnt,
				"/", LOOKUP_DOWN, &root);
	if (err) {
		/* revert to old namespace */
		nsproxy->mnt_ns = old_mnt_ns;
		put_mnt_ns(mnt_ns);
		return err;
	}
<<<<<<< HEAD
=======

	put_mnt_ns(old_mnt_ns);
>>>>>>> 13b2e1ba

	/* Update the pwd and root */
	set_fs_pwd(fs, &root);
	set_fs_root(fs, &root);

	path_put(&root);
	return 0;
}

static struct user_namespace *mntns_owner(struct ns_common *ns)
{
	return to_mnt_ns(ns)->user_ns;
}

const struct proc_ns_operations mntns_operations = {
	.name		= "mnt",
	.type		= CLONE_NEWNS,
	.get		= mntns_get,
	.put		= mntns_put,
	.install	= mntns_install,
	.owner		= mntns_owner,
};<|MERGE_RESOLUTION|>--- conflicted
+++ resolved
@@ -3487,11 +3487,8 @@
 		put_mnt_ns(mnt_ns);
 		return err;
 	}
-<<<<<<< HEAD
-=======
 
 	put_mnt_ns(old_mnt_ns);
->>>>>>> 13b2e1ba
 
 	/* Update the pwd and root */
 	set_fs_pwd(fs, &root);
