/*
 * This file is subject to the terms and conditions of the GNU General Public
 * License.  See the file "COPYING" in the main directory of this archive
 * for more details.
 *
 * KVM/MIPS: MIPS specific KVM APIs
 *
 * Copyright (C) 2012  MIPS Technologies, Inc.  All rights reserved.
 * Authors: Sanjay Lal <sanjayl@kymasys.com>
 */

#include <linux/bitops.h>
#include <linux/errno.h>
#include <linux/err.h>
#include <linux/kdebug.h>
#include <linux/module.h>
#include <linux/uaccess.h>
#include <linux/vmalloc.h>
#include <linux/sched/signal.h>
#include <linux/fs.h>
#include <linux/bootmem.h>

#include <asm/fpu.h>
#include <asm/page.h>
#include <asm/cacheflush.h>
#include <asm/mmu_context.h>
#include <asm/pgalloc.h>
#include <asm/pgtable.h>

#include <linux/kvm_host.h>

#include "interrupt.h"
#include "commpage.h"

#define CREATE_TRACE_POINTS
#include "trace.h"

#ifndef VECTORSPACING
#define VECTORSPACING 0x100	/* for EI/VI mode */
#endif

#define VCPU_STAT(x) offsetof(struct kvm_vcpu, stat.x)
struct kvm_stats_debugfs_item debugfs_entries[] = {
	{ "wait",	  VCPU_STAT(wait_exits),	 KVM_STAT_VCPU },
	{ "cache",	  VCPU_STAT(cache_exits),	 KVM_STAT_VCPU },
	{ "signal",	  VCPU_STAT(signal_exits),	 KVM_STAT_VCPU },
	{ "interrupt",	  VCPU_STAT(int_exits),		 KVM_STAT_VCPU },
	{ "cop_unsuable", VCPU_STAT(cop_unusable_exits), KVM_STAT_VCPU },
	{ "tlbmod",	  VCPU_STAT(tlbmod_exits),	 KVM_STAT_VCPU },
	{ "tlbmiss_ld",	  VCPU_STAT(tlbmiss_ld_exits),	 KVM_STAT_VCPU },
	{ "tlbmiss_st",	  VCPU_STAT(tlbmiss_st_exits),	 KVM_STAT_VCPU },
	{ "addrerr_st",	  VCPU_STAT(addrerr_st_exits),	 KVM_STAT_VCPU },
	{ "addrerr_ld",	  VCPU_STAT(addrerr_ld_exits),	 KVM_STAT_VCPU },
	{ "syscall",	  VCPU_STAT(syscall_exits),	 KVM_STAT_VCPU },
	{ "resvd_inst",	  VCPU_STAT(resvd_inst_exits),	 KVM_STAT_VCPU },
	{ "break_inst",	  VCPU_STAT(break_inst_exits),	 KVM_STAT_VCPU },
	{ "trap_inst",	  VCPU_STAT(trap_inst_exits),	 KVM_STAT_VCPU },
	{ "msa_fpe",	  VCPU_STAT(msa_fpe_exits),	 KVM_STAT_VCPU },
	{ "fpe",	  VCPU_STAT(fpe_exits),		 KVM_STAT_VCPU },
	{ "msa_disabled", VCPU_STAT(msa_disabled_exits), KVM_STAT_VCPU },
	{ "flush_dcache", VCPU_STAT(flush_dcache_exits), KVM_STAT_VCPU },
#ifdef CONFIG_KVM_MIPS_VZ
	{ "vz_gpsi",	  VCPU_STAT(vz_gpsi_exits),	 KVM_STAT_VCPU },
	{ "vz_gsfc",	  VCPU_STAT(vz_gsfc_exits),	 KVM_STAT_VCPU },
	{ "vz_hc",	  VCPU_STAT(vz_hc_exits),	 KVM_STAT_VCPU },
	{ "vz_grr",	  VCPU_STAT(vz_grr_exits),	 KVM_STAT_VCPU },
	{ "vz_gva",	  VCPU_STAT(vz_gva_exits),	 KVM_STAT_VCPU },
	{ "vz_ghfc",	  VCPU_STAT(vz_ghfc_exits),	 KVM_STAT_VCPU },
	{ "vz_gpa",	  VCPU_STAT(vz_gpa_exits),	 KVM_STAT_VCPU },
	{ "vz_resvd",	  VCPU_STAT(vz_resvd_exits),	 KVM_STAT_VCPU },
#endif
	{ "halt_successful_poll", VCPU_STAT(halt_successful_poll), KVM_STAT_VCPU },
	{ "halt_attempted_poll", VCPU_STAT(halt_attempted_poll), KVM_STAT_VCPU },
	{ "halt_poll_invalid", VCPU_STAT(halt_poll_invalid), KVM_STAT_VCPU },
	{ "halt_wakeup",  VCPU_STAT(halt_wakeup),	 KVM_STAT_VCPU },
	{NULL}
};

bool kvm_trace_guest_mode_change;

int kvm_guest_mode_change_trace_reg(void)
{
	kvm_trace_guest_mode_change = 1;
	return 0;
}

void kvm_guest_mode_change_trace_unreg(void)
{
	kvm_trace_guest_mode_change = 0;
}

/*
 * XXXKYMA: We are simulatoring a processor that has the WII bit set in
 * Config7, so we are "runnable" if interrupts are pending
 */
int kvm_arch_vcpu_runnable(struct kvm_vcpu *vcpu)
{
	return !!(vcpu->arch.pending_exceptions);
}

bool kvm_arch_vcpu_in_kernel(struct kvm_vcpu *vcpu)
{
	return false;
}

int kvm_arch_vcpu_should_kick(struct kvm_vcpu *vcpu)
{
	return 1;
}

int kvm_arch_hardware_enable(void)
{
	return kvm_mips_callbacks->hardware_enable();
}

void kvm_arch_hardware_disable(void)
{
	kvm_mips_callbacks->hardware_disable();
}

int kvm_arch_hardware_setup(void)
{
	return 0;
}

void kvm_arch_check_processor_compat(void *rtn)
{
	*(int *)rtn = 0;
}

int kvm_arch_init_vm(struct kvm *kvm, unsigned long type)
{
	switch (type) {
#ifdef CONFIG_KVM_MIPS_VZ
	case KVM_VM_MIPS_VZ:
#else
	case KVM_VM_MIPS_TE:
#endif
		break;
	default:
		/* Unsupported KVM type */
		return -EINVAL;
	};

	/* Allocate page table to map GPA -> RPA */
	kvm->arch.gpa_mm.pgd = kvm_pgd_alloc();
	if (!kvm->arch.gpa_mm.pgd)
		return -ENOMEM;

	return 0;
}

bool kvm_arch_has_vcpu_debugfs(void)
{
	return false;
}

int kvm_arch_create_vcpu_debugfs(struct kvm_vcpu *vcpu)
{
	return 0;
}

void kvm_mips_free_vcpus(struct kvm *kvm)
{
	unsigned int i;
	struct kvm_vcpu *vcpu;

	kvm_for_each_vcpu(i, vcpu, kvm) {
		kvm_arch_vcpu_free(vcpu);
	}

	mutex_lock(&kvm->lock);

	for (i = 0; i < atomic_read(&kvm->online_vcpus); i++)
		kvm->vcpus[i] = NULL;

	atomic_set(&kvm->online_vcpus, 0);

	mutex_unlock(&kvm->lock);
}

static void kvm_mips_free_gpa_pt(struct kvm *kvm)
{
	/* It should always be safe to remove after flushing the whole range */
	WARN_ON(!kvm_mips_flush_gpa_pt(kvm, 0, ~0));
	pgd_free(NULL, kvm->arch.gpa_mm.pgd);
}

void kvm_arch_destroy_vm(struct kvm *kvm)
{
	kvm_mips_free_vcpus(kvm);
	kvm_mips_free_gpa_pt(kvm);
}

long kvm_arch_dev_ioctl(struct file *filp, unsigned int ioctl,
			unsigned long arg)
{
	return -ENOIOCTLCMD;
}

int kvm_arch_create_memslot(struct kvm *kvm, struct kvm_memory_slot *slot,
			    unsigned long npages)
{
	return 0;
}

void kvm_arch_flush_shadow_all(struct kvm *kvm)
{
	/* Flush whole GPA */
	kvm_mips_flush_gpa_pt(kvm, 0, ~0);

	/* Let implementation do the rest */
	kvm_mips_callbacks->flush_shadow_all(kvm);
}

void kvm_arch_flush_shadow_memslot(struct kvm *kvm,
				   struct kvm_memory_slot *slot)
{
	/*
	 * The slot has been made invalid (ready for moving or deletion), so we
	 * need to ensure that it can no longer be accessed by any guest VCPUs.
	 */

	spin_lock(&kvm->mmu_lock);
	/* Flush slot from GPA */
	kvm_mips_flush_gpa_pt(kvm, slot->base_gfn,
			      slot->base_gfn + slot->npages - 1);
	/* Let implementation do the rest */
	kvm_mips_callbacks->flush_shadow_memslot(kvm, slot);
	spin_unlock(&kvm->mmu_lock);
}

int kvm_arch_prepare_memory_region(struct kvm *kvm,
				   struct kvm_memory_slot *memslot,
				   const struct kvm_userspace_memory_region *mem,
				   enum kvm_mr_change change)
{
	return 0;
}

void kvm_arch_commit_memory_region(struct kvm *kvm,
				   const struct kvm_userspace_memory_region *mem,
				   const struct kvm_memory_slot *old,
				   const struct kvm_memory_slot *new,
				   enum kvm_mr_change change)
{
	int needs_flush;

	kvm_debug("%s: kvm: %p slot: %d, GPA: %llx, size: %llx, QVA: %llx\n",
		  __func__, kvm, mem->slot, mem->guest_phys_addr,
		  mem->memory_size, mem->userspace_addr);

	/*
	 * If dirty page logging is enabled, write protect all pages in the slot
	 * ready for dirty logging.
	 *
	 * There is no need to do this in any of the following cases:
	 * CREATE:	No dirty mappings will already exist.
	 * MOVE/DELETE:	The old mappings will already have been cleaned up by
	 *		kvm_arch_flush_shadow_memslot()
	 */
	if (change == KVM_MR_FLAGS_ONLY &&
	    (!(old->flags & KVM_MEM_LOG_DIRTY_PAGES) &&
	     new->flags & KVM_MEM_LOG_DIRTY_PAGES)) {
		spin_lock(&kvm->mmu_lock);
		/* Write protect GPA page table entries */
		needs_flush = kvm_mips_mkclean_gpa_pt(kvm, new->base_gfn,
					new->base_gfn + new->npages - 1);
		/* Let implementation do the rest */
		if (needs_flush)
			kvm_mips_callbacks->flush_shadow_memslot(kvm, new);
		spin_unlock(&kvm->mmu_lock);
	}
}

static inline void dump_handler(const char *symbol, void *start, void *end)
{
	u32 *p;

	pr_debug("LEAF(%s)\n", symbol);

	pr_debug("\t.set push\n");
	pr_debug("\t.set noreorder\n");

	for (p = start; p < (u32 *)end; ++p)
		pr_debug("\t.word\t0x%08x\t\t# %p\n", *p, p);

	pr_debug("\t.set\tpop\n");

	pr_debug("\tEND(%s)\n", symbol);
}

struct kvm_vcpu *kvm_arch_vcpu_create(struct kvm *kvm, unsigned int id)
{
	int err, size;
	void *gebase, *p, *handler, *refill_start, *refill_end;
	int i;

	struct kvm_vcpu *vcpu = kzalloc(sizeof(struct kvm_vcpu), GFP_KERNEL);

	if (!vcpu) {
		err = -ENOMEM;
		goto out;
	}

	err = kvm_vcpu_init(vcpu, kvm, id);

	if (err)
		goto out_free_cpu;

	kvm_debug("kvm @ %p: create cpu %d at %p\n", kvm, id, vcpu);

	/*
	 * Allocate space for host mode exception handlers that handle
	 * guest mode exits
	 */
	if (cpu_has_veic || cpu_has_vint)
		size = 0x200 + VECTORSPACING * 64;
	else
		size = 0x4000;

	gebase = kzalloc(ALIGN(size, PAGE_SIZE), GFP_KERNEL);

	if (!gebase) {
		err = -ENOMEM;
		goto out_uninit_cpu;
	}
	kvm_debug("Allocated %d bytes for KVM Exception Handlers @ %p\n",
		  ALIGN(size, PAGE_SIZE), gebase);

	/*
	 * Check new ebase actually fits in CP0_EBase. The lack of a write gate
	 * limits us to the low 512MB of physical address space. If the memory
	 * we allocate is out of range, just give up now.
	 */
	if (!cpu_has_ebase_wg && virt_to_phys(gebase) >= 0x20000000) {
		kvm_err("CP0_EBase.WG required for guest exception base %pK\n",
			gebase);
		err = -ENOMEM;
		goto out_free_gebase;
	}

	/* Save new ebase */
	vcpu->arch.guest_ebase = gebase;

	/* Build guest exception vectors dynamically in unmapped memory */
	handler = gebase + 0x2000;

	/* TLB refill (or XTLB refill on 64-bit VZ where KX=1) */
	refill_start = gebase;
	if (IS_ENABLED(CONFIG_KVM_MIPS_VZ) && IS_ENABLED(CONFIG_64BIT))
		refill_start += 0x080;
	refill_end = kvm_mips_build_tlb_refill_exception(refill_start, handler);

	/* General Exception Entry point */
	kvm_mips_build_exception(gebase + 0x180, handler);

	/* For vectored interrupts poke the exception code @ all offsets 0-7 */
	for (i = 0; i < 8; i++) {
		kvm_debug("L1 Vectored handler @ %p\n",
			  gebase + 0x200 + (i * VECTORSPACING));
		kvm_mips_build_exception(gebase + 0x200 + i * VECTORSPACING,
					 handler);
	}

	/* General exit handler */
	p = handler;
	p = kvm_mips_build_exit(p);

	/* Guest entry routine */
	vcpu->arch.vcpu_run = p;
	p = kvm_mips_build_vcpu_run(p);

	/* Dump the generated code */
	pr_debug("#include <asm/asm.h>\n");
	pr_debug("#include <asm/regdef.h>\n");
	pr_debug("\n");
	dump_handler("kvm_vcpu_run", vcpu->arch.vcpu_run, p);
	dump_handler("kvm_tlb_refill", refill_start, refill_end);
	dump_handler("kvm_gen_exc", gebase + 0x180, gebase + 0x200);
	dump_handler("kvm_exit", gebase + 0x2000, vcpu->arch.vcpu_run);

	/* Invalidate the icache for these ranges */
	flush_icache_range((unsigned long)gebase,
			   (unsigned long)gebase + ALIGN(size, PAGE_SIZE));

	/*
	 * Allocate comm page for guest kernel, a TLB will be reserved for
	 * mapping GVA @ 0xFFFF8000 to this page
	 */
	vcpu->arch.kseg0_commpage = kzalloc(PAGE_SIZE << 1, GFP_KERNEL);

	if (!vcpu->arch.kseg0_commpage) {
		err = -ENOMEM;
		goto out_free_gebase;
	}

	kvm_debug("Allocated COMM page @ %p\n", vcpu->arch.kseg0_commpage);
	kvm_mips_commpage_init(vcpu);

	/* Init */
	vcpu->arch.last_sched_cpu = -1;
	vcpu->arch.last_exec_cpu = -1;

	return vcpu;

out_free_gebase:
	kfree(gebase);

out_uninit_cpu:
	kvm_vcpu_uninit(vcpu);

out_free_cpu:
	kfree(vcpu);

out:
	return ERR_PTR(err);
}

void kvm_arch_vcpu_free(struct kvm_vcpu *vcpu)
{
	hrtimer_cancel(&vcpu->arch.comparecount_timer);

	kvm_vcpu_uninit(vcpu);

	kvm_mips_dump_stats(vcpu);

	kvm_mmu_free_memory_caches(vcpu);
	kfree(vcpu->arch.guest_ebase);
	kfree(vcpu->arch.kseg0_commpage);
	kfree(vcpu);
}

void kvm_arch_vcpu_destroy(struct kvm_vcpu *vcpu)
{
	kvm_arch_vcpu_free(vcpu);
}

int kvm_arch_vcpu_ioctl_set_guest_debug(struct kvm_vcpu *vcpu,
					struct kvm_guest_debug *dbg)
{
	return -ENOIOCTLCMD;
}

int kvm_arch_vcpu_ioctl_run(struct kvm_vcpu *vcpu, struct kvm_run *run)
{
	int r = -EINTR;

<<<<<<< HEAD
=======
	vcpu_load(vcpu);

>>>>>>> 92ea2b33
	kvm_sigset_activate(vcpu);

	if (vcpu->mmio_needed) {
		if (!vcpu->mmio_is_write)
			kvm_mips_complete_mmio_load(vcpu, run);
		vcpu->mmio_needed = 0;
	}

	if (run->immediate_exit)
		goto out;

	lose_fpu(1);

	local_irq_disable();
	guest_enter_irqoff();
	trace_kvm_enter(vcpu);

	/*
	 * Make sure the read of VCPU requests in vcpu_run() callback is not
	 * reordered ahead of the write to vcpu->mode, or we could miss a TLB
	 * flush request while the requester sees the VCPU as outside of guest
	 * mode and not needing an IPI.
	 */
	smp_store_mb(vcpu->mode, IN_GUEST_MODE);

	r = kvm_mips_callbacks->vcpu_run(run, vcpu);

	trace_kvm_out(vcpu);
	guest_exit_irqoff();
	local_irq_enable();

out:
	kvm_sigset_deactivate(vcpu);

	vcpu_put(vcpu);
	return r;
}

int kvm_vcpu_ioctl_interrupt(struct kvm_vcpu *vcpu,
			     struct kvm_mips_interrupt *irq)
{
	int intr = (int)irq->irq;
	struct kvm_vcpu *dvcpu = NULL;

	if (intr == 3 || intr == -3 || intr == 4 || intr == -4)
		kvm_debug("%s: CPU: %d, INTR: %d\n", __func__, irq->cpu,
			  (int)intr);

	if (irq->cpu == -1)
		dvcpu = vcpu;
	else
		dvcpu = vcpu->kvm->vcpus[irq->cpu];

	if (intr == 2 || intr == 3 || intr == 4) {
		kvm_mips_callbacks->queue_io_int(dvcpu, irq);

	} else if (intr == -2 || intr == -3 || intr == -4) {
		kvm_mips_callbacks->dequeue_io_int(dvcpu, irq);
	} else {
		kvm_err("%s: invalid interrupt ioctl (%d:%d)\n", __func__,
			irq->cpu, irq->irq);
		return -EINVAL;
	}

	dvcpu->arch.wait = 0;

	if (swq_has_sleeper(&dvcpu->wq))
		swake_up(&dvcpu->wq);

	return 0;
}

int kvm_arch_vcpu_ioctl_get_mpstate(struct kvm_vcpu *vcpu,
				    struct kvm_mp_state *mp_state)
{
	return -ENOIOCTLCMD;
}

int kvm_arch_vcpu_ioctl_set_mpstate(struct kvm_vcpu *vcpu,
				    struct kvm_mp_state *mp_state)
{
	return -ENOIOCTLCMD;
}

static u64 kvm_mips_get_one_regs[] = {
	KVM_REG_MIPS_R0,
	KVM_REG_MIPS_R1,
	KVM_REG_MIPS_R2,
	KVM_REG_MIPS_R3,
	KVM_REG_MIPS_R4,
	KVM_REG_MIPS_R5,
	KVM_REG_MIPS_R6,
	KVM_REG_MIPS_R7,
	KVM_REG_MIPS_R8,
	KVM_REG_MIPS_R9,
	KVM_REG_MIPS_R10,
	KVM_REG_MIPS_R11,
	KVM_REG_MIPS_R12,
	KVM_REG_MIPS_R13,
	KVM_REG_MIPS_R14,
	KVM_REG_MIPS_R15,
	KVM_REG_MIPS_R16,
	KVM_REG_MIPS_R17,
	KVM_REG_MIPS_R18,
	KVM_REG_MIPS_R19,
	KVM_REG_MIPS_R20,
	KVM_REG_MIPS_R21,
	KVM_REG_MIPS_R22,
	KVM_REG_MIPS_R23,
	KVM_REG_MIPS_R24,
	KVM_REG_MIPS_R25,
	KVM_REG_MIPS_R26,
	KVM_REG_MIPS_R27,
	KVM_REG_MIPS_R28,
	KVM_REG_MIPS_R29,
	KVM_REG_MIPS_R30,
	KVM_REG_MIPS_R31,

#ifndef CONFIG_CPU_MIPSR6
	KVM_REG_MIPS_HI,
	KVM_REG_MIPS_LO,
#endif
	KVM_REG_MIPS_PC,
};

static u64 kvm_mips_get_one_regs_fpu[] = {
	KVM_REG_MIPS_FCR_IR,
	KVM_REG_MIPS_FCR_CSR,
};

static u64 kvm_mips_get_one_regs_msa[] = {
	KVM_REG_MIPS_MSA_IR,
	KVM_REG_MIPS_MSA_CSR,
};

static unsigned long kvm_mips_num_regs(struct kvm_vcpu *vcpu)
{
	unsigned long ret;

	ret = ARRAY_SIZE(kvm_mips_get_one_regs);
	if (kvm_mips_guest_can_have_fpu(&vcpu->arch)) {
		ret += ARRAY_SIZE(kvm_mips_get_one_regs_fpu) + 48;
		/* odd doubles */
		if (boot_cpu_data.fpu_id & MIPS_FPIR_F64)
			ret += 16;
	}
	if (kvm_mips_guest_can_have_msa(&vcpu->arch))
		ret += ARRAY_SIZE(kvm_mips_get_one_regs_msa) + 32;
	ret += kvm_mips_callbacks->num_regs(vcpu);

	return ret;
}

static int kvm_mips_copy_reg_indices(struct kvm_vcpu *vcpu, u64 __user *indices)
{
	u64 index;
	unsigned int i;

	if (copy_to_user(indices, kvm_mips_get_one_regs,
			 sizeof(kvm_mips_get_one_regs)))
		return -EFAULT;
	indices += ARRAY_SIZE(kvm_mips_get_one_regs);

	if (kvm_mips_guest_can_have_fpu(&vcpu->arch)) {
		if (copy_to_user(indices, kvm_mips_get_one_regs_fpu,
				 sizeof(kvm_mips_get_one_regs_fpu)))
			return -EFAULT;
		indices += ARRAY_SIZE(kvm_mips_get_one_regs_fpu);

		for (i = 0; i < 32; ++i) {
			index = KVM_REG_MIPS_FPR_32(i);
			if (copy_to_user(indices, &index, sizeof(index)))
				return -EFAULT;
			++indices;

			/* skip odd doubles if no F64 */
			if (i & 1 && !(boot_cpu_data.fpu_id & MIPS_FPIR_F64))
				continue;

			index = KVM_REG_MIPS_FPR_64(i);
			if (copy_to_user(indices, &index, sizeof(index)))
				return -EFAULT;
			++indices;
		}
	}

	if (kvm_mips_guest_can_have_msa(&vcpu->arch)) {
		if (copy_to_user(indices, kvm_mips_get_one_regs_msa,
				 sizeof(kvm_mips_get_one_regs_msa)))
			return -EFAULT;
		indices += ARRAY_SIZE(kvm_mips_get_one_regs_msa);

		for (i = 0; i < 32; ++i) {
			index = KVM_REG_MIPS_VEC_128(i);
			if (copy_to_user(indices, &index, sizeof(index)))
				return -EFAULT;
			++indices;
		}
	}

	return kvm_mips_callbacks->copy_reg_indices(vcpu, indices);
}

static int kvm_mips_get_reg(struct kvm_vcpu *vcpu,
			    const struct kvm_one_reg *reg)
{
	struct mips_coproc *cop0 = vcpu->arch.cop0;
	struct mips_fpu_struct *fpu = &vcpu->arch.fpu;
	int ret;
	s64 v;
	s64 vs[2];
	unsigned int idx;

	switch (reg->id) {
	/* General purpose registers */
	case KVM_REG_MIPS_R0 ... KVM_REG_MIPS_R31:
		v = (long)vcpu->arch.gprs[reg->id - KVM_REG_MIPS_R0];
		break;
#ifndef CONFIG_CPU_MIPSR6
	case KVM_REG_MIPS_HI:
		v = (long)vcpu->arch.hi;
		break;
	case KVM_REG_MIPS_LO:
		v = (long)vcpu->arch.lo;
		break;
#endif
	case KVM_REG_MIPS_PC:
		v = (long)vcpu->arch.pc;
		break;

	/* Floating point registers */
	case KVM_REG_MIPS_FPR_32(0) ... KVM_REG_MIPS_FPR_32(31):
		if (!kvm_mips_guest_has_fpu(&vcpu->arch))
			return -EINVAL;
		idx = reg->id - KVM_REG_MIPS_FPR_32(0);
		/* Odd singles in top of even double when FR=0 */
		if (kvm_read_c0_guest_status(cop0) & ST0_FR)
			v = get_fpr32(&fpu->fpr[idx], 0);
		else
			v = get_fpr32(&fpu->fpr[idx & ~1], idx & 1);
		break;
	case KVM_REG_MIPS_FPR_64(0) ... KVM_REG_MIPS_FPR_64(31):
		if (!kvm_mips_guest_has_fpu(&vcpu->arch))
			return -EINVAL;
		idx = reg->id - KVM_REG_MIPS_FPR_64(0);
		/* Can't access odd doubles in FR=0 mode */
		if (idx & 1 && !(kvm_read_c0_guest_status(cop0) & ST0_FR))
			return -EINVAL;
		v = get_fpr64(&fpu->fpr[idx], 0);
		break;
	case KVM_REG_MIPS_FCR_IR:
		if (!kvm_mips_guest_has_fpu(&vcpu->arch))
			return -EINVAL;
		v = boot_cpu_data.fpu_id;
		break;
	case KVM_REG_MIPS_FCR_CSR:
		if (!kvm_mips_guest_has_fpu(&vcpu->arch))
			return -EINVAL;
		v = fpu->fcr31;
		break;

	/* MIPS SIMD Architecture (MSA) registers */
	case KVM_REG_MIPS_VEC_128(0) ... KVM_REG_MIPS_VEC_128(31):
		if (!kvm_mips_guest_has_msa(&vcpu->arch))
			return -EINVAL;
		/* Can't access MSA registers in FR=0 mode */
		if (!(kvm_read_c0_guest_status(cop0) & ST0_FR))
			return -EINVAL;
		idx = reg->id - KVM_REG_MIPS_VEC_128(0);
#ifdef CONFIG_CPU_LITTLE_ENDIAN
		/* least significant byte first */
		vs[0] = get_fpr64(&fpu->fpr[idx], 0);
		vs[1] = get_fpr64(&fpu->fpr[idx], 1);
#else
		/* most significant byte first */
		vs[0] = get_fpr64(&fpu->fpr[idx], 1);
		vs[1] = get_fpr64(&fpu->fpr[idx], 0);
#endif
		break;
	case KVM_REG_MIPS_MSA_IR:
		if (!kvm_mips_guest_has_msa(&vcpu->arch))
			return -EINVAL;
		v = boot_cpu_data.msa_id;
		break;
	case KVM_REG_MIPS_MSA_CSR:
		if (!kvm_mips_guest_has_msa(&vcpu->arch))
			return -EINVAL;
		v = fpu->msacsr;
		break;

	/* registers to be handled specially */
	default:
		ret = kvm_mips_callbacks->get_one_reg(vcpu, reg, &v);
		if (ret)
			return ret;
		break;
	}
	if ((reg->id & KVM_REG_SIZE_MASK) == KVM_REG_SIZE_U64) {
		u64 __user *uaddr64 = (u64 __user *)(long)reg->addr;

		return put_user(v, uaddr64);
	} else if ((reg->id & KVM_REG_SIZE_MASK) == KVM_REG_SIZE_U32) {
		u32 __user *uaddr32 = (u32 __user *)(long)reg->addr;
		u32 v32 = (u32)v;

		return put_user(v32, uaddr32);
	} else if ((reg->id & KVM_REG_SIZE_MASK) == KVM_REG_SIZE_U128) {
		void __user *uaddr = (void __user *)(long)reg->addr;

		return copy_to_user(uaddr, vs, 16) ? -EFAULT : 0;
	} else {
		return -EINVAL;
	}
}

static int kvm_mips_set_reg(struct kvm_vcpu *vcpu,
			    const struct kvm_one_reg *reg)
{
	struct mips_coproc *cop0 = vcpu->arch.cop0;
	struct mips_fpu_struct *fpu = &vcpu->arch.fpu;
	s64 v;
	s64 vs[2];
	unsigned int idx;

	if ((reg->id & KVM_REG_SIZE_MASK) == KVM_REG_SIZE_U64) {
		u64 __user *uaddr64 = (u64 __user *)(long)reg->addr;

		if (get_user(v, uaddr64) != 0)
			return -EFAULT;
	} else if ((reg->id & KVM_REG_SIZE_MASK) == KVM_REG_SIZE_U32) {
		u32 __user *uaddr32 = (u32 __user *)(long)reg->addr;
		s32 v32;

		if (get_user(v32, uaddr32) != 0)
			return -EFAULT;
		v = (s64)v32;
	} else if ((reg->id & KVM_REG_SIZE_MASK) == KVM_REG_SIZE_U128) {
		void __user *uaddr = (void __user *)(long)reg->addr;

		return copy_from_user(vs, uaddr, 16) ? -EFAULT : 0;
	} else {
		return -EINVAL;
	}

	switch (reg->id) {
	/* General purpose registers */
	case KVM_REG_MIPS_R0:
		/* Silently ignore requests to set $0 */
		break;
	case KVM_REG_MIPS_R1 ... KVM_REG_MIPS_R31:
		vcpu->arch.gprs[reg->id - KVM_REG_MIPS_R0] = v;
		break;
#ifndef CONFIG_CPU_MIPSR6
	case KVM_REG_MIPS_HI:
		vcpu->arch.hi = v;
		break;
	case KVM_REG_MIPS_LO:
		vcpu->arch.lo = v;
		break;
#endif
	case KVM_REG_MIPS_PC:
		vcpu->arch.pc = v;
		break;

	/* Floating point registers */
	case KVM_REG_MIPS_FPR_32(0) ... KVM_REG_MIPS_FPR_32(31):
		if (!kvm_mips_guest_has_fpu(&vcpu->arch))
			return -EINVAL;
		idx = reg->id - KVM_REG_MIPS_FPR_32(0);
		/* Odd singles in top of even double when FR=0 */
		if (kvm_read_c0_guest_status(cop0) & ST0_FR)
			set_fpr32(&fpu->fpr[idx], 0, v);
		else
			set_fpr32(&fpu->fpr[idx & ~1], idx & 1, v);
		break;
	case KVM_REG_MIPS_FPR_64(0) ... KVM_REG_MIPS_FPR_64(31):
		if (!kvm_mips_guest_has_fpu(&vcpu->arch))
			return -EINVAL;
		idx = reg->id - KVM_REG_MIPS_FPR_64(0);
		/* Can't access odd doubles in FR=0 mode */
		if (idx & 1 && !(kvm_read_c0_guest_status(cop0) & ST0_FR))
			return -EINVAL;
		set_fpr64(&fpu->fpr[idx], 0, v);
		break;
	case KVM_REG_MIPS_FCR_IR:
		if (!kvm_mips_guest_has_fpu(&vcpu->arch))
			return -EINVAL;
		/* Read-only */
		break;
	case KVM_REG_MIPS_FCR_CSR:
		if (!kvm_mips_guest_has_fpu(&vcpu->arch))
			return -EINVAL;
		fpu->fcr31 = v;
		break;

	/* MIPS SIMD Architecture (MSA) registers */
	case KVM_REG_MIPS_VEC_128(0) ... KVM_REG_MIPS_VEC_128(31):
		if (!kvm_mips_guest_has_msa(&vcpu->arch))
			return -EINVAL;
		idx = reg->id - KVM_REG_MIPS_VEC_128(0);
#ifdef CONFIG_CPU_LITTLE_ENDIAN
		/* least significant byte first */
		set_fpr64(&fpu->fpr[idx], 0, vs[0]);
		set_fpr64(&fpu->fpr[idx], 1, vs[1]);
#else
		/* most significant byte first */
		set_fpr64(&fpu->fpr[idx], 1, vs[0]);
		set_fpr64(&fpu->fpr[idx], 0, vs[1]);
#endif
		break;
	case KVM_REG_MIPS_MSA_IR:
		if (!kvm_mips_guest_has_msa(&vcpu->arch))
			return -EINVAL;
		/* Read-only */
		break;
	case KVM_REG_MIPS_MSA_CSR:
		if (!kvm_mips_guest_has_msa(&vcpu->arch))
			return -EINVAL;
		fpu->msacsr = v;
		break;

	/* registers to be handled specially */
	default:
		return kvm_mips_callbacks->set_one_reg(vcpu, reg, v);
	}
	return 0;
}

static int kvm_vcpu_ioctl_enable_cap(struct kvm_vcpu *vcpu,
				     struct kvm_enable_cap *cap)
{
	int r = 0;

	if (!kvm_vm_ioctl_check_extension(vcpu->kvm, cap->cap))
		return -EINVAL;
	if (cap->flags)
		return -EINVAL;
	if (cap->args[0])
		return -EINVAL;

	switch (cap->cap) {
	case KVM_CAP_MIPS_FPU:
		vcpu->arch.fpu_enabled = true;
		break;
	case KVM_CAP_MIPS_MSA:
		vcpu->arch.msa_enabled = true;
		break;
	default:
		r = -EINVAL;
		break;
	}

	return r;
}

long kvm_arch_vcpu_async_ioctl(struct file *filp, unsigned int ioctl,
			       unsigned long arg)
{
	struct kvm_vcpu *vcpu = filp->private_data;
	void __user *argp = (void __user *)arg;

	if (ioctl == KVM_INTERRUPT) {
		struct kvm_mips_interrupt irq;

		if (copy_from_user(&irq, argp, sizeof(irq)))
			return -EFAULT;
		kvm_debug("[%d] %s: irq: %d\n", vcpu->vcpu_id, __func__,
			  irq.irq);

		return kvm_vcpu_ioctl_interrupt(vcpu, &irq);
	}

	return -ENOIOCTLCMD;
}

long kvm_arch_vcpu_ioctl(struct file *filp, unsigned int ioctl,
			 unsigned long arg)
{
	struct kvm_vcpu *vcpu = filp->private_data;
	void __user *argp = (void __user *)arg;
	long r;

	vcpu_load(vcpu);

	switch (ioctl) {
	case KVM_SET_ONE_REG:
	case KVM_GET_ONE_REG: {
		struct kvm_one_reg reg;

		r = -EFAULT;
		if (copy_from_user(&reg, argp, sizeof(reg)))
			break;
		if (ioctl == KVM_SET_ONE_REG)
			r = kvm_mips_set_reg(vcpu, &reg);
		else
			r = kvm_mips_get_reg(vcpu, &reg);
		break;
	}
	case KVM_GET_REG_LIST: {
		struct kvm_reg_list __user *user_list = argp;
		struct kvm_reg_list reg_list;
		unsigned n;

		r = -EFAULT;
		if (copy_from_user(&reg_list, user_list, sizeof(reg_list)))
			break;
		n = reg_list.n;
		reg_list.n = kvm_mips_num_regs(vcpu);
		if (copy_to_user(user_list, &reg_list, sizeof(reg_list)))
			break;
		r = -E2BIG;
		if (n < reg_list.n)
			break;
		r = kvm_mips_copy_reg_indices(vcpu, user_list->reg);
		break;
	}
	case KVM_ENABLE_CAP: {
		struct kvm_enable_cap cap;

		r = -EFAULT;
		if (copy_from_user(&cap, argp, sizeof(cap)))
			break;
		r = kvm_vcpu_ioctl_enable_cap(vcpu, &cap);
		break;
	}
	default:
		r = -ENOIOCTLCMD;
	}

	vcpu_put(vcpu);
	return r;
}

/**
 * kvm_vm_ioctl_get_dirty_log - get and clear the log of dirty pages in a slot
 * @kvm: kvm instance
 * @log: slot id and address to which we copy the log
 *
 * Steps 1-4 below provide general overview of dirty page logging. See
 * kvm_get_dirty_log_protect() function description for additional details.
 *
 * We call kvm_get_dirty_log_protect() to handle steps 1-3, upon return we
 * always flush the TLB (step 4) even if previous step failed  and the dirty
 * bitmap may be corrupt. Regardless of previous outcome the KVM logging API
 * does not preclude user space subsequent dirty log read. Flushing TLB ensures
 * writes will be marked dirty for next log read.
 *
 *   1. Take a snapshot of the bit and clear it if needed.
 *   2. Write protect the corresponding page.
 *   3. Copy the snapshot to the userspace.
 *   4. Flush TLB's if needed.
 */
int kvm_vm_ioctl_get_dirty_log(struct kvm *kvm, struct kvm_dirty_log *log)
{
	struct kvm_memslots *slots;
	struct kvm_memory_slot *memslot;
	bool is_dirty = false;
	int r;

	mutex_lock(&kvm->slots_lock);

	r = kvm_get_dirty_log_protect(kvm, log, &is_dirty);

	if (is_dirty) {
		slots = kvm_memslots(kvm);
		memslot = id_to_memslot(slots, log->slot);

		/* Let implementation handle TLB/GVA invalidation */
		kvm_mips_callbacks->flush_shadow_memslot(kvm, memslot);
	}

	mutex_unlock(&kvm->slots_lock);
	return r;
}

long kvm_arch_vm_ioctl(struct file *filp, unsigned int ioctl, unsigned long arg)
{
	long r;

	switch (ioctl) {
	default:
		r = -ENOIOCTLCMD;
	}

	return r;
}

int kvm_arch_init(void *opaque)
{
	if (kvm_mips_callbacks) {
		kvm_err("kvm: module already exists\n");
		return -EEXIST;
	}

	return kvm_mips_emulation_init(&kvm_mips_callbacks);
}

void kvm_arch_exit(void)
{
	kvm_mips_callbacks = NULL;
}

int kvm_arch_vcpu_ioctl_get_sregs(struct kvm_vcpu *vcpu,
				  struct kvm_sregs *sregs)
{
	return -ENOIOCTLCMD;
}

int kvm_arch_vcpu_ioctl_set_sregs(struct kvm_vcpu *vcpu,
				  struct kvm_sregs *sregs)
{
	return -ENOIOCTLCMD;
}

void kvm_arch_vcpu_postcreate(struct kvm_vcpu *vcpu)
{
}

int kvm_arch_vcpu_ioctl_get_fpu(struct kvm_vcpu *vcpu, struct kvm_fpu *fpu)
{
	return -ENOIOCTLCMD;
}

int kvm_arch_vcpu_ioctl_set_fpu(struct kvm_vcpu *vcpu, struct kvm_fpu *fpu)
{
	return -ENOIOCTLCMD;
}

int kvm_arch_vcpu_fault(struct kvm_vcpu *vcpu, struct vm_fault *vmf)
{
	return VM_FAULT_SIGBUS;
}

int kvm_vm_ioctl_check_extension(struct kvm *kvm, long ext)
{
	int r;

	switch (ext) {
	case KVM_CAP_ONE_REG:
	case KVM_CAP_ENABLE_CAP:
	case KVM_CAP_READONLY_MEM:
	case KVM_CAP_SYNC_MMU:
	case KVM_CAP_IMMEDIATE_EXIT:
		r = 1;
		break;
	case KVM_CAP_NR_VCPUS:
		r = num_online_cpus();
		break;
	case KVM_CAP_MAX_VCPUS:
		r = KVM_MAX_VCPUS;
		break;
	case KVM_CAP_MIPS_FPU:
		/* We don't handle systems with inconsistent cpu_has_fpu */
		r = !!raw_cpu_has_fpu;
		break;
	case KVM_CAP_MIPS_MSA:
		/*
		 * We don't support MSA vector partitioning yet:
		 * 1) It would require explicit support which can't be tested
		 *    yet due to lack of support in current hardware.
		 * 2) It extends the state that would need to be saved/restored
		 *    by e.g. QEMU for migration.
		 *
		 * When vector partitioning hardware becomes available, support
		 * could be added by requiring a flag when enabling
		 * KVM_CAP_MIPS_MSA capability to indicate that userland knows
		 * to save/restore the appropriate extra state.
		 */
		r = cpu_has_msa && !(boot_cpu_data.msa_id & MSA_IR_WRPF);
		break;
	default:
		r = kvm_mips_callbacks->check_extension(kvm, ext);
		break;
	}
	return r;
}

int kvm_cpu_has_pending_timer(struct kvm_vcpu *vcpu)
{
	return kvm_mips_pending_timer(vcpu) ||
		kvm_read_c0_guest_cause(vcpu->arch.cop0) & C_TI;
}

int kvm_arch_vcpu_dump_regs(struct kvm_vcpu *vcpu)
{
	int i;
	struct mips_coproc *cop0;

	if (!vcpu)
		return -1;

	kvm_debug("VCPU Register Dump:\n");
	kvm_debug("\tpc = 0x%08lx\n", vcpu->arch.pc);
	kvm_debug("\texceptions: %08lx\n", vcpu->arch.pending_exceptions);

	for (i = 0; i < 32; i += 4) {
		kvm_debug("\tgpr%02d: %08lx %08lx %08lx %08lx\n", i,
		       vcpu->arch.gprs[i],
		       vcpu->arch.gprs[i + 1],
		       vcpu->arch.gprs[i + 2], vcpu->arch.gprs[i + 3]);
	}
	kvm_debug("\thi: 0x%08lx\n", vcpu->arch.hi);
	kvm_debug("\tlo: 0x%08lx\n", vcpu->arch.lo);

	cop0 = vcpu->arch.cop0;
	kvm_debug("\tStatus: 0x%08x, Cause: 0x%08x\n",
		  kvm_read_c0_guest_status(cop0),
		  kvm_read_c0_guest_cause(cop0));

	kvm_debug("\tEPC: 0x%08lx\n", kvm_read_c0_guest_epc(cop0));

	return 0;
}

int kvm_arch_vcpu_ioctl_set_regs(struct kvm_vcpu *vcpu, struct kvm_regs *regs)
{
	int i;

	vcpu_load(vcpu);

	for (i = 1; i < ARRAY_SIZE(vcpu->arch.gprs); i++)
		vcpu->arch.gprs[i] = regs->gpr[i];
	vcpu->arch.gprs[0] = 0; /* zero is special, and cannot be set. */
	vcpu->arch.hi = regs->hi;
	vcpu->arch.lo = regs->lo;
	vcpu->arch.pc = regs->pc;

	vcpu_put(vcpu);
	return 0;
}

int kvm_arch_vcpu_ioctl_get_regs(struct kvm_vcpu *vcpu, struct kvm_regs *regs)
{
	int i;

	vcpu_load(vcpu);

	for (i = 0; i < ARRAY_SIZE(vcpu->arch.gprs); i++)
		regs->gpr[i] = vcpu->arch.gprs[i];

	regs->hi = vcpu->arch.hi;
	regs->lo = vcpu->arch.lo;
	regs->pc = vcpu->arch.pc;

	vcpu_put(vcpu);
	return 0;
}

static void kvm_mips_comparecount_func(unsigned long data)
{
	struct kvm_vcpu *vcpu = (struct kvm_vcpu *)data;

	kvm_mips_callbacks->queue_timer_int(vcpu);

	vcpu->arch.wait = 0;
	if (swq_has_sleeper(&vcpu->wq))
		swake_up(&vcpu->wq);
}

/* low level hrtimer wake routine */
static enum hrtimer_restart kvm_mips_comparecount_wakeup(struct hrtimer *timer)
{
	struct kvm_vcpu *vcpu;

	vcpu = container_of(timer, struct kvm_vcpu, arch.comparecount_timer);
	kvm_mips_comparecount_func((unsigned long) vcpu);
	return kvm_mips_count_timeout(vcpu);
}

int kvm_arch_vcpu_init(struct kvm_vcpu *vcpu)
{
	int err;

	err = kvm_mips_callbacks->vcpu_init(vcpu);
	if (err)
		return err;

	hrtimer_init(&vcpu->arch.comparecount_timer, CLOCK_MONOTONIC,
		     HRTIMER_MODE_REL);
	vcpu->arch.comparecount_timer.function = kvm_mips_comparecount_wakeup;
	return 0;
}

void kvm_arch_vcpu_uninit(struct kvm_vcpu *vcpu)
{
	kvm_mips_callbacks->vcpu_uninit(vcpu);
}

int kvm_arch_vcpu_ioctl_translate(struct kvm_vcpu *vcpu,
				  struct kvm_translation *tr)
{
	return 0;
}

/* Initial guest state */
int kvm_arch_vcpu_setup(struct kvm_vcpu *vcpu)
{
	return kvm_mips_callbacks->vcpu_setup(vcpu);
}

static void kvm_mips_set_c0_status(void)
{
	u32 status = read_c0_status();

	if (cpu_has_dsp)
		status |= (ST0_MX);

	write_c0_status(status);
	ehb();
}

/*
 * Return value is in the form (errcode<<2 | RESUME_FLAG_HOST | RESUME_FLAG_NV)
 */
int kvm_mips_handle_exit(struct kvm_run *run, struct kvm_vcpu *vcpu)
{
	u32 cause = vcpu->arch.host_cp0_cause;
	u32 exccode = (cause >> CAUSEB_EXCCODE) & 0x1f;
	u32 __user *opc = (u32 __user *) vcpu->arch.pc;
	unsigned long badvaddr = vcpu->arch.host_cp0_badvaddr;
	enum emulation_result er = EMULATE_DONE;
	u32 inst;
	int ret = RESUME_GUEST;

	vcpu->mode = OUTSIDE_GUEST_MODE;

	/* re-enable HTW before enabling interrupts */
	if (!IS_ENABLED(CONFIG_KVM_MIPS_VZ))
		htw_start();

	/* Set a default exit reason */
	run->exit_reason = KVM_EXIT_UNKNOWN;
	run->ready_for_interrupt_injection = 1;

	/*
	 * Set the appropriate status bits based on host CPU features,
	 * before we hit the scheduler
	 */
	kvm_mips_set_c0_status();

	local_irq_enable();

	kvm_debug("kvm_mips_handle_exit: cause: %#x, PC: %p, kvm_run: %p, kvm_vcpu: %p\n",
			cause, opc, run, vcpu);
	trace_kvm_exit(vcpu, exccode);

	if (!IS_ENABLED(CONFIG_KVM_MIPS_VZ)) {
		/*
		 * Do a privilege check, if in UM most of these exit conditions
		 * end up causing an exception to be delivered to the Guest
		 * Kernel
		 */
		er = kvm_mips_check_privilege(cause, opc, run, vcpu);
		if (er == EMULATE_PRIV_FAIL) {
			goto skip_emul;
		} else if (er == EMULATE_FAIL) {
			run->exit_reason = KVM_EXIT_INTERNAL_ERROR;
			ret = RESUME_HOST;
			goto skip_emul;
		}
	}

	switch (exccode) {
	case EXCCODE_INT:
		kvm_debug("[%d]EXCCODE_INT @ %p\n", vcpu->vcpu_id, opc);

		++vcpu->stat.int_exits;

		if (need_resched())
			cond_resched();

		ret = RESUME_GUEST;
		break;

	case EXCCODE_CPU:
		kvm_debug("EXCCODE_CPU: @ PC: %p\n", opc);

		++vcpu->stat.cop_unusable_exits;
		ret = kvm_mips_callbacks->handle_cop_unusable(vcpu);
		/* XXXKYMA: Might need to return to user space */
		if (run->exit_reason == KVM_EXIT_IRQ_WINDOW_OPEN)
			ret = RESUME_HOST;
		break;

	case EXCCODE_MOD:
		++vcpu->stat.tlbmod_exits;
		ret = kvm_mips_callbacks->handle_tlb_mod(vcpu);
		break;

	case EXCCODE_TLBS:
		kvm_debug("TLB ST fault:  cause %#x, status %#x, PC: %p, BadVaddr: %#lx\n",
			  cause, kvm_read_c0_guest_status(vcpu->arch.cop0), opc,
			  badvaddr);

		++vcpu->stat.tlbmiss_st_exits;
		ret = kvm_mips_callbacks->handle_tlb_st_miss(vcpu);
		break;

	case EXCCODE_TLBL:
		kvm_debug("TLB LD fault: cause %#x, PC: %p, BadVaddr: %#lx\n",
			  cause, opc, badvaddr);

		++vcpu->stat.tlbmiss_ld_exits;
		ret = kvm_mips_callbacks->handle_tlb_ld_miss(vcpu);
		break;

	case EXCCODE_ADES:
		++vcpu->stat.addrerr_st_exits;
		ret = kvm_mips_callbacks->handle_addr_err_st(vcpu);
		break;

	case EXCCODE_ADEL:
		++vcpu->stat.addrerr_ld_exits;
		ret = kvm_mips_callbacks->handle_addr_err_ld(vcpu);
		break;

	case EXCCODE_SYS:
		++vcpu->stat.syscall_exits;
		ret = kvm_mips_callbacks->handle_syscall(vcpu);
		break;

	case EXCCODE_RI:
		++vcpu->stat.resvd_inst_exits;
		ret = kvm_mips_callbacks->handle_res_inst(vcpu);
		break;

	case EXCCODE_BP:
		++vcpu->stat.break_inst_exits;
		ret = kvm_mips_callbacks->handle_break(vcpu);
		break;

	case EXCCODE_TR:
		++vcpu->stat.trap_inst_exits;
		ret = kvm_mips_callbacks->handle_trap(vcpu);
		break;

	case EXCCODE_MSAFPE:
		++vcpu->stat.msa_fpe_exits;
		ret = kvm_mips_callbacks->handle_msa_fpe(vcpu);
		break;

	case EXCCODE_FPE:
		++vcpu->stat.fpe_exits;
		ret = kvm_mips_callbacks->handle_fpe(vcpu);
		break;

	case EXCCODE_MSADIS:
		++vcpu->stat.msa_disabled_exits;
		ret = kvm_mips_callbacks->handle_msa_disabled(vcpu);
		break;

	case EXCCODE_GE:
		/* defer exit accounting to handler */
		ret = kvm_mips_callbacks->handle_guest_exit(vcpu);
		break;

	default:
		if (cause & CAUSEF_BD)
			opc += 1;
		inst = 0;
		kvm_get_badinstr(opc, vcpu, &inst);
		kvm_err("Exception Code: %d, not yet handled, @ PC: %p, inst: 0x%08x  BadVaddr: %#lx Status: %#x\n",
			exccode, opc, inst, badvaddr,
			kvm_read_c0_guest_status(vcpu->arch.cop0));
		kvm_arch_vcpu_dump_regs(vcpu);
		run->exit_reason = KVM_EXIT_INTERNAL_ERROR;
		ret = RESUME_HOST;
		break;

	}

skip_emul:
	local_irq_disable();

	if (ret == RESUME_GUEST)
		kvm_vz_acquire_htimer(vcpu);

	if (er == EMULATE_DONE && !(ret & RESUME_HOST))
		kvm_mips_deliver_interrupts(vcpu, cause);

	if (!(ret & RESUME_HOST)) {
		/* Only check for signals if not already exiting to userspace */
		if (signal_pending(current)) {
			run->exit_reason = KVM_EXIT_INTR;
			ret = (-EINTR << 2) | RESUME_HOST;
			++vcpu->stat.signal_exits;
			trace_kvm_exit(vcpu, KVM_TRACE_EXIT_SIGNAL);
		}
	}

	if (ret == RESUME_GUEST) {
		trace_kvm_reenter(vcpu);

		/*
		 * Make sure the read of VCPU requests in vcpu_reenter()
		 * callback is not reordered ahead of the write to vcpu->mode,
		 * or we could miss a TLB flush request while the requester sees
		 * the VCPU as outside of guest mode and not needing an IPI.
		 */
		smp_store_mb(vcpu->mode, IN_GUEST_MODE);

		kvm_mips_callbacks->vcpu_reenter(run, vcpu);

		/*
		 * If FPU / MSA are enabled (i.e. the guest's FPU / MSA context
		 * is live), restore FCR31 / MSACSR.
		 *
		 * This should be before returning to the guest exception
		 * vector, as it may well cause an [MSA] FP exception if there
		 * are pending exception bits unmasked. (see
		 * kvm_mips_csr_die_notifier() for how that is handled).
		 */
		if (kvm_mips_guest_has_fpu(&vcpu->arch) &&
		    read_c0_status() & ST0_CU1)
			__kvm_restore_fcsr(&vcpu->arch);

		if (kvm_mips_guest_has_msa(&vcpu->arch) &&
		    read_c0_config5() & MIPS_CONF5_MSAEN)
			__kvm_restore_msacsr(&vcpu->arch);
	}

	/* Disable HTW before returning to guest or host */
	if (!IS_ENABLED(CONFIG_KVM_MIPS_VZ))
		htw_stop();

	return ret;
}

/* Enable FPU for guest and restore context */
void kvm_own_fpu(struct kvm_vcpu *vcpu)
{
	struct mips_coproc *cop0 = vcpu->arch.cop0;
	unsigned int sr, cfg5;

	preempt_disable();

	sr = kvm_read_c0_guest_status(cop0);

	/*
	 * If MSA state is already live, it is undefined how it interacts with
	 * FR=0 FPU state, and we don't want to hit reserved instruction
	 * exceptions trying to save the MSA state later when CU=1 && FR=1, so
	 * play it safe and save it first.
	 *
	 * In theory we shouldn't ever hit this case since kvm_lose_fpu() should
	 * get called when guest CU1 is set, however we can't trust the guest
	 * not to clobber the status register directly via the commpage.
	 */
	if (cpu_has_msa && sr & ST0_CU1 && !(sr & ST0_FR) &&
	    vcpu->arch.aux_inuse & KVM_MIPS_AUX_MSA)
		kvm_lose_fpu(vcpu);

	/*
	 * Enable FPU for guest
	 * We set FR and FRE according to guest context
	 */
	change_c0_status(ST0_CU1 | ST0_FR, sr);
	if (cpu_has_fre) {
		cfg5 = kvm_read_c0_guest_config5(cop0);
		change_c0_config5(MIPS_CONF5_FRE, cfg5);
	}
	enable_fpu_hazard();

	/* If guest FPU state not active, restore it now */
	if (!(vcpu->arch.aux_inuse & KVM_MIPS_AUX_FPU)) {
		__kvm_restore_fpu(&vcpu->arch);
		vcpu->arch.aux_inuse |= KVM_MIPS_AUX_FPU;
		trace_kvm_aux(vcpu, KVM_TRACE_AUX_RESTORE, KVM_TRACE_AUX_FPU);
	} else {
		trace_kvm_aux(vcpu, KVM_TRACE_AUX_ENABLE, KVM_TRACE_AUX_FPU);
	}

	preempt_enable();
}

#ifdef CONFIG_CPU_HAS_MSA
/* Enable MSA for guest and restore context */
void kvm_own_msa(struct kvm_vcpu *vcpu)
{
	struct mips_coproc *cop0 = vcpu->arch.cop0;
	unsigned int sr, cfg5;

	preempt_disable();

	/*
	 * Enable FPU if enabled in guest, since we're restoring FPU context
	 * anyway. We set FR and FRE according to guest context.
	 */
	if (kvm_mips_guest_has_fpu(&vcpu->arch)) {
		sr = kvm_read_c0_guest_status(cop0);

		/*
		 * If FR=0 FPU state is already live, it is undefined how it
		 * interacts with MSA state, so play it safe and save it first.
		 */
		if (!(sr & ST0_FR) &&
		    (vcpu->arch.aux_inuse & (KVM_MIPS_AUX_FPU |
				KVM_MIPS_AUX_MSA)) == KVM_MIPS_AUX_FPU)
			kvm_lose_fpu(vcpu);

		change_c0_status(ST0_CU1 | ST0_FR, sr);
		if (sr & ST0_CU1 && cpu_has_fre) {
			cfg5 = kvm_read_c0_guest_config5(cop0);
			change_c0_config5(MIPS_CONF5_FRE, cfg5);
		}
	}

	/* Enable MSA for guest */
	set_c0_config5(MIPS_CONF5_MSAEN);
	enable_fpu_hazard();

	switch (vcpu->arch.aux_inuse & (KVM_MIPS_AUX_FPU | KVM_MIPS_AUX_MSA)) {
	case KVM_MIPS_AUX_FPU:
		/*
		 * Guest FPU state already loaded, only restore upper MSA state
		 */
		__kvm_restore_msa_upper(&vcpu->arch);
		vcpu->arch.aux_inuse |= KVM_MIPS_AUX_MSA;
		trace_kvm_aux(vcpu, KVM_TRACE_AUX_RESTORE, KVM_TRACE_AUX_MSA);
		break;
	case 0:
		/* Neither FPU or MSA already active, restore full MSA state */
		__kvm_restore_msa(&vcpu->arch);
		vcpu->arch.aux_inuse |= KVM_MIPS_AUX_MSA;
		if (kvm_mips_guest_has_fpu(&vcpu->arch))
			vcpu->arch.aux_inuse |= KVM_MIPS_AUX_FPU;
		trace_kvm_aux(vcpu, KVM_TRACE_AUX_RESTORE,
			      KVM_TRACE_AUX_FPU_MSA);
		break;
	default:
		trace_kvm_aux(vcpu, KVM_TRACE_AUX_ENABLE, KVM_TRACE_AUX_MSA);
		break;
	}

	preempt_enable();
}
#endif

/* Drop FPU & MSA without saving it */
void kvm_drop_fpu(struct kvm_vcpu *vcpu)
{
	preempt_disable();
	if (cpu_has_msa && vcpu->arch.aux_inuse & KVM_MIPS_AUX_MSA) {
		disable_msa();
		trace_kvm_aux(vcpu, KVM_TRACE_AUX_DISCARD, KVM_TRACE_AUX_MSA);
		vcpu->arch.aux_inuse &= ~KVM_MIPS_AUX_MSA;
	}
	if (vcpu->arch.aux_inuse & KVM_MIPS_AUX_FPU) {
		clear_c0_status(ST0_CU1 | ST0_FR);
		trace_kvm_aux(vcpu, KVM_TRACE_AUX_DISCARD, KVM_TRACE_AUX_FPU);
		vcpu->arch.aux_inuse &= ~KVM_MIPS_AUX_FPU;
	}
	preempt_enable();
}

/* Save and disable FPU & MSA */
void kvm_lose_fpu(struct kvm_vcpu *vcpu)
{
	/*
	 * With T&E, FPU & MSA get disabled in root context (hardware) when it
	 * is disabled in guest context (software), but the register state in
	 * the hardware may still be in use.
	 * This is why we explicitly re-enable the hardware before saving.
	 */

	preempt_disable();
	if (cpu_has_msa && vcpu->arch.aux_inuse & KVM_MIPS_AUX_MSA) {
		if (!IS_ENABLED(CONFIG_KVM_MIPS_VZ)) {
			set_c0_config5(MIPS_CONF5_MSAEN);
			enable_fpu_hazard();
		}

		__kvm_save_msa(&vcpu->arch);
		trace_kvm_aux(vcpu, KVM_TRACE_AUX_SAVE, KVM_TRACE_AUX_FPU_MSA);

		/* Disable MSA & FPU */
		disable_msa();
		if (vcpu->arch.aux_inuse & KVM_MIPS_AUX_FPU) {
			clear_c0_status(ST0_CU1 | ST0_FR);
			disable_fpu_hazard();
		}
		vcpu->arch.aux_inuse &= ~(KVM_MIPS_AUX_FPU | KVM_MIPS_AUX_MSA);
	} else if (vcpu->arch.aux_inuse & KVM_MIPS_AUX_FPU) {
		if (!IS_ENABLED(CONFIG_KVM_MIPS_VZ)) {
			set_c0_status(ST0_CU1);
			enable_fpu_hazard();
		}

		__kvm_save_fpu(&vcpu->arch);
		vcpu->arch.aux_inuse &= ~KVM_MIPS_AUX_FPU;
		trace_kvm_aux(vcpu, KVM_TRACE_AUX_SAVE, KVM_TRACE_AUX_FPU);

		/* Disable FPU */
		clear_c0_status(ST0_CU1 | ST0_FR);
		disable_fpu_hazard();
	}
	preempt_enable();
}

/*
 * Step over a specific ctc1 to FCSR and a specific ctcmsa to MSACSR which are
 * used to restore guest FCSR/MSACSR state and may trigger a "harmless" FP/MSAFP
 * exception if cause bits are set in the value being written.
 */
static int kvm_mips_csr_die_notify(struct notifier_block *self,
				   unsigned long cmd, void *ptr)
{
	struct die_args *args = (struct die_args *)ptr;
	struct pt_regs *regs = args->regs;
	unsigned long pc;

	/* Only interested in FPE and MSAFPE */
	if (cmd != DIE_FP && cmd != DIE_MSAFP)
		return NOTIFY_DONE;

	/* Return immediately if guest context isn't active */
	if (!(current->flags & PF_VCPU))
		return NOTIFY_DONE;

	/* Should never get here from user mode */
	BUG_ON(user_mode(regs));

	pc = instruction_pointer(regs);
	switch (cmd) {
	case DIE_FP:
		/* match 2nd instruction in __kvm_restore_fcsr */
		if (pc != (unsigned long)&__kvm_restore_fcsr + 4)
			return NOTIFY_DONE;
		break;
	case DIE_MSAFP:
		/* match 2nd/3rd instruction in __kvm_restore_msacsr */
		if (!cpu_has_msa ||
		    pc < (unsigned long)&__kvm_restore_msacsr + 4 ||
		    pc > (unsigned long)&__kvm_restore_msacsr + 8)
			return NOTIFY_DONE;
		break;
	}

	/* Move PC forward a little and continue executing */
	instruction_pointer(regs) += 4;

	return NOTIFY_STOP;
}

static struct notifier_block kvm_mips_csr_die_notifier = {
	.notifier_call = kvm_mips_csr_die_notify,
};

static int __init kvm_mips_init(void)
{
	int ret;

	ret = kvm_mips_entry_setup();
	if (ret)
		return ret;

	ret = kvm_init(NULL, sizeof(struct kvm_vcpu), 0, THIS_MODULE);

	if (ret)
		return ret;

	register_die_notifier(&kvm_mips_csr_die_notifier);

	return 0;
}

static void __exit kvm_mips_exit(void)
{
	kvm_exit();

	unregister_die_notifier(&kvm_mips_csr_die_notifier);
}

module_init(kvm_mips_init);
module_exit(kvm_mips_exit);

EXPORT_TRACEPOINT_SYMBOL(kvm_exit);<|MERGE_RESOLUTION|>--- conflicted
+++ resolved
@@ -446,11 +446,8 @@
 {
 	int r = -EINTR;
 
-<<<<<<< HEAD
-=======
 	vcpu_load(vcpu);
 
->>>>>>> 92ea2b33
 	kvm_sigset_activate(vcpu);
 
 	if (vcpu->mmio_needed) {
