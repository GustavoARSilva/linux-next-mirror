--- conflicted
+++ resolved
@@ -506,14 +506,6 @@
 	.is_valid_access = kprobe_prog_is_valid_access,
 };
 
-<<<<<<< HEAD
-static struct bpf_prog_type_list kprobe_tl __ro_after_init = {
-	.ops	= &kprobe_prog_ops,
-	.type	= BPF_PROG_TYPE_KPROBE,
-};
-
-=======
->>>>>>> 2ac97f0f
 BPF_CALL_5(bpf_perf_event_output_tp, void *, tp_buff, struct bpf_map *, map,
 	   u64, flags, void *, data, u64, size)
 {
@@ -592,14 +584,6 @@
 	.is_valid_access = tp_prog_is_valid_access,
 };
 
-<<<<<<< HEAD
-static struct bpf_prog_type_list tracepoint_tl __ro_after_init = {
-	.ops	= &tracepoint_prog_ops,
-	.type	= BPF_PROG_TYPE_TRACEPOINT,
-};
-
-=======
->>>>>>> 2ac97f0f
 static bool pe_prog_is_valid_access(int off, int size, enum bpf_access_type type,
 				    enum bpf_reg_type *reg_type)
 {
@@ -652,22 +636,4 @@
 	.get_func_proto		= tp_prog_func_proto,
 	.is_valid_access	= pe_prog_is_valid_access,
 	.convert_ctx_access	= pe_prog_convert_ctx_access,
-<<<<<<< HEAD
-};
-
-static struct bpf_prog_type_list perf_event_tl __ro_after_init = {
-	.ops	= &perf_event_prog_ops,
-	.type	= BPF_PROG_TYPE_PERF_EVENT,
-};
-
-static int __init register_kprobe_prog_ops(void)
-{
-	bpf_register_prog_type(&kprobe_tl);
-	bpf_register_prog_type(&tracepoint_tl);
-	bpf_register_prog_type(&perf_event_tl);
-	return 0;
-}
-late_initcall(register_kprobe_prog_ops);
-=======
-};
->>>>>>> 2ac97f0f
+};