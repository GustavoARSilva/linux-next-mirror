/*
 * Copyright (C) 2016 ARM Ltd.
 * based on the Allwinner H3 dtsi:
 *    Copyright (C) 2015 Jens Kuske <jenskuske@gmail.com>
 *
 * This file is dual-licensed: you can use it either under the terms
 * of the GPL or the X11 license, at your option. Note that this dual
 * licensing only applies to this file, and not this project as a
 * whole.
 *
 *  a) This file is free software; you can redistribute it and/or
 *     modify it under the terms of the GNU General Public License as
 *     published by the Free Software Foundation; either version 2 of the
 *     License, or (at your option) any later version.
 *
 *     This file is distributed in the hope that it will be useful,
 *     but WITHOUT ANY WARRANTY; without even the implied warranty of
 *     MERCHANTABILITY or FITNESS FOR A PARTICULAR PURPOSE.  See the
 *     GNU General Public License for more details.
 *
 * Or, alternatively,
 *
 *  b) Permission is hereby granted, free of charge, to any person
 *     obtaining a copy of this software and associated documentation
 *     files (the "Software"), to deal in the Software without
 *     restriction, including without limitation the rights to use,
 *     copy, modify, merge, publish, distribute, sublicense, and/or
 *     sell copies of the Software, and to permit persons to whom the
 *     Software is furnished to do so, subject to the following
 *     conditions:
 *
 *     The above copyright notice and this permission notice shall be
 *     included in all copies or substantial portions of the Software.
 *
 *     THE SOFTWARE IS PROVIDED "AS IS", WITHOUT WARRANTY OF ANY KIND,
 *     EXPRESS OR IMPLIED, INCLUDING BUT NOT LIMITED TO THE WARRANTIES
 *     OF MERCHANTABILITY, FITNESS FOR A PARTICULAR PURPOSE AND
 *     NONINFRINGEMENT. IN NO EVENT SHALL THE AUTHORS OR COPYRIGHT
 *     HOLDERS BE LIABLE FOR ANY CLAIM, DAMAGES OR OTHER LIABILITY,
 *     WHETHER IN AN ACTION OF CONTRACT, TORT OR OTHERWISE, ARISING
 *     FROM, OUT OF OR IN CONNECTION WITH THE SOFTWARE OR THE USE OR
 *     OTHER DEALINGS IN THE SOFTWARE.
 */

#include <dt-bindings/clock/sun50i-a64-ccu.h>
#include <dt-bindings/clock/sun8i-r-ccu.h>
#include <dt-bindings/interrupt-controller/arm-gic.h>
#include <dt-bindings/reset/sun50i-a64-ccu.h>

/ {
	interrupt-parent = <&gic>;
	#address-cells = <1>;
	#size-cells = <1>;

	cpus {
		#address-cells = <1>;
		#size-cells = <0>;

		cpu0: cpu@0 {
			compatible = "arm,cortex-a53", "arm,armv8";
			device_type = "cpu";
			reg = <0>;
			enable-method = "psci";
		};

		cpu1: cpu@1 {
			compatible = "arm,cortex-a53", "arm,armv8";
			device_type = "cpu";
			reg = <1>;
			enable-method = "psci";
		};

		cpu2: cpu@2 {
			compatible = "arm,cortex-a53", "arm,armv8";
			device_type = "cpu";
			reg = <2>;
			enable-method = "psci";
		};

		cpu3: cpu@3 {
			compatible = "arm,cortex-a53", "arm,armv8";
			device_type = "cpu";
			reg = <3>;
			enable-method = "psci";
		};
	};

	osc24M: osc24M_clk {
		#clock-cells = <0>;
		compatible = "fixed-clock";
		clock-frequency = <24000000>;
		clock-output-names = "osc24M";
	};

	osc32k: osc32k_clk {
		#clock-cells = <0>;
		compatible = "fixed-clock";
		clock-frequency = <32768>;
		clock-output-names = "osc32k";
	};

	iosc: internal-osc-clk {
		#clock-cells = <0>;
		compatible = "fixed-clock";
		clock-frequency = <16000000>;
		clock-accuracy = <300000000>;
		clock-output-names = "iosc";
	};

	psci {
		compatible = "arm,psci-0.2";
		method = "smc";
	};

	timer {
		compatible = "arm,armv8-timer";
		interrupts = <GIC_PPI 13
			(GIC_CPU_MASK_SIMPLE(4) | IRQ_TYPE_LEVEL_HIGH)>,
			     <GIC_PPI 14
			(GIC_CPU_MASK_SIMPLE(4) | IRQ_TYPE_LEVEL_HIGH)>,
			     <GIC_PPI 11
			(GIC_CPU_MASK_SIMPLE(4) | IRQ_TYPE_LEVEL_HIGH)>,
			     <GIC_PPI 10
			(GIC_CPU_MASK_SIMPLE(4) | IRQ_TYPE_LEVEL_HIGH)>;
	};

	soc {
		compatible = "simple-bus";
		#address-cells = <1>;
		#size-cells = <1>;
		ranges;

		syscon: syscon@1c00000 {
			compatible = "allwinner,sun50i-a64-system-controller",
				"syscon";
			reg = <0x01c00000 0x1000>;
		};

		dma: dma-controller@1c02000 {
			compatible = "allwinner,sun50i-a64-dma";
			reg = <0x01c02000 0x1000>;
			interrupts = <GIC_SPI 50 IRQ_TYPE_LEVEL_HIGH>;
			clocks = <&ccu CLK_BUS_DMA>;
			dma-channels = <8>;
			dma-requests = <27>;
			resets = <&ccu RST_BUS_DMA>;
			#dma-cells = <1>;
		};

		mmc0: mmc@1c0f000 {
			compatible = "allwinner,sun50i-a64-mmc";
			reg = <0x01c0f000 0x1000>;
			clocks = <&ccu CLK_BUS_MMC0>, <&ccu CLK_MMC0>;
			clock-names = "ahb", "mmc";
			resets = <&ccu RST_BUS_MMC0>;
			reset-names = "ahb";
			interrupts = <GIC_SPI 60 IRQ_TYPE_LEVEL_HIGH>;
			max-frequency = <150000000>;
			status = "disabled";
			#address-cells = <1>;
			#size-cells = <0>;
		};

		mmc1: mmc@1c10000 {
			compatible = "allwinner,sun50i-a64-mmc";
			reg = <0x01c10000 0x1000>;
			clocks = <&ccu CLK_BUS_MMC1>, <&ccu CLK_MMC1>;
			clock-names = "ahb", "mmc";
			resets = <&ccu RST_BUS_MMC1>;
			reset-names = "ahb";
			interrupts = <GIC_SPI 61 IRQ_TYPE_LEVEL_HIGH>;
			max-frequency = <150000000>;
			status = "disabled";
			#address-cells = <1>;
			#size-cells = <0>;
		};

		mmc2: mmc@1c11000 {
			compatible = "allwinner,sun50i-a64-emmc";
			reg = <0x01c11000 0x1000>;
			clocks = <&ccu CLK_BUS_MMC2>, <&ccu CLK_MMC2>;
			clock-names = "ahb", "mmc";
			resets = <&ccu RST_BUS_MMC2>;
			reset-names = "ahb";
			interrupts = <GIC_SPI 62 IRQ_TYPE_LEVEL_HIGH>;
			max-frequency = <200000000>;
			status = "disabled";
			#address-cells = <1>;
			#size-cells = <0>;
		};

		usb_otg: usb@1c19000 {
			compatible = "allwinner,sun8i-a33-musb";
			reg = <0x01c19000 0x0400>;
			clocks = <&ccu CLK_BUS_OTG>;
			resets = <&ccu RST_BUS_OTG>;
			interrupts = <GIC_SPI 71 IRQ_TYPE_LEVEL_HIGH>;
			interrupt-names = "mc";
			phys = <&usbphy 0>;
			phy-names = "usb";
			extcon = <&usbphy 0>;
			status = "disabled";
		};

		usbphy: phy@1c19400 {
			compatible = "allwinner,sun50i-a64-usb-phy";
			reg = <0x01c19400 0x14>,
			      <0x01c1a800 0x4>,
			      <0x01c1b800 0x4>;
			reg-names = "phy_ctrl",
				    "pmu0",
				    "pmu1";
			clocks = <&ccu CLK_USB_PHY0>,
				 <&ccu CLK_USB_PHY1>;
			clock-names = "usb0_phy",
				      "usb1_phy";
			resets = <&ccu RST_USB_PHY0>,
				 <&ccu RST_USB_PHY1>;
			reset-names = "usb0_reset",
				      "usb1_reset";
			status = "disabled";
			#phy-cells = <1>;
		};

		ehci0: usb@1c1a000 {
			compatible = "allwinner,sun50i-a64-ehci", "generic-ehci";
			reg = <0x01c1a000 0x100>;
			interrupts = <GIC_SPI 72 IRQ_TYPE_LEVEL_HIGH>;
			clocks = <&ccu CLK_BUS_OHCI0>,
				 <&ccu CLK_BUS_EHCI0>,
				 <&ccu CLK_USB_OHCI0>;
			resets = <&ccu RST_BUS_OHCI0>,
				 <&ccu RST_BUS_EHCI0>;
			status = "disabled";
		};

		ohci0: usb@1c1a400 {
			compatible = "allwinner,sun50i-a64-ohci", "generic-ohci";
			reg = <0x01c1a400 0x100>;
			interrupts = <GIC_SPI 73 IRQ_TYPE_LEVEL_HIGH>;
			clocks = <&ccu CLK_BUS_OHCI0>,
				 <&ccu CLK_USB_OHCI0>;
			resets = <&ccu RST_BUS_OHCI0>;
			status = "disabled";
		};

		ehci1: usb@1c1b000 {
			compatible = "allwinner,sun50i-a64-ehci", "generic-ehci";
			reg = <0x01c1b000 0x100>;
			interrupts = <GIC_SPI 74 IRQ_TYPE_LEVEL_HIGH>;
			clocks = <&ccu CLK_BUS_OHCI1>,
				 <&ccu CLK_BUS_EHCI1>,
				 <&ccu CLK_USB_OHCI1>;
			resets = <&ccu RST_BUS_OHCI1>,
				 <&ccu RST_BUS_EHCI1>;
			phys = <&usbphy 1>;
			phy-names = "usb";
			status = "disabled";
		};

		ohci1: usb@1c1b400 {
			compatible = "allwinner,sun50i-a64-ohci", "generic-ohci";
			reg = <0x01c1b400 0x100>;
			interrupts = <GIC_SPI 75 IRQ_TYPE_LEVEL_HIGH>;
			clocks = <&ccu CLK_BUS_OHCI1>,
				 <&ccu CLK_USB_OHCI1>;
			resets = <&ccu RST_BUS_OHCI1>;
			phys = <&usbphy 1>;
			phy-names = "usb";
			status = "disabled";
		};

		ccu: clock@1c20000 {
			compatible = "allwinner,sun50i-a64-ccu";
			reg = <0x01c20000 0x400>;
			clocks = <&osc24M>, <&osc32k>;
			clock-names = "hosc", "losc";
			#clock-cells = <1>;
			#reset-cells = <1>;
		};

		pio: pinctrl@1c20800 {
			compatible = "allwinner,sun50i-a64-pinctrl";
			reg = <0x01c20800 0x400>;
			interrupts = <GIC_SPI 11 IRQ_TYPE_LEVEL_HIGH>,
				     <GIC_SPI 17 IRQ_TYPE_LEVEL_HIGH>,
				     <GIC_SPI 21 IRQ_TYPE_LEVEL_HIGH>;
			clocks = <&ccu 58>;
			gpio-controller;
			#gpio-cells = <3>;
			interrupt-controller;
			#interrupt-cells = <3>;

			i2c1_pins: i2c1_pins {
				pins = "PH2", "PH3";
				function = "i2c1";
			};

			mmc0_pins: mmc0-pins {
				pins = "PF0", "PF1", "PF2", "PF3",
				       "PF4", "PF5";
				function = "mmc0";
				drive-strength = <30>;
				bias-pull-up;
			};

			mmc1_pins: mmc1-pins {
				pins = "PG0", "PG1", "PG2", "PG3",
				       "PG4", "PG5";
				function = "mmc1";
				drive-strength = <30>;
				bias-pull-up;
			};

			mmc2_pins: mmc2-pins {
				pins = "PC1", "PC5", "PC6", "PC8", "PC9",
				       "PC10","PC11", "PC12", "PC13",
				       "PC14", "PC15", "PC16";
				function = "mmc2";
				drive-strength = <30>;
				bias-pull-up;
			};

			rmii_pins: rmii_pins {
				pins = "PD10", "PD11", "PD13", "PD14", "PD17",
				       "PD18", "PD19", "PD20", "PD22", "PD23";
				function = "emac";
				drive-strength = <40>;
			};

			rgmii_pins: rgmii_pins {
				pins = "PD8", "PD9", "PD10", "PD11", "PD12",
				       "PD13", "PD15", "PD16", "PD17", "PD18",
				       "PD19", "PD20", "PD21", "PD22", "PD23";
				function = "emac";
				drive-strength = <40>;
			};

			spi0_pins: spi0 {
				pins = "PC0", "PC1", "PC2", "PC3";
				function = "spi0";
			};

			spi1_pins: spi1 {
				pins = "PD0", "PD1", "PD2", "PD3";
				function = "spi1";
			};

			uart0_pins_a: uart0 {
				pins = "PB8", "PB9";
				function = "uart0";
			};

			uart1_pins: uart1_pins {
				pins = "PG6", "PG7";
				function = "uart1";
			};

			uart1_rts_cts_pins: uart1_rts_cts_pins {
				pins = "PG8", "PG9";
				function = "uart1";
			};

			uart2_pins: uart2-pins {
				pins = "PB0", "PB1";
				function = "uart2";
			};

			uart3_pins: uart3-pins {
				pins = "PD0", "PD1";
				function = "uart3";
			};

			uart4_pins: uart4-pins {
				pins = "PD2", "PD3";
				function = "uart4";
			};

			uart4_rts_cts_pins: uart4-rts-cts-pins {
				pins = "PD4", "PD5";
				function = "uart4";
			};
		};

		uart0: serial@1c28000 {
			compatible = "snps,dw-apb-uart";
			reg = <0x01c28000 0x400>;
			interrupts = <GIC_SPI 0 IRQ_TYPE_LEVEL_HIGH>;
			reg-shift = <2>;
			reg-io-width = <4>;
			clocks = <&ccu CLK_BUS_UART0>;
			resets = <&ccu RST_BUS_UART0>;
			status = "disabled";
		};

		uart1: serial@1c28400 {
			compatible = "snps,dw-apb-uart";
			reg = <0x01c28400 0x400>;
			interrupts = <GIC_SPI 1 IRQ_TYPE_LEVEL_HIGH>;
			reg-shift = <2>;
			reg-io-width = <4>;
			clocks = <&ccu CLK_BUS_UART1>;
			resets = <&ccu RST_BUS_UART1>;
			status = "disabled";
		};

		uart2: serial@1c28800 {
			compatible = "snps,dw-apb-uart";
			reg = <0x01c28800 0x400>;
			interrupts = <GIC_SPI 2 IRQ_TYPE_LEVEL_HIGH>;
			reg-shift = <2>;
			reg-io-width = <4>;
			clocks = <&ccu CLK_BUS_UART2>;
			resets = <&ccu RST_BUS_UART2>;
			status = "disabled";
		};

		uart3: serial@1c28c00 {
			compatible = "snps,dw-apb-uart";
			reg = <0x01c28c00 0x400>;
			interrupts = <GIC_SPI 3 IRQ_TYPE_LEVEL_HIGH>;
			reg-shift = <2>;
			reg-io-width = <4>;
			clocks = <&ccu CLK_BUS_UART3>;
			resets = <&ccu RST_BUS_UART3>;
			status = "disabled";
		};

		uart4: serial@1c29000 {
			compatible = "snps,dw-apb-uart";
			reg = <0x01c29000 0x400>;
			interrupts = <GIC_SPI 4 IRQ_TYPE_LEVEL_HIGH>;
			reg-shift = <2>;
			reg-io-width = <4>;
			clocks = <&ccu CLK_BUS_UART4>;
			resets = <&ccu RST_BUS_UART4>;
			status = "disabled";
		};

		i2c0: i2c@1c2ac00 {
			compatible = "allwinner,sun6i-a31-i2c";
			reg = <0x01c2ac00 0x400>;
			interrupts = <GIC_SPI 6 IRQ_TYPE_LEVEL_HIGH>;
			clocks = <&ccu CLK_BUS_I2C0>;
			resets = <&ccu RST_BUS_I2C0>;
			status = "disabled";
			#address-cells = <1>;
			#size-cells = <0>;
		};

		i2c1: i2c@1c2b000 {
			compatible = "allwinner,sun6i-a31-i2c";
			reg = <0x01c2b000 0x400>;
			interrupts = <GIC_SPI 7 IRQ_TYPE_LEVEL_HIGH>;
			clocks = <&ccu CLK_BUS_I2C1>;
			resets = <&ccu RST_BUS_I2C1>;
			status = "disabled";
			#address-cells = <1>;
			#size-cells = <0>;
		};

		i2c2: i2c@1c2b400 {
			compatible = "allwinner,sun6i-a31-i2c";
			reg = <0x01c2b400 0x400>;
			interrupts = <GIC_SPI 8 IRQ_TYPE_LEVEL_HIGH>;
			clocks = <&ccu CLK_BUS_I2C2>;
			resets = <&ccu RST_BUS_I2C2>;
			status = "disabled";
			#address-cells = <1>;
			#size-cells = <0>;
		};


		spi0: spi@1c68000 {
			compatible = "allwinner,sun8i-h3-spi";
			reg = <0x01c68000 0x1000>;
			interrupts = <GIC_SPI 65 IRQ_TYPE_LEVEL_HIGH>;
			clocks = <&ccu CLK_BUS_SPI0>, <&ccu CLK_SPI0>;
			clock-names = "ahb", "mod";
			dmas = <&dma 23>, <&dma 23>;
			dma-names = "rx", "tx";
			pinctrl-names = "default";
			pinctrl-0 = <&spi0_pins>;
			resets = <&ccu RST_BUS_SPI0>;
			status = "disabled";
			num-cs = <1>;
			#address-cells = <1>;
			#size-cells = <0>;
		};

		spi1: spi@1c69000 {
			compatible = "allwinner,sun8i-h3-spi";
			reg = <0x01c69000 0x1000>;
			interrupts = <GIC_SPI 66 IRQ_TYPE_LEVEL_HIGH>;
			clocks = <&ccu CLK_BUS_SPI1>, <&ccu CLK_SPI1>;
			clock-names = "ahb", "mod";
			dmas = <&dma 24>, <&dma 24>;
			dma-names = "rx", "tx";
			pinctrl-names = "default";
			pinctrl-0 = <&spi1_pins>;
			resets = <&ccu RST_BUS_SPI1>;
			status = "disabled";
			num-cs = <1>;
			#address-cells = <1>;
			#size-cells = <0>;
		};

<<<<<<< HEAD
=======
		emac: ethernet@1c30000 {
			compatible = "allwinner,sun50i-a64-emac";
			syscon = <&syscon>;
			reg = <0x01c30000 0x10000>;
			interrupts = <GIC_SPI 82 IRQ_TYPE_LEVEL_HIGH>;
			interrupt-names = "macirq";
			resets = <&ccu RST_BUS_EMAC>;
			reset-names = "stmmaceth";
			clocks = <&ccu CLK_BUS_EMAC>;
			clock-names = "stmmaceth";
			status = "disabled";
			#address-cells = <1>;
			#size-cells = <0>;

			mdio: mdio {
				compatible = "snps,dwmac-mdio";
				#address-cells = <1>;
				#size-cells = <0>;
			};
		};

>>>>>>> b5996699
		gic: interrupt-controller@1c81000 {
			compatible = "arm,gic-400";
			reg = <0x01c81000 0x1000>,
			      <0x01c82000 0x2000>,
			      <0x01c84000 0x2000>,
			      <0x01c86000 0x2000>;
			interrupts = <GIC_PPI 9 (GIC_CPU_MASK_SIMPLE(4) | IRQ_TYPE_LEVEL_HIGH)>;
			interrupt-controller;
			#interrupt-cells = <3>;
		};

		rtc: rtc@1f00000 {
			compatible = "allwinner,sun6i-a31-rtc";
			reg = <0x01f00000 0x54>;
			interrupts = <GIC_SPI 40 IRQ_TYPE_LEVEL_HIGH>,
				     <GIC_SPI 41 IRQ_TYPE_LEVEL_HIGH>;
		};

		r_intc: interrupt-controller@1f00c00 {
			compatible = "allwinner,sun50i-a64-r-intc",
				     "allwinner,sun6i-a31-r-intc";
			interrupt-controller;
			#interrupt-cells = <2>;
			reg = <0x01f00c00 0x400>;
			interrupts = <GIC_SPI 32 IRQ_TYPE_LEVEL_HIGH>;
		};

		r_ccu: clock@1f01400 {
			compatible = "allwinner,sun50i-a64-r-ccu";
			reg = <0x01f01400 0x100>;
			clocks = <&osc24M>, <&osc32k>, <&iosc>,
				 <&ccu 11>;
			clock-names = "hosc", "losc", "iosc", "pll-periph";
			#clock-cells = <1>;
			#reset-cells = <1>;
		};

		r_pio: pinctrl@1f02c00 {
			compatible = "allwinner,sun50i-a64-r-pinctrl";
			reg = <0x01f02c00 0x400>;
			interrupts = <GIC_SPI 45 IRQ_TYPE_LEVEL_HIGH>;
			clocks = <&r_ccu CLK_APB0_PIO>, <&osc24M>, <&osc32k>;
			clock-names = "apb", "hosc", "losc";
			gpio-controller;
			#gpio-cells = <3>;
			interrupt-controller;
			#interrupt-cells = <3>;

			r_rsb_pins: rsb {
				pins = "PL0", "PL1";
				function = "s_rsb";
			};
		};

		r_rsb: rsb@1f03400 {
			compatible = "allwinner,sun8i-a23-rsb";
			reg = <0x01f03400 0x400>;
			interrupts = <GIC_SPI 39 IRQ_TYPE_LEVEL_HIGH>;
			clocks = <&r_ccu 6>;
			clock-frequency = <3000000>;
			resets = <&r_ccu 2>;
			pinctrl-names = "default";
			pinctrl-0 = <&r_rsb_pins>;
			status = "disabled";
			#address-cells = <1>;
			#size-cells = <0>;
		};
	};
};<|MERGE_RESOLUTION|>--- conflicted
+++ resolved
@@ -505,8 +505,6 @@
 			#size-cells = <0>;
 		};
 
-<<<<<<< HEAD
-=======
 		emac: ethernet@1c30000 {
 			compatible = "allwinner,sun50i-a64-emac";
 			syscon = <&syscon>;
@@ -528,7 +526,6 @@
 			};
 		};
 
->>>>>>> b5996699
 		gic: interrupt-controller@1c81000 {
 			compatible = "arm,gic-400";
 			reg = <0x01c81000 0x1000>,
