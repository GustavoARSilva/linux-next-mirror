--- conflicted
+++ resolved
@@ -166,10 +166,7 @@
 		print_hex_dump(KERN_ERR, prefix, DUMP_PREFIX_OFFSET, 32,
 			       4, buf, i, 0);
 	}
-<<<<<<< HEAD
-=======
 	goto out;
->>>>>>> 0f7cda2b
 
 err_read:
 	print_hex_dump(KERN_ERR, prefix, DUMP_PREFIX_OFFSET, 32, 4, buf, i, 0);
