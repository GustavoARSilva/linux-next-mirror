--- conflicted
+++ resolved
@@ -562,12 +562,7 @@
 				 * invalidated it. Free it and try again
 				 */
 				release_pages(e->user_pages,
-<<<<<<< HEAD
-					      bo->tbo.ttm->num_pages,
-					      false);
-=======
-					      e->robj->tbo.ttm->num_pages);
->>>>>>> 010f9339
+					      bo->tbo.ttm->num_pages);
 				kvfree(e->user_pages);
 				e->user_pages = NULL;
 			}
