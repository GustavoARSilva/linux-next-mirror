/*
 * Wireless configuration interface internals.
 *
 * Copyright 2006-2010	Johannes Berg <johannes@sipsolutions.net>
 */
#ifndef __NET_WIRELESS_CORE_H
#define __NET_WIRELESS_CORE_H
#include <linux/list.h>
#include <linux/netdevice.h>
#include <linux/rbtree.h>
#include <linux/debugfs.h>
#include <linux/rfkill.h>
#include <linux/workqueue.h>
#include <linux/rtnetlink.h>
#include <net/genetlink.h>
#include <net/cfg80211.h>
#include "reg.h"


#define WIPHY_IDX_INVALID	-1

struct cfg80211_registered_device {
	const struct cfg80211_ops *ops;
	struct list_head list;

	/* rfkill support */
	struct rfkill_ops rfkill_ops;
	struct rfkill *rfkill;
	struct work_struct rfkill_sync;

	/* ISO / IEC 3166 alpha2 for which this device is receiving
	 * country IEs on, this can help disregard country IEs from APs
	 * on the same alpha2 quickly. The alpha2 may differ from
	 * cfg80211_regdomain's alpha2 when an intersection has occurred.
	 * If the AP is reconfigured this can also be used to tell us if
	 * the country on the country IE changed. */
	char country_ie_alpha2[2];

	/*
	 * the driver requests the regulatory core to set this regulatory
	 * domain as the wiphy's. Only used for %REGULATORY_WIPHY_SELF_MANAGED
	 * devices using the regulatory_set_wiphy_regd() API
	 */
	const struct ieee80211_regdomain *requested_regd;

	/* If a Country IE has been received this tells us the environment
	 * which its telling us its in. This defaults to ENVIRON_ANY */
	enum environment_cap env;

	/* wiphy index, internal only */
	int wiphy_idx;

	/* protected by RTNL */
	int devlist_generation, wdev_id;
	int opencount;
	wait_queue_head_t dev_wait;

	struct list_head beacon_registrations;
	spinlock_t beacon_registrations_lock;

	struct list_head mlme_unreg;
	spinlock_t mlme_unreg_lock;
	struct work_struct mlme_unreg_wk;

	/* protected by RTNL only */
	int num_running_ifaces;
	int num_running_monitor_ifaces;

	/* BSSes/scanning */
	spinlock_t bss_lock;
	struct list_head bss_list;
	struct rb_root bss_tree;
	u32 bss_generation;
	u32 bss_entries;
	struct cfg80211_scan_request *scan_req; /* protected by RTNL */
	struct sk_buff *scan_msg;
	struct list_head sched_scan_req_list;
	unsigned long suspend_at;
	struct work_struct scan_done_wk;

	struct genl_info *cur_cmd_info;

	struct work_struct conn_work;
	struct work_struct event_work;

	struct delayed_work dfs_update_channels_wk;

	/* netlink port which started critical protocol (0 means not started) */
	u32 crit_proto_nlportid;

	struct cfg80211_coalesce *coalesce;

	struct work_struct destroy_work;
	struct work_struct sched_scan_stop_wk;
	struct work_struct sched_scan_res_wk;

	struct cfg80211_chan_def radar_chandef;
	struct work_struct propagate_radar_detect_wk;

	struct cfg80211_chan_def cac_done_chandef;
	struct work_struct propagate_cac_done_wk;

	/* must be last because of the way we do wiphy_priv(),
	 * and it should at least be aligned to NETDEV_ALIGN */
	struct wiphy wiphy __aligned(NETDEV_ALIGN);
};

static inline
struct cfg80211_registered_device *wiphy_to_rdev(struct wiphy *wiphy)
{
	BUG_ON(!wiphy);
	return container_of(wiphy, struct cfg80211_registered_device, wiphy);
}

static inline void
cfg80211_rdev_free_wowlan(struct cfg80211_registered_device *rdev)
{
#ifdef CONFIG_PM
	int i;

	if (!rdev->wiphy.wowlan_config)
		return;
	for (i = 0; i < rdev->wiphy.wowlan_config->n_patterns; i++)
		kfree(rdev->wiphy.wowlan_config->patterns[i].mask);
	kfree(rdev->wiphy.wowlan_config->patterns);
	if (rdev->wiphy.wowlan_config->tcp &&
	    rdev->wiphy.wowlan_config->tcp->sock)
		sock_release(rdev->wiphy.wowlan_config->tcp->sock);
	kfree(rdev->wiphy.wowlan_config->tcp);
	kfree(rdev->wiphy.wowlan_config->nd_config);
	kfree(rdev->wiphy.wowlan_config);
#endif
}

extern struct workqueue_struct *cfg80211_wq;
extern struct list_head cfg80211_rdev_list;
extern int cfg80211_rdev_list_generation;

struct cfg80211_internal_bss {
	struct list_head list;
	struct list_head hidden_list;
	struct rb_node rbn;
	u64 ts_boottime;
	unsigned long ts;
	unsigned long refcount;
	atomic_t hold;

	/* time at the start of the reception of the first octet of the
	 * timestamp field of the last beacon/probe received for this BSS.
	 * The time is the TSF of the BSS specified by %parent_bssid.
	 */
	u64 parent_tsf;

	/* the BSS according to which %parent_tsf is set. This is set to
	 * the BSS that the interface that requested the scan was connected to
	 * when the beacon/probe was received.
	 */
	u8 parent_bssid[ETH_ALEN] __aligned(2);

	/* must be last because of priv member */
	struct cfg80211_bss pub;
};

static inline struct cfg80211_internal_bss *bss_from_pub(struct cfg80211_bss *pub)
{
	return container_of(pub, struct cfg80211_internal_bss, pub);
}

static inline void cfg80211_hold_bss(struct cfg80211_internal_bss *bss)
{
	atomic_inc(&bss->hold);
}

static inline void cfg80211_unhold_bss(struct cfg80211_internal_bss *bss)
{
	int r = atomic_dec_return(&bss->hold);
	WARN_ON(r < 0);
}


struct cfg80211_registered_device *cfg80211_rdev_by_wiphy_idx(int wiphy_idx);
int get_wiphy_idx(struct wiphy *wiphy);

struct wiphy *wiphy_idx_to_wiphy(int wiphy_idx);

int cfg80211_switch_netns(struct cfg80211_registered_device *rdev,
			  struct net *net);

static inline void wdev_lock(struct wireless_dev *wdev)
	__acquires(wdev)
{
	mutex_lock(&wdev->mtx);
	__acquire(wdev->mtx);
}

static inline void wdev_unlock(struct wireless_dev *wdev)
	__releases(wdev)
{
	__release(wdev->mtx);
	mutex_unlock(&wdev->mtx);
}

#define ASSERT_WDEV_LOCK(wdev) lockdep_assert_held(&(wdev)->mtx)

static inline bool cfg80211_has_monitors_only(struct cfg80211_registered_device *rdev)
{
	ASSERT_RTNL();

	return rdev->num_running_ifaces == rdev->num_running_monitor_ifaces &&
	       rdev->num_running_ifaces > 0;
}

enum cfg80211_event_type {
	EVENT_CONNECT_RESULT,
	EVENT_ROAMED,
	EVENT_DISCONNECTED,
	EVENT_IBSS_JOINED,
	EVENT_STOPPED,
};

struct cfg80211_event {
	struct list_head list;
	enum cfg80211_event_type type;

	union {
<<<<<<< HEAD
		struct {
			u8 bssid[ETH_ALEN];
			const u8 *req_ie;
			const u8 *resp_ie;
			size_t req_ie_len;
			size_t resp_ie_len;
			struct cfg80211_bss *bss;
			int status; /* -1 = failed; 0..65535 = status code */
			enum nl80211_timeout_reason timeout_reason;
		} cr;
		struct {
			const u8 *req_ie;
			const u8 *resp_ie;
			size_t req_ie_len;
			size_t resp_ie_len;
			struct cfg80211_bss *bss;
		} rm;
=======
		struct cfg80211_connect_resp_params cr;
		struct cfg80211_roam_info rm;
>>>>>>> 2ac97f0f
		struct {
			const u8 *ie;
			size_t ie_len;
			u16 reason;
			bool locally_generated;
		} dc;
		struct {
			u8 bssid[ETH_ALEN];
			struct ieee80211_channel *channel;
		} ij;
	};
};

struct cfg80211_cached_keys {
	struct key_params params[CFG80211_MAX_WEP_KEYS];
	u8 data[CFG80211_MAX_WEP_KEYS][WLAN_KEY_LEN_WEP104];
	int def;
};

enum cfg80211_chan_mode {
	CHAN_MODE_UNDEFINED,
	CHAN_MODE_SHARED,
	CHAN_MODE_EXCLUSIVE,
};

struct cfg80211_beacon_registration {
	struct list_head list;
	u32 nlportid;
};

struct cfg80211_cqm_config {
	u32 rssi_hyst;
	s32 last_rssi_event_value;
	int n_rssi_thresholds;
	s32 rssi_thresholds[0];
};

void cfg80211_destroy_ifaces(struct cfg80211_registered_device *rdev);

/* free object */
void cfg80211_dev_free(struct cfg80211_registered_device *rdev);

int cfg80211_dev_rename(struct cfg80211_registered_device *rdev,
			char *newname);

void ieee80211_set_bitrate_flags(struct wiphy *wiphy);

void cfg80211_bss_expire(struct cfg80211_registered_device *rdev);
void cfg80211_bss_age(struct cfg80211_registered_device *rdev,
                      unsigned long age_secs);

/* IBSS */
int cfg80211_join_ibss(struct cfg80211_registered_device *rdev,
		       struct net_device *dev,
		       struct cfg80211_ibss_params *params,
		       struct cfg80211_cached_keys *connkeys);
void cfg80211_clear_ibss(struct net_device *dev, bool nowext);
int __cfg80211_leave_ibss(struct cfg80211_registered_device *rdev,
			  struct net_device *dev, bool nowext);
int cfg80211_leave_ibss(struct cfg80211_registered_device *rdev,
			struct net_device *dev, bool nowext);
void __cfg80211_ibss_joined(struct net_device *dev, const u8 *bssid,
			    struct ieee80211_channel *channel);
int cfg80211_ibss_wext_join(struct cfg80211_registered_device *rdev,
			    struct wireless_dev *wdev);

/* mesh */
extern const struct mesh_config default_mesh_config;
extern const struct mesh_setup default_mesh_setup;
int __cfg80211_join_mesh(struct cfg80211_registered_device *rdev,
			 struct net_device *dev,
			 struct mesh_setup *setup,
			 const struct mesh_config *conf);
int cfg80211_join_mesh(struct cfg80211_registered_device *rdev,
		       struct net_device *dev,
		       struct mesh_setup *setup,
		       const struct mesh_config *conf);
int __cfg80211_leave_mesh(struct cfg80211_registered_device *rdev,
			  struct net_device *dev);
int cfg80211_leave_mesh(struct cfg80211_registered_device *rdev,
			struct net_device *dev);
int cfg80211_set_mesh_channel(struct cfg80211_registered_device *rdev,
			      struct wireless_dev *wdev,
			      struct cfg80211_chan_def *chandef);

/* OCB */
int __cfg80211_join_ocb(struct cfg80211_registered_device *rdev,
			struct net_device *dev,
			struct ocb_setup *setup);
int cfg80211_join_ocb(struct cfg80211_registered_device *rdev,
		      struct net_device *dev,
		      struct ocb_setup *setup);
int __cfg80211_leave_ocb(struct cfg80211_registered_device *rdev,
			 struct net_device *dev);
int cfg80211_leave_ocb(struct cfg80211_registered_device *rdev,
		       struct net_device *dev);

/* AP */
int __cfg80211_stop_ap(struct cfg80211_registered_device *rdev,
		       struct net_device *dev, bool notify);
int cfg80211_stop_ap(struct cfg80211_registered_device *rdev,
		     struct net_device *dev, bool notify);

/* MLME */
int cfg80211_mlme_auth(struct cfg80211_registered_device *rdev,
		       struct net_device *dev,
		       struct ieee80211_channel *chan,
		       enum nl80211_auth_type auth_type,
		       const u8 *bssid,
		       const u8 *ssid, int ssid_len,
		       const u8 *ie, int ie_len,
		       const u8 *key, int key_len, int key_idx,
		       const u8 *auth_data, int auth_data_len);
int cfg80211_mlme_assoc(struct cfg80211_registered_device *rdev,
			struct net_device *dev,
			struct ieee80211_channel *chan,
			const u8 *bssid,
			const u8 *ssid, int ssid_len,
			struct cfg80211_assoc_request *req);
int cfg80211_mlme_deauth(struct cfg80211_registered_device *rdev,
			 struct net_device *dev, const u8 *bssid,
			 const u8 *ie, int ie_len, u16 reason,
			 bool local_state_change);
int cfg80211_mlme_disassoc(struct cfg80211_registered_device *rdev,
			   struct net_device *dev, const u8 *bssid,
			   const u8 *ie, int ie_len, u16 reason,
			   bool local_state_change);
void cfg80211_mlme_down(struct cfg80211_registered_device *rdev,
			struct net_device *dev);
int cfg80211_mlme_register_mgmt(struct wireless_dev *wdev, u32 snd_pid,
				u16 frame_type, const u8 *match_data,
				int match_len);
void cfg80211_mlme_unreg_wk(struct work_struct *wk);
void cfg80211_mlme_unregister_socket(struct wireless_dev *wdev, u32 nlpid);
void cfg80211_mlme_purge_registrations(struct wireless_dev *wdev);
int cfg80211_mlme_mgmt_tx(struct cfg80211_registered_device *rdev,
			  struct wireless_dev *wdev,
			  struct cfg80211_mgmt_tx_params *params,
			  u64 *cookie);
void cfg80211_oper_and_ht_capa(struct ieee80211_ht_cap *ht_capa,
			       const struct ieee80211_ht_cap *ht_capa_mask);
void cfg80211_oper_and_vht_capa(struct ieee80211_vht_cap *vht_capa,
				const struct ieee80211_vht_cap *vht_capa_mask);

/* SME events */
int cfg80211_connect(struct cfg80211_registered_device *rdev,
		     struct net_device *dev,
		     struct cfg80211_connect_params *connect,
		     struct cfg80211_cached_keys *connkeys,
		     const u8 *prev_bssid);
<<<<<<< HEAD
void __cfg80211_connect_result(struct net_device *dev, const u8 *bssid,
			       const u8 *req_ie, size_t req_ie_len,
			       const u8 *resp_ie, size_t resp_ie_len,
			       int status, bool wextev,
			       struct cfg80211_bss *bss,
			       enum nl80211_timeout_reason timeout_reason);
=======
void __cfg80211_connect_result(struct net_device *dev,
			       struct cfg80211_connect_resp_params *params,
			       bool wextev);
>>>>>>> 2ac97f0f
void __cfg80211_disconnected(struct net_device *dev, const u8 *ie,
			     size_t ie_len, u16 reason, bool from_ap);
int cfg80211_disconnect(struct cfg80211_registered_device *rdev,
			struct net_device *dev, u16 reason,
			bool wextev);
void __cfg80211_roamed(struct wireless_dev *wdev,
		       struct cfg80211_roam_info *info);
int cfg80211_mgd_wext_connect(struct cfg80211_registered_device *rdev,
			      struct wireless_dev *wdev);
void cfg80211_autodisconnect_wk(struct work_struct *work);

/* SME implementation */
void cfg80211_conn_work(struct work_struct *work);
void cfg80211_sme_scan_done(struct net_device *dev);
bool cfg80211_sme_rx_assoc_resp(struct wireless_dev *wdev, u16 status);
void cfg80211_sme_rx_auth(struct wireless_dev *wdev, const u8 *buf, size_t len);
void cfg80211_sme_disassoc(struct wireless_dev *wdev);
void cfg80211_sme_deauth(struct wireless_dev *wdev);
void cfg80211_sme_auth_timeout(struct wireless_dev *wdev);
void cfg80211_sme_assoc_timeout(struct wireless_dev *wdev);
void cfg80211_sme_abandon_assoc(struct wireless_dev *wdev);

/* internal helpers */
bool cfg80211_supported_cipher_suite(struct wiphy *wiphy, u32 cipher);
int cfg80211_validate_key_settings(struct cfg80211_registered_device *rdev,
				   struct key_params *params, int key_idx,
				   bool pairwise, const u8 *mac_addr);
void __cfg80211_scan_done(struct work_struct *wk);
void ___cfg80211_scan_done(struct cfg80211_registered_device *rdev,
			   bool send_message);
void cfg80211_add_sched_scan_req(struct cfg80211_registered_device *rdev,
				 struct cfg80211_sched_scan_request *req);
int cfg80211_sched_scan_req_possible(struct cfg80211_registered_device *rdev,
				     bool want_multi);
void cfg80211_sched_scan_results_wk(struct work_struct *work);
int cfg80211_stop_sched_scan_req(struct cfg80211_registered_device *rdev,
				 struct cfg80211_sched_scan_request *req,
				 bool driver_initiated);
int __cfg80211_stop_sched_scan(struct cfg80211_registered_device *rdev,
			       u64 reqid, bool driver_initiated);
void cfg80211_upload_connect_keys(struct wireless_dev *wdev);
int cfg80211_change_iface(struct cfg80211_registered_device *rdev,
			  struct net_device *dev, enum nl80211_iftype ntype,
			  struct vif_params *params);
void cfg80211_process_rdev_events(struct cfg80211_registered_device *rdev);
void cfg80211_process_wdev_events(struct wireless_dev *wdev);

bool cfg80211_does_bw_fit_range(const struct ieee80211_freq_range *freq_range,
				u32 center_freq_khz, u32 bw_khz);

/**
 * cfg80211_chandef_dfs_usable - checks if chandef is DFS usable
 * @wiphy: the wiphy to validate against
 * @chandef: the channel definition to check
 *
 * Checks if chandef is usable and we can/need start CAC on such channel.
 *
 * Return: Return true if all channels available and at least
 *	   one channel require CAC (NL80211_DFS_USABLE)
 */
bool cfg80211_chandef_dfs_usable(struct wiphy *wiphy,
				 const struct cfg80211_chan_def *chandef);

void cfg80211_set_dfs_state(struct wiphy *wiphy,
			    const struct cfg80211_chan_def *chandef,
			    enum nl80211_dfs_state dfs_state);

void cfg80211_dfs_channels_update_work(struct work_struct *work);

unsigned int
cfg80211_chandef_dfs_cac_time(struct wiphy *wiphy,
			      const struct cfg80211_chan_def *chandef);

void cfg80211_sched_dfs_chan_update(struct cfg80211_registered_device *rdev);

bool cfg80211_any_wiphy_oper_chan(struct wiphy *wiphy,
				  struct ieee80211_channel *chan);

bool cfg80211_beaconing_iface_active(struct wireless_dev *wdev);

bool cfg80211_is_sub_chan(struct cfg80211_chan_def *chandef,
			  struct ieee80211_channel *chan);

static inline unsigned int elapsed_jiffies_msecs(unsigned long start)
{
	unsigned long end = jiffies;

	if (end >= start)
		return jiffies_to_msecs(end - start);

	return jiffies_to_msecs(end + (ULONG_MAX - start) + 1);
}

void
cfg80211_get_chan_state(struct wireless_dev *wdev,
		        struct ieee80211_channel **chan,
		        enum cfg80211_chan_mode *chanmode,
		        u8 *radar_detect);

int cfg80211_set_monitor_channel(struct cfg80211_registered_device *rdev,
				 struct cfg80211_chan_def *chandef);

int ieee80211_get_ratemask(struct ieee80211_supported_band *sband,
			   const u8 *rates, unsigned int n_rates,
			   u32 *mask);

int cfg80211_validate_beacon_int(struct cfg80211_registered_device *rdev,
				 enum nl80211_iftype iftype, u32 beacon_int);

void cfg80211_update_iface_num(struct cfg80211_registered_device *rdev,
			       enum nl80211_iftype iftype, int num);

void __cfg80211_leave(struct cfg80211_registered_device *rdev,
		      struct wireless_dev *wdev);
void cfg80211_leave(struct cfg80211_registered_device *rdev,
		    struct wireless_dev *wdev);

void cfg80211_stop_p2p_device(struct cfg80211_registered_device *rdev,
			      struct wireless_dev *wdev);

void cfg80211_stop_nan(struct cfg80211_registered_device *rdev,
		       struct wireless_dev *wdev);

#define CFG80211_MAX_NUM_DIFFERENT_CHANNELS 10

#ifdef CONFIG_CFG80211_DEVELOPER_WARNINGS
#define CFG80211_DEV_WARN_ON(cond)	WARN_ON(cond)
#else
/*
 * Trick to enable using it as a condition,
 * and also not give a warning when it's
 * not used that way.
 */
#define CFG80211_DEV_WARN_ON(cond)	({bool __r = (cond); __r; })
#endif

void cfg80211_cqm_config_free(struct wireless_dev *wdev);

#endif /* __NET_WIRELESS_CORE_H */<|MERGE_RESOLUTION|>--- conflicted
+++ resolved
@@ -223,28 +223,8 @@
 	enum cfg80211_event_type type;
 
 	union {
-<<<<<<< HEAD
-		struct {
-			u8 bssid[ETH_ALEN];
-			const u8 *req_ie;
-			const u8 *resp_ie;
-			size_t req_ie_len;
-			size_t resp_ie_len;
-			struct cfg80211_bss *bss;
-			int status; /* -1 = failed; 0..65535 = status code */
-			enum nl80211_timeout_reason timeout_reason;
-		} cr;
-		struct {
-			const u8 *req_ie;
-			const u8 *resp_ie;
-			size_t req_ie_len;
-			size_t resp_ie_len;
-			struct cfg80211_bss *bss;
-		} rm;
-=======
 		struct cfg80211_connect_resp_params cr;
 		struct cfg80211_roam_info rm;
->>>>>>> 2ac97f0f
 		struct {
 			const u8 *ie;
 			size_t ie_len;
@@ -395,18 +375,9 @@
 		     struct cfg80211_connect_params *connect,
 		     struct cfg80211_cached_keys *connkeys,
 		     const u8 *prev_bssid);
-<<<<<<< HEAD
-void __cfg80211_connect_result(struct net_device *dev, const u8 *bssid,
-			       const u8 *req_ie, size_t req_ie_len,
-			       const u8 *resp_ie, size_t resp_ie_len,
-			       int status, bool wextev,
-			       struct cfg80211_bss *bss,
-			       enum nl80211_timeout_reason timeout_reason);
-=======
 void __cfg80211_connect_result(struct net_device *dev,
 			       struct cfg80211_connect_resp_params *params,
 			       bool wextev);
->>>>>>> 2ac97f0f
 void __cfg80211_disconnected(struct net_device *dev, const u8 *ie,
 			     size_t ie_len, u16 reason, bool from_ap);
 int cfg80211_disconnect(struct cfg80211_registered_device *rdev,
