/*
 * Copyright (C) 2012 Fusion-io  All rights reserved.
 * Copyright (C) 2012 Intel Corp. All rights reserved.
 *
 * This program is free software; you can redistribute it and/or
 * modify it under the terms of the GNU General Public
 * License v2 as published by the Free Software Foundation.
 *
 * This program is distributed in the hope that it will be useful,
 * but WITHOUT ANY WARRANTY; without even the implied warranty of
 * MERCHANTABILITY or FITNESS FOR A PARTICULAR PURPOSE.  See the GNU
 * General Public License for more details.
 *
 * You should have received a copy of the GNU General Public
 * License along with this program; if not, write to the
 * Free Software Foundation, Inc., 59 Temple Place - Suite 330,
 * Boston, MA 021110-1307, USA.
 */
#include <linux/sched.h>
#include <linux/wait.h>
#include <linux/bio.h>
#include <linux/slab.h>
#include <linux/buffer_head.h>
#include <linux/blkdev.h>
#include <linux/random.h>
#include <linux/iocontext.h>
#include <linux/capability.h>
#include <linux/ratelimit.h>
#include <linux/kthread.h>
#include <linux/raid/pq.h>
#include <linux/hash.h>
#include <linux/list_sort.h>
#include <linux/raid/xor.h>
#include <linux/mm.h>
#include <asm/div64.h>
#include "ctree.h"
#include "extent_map.h"
#include "disk-io.h"
#include "transaction.h"
#include "print-tree.h"
#include "volumes.h"
#include "raid56.h"
#include "async-thread.h"
#include "check-integrity.h"
#include "rcu-string.h"

/* set when additional merges to this rbio are not allowed */
#define RBIO_RMW_LOCKED_BIT	1

/*
 * set when this rbio is sitting in the hash, but it is just a cache
 * of past RMW
 */
#define RBIO_CACHE_BIT		2

/*
 * set when it is safe to trust the stripe_pages for caching
 */
#define RBIO_CACHE_READY_BIT	3

#define RBIO_CACHE_SIZE 1024

enum btrfs_rbio_ops {
	BTRFS_RBIO_WRITE,
	BTRFS_RBIO_READ_REBUILD,
	BTRFS_RBIO_PARITY_SCRUB,
	BTRFS_RBIO_REBUILD_MISSING,
};

struct btrfs_raid_bio {
	struct btrfs_fs_info *fs_info;
	struct btrfs_bio *bbio;

	/* while we're doing rmw on a stripe
	 * we put it into a hash table so we can
	 * lock the stripe and merge more rbios
	 * into it.
	 */
	struct list_head hash_list;

	/*
	 * LRU list for the stripe cache
	 */
	struct list_head stripe_cache;

	/*
	 * for scheduling work in the helper threads
	 */
	struct btrfs_work work;

	/*
	 * bio list and bio_list_lock are used
	 * to add more bios into the stripe
	 * in hopes of avoiding the full rmw
	 */
	struct bio_list bio_list;
	spinlock_t bio_list_lock;

	/* also protected by the bio_list_lock, the
	 * plug list is used by the plugging code
	 * to collect partial bios while plugged.  The
	 * stripe locking code also uses it to hand off
	 * the stripe lock to the next pending IO
	 */
	struct list_head plug_list;

	/*
	 * flags that tell us if it is safe to
	 * merge with this bio
	 */
	unsigned long flags;

	/* size of each individual stripe on disk */
	int stripe_len;

	/* number of data stripes (no p/q) */
	int nr_data;

	int real_stripes;

	int stripe_npages;
	/*
	 * set if we're doing a parity rebuild
	 * for a read from higher up, which is handled
	 * differently from a parity rebuild as part of
	 * rmw
	 */
	enum btrfs_rbio_ops operation;

	/* first bad stripe */
	int faila;

	/* second bad stripe (for raid6 use) */
	int failb;

	int scrubp;
	/*
	 * number of pages needed to represent the full
	 * stripe
	 */
	int nr_pages;

	/*
	 * size of all the bios in the bio_list.  This
	 * helps us decide if the rbio maps to a full
	 * stripe or not
	 */
	int bio_list_bytes;

	int generic_bio_cnt;

	refcount_t refs;

	atomic_t stripes_pending;

	atomic_t error;
	/*
	 * these are two arrays of pointers.  We allocate the
	 * rbio big enough to hold them both and setup their
	 * locations when the rbio is allocated
	 */

	/* pointers to pages that we allocated for
	 * reading/writing stripes directly from the disk (including P/Q)
	 */
	struct page **stripe_pages;

	/*
	 * pointers to the pages in the bio_list.  Stored
	 * here for faster lookup
	 */
	struct page **bio_pages;

	/*
	 * bitmap to record which horizontal stripe has data
	 */
	unsigned long *dbitmap;
};

static int __raid56_parity_recover(struct btrfs_raid_bio *rbio);
static noinline void finish_rmw(struct btrfs_raid_bio *rbio);
static void rmw_work(struct btrfs_work *work);
static void read_rebuild_work(struct btrfs_work *work);
static void async_rmw_stripe(struct btrfs_raid_bio *rbio);
static void async_read_rebuild(struct btrfs_raid_bio *rbio);
static int fail_bio_stripe(struct btrfs_raid_bio *rbio, struct bio *bio);
static int fail_rbio_index(struct btrfs_raid_bio *rbio, int failed);
static void __free_raid_bio(struct btrfs_raid_bio *rbio);
static void index_rbio_pages(struct btrfs_raid_bio *rbio);
static int alloc_rbio_pages(struct btrfs_raid_bio *rbio);

static noinline void finish_parity_scrub(struct btrfs_raid_bio *rbio,
					 int need_check);
static void async_scrub_parity(struct btrfs_raid_bio *rbio);

/*
 * the stripe hash table is used for locking, and to collect
 * bios in hopes of making a full stripe
 */
int btrfs_alloc_stripe_hash_table(struct btrfs_fs_info *info)
{
	struct btrfs_stripe_hash_table *table;
	struct btrfs_stripe_hash_table *x;
	struct btrfs_stripe_hash *cur;
	struct btrfs_stripe_hash *h;
	int num_entries = 1 << BTRFS_STRIPE_HASH_TABLE_BITS;
	int i;
	int table_size;

	if (info->stripe_hash_table)
		return 0;

	/*
	 * The table is large, starting with order 4 and can go as high as
	 * order 7 in case lock debugging is turned on.
	 *
	 * Try harder to allocate and fallback to vmalloc to lower the chance
	 * of a failing mount.
	 */
	table_size = sizeof(*table) + sizeof(*h) * num_entries;
	table = kvzalloc(table_size, GFP_KERNEL);
	if (!table)
		return -ENOMEM;

	spin_lock_init(&table->cache_lock);
	INIT_LIST_HEAD(&table->stripe_cache);

	h = table->table;

	for (i = 0; i < num_entries; i++) {
		cur = h + i;
		INIT_LIST_HEAD(&cur->hash_list);
		spin_lock_init(&cur->lock);
		init_waitqueue_head(&cur->wait);
	}

	x = cmpxchg(&info->stripe_hash_table, NULL, table);
	if (x)
		kvfree(x);
	return 0;
}

/*
 * caching an rbio means to copy anything from the
 * bio_pages array into the stripe_pages array.  We
 * use the page uptodate bit in the stripe cache array
 * to indicate if it has valid data
 *
 * once the caching is done, we set the cache ready
 * bit.
 */
static void cache_rbio_pages(struct btrfs_raid_bio *rbio)
{
	int i;
	char *s;
	char *d;
	int ret;

	ret = alloc_rbio_pages(rbio);
	if (ret)
		return;

	for (i = 0; i < rbio->nr_pages; i++) {
		if (!rbio->bio_pages[i])
			continue;

		s = kmap(rbio->bio_pages[i]);
		d = kmap(rbio->stripe_pages[i]);

		memcpy(d, s, PAGE_SIZE);

		kunmap(rbio->bio_pages[i]);
		kunmap(rbio->stripe_pages[i]);
		SetPageUptodate(rbio->stripe_pages[i]);
	}
	set_bit(RBIO_CACHE_READY_BIT, &rbio->flags);
}

/*
 * we hash on the first logical address of the stripe
 */
static int rbio_bucket(struct btrfs_raid_bio *rbio)
{
	u64 num = rbio->bbio->raid_map[0];

	/*
	 * we shift down quite a bit.  We're using byte
	 * addressing, and most of the lower bits are zeros.
	 * This tends to upset hash_64, and it consistently
	 * returns just one or two different values.
	 *
	 * shifting off the lower bits fixes things.
	 */
	return hash_64(num >> 16, BTRFS_STRIPE_HASH_TABLE_BITS);
}

/*
 * stealing an rbio means taking all the uptodate pages from the stripe
 * array in the source rbio and putting them into the destination rbio
 */
static void steal_rbio(struct btrfs_raid_bio *src, struct btrfs_raid_bio *dest)
{
	int i;
	struct page *s;
	struct page *d;

	if (!test_bit(RBIO_CACHE_READY_BIT, &src->flags))
		return;

	for (i = 0; i < dest->nr_pages; i++) {
		s = src->stripe_pages[i];
		if (!s || !PageUptodate(s)) {
			continue;
		}

		d = dest->stripe_pages[i];
		if (d)
			__free_page(d);

		dest->stripe_pages[i] = s;
		src->stripe_pages[i] = NULL;
	}
}

/*
 * merging means we take the bio_list from the victim and
 * splice it into the destination.  The victim should
 * be discarded afterwards.
 *
 * must be called with dest->rbio_list_lock held
 */
static void merge_rbio(struct btrfs_raid_bio *dest,
		       struct btrfs_raid_bio *victim)
{
	bio_list_merge(&dest->bio_list, &victim->bio_list);
	dest->bio_list_bytes += victim->bio_list_bytes;
	dest->generic_bio_cnt += victim->generic_bio_cnt;
	bio_list_init(&victim->bio_list);
}

/*
 * used to prune items that are in the cache.  The caller
 * must hold the hash table lock.
 */
static void __remove_rbio_from_cache(struct btrfs_raid_bio *rbio)
{
	int bucket = rbio_bucket(rbio);
	struct btrfs_stripe_hash_table *table;
	struct btrfs_stripe_hash *h;
	int freeit = 0;

	/*
	 * check the bit again under the hash table lock.
	 */
	if (!test_bit(RBIO_CACHE_BIT, &rbio->flags))
		return;

	table = rbio->fs_info->stripe_hash_table;
	h = table->table + bucket;

	/* hold the lock for the bucket because we may be
	 * removing it from the hash table
	 */
	spin_lock(&h->lock);

	/*
	 * hold the lock for the bio list because we need
	 * to make sure the bio list is empty
	 */
	spin_lock(&rbio->bio_list_lock);

	if (test_and_clear_bit(RBIO_CACHE_BIT, &rbio->flags)) {
		list_del_init(&rbio->stripe_cache);
		table->cache_size -= 1;
		freeit = 1;

		/* if the bio list isn't empty, this rbio is
		 * still involved in an IO.  We take it out
		 * of the cache list, and drop the ref that
		 * was held for the list.
		 *
		 * If the bio_list was empty, we also remove
		 * the rbio from the hash_table, and drop
		 * the corresponding ref
		 */
		if (bio_list_empty(&rbio->bio_list)) {
			if (!list_empty(&rbio->hash_list)) {
				list_del_init(&rbio->hash_list);
				refcount_dec(&rbio->refs);
				BUG_ON(!list_empty(&rbio->plug_list));
			}
		}
	}

	spin_unlock(&rbio->bio_list_lock);
	spin_unlock(&h->lock);

	if (freeit)
		__free_raid_bio(rbio);
}

/*
 * prune a given rbio from the cache
 */
static void remove_rbio_from_cache(struct btrfs_raid_bio *rbio)
{
	struct btrfs_stripe_hash_table *table;
	unsigned long flags;

	if (!test_bit(RBIO_CACHE_BIT, &rbio->flags))
		return;

	table = rbio->fs_info->stripe_hash_table;

	spin_lock_irqsave(&table->cache_lock, flags);
	__remove_rbio_from_cache(rbio);
	spin_unlock_irqrestore(&table->cache_lock, flags);
}

/*
 * remove everything in the cache
 */
static void btrfs_clear_rbio_cache(struct btrfs_fs_info *info)
{
	struct btrfs_stripe_hash_table *table;
	unsigned long flags;
	struct btrfs_raid_bio *rbio;

	table = info->stripe_hash_table;

	spin_lock_irqsave(&table->cache_lock, flags);
	while (!list_empty(&table->stripe_cache)) {
		rbio = list_entry(table->stripe_cache.next,
				  struct btrfs_raid_bio,
				  stripe_cache);
		__remove_rbio_from_cache(rbio);
	}
	spin_unlock_irqrestore(&table->cache_lock, flags);
}

/*
 * remove all cached entries and free the hash table
 * used by unmount
 */
void btrfs_free_stripe_hash_table(struct btrfs_fs_info *info)
{
	if (!info->stripe_hash_table)
		return;
	btrfs_clear_rbio_cache(info);
	kvfree(info->stripe_hash_table);
	info->stripe_hash_table = NULL;
}

/*
 * insert an rbio into the stripe cache.  It
 * must have already been prepared by calling
 * cache_rbio_pages
 *
 * If this rbio was already cached, it gets
 * moved to the front of the lru.
 *
 * If the size of the rbio cache is too big, we
 * prune an item.
 */
static void cache_rbio(struct btrfs_raid_bio *rbio)
{
	struct btrfs_stripe_hash_table *table;
	unsigned long flags;

	if (!test_bit(RBIO_CACHE_READY_BIT, &rbio->flags))
		return;

	table = rbio->fs_info->stripe_hash_table;

	spin_lock_irqsave(&table->cache_lock, flags);
	spin_lock(&rbio->bio_list_lock);

	/* bump our ref if we were not in the list before */
	if (!test_and_set_bit(RBIO_CACHE_BIT, &rbio->flags))
		refcount_inc(&rbio->refs);

	if (!list_empty(&rbio->stripe_cache)){
		list_move(&rbio->stripe_cache, &table->stripe_cache);
	} else {
		list_add(&rbio->stripe_cache, &table->stripe_cache);
		table->cache_size += 1;
	}

	spin_unlock(&rbio->bio_list_lock);

	if (table->cache_size > RBIO_CACHE_SIZE) {
		struct btrfs_raid_bio *found;

		found = list_entry(table->stripe_cache.prev,
				  struct btrfs_raid_bio,
				  stripe_cache);

		if (found != rbio)
			__remove_rbio_from_cache(found);
	}

	spin_unlock_irqrestore(&table->cache_lock, flags);
}

/*
 * helper function to run the xor_blocks api.  It is only
 * able to do MAX_XOR_BLOCKS at a time, so we need to
 * loop through.
 */
static void run_xor(void **pages, int src_cnt, ssize_t len)
{
	int src_off = 0;
	int xor_src_cnt = 0;
	void *dest = pages[src_cnt];

	while(src_cnt > 0) {
		xor_src_cnt = min(src_cnt, MAX_XOR_BLOCKS);
		xor_blocks(xor_src_cnt, len, dest, pages + src_off);

		src_cnt -= xor_src_cnt;
		src_off += xor_src_cnt;
	}
}

/*
 * returns true if the bio list inside this rbio
 * covers an entire stripe (no rmw required).
 * Must be called with the bio list lock held, or
 * at a time when you know it is impossible to add
 * new bios into the list
 */
static int __rbio_is_full(struct btrfs_raid_bio *rbio)
{
	unsigned long size = rbio->bio_list_bytes;
	int ret = 1;

	if (size != rbio->nr_data * rbio->stripe_len)
		ret = 0;

	BUG_ON(size > rbio->nr_data * rbio->stripe_len);
	return ret;
}

static int rbio_is_full(struct btrfs_raid_bio *rbio)
{
	unsigned long flags;
	int ret;

	spin_lock_irqsave(&rbio->bio_list_lock, flags);
	ret = __rbio_is_full(rbio);
	spin_unlock_irqrestore(&rbio->bio_list_lock, flags);
	return ret;
}

/*
 * returns 1 if it is safe to merge two rbios together.
 * The merging is safe if the two rbios correspond to
 * the same stripe and if they are both going in the same
 * direction (read vs write), and if neither one is
 * locked for final IO
 *
 * The caller is responsible for locking such that
 * rmw_locked is safe to test
 */
static int rbio_can_merge(struct btrfs_raid_bio *last,
			  struct btrfs_raid_bio *cur)
{
	if (test_bit(RBIO_RMW_LOCKED_BIT, &last->flags) ||
	    test_bit(RBIO_RMW_LOCKED_BIT, &cur->flags))
		return 0;

	/*
	 * we can't merge with cached rbios, since the
	 * idea is that when we merge the destination
	 * rbio is going to run our IO for us.  We can
	 * steal from cached rbios though, other functions
	 * handle that.
	 */
	if (test_bit(RBIO_CACHE_BIT, &last->flags) ||
	    test_bit(RBIO_CACHE_BIT, &cur->flags))
		return 0;

	if (last->bbio->raid_map[0] !=
	    cur->bbio->raid_map[0])
		return 0;

	/* we can't merge with different operations */
	if (last->operation != cur->operation)
		return 0;
	/*
	 * We've need read the full stripe from the drive.
	 * check and repair the parity and write the new results.
	 *
	 * We're not allowed to add any new bios to the
	 * bio list here, anyone else that wants to
	 * change this stripe needs to do their own rmw.
	 */
	if (last->operation == BTRFS_RBIO_PARITY_SCRUB ||
	    cur->operation == BTRFS_RBIO_PARITY_SCRUB)
		return 0;

	if (last->operation == BTRFS_RBIO_REBUILD_MISSING ||
	    cur->operation == BTRFS_RBIO_REBUILD_MISSING)
		return 0;

	return 1;
}

static int rbio_stripe_page_index(struct btrfs_raid_bio *rbio, int stripe,
				  int index)
{
	return stripe * rbio->stripe_npages + index;
}

/*
 * these are just the pages from the rbio array, not from anything
 * the FS sent down to us
 */
static struct page *rbio_stripe_page(struct btrfs_raid_bio *rbio, int stripe,
				     int index)
{
	return rbio->stripe_pages[rbio_stripe_page_index(rbio, stripe, index)];
}

/*
 * helper to index into the pstripe
 */
static struct page *rbio_pstripe_page(struct btrfs_raid_bio *rbio, int index)
{
	return rbio_stripe_page(rbio, rbio->nr_data, index);
}

/*
 * helper to index into the qstripe, returns null
 * if there is no qstripe
 */
static struct page *rbio_qstripe_page(struct btrfs_raid_bio *rbio, int index)
{
	if (rbio->nr_data + 1 == rbio->real_stripes)
		return NULL;
	return rbio_stripe_page(rbio, rbio->nr_data + 1, index);
}

/*
 * The first stripe in the table for a logical address
 * has the lock.  rbios are added in one of three ways:
 *
 * 1) Nobody has the stripe locked yet.  The rbio is given
 * the lock and 0 is returned.  The caller must start the IO
 * themselves.
 *
 * 2) Someone has the stripe locked, but we're able to merge
 * with the lock owner.  The rbio is freed and the IO will
 * start automatically along with the existing rbio.  1 is returned.
 *
 * 3) Someone has the stripe locked, but we're not able to merge.
 * The rbio is added to the lock owner's plug list, or merged into
 * an rbio already on the plug list.  When the lock owner unlocks,
 * the next rbio on the list is run and the IO is started automatically.
 * 1 is returned
 *
 * If we return 0, the caller still owns the rbio and must continue with
 * IO submission.  If we return 1, the caller must assume the rbio has
 * already been freed.
 */
static noinline int lock_stripe_add(struct btrfs_raid_bio *rbio)
{
	int bucket = rbio_bucket(rbio);
	struct btrfs_stripe_hash *h = rbio->fs_info->stripe_hash_table->table + bucket;
	struct btrfs_raid_bio *cur;
	struct btrfs_raid_bio *pending;
	unsigned long flags;
	DEFINE_WAIT(wait);
	struct btrfs_raid_bio *freeit = NULL;
	struct btrfs_raid_bio *cache_drop = NULL;
	int ret = 0;

	spin_lock_irqsave(&h->lock, flags);
	list_for_each_entry(cur, &h->hash_list, hash_list) {
		if (cur->bbio->raid_map[0] == rbio->bbio->raid_map[0]) {
			spin_lock(&cur->bio_list_lock);

			/* can we steal this cached rbio's pages? */
			if (bio_list_empty(&cur->bio_list) &&
			    list_empty(&cur->plug_list) &&
			    test_bit(RBIO_CACHE_BIT, &cur->flags) &&
			    !test_bit(RBIO_RMW_LOCKED_BIT, &cur->flags)) {
				list_del_init(&cur->hash_list);
				refcount_dec(&cur->refs);

				steal_rbio(cur, rbio);
				cache_drop = cur;
				spin_unlock(&cur->bio_list_lock);

				goto lockit;
			}

			/* can we merge into the lock owner? */
			if (rbio_can_merge(cur, rbio)) {
				merge_rbio(cur, rbio);
				spin_unlock(&cur->bio_list_lock);
				freeit = rbio;
				ret = 1;
				goto out;
			}


			/*
			 * we couldn't merge with the running
			 * rbio, see if we can merge with the
			 * pending ones.  We don't have to
			 * check for rmw_locked because there
			 * is no way they are inside finish_rmw
			 * right now
			 */
			list_for_each_entry(pending, &cur->plug_list,
					    plug_list) {
				if (rbio_can_merge(pending, rbio)) {
					merge_rbio(pending, rbio);
					spin_unlock(&cur->bio_list_lock);
					freeit = rbio;
					ret = 1;
					goto out;
				}
			}

			/* no merging, put us on the tail of the plug list,
			 * our rbio will be started with the currently
			 * running rbio unlocks
			 */
			list_add_tail(&rbio->plug_list, &cur->plug_list);
			spin_unlock(&cur->bio_list_lock);
			ret = 1;
			goto out;
		}
	}
lockit:
	refcount_inc(&rbio->refs);
	list_add(&rbio->hash_list, &h->hash_list);
out:
	spin_unlock_irqrestore(&h->lock, flags);
	if (cache_drop)
		remove_rbio_from_cache(cache_drop);
	if (freeit)
		__free_raid_bio(freeit);
	return ret;
}

/*
 * called as rmw or parity rebuild is completed.  If the plug list has more
 * rbios waiting for this stripe, the next one on the list will be started
 */
static noinline void unlock_stripe(struct btrfs_raid_bio *rbio)
{
	int bucket;
	struct btrfs_stripe_hash *h;
	unsigned long flags;
	int keep_cache = 0;

	bucket = rbio_bucket(rbio);
	h = rbio->fs_info->stripe_hash_table->table + bucket;

	if (list_empty(&rbio->plug_list))
		cache_rbio(rbio);

	spin_lock_irqsave(&h->lock, flags);
	spin_lock(&rbio->bio_list_lock);

	if (!list_empty(&rbio->hash_list)) {
		/*
		 * if we're still cached and there is no other IO
		 * to perform, just leave this rbio here for others
		 * to steal from later
		 */
		if (list_empty(&rbio->plug_list) &&
		    test_bit(RBIO_CACHE_BIT, &rbio->flags)) {
			keep_cache = 1;
			clear_bit(RBIO_RMW_LOCKED_BIT, &rbio->flags);
			BUG_ON(!bio_list_empty(&rbio->bio_list));
			goto done;
		}

		list_del_init(&rbio->hash_list);
		refcount_dec(&rbio->refs);

		/*
		 * we use the plug list to hold all the rbios
		 * waiting for the chance to lock this stripe.
		 * hand the lock over to one of them.
		 */
		if (!list_empty(&rbio->plug_list)) {
			struct btrfs_raid_bio *next;
			struct list_head *head = rbio->plug_list.next;

			next = list_entry(head, struct btrfs_raid_bio,
					  plug_list);

			list_del_init(&rbio->plug_list);

			list_add(&next->hash_list, &h->hash_list);
			refcount_inc(&next->refs);
			spin_unlock(&rbio->bio_list_lock);
			spin_unlock_irqrestore(&h->lock, flags);

			if (next->operation == BTRFS_RBIO_READ_REBUILD)
				async_read_rebuild(next);
			else if (next->operation == BTRFS_RBIO_REBUILD_MISSING) {
				steal_rbio(rbio, next);
				async_read_rebuild(next);
			} else if (next->operation == BTRFS_RBIO_WRITE) {
				steal_rbio(rbio, next);
				async_rmw_stripe(next);
			} else if (next->operation == BTRFS_RBIO_PARITY_SCRUB) {
				steal_rbio(rbio, next);
				async_scrub_parity(next);
			}

			goto done_nolock;
			/*
			 * The barrier for this waitqueue_active is not needed,
			 * we're protected by h->lock and can't miss a wakeup.
			 */
		} else if (waitqueue_active(&h->wait)) {
			spin_unlock(&rbio->bio_list_lock);
			spin_unlock_irqrestore(&h->lock, flags);
			wake_up(&h->wait);
			goto done_nolock;
		}
	}
done:
	spin_unlock(&rbio->bio_list_lock);
	spin_unlock_irqrestore(&h->lock, flags);

done_nolock:
	if (!keep_cache)
		remove_rbio_from_cache(rbio);
}

static void __free_raid_bio(struct btrfs_raid_bio *rbio)
{
	int i;

	if (!refcount_dec_and_test(&rbio->refs))
		return;

	WARN_ON(!list_empty(&rbio->stripe_cache));
	WARN_ON(!list_empty(&rbio->hash_list));
	WARN_ON(!bio_list_empty(&rbio->bio_list));

	for (i = 0; i < rbio->nr_pages; i++) {
		if (rbio->stripe_pages[i]) {
			__free_page(rbio->stripe_pages[i]);
			rbio->stripe_pages[i] = NULL;
		}
	}

	btrfs_put_bbio(rbio->bbio);
	kfree(rbio);
}

static void free_raid_bio(struct btrfs_raid_bio *rbio)
{
	unlock_stripe(rbio);
	__free_raid_bio(rbio);
}

/*
 * this frees the rbio and runs through all the bios in the
 * bio_list and calls end_io on them
 */
static void rbio_orig_end_io(struct btrfs_raid_bio *rbio, blk_status_t err)
{
	struct bio *cur = bio_list_get(&rbio->bio_list);
	struct bio *next;

	if (rbio->generic_bio_cnt)
		btrfs_bio_counter_sub(rbio->fs_info, rbio->generic_bio_cnt);

	free_raid_bio(rbio);

	while (cur) {
		next = cur->bi_next;
		cur->bi_next = NULL;
		cur->bi_status = err;
		bio_endio(cur);
		cur = next;
	}
}

/*
 * end io function used by finish_rmw.  When we finally
 * get here, we've written a full stripe
 */
static void raid_write_end_io(struct bio *bio)
{
	struct btrfs_raid_bio *rbio = bio->bi_private;
	blk_status_t err = bio->bi_status;
	int max_errors;

	if (err)
		fail_bio_stripe(rbio, bio);

	bio_put(bio);

	if (!atomic_dec_and_test(&rbio->stripes_pending))
		return;

	err = BLK_STS_OK;

	/* OK, we have read all the stripes we need to. */
	max_errors = (rbio->operation == BTRFS_RBIO_PARITY_SCRUB) ?
		     0 : rbio->bbio->max_errors;
	if (atomic_read(&rbio->error) > max_errors)
		err = BLK_STS_IOERR;

	rbio_orig_end_io(rbio, err);
}

/*
 * the read/modify/write code wants to use the original bio for
 * any pages it included, and then use the rbio for everything
 * else.  This function decides if a given index (stripe number)
 * and page number in that stripe fall inside the original bio
 * or the rbio.
 *
 * if you set bio_list_only, you'll get a NULL back for any ranges
 * that are outside the bio_list
 *
 * This doesn't take any refs on anything, you get a bare page pointer
 * and the caller must bump refs as required.
 *
 * You must call index_rbio_pages once before you can trust
 * the answers from this function.
 */
static struct page *page_in_rbio(struct btrfs_raid_bio *rbio,
				 int index, int pagenr, int bio_list_only)
{
	int chunk_page;
	struct page *p = NULL;

	chunk_page = index * (rbio->stripe_len >> PAGE_SHIFT) + pagenr;

	spin_lock_irq(&rbio->bio_list_lock);
	p = rbio->bio_pages[chunk_page];
	spin_unlock_irq(&rbio->bio_list_lock);

	if (p || bio_list_only)
		return p;

	return rbio->stripe_pages[chunk_page];
}

/*
 * number of pages we need for the entire stripe across all the
 * drives
 */
static unsigned long rbio_nr_pages(unsigned long stripe_len, int nr_stripes)
{
	return DIV_ROUND_UP(stripe_len, PAGE_SIZE) * nr_stripes;
}

/*
 * allocation and initial setup for the btrfs_raid_bio.  Not
 * this does not allocate any pages for rbio->pages.
 */
static struct btrfs_raid_bio *alloc_rbio(struct btrfs_fs_info *fs_info,
					 struct btrfs_bio *bbio,
					 u64 stripe_len)
{
	struct btrfs_raid_bio *rbio;
	int nr_data = 0;
	int real_stripes = bbio->num_stripes - bbio->num_tgtdevs;
	int num_pages = rbio_nr_pages(stripe_len, real_stripes);
	int stripe_npages = DIV_ROUND_UP(stripe_len, PAGE_SIZE);
	void *p;

	rbio = kzalloc(sizeof(*rbio) + num_pages * sizeof(struct page *) * 2 +
		       DIV_ROUND_UP(stripe_npages, BITS_PER_LONG) *
		       sizeof(long), GFP_NOFS);
	if (!rbio)
		return ERR_PTR(-ENOMEM);

	bio_list_init(&rbio->bio_list);
	INIT_LIST_HEAD(&rbio->plug_list);
	spin_lock_init(&rbio->bio_list_lock);
	INIT_LIST_HEAD(&rbio->stripe_cache);
	INIT_LIST_HEAD(&rbio->hash_list);
	rbio->bbio = bbio;
	rbio->fs_info = fs_info;
	rbio->stripe_len = stripe_len;
	rbio->nr_pages = num_pages;
	rbio->real_stripes = real_stripes;
	rbio->stripe_npages = stripe_npages;
	rbio->faila = -1;
	rbio->failb = -1;
	refcount_set(&rbio->refs, 1);
	atomic_set(&rbio->error, 0);
	atomic_set(&rbio->stripes_pending, 0);

	/*
	 * the stripe_pages and bio_pages array point to the extra
	 * memory we allocated past the end of the rbio
	 */
	p = rbio + 1;
	rbio->stripe_pages = p;
	rbio->bio_pages = p + sizeof(struct page *) * num_pages;
	rbio->dbitmap = p + sizeof(struct page *) * num_pages * 2;

	if (bbio->map_type & BTRFS_BLOCK_GROUP_RAID5)
		nr_data = real_stripes - 1;
	else if (bbio->map_type & BTRFS_BLOCK_GROUP_RAID6)
		nr_data = real_stripes - 2;
	else
		BUG();

	rbio->nr_data = nr_data;
	return rbio;
}

/* allocate pages for all the stripes in the bio, including parity */
static int alloc_rbio_pages(struct btrfs_raid_bio *rbio)
{
	int i;
	struct page *page;

	for (i = 0; i < rbio->nr_pages; i++) {
		if (rbio->stripe_pages[i])
			continue;
		page = alloc_page(GFP_NOFS | __GFP_HIGHMEM);
		if (!page)
			return -ENOMEM;
		rbio->stripe_pages[i] = page;
	}
	return 0;
}

/* only allocate pages for p/q stripes */
static int alloc_rbio_parity_pages(struct btrfs_raid_bio *rbio)
{
	int i;
	struct page *page;

	i = rbio_stripe_page_index(rbio, rbio->nr_data, 0);

	for (; i < rbio->nr_pages; i++) {
		if (rbio->stripe_pages[i])
			continue;
		page = alloc_page(GFP_NOFS | __GFP_HIGHMEM);
		if (!page)
			return -ENOMEM;
		rbio->stripe_pages[i] = page;
	}
	return 0;
}

/*
 * add a single page from a specific stripe into our list of bios for IO
 * this will try to merge into existing bios if possible, and returns
 * zero if all went well.
 */
static int rbio_add_io_page(struct btrfs_raid_bio *rbio,
			    struct bio_list *bio_list,
			    struct page *page,
			    int stripe_nr,
			    unsigned long page_index,
			    unsigned long bio_max_len)
{
	struct bio *last = bio_list->tail;
	u64 last_end = 0;
	int ret;
	struct bio *bio;
	struct btrfs_bio_stripe *stripe;
	u64 disk_start;

	stripe = &rbio->bbio->stripes[stripe_nr];
	disk_start = stripe->physical + (page_index << PAGE_SHIFT);

	/* if the device is missing, just fail this stripe */
	if (!stripe->dev->bdev)
		return fail_rbio_index(rbio, stripe_nr);

	/* see if we can add this page onto our existing bio */
	if (last) {
		last_end = (u64)last->bi_iter.bi_sector << 9;
		last_end += last->bi_iter.bi_size;

		/*
		 * we can't merge these if they are from different
		 * devices or if they are not contiguous
		 */
		if (last_end == disk_start && stripe->dev->bdev &&
		    !last->bi_status &&
		    last->bi_disk == stripe->dev->bdev->bd_disk &&
		    last->bi_partno == stripe->dev->bdev->bd_partno) {
			ret = bio_add_page(last, page, PAGE_SIZE, 0);
			if (ret == PAGE_SIZE)
				return 0;
		}
	}

	/* put a new bio on the list */
	bio = btrfs_io_bio_alloc(bio_max_len >> PAGE_SHIFT ?: 1);
	bio->bi_iter.bi_size = 0;
	bio_set_dev(bio, stripe->dev->bdev);
	bio->bi_iter.bi_sector = disk_start >> 9;

	bio_add_page(bio, page, PAGE_SIZE, 0);
	bio_list_add(bio_list, bio);
	return 0;
}

/*
 * while we're doing the read/modify/write cycle, we could
 * have errors in reading pages off the disk.  This checks
 * for errors and if we're not able to read the page it'll
 * trigger parity reconstruction.  The rmw will be finished
 * after we've reconstructed the failed stripes
 */
static void validate_rbio_for_rmw(struct btrfs_raid_bio *rbio)
{
	if (rbio->faila >= 0 || rbio->failb >= 0) {
		BUG_ON(rbio->faila == rbio->real_stripes - 1);
		__raid56_parity_recover(rbio);
	} else {
		finish_rmw(rbio);
	}
}

/*
 * helper function to walk our bio list and populate the bio_pages array with
 * the result.  This seems expensive, but it is faster than constantly
 * searching through the bio list as we setup the IO in finish_rmw or stripe
 * reconstruction.
 *
 * This must be called before you trust the answers from page_in_rbio
 */
static void index_rbio_pages(struct btrfs_raid_bio *rbio)
{
	struct bio *bio;
	u64 start;
	unsigned long stripe_offset;
	unsigned long page_index;

	spin_lock_irq(&rbio->bio_list_lock);
	bio_list_for_each(bio, &rbio->bio_list) {
		struct bio_vec bvec;
		struct bvec_iter iter;
		int i = 0;

		start = (u64)bio->bi_iter.bi_sector << 9;
		stripe_offset = start - rbio->bbio->raid_map[0];
		page_index = stripe_offset >> PAGE_SHIFT;

		if (bio_flagged(bio, BIO_CLONED))
			bio->bi_iter = btrfs_io_bio(bio)->iter;

		bio_for_each_segment(bvec, bio, iter) {
			rbio->bio_pages[page_index + i] = bvec.bv_page;
			i++;
		}
	}
	spin_unlock_irq(&rbio->bio_list_lock);
}

/*
 * this is called from one of two situations.  We either
 * have a full stripe from the higher layers, or we've read all
 * the missing bits off disk.
 *
 * This will calculate the parity and then send down any
 * changed blocks.
 */
static noinline void finish_rmw(struct btrfs_raid_bio *rbio)
{
	struct btrfs_bio *bbio = rbio->bbio;
	void *pointers[rbio->real_stripes];
	int nr_data = rbio->nr_data;
	int stripe;
	int pagenr;
	int p_stripe = -1;
	int q_stripe = -1;
	struct bio_list bio_list;
	struct bio *bio;
	int ret;

	bio_list_init(&bio_list);

	if (rbio->real_stripes - rbio->nr_data == 1) {
		p_stripe = rbio->real_stripes - 1;
	} else if (rbio->real_stripes - rbio->nr_data == 2) {
		p_stripe = rbio->real_stripes - 2;
		q_stripe = rbio->real_stripes - 1;
	} else {
		BUG();
	}

	/* at this point we either have a full stripe,
	 * or we've read the full stripe from the drive.
	 * recalculate the parity and write the new results.
	 *
	 * We're not allowed to add any new bios to the
	 * bio list here, anyone else that wants to
	 * change this stripe needs to do their own rmw.
	 */
	spin_lock_irq(&rbio->bio_list_lock);
	set_bit(RBIO_RMW_LOCKED_BIT, &rbio->flags);
	spin_unlock_irq(&rbio->bio_list_lock);

	atomic_set(&rbio->error, 0);

	/*
	 * now that we've set rmw_locked, run through the
	 * bio list one last time and map the page pointers
	 *
	 * We don't cache full rbios because we're assuming
	 * the higher layers are unlikely to use this area of
	 * the disk again soon.  If they do use it again,
	 * hopefully they will send another full bio.
	 */
	index_rbio_pages(rbio);
	if (!rbio_is_full(rbio))
		cache_rbio_pages(rbio);
	else
		clear_bit(RBIO_CACHE_READY_BIT, &rbio->flags);

	for (pagenr = 0; pagenr < rbio->stripe_npages; pagenr++) {
		struct page *p;
		/* first collect one page from each data stripe */
		for (stripe = 0; stripe < nr_data; stripe++) {
			p = page_in_rbio(rbio, stripe, pagenr, 0);
			pointers[stripe] = kmap(p);
		}

		/* then add the parity stripe */
		p = rbio_pstripe_page(rbio, pagenr);
		SetPageUptodate(p);
		pointers[stripe++] = kmap(p);

		if (q_stripe != -1) {

			/*
			 * raid6, add the qstripe and call the
			 * library function to fill in our p/q
			 */
			p = rbio_qstripe_page(rbio, pagenr);
			SetPageUptodate(p);
			pointers[stripe++] = kmap(p);

			raid6_call.gen_syndrome(rbio->real_stripes, PAGE_SIZE,
						pointers);
		} else {
			/* raid5 */
			memcpy(pointers[nr_data], pointers[0], PAGE_SIZE);
			run_xor(pointers + 1, nr_data - 1, PAGE_SIZE);
		}


		for (stripe = 0; stripe < rbio->real_stripes; stripe++)
			kunmap(page_in_rbio(rbio, stripe, pagenr, 0));
	}

	/*
	 * time to start writing.  Make bios for everything from the
	 * higher layers (the bio_list in our rbio) and our p/q.  Ignore
	 * everything else.
	 */
	for (stripe = 0; stripe < rbio->real_stripes; stripe++) {
		for (pagenr = 0; pagenr < rbio->stripe_npages; pagenr++) {
			struct page *page;
			if (stripe < rbio->nr_data) {
				page = page_in_rbio(rbio, stripe, pagenr, 1);
				if (!page)
					continue;
			} else {
			       page = rbio_stripe_page(rbio, stripe, pagenr);
			}

			ret = rbio_add_io_page(rbio, &bio_list,
				       page, stripe, pagenr, rbio->stripe_len);
			if (ret)
				goto cleanup;
		}
	}

	if (likely(!bbio->num_tgtdevs))
		goto write_data;

	for (stripe = 0; stripe < rbio->real_stripes; stripe++) {
		if (!bbio->tgtdev_map[stripe])
			continue;

		for (pagenr = 0; pagenr < rbio->stripe_npages; pagenr++) {
			struct page *page;
			if (stripe < rbio->nr_data) {
				page = page_in_rbio(rbio, stripe, pagenr, 1);
				if (!page)
					continue;
			} else {
			       page = rbio_stripe_page(rbio, stripe, pagenr);
			}

			ret = rbio_add_io_page(rbio, &bio_list, page,
					       rbio->bbio->tgtdev_map[stripe],
					       pagenr, rbio->stripe_len);
			if (ret)
				goto cleanup;
		}
	}

write_data:
	atomic_set(&rbio->stripes_pending, bio_list_size(&bio_list));
	BUG_ON(atomic_read(&rbio->stripes_pending) == 0);

	while (1) {
		bio = bio_list_pop(&bio_list);
		if (!bio)
			break;

		bio->bi_private = rbio;
		bio->bi_end_io = raid_write_end_io;
		bio_set_op_attrs(bio, REQ_OP_WRITE, 0);

		submit_bio(bio);
	}
	return;

cleanup:
	rbio_orig_end_io(rbio, BLK_STS_IOERR);
<<<<<<< HEAD
=======

	while ((bio = bio_list_pop(&bio_list)))
		bio_put(bio);
>>>>>>> cb128cea
}

/*
 * helper to find the stripe number for a given bio.  Used to figure out which
 * stripe has failed.  This expects the bio to correspond to a physical disk,
 * so it looks up based on physical sector numbers.
 */
static int find_bio_stripe(struct btrfs_raid_bio *rbio,
			   struct bio *bio)
{
	u64 physical = bio->bi_iter.bi_sector;
	u64 stripe_start;
	int i;
	struct btrfs_bio_stripe *stripe;

	physical <<= 9;

	for (i = 0; i < rbio->bbio->num_stripes; i++) {
		stripe = &rbio->bbio->stripes[i];
		stripe_start = stripe->physical;
		if (physical >= stripe_start &&
		    physical < stripe_start + rbio->stripe_len &&
		    bio->bi_disk == stripe->dev->bdev->bd_disk &&
		    bio->bi_partno == stripe->dev->bdev->bd_partno) {
			return i;
		}
	}
	return -1;
}

/*
 * helper to find the stripe number for a given
 * bio (before mapping).  Used to figure out which stripe has
 * failed.  This looks up based on logical block numbers.
 */
static int find_logical_bio_stripe(struct btrfs_raid_bio *rbio,
				   struct bio *bio)
{
	u64 logical = bio->bi_iter.bi_sector;
	u64 stripe_start;
	int i;

	logical <<= 9;

	for (i = 0; i < rbio->nr_data; i++) {
		stripe_start = rbio->bbio->raid_map[i];
		if (logical >= stripe_start &&
		    logical < stripe_start + rbio->stripe_len) {
			return i;
		}
	}
	return -1;
}

/*
 * returns -EIO if we had too many failures
 */
static int fail_rbio_index(struct btrfs_raid_bio *rbio, int failed)
{
	unsigned long flags;
	int ret = 0;

	spin_lock_irqsave(&rbio->bio_list_lock, flags);

	/* we already know this stripe is bad, move on */
	if (rbio->faila == failed || rbio->failb == failed)
		goto out;

	if (rbio->faila == -1) {
		/* first failure on this rbio */
		rbio->faila = failed;
		atomic_inc(&rbio->error);
	} else if (rbio->failb == -1) {
		/* second failure on this rbio */
		rbio->failb = failed;
		atomic_inc(&rbio->error);
	} else {
		ret = -EIO;
	}
out:
	spin_unlock_irqrestore(&rbio->bio_list_lock, flags);

	return ret;
}

/*
 * helper to fail a stripe based on a physical disk
 * bio.
 */
static int fail_bio_stripe(struct btrfs_raid_bio *rbio,
			   struct bio *bio)
{
	int failed = find_bio_stripe(rbio, bio);

	if (failed < 0)
		return -EIO;

	return fail_rbio_index(rbio, failed);
}

/*
 * this sets each page in the bio uptodate.  It should only be used on private
 * rbio pages, nothing that comes in from the higher layers
 */
static void set_bio_pages_uptodate(struct bio *bio)
{
	struct bio_vec bvec;
	struct bvec_iter iter;

	if (bio_flagged(bio, BIO_CLONED))
		bio->bi_iter = btrfs_io_bio(bio)->iter;

	bio_for_each_segment(bvec, bio, iter)
		SetPageUptodate(bvec.bv_page);
}

/*
 * end io for the read phase of the rmw cycle.  All the bios here are physical
 * stripe bios we've read from the disk so we can recalculate the parity of the
 * stripe.
 *
 * This will usually kick off finish_rmw once all the bios are read in, but it
 * may trigger parity reconstruction if we had any errors along the way
 */
static void raid_rmw_end_io(struct bio *bio)
{
	struct btrfs_raid_bio *rbio = bio->bi_private;

	if (bio->bi_status)
		fail_bio_stripe(rbio, bio);
	else
		set_bio_pages_uptodate(bio);

	bio_put(bio);

	if (!atomic_dec_and_test(&rbio->stripes_pending))
		return;

	if (atomic_read(&rbio->error) > rbio->bbio->max_errors)
		goto cleanup;

	/*
	 * this will normally call finish_rmw to start our write
	 * but if there are any failed stripes we'll reconstruct
	 * from parity first
	 */
	validate_rbio_for_rmw(rbio);
	return;

cleanup:

	rbio_orig_end_io(rbio, BLK_STS_IOERR);
}

static void async_rmw_stripe(struct btrfs_raid_bio *rbio)
{
	btrfs_init_work(&rbio->work, btrfs_rmw_helper, rmw_work, NULL, NULL);
	btrfs_queue_work(rbio->fs_info->rmw_workers, &rbio->work);
}

static void async_read_rebuild(struct btrfs_raid_bio *rbio)
{
	btrfs_init_work(&rbio->work, btrfs_rmw_helper,
			read_rebuild_work, NULL, NULL);

	btrfs_queue_work(rbio->fs_info->rmw_workers, &rbio->work);
}

/*
 * the stripe must be locked by the caller.  It will
 * unlock after all the writes are done
 */
static int raid56_rmw_stripe(struct btrfs_raid_bio *rbio)
{
	int bios_to_read = 0;
	struct bio_list bio_list;
	int ret;
	int pagenr;
	int stripe;
	struct bio *bio;

	bio_list_init(&bio_list);

	ret = alloc_rbio_pages(rbio);
	if (ret)
		goto cleanup;

	index_rbio_pages(rbio);

	atomic_set(&rbio->error, 0);
	/*
	 * build a list of bios to read all the missing parts of this
	 * stripe
	 */
	for (stripe = 0; stripe < rbio->nr_data; stripe++) {
		for (pagenr = 0; pagenr < rbio->stripe_npages; pagenr++) {
			struct page *page;
			/*
			 * we want to find all the pages missing from
			 * the rbio and read them from the disk.  If
			 * page_in_rbio finds a page in the bio list
			 * we don't need to read it off the stripe.
			 */
			page = page_in_rbio(rbio, stripe, pagenr, 1);
			if (page)
				continue;

			page = rbio_stripe_page(rbio, stripe, pagenr);
			/*
			 * the bio cache may have handed us an uptodate
			 * page.  If so, be happy and use it
			 */
			if (PageUptodate(page))
				continue;

			ret = rbio_add_io_page(rbio, &bio_list, page,
				       stripe, pagenr, rbio->stripe_len);
			if (ret)
				goto cleanup;
		}
	}

	bios_to_read = bio_list_size(&bio_list);
	if (!bios_to_read) {
		/*
		 * this can happen if others have merged with
		 * us, it means there is nothing left to read.
		 * But if there are missing devices it may not be
		 * safe to do the full stripe write yet.
		 */
		goto finish;
	}

	/*
	 * the bbio may be freed once we submit the last bio.  Make sure
	 * not to touch it after that
	 */
	atomic_set(&rbio->stripes_pending, bios_to_read);
	while (1) {
		bio = bio_list_pop(&bio_list);
		if (!bio)
			break;

		bio->bi_private = rbio;
		bio->bi_end_io = raid_rmw_end_io;
		bio_set_op_attrs(bio, REQ_OP_READ, 0);

		btrfs_bio_wq_end_io(rbio->fs_info, bio, BTRFS_WQ_ENDIO_RAID56);

		submit_bio(bio);
	}
	/* the actual write will happen once the reads are done */
	return 0;

cleanup:
	rbio_orig_end_io(rbio, BLK_STS_IOERR);
<<<<<<< HEAD
=======

	while ((bio = bio_list_pop(&bio_list)))
		bio_put(bio);

>>>>>>> cb128cea
	return -EIO;

finish:
	validate_rbio_for_rmw(rbio);
	return 0;
}

/*
 * if the upper layers pass in a full stripe, we thank them by only allocating
 * enough pages to hold the parity, and sending it all down quickly.
 */
static int full_stripe_write(struct btrfs_raid_bio *rbio)
{
	int ret;

	ret = alloc_rbio_parity_pages(rbio);
	if (ret) {
		__free_raid_bio(rbio);
		return ret;
	}

	ret = lock_stripe_add(rbio);
	if (ret == 0)
		finish_rmw(rbio);
	return 0;
}

/*
 * partial stripe writes get handed over to async helpers.
 * We're really hoping to merge a few more writes into this
 * rbio before calculating new parity
 */
static int partial_stripe_write(struct btrfs_raid_bio *rbio)
{
	int ret;

	ret = lock_stripe_add(rbio);
	if (ret == 0)
		async_rmw_stripe(rbio);
	return 0;
}

/*
 * sometimes while we were reading from the drive to
 * recalculate parity, enough new bios come into create
 * a full stripe.  So we do a check here to see if we can
 * go directly to finish_rmw
 */
static int __raid56_parity_write(struct btrfs_raid_bio *rbio)
{
	/* head off into rmw land if we don't have a full stripe */
	if (!rbio_is_full(rbio))
		return partial_stripe_write(rbio);
	return full_stripe_write(rbio);
}

/*
 * We use plugging call backs to collect full stripes.
 * Any time we get a partial stripe write while plugged
 * we collect it into a list.  When the unplug comes down,
 * we sort the list by logical block number and merge
 * everything we can into the same rbios
 */
struct btrfs_plug_cb {
	struct blk_plug_cb cb;
	struct btrfs_fs_info *info;
	struct list_head rbio_list;
	struct btrfs_work work;
};

/*
 * rbios on the plug list are sorted for easier merging.
 */
static int plug_cmp(void *priv, struct list_head *a, struct list_head *b)
{
	struct btrfs_raid_bio *ra = container_of(a, struct btrfs_raid_bio,
						 plug_list);
	struct btrfs_raid_bio *rb = container_of(b, struct btrfs_raid_bio,
						 plug_list);
	u64 a_sector = ra->bio_list.head->bi_iter.bi_sector;
	u64 b_sector = rb->bio_list.head->bi_iter.bi_sector;

	if (a_sector < b_sector)
		return -1;
	if (a_sector > b_sector)
		return 1;
	return 0;
}

static void run_plug(struct btrfs_plug_cb *plug)
{
	struct btrfs_raid_bio *cur;
	struct btrfs_raid_bio *last = NULL;

	/*
	 * sort our plug list then try to merge
	 * everything we can in hopes of creating full
	 * stripes.
	 */
	list_sort(NULL, &plug->rbio_list, plug_cmp);
	while (!list_empty(&plug->rbio_list)) {
		cur = list_entry(plug->rbio_list.next,
				 struct btrfs_raid_bio, plug_list);
		list_del_init(&cur->plug_list);

		if (rbio_is_full(cur)) {
			/* we have a full stripe, send it down */
			full_stripe_write(cur);
			continue;
		}
		if (last) {
			if (rbio_can_merge(last, cur)) {
				merge_rbio(last, cur);
				__free_raid_bio(cur);
				continue;

			}
			__raid56_parity_write(last);
		}
		last = cur;
	}
	if (last) {
		__raid56_parity_write(last);
	}
	kfree(plug);
}

/*
 * if the unplug comes from schedule, we have to push the
 * work off to a helper thread
 */
static void unplug_work(struct btrfs_work *work)
{
	struct btrfs_plug_cb *plug;
	plug = container_of(work, struct btrfs_plug_cb, work);
	run_plug(plug);
}

static void btrfs_raid_unplug(struct blk_plug_cb *cb, bool from_schedule)
{
	struct btrfs_plug_cb *plug;
	plug = container_of(cb, struct btrfs_plug_cb, cb);

	if (from_schedule) {
		btrfs_init_work(&plug->work, btrfs_rmw_helper,
				unplug_work, NULL, NULL);
		btrfs_queue_work(plug->info->rmw_workers,
				 &plug->work);
		return;
	}
	run_plug(plug);
}

/*
 * our main entry point for writes from the rest of the FS.
 */
int raid56_parity_write(struct btrfs_fs_info *fs_info, struct bio *bio,
			struct btrfs_bio *bbio, u64 stripe_len)
{
	struct btrfs_raid_bio *rbio;
	struct btrfs_plug_cb *plug = NULL;
	struct blk_plug_cb *cb;
	int ret;

	rbio = alloc_rbio(fs_info, bbio, stripe_len);
	if (IS_ERR(rbio)) {
		btrfs_put_bbio(bbio);
		return PTR_ERR(rbio);
	}
	bio_list_add(&rbio->bio_list, bio);
	rbio->bio_list_bytes = bio->bi_iter.bi_size;
	rbio->operation = BTRFS_RBIO_WRITE;

	btrfs_bio_counter_inc_noblocked(fs_info);
	rbio->generic_bio_cnt = 1;

	/*
	 * don't plug on full rbios, just get them out the door
	 * as quickly as we can
	 */
	if (rbio_is_full(rbio)) {
		ret = full_stripe_write(rbio);
		if (ret)
			btrfs_bio_counter_dec(fs_info);
		return ret;
	}

	cb = blk_check_plugged(btrfs_raid_unplug, fs_info, sizeof(*plug));
	if (cb) {
		plug = container_of(cb, struct btrfs_plug_cb, cb);
		if (!plug->info) {
			plug->info = fs_info;
			INIT_LIST_HEAD(&plug->rbio_list);
		}
		list_add_tail(&rbio->plug_list, &plug->rbio_list);
		ret = 0;
	} else {
		ret = __raid56_parity_write(rbio);
		if (ret)
			btrfs_bio_counter_dec(fs_info);
	}
	return ret;
}

/*
 * all parity reconstruction happens here.  We've read in everything
 * we can find from the drives and this does the heavy lifting of
 * sorting the good from the bad.
 */
static void __raid_recover_end_io(struct btrfs_raid_bio *rbio)
{
	int pagenr, stripe;
	void **pointers;
	int faila = -1, failb = -1;
	struct page *page;
	blk_status_t err;
	int i;

	pointers = kcalloc(rbio->real_stripes, sizeof(void *), GFP_NOFS);
	if (!pointers) {
		err = BLK_STS_RESOURCE;
		goto cleanup_io;
	}

	faila = rbio->faila;
	failb = rbio->failb;

	if (rbio->operation == BTRFS_RBIO_READ_REBUILD ||
	    rbio->operation == BTRFS_RBIO_REBUILD_MISSING) {
		spin_lock_irq(&rbio->bio_list_lock);
		set_bit(RBIO_RMW_LOCKED_BIT, &rbio->flags);
		spin_unlock_irq(&rbio->bio_list_lock);
	}

	index_rbio_pages(rbio);

	for (pagenr = 0; pagenr < rbio->stripe_npages; pagenr++) {
		/*
		 * Now we just use bitmap to mark the horizontal stripes in
		 * which we have data when doing parity scrub.
		 */
		if (rbio->operation == BTRFS_RBIO_PARITY_SCRUB &&
		    !test_bit(pagenr, rbio->dbitmap))
			continue;

		/* setup our array of pointers with pages
		 * from each stripe
		 */
		for (stripe = 0; stripe < rbio->real_stripes; stripe++) {
			/*
			 * if we're rebuilding a read, we have to use
			 * pages from the bio list
			 */
			if ((rbio->operation == BTRFS_RBIO_READ_REBUILD ||
			     rbio->operation == BTRFS_RBIO_REBUILD_MISSING) &&
			    (stripe == faila || stripe == failb)) {
				page = page_in_rbio(rbio, stripe, pagenr, 0);
			} else {
				page = rbio_stripe_page(rbio, stripe, pagenr);
			}
			pointers[stripe] = kmap(page);
		}

		/* all raid6 handling here */
		if (rbio->bbio->map_type & BTRFS_BLOCK_GROUP_RAID6) {
			/*
			 * single failure, rebuild from parity raid5
			 * style
			 */
			if (failb < 0) {
				if (faila == rbio->nr_data) {
					/*
					 * Just the P stripe has failed, without
					 * a bad data or Q stripe.
					 * TODO, we should redo the xor here.
					 */
					err = BLK_STS_IOERR;
					goto cleanup;
				}
				/*
				 * a single failure in raid6 is rebuilt
				 * in the pstripe code below
				 */
				goto pstripe;
			}

			/* make sure our ps and qs are in order */
			if (faila > failb) {
				int tmp = failb;
				failb = faila;
				faila = tmp;
			}

			/* if the q stripe is failed, do a pstripe reconstruction
			 * from the xors.
			 * If both the q stripe and the P stripe are failed, we're
			 * here due to a crc mismatch and we can't give them the
			 * data they want
			 */
			if (rbio->bbio->raid_map[failb] == RAID6_Q_STRIPE) {
				if (rbio->bbio->raid_map[faila] ==
				    RAID5_P_STRIPE) {
					err = BLK_STS_IOERR;
					goto cleanup;
				}
				/*
				 * otherwise we have one bad data stripe and
				 * a good P stripe.  raid5!
				 */
				goto pstripe;
			}

			if (rbio->bbio->raid_map[failb] == RAID5_P_STRIPE) {
				raid6_datap_recov(rbio->real_stripes,
						  PAGE_SIZE, faila, pointers);
			} else {
				raid6_2data_recov(rbio->real_stripes,
						  PAGE_SIZE, faila, failb,
						  pointers);
			}
		} else {
			void *p;

			/* rebuild from P stripe here (raid5 or raid6) */
			BUG_ON(failb != -1);
pstripe:
			/* Copy parity block into failed block to start with */
			memcpy(pointers[faila],
			       pointers[rbio->nr_data],
			       PAGE_SIZE);

			/* rearrange the pointer array */
			p = pointers[faila];
			for (stripe = faila; stripe < rbio->nr_data - 1; stripe++)
				pointers[stripe] = pointers[stripe + 1];
			pointers[rbio->nr_data - 1] = p;

			/* xor in the rest */
			run_xor(pointers, rbio->nr_data - 1, PAGE_SIZE);
		}
		/* if we're doing this rebuild as part of an rmw, go through
		 * and set all of our private rbio pages in the
		 * failed stripes as uptodate.  This way finish_rmw will
		 * know they can be trusted.  If this was a read reconstruction,
		 * other endio functions will fiddle the uptodate bits
		 */
		if (rbio->operation == BTRFS_RBIO_WRITE) {
			for (i = 0;  i < rbio->stripe_npages; i++) {
				if (faila != -1) {
					page = rbio_stripe_page(rbio, faila, i);
					SetPageUptodate(page);
				}
				if (failb != -1) {
					page = rbio_stripe_page(rbio, failb, i);
					SetPageUptodate(page);
				}
			}
		}
		for (stripe = 0; stripe < rbio->real_stripes; stripe++) {
			/*
			 * if we're rebuilding a read, we have to use
			 * pages from the bio list
			 */
			if ((rbio->operation == BTRFS_RBIO_READ_REBUILD ||
			     rbio->operation == BTRFS_RBIO_REBUILD_MISSING) &&
			    (stripe == faila || stripe == failb)) {
				page = page_in_rbio(rbio, stripe, pagenr, 0);
			} else {
				page = rbio_stripe_page(rbio, stripe, pagenr);
			}
			kunmap(page);
		}
	}

	err = BLK_STS_OK;
cleanup:
	kfree(pointers);

cleanup_io:
	if (rbio->operation == BTRFS_RBIO_READ_REBUILD) {
		if (err == BLK_STS_OK)
			cache_rbio_pages(rbio);
		else
			clear_bit(RBIO_CACHE_READY_BIT, &rbio->flags);

		rbio_orig_end_io(rbio, err);
	} else if (rbio->operation == BTRFS_RBIO_REBUILD_MISSING) {
		rbio_orig_end_io(rbio, err);
	} else if (err == BLK_STS_OK) {
		rbio->faila = -1;
		rbio->failb = -1;

		if (rbio->operation == BTRFS_RBIO_WRITE)
			finish_rmw(rbio);
		else if (rbio->operation == BTRFS_RBIO_PARITY_SCRUB)
			finish_parity_scrub(rbio, 0);
		else
			BUG();
	} else {
		rbio_orig_end_io(rbio, err);
	}
}

/*
 * This is called only for stripes we've read from disk to
 * reconstruct the parity.
 */
static void raid_recover_end_io(struct bio *bio)
{
	struct btrfs_raid_bio *rbio = bio->bi_private;

	/*
	 * we only read stripe pages off the disk, set them
	 * up to date if there were no errors
	 */
	if (bio->bi_status)
		fail_bio_stripe(rbio, bio);
	else
		set_bio_pages_uptodate(bio);
	bio_put(bio);

	if (!atomic_dec_and_test(&rbio->stripes_pending))
		return;

	if (atomic_read(&rbio->error) > rbio->bbio->max_errors)
		rbio_orig_end_io(rbio, BLK_STS_IOERR);
	else
		__raid_recover_end_io(rbio);
}

/*
 * reads everything we need off the disk to reconstruct
 * the parity. endio handlers trigger final reconstruction
 * when the IO is done.
 *
 * This is used both for reads from the higher layers and for
 * parity construction required to finish a rmw cycle.
 */
static int __raid56_parity_recover(struct btrfs_raid_bio *rbio)
{
	int bios_to_read = 0;
	struct bio_list bio_list;
	int ret;
	int pagenr;
	int stripe;
	struct bio *bio;

	bio_list_init(&bio_list);

	ret = alloc_rbio_pages(rbio);
	if (ret)
		goto cleanup;

	atomic_set(&rbio->error, 0);

	/*
	 * read everything that hasn't failed.  Thanks to the
	 * stripe cache, it is possible that some or all of these
	 * pages are going to be uptodate.
	 */
	for (stripe = 0; stripe < rbio->real_stripes; stripe++) {
		if (rbio->faila == stripe || rbio->failb == stripe) {
			atomic_inc(&rbio->error);
			continue;
		}

		for (pagenr = 0; pagenr < rbio->stripe_npages; pagenr++) {
			struct page *p;

			/*
			 * the rmw code may have already read this
			 * page in
			 */
			p = rbio_stripe_page(rbio, stripe, pagenr);
			if (PageUptodate(p))
				continue;

			ret = rbio_add_io_page(rbio, &bio_list,
				       rbio_stripe_page(rbio, stripe, pagenr),
				       stripe, pagenr, rbio->stripe_len);
			if (ret < 0)
				goto cleanup;
		}
	}

	bios_to_read = bio_list_size(&bio_list);
	if (!bios_to_read) {
		/*
		 * we might have no bios to read just because the pages
		 * were up to date, or we might have no bios to read because
		 * the devices were gone.
		 */
		if (atomic_read(&rbio->error) <= rbio->bbio->max_errors) {
			__raid_recover_end_io(rbio);
			goto out;
		} else {
			goto cleanup;
		}
	}

	/*
	 * the bbio may be freed once we submit the last bio.  Make sure
	 * not to touch it after that
	 */
	atomic_set(&rbio->stripes_pending, bios_to_read);
	while (1) {
		bio = bio_list_pop(&bio_list);
		if (!bio)
			break;

		bio->bi_private = rbio;
		bio->bi_end_io = raid_recover_end_io;
		bio_set_op_attrs(bio, REQ_OP_READ, 0);

		btrfs_bio_wq_end_io(rbio->fs_info, bio, BTRFS_WQ_ENDIO_RAID56);

		submit_bio(bio);
	}
out:
	return 0;

cleanup:
	if (rbio->operation == BTRFS_RBIO_READ_REBUILD ||
	    rbio->operation == BTRFS_RBIO_REBUILD_MISSING)
		rbio_orig_end_io(rbio, BLK_STS_IOERR);
<<<<<<< HEAD
=======

	while ((bio = bio_list_pop(&bio_list)))
		bio_put(bio);

>>>>>>> cb128cea
	return -EIO;
}

/*
 * the main entry point for reads from the higher layers.  This
 * is really only called when the normal read path had a failure,
 * so we assume the bio they send down corresponds to a failed part
 * of the drive.
 */
int raid56_parity_recover(struct btrfs_fs_info *fs_info, struct bio *bio,
			  struct btrfs_bio *bbio, u64 stripe_len,
			  int mirror_num, int generic_io)
{
	struct btrfs_raid_bio *rbio;
	int ret;

	if (generic_io) {
		ASSERT(bbio->mirror_num == mirror_num);
		btrfs_io_bio(bio)->mirror_num = mirror_num;
	}

	rbio = alloc_rbio(fs_info, bbio, stripe_len);
	if (IS_ERR(rbio)) {
		if (generic_io)
			btrfs_put_bbio(bbio);
		return PTR_ERR(rbio);
	}

	rbio->operation = BTRFS_RBIO_READ_REBUILD;
	bio_list_add(&rbio->bio_list, bio);
	rbio->bio_list_bytes = bio->bi_iter.bi_size;

	rbio->faila = find_logical_bio_stripe(rbio, bio);
	if (rbio->faila == -1) {
		btrfs_warn(fs_info,
	"%s could not find the bad stripe in raid56 so that we cannot recover any more (bio has logical %llu len %llu, bbio has map_type %llu)",
			   __func__, (u64)bio->bi_iter.bi_sector << 9,
			   (u64)bio->bi_iter.bi_size, bbio->map_type);
		if (generic_io)
			btrfs_put_bbio(bbio);
		kfree(rbio);
		return -EIO;
	}

	if (generic_io) {
		btrfs_bio_counter_inc_noblocked(fs_info);
		rbio->generic_bio_cnt = 1;
	} else {
		btrfs_get_bbio(bbio);
	}

	/*
	 * reconstruct from the q stripe if they are
	 * asking for mirror 3
	 */
	if (mirror_num == 3)
		rbio->failb = rbio->real_stripes - 2;

	ret = lock_stripe_add(rbio);

	/*
	 * __raid56_parity_recover will end the bio with
	 * any errors it hits.  We don't want to return
	 * its error value up the stack because our caller
	 * will end up calling bio_endio with any nonzero
	 * return
	 */
	if (ret == 0)
		__raid56_parity_recover(rbio);
	/*
	 * our rbio has been added to the list of
	 * rbios that will be handled after the
	 * currently lock owner is done
	 */
	return 0;

}

static void rmw_work(struct btrfs_work *work)
{
	struct btrfs_raid_bio *rbio;

	rbio = container_of(work, struct btrfs_raid_bio, work);
	raid56_rmw_stripe(rbio);
}

static void read_rebuild_work(struct btrfs_work *work)
{
	struct btrfs_raid_bio *rbio;

	rbio = container_of(work, struct btrfs_raid_bio, work);
	__raid56_parity_recover(rbio);
}

/*
 * The following code is used to scrub/replace the parity stripe
 *
 * Caller must have already increased bio_counter for getting @bbio.
 *
 * Note: We need make sure all the pages that add into the scrub/replace
 * raid bio are correct and not be changed during the scrub/replace. That
 * is those pages just hold metadata or file data with checksum.
 */

struct btrfs_raid_bio *
raid56_parity_alloc_scrub_rbio(struct btrfs_fs_info *fs_info, struct bio *bio,
			       struct btrfs_bio *bbio, u64 stripe_len,
			       struct btrfs_device *scrub_dev,
			       unsigned long *dbitmap, int stripe_nsectors)
{
	struct btrfs_raid_bio *rbio;
	int i;

	rbio = alloc_rbio(fs_info, bbio, stripe_len);
	if (IS_ERR(rbio))
		return NULL;
	bio_list_add(&rbio->bio_list, bio);
	/*
	 * This is a special bio which is used to hold the completion handler
	 * and make the scrub rbio is similar to the other types
	 */
	ASSERT(!bio->bi_iter.bi_size);
	rbio->operation = BTRFS_RBIO_PARITY_SCRUB;

	/*
	 * After mapping bbio with BTRFS_MAP_WRITE, parities have been sorted
	 * to the end position, so this search can start from the first parity
	 * stripe.
	 */
	for (i = rbio->nr_data; i < rbio->real_stripes; i++) {
		if (bbio->stripes[i].dev == scrub_dev) {
			rbio->scrubp = i;
			break;
		}
	}
	ASSERT(i < rbio->real_stripes);

	/* Now we just support the sectorsize equals to page size */
	ASSERT(fs_info->sectorsize == PAGE_SIZE);
	ASSERT(rbio->stripe_npages == stripe_nsectors);
	bitmap_copy(rbio->dbitmap, dbitmap, stripe_nsectors);

	/*
	 * We have already increased bio_counter when getting bbio, record it
	 * so we can free it at rbio_orig_end_io().
	 */
	rbio->generic_bio_cnt = 1;

	return rbio;
}

/* Used for both parity scrub and missing. */
void raid56_add_scrub_pages(struct btrfs_raid_bio *rbio, struct page *page,
			    u64 logical)
{
	int stripe_offset;
	int index;

	ASSERT(logical >= rbio->bbio->raid_map[0]);
	ASSERT(logical + PAGE_SIZE <= rbio->bbio->raid_map[0] +
				rbio->stripe_len * rbio->nr_data);
	stripe_offset = (int)(logical - rbio->bbio->raid_map[0]);
	index = stripe_offset >> PAGE_SHIFT;
	rbio->bio_pages[index] = page;
}

/*
 * We just scrub the parity that we have correct data on the same horizontal,
 * so we needn't allocate all pages for all the stripes.
 */
static int alloc_rbio_essential_pages(struct btrfs_raid_bio *rbio)
{
	int i;
	int bit;
	int index;
	struct page *page;

	for_each_set_bit(bit, rbio->dbitmap, rbio->stripe_npages) {
		for (i = 0; i < rbio->real_stripes; i++) {
			index = i * rbio->stripe_npages + bit;
			if (rbio->stripe_pages[index])
				continue;

			page = alloc_page(GFP_NOFS | __GFP_HIGHMEM);
			if (!page)
				return -ENOMEM;
			rbio->stripe_pages[index] = page;
		}
	}
	return 0;
}

static noinline void finish_parity_scrub(struct btrfs_raid_bio *rbio,
					 int need_check)
{
	struct btrfs_bio *bbio = rbio->bbio;
	void *pointers[rbio->real_stripes];
	DECLARE_BITMAP(pbitmap, rbio->stripe_npages);
	int nr_data = rbio->nr_data;
	int stripe;
	int pagenr;
	int p_stripe = -1;
	int q_stripe = -1;
	struct page *p_page = NULL;
	struct page *q_page = NULL;
	struct bio_list bio_list;
	struct bio *bio;
	int is_replace = 0;
	int ret;

	bio_list_init(&bio_list);

	if (rbio->real_stripes - rbio->nr_data == 1) {
		p_stripe = rbio->real_stripes - 1;
	} else if (rbio->real_stripes - rbio->nr_data == 2) {
		p_stripe = rbio->real_stripes - 2;
		q_stripe = rbio->real_stripes - 1;
	} else {
		BUG();
	}

	if (bbio->num_tgtdevs && bbio->tgtdev_map[rbio->scrubp]) {
		is_replace = 1;
		bitmap_copy(pbitmap, rbio->dbitmap, rbio->stripe_npages);
	}

	/*
	 * Because the higher layers(scrubber) are unlikely to
	 * use this area of the disk again soon, so don't cache
	 * it.
	 */
	clear_bit(RBIO_CACHE_READY_BIT, &rbio->flags);

	if (!need_check)
		goto writeback;

	p_page = alloc_page(GFP_NOFS | __GFP_HIGHMEM);
	if (!p_page)
		goto cleanup;
	SetPageUptodate(p_page);

	if (q_stripe != -1) {
		q_page = alloc_page(GFP_NOFS | __GFP_HIGHMEM);
		if (!q_page) {
			__free_page(p_page);
			goto cleanup;
		}
		SetPageUptodate(q_page);
	}

	atomic_set(&rbio->error, 0);

	for_each_set_bit(pagenr, rbio->dbitmap, rbio->stripe_npages) {
		struct page *p;
		void *parity;
		/* first collect one page from each data stripe */
		for (stripe = 0; stripe < nr_data; stripe++) {
			p = page_in_rbio(rbio, stripe, pagenr, 0);
			pointers[stripe] = kmap(p);
		}

		/* then add the parity stripe */
		pointers[stripe++] = kmap(p_page);

		if (q_stripe != -1) {

			/*
			 * raid6, add the qstripe and call the
			 * library function to fill in our p/q
			 */
			pointers[stripe++] = kmap(q_page);

			raid6_call.gen_syndrome(rbio->real_stripes, PAGE_SIZE,
						pointers);
		} else {
			/* raid5 */
			memcpy(pointers[nr_data], pointers[0], PAGE_SIZE);
			run_xor(pointers + 1, nr_data - 1, PAGE_SIZE);
		}

		/* Check scrubbing parity and repair it */
		p = rbio_stripe_page(rbio, rbio->scrubp, pagenr);
		parity = kmap(p);
		if (memcmp(parity, pointers[rbio->scrubp], PAGE_SIZE))
			memcpy(parity, pointers[rbio->scrubp], PAGE_SIZE);
		else
			/* Parity is right, needn't writeback */
			bitmap_clear(rbio->dbitmap, pagenr, 1);
		kunmap(p);

		for (stripe = 0; stripe < rbio->real_stripes; stripe++)
			kunmap(page_in_rbio(rbio, stripe, pagenr, 0));
	}

	__free_page(p_page);
	if (q_page)
		__free_page(q_page);

writeback:
	/*
	 * time to start writing.  Make bios for everything from the
	 * higher layers (the bio_list in our rbio) and our p/q.  Ignore
	 * everything else.
	 */
	for_each_set_bit(pagenr, rbio->dbitmap, rbio->stripe_npages) {
		struct page *page;

		page = rbio_stripe_page(rbio, rbio->scrubp, pagenr);
		ret = rbio_add_io_page(rbio, &bio_list,
			       page, rbio->scrubp, pagenr, rbio->stripe_len);
		if (ret)
			goto cleanup;
	}

	if (!is_replace)
		goto submit_write;

	for_each_set_bit(pagenr, pbitmap, rbio->stripe_npages) {
		struct page *page;

		page = rbio_stripe_page(rbio, rbio->scrubp, pagenr);
		ret = rbio_add_io_page(rbio, &bio_list, page,
				       bbio->tgtdev_map[rbio->scrubp],
				       pagenr, rbio->stripe_len);
		if (ret)
			goto cleanup;
	}

submit_write:
	nr_data = bio_list_size(&bio_list);
	if (!nr_data) {
		/* Every parity is right */
		rbio_orig_end_io(rbio, BLK_STS_OK);
		return;
	}

	atomic_set(&rbio->stripes_pending, nr_data);

	while (1) {
		bio = bio_list_pop(&bio_list);
		if (!bio)
			break;

		bio->bi_private = rbio;
		bio->bi_end_io = raid_write_end_io;
		bio_set_op_attrs(bio, REQ_OP_WRITE, 0);

		submit_bio(bio);
	}
	return;

cleanup:
	rbio_orig_end_io(rbio, BLK_STS_IOERR);
<<<<<<< HEAD
=======

	while ((bio = bio_list_pop(&bio_list)))
		bio_put(bio);
>>>>>>> cb128cea
}

static inline int is_data_stripe(struct btrfs_raid_bio *rbio, int stripe)
{
	if (stripe >= 0 && stripe < rbio->nr_data)
		return 1;
	return 0;
}

/*
 * While we're doing the parity check and repair, we could have errors
 * in reading pages off the disk.  This checks for errors and if we're
 * not able to read the page it'll trigger parity reconstruction.  The
 * parity scrub will be finished after we've reconstructed the failed
 * stripes
 */
static void validate_rbio_for_parity_scrub(struct btrfs_raid_bio *rbio)
{
	if (atomic_read(&rbio->error) > rbio->bbio->max_errors)
		goto cleanup;

	if (rbio->faila >= 0 || rbio->failb >= 0) {
		int dfail = 0, failp = -1;

		if (is_data_stripe(rbio, rbio->faila))
			dfail++;
		else if (is_parity_stripe(rbio->faila))
			failp = rbio->faila;

		if (is_data_stripe(rbio, rbio->failb))
			dfail++;
		else if (is_parity_stripe(rbio->failb))
			failp = rbio->failb;

		/*
		 * Because we can not use a scrubbing parity to repair
		 * the data, so the capability of the repair is declined.
		 * (In the case of RAID5, we can not repair anything)
		 */
		if (dfail > rbio->bbio->max_errors - 1)
			goto cleanup;

		/*
		 * If all data is good, only parity is correctly, just
		 * repair the parity.
		 */
		if (dfail == 0) {
			finish_parity_scrub(rbio, 0);
			return;
		}

		/*
		 * Here means we got one corrupted data stripe and one
		 * corrupted parity on RAID6, if the corrupted parity
		 * is scrubbing parity, luckily, use the other one to repair
		 * the data, or we can not repair the data stripe.
		 */
		if (failp != rbio->scrubp)
			goto cleanup;

		__raid_recover_end_io(rbio);
	} else {
		finish_parity_scrub(rbio, 1);
	}
	return;

cleanup:
	rbio_orig_end_io(rbio, BLK_STS_IOERR);
}

/*
 * end io for the read phase of the rmw cycle.  All the bios here are physical
 * stripe bios we've read from the disk so we can recalculate the parity of the
 * stripe.
 *
 * This will usually kick off finish_rmw once all the bios are read in, but it
 * may trigger parity reconstruction if we had any errors along the way
 */
static void raid56_parity_scrub_end_io(struct bio *bio)
{
	struct btrfs_raid_bio *rbio = bio->bi_private;

	if (bio->bi_status)
		fail_bio_stripe(rbio, bio);
	else
		set_bio_pages_uptodate(bio);

	bio_put(bio);

	if (!atomic_dec_and_test(&rbio->stripes_pending))
		return;

	/*
	 * this will normally call finish_rmw to start our write
	 * but if there are any failed stripes we'll reconstruct
	 * from parity first
	 */
	validate_rbio_for_parity_scrub(rbio);
}

static void raid56_parity_scrub_stripe(struct btrfs_raid_bio *rbio)
{
	int bios_to_read = 0;
	struct bio_list bio_list;
	int ret;
	int pagenr;
	int stripe;
	struct bio *bio;

	bio_list_init(&bio_list);

	ret = alloc_rbio_essential_pages(rbio);
	if (ret)
		goto cleanup;

	atomic_set(&rbio->error, 0);
	/*
	 * build a list of bios to read all the missing parts of this
	 * stripe
	 */
	for (stripe = 0; stripe < rbio->real_stripes; stripe++) {
		for_each_set_bit(pagenr, rbio->dbitmap, rbio->stripe_npages) {
			struct page *page;
			/*
			 * we want to find all the pages missing from
			 * the rbio and read them from the disk.  If
			 * page_in_rbio finds a page in the bio list
			 * we don't need to read it off the stripe.
			 */
			page = page_in_rbio(rbio, stripe, pagenr, 1);
			if (page)
				continue;

			page = rbio_stripe_page(rbio, stripe, pagenr);
			/*
			 * the bio cache may have handed us an uptodate
			 * page.  If so, be happy and use it
			 */
			if (PageUptodate(page))
				continue;

			ret = rbio_add_io_page(rbio, &bio_list, page,
				       stripe, pagenr, rbio->stripe_len);
			if (ret)
				goto cleanup;
		}
	}

	bios_to_read = bio_list_size(&bio_list);
	if (!bios_to_read) {
		/*
		 * this can happen if others have merged with
		 * us, it means there is nothing left to read.
		 * But if there are missing devices it may not be
		 * safe to do the full stripe write yet.
		 */
		goto finish;
	}

	/*
	 * the bbio may be freed once we submit the last bio.  Make sure
	 * not to touch it after that
	 */
	atomic_set(&rbio->stripes_pending, bios_to_read);
	while (1) {
		bio = bio_list_pop(&bio_list);
		if (!bio)
			break;

		bio->bi_private = rbio;
		bio->bi_end_io = raid56_parity_scrub_end_io;
		bio_set_op_attrs(bio, REQ_OP_READ, 0);

		btrfs_bio_wq_end_io(rbio->fs_info, bio, BTRFS_WQ_ENDIO_RAID56);

		submit_bio(bio);
	}
	/* the actual write will happen once the reads are done */
	return;

cleanup:
	rbio_orig_end_io(rbio, BLK_STS_IOERR);
<<<<<<< HEAD
=======

	while ((bio = bio_list_pop(&bio_list)))
		bio_put(bio);

>>>>>>> cb128cea
	return;

finish:
	validate_rbio_for_parity_scrub(rbio);
}

static void scrub_parity_work(struct btrfs_work *work)
{
	struct btrfs_raid_bio *rbio;

	rbio = container_of(work, struct btrfs_raid_bio, work);
	raid56_parity_scrub_stripe(rbio);
}

static void async_scrub_parity(struct btrfs_raid_bio *rbio)
{
	btrfs_init_work(&rbio->work, btrfs_rmw_helper,
			scrub_parity_work, NULL, NULL);

	btrfs_queue_work(rbio->fs_info->rmw_workers, &rbio->work);
}

void raid56_parity_submit_scrub_rbio(struct btrfs_raid_bio *rbio)
{
	if (!lock_stripe_add(rbio))
		async_scrub_parity(rbio);
}

/* The following code is used for dev replace of a missing RAID 5/6 device. */

struct btrfs_raid_bio *
raid56_alloc_missing_rbio(struct btrfs_fs_info *fs_info, struct bio *bio,
			  struct btrfs_bio *bbio, u64 length)
{
	struct btrfs_raid_bio *rbio;

	rbio = alloc_rbio(fs_info, bbio, length);
	if (IS_ERR(rbio))
		return NULL;

	rbio->operation = BTRFS_RBIO_REBUILD_MISSING;
	bio_list_add(&rbio->bio_list, bio);
	/*
	 * This is a special bio which is used to hold the completion handler
	 * and make the scrub rbio is similar to the other types
	 */
	ASSERT(!bio->bi_iter.bi_size);

	rbio->faila = find_logical_bio_stripe(rbio, bio);
	if (rbio->faila == -1) {
		BUG();
		kfree(rbio);
		return NULL;
	}

	/*
	 * When we get bbio, we have already increased bio_counter, record it
	 * so we can free it at rbio_orig_end_io()
	 */
	rbio->generic_bio_cnt = 1;

	return rbio;
}

static void missing_raid56_work(struct btrfs_work *work)
{
	struct btrfs_raid_bio *rbio;

	rbio = container_of(work, struct btrfs_raid_bio, work);
	__raid56_parity_recover(rbio);
}

static void async_missing_raid56(struct btrfs_raid_bio *rbio)
{
	btrfs_init_work(&rbio->work, btrfs_rmw_helper,
			missing_raid56_work, NULL, NULL);

	btrfs_queue_work(rbio->fs_info->rmw_workers, &rbio->work);
}

void raid56_submit_missing_rbio(struct btrfs_raid_bio *rbio)
{
	if (!lock_stripe_add(rbio))
		async_missing_raid56(rbio);
}<|MERGE_RESOLUTION|>--- conflicted
+++ resolved
@@ -1326,12 +1326,9 @@
 
 cleanup:
 	rbio_orig_end_io(rbio, BLK_STS_IOERR);
-<<<<<<< HEAD
-=======
 
 	while ((bio = bio_list_pop(&bio_list)))
 		bio_put(bio);
->>>>>>> cb128cea
 }
 
 /*
@@ -1588,13 +1585,10 @@
 
 cleanup:
 	rbio_orig_end_io(rbio, BLK_STS_IOERR);
-<<<<<<< HEAD
-=======
 
 	while ((bio = bio_list_pop(&bio_list)))
 		bio_put(bio);
 
->>>>>>> cb128cea
 	return -EIO;
 
 finish:
@@ -2120,13 +2114,10 @@
 	if (rbio->operation == BTRFS_RBIO_READ_REBUILD ||
 	    rbio->operation == BTRFS_RBIO_REBUILD_MISSING)
 		rbio_orig_end_io(rbio, BLK_STS_IOERR);
-<<<<<<< HEAD
-=======
 
 	while ((bio = bio_list_pop(&bio_list)))
 		bio_put(bio);
 
->>>>>>> cb128cea
 	return -EIO;
 }
 
@@ -2480,12 +2471,9 @@
 
 cleanup:
 	rbio_orig_end_io(rbio, BLK_STS_IOERR);
-<<<<<<< HEAD
-=======
 
 	while ((bio = bio_list_pop(&bio_list)))
 		bio_put(bio);
->>>>>>> cb128cea
 }
 
 static inline int is_data_stripe(struct btrfs_raid_bio *rbio, int stripe)
@@ -2668,13 +2656,10 @@
 
 cleanup:
 	rbio_orig_end_io(rbio, BLK_STS_IOERR);
-<<<<<<< HEAD
-=======
 
 	while ((bio = bio_list_pop(&bio_list)))
 		bio_put(bio);
 
->>>>>>> cb128cea
 	return;
 
 finish:
