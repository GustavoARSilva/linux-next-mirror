--- conflicted
+++ resolved
@@ -1794,10 +1794,7 @@
 	u32 flags;
 	struct bpf_map *map;
 	struct bpf_map *map_to_flush;
-<<<<<<< HEAD
-=======
 	const struct bpf_prog *map_owner;
->>>>>>> 1278f58c
 };
 
 static DEFINE_PER_CPU(struct redirect_info, redirect_info);
@@ -1811,7 +1808,6 @@
 
 	ri->ifindex = ifindex;
 	ri->flags = flags;
-	ri->map = NULL;
 
 	return TC_ACT_REDIRECT;
 }
@@ -2508,10 +2504,7 @@
 			       struct bpf_prog *xdp_prog)
 {
 	struct redirect_info *ri = this_cpu_ptr(&redirect_info);
-<<<<<<< HEAD
-=======
 	const struct bpf_prog *map_owner = ri->map_owner;
->>>>>>> 1278f58c
 	struct bpf_map *map = ri->map;
 	u32 index = ri->ifindex;
 	struct net_device *fwd;
@@ -2519,8 +2512,6 @@
 
 	ri->ifindex = 0;
 	ri->map = NULL;
-<<<<<<< HEAD
-=======
 	ri->map_owner = NULL;
 
 	/* This is really only caused by a deliberately crappy
@@ -2530,7 +2521,6 @@
 	 */
 	if (unlikely(map_owner != xdp_prog))
 		return -EINVAL;
->>>>>>> 1278f58c
 
 	fwd = __dev_map_lookup_elem(map, index);
 	if (!fwd) {
@@ -2627,11 +2617,8 @@
 
 	ri->ifindex = ifindex;
 	ri->flags = flags;
-<<<<<<< HEAD
-=======
 	ri->map = NULL;
 	ri->map_owner = NULL;
->>>>>>> 1278f58c
 
 	return XDP_REDIRECT;
 }
@@ -2644,12 +2631,8 @@
 	.arg2_type      = ARG_ANYTHING,
 };
 
-<<<<<<< HEAD
-BPF_CALL_3(bpf_xdp_redirect_map, struct bpf_map *, map, u32, ifindex, u64, flags)
-=======
 BPF_CALL_4(bpf_xdp_redirect_map, struct bpf_map *, map, u32, ifindex, u64, flags,
 	   const struct bpf_prog *, map_owner)
->>>>>>> 1278f58c
 {
 	struct redirect_info *ri = this_cpu_ptr(&redirect_info);
 
@@ -2659,20 +2642,14 @@
 	ri->ifindex = ifindex;
 	ri->flags = flags;
 	ri->map = map;
-<<<<<<< HEAD
-=======
 	ri->map_owner = map_owner;
->>>>>>> 1278f58c
 
 	return XDP_REDIRECT;
 }
 
-<<<<<<< HEAD
-=======
 /* Note, arg4 is hidden from users and populated by the verifier
  * with the right pointer.
  */
->>>>>>> 1278f58c
 static const struct bpf_func_proto bpf_xdp_redirect_map_proto = {
 	.func           = bpf_xdp_redirect_map,
 	.gpl_only       = false,
