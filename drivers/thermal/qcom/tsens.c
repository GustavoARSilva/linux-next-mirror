--- conflicted
+++ resolved
@@ -140,14 +140,8 @@
 		return -EINVAL;
 	}
 
-<<<<<<< HEAD
-	tmdev = devm_kzalloc(dev,
-			     struct_size(tmdev, sensor, data->num_sensors),
+	tmdev = devm_kzalloc(dev, struct_size(tmdev, sensor, num_sensors),
 			     GFP_KERNEL);
-=======
-	tmdev = devm_kzalloc(dev, sizeof(*tmdev) +
-			     num_sensors * sizeof(*s), GFP_KERNEL);
->>>>>>> d04d6c6d
 	if (!tmdev)
 		return -ENOMEM;
 
