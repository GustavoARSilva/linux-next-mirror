/*
 * Copyright(c) 2015 Intel Corporation. All rights reserved.
 *
 * This program is free software; you can redistribute it and/or modify
 * it under the terms of version 2 of the GNU General Public License as
 * published by the Free Software Foundation.
 *
 * This program is distributed in the hope that it will be useful, but
 * WITHOUT ANY WARRANTY; without even the implied warranty of
 * MERCHANTABILITY or FITNESS FOR A PARTICULAR PURPOSE.  See the GNU
 * General Public License for more details.
 */
#include <linux/radix-tree.h>
#include <linux/device.h>
#include <linux/types.h>
#include <linux/pfn_t.h>
#include <linux/io.h>
#include <linux/mm.h>
#include <linux/memory_hotplug.h>
#include <linux/swap.h>
#include <linux/swapops.h>

#ifndef ioremap_cache
/* temporary while we convert existing ioremap_cache users to memremap */
__weak void __iomem *ioremap_cache(resource_size_t offset, unsigned long size)
{
	return ioremap(offset, size);
}
#endif

#ifndef arch_memremap_wb
static void *arch_memremap_wb(resource_size_t offset, unsigned long size)
{
	return (__force void *)ioremap_cache(offset, size);
}
#endif

#ifndef arch_memremap_can_ram_remap
static bool arch_memremap_can_ram_remap(resource_size_t offset, size_t size,
					unsigned long flags)
{
	return true;
}
#endif

static void *try_ram_remap(resource_size_t offset, size_t size,
			   unsigned long flags)
{
	unsigned long pfn = PHYS_PFN(offset);

	/* In the simple case just return the existing linear address */
	if (pfn_valid(pfn) && !PageHighMem(pfn_to_page(pfn)) &&
	    arch_memremap_can_ram_remap(offset, size, flags))
		return __va(offset);

	return NULL; /* fallback to arch_memremap_wb */
}

/**
 * memremap() - remap an iomem_resource as cacheable memory
 * @offset: iomem resource start address
 * @size: size of remap
 * @flags: any of MEMREMAP_WB, MEMREMAP_WT, MEMREMAP_WC,
 *		  MEMREMAP_ENC, MEMREMAP_DEC
 *
 * memremap() is "ioremap" for cases where it is known that the resource
 * being mapped does not have i/o side effects and the __iomem
 * annotation is not applicable. In the case of multiple flags, the different
 * mapping types will be attempted in the order listed below until one of
 * them succeeds.
 *
 * MEMREMAP_WB - matches the default mapping for System RAM on
 * the architecture.  This is usually a read-allocate write-back cache.
 * Morever, if MEMREMAP_WB is specified and the requested remap region is RAM
 * memremap() will bypass establishing a new mapping and instead return
 * a pointer into the direct map.
 *
 * MEMREMAP_WT - establish a mapping whereby writes either bypass the
 * cache or are written through to memory and never exist in a
 * cache-dirty state with respect to program visibility.  Attempts to
 * map System RAM with this mapping type will fail.
 *
 * MEMREMAP_WC - establish a writecombine mapping, whereby writes may
 * be coalesced together (e.g. in the CPU's write buffers), but is otherwise
 * uncached. Attempts to map System RAM with this mapping type will fail.
 */
void *memremap(resource_size_t offset, size_t size, unsigned long flags)
{
	int is_ram = region_intersects(offset, size,
				       IORESOURCE_SYSTEM_RAM, IORES_DESC_NONE);
	void *addr = NULL;

	if (!flags)
		return NULL;

	if (is_ram == REGION_MIXED) {
		WARN_ONCE(1, "memremap attempted on mixed range %pa size: %#lx\n",
				&offset, (unsigned long) size);
		return NULL;
	}

	/* Try all mapping types requested until one returns non-NULL */
	if (flags & MEMREMAP_WB) {
		/*
		 * MEMREMAP_WB is special in that it can be satisifed
		 * from the direct map.  Some archs depend on the
		 * capability of memremap() to autodetect cases where
		 * the requested range is potentially in System RAM.
		 */
		if (is_ram == REGION_INTERSECTS)
			addr = try_ram_remap(offset, size, flags);
		if (!addr)
			addr = arch_memremap_wb(offset, size);
	}

	/*
	 * If we don't have a mapping yet and other request flags are
	 * present then we will be attempting to establish a new virtual
	 * address mapping.  Enforce that this mapping is not aliasing
	 * System RAM.
	 */
	if (!addr && is_ram == REGION_INTERSECTS && flags != MEMREMAP_WB) {
		WARN_ONCE(1, "memremap attempted on ram %pa size: %#lx\n",
				&offset, (unsigned long) size);
		return NULL;
	}

	if (!addr && (flags & MEMREMAP_WT))
		addr = ioremap_wt(offset, size);

	if (!addr && (flags & MEMREMAP_WC))
		addr = ioremap_wc(offset, size);

	return addr;
}
EXPORT_SYMBOL(memremap);

void memunmap(void *addr)
{
	if (is_vmalloc_addr(addr))
		iounmap((void __iomem *) addr);
}
EXPORT_SYMBOL(memunmap);

static void devm_memremap_release(struct device *dev, void *res)
{
	memunmap(*(void **)res);
}

static int devm_memremap_match(struct device *dev, void *res, void *match_data)
{
	return *(void **)res == match_data;
}

void *devm_memremap(struct device *dev, resource_size_t offset,
		size_t size, unsigned long flags)
{
	void **ptr, *addr;

	ptr = devres_alloc_node(devm_memremap_release, sizeof(*ptr), GFP_KERNEL,
			dev_to_node(dev));
	if (!ptr)
		return ERR_PTR(-ENOMEM);

	addr = memremap(offset, size, flags);
	if (addr) {
		*ptr = addr;
		devres_add(dev, ptr);
	} else {
		devres_free(ptr);
		return ERR_PTR(-ENXIO);
	}

	return addr;
}
EXPORT_SYMBOL(devm_memremap);

void devm_memunmap(struct device *dev, void *addr)
{
	WARN_ON(devres_release(dev, devm_memremap_release,
				devm_memremap_match, addr));
}
EXPORT_SYMBOL(devm_memunmap);

#ifdef CONFIG_ZONE_DEVICE
static DEFINE_MUTEX(pgmap_lock);
static RADIX_TREE(pgmap_radix, GFP_KERNEL);
#define SECTION_MASK ~((1UL << PA_SECTION_SHIFT) - 1)
#define SECTION_SIZE (1UL << PA_SECTION_SHIFT)

struct page_map {
	struct resource res;
	struct percpu_ref *ref;
	struct dev_pagemap pgmap;
	struct vmem_altmap altmap;
};

static unsigned long order_at(struct resource *res, unsigned long pgoff)
{
	unsigned long phys_pgoff = PHYS_PFN(res->start) + pgoff;
	unsigned long nr_pages, mask;

	nr_pages = PHYS_PFN(resource_size(res));
	if (nr_pages == pgoff)
		return ULONG_MAX;

	/*
	 * What is the largest aligned power-of-2 range available from
	 * this resource pgoff to the end of the resource range,
	 * considering the alignment of the current pgoff?
	 */
	mask = phys_pgoff | rounddown_pow_of_two(nr_pages - pgoff);
	if (!mask)
		return ULONG_MAX;

	return find_first_bit(&mask, BITS_PER_LONG);
}

#define foreach_order_pgoff(res, order, pgoff) \
	for (pgoff = 0, order = order_at((res), pgoff); order < ULONG_MAX; \
			pgoff += 1UL << order, order = order_at((res), pgoff))

<<<<<<< HEAD
=======
#if IS_ENABLED(CONFIG_DEVICE_PRIVATE)
int device_private_entry_fault(struct vm_area_struct *vma,
		       unsigned long addr,
		       swp_entry_t entry,
		       unsigned int flags,
		       pmd_t *pmdp)
{
	struct page *page = device_private_entry_to_page(entry);

	/*
	 * The page_fault() callback must migrate page back to system memory
	 * so that CPU can access it. This might fail for various reasons
	 * (device issue, device was unsafely unplugged, ...). When such
	 * error conditions happen, the callback must return VM_FAULT_SIGBUS.
	 *
	 * Note that because memory cgroup charges are accounted to the device
	 * memory, this should never fail because of memory restrictions (but
	 * allocation of regular system page might still fail because we are
	 * out of memory).
	 *
	 * There is a more in-depth description of what that callback can and
	 * cannot do, in include/linux/memremap.h
	 */
	return page->pgmap->page_fault(vma, addr, page, flags, pmdp);
}
EXPORT_SYMBOL(device_private_entry_fault);
#endif /* CONFIG_DEVICE_PRIVATE */

>>>>>>> 1278f58c
static void pgmap_radix_release(struct resource *res)
{
	unsigned long pgoff, order;

	mutex_lock(&pgmap_lock);
	foreach_order_pgoff(res, order, pgoff)
		radix_tree_delete(&pgmap_radix, PHYS_PFN(res->start) + pgoff);
	mutex_unlock(&pgmap_lock);

	synchronize_rcu();
}

static unsigned long pfn_first(struct page_map *page_map)
{
	struct dev_pagemap *pgmap = &page_map->pgmap;
	const struct resource *res = &page_map->res;
	struct vmem_altmap *altmap = pgmap->altmap;
	unsigned long pfn;

	pfn = res->start >> PAGE_SHIFT;
	if (altmap)
		pfn += vmem_altmap_offset(altmap);
	return pfn;
}

static unsigned long pfn_end(struct page_map *page_map)
{
	const struct resource *res = &page_map->res;

	return (res->start + resource_size(res)) >> PAGE_SHIFT;
}

#define for_each_device_pfn(pfn, map) \
	for (pfn = pfn_first(map); pfn < pfn_end(map); pfn++)

static void devm_memremap_pages_release(struct device *dev, void *data)
{
	struct page_map *page_map = data;
	struct resource *res = &page_map->res;
	resource_size_t align_start, align_size;
	struct dev_pagemap *pgmap = &page_map->pgmap;
	unsigned long pfn;

	for_each_device_pfn(pfn, page_map)
		put_page(pfn_to_page(pfn));

	if (percpu_ref_tryget_live(pgmap->ref)) {
		dev_WARN(dev, "%s: page mapping is still live!\n", __func__);
		percpu_ref_put(pgmap->ref);
	}

	/* pages are dead and unused, undo the arch mapping */
	align_start = res->start & ~(SECTION_SIZE - 1);
	align_size = ALIGN(resource_size(res), SECTION_SIZE);

	mem_hotplug_begin();
	arch_remove_memory(align_start, align_size);
	mem_hotplug_done();

	untrack_pfn(NULL, PHYS_PFN(align_start), align_size);
	pgmap_radix_release(res);
	dev_WARN_ONCE(dev, pgmap->altmap && pgmap->altmap->alloc,
			"%s: failed to free all reserved pages\n", __func__);
}

/* assumes rcu_read_lock() held at entry */
struct dev_pagemap *find_dev_pagemap(resource_size_t phys)
{
	struct page_map *page_map;

	WARN_ON_ONCE(!rcu_read_lock_held());

	page_map = radix_tree_lookup(&pgmap_radix, PHYS_PFN(phys));
	return page_map ? &page_map->pgmap : NULL;
}

/**
 * devm_memremap_pages - remap and provide memmap backing for the given resource
 * @dev: hosting device for @res
 * @res: "host memory" address range
 * @ref: a live per-cpu reference count
 * @altmap: optional descriptor for allocating the memmap from @res
 *
 * Notes:
 * 1/ @ref must be 'live' on entry and 'dead' before devm_memunmap_pages() time
 *    (or devm release event). The expected order of events is that @ref has
 *    been through percpu_ref_kill() before devm_memremap_pages_release(). The
 *    wait for the completion of all references being dropped and
 *    percpu_ref_exit() must occur after devm_memremap_pages_release().
 *
 * 2/ @res is expected to be a host memory range that could feasibly be
 *    treated as a "System RAM" range, i.e. not a device mmio range, but
 *    this is not enforced.
 */
void *devm_memremap_pages(struct device *dev, struct resource *res,
		struct percpu_ref *ref, struct vmem_altmap *altmap)
{
	resource_size_t align_start, align_size, align_end;
	unsigned long pfn, pgoff, order;
	pgprot_t pgprot = PAGE_KERNEL;
	struct dev_pagemap *pgmap;
	struct page_map *page_map;
	int error, nid, is_ram;

	align_start = res->start & ~(SECTION_SIZE - 1);
	align_size = ALIGN(res->start + resource_size(res), SECTION_SIZE)
		- align_start;
	is_ram = region_intersects(align_start, align_size,
		IORESOURCE_SYSTEM_RAM, IORES_DESC_NONE);

	if (is_ram == REGION_MIXED) {
		WARN_ONCE(1, "%s attempted on mixed region %pr\n",
				__func__, res);
		return ERR_PTR(-ENXIO);
	}

	if (is_ram == REGION_INTERSECTS)
		return __va(res->start);

	if (!ref)
		return ERR_PTR(-EINVAL);

	page_map = devres_alloc_node(devm_memremap_pages_release,
			sizeof(*page_map), GFP_KERNEL, dev_to_node(dev));
	if (!page_map)
		return ERR_PTR(-ENOMEM);
	pgmap = &page_map->pgmap;

	memcpy(&page_map->res, res, sizeof(*res));

	pgmap->dev = dev;
	if (altmap) {
		memcpy(&page_map->altmap, altmap, sizeof(*altmap));
		pgmap->altmap = &page_map->altmap;
	}
	pgmap->ref = ref;
	pgmap->res = &page_map->res;
	pgmap->type = MEMORY_DEVICE_HOST;
	pgmap->page_fault = NULL;
	pgmap->page_free = NULL;
	pgmap->data = NULL;

	mutex_lock(&pgmap_lock);
	error = 0;
	align_end = align_start + align_size - 1;

	foreach_order_pgoff(res, order, pgoff) {
		struct dev_pagemap *dup;

		rcu_read_lock();
		dup = find_dev_pagemap(res->start + PFN_PHYS(pgoff));
		rcu_read_unlock();
		if (dup) {
			dev_err(dev, "%s: %pr collides with mapping for %s\n",
					__func__, res, dev_name(dup->dev));
			error = -EBUSY;
			break;
		}
		error = __radix_tree_insert(&pgmap_radix,
				PHYS_PFN(res->start) + pgoff, order, page_map);
		if (error) {
			dev_err(dev, "%s: failed: %d\n", __func__, error);
			break;
		}
	}
	mutex_unlock(&pgmap_lock);
	if (error)
		goto err_radix;

	nid = dev_to_node(dev);
	if (nid < 0)
		nid = numa_mem_id();

	error = track_pfn_remap(NULL, &pgprot, PHYS_PFN(align_start), 0,
			align_size);
	if (error)
		goto err_pfn_remap;

	mem_hotplug_begin();
	error = arch_add_memory(nid, align_start, align_size, false);
	if (!error)
		move_pfn_range_to_zone(&NODE_DATA(nid)->node_zones[ZONE_DEVICE],
					align_start >> PAGE_SHIFT,
					align_size >> PAGE_SHIFT);
	mem_hotplug_done();
	if (error)
		goto err_add_memory;

	for_each_device_pfn(pfn, page_map) {
		struct page *page = pfn_to_page(pfn);

		/*
		 * ZONE_DEVICE pages union ->lru with a ->pgmap back
		 * pointer.  It is a bug if a ZONE_DEVICE page is ever
		 * freed or placed on a driver-private list.  Seed the
		 * storage with LIST_POISON* values.
		 */
		list_del(&page->lru);
		page->pgmap = pgmap;
		percpu_ref_get(ref);
	}
	devres_add(dev, page_map);
	return __va(res->start);

 err_add_memory:
	untrack_pfn(NULL, PHYS_PFN(align_start), align_size);
 err_pfn_remap:
 err_radix:
	pgmap_radix_release(res);
	devres_free(page_map);
	return ERR_PTR(error);
}
EXPORT_SYMBOL(devm_memremap_pages);

unsigned long vmem_altmap_offset(struct vmem_altmap *altmap)
{
	/* number of pfns from base where pfn_to_page() is valid */
	return altmap->reserve + altmap->free;
}

void vmem_altmap_free(struct vmem_altmap *altmap, unsigned long nr_pfns)
{
	altmap->alloc -= nr_pfns;
}

struct vmem_altmap *to_vmem_altmap(unsigned long memmap_start)
{
	/*
	 * 'memmap_start' is the virtual address for the first "struct
	 * page" in this range of the vmemmap array.  In the case of
	 * CONFIG_SPARSEMEM_VMEMMAP a page_to_pfn conversion is simple
	 * pointer arithmetic, so we can perform this to_vmem_altmap()
	 * conversion without concern for the initialization state of
	 * the struct page fields.
	 */
	struct page *page = (struct page *) memmap_start;
	struct dev_pagemap *pgmap;

	/*
	 * Unconditionally retrieve a dev_pagemap associated with the
	 * given physical address, this is only for use in the
	 * arch_{add|remove}_memory() for setting up and tearing down
	 * the memmap.
	 */
	rcu_read_lock();
	pgmap = find_dev_pagemap(__pfn_to_phys(page_to_pfn(page)));
	rcu_read_unlock();

	return pgmap ? pgmap->altmap : NULL;
}
#endif /* CONFIG_ZONE_DEVICE */


#if IS_ENABLED(CONFIG_DEVICE_PRIVATE) ||  IS_ENABLED(CONFIG_DEVICE_PUBLIC)
void put_zone_device_private_or_public_page(struct page *page)
{
	int count = page_ref_dec_return(page);

	/*
	 * If refcount is 1 then page is freed and refcount is stable as nobody
	 * holds a reference on the page.
	 */
	if (count == 1) {
		/* Clear Active bit in case of parallel mark_page_accessed */
		__ClearPageActive(page);
		__ClearPageWaiters(page);

		page->mapping = NULL;
		mem_cgroup_uncharge(page);

		page->pgmap->page_free(page, page->pgmap->data);
	} else if (!count)
		__put_page(page);
}
EXPORT_SYMBOL(put_zone_device_private_or_public_page);
#endif /* CONFIG_DEVICE_PRIVATE || CONFIG_DEVICE_PUBLIC */<|MERGE_RESOLUTION|>--- conflicted
+++ resolved
@@ -220,8 +220,6 @@
 	for (pgoff = 0, order = order_at((res), pgoff); order < ULONG_MAX; \
 			pgoff += 1UL << order, order = order_at((res), pgoff))
 
-<<<<<<< HEAD
-=======
 #if IS_ENABLED(CONFIG_DEVICE_PRIVATE)
 int device_private_entry_fault(struct vm_area_struct *vma,
 		       unsigned long addr,
@@ -250,7 +248,6 @@
 EXPORT_SYMBOL(device_private_entry_fault);
 #endif /* CONFIG_DEVICE_PRIVATE */
 
->>>>>>> 1278f58c
 static void pgmap_radix_release(struct resource *res)
 {
 	unsigned long pgoff, order;
