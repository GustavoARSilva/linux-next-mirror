/*
 * Universal Interface for Intel High Definition Audio Codec
 *
 * HD audio interface patch for Realtek ALC codecs
 *
 * Copyright (c) 2004 Kailang Yang <kailang@realtek.com.tw>
 *                    PeiSen Hou <pshou@realtek.com.tw>
 *                    Takashi Iwai <tiwai@suse.de>
 *                    Jonathan Woithe <jwoithe@just42.net>
 *
 *  This driver is free software; you can redistribute it and/or modify
 *  it under the terms of the GNU General Public License as published by
 *  the Free Software Foundation; either version 2 of the License, or
 *  (at your option) any later version.
 *
 *  This driver is distributed in the hope that it will be useful,
 *  but WITHOUT ANY WARRANTY; without even the implied warranty of
 *  MERCHANTABILITY or FITNESS FOR A PARTICULAR PURPOSE.  See the
 *  GNU General Public License for more details.
 *
 *  You should have received a copy of the GNU General Public License
 *  along with this program; if not, write to the Free Software
 *  Foundation, Inc., 59 Temple Place, Suite 330, Boston, MA  02111-1307 USA
 */

#include <linux/init.h>
#include <linux/delay.h>
#include <linux/slab.h>
#include <linux/pci.h>
#include <linux/dmi.h>
#include <linux/module.h>
#include <linux/input.h>
#include <sound/core.h>
#include <sound/jack.h>
#include "hda_codec.h"
#include "hda_local.h"
#include "hda_auto_parser.h"
#include "hda_jack.h"
#include "hda_generic.h"

/* keep halting ALC5505 DSP, for power saving */
#define HALT_REALTEK_ALC5505

/* extra amp-initialization sequence types */
enum {
	ALC_INIT_NONE,
	ALC_INIT_DEFAULT,
	ALC_INIT_GPIO1,
	ALC_INIT_GPIO2,
	ALC_INIT_GPIO3,
};

enum {
	ALC_HEADSET_MODE_UNKNOWN,
	ALC_HEADSET_MODE_UNPLUGGED,
	ALC_HEADSET_MODE_HEADSET,
	ALC_HEADSET_MODE_MIC,
	ALC_HEADSET_MODE_HEADPHONE,
};

enum {
	ALC_HEADSET_TYPE_UNKNOWN,
	ALC_HEADSET_TYPE_CTIA,
	ALC_HEADSET_TYPE_OMTP,
};

enum {
	ALC_KEY_MICMUTE_INDEX,
};

struct alc_customize_define {
	unsigned int  sku_cfg;
	unsigned char port_connectivity;
	unsigned char check_sum;
	unsigned char customization;
	unsigned char external_amp;
	unsigned int  enable_pcbeep:1;
	unsigned int  platform_type:1;
	unsigned int  swap:1;
	unsigned int  override:1;
	unsigned int  fixup:1; /* Means that this sku is set by driver, not read from hw */
};

struct alc_spec {
	struct hda_gen_spec gen; /* must be at head */

	/* codec parameterization */
	const struct snd_kcontrol_new *mixers[5];	/* mixer arrays */
	unsigned int num_mixers;
	unsigned int beep_amp;	/* beep amp value, set via set_beep_amp() */

	struct alc_customize_define cdefine;
	unsigned int parse_flags; /* flag for snd_hda_parse_pin_defcfg() */

	/* mute LED for HP laptops, see alc269_fixup_mic_mute_hook() */
	int mute_led_polarity;
	hda_nid_t mute_led_nid;
	hda_nid_t cap_mute_led_nid;

	unsigned int gpio_led; /* used for alc269_fixup_hp_gpio_led() */
	unsigned int gpio_mute_led_mask;
	unsigned int gpio_mic_led_mask;

	hda_nid_t headset_mic_pin;
	hda_nid_t headphone_mic_pin;
	int current_headset_mode;
	int current_headset_type;

	/* hooks */
	void (*init_hook)(struct hda_codec *codec);
#ifdef CONFIG_PM
	void (*power_hook)(struct hda_codec *codec);
#endif
	void (*shutup)(struct hda_codec *codec);
	void (*reboot_notify)(struct hda_codec *codec);

	int init_amp;
	int codec_variant;	/* flag for other variants */
	unsigned int has_alc5505_dsp:1;
	unsigned int no_depop_delay:1;

	/* for PLL fix */
	hda_nid_t pll_nid;
	unsigned int pll_coef_idx, pll_coef_bit;
	unsigned int coef0;
	struct input_dev *kb_dev;
	u8 alc_mute_keycode_map[1];
};

/*
 * COEF access helper functions
 */

static int alc_read_coefex_idx(struct hda_codec *codec, hda_nid_t nid,
			       unsigned int coef_idx)
{
	unsigned int val;

	snd_hda_codec_write(codec, nid, 0, AC_VERB_SET_COEF_INDEX, coef_idx);
	val = snd_hda_codec_read(codec, nid, 0, AC_VERB_GET_PROC_COEF, 0);
	return val;
}

#define alc_read_coef_idx(codec, coef_idx) \
	alc_read_coefex_idx(codec, 0x20, coef_idx)

static void alc_write_coefex_idx(struct hda_codec *codec, hda_nid_t nid,
				 unsigned int coef_idx, unsigned int coef_val)
{
	snd_hda_codec_write(codec, nid, 0, AC_VERB_SET_COEF_INDEX, coef_idx);
	snd_hda_codec_write(codec, nid, 0, AC_VERB_SET_PROC_COEF, coef_val);
}

#define alc_write_coef_idx(codec, coef_idx, coef_val) \
	alc_write_coefex_idx(codec, 0x20, coef_idx, coef_val)

static void alc_update_coefex_idx(struct hda_codec *codec, hda_nid_t nid,
				  unsigned int coef_idx, unsigned int mask,
				  unsigned int bits_set)
{
	unsigned int val = alc_read_coefex_idx(codec, nid, coef_idx);

	if (val != -1)
		alc_write_coefex_idx(codec, nid, coef_idx,
				     (val & ~mask) | bits_set);
}

#define alc_update_coef_idx(codec, coef_idx, mask, bits_set)	\
	alc_update_coefex_idx(codec, 0x20, coef_idx, mask, bits_set)

/* a special bypass for COEF 0; read the cached value at the second time */
static unsigned int alc_get_coef0(struct hda_codec *codec)
{
	struct alc_spec *spec = codec->spec;

	if (!spec->coef0)
		spec->coef0 = alc_read_coef_idx(codec, 0);
	return spec->coef0;
}

/* coef writes/updates batch */
struct coef_fw {
	unsigned char nid;
	unsigned char idx;
	unsigned short mask;
	unsigned short val;
};

#define UPDATE_COEFEX(_nid, _idx, _mask, _val) \
	{ .nid = (_nid), .idx = (_idx), .mask = (_mask), .val = (_val) }
#define WRITE_COEFEX(_nid, _idx, _val) UPDATE_COEFEX(_nid, _idx, -1, _val)
#define WRITE_COEF(_idx, _val) WRITE_COEFEX(0x20, _idx, _val)
#define UPDATE_COEF(_idx, _mask, _val) UPDATE_COEFEX(0x20, _idx, _mask, _val)

static void alc_process_coef_fw(struct hda_codec *codec,
				const struct coef_fw *fw)
{
	for (; fw->nid; fw++) {
		if (fw->mask == (unsigned short)-1)
			alc_write_coefex_idx(codec, fw->nid, fw->idx, fw->val);
		else
			alc_update_coefex_idx(codec, fw->nid, fw->idx,
					      fw->mask, fw->val);
	}
}

/*
 * Append the given mixer and verb elements for the later use
 * The mixer array is referred in build_controls(), and init_verbs are
 * called in init().
 */
static void add_mixer(struct alc_spec *spec, const struct snd_kcontrol_new *mix)
{
	if (snd_BUG_ON(spec->num_mixers >= ARRAY_SIZE(spec->mixers)))
		return;
	spec->mixers[spec->num_mixers++] = mix;
}

/*
 * GPIO setup tables, used in initialization
 */
/* Enable GPIO mask and set output */
static const struct hda_verb alc_gpio1_init_verbs[] = {
	{0x01, AC_VERB_SET_GPIO_MASK, 0x01},
	{0x01, AC_VERB_SET_GPIO_DIRECTION, 0x01},
	{0x01, AC_VERB_SET_GPIO_DATA, 0x01},
	{ }
};

static const struct hda_verb alc_gpio2_init_verbs[] = {
	{0x01, AC_VERB_SET_GPIO_MASK, 0x02},
	{0x01, AC_VERB_SET_GPIO_DIRECTION, 0x02},
	{0x01, AC_VERB_SET_GPIO_DATA, 0x02},
	{ }
};

static const struct hda_verb alc_gpio3_init_verbs[] = {
	{0x01, AC_VERB_SET_GPIO_MASK, 0x03},
	{0x01, AC_VERB_SET_GPIO_DIRECTION, 0x03},
	{0x01, AC_VERB_SET_GPIO_DATA, 0x03},
	{ }
};

/*
 * Fix hardware PLL issue
 * On some codecs, the analog PLL gating control must be off while
 * the default value is 1.
 */
static void alc_fix_pll(struct hda_codec *codec)
{
	struct alc_spec *spec = codec->spec;

	if (spec->pll_nid)
		alc_update_coefex_idx(codec, spec->pll_nid, spec->pll_coef_idx,
				      1 << spec->pll_coef_bit, 0);
}

static void alc_fix_pll_init(struct hda_codec *codec, hda_nid_t nid,
			     unsigned int coef_idx, unsigned int coef_bit)
{
	struct alc_spec *spec = codec->spec;
	spec->pll_nid = nid;
	spec->pll_coef_idx = coef_idx;
	spec->pll_coef_bit = coef_bit;
	alc_fix_pll(codec);
}

/* update the master volume per volume-knob's unsol event */
static void alc_update_knob_master(struct hda_codec *codec,
				   struct hda_jack_callback *jack)
{
	unsigned int val;
	struct snd_kcontrol *kctl;
	struct snd_ctl_elem_value *uctl;

	kctl = snd_hda_find_mixer_ctl(codec, "Master Playback Volume");
	if (!kctl)
		return;
	uctl = kzalloc(sizeof(*uctl), GFP_KERNEL);
	if (!uctl)
		return;
	val = snd_hda_codec_read(codec, jack->nid, 0,
				 AC_VERB_GET_VOLUME_KNOB_CONTROL, 0);
	val &= HDA_AMP_VOLMASK;
	uctl->value.integer.value[0] = val;
	uctl->value.integer.value[1] = val;
	kctl->put(kctl, uctl);
	kfree(uctl);
}

static void alc880_unsol_event(struct hda_codec *codec, unsigned int res)
{
	/* For some reason, the res given from ALC880 is broken.
	   Here we adjust it properly. */
	snd_hda_jack_unsol_event(codec, res >> 2);
}

/* Change EAPD to verb control */
static void alc_fill_eapd_coef(struct hda_codec *codec)
{
	int coef;

	coef = alc_get_coef0(codec);

	switch (codec->core.vendor_id) {
	case 0x10ec0262:
		alc_update_coef_idx(codec, 0x7, 0, 1<<5);
		break;
	case 0x10ec0267:
	case 0x10ec0268:
		alc_update_coef_idx(codec, 0x7, 0, 1<<13);
		break;
	case 0x10ec0269:
		if ((coef & 0x00f0) == 0x0010)
			alc_update_coef_idx(codec, 0xd, 0, 1<<14);
		if ((coef & 0x00f0) == 0x0020)
			alc_update_coef_idx(codec, 0x4, 1<<15, 0);
		if ((coef & 0x00f0) == 0x0030)
			alc_update_coef_idx(codec, 0x10, 1<<9, 0);
		break;
	case 0x10ec0280:
	case 0x10ec0284:
	case 0x10ec0290:
	case 0x10ec0292:
		alc_update_coef_idx(codec, 0x4, 1<<15, 0);
		break;
	case 0x10ec0225:
	case 0x10ec0295:
	case 0x10ec0299:
		alc_update_coef_idx(codec, 0x67, 0xf000, 0x3000);
		/* fallthrough */
	case 0x10ec0215:
	case 0x10ec0233:
	case 0x10ec0236:
	case 0x10ec0255:
	case 0x10ec0256:
	case 0x10ec0257:
	case 0x10ec0282:
	case 0x10ec0283:
	case 0x10ec0286:
	case 0x10ec0288:
	case 0x10ec0285:
	case 0x10ec0298:
	case 0x10ec0289:
		alc_update_coef_idx(codec, 0x10, 1<<9, 0);
		break;
	case 0x10ec0275:
		alc_update_coef_idx(codec, 0xe, 0, 1<<0);
		break;
	case 0x10ec0293:
		alc_update_coef_idx(codec, 0xa, 1<<13, 0);
		break;
	case 0x10ec0234:
	case 0x10ec0274:
	case 0x10ec0294:
	case 0x10ec0700:
	case 0x10ec0701:
	case 0x10ec0703:
		alc_update_coef_idx(codec, 0x10, 1<<15, 0);
		break;
	case 0x10ec0662:
		if ((coef & 0x00f0) == 0x0030)
			alc_update_coef_idx(codec, 0x4, 1<<10, 0); /* EAPD Ctrl */
		break;
	case 0x10ec0272:
	case 0x10ec0273:
	case 0x10ec0663:
	case 0x10ec0665:
	case 0x10ec0670:
	case 0x10ec0671:
	case 0x10ec0672:
		alc_update_coef_idx(codec, 0xd, 0, 1<<14); /* EAPD Ctrl */
		break;
	case 0x10ec0668:
		alc_update_coef_idx(codec, 0x7, 3<<13, 0);
		break;
	case 0x10ec0867:
		alc_update_coef_idx(codec, 0x4, 1<<10, 0);
		break;
	case 0x10ec0888:
		if ((coef & 0x00f0) == 0x0020 || (coef & 0x00f0) == 0x0030)
			alc_update_coef_idx(codec, 0x7, 1<<5, 0);
		break;
	case 0x10ec0892:
		alc_update_coef_idx(codec, 0x7, 1<<5, 0);
		break;
	case 0x10ec0899:
	case 0x10ec0900:
	case 0x10ec1168:
	case 0x10ec1220:
		alc_update_coef_idx(codec, 0x7, 1<<1, 0);
		break;
	}
}

/* additional initialization for ALC888 variants */
static void alc888_coef_init(struct hda_codec *codec)
{
	switch (alc_get_coef0(codec) & 0x00f0) {
	/* alc888-VA */
	case 0x00:
	/* alc888-VB */
	case 0x10:
		alc_update_coef_idx(codec, 7, 0, 0x2030); /* Turn EAPD to High */
		break;
	}
}

/* turn on/off EAPD control (only if available) */
static void set_eapd(struct hda_codec *codec, hda_nid_t nid, int on)
{
	if (get_wcaps_type(get_wcaps(codec, nid)) != AC_WID_PIN)
		return;
	if (snd_hda_query_pin_caps(codec, nid) & AC_PINCAP_EAPD)
		snd_hda_codec_write(codec, nid, 0, AC_VERB_SET_EAPD_BTLENABLE,
				    on ? 2 : 0);
}

/* turn on/off EAPD controls of the codec */
static void alc_auto_setup_eapd(struct hda_codec *codec, bool on)
{
	/* We currently only handle front, HP */
	static hda_nid_t pins[] = {
		0x0f, 0x10, 0x14, 0x15, 0x17, 0
	};
	hda_nid_t *p;
	for (p = pins; *p; p++)
		set_eapd(codec, *p, on);
}

/* generic shutup callback;
 * just turning off EAPD and a little pause for avoiding pop-noise
 */
static void alc_eapd_shutup(struct hda_codec *codec)
{
	struct alc_spec *spec = codec->spec;

	alc_auto_setup_eapd(codec, false);
	if (!spec->no_depop_delay)
		msleep(200);
	snd_hda_shutup_pins(codec);
}

/* generic EAPD initialization */
static void alc_auto_init_amp(struct hda_codec *codec, int type)
{
	alc_fill_eapd_coef(codec);
	alc_auto_setup_eapd(codec, true);
	switch (type) {
	case ALC_INIT_GPIO1:
		snd_hda_sequence_write(codec, alc_gpio1_init_verbs);
		break;
	case ALC_INIT_GPIO2:
		snd_hda_sequence_write(codec, alc_gpio2_init_verbs);
		break;
	case ALC_INIT_GPIO3:
		snd_hda_sequence_write(codec, alc_gpio3_init_verbs);
		break;
	case ALC_INIT_DEFAULT:
		switch (codec->core.vendor_id) {
		case 0x10ec0260:
			alc_update_coefex_idx(codec, 0x1a, 7, 0, 0x2010);
			break;
		case 0x10ec0880:
		case 0x10ec0882:
		case 0x10ec0883:
		case 0x10ec0885:
			alc_update_coef_idx(codec, 7, 0, 0x2030);
			break;
		case 0x10ec0888:
			alc888_coef_init(codec);
			break;
		}
		break;
	}
}


/*
 * Realtek SSID verification
 */

/* Could be any non-zero and even value. When used as fixup, tells
 * the driver to ignore any present sku defines.
 */
#define ALC_FIXUP_SKU_IGNORE (2)

static void alc_fixup_sku_ignore(struct hda_codec *codec,
				 const struct hda_fixup *fix, int action)
{
	struct alc_spec *spec = codec->spec;
	if (action == HDA_FIXUP_ACT_PRE_PROBE) {
		spec->cdefine.fixup = 1;
		spec->cdefine.sku_cfg = ALC_FIXUP_SKU_IGNORE;
	}
}

static void alc_fixup_no_depop_delay(struct hda_codec *codec,
				    const struct hda_fixup *fix, int action)
{
	struct alc_spec *spec = codec->spec;

	if (action == HDA_FIXUP_ACT_PROBE) {
		spec->no_depop_delay = 1;
		codec->depop_delay = 0;
	}
}

static int alc_auto_parse_customize_define(struct hda_codec *codec)
{
	unsigned int ass, tmp, i;
	unsigned nid = 0;
	struct alc_spec *spec = codec->spec;

	spec->cdefine.enable_pcbeep = 1; /* assume always enabled */

	if (spec->cdefine.fixup) {
		ass = spec->cdefine.sku_cfg;
		if (ass == ALC_FIXUP_SKU_IGNORE)
			return -1;
		goto do_sku;
	}

	if (!codec->bus->pci)
		return -1;
	ass = codec->core.subsystem_id & 0xffff;
	if (ass != codec->bus->pci->subsystem_device && (ass & 1))
		goto do_sku;

	nid = 0x1d;
	if (codec->core.vendor_id == 0x10ec0260)
		nid = 0x17;
	ass = snd_hda_codec_get_pincfg(codec, nid);

	if (!(ass & 1)) {
		codec_info(codec, "%s: SKU not ready 0x%08x\n",
			   codec->core.chip_name, ass);
		return -1;
	}

	/* check sum */
	tmp = 0;
	for (i = 1; i < 16; i++) {
		if ((ass >> i) & 1)
			tmp++;
	}
	if (((ass >> 16) & 0xf) != tmp)
		return -1;

	spec->cdefine.port_connectivity = ass >> 30;
	spec->cdefine.enable_pcbeep = (ass & 0x100000) >> 20;
	spec->cdefine.check_sum = (ass >> 16) & 0xf;
	spec->cdefine.customization = ass >> 8;
do_sku:
	spec->cdefine.sku_cfg = ass;
	spec->cdefine.external_amp = (ass & 0x38) >> 3;
	spec->cdefine.platform_type = (ass & 0x4) >> 2;
	spec->cdefine.swap = (ass & 0x2) >> 1;
	spec->cdefine.override = ass & 0x1;

	codec_dbg(codec, "SKU: Nid=0x%x sku_cfg=0x%08x\n",
		   nid, spec->cdefine.sku_cfg);
	codec_dbg(codec, "SKU: port_connectivity=0x%x\n",
		   spec->cdefine.port_connectivity);
	codec_dbg(codec, "SKU: enable_pcbeep=0x%x\n", spec->cdefine.enable_pcbeep);
	codec_dbg(codec, "SKU: check_sum=0x%08x\n", spec->cdefine.check_sum);
	codec_dbg(codec, "SKU: customization=0x%08x\n", spec->cdefine.customization);
	codec_dbg(codec, "SKU: external_amp=0x%x\n", spec->cdefine.external_amp);
	codec_dbg(codec, "SKU: platform_type=0x%x\n", spec->cdefine.platform_type);
	codec_dbg(codec, "SKU: swap=0x%x\n", spec->cdefine.swap);
	codec_dbg(codec, "SKU: override=0x%x\n", spec->cdefine.override);

	return 0;
}

/* return the position of NID in the list, or -1 if not found */
static int find_idx_in_nid_list(hda_nid_t nid, const hda_nid_t *list, int nums)
{
	int i;
	for (i = 0; i < nums; i++)
		if (list[i] == nid)
			return i;
	return -1;
}
/* return true if the given NID is found in the list */
static bool found_in_nid_list(hda_nid_t nid, const hda_nid_t *list, int nums)
{
	return find_idx_in_nid_list(nid, list, nums) >= 0;
}

/* check subsystem ID and set up device-specific initialization;
 * return 1 if initialized, 0 if invalid SSID
 */
/* 32-bit subsystem ID for BIOS loading in HD Audio codec.
 *	31 ~ 16 :	Manufacture ID
 *	15 ~ 8	:	SKU ID
 *	7  ~ 0	:	Assembly ID
 *	port-A --> pin 39/41, port-E --> pin 14/15, port-D --> pin 35/36
 */
static int alc_subsystem_id(struct hda_codec *codec, const hda_nid_t *ports)
{
	unsigned int ass, tmp, i;
	unsigned nid;
	struct alc_spec *spec = codec->spec;

	if (spec->cdefine.fixup) {
		ass = spec->cdefine.sku_cfg;
		if (ass == ALC_FIXUP_SKU_IGNORE)
			return 0;
		goto do_sku;
	}

	ass = codec->core.subsystem_id & 0xffff;
	if (codec->bus->pci &&
	    ass != codec->bus->pci->subsystem_device && (ass & 1))
		goto do_sku;

	/* invalid SSID, check the special NID pin defcfg instead */
	/*
	 * 31~30	: port connectivity
	 * 29~21	: reserve
	 * 20		: PCBEEP input
	 * 19~16	: Check sum (15:1)
	 * 15~1		: Custom
	 * 0		: override
	*/
	nid = 0x1d;
	if (codec->core.vendor_id == 0x10ec0260)
		nid = 0x17;
	ass = snd_hda_codec_get_pincfg(codec, nid);
	codec_dbg(codec,
		  "realtek: No valid SSID, checking pincfg 0x%08x for NID 0x%x\n",
		   ass, nid);
	if (!(ass & 1))
		return 0;
	if ((ass >> 30) != 1)	/* no physical connection */
		return 0;

	/* check sum */
	tmp = 0;
	for (i = 1; i < 16; i++) {
		if ((ass >> i) & 1)
			tmp++;
	}
	if (((ass >> 16) & 0xf) != tmp)
		return 0;
do_sku:
	codec_dbg(codec, "realtek: Enabling init ASM_ID=0x%04x CODEC_ID=%08x\n",
		   ass & 0xffff, codec->core.vendor_id);
	/*
	 * 0 : override
	 * 1 :	Swap Jack
	 * 2 : 0 --> Desktop, 1 --> Laptop
	 * 3~5 : External Amplifier control
	 * 7~6 : Reserved
	*/
	tmp = (ass & 0x38) >> 3;	/* external Amp control */
	switch (tmp) {
	case 1:
		spec->init_amp = ALC_INIT_GPIO1;
		break;
	case 3:
		spec->init_amp = ALC_INIT_GPIO2;
		break;
	case 7:
		spec->init_amp = ALC_INIT_GPIO3;
		break;
	case 5:
	default:
		spec->init_amp = ALC_INIT_DEFAULT;
		break;
	}

	/* is laptop or Desktop and enable the function "Mute internal speaker
	 * when the external headphone out jack is plugged"
	 */
	if (!(ass & 0x8000))
		return 1;
	/*
	 * 10~8 : Jack location
	 * 12~11: Headphone out -> 00: PortA, 01: PortE, 02: PortD, 03: Resvered
	 * 14~13: Resvered
	 * 15   : 1 --> enable the function "Mute internal speaker
	 *	        when the external headphone out jack is plugged"
	 */
	if (!spec->gen.autocfg.hp_pins[0] &&
	    !(spec->gen.autocfg.line_out_pins[0] &&
	      spec->gen.autocfg.line_out_type == AUTO_PIN_HP_OUT)) {
		hda_nid_t nid;
		tmp = (ass >> 11) & 0x3;	/* HP to chassis */
		nid = ports[tmp];
		if (found_in_nid_list(nid, spec->gen.autocfg.line_out_pins,
				      spec->gen.autocfg.line_outs))
			return 1;
		spec->gen.autocfg.hp_pins[0] = nid;
	}
	return 1;
}

/* Check the validity of ALC subsystem-id
 * ports contains an array of 4 pin NIDs for port-A, E, D and I */
static void alc_ssid_check(struct hda_codec *codec, const hda_nid_t *ports)
{
	if (!alc_subsystem_id(codec, ports)) {
		struct alc_spec *spec = codec->spec;
		codec_dbg(codec,
			  "realtek: Enable default setup for auto mode as fallback\n");
		spec->init_amp = ALC_INIT_DEFAULT;
	}
}

/*
 */

static void alc_fixup_inv_dmic(struct hda_codec *codec,
			       const struct hda_fixup *fix, int action)
{
	struct alc_spec *spec = codec->spec;

	spec->gen.inv_dmic_split = 1;
}


#ifdef CONFIG_SND_HDA_INPUT_BEEP
/* additional beep mixers; the actual parameters are overwritten at build */
static const struct snd_kcontrol_new alc_beep_mixer[] = {
	HDA_CODEC_VOLUME("Beep Playback Volume", 0, 0, HDA_INPUT),
	HDA_CODEC_MUTE_BEEP("Beep Playback Switch", 0, 0, HDA_INPUT),
	{ } /* end */
};
#endif

static int alc_build_controls(struct hda_codec *codec)
{
	struct alc_spec *spec = codec->spec;
	int i, err;

	err = snd_hda_gen_build_controls(codec);
	if (err < 0)
		return err;

	for (i = 0; i < spec->num_mixers; i++) {
		err = snd_hda_add_new_ctls(codec, spec->mixers[i]);
		if (err < 0)
			return err;
	}

#ifdef CONFIG_SND_HDA_INPUT_BEEP
	/* create beep controls if needed */
	if (spec->beep_amp) {
		const struct snd_kcontrol_new *knew;
		for (knew = alc_beep_mixer; knew->name; knew++) {
			struct snd_kcontrol *kctl;
			kctl = snd_ctl_new1(knew, codec);
			if (!kctl)
				return -ENOMEM;
			kctl->private_value = spec->beep_amp;
			err = snd_hda_ctl_add(codec, 0, kctl);
			if (err < 0)
				return err;
		}
	}
#endif

	snd_hda_apply_fixup(codec, HDA_FIXUP_ACT_BUILD);
	return 0;
}


/*
 * Common callbacks
 */

static int alc_init(struct hda_codec *codec)
{
	struct alc_spec *spec = codec->spec;

	if (spec->init_hook)
		spec->init_hook(codec);

	alc_fix_pll(codec);
	alc_auto_init_amp(codec, spec->init_amp);

	snd_hda_gen_init(codec);

	snd_hda_apply_fixup(codec, HDA_FIXUP_ACT_INIT);

	return 0;
}

static inline void alc_shutup(struct hda_codec *codec)
{
	struct alc_spec *spec = codec->spec;

	if (spec && spec->shutup)
		spec->shutup(codec);
	else
		snd_hda_shutup_pins(codec);
}

static void alc_reboot_notify(struct hda_codec *codec)
{
	struct alc_spec *spec = codec->spec;

	if (spec && spec->reboot_notify)
		spec->reboot_notify(codec);
	else
		alc_shutup(codec);
}

/* power down codec to D3 at reboot/shutdown; set as reboot_notify ops */
static void alc_d3_at_reboot(struct hda_codec *codec)
{
	snd_hda_codec_set_power_to_all(codec, codec->core.afg, AC_PWRST_D3);
	snd_hda_codec_write(codec, codec->core.afg, 0,
			    AC_VERB_SET_POWER_STATE, AC_PWRST_D3);
	msleep(10);
}

#define alc_free	snd_hda_gen_free

#ifdef CONFIG_PM
static void alc_power_eapd(struct hda_codec *codec)
{
	alc_auto_setup_eapd(codec, false);
}

static int alc_suspend(struct hda_codec *codec)
{
	struct alc_spec *spec = codec->spec;
	alc_shutup(codec);
	if (spec && spec->power_hook)
		spec->power_hook(codec);
	return 0;
}
#endif

#ifdef CONFIG_PM
static int alc_resume(struct hda_codec *codec)
{
	struct alc_spec *spec = codec->spec;

	if (!spec->no_depop_delay)
		msleep(150); /* to avoid pop noise */
	codec->patch_ops.init(codec);
	regcache_sync(codec->core.regmap);
	hda_call_check_power_status(codec, 0x01);
	return 0;
}
#endif

/*
 */
static const struct hda_codec_ops alc_patch_ops = {
	.build_controls = alc_build_controls,
	.build_pcms = snd_hda_gen_build_pcms,
	.init = alc_init,
	.free = alc_free,
	.unsol_event = snd_hda_jack_unsol_event,
#ifdef CONFIG_PM
	.resume = alc_resume,
	.suspend = alc_suspend,
	.check_power_status = snd_hda_gen_check_power_status,
#endif
	.reboot_notify = alc_reboot_notify,
};


#define alc_codec_rename(codec, name) snd_hda_codec_set_name(codec, name)

/*
 * Rename codecs appropriately from COEF value or subvendor id
 */
struct alc_codec_rename_table {
	unsigned int vendor_id;
	unsigned short coef_mask;
	unsigned short coef_bits;
	const char *name;
};

struct alc_codec_rename_pci_table {
	unsigned int codec_vendor_id;
	unsigned short pci_subvendor;
	unsigned short pci_subdevice;
	const char *name;
};

static struct alc_codec_rename_table rename_tbl[] = {
	{ 0x10ec0221, 0xf00f, 0x1003, "ALC231" },
	{ 0x10ec0269, 0xfff0, 0x3010, "ALC277" },
	{ 0x10ec0269, 0xf0f0, 0x2010, "ALC259" },
	{ 0x10ec0269, 0xf0f0, 0x3010, "ALC258" },
	{ 0x10ec0269, 0x00f0, 0x0010, "ALC269VB" },
	{ 0x10ec0269, 0xffff, 0xa023, "ALC259" },
	{ 0x10ec0269, 0xffff, 0x6023, "ALC281X" },
	{ 0x10ec0269, 0x00f0, 0x0020, "ALC269VC" },
	{ 0x10ec0269, 0x00f0, 0x0030, "ALC269VD" },
	{ 0x10ec0662, 0xffff, 0x4020, "ALC656" },
	{ 0x10ec0887, 0x00f0, 0x0030, "ALC887-VD" },
	{ 0x10ec0888, 0x00f0, 0x0030, "ALC888-VD" },
	{ 0x10ec0888, 0xf0f0, 0x3020, "ALC886" },
	{ 0x10ec0899, 0x2000, 0x2000, "ALC899" },
	{ 0x10ec0892, 0xffff, 0x8020, "ALC661" },
	{ 0x10ec0892, 0xffff, 0x8011, "ALC661" },
	{ 0x10ec0892, 0xffff, 0x4011, "ALC656" },
	{ } /* terminator */
};

static struct alc_codec_rename_pci_table rename_pci_tbl[] = {
	{ 0x10ec0280, 0x1028, 0, "ALC3220" },
	{ 0x10ec0282, 0x1028, 0, "ALC3221" },
	{ 0x10ec0283, 0x1028, 0, "ALC3223" },
	{ 0x10ec0288, 0x1028, 0, "ALC3263" },
	{ 0x10ec0292, 0x1028, 0, "ALC3226" },
	{ 0x10ec0293, 0x1028, 0, "ALC3235" },
	{ 0x10ec0255, 0x1028, 0, "ALC3234" },
	{ 0x10ec0668, 0x1028, 0, "ALC3661" },
	{ 0x10ec0275, 0x1028, 0, "ALC3260" },
	{ 0x10ec0899, 0x1028, 0, "ALC3861" },
	{ 0x10ec0298, 0x1028, 0, "ALC3266" },
	{ 0x10ec0236, 0x1028, 0, "ALC3204" },
	{ 0x10ec0256, 0x1028, 0, "ALC3246" },
	{ 0x10ec0225, 0x1028, 0, "ALC3253" },
	{ 0x10ec0295, 0x1028, 0, "ALC3254" },
	{ 0x10ec0299, 0x1028, 0, "ALC3271" },
	{ 0x10ec0670, 0x1025, 0, "ALC669X" },
	{ 0x10ec0676, 0x1025, 0, "ALC679X" },
	{ 0x10ec0282, 0x1043, 0, "ALC3229" },
	{ 0x10ec0233, 0x1043, 0, "ALC3236" },
	{ 0x10ec0280, 0x103c, 0, "ALC3228" },
	{ 0x10ec0282, 0x103c, 0, "ALC3227" },
	{ 0x10ec0286, 0x103c, 0, "ALC3242" },
	{ 0x10ec0290, 0x103c, 0, "ALC3241" },
	{ 0x10ec0668, 0x103c, 0, "ALC3662" },
	{ 0x10ec0283, 0x17aa, 0, "ALC3239" },
	{ 0x10ec0292, 0x17aa, 0, "ALC3232" },
	{ } /* terminator */
};

static int alc_codec_rename_from_preset(struct hda_codec *codec)
{
	const struct alc_codec_rename_table *p;
	const struct alc_codec_rename_pci_table *q;

	for (p = rename_tbl; p->vendor_id; p++) {
		if (p->vendor_id != codec->core.vendor_id)
			continue;
		if ((alc_get_coef0(codec) & p->coef_mask) == p->coef_bits)
			return alc_codec_rename(codec, p->name);
	}

	if (!codec->bus->pci)
		return 0;
	for (q = rename_pci_tbl; q->codec_vendor_id; q++) {
		if (q->codec_vendor_id != codec->core.vendor_id)
			continue;
		if (q->pci_subvendor != codec->bus->pci->subsystem_vendor)
			continue;
		if (!q->pci_subdevice ||
		    q->pci_subdevice == codec->bus->pci->subsystem_device)
			return alc_codec_rename(codec, q->name);
	}

	return 0;
}


/*
 * Digital-beep handlers
 */
#ifdef CONFIG_SND_HDA_INPUT_BEEP
#define set_beep_amp(spec, nid, idx, dir) \
	((spec)->beep_amp = HDA_COMPOSE_AMP_VAL(nid, 3, idx, dir))

static const struct snd_pci_quirk beep_white_list[] = {
	SND_PCI_QUIRK(0x1043, 0x103c, "ASUS", 1),
	SND_PCI_QUIRK(0x1043, 0x115d, "ASUS", 1),
	SND_PCI_QUIRK(0x1043, 0x829f, "ASUS", 1),
	SND_PCI_QUIRK(0x1043, 0x8376, "EeePC", 1),
	SND_PCI_QUIRK(0x1043, 0x83ce, "EeePC", 1),
	SND_PCI_QUIRK(0x1043, 0x831a, "EeePC", 1),
	SND_PCI_QUIRK(0x1043, 0x834a, "EeePC", 1),
	SND_PCI_QUIRK(0x1458, 0xa002, "GA-MA790X", 1),
	SND_PCI_QUIRK(0x8086, 0xd613, "Intel", 1),
	{}
};

static inline int has_cdefine_beep(struct hda_codec *codec)
{
	struct alc_spec *spec = codec->spec;
	const struct snd_pci_quirk *q;
	q = snd_pci_quirk_lookup(codec->bus->pci, beep_white_list);
	if (q)
		return q->value;
	return spec->cdefine.enable_pcbeep;
}
#else
#define set_beep_amp(spec, nid, idx, dir) /* NOP */
#define has_cdefine_beep(codec)		0
#endif

/* parse the BIOS configuration and set up the alc_spec */
/* return 1 if successful, 0 if the proper config is not found,
 * or a negative error code
 */
static int alc_parse_auto_config(struct hda_codec *codec,
				 const hda_nid_t *ignore_nids,
				 const hda_nid_t *ssid_nids)
{
	struct alc_spec *spec = codec->spec;
	struct auto_pin_cfg *cfg = &spec->gen.autocfg;
	int err;

	err = snd_hda_parse_pin_defcfg(codec, cfg, ignore_nids,
				       spec->parse_flags);
	if (err < 0)
		return err;

	if (ssid_nids)
		alc_ssid_check(codec, ssid_nids);

	err = snd_hda_gen_parse_auto_config(codec, cfg);
	if (err < 0)
		return err;

	return 1;
}

/* common preparation job for alc_spec */
static int alc_alloc_spec(struct hda_codec *codec, hda_nid_t mixer_nid)
{
	struct alc_spec *spec = kzalloc(sizeof(*spec), GFP_KERNEL);
	int err;

	if (!spec)
		return -ENOMEM;
	codec->spec = spec;
	snd_hda_gen_spec_init(&spec->gen);
	spec->gen.mixer_nid = mixer_nid;
	spec->gen.own_eapd_ctl = 1;
	codec->single_adc_amp = 1;
	/* FIXME: do we need this for all Realtek codec models? */
	codec->spdif_status_reset = 1;
	codec->patch_ops = alc_patch_ops;

	err = alc_codec_rename_from_preset(codec);
	if (err < 0) {
		kfree(spec);
		return err;
	}
	return 0;
}

static int alc880_parse_auto_config(struct hda_codec *codec)
{
	static const hda_nid_t alc880_ignore[] = { 0x1d, 0 };
	static const hda_nid_t alc880_ssids[] = { 0x15, 0x1b, 0x14, 0 };
	return alc_parse_auto_config(codec, alc880_ignore, alc880_ssids);
}

/*
 * ALC880 fix-ups
 */
enum {
	ALC880_FIXUP_GPIO1,
	ALC880_FIXUP_GPIO2,
	ALC880_FIXUP_MEDION_RIM,
	ALC880_FIXUP_LG,
	ALC880_FIXUP_LG_LW25,
	ALC880_FIXUP_W810,
	ALC880_FIXUP_EAPD_COEF,
	ALC880_FIXUP_TCL_S700,
	ALC880_FIXUP_VOL_KNOB,
	ALC880_FIXUP_FUJITSU,
	ALC880_FIXUP_F1734,
	ALC880_FIXUP_UNIWILL,
	ALC880_FIXUP_UNIWILL_DIG,
	ALC880_FIXUP_Z71V,
	ALC880_FIXUP_ASUS_W5A,
	ALC880_FIXUP_3ST_BASE,
	ALC880_FIXUP_3ST,
	ALC880_FIXUP_3ST_DIG,
	ALC880_FIXUP_5ST_BASE,
	ALC880_FIXUP_5ST,
	ALC880_FIXUP_5ST_DIG,
	ALC880_FIXUP_6ST_BASE,
	ALC880_FIXUP_6ST,
	ALC880_FIXUP_6ST_DIG,
	ALC880_FIXUP_6ST_AUTOMUTE,
};

/* enable the volume-knob widget support on NID 0x21 */
static void alc880_fixup_vol_knob(struct hda_codec *codec,
				  const struct hda_fixup *fix, int action)
{
	if (action == HDA_FIXUP_ACT_PROBE)
		snd_hda_jack_detect_enable_callback(codec, 0x21,
						    alc_update_knob_master);
}

static const struct hda_fixup alc880_fixups[] = {
	[ALC880_FIXUP_GPIO1] = {
		.type = HDA_FIXUP_VERBS,
		.v.verbs = alc_gpio1_init_verbs,
	},
	[ALC880_FIXUP_GPIO2] = {
		.type = HDA_FIXUP_VERBS,
		.v.verbs = alc_gpio2_init_verbs,
	},
	[ALC880_FIXUP_MEDION_RIM] = {
		.type = HDA_FIXUP_VERBS,
		.v.verbs = (const struct hda_verb[]) {
			{ 0x20, AC_VERB_SET_COEF_INDEX, 0x07 },
			{ 0x20, AC_VERB_SET_PROC_COEF,  0x3060 },
			{ }
		},
		.chained = true,
		.chain_id = ALC880_FIXUP_GPIO2,
	},
	[ALC880_FIXUP_LG] = {
		.type = HDA_FIXUP_PINS,
		.v.pins = (const struct hda_pintbl[]) {
			/* disable bogus unused pins */
			{ 0x16, 0x411111f0 },
			{ 0x18, 0x411111f0 },
			{ 0x1a, 0x411111f0 },
			{ }
		}
	},
	[ALC880_FIXUP_LG_LW25] = {
		.type = HDA_FIXUP_PINS,
		.v.pins = (const struct hda_pintbl[]) {
			{ 0x1a, 0x0181344f }, /* line-in */
			{ 0x1b, 0x0321403f }, /* headphone */
			{ }
		}
	},
	[ALC880_FIXUP_W810] = {
		.type = HDA_FIXUP_PINS,
		.v.pins = (const struct hda_pintbl[]) {
			/* disable bogus unused pins */
			{ 0x17, 0x411111f0 },
			{ }
		},
		.chained = true,
		.chain_id = ALC880_FIXUP_GPIO2,
	},
	[ALC880_FIXUP_EAPD_COEF] = {
		.type = HDA_FIXUP_VERBS,
		.v.verbs = (const struct hda_verb[]) {
			/* change to EAPD mode */
			{ 0x20, AC_VERB_SET_COEF_INDEX, 0x07 },
			{ 0x20, AC_VERB_SET_PROC_COEF,  0x3060 },
			{}
		},
	},
	[ALC880_FIXUP_TCL_S700] = {
		.type = HDA_FIXUP_VERBS,
		.v.verbs = (const struct hda_verb[]) {
			/* change to EAPD mode */
			{ 0x20, AC_VERB_SET_COEF_INDEX, 0x07 },
			{ 0x20, AC_VERB_SET_PROC_COEF,  0x3070 },
			{}
		},
		.chained = true,
		.chain_id = ALC880_FIXUP_GPIO2,
	},
	[ALC880_FIXUP_VOL_KNOB] = {
		.type = HDA_FIXUP_FUNC,
		.v.func = alc880_fixup_vol_knob,
	},
	[ALC880_FIXUP_FUJITSU] = {
		/* override all pins as BIOS on old Amilo is broken */
		.type = HDA_FIXUP_PINS,
		.v.pins = (const struct hda_pintbl[]) {
			{ 0x14, 0x0121401f }, /* HP */
			{ 0x15, 0x99030120 }, /* speaker */
			{ 0x16, 0x99030130 }, /* bass speaker */
			{ 0x17, 0x411111f0 }, /* N/A */
			{ 0x18, 0x411111f0 }, /* N/A */
			{ 0x19, 0x01a19950 }, /* mic-in */
			{ 0x1a, 0x411111f0 }, /* N/A */
			{ 0x1b, 0x411111f0 }, /* N/A */
			{ 0x1c, 0x411111f0 }, /* N/A */
			{ 0x1d, 0x411111f0 }, /* N/A */
			{ 0x1e, 0x01454140 }, /* SPDIF out */
			{ }
		},
		.chained = true,
		.chain_id = ALC880_FIXUP_VOL_KNOB,
	},
	[ALC880_FIXUP_F1734] = {
		/* almost compatible with FUJITSU, but no bass and SPDIF */
		.type = HDA_FIXUP_PINS,
		.v.pins = (const struct hda_pintbl[]) {
			{ 0x14, 0x0121401f }, /* HP */
			{ 0x15, 0x99030120 }, /* speaker */
			{ 0x16, 0x411111f0 }, /* N/A */
			{ 0x17, 0x411111f0 }, /* N/A */
			{ 0x18, 0x411111f0 }, /* N/A */
			{ 0x19, 0x01a19950 }, /* mic-in */
			{ 0x1a, 0x411111f0 }, /* N/A */
			{ 0x1b, 0x411111f0 }, /* N/A */
			{ 0x1c, 0x411111f0 }, /* N/A */
			{ 0x1d, 0x411111f0 }, /* N/A */
			{ 0x1e, 0x411111f0 }, /* N/A */
			{ }
		},
		.chained = true,
		.chain_id = ALC880_FIXUP_VOL_KNOB,
	},
	[ALC880_FIXUP_UNIWILL] = {
		/* need to fix HP and speaker pins to be parsed correctly */
		.type = HDA_FIXUP_PINS,
		.v.pins = (const struct hda_pintbl[]) {
			{ 0x14, 0x0121411f }, /* HP */
			{ 0x15, 0x99030120 }, /* speaker */
			{ 0x16, 0x99030130 }, /* bass speaker */
			{ }
		},
	},
	[ALC880_FIXUP_UNIWILL_DIG] = {
		.type = HDA_FIXUP_PINS,
		.v.pins = (const struct hda_pintbl[]) {
			/* disable bogus unused pins */
			{ 0x17, 0x411111f0 },
			{ 0x19, 0x411111f0 },
			{ 0x1b, 0x411111f0 },
			{ 0x1f, 0x411111f0 },
			{ }
		}
	},
	[ALC880_FIXUP_Z71V] = {
		.type = HDA_FIXUP_PINS,
		.v.pins = (const struct hda_pintbl[]) {
			/* set up the whole pins as BIOS is utterly broken */
			{ 0x14, 0x99030120 }, /* speaker */
			{ 0x15, 0x0121411f }, /* HP */
			{ 0x16, 0x411111f0 }, /* N/A */
			{ 0x17, 0x411111f0 }, /* N/A */
			{ 0x18, 0x01a19950 }, /* mic-in */
			{ 0x19, 0x411111f0 }, /* N/A */
			{ 0x1a, 0x01813031 }, /* line-in */
			{ 0x1b, 0x411111f0 }, /* N/A */
			{ 0x1c, 0x411111f0 }, /* N/A */
			{ 0x1d, 0x411111f0 }, /* N/A */
			{ 0x1e, 0x0144111e }, /* SPDIF */
			{ }
		}
	},
	[ALC880_FIXUP_ASUS_W5A] = {
		.type = HDA_FIXUP_PINS,
		.v.pins = (const struct hda_pintbl[]) {
			/* set up the whole pins as BIOS is utterly broken */
			{ 0x14, 0x0121411f }, /* HP */
			{ 0x15, 0x411111f0 }, /* N/A */
			{ 0x16, 0x411111f0 }, /* N/A */
			{ 0x17, 0x411111f0 }, /* N/A */
			{ 0x18, 0x90a60160 }, /* mic */
			{ 0x19, 0x411111f0 }, /* N/A */
			{ 0x1a, 0x411111f0 }, /* N/A */
			{ 0x1b, 0x411111f0 }, /* N/A */
			{ 0x1c, 0x411111f0 }, /* N/A */
			{ 0x1d, 0x411111f0 }, /* N/A */
			{ 0x1e, 0xb743111e }, /* SPDIF out */
			{ }
		},
		.chained = true,
		.chain_id = ALC880_FIXUP_GPIO1,
	},
	[ALC880_FIXUP_3ST_BASE] = {
		.type = HDA_FIXUP_PINS,
		.v.pins = (const struct hda_pintbl[]) {
			{ 0x14, 0x01014010 }, /* line-out */
			{ 0x15, 0x411111f0 }, /* N/A */
			{ 0x16, 0x411111f0 }, /* N/A */
			{ 0x17, 0x411111f0 }, /* N/A */
			{ 0x18, 0x01a19c30 }, /* mic-in */
			{ 0x19, 0x0121411f }, /* HP */
			{ 0x1a, 0x01813031 }, /* line-in */
			{ 0x1b, 0x02a19c40 }, /* front-mic */
			{ 0x1c, 0x411111f0 }, /* N/A */
			{ 0x1d, 0x411111f0 }, /* N/A */
			/* 0x1e is filled in below */
			{ 0x1f, 0x411111f0 }, /* N/A */
			{ }
		}
	},
	[ALC880_FIXUP_3ST] = {
		.type = HDA_FIXUP_PINS,
		.v.pins = (const struct hda_pintbl[]) {
			{ 0x1e, 0x411111f0 }, /* N/A */
			{ }
		},
		.chained = true,
		.chain_id = ALC880_FIXUP_3ST_BASE,
	},
	[ALC880_FIXUP_3ST_DIG] = {
		.type = HDA_FIXUP_PINS,
		.v.pins = (const struct hda_pintbl[]) {
			{ 0x1e, 0x0144111e }, /* SPDIF */
			{ }
		},
		.chained = true,
		.chain_id = ALC880_FIXUP_3ST_BASE,
	},
	[ALC880_FIXUP_5ST_BASE] = {
		.type = HDA_FIXUP_PINS,
		.v.pins = (const struct hda_pintbl[]) {
			{ 0x14, 0x01014010 }, /* front */
			{ 0x15, 0x411111f0 }, /* N/A */
			{ 0x16, 0x01011411 }, /* CLFE */
			{ 0x17, 0x01016412 }, /* surr */
			{ 0x18, 0x01a19c30 }, /* mic-in */
			{ 0x19, 0x0121411f }, /* HP */
			{ 0x1a, 0x01813031 }, /* line-in */
			{ 0x1b, 0x02a19c40 }, /* front-mic */
			{ 0x1c, 0x411111f0 }, /* N/A */
			{ 0x1d, 0x411111f0 }, /* N/A */
			/* 0x1e is filled in below */
			{ 0x1f, 0x411111f0 }, /* N/A */
			{ }
		}
	},
	[ALC880_FIXUP_5ST] = {
		.type = HDA_FIXUP_PINS,
		.v.pins = (const struct hda_pintbl[]) {
			{ 0x1e, 0x411111f0 }, /* N/A */
			{ }
		},
		.chained = true,
		.chain_id = ALC880_FIXUP_5ST_BASE,
	},
	[ALC880_FIXUP_5ST_DIG] = {
		.type = HDA_FIXUP_PINS,
		.v.pins = (const struct hda_pintbl[]) {
			{ 0x1e, 0x0144111e }, /* SPDIF */
			{ }
		},
		.chained = true,
		.chain_id = ALC880_FIXUP_5ST_BASE,
	},
	[ALC880_FIXUP_6ST_BASE] = {
		.type = HDA_FIXUP_PINS,
		.v.pins = (const struct hda_pintbl[]) {
			{ 0x14, 0x01014010 }, /* front */
			{ 0x15, 0x01016412 }, /* surr */
			{ 0x16, 0x01011411 }, /* CLFE */
			{ 0x17, 0x01012414 }, /* side */
			{ 0x18, 0x01a19c30 }, /* mic-in */
			{ 0x19, 0x02a19c40 }, /* front-mic */
			{ 0x1a, 0x01813031 }, /* line-in */
			{ 0x1b, 0x0121411f }, /* HP */
			{ 0x1c, 0x411111f0 }, /* N/A */
			{ 0x1d, 0x411111f0 }, /* N/A */
			/* 0x1e is filled in below */
			{ 0x1f, 0x411111f0 }, /* N/A */
			{ }
		}
	},
	[ALC880_FIXUP_6ST] = {
		.type = HDA_FIXUP_PINS,
		.v.pins = (const struct hda_pintbl[]) {
			{ 0x1e, 0x411111f0 }, /* N/A */
			{ }
		},
		.chained = true,
		.chain_id = ALC880_FIXUP_6ST_BASE,
	},
	[ALC880_FIXUP_6ST_DIG] = {
		.type = HDA_FIXUP_PINS,
		.v.pins = (const struct hda_pintbl[]) {
			{ 0x1e, 0x0144111e }, /* SPDIF */
			{ }
		},
		.chained = true,
		.chain_id = ALC880_FIXUP_6ST_BASE,
	},
	[ALC880_FIXUP_6ST_AUTOMUTE] = {
		.type = HDA_FIXUP_PINS,
		.v.pins = (const struct hda_pintbl[]) {
			{ 0x1b, 0x0121401f }, /* HP with jack detect */
			{ }
		},
		.chained_before = true,
		.chain_id = ALC880_FIXUP_6ST_BASE,
	},
};

static const struct snd_pci_quirk alc880_fixup_tbl[] = {
	SND_PCI_QUIRK(0x1019, 0x0f69, "Coeus G610P", ALC880_FIXUP_W810),
	SND_PCI_QUIRK(0x1043, 0x10c3, "ASUS W5A", ALC880_FIXUP_ASUS_W5A),
	SND_PCI_QUIRK(0x1043, 0x1964, "ASUS Z71V", ALC880_FIXUP_Z71V),
	SND_PCI_QUIRK_VENDOR(0x1043, "ASUS", ALC880_FIXUP_GPIO1),
	SND_PCI_QUIRK(0x147b, 0x1045, "ABit AA8XE", ALC880_FIXUP_6ST_AUTOMUTE),
	SND_PCI_QUIRK(0x1558, 0x5401, "Clevo GPIO2", ALC880_FIXUP_GPIO2),
	SND_PCI_QUIRK_VENDOR(0x1558, "Clevo", ALC880_FIXUP_EAPD_COEF),
	SND_PCI_QUIRK(0x1584, 0x9050, "Uniwill", ALC880_FIXUP_UNIWILL_DIG),
	SND_PCI_QUIRK(0x1584, 0x9054, "Uniwill", ALC880_FIXUP_F1734),
	SND_PCI_QUIRK(0x1584, 0x9070, "Uniwill", ALC880_FIXUP_UNIWILL),
	SND_PCI_QUIRK(0x1584, 0x9077, "Uniwill P53", ALC880_FIXUP_VOL_KNOB),
	SND_PCI_QUIRK(0x161f, 0x203d, "W810", ALC880_FIXUP_W810),
	SND_PCI_QUIRK(0x161f, 0x205d, "Medion Rim 2150", ALC880_FIXUP_MEDION_RIM),
	SND_PCI_QUIRK(0x1631, 0xe011, "PB 13201056", ALC880_FIXUP_6ST_AUTOMUTE),
	SND_PCI_QUIRK(0x1734, 0x107c, "FSC Amilo M1437", ALC880_FIXUP_FUJITSU),
	SND_PCI_QUIRK(0x1734, 0x1094, "FSC Amilo M1451G", ALC880_FIXUP_FUJITSU),
	SND_PCI_QUIRK(0x1734, 0x10ac, "FSC AMILO Xi 1526", ALC880_FIXUP_F1734),
	SND_PCI_QUIRK(0x1734, 0x10b0, "FSC Amilo Pi1556", ALC880_FIXUP_FUJITSU),
	SND_PCI_QUIRK(0x1854, 0x003b, "LG", ALC880_FIXUP_LG),
	SND_PCI_QUIRK(0x1854, 0x005f, "LG P1 Express", ALC880_FIXUP_LG),
	SND_PCI_QUIRK(0x1854, 0x0068, "LG w1", ALC880_FIXUP_LG),
	SND_PCI_QUIRK(0x1854, 0x0077, "LG LW25", ALC880_FIXUP_LG_LW25),
	SND_PCI_QUIRK(0x19db, 0x4188, "TCL S700", ALC880_FIXUP_TCL_S700),

	/* Below is the copied entries from alc880_quirks.c.
	 * It's not quite sure whether BIOS sets the correct pin-config table
	 * on these machines, thus they are kept to be compatible with
	 * the old static quirks.  Once when it's confirmed to work without
	 * these overrides, it'd be better to remove.
	 */
	SND_PCI_QUIRK(0x1019, 0xa880, "ECS", ALC880_FIXUP_5ST_DIG),
	SND_PCI_QUIRK(0x1019, 0xa884, "Acer APFV", ALC880_FIXUP_6ST),
	SND_PCI_QUIRK(0x1025, 0x0070, "ULI", ALC880_FIXUP_3ST_DIG),
	SND_PCI_QUIRK(0x1025, 0x0077, "ULI", ALC880_FIXUP_6ST_DIG),
	SND_PCI_QUIRK(0x1025, 0x0078, "ULI", ALC880_FIXUP_6ST_DIG),
	SND_PCI_QUIRK(0x1025, 0x0087, "ULI", ALC880_FIXUP_6ST_DIG),
	SND_PCI_QUIRK(0x1025, 0xe309, "ULI", ALC880_FIXUP_3ST_DIG),
	SND_PCI_QUIRK(0x1025, 0xe310, "ULI", ALC880_FIXUP_3ST),
	SND_PCI_QUIRK(0x1039, 0x1234, NULL, ALC880_FIXUP_6ST_DIG),
	SND_PCI_QUIRK(0x104d, 0x81a0, "Sony", ALC880_FIXUP_3ST),
	SND_PCI_QUIRK(0x104d, 0x81d6, "Sony", ALC880_FIXUP_3ST),
	SND_PCI_QUIRK(0x107b, 0x3032, "Gateway", ALC880_FIXUP_5ST),
	SND_PCI_QUIRK(0x107b, 0x3033, "Gateway", ALC880_FIXUP_5ST),
	SND_PCI_QUIRK(0x107b, 0x4039, "Gateway", ALC880_FIXUP_5ST),
	SND_PCI_QUIRK(0x1297, 0xc790, "Shuttle ST20G5", ALC880_FIXUP_6ST_DIG),
	SND_PCI_QUIRK(0x1458, 0xa102, "Gigabyte K8", ALC880_FIXUP_6ST_DIG),
	SND_PCI_QUIRK(0x1462, 0x1150, "MSI", ALC880_FIXUP_6ST_DIG),
	SND_PCI_QUIRK(0x1509, 0x925d, "FIC P4M", ALC880_FIXUP_6ST_DIG),
	SND_PCI_QUIRK(0x1565, 0x8202, "Biostar", ALC880_FIXUP_5ST_DIG),
	SND_PCI_QUIRK(0x1695, 0x400d, "EPoX", ALC880_FIXUP_5ST_DIG),
	SND_PCI_QUIRK(0x1695, 0x4012, "EPox EP-5LDA", ALC880_FIXUP_5ST_DIG),
	SND_PCI_QUIRK(0x2668, 0x8086, NULL, ALC880_FIXUP_6ST_DIG), /* broken BIOS */
	SND_PCI_QUIRK(0x8086, 0x2668, NULL, ALC880_FIXUP_6ST_DIG),
	SND_PCI_QUIRK(0x8086, 0xa100, "Intel mobo", ALC880_FIXUP_5ST_DIG),
	SND_PCI_QUIRK(0x8086, 0xd400, "Intel mobo", ALC880_FIXUP_5ST_DIG),
	SND_PCI_QUIRK(0x8086, 0xd401, "Intel mobo", ALC880_FIXUP_5ST_DIG),
	SND_PCI_QUIRK(0x8086, 0xd402, "Intel mobo", ALC880_FIXUP_3ST_DIG),
	SND_PCI_QUIRK(0x8086, 0xe224, "Intel mobo", ALC880_FIXUP_5ST_DIG),
	SND_PCI_QUIRK(0x8086, 0xe305, "Intel mobo", ALC880_FIXUP_3ST_DIG),
	SND_PCI_QUIRK(0x8086, 0xe308, "Intel mobo", ALC880_FIXUP_3ST_DIG),
	SND_PCI_QUIRK(0x8086, 0xe400, "Intel mobo", ALC880_FIXUP_5ST_DIG),
	SND_PCI_QUIRK(0x8086, 0xe401, "Intel mobo", ALC880_FIXUP_5ST_DIG),
	SND_PCI_QUIRK(0x8086, 0xe402, "Intel mobo", ALC880_FIXUP_5ST_DIG),
	/* default Intel */
	SND_PCI_QUIRK_VENDOR(0x8086, "Intel mobo", ALC880_FIXUP_3ST),
	SND_PCI_QUIRK(0xa0a0, 0x0560, "AOpen i915GMm-HFS", ALC880_FIXUP_5ST_DIG),
	SND_PCI_QUIRK(0xe803, 0x1019, NULL, ALC880_FIXUP_6ST_DIG),
	{}
};

static const struct hda_model_fixup alc880_fixup_models[] = {
	{.id = ALC880_FIXUP_3ST, .name = "3stack"},
	{.id = ALC880_FIXUP_3ST_DIG, .name = "3stack-digout"},
	{.id = ALC880_FIXUP_5ST, .name = "5stack"},
	{.id = ALC880_FIXUP_5ST_DIG, .name = "5stack-digout"},
	{.id = ALC880_FIXUP_6ST, .name = "6stack"},
	{.id = ALC880_FIXUP_6ST_DIG, .name = "6stack-digout"},
	{.id = ALC880_FIXUP_6ST_AUTOMUTE, .name = "6stack-automute"},
	{}
};


/*
 * OK, here we have finally the patch for ALC880
 */
static int patch_alc880(struct hda_codec *codec)
{
	struct alc_spec *spec;
	int err;

	err = alc_alloc_spec(codec, 0x0b);
	if (err < 0)
		return err;

	spec = codec->spec;
	spec->gen.need_dac_fix = 1;
	spec->gen.beep_nid = 0x01;

	codec->patch_ops.unsol_event = alc880_unsol_event;

	snd_hda_pick_fixup(codec, alc880_fixup_models, alc880_fixup_tbl,
		       alc880_fixups);
	snd_hda_apply_fixup(codec, HDA_FIXUP_ACT_PRE_PROBE);

	/* automatic parse from the BIOS config */
	err = alc880_parse_auto_config(codec);
	if (err < 0)
		goto error;

	if (!spec->gen.no_analog)
		set_beep_amp(spec, 0x0b, 0x05, HDA_INPUT);

	snd_hda_apply_fixup(codec, HDA_FIXUP_ACT_PROBE);

	return 0;

 error:
	alc_free(codec);
	return err;
}


/*
 * ALC260 support
 */
static int alc260_parse_auto_config(struct hda_codec *codec)
{
	static const hda_nid_t alc260_ignore[] = { 0x17, 0 };
	static const hda_nid_t alc260_ssids[] = { 0x10, 0x15, 0x0f, 0 };
	return alc_parse_auto_config(codec, alc260_ignore, alc260_ssids);
}

/*
 * Pin config fixes
 */
enum {
	ALC260_FIXUP_HP_DC5750,
	ALC260_FIXUP_HP_PIN_0F,
	ALC260_FIXUP_COEF,
	ALC260_FIXUP_GPIO1,
	ALC260_FIXUP_GPIO1_TOGGLE,
	ALC260_FIXUP_REPLACER,
	ALC260_FIXUP_HP_B1900,
	ALC260_FIXUP_KN1,
	ALC260_FIXUP_FSC_S7020,
	ALC260_FIXUP_FSC_S7020_JWSE,
	ALC260_FIXUP_VAIO_PINS,
};

static void alc260_gpio1_automute(struct hda_codec *codec)
{
	struct alc_spec *spec = codec->spec;
	snd_hda_codec_write(codec, 0x01, 0, AC_VERB_SET_GPIO_DATA,
			    spec->gen.hp_jack_present);
}

static void alc260_fixup_gpio1_toggle(struct hda_codec *codec,
				      const struct hda_fixup *fix, int action)
{
	struct alc_spec *spec = codec->spec;
	if (action == HDA_FIXUP_ACT_PROBE) {
		/* although the machine has only one output pin, we need to
		 * toggle GPIO1 according to the jack state
		 */
		spec->gen.automute_hook = alc260_gpio1_automute;
		spec->gen.detect_hp = 1;
		spec->gen.automute_speaker = 1;
		spec->gen.autocfg.hp_pins[0] = 0x0f; /* copy it for automute */
		snd_hda_jack_detect_enable_callback(codec, 0x0f,
						    snd_hda_gen_hp_automute);
		snd_hda_add_verbs(codec, alc_gpio1_init_verbs);
	}
}

static void alc260_fixup_kn1(struct hda_codec *codec,
			     const struct hda_fixup *fix, int action)
{
	struct alc_spec *spec = codec->spec;
	static const struct hda_pintbl pincfgs[] = {
		{ 0x0f, 0x02214000 }, /* HP/speaker */
		{ 0x12, 0x90a60160 }, /* int mic */
		{ 0x13, 0x02a19000 }, /* ext mic */
		{ 0x18, 0x01446000 }, /* SPDIF out */
		/* disable bogus I/O pins */
		{ 0x10, 0x411111f0 },
		{ 0x11, 0x411111f0 },
		{ 0x14, 0x411111f0 },
		{ 0x15, 0x411111f0 },
		{ 0x16, 0x411111f0 },
		{ 0x17, 0x411111f0 },
		{ 0x19, 0x411111f0 },
		{ }
	};

	switch (action) {
	case HDA_FIXUP_ACT_PRE_PROBE:
		snd_hda_apply_pincfgs(codec, pincfgs);
		break;
	case HDA_FIXUP_ACT_PROBE:
		spec->init_amp = ALC_INIT_NONE;
		break;
	}
}

static void alc260_fixup_fsc_s7020(struct hda_codec *codec,
				   const struct hda_fixup *fix, int action)
{
	struct alc_spec *spec = codec->spec;
	if (action == HDA_FIXUP_ACT_PROBE)
		spec->init_amp = ALC_INIT_NONE;
}

static void alc260_fixup_fsc_s7020_jwse(struct hda_codec *codec,
				   const struct hda_fixup *fix, int action)
{
	struct alc_spec *spec = codec->spec;
	if (action == HDA_FIXUP_ACT_PRE_PROBE) {
		spec->gen.add_jack_modes = 1;
		spec->gen.hp_mic = 1;
	}
}

static const struct hda_fixup alc260_fixups[] = {
	[ALC260_FIXUP_HP_DC5750] = {
		.type = HDA_FIXUP_PINS,
		.v.pins = (const struct hda_pintbl[]) {
			{ 0x11, 0x90130110 }, /* speaker */
			{ }
		}
	},
	[ALC260_FIXUP_HP_PIN_0F] = {
		.type = HDA_FIXUP_PINS,
		.v.pins = (const struct hda_pintbl[]) {
			{ 0x0f, 0x01214000 }, /* HP */
			{ }
		}
	},
	[ALC260_FIXUP_COEF] = {
		.type = HDA_FIXUP_VERBS,
		.v.verbs = (const struct hda_verb[]) {
			{ 0x1a, AC_VERB_SET_COEF_INDEX, 0x07 },
			{ 0x1a, AC_VERB_SET_PROC_COEF,  0x3040 },
			{ }
		},
	},
	[ALC260_FIXUP_GPIO1] = {
		.type = HDA_FIXUP_VERBS,
		.v.verbs = alc_gpio1_init_verbs,
	},
	[ALC260_FIXUP_GPIO1_TOGGLE] = {
		.type = HDA_FIXUP_FUNC,
		.v.func = alc260_fixup_gpio1_toggle,
		.chained = true,
		.chain_id = ALC260_FIXUP_HP_PIN_0F,
	},
	[ALC260_FIXUP_REPLACER] = {
		.type = HDA_FIXUP_VERBS,
		.v.verbs = (const struct hda_verb[]) {
			{ 0x1a, AC_VERB_SET_COEF_INDEX, 0x07 },
			{ 0x1a, AC_VERB_SET_PROC_COEF,  0x3050 },
			{ }
		},
		.chained = true,
		.chain_id = ALC260_FIXUP_GPIO1_TOGGLE,
	},
	[ALC260_FIXUP_HP_B1900] = {
		.type = HDA_FIXUP_FUNC,
		.v.func = alc260_fixup_gpio1_toggle,
		.chained = true,
		.chain_id = ALC260_FIXUP_COEF,
	},
	[ALC260_FIXUP_KN1] = {
		.type = HDA_FIXUP_FUNC,
		.v.func = alc260_fixup_kn1,
	},
	[ALC260_FIXUP_FSC_S7020] = {
		.type = HDA_FIXUP_FUNC,
		.v.func = alc260_fixup_fsc_s7020,
	},
	[ALC260_FIXUP_FSC_S7020_JWSE] = {
		.type = HDA_FIXUP_FUNC,
		.v.func = alc260_fixup_fsc_s7020_jwse,
		.chained = true,
		.chain_id = ALC260_FIXUP_FSC_S7020,
	},
	[ALC260_FIXUP_VAIO_PINS] = {
		.type = HDA_FIXUP_PINS,
		.v.pins = (const struct hda_pintbl[]) {
			/* Pin configs are missing completely on some VAIOs */
			{ 0x0f, 0x01211020 },
			{ 0x10, 0x0001003f },
			{ 0x11, 0x411111f0 },
			{ 0x12, 0x01a15930 },
			{ 0x13, 0x411111f0 },
			{ 0x14, 0x411111f0 },
			{ 0x15, 0x411111f0 },
			{ 0x16, 0x411111f0 },
			{ 0x17, 0x411111f0 },
			{ 0x18, 0x411111f0 },
			{ 0x19, 0x411111f0 },
			{ }
		}
	},
};

static const struct snd_pci_quirk alc260_fixup_tbl[] = {
	SND_PCI_QUIRK(0x1025, 0x007b, "Acer C20x", ALC260_FIXUP_GPIO1),
	SND_PCI_QUIRK(0x1025, 0x007f, "Acer Aspire 9500", ALC260_FIXUP_COEF),
	SND_PCI_QUIRK(0x1025, 0x008f, "Acer", ALC260_FIXUP_GPIO1),
	SND_PCI_QUIRK(0x103c, 0x280a, "HP dc5750", ALC260_FIXUP_HP_DC5750),
	SND_PCI_QUIRK(0x103c, 0x30ba, "HP Presario B1900", ALC260_FIXUP_HP_B1900),
	SND_PCI_QUIRK(0x104d, 0x81bb, "Sony VAIO", ALC260_FIXUP_VAIO_PINS),
	SND_PCI_QUIRK(0x104d, 0x81e2, "Sony VAIO TX", ALC260_FIXUP_HP_PIN_0F),
	SND_PCI_QUIRK(0x10cf, 0x1326, "FSC LifeBook S7020", ALC260_FIXUP_FSC_S7020),
	SND_PCI_QUIRK(0x1509, 0x4540, "Favorit 100XS", ALC260_FIXUP_GPIO1),
	SND_PCI_QUIRK(0x152d, 0x0729, "Quanta KN1", ALC260_FIXUP_KN1),
	SND_PCI_QUIRK(0x161f, 0x2057, "Replacer 672V", ALC260_FIXUP_REPLACER),
	SND_PCI_QUIRK(0x1631, 0xc017, "PB V7900", ALC260_FIXUP_COEF),
	{}
};

static const struct hda_model_fixup alc260_fixup_models[] = {
	{.id = ALC260_FIXUP_GPIO1, .name = "gpio1"},
	{.id = ALC260_FIXUP_COEF, .name = "coef"},
	{.id = ALC260_FIXUP_FSC_S7020, .name = "fujitsu"},
	{.id = ALC260_FIXUP_FSC_S7020_JWSE, .name = "fujitsu-jwse"},
	{}
};

/*
 */
static int patch_alc260(struct hda_codec *codec)
{
	struct alc_spec *spec;
	int err;

	err = alc_alloc_spec(codec, 0x07);
	if (err < 0)
		return err;

	spec = codec->spec;
	/* as quite a few machines require HP amp for speaker outputs,
	 * it's easier to enable it unconditionally; even if it's unneeded,
	 * it's almost harmless.
	 */
	spec->gen.prefer_hp_amp = 1;
	spec->gen.beep_nid = 0x01;

	spec->shutup = alc_eapd_shutup;

	snd_hda_pick_fixup(codec, alc260_fixup_models, alc260_fixup_tbl,
			   alc260_fixups);
	snd_hda_apply_fixup(codec, HDA_FIXUP_ACT_PRE_PROBE);

	/* automatic parse from the BIOS config */
	err = alc260_parse_auto_config(codec);
	if (err < 0)
		goto error;

	if (!spec->gen.no_analog)
		set_beep_amp(spec, 0x07, 0x05, HDA_INPUT);

	snd_hda_apply_fixup(codec, HDA_FIXUP_ACT_PROBE);

	return 0;

 error:
	alc_free(codec);
	return err;
}


/*
 * ALC882/883/885/888/889 support
 *
 * ALC882 is almost identical with ALC880 but has cleaner and more flexible
 * configuration.  Each pin widget can choose any input DACs and a mixer.
 * Each ADC is connected from a mixer of all inputs.  This makes possible
 * 6-channel independent captures.
 *
 * In addition, an independent DAC for the multi-playback (not used in this
 * driver yet).
 */

/*
 * Pin config fixes
 */
enum {
	ALC882_FIXUP_ABIT_AW9D_MAX,
	ALC882_FIXUP_LENOVO_Y530,
	ALC882_FIXUP_PB_M5210,
	ALC882_FIXUP_ACER_ASPIRE_7736,
	ALC882_FIXUP_ASUS_W90V,
	ALC889_FIXUP_CD,
	ALC889_FIXUP_FRONT_HP_NO_PRESENCE,
	ALC889_FIXUP_VAIO_TT,
	ALC888_FIXUP_EEE1601,
	ALC882_FIXUP_EAPD,
	ALC883_FIXUP_EAPD,
	ALC883_FIXUP_ACER_EAPD,
	ALC882_FIXUP_GPIO1,
	ALC882_FIXUP_GPIO2,
	ALC882_FIXUP_GPIO3,
	ALC889_FIXUP_COEF,
	ALC882_FIXUP_ASUS_W2JC,
	ALC882_FIXUP_ACER_ASPIRE_4930G,
	ALC882_FIXUP_ACER_ASPIRE_8930G,
	ALC882_FIXUP_ASPIRE_8930G_VERBS,
	ALC885_FIXUP_MACPRO_GPIO,
	ALC889_FIXUP_DAC_ROUTE,
	ALC889_FIXUP_MBP_VREF,
	ALC889_FIXUP_IMAC91_VREF,
	ALC889_FIXUP_MBA11_VREF,
	ALC889_FIXUP_MBA21_VREF,
	ALC889_FIXUP_MP11_VREF,
	ALC889_FIXUP_MP41_VREF,
	ALC882_FIXUP_INV_DMIC,
	ALC882_FIXUP_NO_PRIMARY_HP,
	ALC887_FIXUP_ASUS_BASS,
	ALC887_FIXUP_BASS_CHMAP,
	ALC1220_FIXUP_GB_DUAL_CODECS,
	ALC1220_FIXUP_CLEVO_P950,
};

static void alc889_fixup_coef(struct hda_codec *codec,
			      const struct hda_fixup *fix, int action)
{
	if (action != HDA_FIXUP_ACT_INIT)
		return;
	alc_update_coef_idx(codec, 7, 0, 0x2030);
}

/* toggle speaker-output according to the hp-jack state */
static void alc882_gpio_mute(struct hda_codec *codec, int pin, int muted)
{
	unsigned int gpiostate, gpiomask, gpiodir;

	gpiostate = snd_hda_codec_read(codec, codec->core.afg, 0,
				       AC_VERB_GET_GPIO_DATA, 0);

	if (!muted)
		gpiostate |= (1 << pin);
	else
		gpiostate &= ~(1 << pin);

	gpiomask = snd_hda_codec_read(codec, codec->core.afg, 0,
				      AC_VERB_GET_GPIO_MASK, 0);
	gpiomask |= (1 << pin);

	gpiodir = snd_hda_codec_read(codec, codec->core.afg, 0,
				     AC_VERB_GET_GPIO_DIRECTION, 0);
	gpiodir |= (1 << pin);


	snd_hda_codec_write(codec, codec->core.afg, 0,
			    AC_VERB_SET_GPIO_MASK, gpiomask);
	snd_hda_codec_write(codec, codec->core.afg, 0,
			    AC_VERB_SET_GPIO_DIRECTION, gpiodir);

	msleep(1);

	snd_hda_codec_write(codec, codec->core.afg, 0,
			    AC_VERB_SET_GPIO_DATA, gpiostate);
}

/* set up GPIO at initialization */
static void alc885_fixup_macpro_gpio(struct hda_codec *codec,
				     const struct hda_fixup *fix, int action)
{
	if (action != HDA_FIXUP_ACT_INIT)
		return;
	alc882_gpio_mute(codec, 0, 0);
	alc882_gpio_mute(codec, 1, 0);
}

/* Fix the connection of some pins for ALC889:
 * At least, Acer Aspire 5935 shows the connections to DAC3/4 don't
 * work correctly (bko#42740)
 */
static void alc889_fixup_dac_route(struct hda_codec *codec,
				   const struct hda_fixup *fix, int action)
{
	if (action == HDA_FIXUP_ACT_PRE_PROBE) {
		/* fake the connections during parsing the tree */
		hda_nid_t conn1[2] = { 0x0c, 0x0d };
		hda_nid_t conn2[2] = { 0x0e, 0x0f };
		snd_hda_override_conn_list(codec, 0x14, 2, conn1);
		snd_hda_override_conn_list(codec, 0x15, 2, conn1);
		snd_hda_override_conn_list(codec, 0x18, 2, conn2);
		snd_hda_override_conn_list(codec, 0x1a, 2, conn2);
	} else if (action == HDA_FIXUP_ACT_PROBE) {
		/* restore the connections */
		hda_nid_t conn[5] = { 0x0c, 0x0d, 0x0e, 0x0f, 0x26 };
		snd_hda_override_conn_list(codec, 0x14, 5, conn);
		snd_hda_override_conn_list(codec, 0x15, 5, conn);
		snd_hda_override_conn_list(codec, 0x18, 5, conn);
		snd_hda_override_conn_list(codec, 0x1a, 5, conn);
	}
}

/* Set VREF on HP pin */
static void alc889_fixup_mbp_vref(struct hda_codec *codec,
				  const struct hda_fixup *fix, int action)
{
	struct alc_spec *spec = codec->spec;
	static hda_nid_t nids[3] = { 0x14, 0x15, 0x19 };
	int i;

	if (action != HDA_FIXUP_ACT_INIT)
		return;
	for (i = 0; i < ARRAY_SIZE(nids); i++) {
		unsigned int val = snd_hda_codec_get_pincfg(codec, nids[i]);
		if (get_defcfg_device(val) != AC_JACK_HP_OUT)
			continue;
		val = snd_hda_codec_get_pin_target(codec, nids[i]);
		val |= AC_PINCTL_VREF_80;
		snd_hda_set_pin_ctl(codec, nids[i], val);
		spec->gen.keep_vref_in_automute = 1;
		break;
	}
}

static void alc889_fixup_mac_pins(struct hda_codec *codec,
				  const hda_nid_t *nids, int num_nids)
{
	struct alc_spec *spec = codec->spec;
	int i;

	for (i = 0; i < num_nids; i++) {
		unsigned int val;
		val = snd_hda_codec_get_pin_target(codec, nids[i]);
		val |= AC_PINCTL_VREF_50;
		snd_hda_set_pin_ctl(codec, nids[i], val);
	}
	spec->gen.keep_vref_in_automute = 1;
}

/* Set VREF on speaker pins on imac91 */
static void alc889_fixup_imac91_vref(struct hda_codec *codec,
				     const struct hda_fixup *fix, int action)
{
	static hda_nid_t nids[2] = { 0x18, 0x1a };

	if (action == HDA_FIXUP_ACT_INIT)
		alc889_fixup_mac_pins(codec, nids, ARRAY_SIZE(nids));
}

/* Set VREF on speaker pins on mba11 */
static void alc889_fixup_mba11_vref(struct hda_codec *codec,
				    const struct hda_fixup *fix, int action)
{
	static hda_nid_t nids[1] = { 0x18 };

	if (action == HDA_FIXUP_ACT_INIT)
		alc889_fixup_mac_pins(codec, nids, ARRAY_SIZE(nids));
}

/* Set VREF on speaker pins on mba21 */
static void alc889_fixup_mba21_vref(struct hda_codec *codec,
				    const struct hda_fixup *fix, int action)
{
	static hda_nid_t nids[2] = { 0x18, 0x19 };

	if (action == HDA_FIXUP_ACT_INIT)
		alc889_fixup_mac_pins(codec, nids, ARRAY_SIZE(nids));
}

/* Don't take HP output as primary
 * Strangely, the speaker output doesn't work on Vaio Z and some Vaio
 * all-in-one desktop PCs (for example VGC-LN51JGB) through DAC 0x05
 */
static void alc882_fixup_no_primary_hp(struct hda_codec *codec,
				       const struct hda_fixup *fix, int action)
{
	struct alc_spec *spec = codec->spec;
	if (action == HDA_FIXUP_ACT_PRE_PROBE) {
		spec->gen.no_primary_hp = 1;
		spec->gen.no_multi_io = 1;
	}
}

static void alc_fixup_bass_chmap(struct hda_codec *codec,
				 const struct hda_fixup *fix, int action);

/* For dual-codec configuration, we need to disable some features to avoid
 * conflicts of kctls and PCM streams
 */
static void alc_fixup_dual_codecs(struct hda_codec *codec,
				  const struct hda_fixup *fix, int action)
{
	struct alc_spec *spec = codec->spec;

	if (action != HDA_FIXUP_ACT_PRE_PROBE)
		return;
	/* disable vmaster */
	spec->gen.suppress_vmaster = 1;
	/* auto-mute and auto-mic switch don't work with multiple codecs */
	spec->gen.suppress_auto_mute = 1;
	spec->gen.suppress_auto_mic = 1;
	/* disable aamix as well */
	spec->gen.mixer_nid = 0;
	/* add location prefix to avoid conflicts */
	codec->force_pin_prefix = 1;
}

static void rename_ctl(struct hda_codec *codec, const char *oldname,
		       const char *newname)
{
	struct snd_kcontrol *kctl;

	kctl = snd_hda_find_mixer_ctl(codec, oldname);
	if (kctl)
		strcpy(kctl->id.name, newname);
}

static void alc1220_fixup_gb_dual_codecs(struct hda_codec *codec,
					 const struct hda_fixup *fix,
					 int action)
{
	alc_fixup_dual_codecs(codec, fix, action);
	switch (action) {
	case HDA_FIXUP_ACT_PRE_PROBE:
		/* override card longname to provide a unique UCM profile */
		strcpy(codec->card->longname, "HDAudio-Gigabyte-ALC1220DualCodecs");
		break;
	case HDA_FIXUP_ACT_BUILD:
		/* rename Capture controls depending on the codec */
		rename_ctl(codec, "Capture Volume",
			   codec->addr == 0 ?
			   "Rear-Panel Capture Volume" :
			   "Front-Panel Capture Volume");
		rename_ctl(codec, "Capture Switch",
			   codec->addr == 0 ?
			   "Rear-Panel Capture Switch" :
			   "Front-Panel Capture Switch");
		break;
	}
}

static void alc1220_fixup_clevo_p950(struct hda_codec *codec,
				     const struct hda_fixup *fix,
				     int action)
{
	hda_nid_t conn1[1] = { 0x0c };

	if (action != HDA_FIXUP_ACT_PRE_PROBE)
		return;

	alc_update_coef_idx(codec, 0x7, 0, 0x3c3);
	/* We therefore want to make sure 0x14 (front headphone) and
	 * 0x1b (speakers) use the stereo DAC 0x02
	 */
	snd_hda_override_conn_list(codec, 0x14, 1, conn1);
	snd_hda_override_conn_list(codec, 0x1b, 1, conn1);
}

static const struct hda_fixup alc882_fixups[] = {
	[ALC882_FIXUP_ABIT_AW9D_MAX] = {
		.type = HDA_FIXUP_PINS,
		.v.pins = (const struct hda_pintbl[]) {
			{ 0x15, 0x01080104 }, /* side */
			{ 0x16, 0x01011012 }, /* rear */
			{ 0x17, 0x01016011 }, /* clfe */
			{ }
		}
	},
	[ALC882_FIXUP_LENOVO_Y530] = {
		.type = HDA_FIXUP_PINS,
		.v.pins = (const struct hda_pintbl[]) {
			{ 0x15, 0x99130112 }, /* rear int speakers */
			{ 0x16, 0x99130111 }, /* subwoofer */
			{ }
		}
	},
	[ALC882_FIXUP_PB_M5210] = {
		.type = HDA_FIXUP_PINCTLS,
		.v.pins = (const struct hda_pintbl[]) {
			{ 0x19, PIN_VREF50 },
			{}
		}
	},
	[ALC882_FIXUP_ACER_ASPIRE_7736] = {
		.type = HDA_FIXUP_FUNC,
		.v.func = alc_fixup_sku_ignore,
	},
	[ALC882_FIXUP_ASUS_W90V] = {
		.type = HDA_FIXUP_PINS,
		.v.pins = (const struct hda_pintbl[]) {
			{ 0x16, 0x99130110 }, /* fix sequence for CLFE */
			{ }
		}
	},
	[ALC889_FIXUP_CD] = {
		.type = HDA_FIXUP_PINS,
		.v.pins = (const struct hda_pintbl[]) {
			{ 0x1c, 0x993301f0 }, /* CD */
			{ }
		}
	},
	[ALC889_FIXUP_FRONT_HP_NO_PRESENCE] = {
		.type = HDA_FIXUP_PINS,
		.v.pins = (const struct hda_pintbl[]) {
			{ 0x1b, 0x02214120 }, /* Front HP jack is flaky, disable jack detect */
			{ }
		},
		.chained = true,
		.chain_id = ALC889_FIXUP_CD,
	},
	[ALC889_FIXUP_VAIO_TT] = {
		.type = HDA_FIXUP_PINS,
		.v.pins = (const struct hda_pintbl[]) {
			{ 0x17, 0x90170111 }, /* hidden surround speaker */
			{ }
		}
	},
	[ALC888_FIXUP_EEE1601] = {
		.type = HDA_FIXUP_VERBS,
		.v.verbs = (const struct hda_verb[]) {
			{ 0x20, AC_VERB_SET_COEF_INDEX, 0x0b },
			{ 0x20, AC_VERB_SET_PROC_COEF,  0x0838 },
			{ }
		}
	},
	[ALC882_FIXUP_EAPD] = {
		.type = HDA_FIXUP_VERBS,
		.v.verbs = (const struct hda_verb[]) {
			/* change to EAPD mode */
			{ 0x20, AC_VERB_SET_COEF_INDEX, 0x07 },
			{ 0x20, AC_VERB_SET_PROC_COEF, 0x3060 },
			{ }
		}
	},
	[ALC883_FIXUP_EAPD] = {
		.type = HDA_FIXUP_VERBS,
		.v.verbs = (const struct hda_verb[]) {
			/* change to EAPD mode */
			{ 0x20, AC_VERB_SET_COEF_INDEX, 0x07 },
			{ 0x20, AC_VERB_SET_PROC_COEF, 0x3070 },
			{ }
		}
	},
	[ALC883_FIXUP_ACER_EAPD] = {
		.type = HDA_FIXUP_VERBS,
		.v.verbs = (const struct hda_verb[]) {
			/* eanable EAPD on Acer laptops */
			{ 0x20, AC_VERB_SET_COEF_INDEX, 0x07 },
			{ 0x20, AC_VERB_SET_PROC_COEF, 0x3050 },
			{ }
		}
	},
	[ALC882_FIXUP_GPIO1] = {
		.type = HDA_FIXUP_VERBS,
		.v.verbs = alc_gpio1_init_verbs,
	},
	[ALC882_FIXUP_GPIO2] = {
		.type = HDA_FIXUP_VERBS,
		.v.verbs = alc_gpio2_init_verbs,
	},
	[ALC882_FIXUP_GPIO3] = {
		.type = HDA_FIXUP_VERBS,
		.v.verbs = alc_gpio3_init_verbs,
	},
	[ALC882_FIXUP_ASUS_W2JC] = {
		.type = HDA_FIXUP_VERBS,
		.v.verbs = alc_gpio1_init_verbs,
		.chained = true,
		.chain_id = ALC882_FIXUP_EAPD,
	},
	[ALC889_FIXUP_COEF] = {
		.type = HDA_FIXUP_FUNC,
		.v.func = alc889_fixup_coef,
	},
	[ALC882_FIXUP_ACER_ASPIRE_4930G] = {
		.type = HDA_FIXUP_PINS,
		.v.pins = (const struct hda_pintbl[]) {
			{ 0x16, 0x99130111 }, /* CLFE speaker */
			{ 0x17, 0x99130112 }, /* surround speaker */
			{ }
		},
		.chained = true,
		.chain_id = ALC882_FIXUP_GPIO1,
	},
	[ALC882_FIXUP_ACER_ASPIRE_8930G] = {
		.type = HDA_FIXUP_PINS,
		.v.pins = (const struct hda_pintbl[]) {
			{ 0x16, 0x99130111 }, /* CLFE speaker */
			{ 0x1b, 0x99130112 }, /* surround speaker */
			{ }
		},
		.chained = true,
		.chain_id = ALC882_FIXUP_ASPIRE_8930G_VERBS,
	},
	[ALC882_FIXUP_ASPIRE_8930G_VERBS] = {
		/* additional init verbs for Acer Aspire 8930G */
		.type = HDA_FIXUP_VERBS,
		.v.verbs = (const struct hda_verb[]) {
			/* Enable all DACs */
			/* DAC DISABLE/MUTE 1? */
			/*  setting bits 1-5 disables DAC nids 0x02-0x06
			 *  apparently. Init=0x38 */
			{ 0x20, AC_VERB_SET_COEF_INDEX, 0x03 },
			{ 0x20, AC_VERB_SET_PROC_COEF, 0x0000 },
			/* DAC DISABLE/MUTE 2? */
			/*  some bit here disables the other DACs.
			 *  Init=0x4900 */
			{ 0x20, AC_VERB_SET_COEF_INDEX, 0x08 },
			{ 0x20, AC_VERB_SET_PROC_COEF, 0x0000 },
			/* DMIC fix
			 * This laptop has a stereo digital microphone.
			 * The mics are only 1cm apart which makes the stereo
			 * useless. However, either the mic or the ALC889
			 * makes the signal become a difference/sum signal
			 * instead of standard stereo, which is annoying.
			 * So instead we flip this bit which makes the
			 * codec replicate the sum signal to both channels,
			 * turning it into a normal mono mic.
			 */
			/* DMIC_CONTROL? Init value = 0x0001 */
			{ 0x20, AC_VERB_SET_COEF_INDEX, 0x0b },
			{ 0x20, AC_VERB_SET_PROC_COEF, 0x0003 },
			{ 0x20, AC_VERB_SET_COEF_INDEX, 0x07 },
			{ 0x20, AC_VERB_SET_PROC_COEF, 0x3050 },
			{ }
		},
		.chained = true,
		.chain_id = ALC882_FIXUP_GPIO1,
	},
	[ALC885_FIXUP_MACPRO_GPIO] = {
		.type = HDA_FIXUP_FUNC,
		.v.func = alc885_fixup_macpro_gpio,
	},
	[ALC889_FIXUP_DAC_ROUTE] = {
		.type = HDA_FIXUP_FUNC,
		.v.func = alc889_fixup_dac_route,
	},
	[ALC889_FIXUP_MBP_VREF] = {
		.type = HDA_FIXUP_FUNC,
		.v.func = alc889_fixup_mbp_vref,
		.chained = true,
		.chain_id = ALC882_FIXUP_GPIO1,
	},
	[ALC889_FIXUP_IMAC91_VREF] = {
		.type = HDA_FIXUP_FUNC,
		.v.func = alc889_fixup_imac91_vref,
		.chained = true,
		.chain_id = ALC882_FIXUP_GPIO1,
	},
	[ALC889_FIXUP_MBA11_VREF] = {
		.type = HDA_FIXUP_FUNC,
		.v.func = alc889_fixup_mba11_vref,
		.chained = true,
		.chain_id = ALC889_FIXUP_MBP_VREF,
	},
	[ALC889_FIXUP_MBA21_VREF] = {
		.type = HDA_FIXUP_FUNC,
		.v.func = alc889_fixup_mba21_vref,
		.chained = true,
		.chain_id = ALC889_FIXUP_MBP_VREF,
	},
	[ALC889_FIXUP_MP11_VREF] = {
		.type = HDA_FIXUP_FUNC,
		.v.func = alc889_fixup_mba11_vref,
		.chained = true,
		.chain_id = ALC885_FIXUP_MACPRO_GPIO,
	},
	[ALC889_FIXUP_MP41_VREF] = {
		.type = HDA_FIXUP_FUNC,
		.v.func = alc889_fixup_mbp_vref,
		.chained = true,
		.chain_id = ALC885_FIXUP_MACPRO_GPIO,
	},
	[ALC882_FIXUP_INV_DMIC] = {
		.type = HDA_FIXUP_FUNC,
		.v.func = alc_fixup_inv_dmic,
	},
	[ALC882_FIXUP_NO_PRIMARY_HP] = {
		.type = HDA_FIXUP_FUNC,
		.v.func = alc882_fixup_no_primary_hp,
	},
	[ALC887_FIXUP_ASUS_BASS] = {
		.type = HDA_FIXUP_PINS,
		.v.pins = (const struct hda_pintbl[]) {
			{0x16, 0x99130130}, /* bass speaker */
			{}
		},
		.chained = true,
		.chain_id = ALC887_FIXUP_BASS_CHMAP,
	},
	[ALC887_FIXUP_BASS_CHMAP] = {
		.type = HDA_FIXUP_FUNC,
		.v.func = alc_fixup_bass_chmap,
	},
	[ALC1220_FIXUP_GB_DUAL_CODECS] = {
		.type = HDA_FIXUP_FUNC,
		.v.func = alc1220_fixup_gb_dual_codecs,
	},
	[ALC1220_FIXUP_CLEVO_P950] = {
		.type = HDA_FIXUP_FUNC,
		.v.func = alc1220_fixup_clevo_p950,
	},
};

static const struct snd_pci_quirk alc882_fixup_tbl[] = {
	SND_PCI_QUIRK(0x1025, 0x006c, "Acer Aspire 9810", ALC883_FIXUP_ACER_EAPD),
	SND_PCI_QUIRK(0x1025, 0x0090, "Acer Aspire", ALC883_FIXUP_ACER_EAPD),
	SND_PCI_QUIRK(0x1025, 0x0107, "Acer Aspire", ALC883_FIXUP_ACER_EAPD),
	SND_PCI_QUIRK(0x1025, 0x010a, "Acer Ferrari 5000", ALC883_FIXUP_ACER_EAPD),
	SND_PCI_QUIRK(0x1025, 0x0110, "Acer Aspire", ALC883_FIXUP_ACER_EAPD),
	SND_PCI_QUIRK(0x1025, 0x0112, "Acer Aspire 9303", ALC883_FIXUP_ACER_EAPD),
	SND_PCI_QUIRK(0x1025, 0x0121, "Acer Aspire 5920G", ALC883_FIXUP_ACER_EAPD),
	SND_PCI_QUIRK(0x1025, 0x013e, "Acer Aspire 4930G",
		      ALC882_FIXUP_ACER_ASPIRE_4930G),
	SND_PCI_QUIRK(0x1025, 0x013f, "Acer Aspire 5930G",
		      ALC882_FIXUP_ACER_ASPIRE_4930G),
	SND_PCI_QUIRK(0x1025, 0x0145, "Acer Aspire 8930G",
		      ALC882_FIXUP_ACER_ASPIRE_8930G),
	SND_PCI_QUIRK(0x1025, 0x0146, "Acer Aspire 6935G",
		      ALC882_FIXUP_ACER_ASPIRE_8930G),
	SND_PCI_QUIRK(0x1025, 0x015e, "Acer Aspire 6930G",
		      ALC882_FIXUP_ACER_ASPIRE_4930G),
	SND_PCI_QUIRK(0x1025, 0x0166, "Acer Aspire 6530G",
		      ALC882_FIXUP_ACER_ASPIRE_4930G),
	SND_PCI_QUIRK(0x1025, 0x0142, "Acer Aspire 7730G",
		      ALC882_FIXUP_ACER_ASPIRE_4930G),
	SND_PCI_QUIRK(0x1025, 0x0155, "Packard-Bell M5120", ALC882_FIXUP_PB_M5210),
	SND_PCI_QUIRK(0x1025, 0x021e, "Acer Aspire 5739G",
		      ALC882_FIXUP_ACER_ASPIRE_4930G),
	SND_PCI_QUIRK(0x1025, 0x0259, "Acer Aspire 5935", ALC889_FIXUP_DAC_ROUTE),
	SND_PCI_QUIRK(0x1025, 0x026b, "Acer Aspire 8940G", ALC882_FIXUP_ACER_ASPIRE_8930G),
	SND_PCI_QUIRK(0x1025, 0x0296, "Acer Aspire 7736z", ALC882_FIXUP_ACER_ASPIRE_7736),
	SND_PCI_QUIRK(0x1043, 0x13c2, "Asus A7M", ALC882_FIXUP_EAPD),
	SND_PCI_QUIRK(0x1043, 0x1873, "ASUS W90V", ALC882_FIXUP_ASUS_W90V),
	SND_PCI_QUIRK(0x1043, 0x1971, "Asus W2JC", ALC882_FIXUP_ASUS_W2JC),
	SND_PCI_QUIRK(0x1043, 0x835f, "Asus Eee 1601", ALC888_FIXUP_EEE1601),
	SND_PCI_QUIRK(0x1043, 0x84bc, "ASUS ET2700", ALC887_FIXUP_ASUS_BASS),
	SND_PCI_QUIRK(0x1043, 0x8691, "ASUS ROG Ranger VIII", ALC882_FIXUP_GPIO3),
	SND_PCI_QUIRK(0x104d, 0x9047, "Sony Vaio TT", ALC889_FIXUP_VAIO_TT),
	SND_PCI_QUIRK(0x104d, 0x905a, "Sony Vaio Z", ALC882_FIXUP_NO_PRIMARY_HP),
	SND_PCI_QUIRK(0x104d, 0x9060, "Sony Vaio VPCL14M1R", ALC882_FIXUP_NO_PRIMARY_HP),
	SND_PCI_QUIRK(0x104d, 0x9043, "Sony Vaio VGC-LN51JGB", ALC882_FIXUP_NO_PRIMARY_HP),
	SND_PCI_QUIRK(0x104d, 0x9044, "Sony VAIO AiO", ALC882_FIXUP_NO_PRIMARY_HP),

	/* All Apple entries are in codec SSIDs */
	SND_PCI_QUIRK(0x106b, 0x00a0, "MacBookPro 3,1", ALC889_FIXUP_MBP_VREF),
	SND_PCI_QUIRK(0x106b, 0x00a1, "Macbook", ALC889_FIXUP_MBP_VREF),
	SND_PCI_QUIRK(0x106b, 0x00a4, "MacbookPro 4,1", ALC889_FIXUP_MBP_VREF),
	SND_PCI_QUIRK(0x106b, 0x0c00, "Mac Pro", ALC889_FIXUP_MP11_VREF),
	SND_PCI_QUIRK(0x106b, 0x1000, "iMac 24", ALC885_FIXUP_MACPRO_GPIO),
	SND_PCI_QUIRK(0x106b, 0x2800, "AppleTV", ALC885_FIXUP_MACPRO_GPIO),
	SND_PCI_QUIRK(0x106b, 0x2c00, "MacbookPro rev3", ALC889_FIXUP_MBP_VREF),
	SND_PCI_QUIRK(0x106b, 0x3000, "iMac", ALC889_FIXUP_MBP_VREF),
	SND_PCI_QUIRK(0x106b, 0x3200, "iMac 7,1 Aluminum", ALC882_FIXUP_EAPD),
	SND_PCI_QUIRK(0x106b, 0x3400, "MacBookAir 1,1", ALC889_FIXUP_MBA11_VREF),
	SND_PCI_QUIRK(0x106b, 0x3500, "MacBookAir 2,1", ALC889_FIXUP_MBA21_VREF),
	SND_PCI_QUIRK(0x106b, 0x3600, "Macbook 3,1", ALC889_FIXUP_MBP_VREF),
	SND_PCI_QUIRK(0x106b, 0x3800, "MacbookPro 4,1", ALC889_FIXUP_MBP_VREF),
	SND_PCI_QUIRK(0x106b, 0x3e00, "iMac 24 Aluminum", ALC885_FIXUP_MACPRO_GPIO),
	SND_PCI_QUIRK(0x106b, 0x3f00, "Macbook 5,1", ALC889_FIXUP_IMAC91_VREF),
	SND_PCI_QUIRK(0x106b, 0x4000, "MacbookPro 5,1", ALC889_FIXUP_IMAC91_VREF),
	SND_PCI_QUIRK(0x106b, 0x4100, "Macmini 3,1", ALC889_FIXUP_IMAC91_VREF),
	SND_PCI_QUIRK(0x106b, 0x4200, "Mac Pro 4,1/5,1", ALC889_FIXUP_MP41_VREF),
	SND_PCI_QUIRK(0x106b, 0x4300, "iMac 9,1", ALC889_FIXUP_IMAC91_VREF),
	SND_PCI_QUIRK(0x106b, 0x4600, "MacbookPro 5,2", ALC889_FIXUP_IMAC91_VREF),
	SND_PCI_QUIRK(0x106b, 0x4900, "iMac 9,1 Aluminum", ALC889_FIXUP_IMAC91_VREF),
	SND_PCI_QUIRK(0x106b, 0x4a00, "Macbook 5,2", ALC889_FIXUP_MBA11_VREF),

	SND_PCI_QUIRK(0x1071, 0x8258, "Evesham Voyaeger", ALC882_FIXUP_EAPD),
	SND_PCI_QUIRK(0x1458, 0xa002, "Gigabyte EP45-DS3/Z87X-UD3H", ALC889_FIXUP_FRONT_HP_NO_PRESENCE),
	SND_PCI_QUIRK(0x1458, 0xa0b8, "Gigabyte AZ370-Gaming", ALC1220_FIXUP_GB_DUAL_CODECS),
	SND_PCI_QUIRK(0x1462, 0x7350, "MSI-7350", ALC889_FIXUP_CD),
	SND_PCI_QUIRK(0x1462, 0xda57, "MSI Z270-Gaming", ALC1220_FIXUP_GB_DUAL_CODECS),
	SND_PCI_QUIRK_VENDOR(0x1462, "MSI", ALC882_FIXUP_GPIO3),
	SND_PCI_QUIRK(0x147b, 0x107a, "Abit AW9D-MAX", ALC882_FIXUP_ABIT_AW9D_MAX),
	SND_PCI_QUIRK(0x1558, 0x9501, "Clevo P950HR", ALC1220_FIXUP_CLEVO_P950),
	SND_PCI_QUIRK_VENDOR(0x1558, "Clevo laptop", ALC882_FIXUP_EAPD),
	SND_PCI_QUIRK(0x161f, 0x2054, "Medion laptop", ALC883_FIXUP_EAPD),
	SND_PCI_QUIRK(0x17aa, 0x3a0d, "Lenovo Y530", ALC882_FIXUP_LENOVO_Y530),
	SND_PCI_QUIRK(0x8086, 0x0022, "DX58SO", ALC889_FIXUP_COEF),
	{}
};

static const struct hda_model_fixup alc882_fixup_models[] = {
	{.id = ALC882_FIXUP_ACER_ASPIRE_4930G, .name = "acer-aspire-4930g"},
	{.id = ALC882_FIXUP_ACER_ASPIRE_8930G, .name = "acer-aspire-8930g"},
	{.id = ALC883_FIXUP_ACER_EAPD, .name = "acer-aspire"},
	{.id = ALC882_FIXUP_INV_DMIC, .name = "inv-dmic"},
	{.id = ALC882_FIXUP_NO_PRIMARY_HP, .name = "no-primary-hp"},
	{.id = ALC1220_FIXUP_GB_DUAL_CODECS, .name = "dual-codecs"},
	{}
};

/*
 * BIOS auto configuration
 */
/* almost identical with ALC880 parser... */
static int alc882_parse_auto_config(struct hda_codec *codec)
{
	static const hda_nid_t alc882_ignore[] = { 0x1d, 0 };
	static const hda_nid_t alc882_ssids[] = { 0x15, 0x1b, 0x14, 0 };
	return alc_parse_auto_config(codec, alc882_ignore, alc882_ssids);
}

/*
 */
static int patch_alc882(struct hda_codec *codec)
{
	struct alc_spec *spec;
	int err;

	err = alc_alloc_spec(codec, 0x0b);
	if (err < 0)
		return err;

	spec = codec->spec;

	switch (codec->core.vendor_id) {
	case 0x10ec0882:
	case 0x10ec0885:
	case 0x10ec0900:
	case 0x10ec1220:
		break;
	default:
		/* ALC883 and variants */
		alc_fix_pll_init(codec, 0x20, 0x0a, 10);
		break;
	}

	snd_hda_pick_fixup(codec, alc882_fixup_models, alc882_fixup_tbl,
		       alc882_fixups);
	snd_hda_apply_fixup(codec, HDA_FIXUP_ACT_PRE_PROBE);

	alc_auto_parse_customize_define(codec);

	if (has_cdefine_beep(codec))
		spec->gen.beep_nid = 0x01;

	/* automatic parse from the BIOS config */
	err = alc882_parse_auto_config(codec);
	if (err < 0)
		goto error;

	if (!spec->gen.no_analog && spec->gen.beep_nid)
		set_beep_amp(spec, 0x0b, 0x05, HDA_INPUT);

	snd_hda_apply_fixup(codec, HDA_FIXUP_ACT_PROBE);

	return 0;

 error:
	alc_free(codec);
	return err;
}


/*
 * ALC262 support
 */
static int alc262_parse_auto_config(struct hda_codec *codec)
{
	static const hda_nid_t alc262_ignore[] = { 0x1d, 0 };
	static const hda_nid_t alc262_ssids[] = { 0x15, 0x1b, 0x14, 0 };
	return alc_parse_auto_config(codec, alc262_ignore, alc262_ssids);
}

/*
 * Pin config fixes
 */
enum {
	ALC262_FIXUP_FSC_H270,
	ALC262_FIXUP_FSC_S7110,
	ALC262_FIXUP_HP_Z200,
	ALC262_FIXUP_TYAN,
	ALC262_FIXUP_LENOVO_3000,
	ALC262_FIXUP_BENQ,
	ALC262_FIXUP_BENQ_T31,
	ALC262_FIXUP_INV_DMIC,
	ALC262_FIXUP_INTEL_BAYLEYBAY,
};

static const struct hda_fixup alc262_fixups[] = {
	[ALC262_FIXUP_FSC_H270] = {
		.type = HDA_FIXUP_PINS,
		.v.pins = (const struct hda_pintbl[]) {
			{ 0x14, 0x99130110 }, /* speaker */
			{ 0x15, 0x0221142f }, /* front HP */
			{ 0x1b, 0x0121141f }, /* rear HP */
			{ }
		}
	},
	[ALC262_FIXUP_FSC_S7110] = {
		.type = HDA_FIXUP_PINS,
		.v.pins = (const struct hda_pintbl[]) {
			{ 0x15, 0x90170110 }, /* speaker */
			{ }
		},
		.chained = true,
		.chain_id = ALC262_FIXUP_BENQ,
	},
	[ALC262_FIXUP_HP_Z200] = {
		.type = HDA_FIXUP_PINS,
		.v.pins = (const struct hda_pintbl[]) {
			{ 0x16, 0x99130120 }, /* internal speaker */
			{ }
		}
	},
	[ALC262_FIXUP_TYAN] = {
		.type = HDA_FIXUP_PINS,
		.v.pins = (const struct hda_pintbl[]) {
			{ 0x14, 0x1993e1f0 }, /* int AUX */
			{ }
		}
	},
	[ALC262_FIXUP_LENOVO_3000] = {
		.type = HDA_FIXUP_PINCTLS,
		.v.pins = (const struct hda_pintbl[]) {
			{ 0x19, PIN_VREF50 },
			{}
		},
		.chained = true,
		.chain_id = ALC262_FIXUP_BENQ,
	},
	[ALC262_FIXUP_BENQ] = {
		.type = HDA_FIXUP_VERBS,
		.v.verbs = (const struct hda_verb[]) {
			{ 0x20, AC_VERB_SET_COEF_INDEX, 0x07 },
			{ 0x20, AC_VERB_SET_PROC_COEF, 0x3070 },
			{}
		}
	},
	[ALC262_FIXUP_BENQ_T31] = {
		.type = HDA_FIXUP_VERBS,
		.v.verbs = (const struct hda_verb[]) {
			{ 0x20, AC_VERB_SET_COEF_INDEX, 0x07 },
			{ 0x20, AC_VERB_SET_PROC_COEF, 0x3050 },
			{}
		}
	},
	[ALC262_FIXUP_INV_DMIC] = {
		.type = HDA_FIXUP_FUNC,
		.v.func = alc_fixup_inv_dmic,
	},
	[ALC262_FIXUP_INTEL_BAYLEYBAY] = {
		.type = HDA_FIXUP_FUNC,
		.v.func = alc_fixup_no_depop_delay,
	},
};

static const struct snd_pci_quirk alc262_fixup_tbl[] = {
	SND_PCI_QUIRK(0x103c, 0x170b, "HP Z200", ALC262_FIXUP_HP_Z200),
	SND_PCI_QUIRK(0x10cf, 0x1397, "Fujitsu Lifebook S7110", ALC262_FIXUP_FSC_S7110),
	SND_PCI_QUIRK(0x10cf, 0x142d, "Fujitsu Lifebook E8410", ALC262_FIXUP_BENQ),
	SND_PCI_QUIRK(0x10f1, 0x2915, "Tyan Thunder n6650W", ALC262_FIXUP_TYAN),
	SND_PCI_QUIRK(0x1734, 0x1147, "FSC Celsius H270", ALC262_FIXUP_FSC_H270),
	SND_PCI_QUIRK(0x17aa, 0x384e, "Lenovo 3000", ALC262_FIXUP_LENOVO_3000),
	SND_PCI_QUIRK(0x17ff, 0x0560, "Benq ED8", ALC262_FIXUP_BENQ),
	SND_PCI_QUIRK(0x17ff, 0x058d, "Benq T31-16", ALC262_FIXUP_BENQ_T31),
	SND_PCI_QUIRK(0x8086, 0x7270, "BayleyBay", ALC262_FIXUP_INTEL_BAYLEYBAY),
	{}
};

static const struct hda_model_fixup alc262_fixup_models[] = {
	{.id = ALC262_FIXUP_INV_DMIC, .name = "inv-dmic"},
	{}
};

/*
 */
static int patch_alc262(struct hda_codec *codec)
{
	struct alc_spec *spec;
	int err;

	err = alc_alloc_spec(codec, 0x0b);
	if (err < 0)
		return err;

	spec = codec->spec;
	spec->gen.shared_mic_vref_pin = 0x18;

	spec->shutup = alc_eapd_shutup;

#if 0
	/* pshou 07/11/05  set a zero PCM sample to DAC when FIFO is
	 * under-run
	 */
	alc_update_coefex_idx(codec, 0x1a, 7, 0, 0x80);
#endif
	alc_fix_pll_init(codec, 0x20, 0x0a, 10);

	snd_hda_pick_fixup(codec, alc262_fixup_models, alc262_fixup_tbl,
		       alc262_fixups);
	snd_hda_apply_fixup(codec, HDA_FIXUP_ACT_PRE_PROBE);

	alc_auto_parse_customize_define(codec);

	if (has_cdefine_beep(codec))
		spec->gen.beep_nid = 0x01;

	/* automatic parse from the BIOS config */
	err = alc262_parse_auto_config(codec);
	if (err < 0)
		goto error;

	if (!spec->gen.no_analog && spec->gen.beep_nid)
		set_beep_amp(spec, 0x0b, 0x05, HDA_INPUT);

	snd_hda_apply_fixup(codec, HDA_FIXUP_ACT_PROBE);

	return 0;

 error:
	alc_free(codec);
	return err;
}

/*
 *  ALC268
 */
/* bind Beep switches of both NID 0x0f and 0x10 */
static int alc268_beep_switch_put(struct snd_kcontrol *kcontrol,
				  struct snd_ctl_elem_value *ucontrol)
{
	struct hda_codec *codec = snd_kcontrol_chip(kcontrol);
	unsigned long pval;
	int err;

	mutex_lock(&codec->control_mutex);
	pval = kcontrol->private_value;
	kcontrol->private_value = (pval & ~0xff) | 0x0f;
	err = snd_hda_mixer_amp_switch_put(kcontrol, ucontrol);
	if (err >= 0) {
		kcontrol->private_value = (pval & ~0xff) | 0x10;
		err = snd_hda_mixer_amp_switch_put(kcontrol, ucontrol);
	}
	kcontrol->private_value = pval;
	mutex_unlock(&codec->control_mutex);
	return err;
}

static const struct snd_kcontrol_new alc268_beep_mixer[] = {
	HDA_CODEC_VOLUME("Beep Playback Volume", 0x1d, 0x0, HDA_INPUT),
	{
		.iface = SNDRV_CTL_ELEM_IFACE_MIXER,
		.name = "Beep Playback Switch",
		.subdevice = HDA_SUBDEV_AMP_FLAG,
		.info = snd_hda_mixer_amp_switch_info,
		.get = snd_hda_mixer_amp_switch_get,
		.put = alc268_beep_switch_put,
		.private_value = HDA_COMPOSE_AMP_VAL(0x0f, 3, 1, HDA_INPUT)
	},
	{ }
};

/* set PCBEEP vol = 0, mute connections */
static const struct hda_verb alc268_beep_init_verbs[] = {
	{0x1d, AC_VERB_SET_AMP_GAIN_MUTE, AMP_IN_UNMUTE(0)},
	{0x0f, AC_VERB_SET_AMP_GAIN_MUTE, AMP_IN_MUTE(1)},
	{0x10, AC_VERB_SET_AMP_GAIN_MUTE, AMP_IN_MUTE(1)},
	{ }
};

enum {
	ALC268_FIXUP_INV_DMIC,
	ALC268_FIXUP_HP_EAPD,
	ALC268_FIXUP_SPDIF,
};

static const struct hda_fixup alc268_fixups[] = {
	[ALC268_FIXUP_INV_DMIC] = {
		.type = HDA_FIXUP_FUNC,
		.v.func = alc_fixup_inv_dmic,
	},
	[ALC268_FIXUP_HP_EAPD] = {
		.type = HDA_FIXUP_VERBS,
		.v.verbs = (const struct hda_verb[]) {
			{0x15, AC_VERB_SET_EAPD_BTLENABLE, 0},
			{}
		}
	},
	[ALC268_FIXUP_SPDIF] = {
		.type = HDA_FIXUP_PINS,
		.v.pins = (const struct hda_pintbl[]) {
			{ 0x1e, 0x014b1180 }, /* enable SPDIF out */
			{}
		}
	},
};

static const struct hda_model_fixup alc268_fixup_models[] = {
	{.id = ALC268_FIXUP_INV_DMIC, .name = "inv-dmic"},
	{.id = ALC268_FIXUP_HP_EAPD, .name = "hp-eapd"},
	{}
};

static const struct snd_pci_quirk alc268_fixup_tbl[] = {
	SND_PCI_QUIRK(0x1025, 0x0139, "Acer TravelMate 6293", ALC268_FIXUP_SPDIF),
	SND_PCI_QUIRK(0x1025, 0x015b, "Acer AOA 150 (ZG5)", ALC268_FIXUP_INV_DMIC),
	/* below is codec SSID since multiple Toshiba laptops have the
	 * same PCI SSID 1179:ff00
	 */
	SND_PCI_QUIRK(0x1179, 0xff06, "Toshiba P200", ALC268_FIXUP_HP_EAPD),
	{}
};

/*
 * BIOS auto configuration
 */
static int alc268_parse_auto_config(struct hda_codec *codec)
{
	static const hda_nid_t alc268_ssids[] = { 0x15, 0x1b, 0x14, 0 };
	return alc_parse_auto_config(codec, NULL, alc268_ssids);
}

/*
 */
static int patch_alc268(struct hda_codec *codec)
{
	struct alc_spec *spec;
	int err;

	/* ALC268 has no aa-loopback mixer */
	err = alc_alloc_spec(codec, 0);
	if (err < 0)
		return err;

	spec = codec->spec;
	spec->gen.beep_nid = 0x01;

	spec->shutup = alc_eapd_shutup;

	snd_hda_pick_fixup(codec, alc268_fixup_models, alc268_fixup_tbl, alc268_fixups);
	snd_hda_apply_fixup(codec, HDA_FIXUP_ACT_PRE_PROBE);

	/* automatic parse from the BIOS config */
	err = alc268_parse_auto_config(codec);
	if (err < 0)
		goto error;

	if (err > 0 && !spec->gen.no_analog &&
	    spec->gen.autocfg.speaker_pins[0] != 0x1d) {
		add_mixer(spec, alc268_beep_mixer);
		snd_hda_add_verbs(codec, alc268_beep_init_verbs);
		if (!query_amp_caps(codec, 0x1d, HDA_INPUT))
			/* override the amp caps for beep generator */
			snd_hda_override_amp_caps(codec, 0x1d, HDA_INPUT,
					  (0x0c << AC_AMPCAP_OFFSET_SHIFT) |
					  (0x0c << AC_AMPCAP_NUM_STEPS_SHIFT) |
					  (0x07 << AC_AMPCAP_STEP_SIZE_SHIFT) |
					  (0 << AC_AMPCAP_MUTE_SHIFT));
	}

	snd_hda_apply_fixup(codec, HDA_FIXUP_ACT_PROBE);

	return 0;

 error:
	alc_free(codec);
	return err;
}

/*
 * ALC269
 */

static const struct hda_pcm_stream alc269_44k_pcm_analog_playback = {
	.rates = SNDRV_PCM_RATE_44100, /* fixed rate */
};

static const struct hda_pcm_stream alc269_44k_pcm_analog_capture = {
	.rates = SNDRV_PCM_RATE_44100, /* fixed rate */
};

/* different alc269-variants */
enum {
	ALC269_TYPE_ALC269VA,
	ALC269_TYPE_ALC269VB,
	ALC269_TYPE_ALC269VC,
	ALC269_TYPE_ALC269VD,
	ALC269_TYPE_ALC280,
	ALC269_TYPE_ALC282,
	ALC269_TYPE_ALC283,
	ALC269_TYPE_ALC284,
	ALC269_TYPE_ALC293,
	ALC269_TYPE_ALC286,
	ALC269_TYPE_ALC298,
	ALC269_TYPE_ALC255,
	ALC269_TYPE_ALC256,
	ALC269_TYPE_ALC257,
	ALC269_TYPE_ALC215,
	ALC269_TYPE_ALC225,
	ALC269_TYPE_ALC294,
	ALC269_TYPE_ALC700,
};

/*
 * BIOS auto configuration
 */
static int alc269_parse_auto_config(struct hda_codec *codec)
{
	static const hda_nid_t alc269_ignore[] = { 0x1d, 0 };
	static const hda_nid_t alc269_ssids[] = { 0, 0x1b, 0x14, 0x21 };
	static const hda_nid_t alc269va_ssids[] = { 0x15, 0x1b, 0x14, 0 };
	struct alc_spec *spec = codec->spec;
	const hda_nid_t *ssids;

	switch (spec->codec_variant) {
	case ALC269_TYPE_ALC269VA:
	case ALC269_TYPE_ALC269VC:
	case ALC269_TYPE_ALC280:
	case ALC269_TYPE_ALC284:
	case ALC269_TYPE_ALC293:
		ssids = alc269va_ssids;
		break;
	case ALC269_TYPE_ALC269VB:
	case ALC269_TYPE_ALC269VD:
	case ALC269_TYPE_ALC282:
	case ALC269_TYPE_ALC283:
	case ALC269_TYPE_ALC286:
	case ALC269_TYPE_ALC298:
	case ALC269_TYPE_ALC255:
	case ALC269_TYPE_ALC256:
	case ALC269_TYPE_ALC257:
	case ALC269_TYPE_ALC215:
	case ALC269_TYPE_ALC225:
	case ALC269_TYPE_ALC294:
	case ALC269_TYPE_ALC700:
		ssids = alc269_ssids;
		break;
	default:
		ssids = alc269_ssids;
		break;
	}

	return alc_parse_auto_config(codec, alc269_ignore, ssids);
}

static int find_ext_mic_pin(struct hda_codec *codec);

static void alc286_shutup(struct hda_codec *codec)
{
	int i;
	int mic_pin = find_ext_mic_pin(codec);
	/* don't shut up pins when unloading the driver; otherwise it breaks
	 * the default pin setup at the next load of the driver
	 */
	if (codec->bus->shutdown)
		return;
	for (i = 0; i < codec->init_pins.used; i++) {
		struct hda_pincfg *pin = snd_array_elem(&codec->init_pins, i);
		/* use read here for syncing after issuing each verb */
		if (pin->nid != mic_pin)
			snd_hda_codec_read(codec, pin->nid, 0,
					AC_VERB_SET_PIN_WIDGET_CONTROL, 0);
	}
	codec->pins_shutup = 1;
}

static void alc269vb_toggle_power_output(struct hda_codec *codec, int power_up)
{
	alc_update_coef_idx(codec, 0x04, 1 << 11, power_up ? (1 << 11) : 0);
}

static void alc269_shutup(struct hda_codec *codec)
{
	struct alc_spec *spec = codec->spec;

	if (spec->codec_variant == ALC269_TYPE_ALC269VB)
		alc269vb_toggle_power_output(codec, 0);
	if (spec->codec_variant == ALC269_TYPE_ALC269VB &&
			(alc_get_coef0(codec) & 0x00ff) == 0x018) {
		msleep(150);
	}
	snd_hda_shutup_pins(codec);
}

static struct coef_fw alc282_coefs[] = {
	WRITE_COEF(0x03, 0x0002), /* Power Down Control */
	UPDATE_COEF(0x05, 0xff3f, 0x0700), /* FIFO and filter clock */
	WRITE_COEF(0x07, 0x0200), /* DMIC control */
	UPDATE_COEF(0x06, 0x00f0, 0), /* Analog clock */
	UPDATE_COEF(0x08, 0xfffc, 0x0c2c), /* JD */
	WRITE_COEF(0x0a, 0xcccc), /* JD offset1 */
	WRITE_COEF(0x0b, 0xcccc), /* JD offset2 */
	WRITE_COEF(0x0e, 0x6e00), /* LDO1/2/3, DAC/ADC */
	UPDATE_COEF(0x0f, 0xf800, 0x1000), /* JD */
	UPDATE_COEF(0x10, 0xfc00, 0x0c00), /* Capless */
	WRITE_COEF(0x6f, 0x0), /* Class D test 4 */
	UPDATE_COEF(0x0c, 0xfe00, 0), /* IO power down directly */
	WRITE_COEF(0x34, 0xa0c0), /* ANC */
	UPDATE_COEF(0x16, 0x0008, 0), /* AGC MUX */
	UPDATE_COEF(0x1d, 0x00e0, 0), /* DAC simple content protection */
	UPDATE_COEF(0x1f, 0x00e0, 0), /* ADC simple content protection */
	WRITE_COEF(0x21, 0x8804), /* DAC ADC Zero Detection */
	WRITE_COEF(0x63, 0x2902), /* PLL */
	WRITE_COEF(0x68, 0xa080), /* capless control 2 */
	WRITE_COEF(0x69, 0x3400), /* capless control 3 */
	WRITE_COEF(0x6a, 0x2f3e), /* capless control 4 */
	WRITE_COEF(0x6b, 0x0), /* capless control 5 */
	UPDATE_COEF(0x6d, 0x0fff, 0x0900), /* class D test 2 */
	WRITE_COEF(0x6e, 0x110a), /* class D test 3 */
	UPDATE_COEF(0x70, 0x00f8, 0x00d8), /* class D test 5 */
	WRITE_COEF(0x71, 0x0014), /* class D test 6 */
	WRITE_COEF(0x72, 0xc2ba), /* classD OCP */
	UPDATE_COEF(0x77, 0x0f80, 0), /* classD pure DC test */
	WRITE_COEF(0x6c, 0xfc06), /* Class D amp control */
	{}
};

static void alc282_restore_default_value(struct hda_codec *codec)
{
	alc_process_coef_fw(codec, alc282_coefs);
}

static void alc282_init(struct hda_codec *codec)
{
	struct alc_spec *spec = codec->spec;
	hda_nid_t hp_pin = spec->gen.autocfg.hp_pins[0];
	bool hp_pin_sense;
	int coef78;

	alc282_restore_default_value(codec);

	if (!hp_pin)
		return;
	hp_pin_sense = snd_hda_jack_detect(codec, hp_pin);
	coef78 = alc_read_coef_idx(codec, 0x78);

	/* Index 0x78 Direct Drive HP AMP LPM Control 1 */
	/* Headphone capless set to high power mode */
	alc_write_coef_idx(codec, 0x78, 0x9004);

	if (hp_pin_sense)
		msleep(2);

	snd_hda_codec_write(codec, hp_pin, 0,
			    AC_VERB_SET_AMP_GAIN_MUTE, AMP_OUT_MUTE);

	if (hp_pin_sense)
		msleep(85);

	snd_hda_codec_write(codec, hp_pin, 0,
			    AC_VERB_SET_PIN_WIDGET_CONTROL, PIN_OUT);

	if (hp_pin_sense)
		msleep(100);

	/* Headphone capless set to normal mode */
	alc_write_coef_idx(codec, 0x78, coef78);
}

static void alc282_shutup(struct hda_codec *codec)
{
	struct alc_spec *spec = codec->spec;
	hda_nid_t hp_pin = spec->gen.autocfg.hp_pins[0];
	bool hp_pin_sense;
	int coef78;

	if (!hp_pin) {
		alc269_shutup(codec);
		return;
	}

	hp_pin_sense = snd_hda_jack_detect(codec, hp_pin);
	coef78 = alc_read_coef_idx(codec, 0x78);
	alc_write_coef_idx(codec, 0x78, 0x9004);

	if (hp_pin_sense)
		msleep(2);

	snd_hda_codec_write(codec, hp_pin, 0,
			    AC_VERB_SET_AMP_GAIN_MUTE, AMP_OUT_MUTE);

	if (hp_pin_sense)
		msleep(85);

	snd_hda_codec_write(codec, hp_pin, 0,
			    AC_VERB_SET_PIN_WIDGET_CONTROL, 0x0);

	if (hp_pin_sense)
		msleep(100);

	alc_auto_setup_eapd(codec, false);
	snd_hda_shutup_pins(codec);
	alc_write_coef_idx(codec, 0x78, coef78);
}

static struct coef_fw alc283_coefs[] = {
	WRITE_COEF(0x03, 0x0002), /* Power Down Control */
	UPDATE_COEF(0x05, 0xff3f, 0x0700), /* FIFO and filter clock */
	WRITE_COEF(0x07, 0x0200), /* DMIC control */
	UPDATE_COEF(0x06, 0x00f0, 0), /* Analog clock */
	UPDATE_COEF(0x08, 0xfffc, 0x0c2c), /* JD */
	WRITE_COEF(0x0a, 0xcccc), /* JD offset1 */
	WRITE_COEF(0x0b, 0xcccc), /* JD offset2 */
	WRITE_COEF(0x0e, 0x6fc0), /* LDO1/2/3, DAC/ADC */
	UPDATE_COEF(0x0f, 0xf800, 0x1000), /* JD */
	UPDATE_COEF(0x10, 0xfc00, 0x0c00), /* Capless */
	WRITE_COEF(0x3a, 0x0), /* Class D test 4 */
	UPDATE_COEF(0x0c, 0xfe00, 0x0), /* IO power down directly */
	WRITE_COEF(0x22, 0xa0c0), /* ANC */
	UPDATE_COEFEX(0x53, 0x01, 0x000f, 0x0008), /* AGC MUX */
	UPDATE_COEF(0x1d, 0x00e0, 0), /* DAC simple content protection */
	UPDATE_COEF(0x1f, 0x00e0, 0), /* ADC simple content protection */
	WRITE_COEF(0x21, 0x8804), /* DAC ADC Zero Detection */
	WRITE_COEF(0x2e, 0x2902), /* PLL */
	WRITE_COEF(0x33, 0xa080), /* capless control 2 */
	WRITE_COEF(0x34, 0x3400), /* capless control 3 */
	WRITE_COEF(0x35, 0x2f3e), /* capless control 4 */
	WRITE_COEF(0x36, 0x0), /* capless control 5 */
	UPDATE_COEF(0x38, 0x0fff, 0x0900), /* class D test 2 */
	WRITE_COEF(0x39, 0x110a), /* class D test 3 */
	UPDATE_COEF(0x3b, 0x00f8, 0x00d8), /* class D test 5 */
	WRITE_COEF(0x3c, 0x0014), /* class D test 6 */
	WRITE_COEF(0x3d, 0xc2ba), /* classD OCP */
	UPDATE_COEF(0x42, 0x0f80, 0x0), /* classD pure DC test */
	WRITE_COEF(0x49, 0x0), /* test mode */
	UPDATE_COEF(0x40, 0xf800, 0x9800), /* Class D DC enable */
	UPDATE_COEF(0x42, 0xf000, 0x2000), /* DC offset */
	WRITE_COEF(0x37, 0xfc06), /* Class D amp control */
	UPDATE_COEF(0x1b, 0x8000, 0), /* HP JD control */
	{}
};

static void alc283_restore_default_value(struct hda_codec *codec)
{
	alc_process_coef_fw(codec, alc283_coefs);
}

static void alc283_init(struct hda_codec *codec)
{
	struct alc_spec *spec = codec->spec;
	hda_nid_t hp_pin = spec->gen.autocfg.hp_pins[0];
	bool hp_pin_sense;

	if (!spec->gen.autocfg.hp_outs) {
		if (spec->gen.autocfg.line_out_type == AC_JACK_HP_OUT)
			hp_pin = spec->gen.autocfg.line_out_pins[0];
	}

	alc283_restore_default_value(codec);

	if (!hp_pin)
		return;

	msleep(30);
	hp_pin_sense = snd_hda_jack_detect(codec, hp_pin);

	/* Index 0x43 Direct Drive HP AMP LPM Control 1 */
	/* Headphone capless set to high power mode */
	alc_write_coef_idx(codec, 0x43, 0x9004);

	snd_hda_codec_write(codec, hp_pin, 0,
			    AC_VERB_SET_AMP_GAIN_MUTE, AMP_OUT_MUTE);

	if (hp_pin_sense)
		msleep(85);

	snd_hda_codec_write(codec, hp_pin, 0,
			    AC_VERB_SET_PIN_WIDGET_CONTROL, PIN_OUT);

	if (hp_pin_sense)
		msleep(85);
	/* Index 0x46 Combo jack auto switch control 2 */
	/* 3k pull low control for Headset jack. */
	alc_update_coef_idx(codec, 0x46, 3 << 12, 0);
	/* Headphone capless set to normal mode */
	alc_write_coef_idx(codec, 0x43, 0x9614);
}

static void alc283_shutup(struct hda_codec *codec)
{
	struct alc_spec *spec = codec->spec;
	hda_nid_t hp_pin = spec->gen.autocfg.hp_pins[0];
	bool hp_pin_sense;

	if (!spec->gen.autocfg.hp_outs) {
		if (spec->gen.autocfg.line_out_type == AC_JACK_HP_OUT)
			hp_pin = spec->gen.autocfg.line_out_pins[0];
	}

	if (!hp_pin) {
		alc269_shutup(codec);
		return;
	}

	hp_pin_sense = snd_hda_jack_detect(codec, hp_pin);

	alc_write_coef_idx(codec, 0x43, 0x9004);

	/*depop hp during suspend*/
	alc_write_coef_idx(codec, 0x06, 0x2100);

	snd_hda_codec_write(codec, hp_pin, 0,
			    AC_VERB_SET_AMP_GAIN_MUTE, AMP_OUT_MUTE);

	if (hp_pin_sense)
		msleep(100);

	snd_hda_codec_write(codec, hp_pin, 0,
			    AC_VERB_SET_PIN_WIDGET_CONTROL, 0x0);

	alc_update_coef_idx(codec, 0x46, 0, 3 << 12);

	if (hp_pin_sense)
		msleep(100);
	alc_auto_setup_eapd(codec, false);
	snd_hda_shutup_pins(codec);
	alc_write_coef_idx(codec, 0x43, 0x9614);
}

static void alc256_init(struct hda_codec *codec)
{
	struct alc_spec *spec = codec->spec;
	hda_nid_t hp_pin = spec->gen.autocfg.hp_pins[0];
	bool hp_pin_sense;

	if (!hp_pin)
		return;

	msleep(30);

	hp_pin_sense = snd_hda_jack_detect(codec, hp_pin);

	if (hp_pin_sense)
		msleep(2);

	alc_update_coefex_idx(codec, 0x57, 0x04, 0x0007, 0x1); /* Low power */

	snd_hda_codec_write(codec, hp_pin, 0,
			    AC_VERB_SET_AMP_GAIN_MUTE, AMP_OUT_MUTE);

	if (hp_pin_sense)
		msleep(85);

	snd_hda_codec_write(codec, hp_pin, 0,
			    AC_VERB_SET_PIN_WIDGET_CONTROL, PIN_OUT);

	if (hp_pin_sense)
		msleep(100);

	alc_update_coef_idx(codec, 0x46, 3 << 12, 0);
	alc_update_coefex_idx(codec, 0x57, 0x04, 0x0007, 0x4); /* Hight power */
}

static void alc256_shutup(struct hda_codec *codec)
{
	struct alc_spec *spec = codec->spec;
	hda_nid_t hp_pin = spec->gen.autocfg.hp_pins[0];
	bool hp_pin_sense;

	if (!hp_pin) {
		alc269_shutup(codec);
		return;
	}

	hp_pin_sense = snd_hda_jack_detect(codec, hp_pin);

	if (hp_pin_sense)
		msleep(2);

	snd_hda_codec_write(codec, hp_pin, 0,
			    AC_VERB_SET_AMP_GAIN_MUTE, AMP_OUT_MUTE);

	if (hp_pin_sense)
		msleep(85);

	snd_hda_codec_write(codec, hp_pin, 0,
			    AC_VERB_SET_PIN_WIDGET_CONTROL, 0x0);

	alc_update_coef_idx(codec, 0x46, 0, 3 << 12); /* 3k pull low control for Headset jack. */

	if (hp_pin_sense)
		msleep(100);

	alc_auto_setup_eapd(codec, false);
	snd_hda_shutup_pins(codec);
}

static void alc_default_init(struct hda_codec *codec)
{
	struct alc_spec *spec = codec->spec;
	hda_nid_t hp_pin = spec->gen.autocfg.hp_pins[0];
	bool hp_pin_sense;

	if (!hp_pin)
		return;

	msleep(30);

	hp_pin_sense = snd_hda_jack_detect(codec, hp_pin);

	if (hp_pin_sense)
		msleep(2);

	snd_hda_codec_write(codec, hp_pin, 0,
			    AC_VERB_SET_AMP_GAIN_MUTE, AMP_OUT_MUTE);

	if (hp_pin_sense)
		msleep(85);

	snd_hda_codec_write(codec, hp_pin, 0,
			    AC_VERB_SET_PIN_WIDGET_CONTROL, PIN_OUT);

	if (hp_pin_sense)
		msleep(100);
}

static void alc_default_shutup(struct hda_codec *codec)
{
	struct alc_spec *spec = codec->spec;
	hda_nid_t hp_pin = spec->gen.autocfg.hp_pins[0];
	bool hp_pin_sense;

	if (!hp_pin) {
		alc269_shutup(codec);
		return;
	}

	hp_pin_sense = snd_hda_jack_detect(codec, hp_pin);

	if (hp_pin_sense)
		msleep(2);

	snd_hda_codec_write(codec, hp_pin, 0,
			    AC_VERB_SET_AMP_GAIN_MUTE, AMP_OUT_MUTE);

	if (hp_pin_sense)
		msleep(85);

	snd_hda_codec_write(codec, hp_pin, 0,
			    AC_VERB_SET_PIN_WIDGET_CONTROL, 0x0);

	if (hp_pin_sense)
		msleep(100);

	alc_auto_setup_eapd(codec, false);
	snd_hda_shutup_pins(codec);
}

static void alc5505_coef_set(struct hda_codec *codec, unsigned int index_reg,
			     unsigned int val)
{
	snd_hda_codec_write(codec, 0x51, 0, AC_VERB_SET_COEF_INDEX, index_reg >> 1);
	snd_hda_codec_write(codec, 0x51, 0, AC_VERB_SET_PROC_COEF, val & 0xffff); /* LSB */
	snd_hda_codec_write(codec, 0x51, 0, AC_VERB_SET_PROC_COEF, val >> 16); /* MSB */
}

static int alc5505_coef_get(struct hda_codec *codec, unsigned int index_reg)
{
	unsigned int val;

	snd_hda_codec_write(codec, 0x51, 0, AC_VERB_SET_COEF_INDEX, index_reg >> 1);
	val = snd_hda_codec_read(codec, 0x51, 0, AC_VERB_GET_PROC_COEF, 0)
		& 0xffff;
	val |= snd_hda_codec_read(codec, 0x51, 0, AC_VERB_GET_PROC_COEF, 0)
		<< 16;
	return val;
}

static void alc5505_dsp_halt(struct hda_codec *codec)
{
	unsigned int val;

	alc5505_coef_set(codec, 0x3000, 0x000c); /* DSP CPU stop */
	alc5505_coef_set(codec, 0x880c, 0x0008); /* DDR enter self refresh */
	alc5505_coef_set(codec, 0x61c0, 0x11110080); /* Clock control for PLL and CPU */
	alc5505_coef_set(codec, 0x6230, 0xfc0d4011); /* Disable Input OP */
	alc5505_coef_set(codec, 0x61b4, 0x040a2b03); /* Stop PLL2 */
	alc5505_coef_set(codec, 0x61b0, 0x00005b17); /* Stop PLL1 */
	alc5505_coef_set(codec, 0x61b8, 0x04133303); /* Stop PLL3 */
	val = alc5505_coef_get(codec, 0x6220);
	alc5505_coef_set(codec, 0x6220, (val | 0x3000)); /* switch Ringbuffer clock to DBUS clock */
}

static void alc5505_dsp_back_from_halt(struct hda_codec *codec)
{
	alc5505_coef_set(codec, 0x61b8, 0x04133302);
	alc5505_coef_set(codec, 0x61b0, 0x00005b16);
	alc5505_coef_set(codec, 0x61b4, 0x040a2b02);
	alc5505_coef_set(codec, 0x6230, 0xf80d4011);
	alc5505_coef_set(codec, 0x6220, 0x2002010f);
	alc5505_coef_set(codec, 0x880c, 0x00000004);
}

static void alc5505_dsp_init(struct hda_codec *codec)
{
	unsigned int val;

	alc5505_dsp_halt(codec);
	alc5505_dsp_back_from_halt(codec);
	alc5505_coef_set(codec, 0x61b0, 0x5b14); /* PLL1 control */
	alc5505_coef_set(codec, 0x61b0, 0x5b16);
	alc5505_coef_set(codec, 0x61b4, 0x04132b00); /* PLL2 control */
	alc5505_coef_set(codec, 0x61b4, 0x04132b02);
	alc5505_coef_set(codec, 0x61b8, 0x041f3300); /* PLL3 control*/
	alc5505_coef_set(codec, 0x61b8, 0x041f3302);
	snd_hda_codec_write(codec, 0x51, 0, AC_VERB_SET_CODEC_RESET, 0); /* Function reset */
	alc5505_coef_set(codec, 0x61b8, 0x041b3302);
	alc5505_coef_set(codec, 0x61b8, 0x04173302);
	alc5505_coef_set(codec, 0x61b8, 0x04163302);
	alc5505_coef_set(codec, 0x8800, 0x348b328b); /* DRAM control */
	alc5505_coef_set(codec, 0x8808, 0x00020022); /* DRAM control */
	alc5505_coef_set(codec, 0x8818, 0x00000400); /* DRAM control */

	val = alc5505_coef_get(codec, 0x6200) >> 16; /* Read revision ID */
	if (val <= 3)
		alc5505_coef_set(codec, 0x6220, 0x2002010f); /* I/O PAD Configuration */
	else
		alc5505_coef_set(codec, 0x6220, 0x6002018f);

	alc5505_coef_set(codec, 0x61ac, 0x055525f0); /**/
	alc5505_coef_set(codec, 0x61c0, 0x12230080); /* Clock control */
	alc5505_coef_set(codec, 0x61b4, 0x040e2b02); /* PLL2 control */
	alc5505_coef_set(codec, 0x61bc, 0x010234f8); /* OSC Control */
	alc5505_coef_set(codec, 0x880c, 0x00000004); /* DRAM Function control */
	alc5505_coef_set(codec, 0x880c, 0x00000003);
	alc5505_coef_set(codec, 0x880c, 0x00000010);

#ifdef HALT_REALTEK_ALC5505
	alc5505_dsp_halt(codec);
#endif
}

#ifdef HALT_REALTEK_ALC5505
#define alc5505_dsp_suspend(codec)	/* NOP */
#define alc5505_dsp_resume(codec)	/* NOP */
#else
#define alc5505_dsp_suspend(codec)	alc5505_dsp_halt(codec)
#define alc5505_dsp_resume(codec)	alc5505_dsp_back_from_halt(codec)
#endif

#ifdef CONFIG_PM
static int alc269_suspend(struct hda_codec *codec)
{
	struct alc_spec *spec = codec->spec;

	if (spec->has_alc5505_dsp)
		alc5505_dsp_suspend(codec);
	return alc_suspend(codec);
}

static int alc269_resume(struct hda_codec *codec)
{
	struct alc_spec *spec = codec->spec;

	if (spec->codec_variant == ALC269_TYPE_ALC269VB)
		alc269vb_toggle_power_output(codec, 0);
	if (spec->codec_variant == ALC269_TYPE_ALC269VB &&
			(alc_get_coef0(codec) & 0x00ff) == 0x018) {
		msleep(150);
	}

	codec->patch_ops.init(codec);

	if (spec->codec_variant == ALC269_TYPE_ALC269VB)
		alc269vb_toggle_power_output(codec, 1);
	if (spec->codec_variant == ALC269_TYPE_ALC269VB &&
			(alc_get_coef0(codec) & 0x00ff) == 0x017) {
		msleep(200);
	}

	regcache_sync(codec->core.regmap);
	hda_call_check_power_status(codec, 0x01);

	/* on some machine, the BIOS will clear the codec gpio data when enter
	 * suspend, and won't restore the data after resume, so we restore it
	 * in the driver.
	 */
	if (spec->gpio_led)
		snd_hda_codec_write(codec, codec->core.afg, 0, AC_VERB_SET_GPIO_DATA,
			    spec->gpio_led);

	if (spec->has_alc5505_dsp)
		alc5505_dsp_resume(codec);

	return 0;
}
#endif /* CONFIG_PM */

static void alc269_fixup_pincfg_no_hp_to_lineout(struct hda_codec *codec,
						 const struct hda_fixup *fix, int action)
{
	struct alc_spec *spec = codec->spec;

	if (action == HDA_FIXUP_ACT_PRE_PROBE)
		spec->parse_flags = HDA_PINCFG_NO_HP_FIXUP;
}

static void alc269_fixup_hweq(struct hda_codec *codec,
			       const struct hda_fixup *fix, int action)
{
	if (action == HDA_FIXUP_ACT_INIT)
		alc_update_coef_idx(codec, 0x1e, 0, 0x80);
}

static void alc269_fixup_headset_mic(struct hda_codec *codec,
				       const struct hda_fixup *fix, int action)
{
	struct alc_spec *spec = codec->spec;

	if (action == HDA_FIXUP_ACT_PRE_PROBE)
		spec->parse_flags |= HDA_PINCFG_HEADSET_MIC;
}

static void alc271_fixup_dmic(struct hda_codec *codec,
			      const struct hda_fixup *fix, int action)
{
	static const struct hda_verb verbs[] = {
		{0x20, AC_VERB_SET_COEF_INDEX, 0x0d},
		{0x20, AC_VERB_SET_PROC_COEF, 0x4000},
		{}
	};
	unsigned int cfg;

	if (strcmp(codec->core.chip_name, "ALC271X") &&
	    strcmp(codec->core.chip_name, "ALC269VB"))
		return;
	cfg = snd_hda_codec_get_pincfg(codec, 0x12);
	if (get_defcfg_connect(cfg) == AC_JACK_PORT_FIXED)
		snd_hda_sequence_write(codec, verbs);
}

static void alc269_fixup_pcm_44k(struct hda_codec *codec,
				 const struct hda_fixup *fix, int action)
{
	struct alc_spec *spec = codec->spec;

	if (action != HDA_FIXUP_ACT_PROBE)
		return;

	/* Due to a hardware problem on Lenovo Ideadpad, we need to
	 * fix the sample rate of analog I/O to 44.1kHz
	 */
	spec->gen.stream_analog_playback = &alc269_44k_pcm_analog_playback;
	spec->gen.stream_analog_capture = &alc269_44k_pcm_analog_capture;
}

static void alc269_fixup_stereo_dmic(struct hda_codec *codec,
				     const struct hda_fixup *fix, int action)
{
	/* The digital-mic unit sends PDM (differential signal) instead of
	 * the standard PCM, thus you can't record a valid mono stream as is.
	 * Below is a workaround specific to ALC269 to control the dmic
	 * signal source as mono.
	 */
	if (action == HDA_FIXUP_ACT_INIT)
		alc_update_coef_idx(codec, 0x07, 0, 0x80);
}

static void alc269_quanta_automute(struct hda_codec *codec)
{
	snd_hda_gen_update_outputs(codec);

	alc_write_coef_idx(codec, 0x0c, 0x680);
	alc_write_coef_idx(codec, 0x0c, 0x480);
}

static void alc269_fixup_quanta_mute(struct hda_codec *codec,
				     const struct hda_fixup *fix, int action)
{
	struct alc_spec *spec = codec->spec;
	if (action != HDA_FIXUP_ACT_PROBE)
		return;
	spec->gen.automute_hook = alc269_quanta_automute;
}

static void alc269_x101_hp_automute_hook(struct hda_codec *codec,
					 struct hda_jack_callback *jack)
{
	struct alc_spec *spec = codec->spec;
	int vref;
	msleep(200);
	snd_hda_gen_hp_automute(codec, jack);

	vref = spec->gen.hp_jack_present ? PIN_VREF80 : 0;
	msleep(100);
	snd_hda_codec_write(codec, 0x18, 0, AC_VERB_SET_PIN_WIDGET_CONTROL,
			    vref);
	msleep(500);
	snd_hda_codec_write(codec, 0x18, 0, AC_VERB_SET_PIN_WIDGET_CONTROL,
			    vref);
}

static void alc269_fixup_x101_headset_mic(struct hda_codec *codec,
				     const struct hda_fixup *fix, int action)
{
	struct alc_spec *spec = codec->spec;
	if (action == HDA_FIXUP_ACT_PRE_PROBE) {
		spec->parse_flags |= HDA_PINCFG_HEADSET_MIC;
		spec->gen.hp_automute_hook = alc269_x101_hp_automute_hook;
	}
}


/* update mute-LED according to the speaker mute state via mic VREF pin */
static void alc269_fixup_mic_mute_hook(void *private_data, int enabled)
{
	struct hda_codec *codec = private_data;
	struct alc_spec *spec = codec->spec;
	unsigned int pinval;

	if (spec->mute_led_polarity)
		enabled = !enabled;
	pinval = snd_hda_codec_get_pin_target(codec, spec->mute_led_nid);
	pinval &= ~AC_PINCTL_VREFEN;
	pinval |= enabled ? AC_PINCTL_VREF_HIZ : AC_PINCTL_VREF_80;
	if (spec->mute_led_nid)
		snd_hda_set_pin_ctl_cache(codec, spec->mute_led_nid, pinval);
}

/* Make sure the led works even in runtime suspend */
static unsigned int led_power_filter(struct hda_codec *codec,
						  hda_nid_t nid,
						  unsigned int power_state)
{
	struct alc_spec *spec = codec->spec;

	if (power_state != AC_PWRST_D3 || nid == 0 ||
	    (nid != spec->mute_led_nid && nid != spec->cap_mute_led_nid))
		return power_state;

	/* Set pin ctl again, it might have just been set to 0 */
	snd_hda_set_pin_ctl(codec, nid,
			    snd_hda_codec_get_pin_target(codec, nid));

	return snd_hda_gen_path_power_filter(codec, nid, power_state);
}

static void alc269_fixup_hp_mute_led(struct hda_codec *codec,
				     const struct hda_fixup *fix, int action)
{
	struct alc_spec *spec = codec->spec;
	const struct dmi_device *dev = NULL;

	if (action != HDA_FIXUP_ACT_PRE_PROBE)
		return;

	while ((dev = dmi_find_device(DMI_DEV_TYPE_OEM_STRING, NULL, dev))) {
		int pol, pin;
		if (sscanf(dev->name, "HP_Mute_LED_%d_%x", &pol, &pin) != 2)
			continue;
		if (pin < 0x0a || pin >= 0x10)
			break;
		spec->mute_led_polarity = pol;
		spec->mute_led_nid = pin - 0x0a + 0x18;
		spec->gen.vmaster_mute.hook = alc269_fixup_mic_mute_hook;
		spec->gen.vmaster_mute_enum = 1;
		codec->power_filter = led_power_filter;
		codec_dbg(codec,
			  "Detected mute LED for %x:%d\n", spec->mute_led_nid,
			   spec->mute_led_polarity);
		break;
	}
}

static void alc269_fixup_hp_mute_led_mic1(struct hda_codec *codec,
				const struct hda_fixup *fix, int action)
{
	struct alc_spec *spec = codec->spec;
	if (action == HDA_FIXUP_ACT_PRE_PROBE) {
		spec->mute_led_polarity = 0;
		spec->mute_led_nid = 0x18;
		spec->gen.vmaster_mute.hook = alc269_fixup_mic_mute_hook;
		spec->gen.vmaster_mute_enum = 1;
		codec->power_filter = led_power_filter;
	}
}

static void alc269_fixup_hp_mute_led_mic2(struct hda_codec *codec,
				const struct hda_fixup *fix, int action)
{
	struct alc_spec *spec = codec->spec;
	if (action == HDA_FIXUP_ACT_PRE_PROBE) {
		spec->mute_led_polarity = 0;
		spec->mute_led_nid = 0x19;
		spec->gen.vmaster_mute.hook = alc269_fixup_mic_mute_hook;
		spec->gen.vmaster_mute_enum = 1;
		codec->power_filter = led_power_filter;
	}
}

/* update LED status via GPIO */
static void alc_update_gpio_led(struct hda_codec *codec, unsigned int mask,
				bool enabled)
{
	struct alc_spec *spec = codec->spec;
	unsigned int oldval = spec->gpio_led;

	if (spec->mute_led_polarity)
		enabled = !enabled;

	if (enabled)
		spec->gpio_led &= ~mask;
	else
		spec->gpio_led |= mask;
	if (spec->gpio_led != oldval)
		snd_hda_codec_write(codec, 0x01, 0, AC_VERB_SET_GPIO_DATA,
				    spec->gpio_led);
}

/* turn on/off mute LED via GPIO per vmaster hook */
static void alc_fixup_gpio_mute_hook(void *private_data, int enabled)
{
	struct hda_codec *codec = private_data;
	struct alc_spec *spec = codec->spec;

	alc_update_gpio_led(codec, spec->gpio_mute_led_mask, enabled);
}

/* turn on/off mic-mute LED via GPIO per capture hook */
static void alc_fixup_gpio_mic_mute_hook(struct hda_codec *codec,
					 struct snd_kcontrol *kcontrol,
					 struct snd_ctl_elem_value *ucontrol)
{
	struct alc_spec *spec = codec->spec;

	if (ucontrol)
		alc_update_gpio_led(codec, spec->gpio_mic_led_mask,
				    ucontrol->value.integer.value[0] ||
				    ucontrol->value.integer.value[1]);
}

static void alc269_fixup_hp_gpio_led(struct hda_codec *codec,
				const struct hda_fixup *fix, int action)
{
	struct alc_spec *spec = codec->spec;
	static const struct hda_verb gpio_init[] = {
		{ 0x01, AC_VERB_SET_GPIO_MASK, 0x18 },
		{ 0x01, AC_VERB_SET_GPIO_DIRECTION, 0x18 },
		{}
	};

	if (action == HDA_FIXUP_ACT_PRE_PROBE) {
		spec->gen.vmaster_mute.hook = alc_fixup_gpio_mute_hook;
		spec->gen.cap_sync_hook = alc_fixup_gpio_mic_mute_hook;
		spec->gpio_led = 0;
		spec->mute_led_polarity = 0;
		spec->gpio_mute_led_mask = 0x08;
		spec->gpio_mic_led_mask = 0x10;
		snd_hda_add_verbs(codec, gpio_init);
	}
}

static void alc286_fixup_hp_gpio_led(struct hda_codec *codec,
				const struct hda_fixup *fix, int action)
{
	struct alc_spec *spec = codec->spec;
	static const struct hda_verb gpio_init[] = {
		{ 0x01, AC_VERB_SET_GPIO_MASK, 0x22 },
		{ 0x01, AC_VERB_SET_GPIO_DIRECTION, 0x22 },
		{}
	};

	if (action == HDA_FIXUP_ACT_PRE_PROBE) {
		spec->gen.vmaster_mute.hook = alc_fixup_gpio_mute_hook;
		spec->gen.cap_sync_hook = alc_fixup_gpio_mic_mute_hook;
		spec->gpio_led = 0;
		spec->mute_led_polarity = 0;
		spec->gpio_mute_led_mask = 0x02;
		spec->gpio_mic_led_mask = 0x20;
		snd_hda_add_verbs(codec, gpio_init);
	}
}

/* turn on/off mic-mute LED per capture hook */
static void alc269_fixup_hp_cap_mic_mute_hook(struct hda_codec *codec,
					       struct snd_kcontrol *kcontrol,
					       struct snd_ctl_elem_value *ucontrol)
{
	struct alc_spec *spec = codec->spec;
	unsigned int pinval, enable, disable;

	pinval = snd_hda_codec_get_pin_target(codec, spec->cap_mute_led_nid);
	pinval &= ~AC_PINCTL_VREFEN;
	enable  = pinval | AC_PINCTL_VREF_80;
	disable = pinval | AC_PINCTL_VREF_HIZ;

	if (!ucontrol)
		return;

	if (ucontrol->value.integer.value[0] ||
	    ucontrol->value.integer.value[1])
		pinval = disable;
	else
		pinval = enable;

	if (spec->cap_mute_led_nid)
		snd_hda_set_pin_ctl_cache(codec, spec->cap_mute_led_nid, pinval);
}

static void alc269_fixup_hp_gpio_mic1_led(struct hda_codec *codec,
				const struct hda_fixup *fix, int action)
{
	struct alc_spec *spec = codec->spec;
	static const struct hda_verb gpio_init[] = {
		{ 0x01, AC_VERB_SET_GPIO_MASK, 0x08 },
		{ 0x01, AC_VERB_SET_GPIO_DIRECTION, 0x08 },
		{}
	};

	if (action == HDA_FIXUP_ACT_PRE_PROBE) {
		spec->gen.vmaster_mute.hook = alc_fixup_gpio_mute_hook;
		spec->gen.cap_sync_hook = alc269_fixup_hp_cap_mic_mute_hook;
		spec->gpio_led = 0;
		spec->mute_led_polarity = 0;
		spec->gpio_mute_led_mask = 0x08;
		spec->cap_mute_led_nid = 0x18;
		snd_hda_add_verbs(codec, gpio_init);
		codec->power_filter = led_power_filter;
	}
}

static void alc280_fixup_hp_gpio4(struct hda_codec *codec,
				   const struct hda_fixup *fix, int action)
{
	/* Like hp_gpio_mic1_led, but also needs GPIO4 low to enable headphone amp */
	struct alc_spec *spec = codec->spec;
	static const struct hda_verb gpio_init[] = {
		{ 0x01, AC_VERB_SET_GPIO_MASK, 0x18 },
		{ 0x01, AC_VERB_SET_GPIO_DIRECTION, 0x18 },
		{}
	};

	if (action == HDA_FIXUP_ACT_PRE_PROBE) {
		spec->gen.vmaster_mute.hook = alc_fixup_gpio_mute_hook;
		spec->gen.cap_sync_hook = alc269_fixup_hp_cap_mic_mute_hook;
		spec->gpio_led = 0;
		spec->mute_led_polarity = 0;
		spec->gpio_mute_led_mask = 0x08;
		spec->cap_mute_led_nid = 0x18;
		snd_hda_add_verbs(codec, gpio_init);
		codec->power_filter = led_power_filter;
	}
}

static void gpio2_mic_hotkey_event(struct hda_codec *codec,
				   struct hda_jack_callback *event)
{
	struct alc_spec *spec = codec->spec;

	/* GPIO2 just toggles on a keypress/keyrelease cycle. Therefore
	   send both key on and key off event for every interrupt. */
	input_report_key(spec->kb_dev, spec->alc_mute_keycode_map[ALC_KEY_MICMUTE_INDEX], 1);
	input_sync(spec->kb_dev);
	input_report_key(spec->kb_dev, spec->alc_mute_keycode_map[ALC_KEY_MICMUTE_INDEX], 0);
	input_sync(spec->kb_dev);
}

static int alc_register_micmute_input_device(struct hda_codec *codec)
{
	struct alc_spec *spec = codec->spec;
	int i;

	spec->kb_dev = input_allocate_device();
	if (!spec->kb_dev) {
		codec_err(codec, "Out of memory (input_allocate_device)\n");
		return -ENOMEM;
	}

	spec->alc_mute_keycode_map[ALC_KEY_MICMUTE_INDEX] = KEY_MICMUTE;

	spec->kb_dev->name = "Microphone Mute Button";
	spec->kb_dev->evbit[0] = BIT_MASK(EV_KEY);
	spec->kb_dev->keycodesize = sizeof(spec->alc_mute_keycode_map[0]);
	spec->kb_dev->keycodemax = ARRAY_SIZE(spec->alc_mute_keycode_map);
	spec->kb_dev->keycode = spec->alc_mute_keycode_map;
	for (i = 0; i < ARRAY_SIZE(spec->alc_mute_keycode_map); i++)
		set_bit(spec->alc_mute_keycode_map[i], spec->kb_dev->keybit);

	if (input_register_device(spec->kb_dev)) {
		codec_err(codec, "input_register_device failed\n");
		input_free_device(spec->kb_dev);
		spec->kb_dev = NULL;
		return -ENOMEM;
	}

	return 0;
}

static void alc280_fixup_hp_gpio2_mic_hotkey(struct hda_codec *codec,
					     const struct hda_fixup *fix, int action)
{
	/* GPIO1 = set according to SKU external amp
	   GPIO2 = mic mute hotkey
	   GPIO3 = mute LED
	   GPIO4 = mic mute LED */
	static const struct hda_verb gpio_init[] = {
		{ 0x01, AC_VERB_SET_GPIO_MASK, 0x1e },
		{ 0x01, AC_VERB_SET_GPIO_DIRECTION, 0x1a },
		{ 0x01, AC_VERB_SET_GPIO_DATA, 0x02 },
		{}
	};

	struct alc_spec *spec = codec->spec;

	if (action == HDA_FIXUP_ACT_PRE_PROBE) {
		if (alc_register_micmute_input_device(codec) != 0)
			return;

		snd_hda_add_verbs(codec, gpio_init);
		snd_hda_codec_write_cache(codec, codec->core.afg, 0,
					  AC_VERB_SET_GPIO_UNSOLICITED_RSP_MASK, 0x04);
		snd_hda_jack_detect_enable_callback(codec, codec->core.afg,
						    gpio2_mic_hotkey_event);

		spec->gen.vmaster_mute.hook = alc_fixup_gpio_mute_hook;
		spec->gen.cap_sync_hook = alc_fixup_gpio_mic_mute_hook;
		spec->gpio_led = 0;
		spec->mute_led_polarity = 0;
		spec->gpio_mute_led_mask = 0x08;
		spec->gpio_mic_led_mask = 0x10;
		return;
	}

	if (!spec->kb_dev)
		return;

	switch (action) {
	case HDA_FIXUP_ACT_PROBE:
		spec->init_amp = ALC_INIT_DEFAULT;
		break;
	case HDA_FIXUP_ACT_FREE:
		input_unregister_device(spec->kb_dev);
		spec->kb_dev = NULL;
	}
}

static void alc233_fixup_lenovo_line2_mic_hotkey(struct hda_codec *codec,
					     const struct hda_fixup *fix, int action)
{
	/* Line2 = mic mute hotkey
	   GPIO2 = mic mute LED */
	static const struct hda_verb gpio_init[] = {
		{ 0x01, AC_VERB_SET_GPIO_MASK, 0x04 },
		{ 0x01, AC_VERB_SET_GPIO_DIRECTION, 0x04 },
		{}
	};

	struct alc_spec *spec = codec->spec;

	if (action == HDA_FIXUP_ACT_PRE_PROBE) {
		if (alc_register_micmute_input_device(codec) != 0)
			return;

		snd_hda_add_verbs(codec, gpio_init);
		snd_hda_jack_detect_enable_callback(codec, 0x1b,
						    gpio2_mic_hotkey_event);

		spec->gen.cap_sync_hook = alc_fixup_gpio_mic_mute_hook;
		spec->gpio_led = 0;
		spec->mute_led_polarity = 0;
		spec->gpio_mic_led_mask = 0x04;
		return;
	}

	if (!spec->kb_dev)
		return;

	switch (action) {
	case HDA_FIXUP_ACT_PROBE:
		spec->init_amp = ALC_INIT_DEFAULT;
		break;
	case HDA_FIXUP_ACT_FREE:
		input_unregister_device(spec->kb_dev);
		spec->kb_dev = NULL;
	}
}

static void alc269_fixup_hp_line1_mic1_led(struct hda_codec *codec,
				const struct hda_fixup *fix, int action)
{
	struct alc_spec *spec = codec->spec;

	if (action == HDA_FIXUP_ACT_PRE_PROBE) {
		spec->gen.vmaster_mute.hook = alc269_fixup_mic_mute_hook;
		spec->gen.cap_sync_hook = alc269_fixup_hp_cap_mic_mute_hook;
		spec->mute_led_polarity = 0;
		spec->mute_led_nid = 0x1a;
		spec->cap_mute_led_nid = 0x18;
		spec->gen.vmaster_mute_enum = 1;
		codec->power_filter = led_power_filter;
	}
}

static struct coef_fw alc225_pre_hsmode[] = {
	UPDATE_COEF(0x4a, 1<<8, 0),
	UPDATE_COEFEX(0x57, 0x05, 1<<14, 0),
	UPDATE_COEF(0x63, 3<<14, 3<<14),
	UPDATE_COEF(0x4a, 3<<4, 2<<4),
	UPDATE_COEF(0x4a, 3<<10, 3<<10),
	UPDATE_COEF(0x45, 0x3f<<10, 0x34<<10),
	UPDATE_COEF(0x4a, 3<<10, 0),
	{}
};

static void alc_headset_mode_unplugged(struct hda_codec *codec)
{
	static struct coef_fw coef0255[] = {
		WRITE_COEF(0x45, 0xd089), /* UAJ function set to menual mode */
		UPDATE_COEFEX(0x57, 0x05, 1<<14, 0), /* Direct Drive HP Amp control(Set to verb control)*/
		WRITE_COEF(0x06, 0x6104), /* Set MIC2 Vref gate with HP */
		WRITE_COEFEX(0x57, 0x03, 0x8aa6), /* Direct Drive HP Amp control */
		{}
	};
	static struct coef_fw coef0255_1[] = {
		WRITE_COEF(0x1b, 0x0c0b), /* LDO and MISC control */
		{}
	};
	static struct coef_fw coef0256[] = {
		WRITE_COEF(0x1b, 0x0c4b), /* LDO and MISC control */
		{}
	};
	static struct coef_fw coef0233[] = {
		WRITE_COEF(0x1b, 0x0c0b),
		WRITE_COEF(0x45, 0xc429),
		UPDATE_COEF(0x35, 0x4000, 0),
		WRITE_COEF(0x06, 0x2104),
		WRITE_COEF(0x1a, 0x0001),
		WRITE_COEF(0x26, 0x0004),
		WRITE_COEF(0x32, 0x42a3),
		{}
	};
	static struct coef_fw coef0288[] = {
		UPDATE_COEF(0x4f, 0xfcc0, 0xc400),
		UPDATE_COEF(0x50, 0x2000, 0x2000),
		UPDATE_COEF(0x56, 0x0006, 0x0006),
		UPDATE_COEF(0x66, 0x0008, 0),
		UPDATE_COEF(0x67, 0x2000, 0),
		{}
	};
	static struct coef_fw coef0298[] = {
		UPDATE_COEF(0x19, 0x1300, 0x0300),
		{}
	};
	static struct coef_fw coef0292[] = {
		WRITE_COEF(0x76, 0x000e),
		WRITE_COEF(0x6c, 0x2400),
		WRITE_COEF(0x18, 0x7308),
		WRITE_COEF(0x6b, 0xc429),
		{}
	};
	static struct coef_fw coef0293[] = {
		UPDATE_COEF(0x10, 7<<8, 6<<8), /* SET Line1 JD to 0 */
		UPDATE_COEFEX(0x57, 0x05, 1<<15|1<<13, 0x0), /* SET charge pump by verb */
		UPDATE_COEFEX(0x57, 0x03, 1<<10, 1<<10), /* SET EN_OSW to 1 */
		UPDATE_COEF(0x1a, 1<<3, 1<<3), /* Combo JD gating with LINE1-VREFO */
		WRITE_COEF(0x45, 0xc429), /* Set to TRS type */
		UPDATE_COEF(0x4a, 0x000f, 0x000e), /* Combo Jack auto detect */
		{}
	};
	static struct coef_fw coef0668[] = {
		WRITE_COEF(0x15, 0x0d40),
		WRITE_COEF(0xb7, 0x802b),
		{}
	};
	static struct coef_fw coef0225[] = {
		UPDATE_COEF(0x63, 3<<14, 0),
		{}
	};
	static struct coef_fw coef0274[] = {
		UPDATE_COEF(0x4a, 0x0100, 0),
		UPDATE_COEFEX(0x57, 0x05, 0x4000, 0),
		UPDATE_COEF(0x6b, 0xf000, 0x5000),
		UPDATE_COEF(0x4a, 0x0010, 0),
		UPDATE_COEF(0x4a, 0x0c00, 0x0c00),
		WRITE_COEF(0x45, 0x5289),
		UPDATE_COEF(0x4a, 0x0c00, 0),
		{}
	};

	switch (codec->core.vendor_id) {
	case 0x10ec0255:
		alc_process_coef_fw(codec, coef0255_1);
		alc_process_coef_fw(codec, coef0255);
		break;
	case 0x10ec0236:
	case 0x10ec0256:
		alc_process_coef_fw(codec, coef0256);
		alc_process_coef_fw(codec, coef0255);
		break;
	case 0x10ec0234:
	case 0x10ec0274:
	case 0x10ec0294:
		alc_process_coef_fw(codec, coef0274);
		break;
	case 0x10ec0233:
	case 0x10ec0283:
		alc_process_coef_fw(codec, coef0233);
		break;
	case 0x10ec0286:
	case 0x10ec0288:
		alc_process_coef_fw(codec, coef0288);
		break;
	case 0x10ec0298:
		alc_process_coef_fw(codec, coef0298);
		alc_process_coef_fw(codec, coef0288);
		break;
	case 0x10ec0292:
		alc_process_coef_fw(codec, coef0292);
		break;
	case 0x10ec0293:
		alc_process_coef_fw(codec, coef0293);
		break;
	case 0x10ec0668:
		alc_process_coef_fw(codec, coef0668);
		break;
	case 0x10ec0225:
	case 0x10ec0295:
	case 0x10ec0299:
		alc_process_coef_fw(codec, coef0225);
		break;
	case 0x10ec0867:
		alc_update_coefex_idx(codec, 0x57, 0x5, 1<<14, 0);
		break;
	}
	codec_dbg(codec, "Headset jack set to unplugged mode.\n");
}


static void alc_headset_mode_mic_in(struct hda_codec *codec, hda_nid_t hp_pin,
				    hda_nid_t mic_pin)
{
	static struct coef_fw coef0255[] = {
		WRITE_COEFEX(0x57, 0x03, 0x8aa6),
		WRITE_COEF(0x06, 0x6100), /* Set MIC2 Vref gate to normal */
		{}
	};
	static struct coef_fw coef0233[] = {
		UPDATE_COEF(0x35, 0, 1<<14),
		WRITE_COEF(0x06, 0x2100),
		WRITE_COEF(0x1a, 0x0021),
		WRITE_COEF(0x26, 0x008c),
		{}
	};
	static struct coef_fw coef0288[] = {
		UPDATE_COEF(0x4f, 0x00c0, 0),
		UPDATE_COEF(0x50, 0x2000, 0),
		UPDATE_COEF(0x56, 0x0006, 0),
		UPDATE_COEF(0x4f, 0xfcc0, 0xc400),
		UPDATE_COEF(0x66, 0x0008, 0x0008),
		UPDATE_COEF(0x67, 0x2000, 0x2000),
		{}
	};
	static struct coef_fw coef0292[] = {
		WRITE_COEF(0x19, 0xa208),
		WRITE_COEF(0x2e, 0xacf0),
		{}
	};
	static struct coef_fw coef0293[] = {
		UPDATE_COEFEX(0x57, 0x05, 0, 1<<15|1<<13), /* SET charge pump by verb */
		UPDATE_COEFEX(0x57, 0x03, 1<<10, 0), /* SET EN_OSW to 0 */
		UPDATE_COEF(0x1a, 1<<3, 0), /* Combo JD gating without LINE1-VREFO */
		{}
	};
	static struct coef_fw coef0688[] = {
		WRITE_COEF(0xb7, 0x802b),
		WRITE_COEF(0xb5, 0x1040),
		UPDATE_COEF(0xc3, 0, 1<<12),
		{}
	};
	static struct coef_fw coef0225[] = {
		UPDATE_COEFEX(0x57, 0x05, 1<<14, 1<<14),
		UPDATE_COEF(0x4a, 3<<4, 2<<4),
		UPDATE_COEF(0x63, 3<<14, 0),
		{}
	};
	static struct coef_fw coef0274[] = {
		UPDATE_COEFEX(0x57, 0x05, 0x4000, 0x4000),
		UPDATE_COEF(0x4a, 0x0010, 0),
		UPDATE_COEF(0x6b, 0xf000, 0),
		{}
	};

	switch (codec->core.vendor_id) {
	case 0x10ec0236:
	case 0x10ec0255:
	case 0x10ec0256:
		alc_write_coef_idx(codec, 0x45, 0xc489);
		snd_hda_set_pin_ctl_cache(codec, hp_pin, 0);
		alc_process_coef_fw(codec, coef0255);
		snd_hda_set_pin_ctl_cache(codec, mic_pin, PIN_VREF50);
		break;
	case 0x10ec0234:
	case 0x10ec0274:
	case 0x10ec0294:
		alc_write_coef_idx(codec, 0x45, 0x4689);
		snd_hda_set_pin_ctl_cache(codec, hp_pin, 0);
		alc_process_coef_fw(codec, coef0274);
		snd_hda_set_pin_ctl_cache(codec, mic_pin, PIN_VREF50);
		break;
	case 0x10ec0233:
	case 0x10ec0283:
		alc_write_coef_idx(codec, 0x45, 0xc429);
		snd_hda_set_pin_ctl_cache(codec, hp_pin, 0);
		alc_process_coef_fw(codec, coef0233);
		snd_hda_set_pin_ctl_cache(codec, mic_pin, PIN_VREF50);
		break;
	case 0x10ec0286:
	case 0x10ec0288:
	case 0x10ec0298:
		snd_hda_set_pin_ctl_cache(codec, hp_pin, 0);
		alc_process_coef_fw(codec, coef0288);
		snd_hda_set_pin_ctl_cache(codec, mic_pin, PIN_VREF50);
		break;
	case 0x10ec0292:
		snd_hda_set_pin_ctl_cache(codec, hp_pin, 0);
		alc_process_coef_fw(codec, coef0292);
		break;
	case 0x10ec0293:
		/* Set to TRS mode */
		alc_write_coef_idx(codec, 0x45, 0xc429);
		snd_hda_set_pin_ctl_cache(codec, hp_pin, 0);
		alc_process_coef_fw(codec, coef0293);
		snd_hda_set_pin_ctl_cache(codec, mic_pin, PIN_VREF50);
		break;
	case 0x10ec0867:
		alc_update_coefex_idx(codec, 0x57, 0x5, 0, 1<<14);
		/* fallthru */
	case 0x10ec0221:
	case 0x10ec0662:
		snd_hda_set_pin_ctl_cache(codec, hp_pin, 0);
		snd_hda_set_pin_ctl_cache(codec, mic_pin, PIN_VREF50);
		break;
	case 0x10ec0668:
		alc_write_coef_idx(codec, 0x11, 0x0001);
		snd_hda_set_pin_ctl_cache(codec, hp_pin, 0);
		alc_process_coef_fw(codec, coef0688);
		snd_hda_set_pin_ctl_cache(codec, mic_pin, PIN_VREF50);
		break;
	case 0x10ec0225:
	case 0x10ec0295:
	case 0x10ec0299:
		alc_process_coef_fw(codec, alc225_pre_hsmode);
		alc_update_coef_idx(codec, 0x45, 0x3f<<10, 0x31<<10);
		snd_hda_set_pin_ctl_cache(codec, hp_pin, 0);
		alc_process_coef_fw(codec, coef0225);
		snd_hda_set_pin_ctl_cache(codec, mic_pin, PIN_VREF50);
		break;
	}
	codec_dbg(codec, "Headset jack set to mic-in mode.\n");
}

static void alc_headset_mode_default(struct hda_codec *codec)
{
	static struct coef_fw coef0225[] = {
		UPDATE_COEF(0x45, 0x3f<<10, 0x30<<10),
		UPDATE_COEF(0x45, 0x3f<<10, 0x31<<10),
		UPDATE_COEF(0x49, 3<<8, 0<<8),
		UPDATE_COEF(0x4a, 3<<4, 3<<4),
		UPDATE_COEF(0x63, 3<<14, 0),
		UPDATE_COEF(0x67, 0xf000, 0x3000),
		{}
	};
	static struct coef_fw coef0255[] = {
		WRITE_COEF(0x45, 0xc089),
		WRITE_COEF(0x45, 0xc489),
		WRITE_COEFEX(0x57, 0x03, 0x8ea6),
		WRITE_COEF(0x49, 0x0049),
		{}
	};
	static struct coef_fw coef0233[] = {
		WRITE_COEF(0x06, 0x2100),
		WRITE_COEF(0x32, 0x4ea3),
		{}
	};
	static struct coef_fw coef0288[] = {
		UPDATE_COEF(0x4f, 0xfcc0, 0xc400), /* Set to TRS type */
		UPDATE_COEF(0x50, 0x2000, 0x2000),
		UPDATE_COEF(0x56, 0x0006, 0x0006),
		UPDATE_COEF(0x66, 0x0008, 0),
		UPDATE_COEF(0x67, 0x2000, 0),
		{}
	};
	static struct coef_fw coef0292[] = {
		WRITE_COEF(0x76, 0x000e),
		WRITE_COEF(0x6c, 0x2400),
		WRITE_COEF(0x6b, 0xc429),
		WRITE_COEF(0x18, 0x7308),
		{}
	};
	static struct coef_fw coef0293[] = {
		UPDATE_COEF(0x4a, 0x000f, 0x000e), /* Combo Jack auto detect */
		WRITE_COEF(0x45, 0xC429), /* Set to TRS type */
		UPDATE_COEF(0x1a, 1<<3, 0), /* Combo JD gating without LINE1-VREFO */
		{}
	};
	static struct coef_fw coef0688[] = {
		WRITE_COEF(0x11, 0x0041),
		WRITE_COEF(0x15, 0x0d40),
		WRITE_COEF(0xb7, 0x802b),
		{}
	};
	static struct coef_fw coef0274[] = {
		WRITE_COEF(0x45, 0x4289),
		UPDATE_COEF(0x4a, 0x0010, 0x0010),
		UPDATE_COEF(0x6b, 0x0f00, 0),
		UPDATE_COEF(0x49, 0x0300, 0x0300),
		{}
	};

	switch (codec->core.vendor_id) {
	case 0x10ec0225:
	case 0x10ec0295:
	case 0x10ec0299:
		alc_process_coef_fw(codec, alc225_pre_hsmode);
		alc_process_coef_fw(codec, coef0225);
		break;
	case 0x10ec0236:
	case 0x10ec0255:
	case 0x10ec0256:
		alc_process_coef_fw(codec, coef0255);
		break;
	case 0x10ec0234:
	case 0x10ec0274:
	case 0x10ec0294:
		alc_process_coef_fw(codec, coef0274);
		break;
	case 0x10ec0233:
	case 0x10ec0283:
		alc_process_coef_fw(codec, coef0233);
		break;
	case 0x10ec0286:
	case 0x10ec0288:
	case 0x10ec0298:
		alc_process_coef_fw(codec, coef0288);
		break;
	case 0x10ec0292:
		alc_process_coef_fw(codec, coef0292);
		break;
	case 0x10ec0293:
		alc_process_coef_fw(codec, coef0293);
		break;
	case 0x10ec0668:
		alc_process_coef_fw(codec, coef0688);
		break;
	case 0x10ec0867:
		alc_update_coefex_idx(codec, 0x57, 0x5, 1<<14, 0);
		break;
	}
	codec_dbg(codec, "Headset jack set to headphone (default) mode.\n");
}

/* Iphone type */
static void alc_headset_mode_ctia(struct hda_codec *codec)
{
	int val;

	static struct coef_fw coef0255[] = {
		WRITE_COEF(0x45, 0xd489), /* Set to CTIA type */
		WRITE_COEF(0x1b, 0x0c2b),
		WRITE_COEFEX(0x57, 0x03, 0x8ea6),
		{}
	};
	static struct coef_fw coef0256[] = {
		WRITE_COEF(0x45, 0xd489), /* Set to CTIA type */
		WRITE_COEF(0x1b, 0x0c6b),
		WRITE_COEFEX(0x57, 0x03, 0x8ea6),
		{}
	};
	static struct coef_fw coef0233[] = {
		WRITE_COEF(0x45, 0xd429),
		WRITE_COEF(0x1b, 0x0c2b),
		WRITE_COEF(0x32, 0x4ea3),
		{}
	};
	static struct coef_fw coef0288[] = {
		UPDATE_COEF(0x50, 0x2000, 0x2000),
		UPDATE_COEF(0x56, 0x0006, 0x0006),
		UPDATE_COEF(0x66, 0x0008, 0),
		UPDATE_COEF(0x67, 0x2000, 0),
		{}
	};
	static struct coef_fw coef0292[] = {
		WRITE_COEF(0x6b, 0xd429),
		WRITE_COEF(0x76, 0x0008),
		WRITE_COEF(0x18, 0x7388),
		{}
	};
	static struct coef_fw coef0293[] = {
		WRITE_COEF(0x45, 0xd429), /* Set to ctia type */
		UPDATE_COEF(0x10, 7<<8, 7<<8), /* SET Line1 JD to 1 */
		{}
	};
	static struct coef_fw coef0688[] = {
		WRITE_COEF(0x11, 0x0001),
		WRITE_COEF(0x15, 0x0d60),
		WRITE_COEF(0xc3, 0x0000),
		{}
	};
	static struct coef_fw coef0225_1[] = {
		UPDATE_COEF(0x45, 0x3f<<10, 0x35<<10),
		UPDATE_COEF(0x63, 3<<14, 2<<14),
		{}
	};
	static struct coef_fw coef0225_2[] = {
		UPDATE_COEF(0x45, 0x3f<<10, 0x35<<10),
		UPDATE_COEF(0x63, 3<<14, 1<<14),
		{}
	};

	switch (codec->core.vendor_id) {
	case 0x10ec0255:
		alc_process_coef_fw(codec, coef0255);
		break;
	case 0x10ec0236:
	case 0x10ec0256:
		alc_process_coef_fw(codec, coef0256);
		break;
	case 0x10ec0234:
	case 0x10ec0274:
	case 0x10ec0294:
		alc_write_coef_idx(codec, 0x45, 0xd689);
		break;
	case 0x10ec0233:
	case 0x10ec0283:
		alc_process_coef_fw(codec, coef0233);
		break;
	case 0x10ec0298:
		val = alc_read_coef_idx(codec, 0x50);
		if (val & (1 << 12)) {
			alc_update_coef_idx(codec, 0x8e, 0x0070, 0x0020);
			alc_update_coef_idx(codec, 0x4f, 0xfcc0, 0xd400);
			msleep(300);
		} else {
			alc_update_coef_idx(codec, 0x8e, 0x0070, 0x0010);
			alc_update_coef_idx(codec, 0x4f, 0xfcc0, 0xd400);
			msleep(300);
		}
		break;
	case 0x10ec0286:
	case 0x10ec0288:
		alc_update_coef_idx(codec, 0x4f, 0xfcc0, 0xd400);
		msleep(300);
		alc_process_coef_fw(codec, coef0288);
		break;
	case 0x10ec0292:
		alc_process_coef_fw(codec, coef0292);
		break;
	case 0x10ec0293:
		alc_process_coef_fw(codec, coef0293);
		break;
	case 0x10ec0668:
		alc_process_coef_fw(codec, coef0688);
		break;
	case 0x10ec0225:
	case 0x10ec0295:
	case 0x10ec0299:
		val = alc_read_coef_idx(codec, 0x45);
		if (val & (1 << 9))
			alc_process_coef_fw(codec, coef0225_2);
		else
			alc_process_coef_fw(codec, coef0225_1);
		break;
	case 0x10ec0867:
		alc_update_coefex_idx(codec, 0x57, 0x5, 1<<14, 0);
		break;
	}
	codec_dbg(codec, "Headset jack set to iPhone-style headset mode.\n");
}

/* Nokia type */
static void alc_headset_mode_omtp(struct hda_codec *codec)
{
	static struct coef_fw coef0255[] = {
		WRITE_COEF(0x45, 0xe489), /* Set to OMTP Type */
		WRITE_COEF(0x1b, 0x0c2b),
		WRITE_COEFEX(0x57, 0x03, 0x8ea6),
		{}
	};
	static struct coef_fw coef0256[] = {
		WRITE_COEF(0x45, 0xe489), /* Set to OMTP Type */
		WRITE_COEF(0x1b, 0x0c6b),
		WRITE_COEFEX(0x57, 0x03, 0x8ea6),
		{}
	};
	static struct coef_fw coef0233[] = {
		WRITE_COEF(0x45, 0xe429),
		WRITE_COEF(0x1b, 0x0c2b),
		WRITE_COEF(0x32, 0x4ea3),
		{}
	};
	static struct coef_fw coef0288[] = {
		UPDATE_COEF(0x50, 0x2000, 0x2000),
		UPDATE_COEF(0x56, 0x0006, 0x0006),
		UPDATE_COEF(0x66, 0x0008, 0),
		UPDATE_COEF(0x67, 0x2000, 0),
		{}
	};
	static struct coef_fw coef0292[] = {
		WRITE_COEF(0x6b, 0xe429),
		WRITE_COEF(0x76, 0x0008),
		WRITE_COEF(0x18, 0x7388),
		{}
	};
	static struct coef_fw coef0293[] = {
		WRITE_COEF(0x45, 0xe429), /* Set to omtp type */
		UPDATE_COEF(0x10, 7<<8, 7<<8), /* SET Line1 JD to 1 */
		{}
	};
	static struct coef_fw coef0688[] = {
		WRITE_COEF(0x11, 0x0001),
		WRITE_COEF(0x15, 0x0d50),
		WRITE_COEF(0xc3, 0x0000),
		{}
	};
	static struct coef_fw coef0225[] = {
		UPDATE_COEF(0x45, 0x3f<<10, 0x39<<10),
		UPDATE_COEF(0x63, 3<<14, 2<<14),
		{}
	};

	switch (codec->core.vendor_id) {
	case 0x10ec0255:
		alc_process_coef_fw(codec, coef0255);
		break;
	case 0x10ec0236:
	case 0x10ec0256:
		alc_process_coef_fw(codec, coef0256);
		break;
	case 0x10ec0234:
	case 0x10ec0274:
	case 0x10ec0294:
		alc_write_coef_idx(codec, 0x45, 0xe689);
		break;
	case 0x10ec0233:
	case 0x10ec0283:
		alc_process_coef_fw(codec, coef0233);
		break;
	case 0x10ec0298:
		alc_update_coef_idx(codec, 0x8e, 0x0070, 0x0010);/* Headset output enable */
		alc_update_coef_idx(codec, 0x4f, 0xfcc0, 0xe400);
		msleep(300);
		break;
	case 0x10ec0286:
	case 0x10ec0288:
		alc_update_coef_idx(codec, 0x4f, 0xfcc0, 0xe400);
		msleep(300);
		alc_process_coef_fw(codec, coef0288);
		break;
	case 0x10ec0292:
		alc_process_coef_fw(codec, coef0292);
		break;
	case 0x10ec0293:
		alc_process_coef_fw(codec, coef0293);
		break;
	case 0x10ec0668:
		alc_process_coef_fw(codec, coef0688);
		break;
	case 0x10ec0225:
	case 0x10ec0295:
	case 0x10ec0299:
		alc_process_coef_fw(codec, coef0225);
		break;
	}
	codec_dbg(codec, "Headset jack set to Nokia-style headset mode.\n");
}

static void alc_determine_headset_type(struct hda_codec *codec)
{
	int val;
	bool is_ctia = false;
	struct alc_spec *spec = codec->spec;
	static struct coef_fw coef0255[] = {
		WRITE_COEF(0x45, 0xd089), /* combo jack auto switch control(Check type)*/
		WRITE_COEF(0x49, 0x0149), /* combo jack auto switch control(Vref
 conteol) */
		{}
	};
	static struct coef_fw coef0288[] = {
		UPDATE_COEF(0x4f, 0xfcc0, 0xd400), /* Check Type */
		{}
	};
	static struct coef_fw coef0298[] = {
		UPDATE_COEF(0x50, 0x2000, 0x2000),
		UPDATE_COEF(0x56, 0x0006, 0x0006),
		UPDATE_COEF(0x66, 0x0008, 0),
		UPDATE_COEF(0x67, 0x2000, 0),
		UPDATE_COEF(0x19, 0x1300, 0x1300),
		{}
	};
	static struct coef_fw coef0293[] = {
		UPDATE_COEF(0x4a, 0x000f, 0x0008), /* Combo Jack auto detect */
		WRITE_COEF(0x45, 0xD429), /* Set to ctia type */
		{}
	};
	static struct coef_fw coef0688[] = {
		WRITE_COEF(0x11, 0x0001),
		WRITE_COEF(0xb7, 0x802b),
		WRITE_COEF(0x15, 0x0d60),
		WRITE_COEF(0xc3, 0x0c00),
		{}
	};
	static struct coef_fw coef0274[] = {
		UPDATE_COEF(0x4a, 0x0010, 0),
		UPDATE_COEF(0x4a, 0x8000, 0),
		WRITE_COEF(0x45, 0xd289),
		UPDATE_COEF(0x49, 0x0300, 0x0300),
		{}
	};

	switch (codec->core.vendor_id) {
	case 0x10ec0236:
	case 0x10ec0255:
	case 0x10ec0256:
		alc_process_coef_fw(codec, coef0255);
		msleep(300);
		val = alc_read_coef_idx(codec, 0x46);
		is_ctia = (val & 0x0070) == 0x0070;
		break;
	case 0x10ec0234:
	case 0x10ec0274:
	case 0x10ec0294:
		alc_process_coef_fw(codec, coef0274);
		msleep(80);
		val = alc_read_coef_idx(codec, 0x46);
		is_ctia = (val & 0x00f0) == 0x00f0;
		break;
	case 0x10ec0233:
	case 0x10ec0283:
		alc_write_coef_idx(codec, 0x45, 0xd029);
		msleep(300);
		val = alc_read_coef_idx(codec, 0x46);
		is_ctia = (val & 0x0070) == 0x0070;
		break;
	case 0x10ec0298:
		snd_hda_codec_write(codec, 0x21, 0,
			    AC_VERB_SET_AMP_GAIN_MUTE, AMP_OUT_MUTE);
		msleep(100);
		snd_hda_codec_write(codec, 0x21, 0,
			    AC_VERB_SET_PIN_WIDGET_CONTROL, 0x0);
		msleep(200);

		val = alc_read_coef_idx(codec, 0x50);
		if (val & (1 << 12)) {
			alc_update_coef_idx(codec, 0x8e, 0x0070, 0x0020);
			alc_process_coef_fw(codec, coef0288);
			msleep(350);
			val = alc_read_coef_idx(codec, 0x50);
			is_ctia = (val & 0x0070) == 0x0070;
		} else {
			alc_update_coef_idx(codec, 0x8e, 0x0070, 0x0010);
			alc_process_coef_fw(codec, coef0288);
			msleep(350);
			val = alc_read_coef_idx(codec, 0x50);
			is_ctia = (val & 0x0070) == 0x0070;
		}
		alc_process_coef_fw(codec, coef0298);
		snd_hda_codec_write(codec, 0x21, 0,
			    AC_VERB_SET_PIN_WIDGET_CONTROL, PIN_HP);
		msleep(75);
		snd_hda_codec_write(codec, 0x21, 0,
			    AC_VERB_SET_AMP_GAIN_MUTE, AMP_OUT_UNMUTE);
		break;
	case 0x10ec0286:
	case 0x10ec0288:
		alc_process_coef_fw(codec, coef0288);
		msleep(350);
		val = alc_read_coef_idx(codec, 0x50);
		is_ctia = (val & 0x0070) == 0x0070;
		break;
	case 0x10ec0292:
		alc_write_coef_idx(codec, 0x6b, 0xd429);
		msleep(300);
		val = alc_read_coef_idx(codec, 0x6c);
		is_ctia = (val & 0x001c) == 0x001c;
		break;
	case 0x10ec0293:
		alc_process_coef_fw(codec, coef0293);
		msleep(300);
		val = alc_read_coef_idx(codec, 0x46);
		is_ctia = (val & 0x0070) == 0x0070;
		break;
	case 0x10ec0668:
		alc_process_coef_fw(codec, coef0688);
		msleep(300);
		val = alc_read_coef_idx(codec, 0xbe);
		is_ctia = (val & 0x1c02) == 0x1c02;
		break;
	case 0x10ec0225:
	case 0x10ec0295:
	case 0x10ec0299:
		alc_process_coef_fw(codec, alc225_pre_hsmode);
		alc_update_coef_idx(codec, 0x67, 0xf000, 0x1000);
		val = alc_read_coef_idx(codec, 0x45);
		if (val & (1 << 9)) {
			alc_update_coef_idx(codec, 0x45, 0x3f<<10, 0x34<<10);
			alc_update_coef_idx(codec, 0x49, 3<<8, 2<<8);
			msleep(800);
			val = alc_read_coef_idx(codec, 0x46);
			is_ctia = (val & 0x00f0) == 0x00f0;
		} else {
			alc_update_coef_idx(codec, 0x45, 0x3f<<10, 0x34<<10);
			alc_update_coef_idx(codec, 0x49, 3<<8, 1<<8);
			msleep(800);
			val = alc_read_coef_idx(codec, 0x46);
			is_ctia = (val & 0x00f0) == 0x00f0;
		}
		alc_update_coef_idx(codec, 0x4a, 7<<6, 7<<6);
		alc_update_coef_idx(codec, 0x4a, 3<<4, 3<<4);
		alc_update_coef_idx(codec, 0x67, 0xf000, 0x3000);
		break;
	case 0x10ec0867:
		is_ctia = true;
		break;
	}

	codec_dbg(codec, "Headset jack detected iPhone-style headset: %s\n",
		    is_ctia ? "yes" : "no");
	spec->current_headset_type = is_ctia ? ALC_HEADSET_TYPE_CTIA : ALC_HEADSET_TYPE_OMTP;
}

static void alc_update_headset_mode(struct hda_codec *codec)
{
	struct alc_spec *spec = codec->spec;

	hda_nid_t mux_pin = spec->gen.imux_pins[spec->gen.cur_mux[0]];
	hda_nid_t hp_pin = spec->gen.autocfg.hp_pins[0];

	int new_headset_mode;

	if (!snd_hda_jack_detect(codec, hp_pin))
		new_headset_mode = ALC_HEADSET_MODE_UNPLUGGED;
	else if (mux_pin == spec->headset_mic_pin)
		new_headset_mode = ALC_HEADSET_MODE_HEADSET;
	else if (mux_pin == spec->headphone_mic_pin)
		new_headset_mode = ALC_HEADSET_MODE_MIC;
	else
		new_headset_mode = ALC_HEADSET_MODE_HEADPHONE;

	if (new_headset_mode == spec->current_headset_mode) {
		snd_hda_gen_update_outputs(codec);
		return;
	}

	switch (new_headset_mode) {
	case ALC_HEADSET_MODE_UNPLUGGED:
		alc_headset_mode_unplugged(codec);
		spec->gen.hp_jack_present = false;
		break;
	case ALC_HEADSET_MODE_HEADSET:
		if (spec->current_headset_type == ALC_HEADSET_TYPE_UNKNOWN)
			alc_determine_headset_type(codec);
		if (spec->current_headset_type == ALC_HEADSET_TYPE_CTIA)
			alc_headset_mode_ctia(codec);
		else if (spec->current_headset_type == ALC_HEADSET_TYPE_OMTP)
			alc_headset_mode_omtp(codec);
		spec->gen.hp_jack_present = true;
		break;
	case ALC_HEADSET_MODE_MIC:
		alc_headset_mode_mic_in(codec, hp_pin, spec->headphone_mic_pin);
		spec->gen.hp_jack_present = false;
		break;
	case ALC_HEADSET_MODE_HEADPHONE:
		alc_headset_mode_default(codec);
		spec->gen.hp_jack_present = true;
		break;
	}
	if (new_headset_mode != ALC_HEADSET_MODE_MIC) {
		snd_hda_set_pin_ctl_cache(codec, hp_pin,
					  AC_PINCTL_OUT_EN | AC_PINCTL_HP_EN);
		if (spec->headphone_mic_pin && spec->headphone_mic_pin != hp_pin)
			snd_hda_set_pin_ctl_cache(codec, spec->headphone_mic_pin,
						  PIN_VREFHIZ);
	}
	spec->current_headset_mode = new_headset_mode;

	snd_hda_gen_update_outputs(codec);
}

static void alc_update_headset_mode_hook(struct hda_codec *codec,
					 struct snd_kcontrol *kcontrol,
					 struct snd_ctl_elem_value *ucontrol)
{
	alc_update_headset_mode(codec);
}

static void alc_update_headset_jack_cb(struct hda_codec *codec,
				       struct hda_jack_callback *jack)
{
	struct alc_spec *spec = codec->spec;
	spec->current_headset_type = ALC_HEADSET_TYPE_UNKNOWN;
	snd_hda_gen_hp_automute(codec, jack);
}

static void alc_probe_headset_mode(struct hda_codec *codec)
{
	int i;
	struct alc_spec *spec = codec->spec;
	struct auto_pin_cfg *cfg = &spec->gen.autocfg;

	/* Find mic pins */
	for (i = 0; i < cfg->num_inputs; i++) {
		if (cfg->inputs[i].is_headset_mic && !spec->headset_mic_pin)
			spec->headset_mic_pin = cfg->inputs[i].pin;
		if (cfg->inputs[i].is_headphone_mic && !spec->headphone_mic_pin)
			spec->headphone_mic_pin = cfg->inputs[i].pin;
	}

	spec->gen.cap_sync_hook = alc_update_headset_mode_hook;
	spec->gen.automute_hook = alc_update_headset_mode;
	spec->gen.hp_automute_hook = alc_update_headset_jack_cb;
}

static void alc_fixup_headset_mode(struct hda_codec *codec,
				const struct hda_fixup *fix, int action)
{
	struct alc_spec *spec = codec->spec;

	switch (action) {
	case HDA_FIXUP_ACT_PRE_PROBE:
		spec->parse_flags |= HDA_PINCFG_HEADSET_MIC | HDA_PINCFG_HEADPHONE_MIC;
		break;
	case HDA_FIXUP_ACT_PROBE:
		alc_probe_headset_mode(codec);
		break;
	case HDA_FIXUP_ACT_INIT:
		spec->current_headset_mode = 0;
		alc_update_headset_mode(codec);
		break;
	}
}

static void alc_fixup_headset_mode_no_hp_mic(struct hda_codec *codec,
				const struct hda_fixup *fix, int action)
{
	if (action == HDA_FIXUP_ACT_PRE_PROBE) {
		struct alc_spec *spec = codec->spec;
		spec->parse_flags |= HDA_PINCFG_HEADSET_MIC;
	}
	else
		alc_fixup_headset_mode(codec, fix, action);
}

static void alc255_set_default_jack_type(struct hda_codec *codec)
{
	/* Set to iphone type */
	static struct coef_fw alc255fw[] = {
		WRITE_COEF(0x1b, 0x880b),
		WRITE_COEF(0x45, 0xd089),
		WRITE_COEF(0x1b, 0x080b),
		WRITE_COEF(0x46, 0x0004),
		WRITE_COEF(0x1b, 0x0c0b),
		{}
	};
	static struct coef_fw alc256fw[] = {
		WRITE_COEF(0x1b, 0x884b),
		WRITE_COEF(0x45, 0xd089),
		WRITE_COEF(0x1b, 0x084b),
		WRITE_COEF(0x46, 0x0004),
		WRITE_COEF(0x1b, 0x0c4b),
		{}
	};
	switch (codec->core.vendor_id) {
	case 0x10ec0255:
		alc_process_coef_fw(codec, alc255fw);
		break;
	case 0x10ec0236:
	case 0x10ec0256:
		alc_process_coef_fw(codec, alc256fw);
		break;
	}
	msleep(30);
}

static void alc_fixup_headset_mode_alc255(struct hda_codec *codec,
				const struct hda_fixup *fix, int action)
{
	if (action == HDA_FIXUP_ACT_PRE_PROBE) {
		alc255_set_default_jack_type(codec);
	}
	alc_fixup_headset_mode(codec, fix, action);
}

static void alc_fixup_headset_mode_alc255_no_hp_mic(struct hda_codec *codec,
				const struct hda_fixup *fix, int action)
{
	if (action == HDA_FIXUP_ACT_PRE_PROBE) {
		struct alc_spec *spec = codec->spec;
		spec->parse_flags |= HDA_PINCFG_HEADSET_MIC;
		alc255_set_default_jack_type(codec);
	} 
	else
		alc_fixup_headset_mode(codec, fix, action);
}

static void alc288_update_headset_jack_cb(struct hda_codec *codec,
				       struct hda_jack_callback *jack)
{
	struct alc_spec *spec = codec->spec;
	int present;

	alc_update_headset_jack_cb(codec, jack);
	/* Headset Mic enable or disable, only for Dell Dino */
	present = spec->gen.hp_jack_present ? 0x40 : 0;
	snd_hda_codec_write(codec, 0x01, 0, AC_VERB_SET_GPIO_DATA,
				present);
}

static void alc_fixup_headset_mode_dell_alc288(struct hda_codec *codec,
				const struct hda_fixup *fix, int action)
{
	alc_fixup_headset_mode(codec, fix, action);
	if (action == HDA_FIXUP_ACT_PROBE) {
		struct alc_spec *spec = codec->spec;
		spec->gen.hp_automute_hook = alc288_update_headset_jack_cb;
	}
}

static void alc_fixup_auto_mute_via_amp(struct hda_codec *codec,
					const struct hda_fixup *fix, int action)
{
	if (action == HDA_FIXUP_ACT_PRE_PROBE) {
		struct alc_spec *spec = codec->spec;
		spec->gen.auto_mute_via_amp = 1;
	}
}

static void alc_no_shutup(struct hda_codec *codec)
{
}

static void alc_fixup_no_shutup(struct hda_codec *codec,
				const struct hda_fixup *fix, int action)
{
	if (action == HDA_FIXUP_ACT_PROBE) {
		struct alc_spec *spec = codec->spec;
		spec->shutup = alc_no_shutup;
	}
}

static void alc_fixup_disable_aamix(struct hda_codec *codec,
				    const struct hda_fixup *fix, int action)
{
	if (action == HDA_FIXUP_ACT_PRE_PROBE) {
		struct alc_spec *spec = codec->spec;
		/* Disable AA-loopback as it causes white noise */
		spec->gen.mixer_nid = 0;
	}
}

/* fixup for Thinkpad docks: add dock pins, avoid HP parser fixup */
static void alc_fixup_tpt440_dock(struct hda_codec *codec,
				  const struct hda_fixup *fix, int action)
{
	static const struct hda_pintbl pincfgs[] = {
		{ 0x16, 0x21211010 }, /* dock headphone */
		{ 0x19, 0x21a11010 }, /* dock mic */
		{ }
	};
	struct alc_spec *spec = codec->spec;

	if (action == HDA_FIXUP_ACT_PRE_PROBE) {
		spec->shutup = alc_no_shutup; /* reduce click noise */
		spec->reboot_notify = alc_d3_at_reboot; /* reduce noise */
		spec->parse_flags = HDA_PINCFG_NO_HP_FIXUP;
		codec->power_save_node = 0; /* avoid click noises */
		snd_hda_apply_pincfgs(codec, pincfgs);
	}
}

static void alc_shutup_dell_xps13(struct hda_codec *codec)
{
	struct alc_spec *spec = codec->spec;
	int hp_pin = spec->gen.autocfg.hp_pins[0];

	/* Prevent pop noises when headphones are plugged in */
	snd_hda_codec_write(codec, hp_pin, 0,
			    AC_VERB_SET_AMP_GAIN_MUTE, AMP_OUT_MUTE);
	msleep(20);
}

static void alc_fixup_dell_xps13(struct hda_codec *codec,
				const struct hda_fixup *fix, int action)
{
	struct alc_spec *spec = codec->spec;
	struct hda_input_mux *imux = &spec->gen.input_mux;
	int i;

	switch (action) {
	case HDA_FIXUP_ACT_PRE_PROBE:
		/* mic pin 0x19 must be initialized with Vref Hi-Z, otherwise
		 * it causes a click noise at start up
		 */
		snd_hda_codec_set_pin_target(codec, 0x19, PIN_VREFHIZ);
		break;
	case HDA_FIXUP_ACT_PROBE:
		spec->shutup = alc_shutup_dell_xps13;

		/* Make the internal mic the default input source. */
		for (i = 0; i < imux->num_items; i++) {
			if (spec->gen.imux_pins[i] == 0x12) {
				spec->gen.cur_mux[0] = i;
				break;
			}
		}
		break;
	}
}

static void alc_fixup_headset_mode_alc662(struct hda_codec *codec,
				const struct hda_fixup *fix, int action)
{
	struct alc_spec *spec = codec->spec;

	if (action == HDA_FIXUP_ACT_PRE_PROBE) {
		spec->parse_flags |= HDA_PINCFG_HEADSET_MIC;
		spec->gen.hp_mic = 1; /* Mic-in is same pin as headphone */

		/* Disable boost for mic-in permanently. (This code is only called
		   from quirks that guarantee that the headphone is at NID 0x1b.) */
		snd_hda_codec_write(codec, 0x1b, 0, AC_VERB_SET_AMP_GAIN_MUTE, 0x7000);
		snd_hda_override_wcaps(codec, 0x1b, get_wcaps(codec, 0x1b) & ~AC_WCAP_IN_AMP);
	} else
		alc_fixup_headset_mode(codec, fix, action);
}

static void alc_fixup_headset_mode_alc668(struct hda_codec *codec,
				const struct hda_fixup *fix, int action)
{
	if (action == HDA_FIXUP_ACT_PRE_PROBE) {
		alc_write_coef_idx(codec, 0xc4, 0x8000);
		alc_update_coef_idx(codec, 0xc2, ~0xfe, 0);
		snd_hda_set_pin_ctl_cache(codec, 0x18, 0);
	}
	alc_fixup_headset_mode(codec, fix, action);
}

/* Returns the nid of the external mic input pin, or 0 if it cannot be found. */
static int find_ext_mic_pin(struct hda_codec *codec)
{
	struct alc_spec *spec = codec->spec;
	struct auto_pin_cfg *cfg = &spec->gen.autocfg;
	hda_nid_t nid;
	unsigned int defcfg;
	int i;

	for (i = 0; i < cfg->num_inputs; i++) {
		if (cfg->inputs[i].type != AUTO_PIN_MIC)
			continue;
		nid = cfg->inputs[i].pin;
		defcfg = snd_hda_codec_get_pincfg(codec, nid);
		if (snd_hda_get_input_pin_attr(defcfg) == INPUT_PIN_ATTR_INT)
			continue;
		return nid;
	}

	return 0;
}

static void alc271_hp_gate_mic_jack(struct hda_codec *codec,
				    const struct hda_fixup *fix,
				    int action)
{
	struct alc_spec *spec = codec->spec;

	if (action == HDA_FIXUP_ACT_PROBE) {
		int mic_pin = find_ext_mic_pin(codec);
		int hp_pin = spec->gen.autocfg.hp_pins[0];

		if (snd_BUG_ON(!mic_pin || !hp_pin))
			return;
		snd_hda_jack_set_gating_jack(codec, mic_pin, hp_pin);
	}
}

static void alc269_fixup_limit_int_mic_boost(struct hda_codec *codec,
					     const struct hda_fixup *fix,
					     int action)
{
	struct alc_spec *spec = codec->spec;
	struct auto_pin_cfg *cfg = &spec->gen.autocfg;
	int i;

	/* The mic boosts on level 2 and 3 are too noisy
	   on the internal mic input.
	   Therefore limit the boost to 0 or 1. */

	if (action != HDA_FIXUP_ACT_PROBE)
		return;

	for (i = 0; i < cfg->num_inputs; i++) {
		hda_nid_t nid = cfg->inputs[i].pin;
		unsigned int defcfg;
		if (cfg->inputs[i].type != AUTO_PIN_MIC)
			continue;
		defcfg = snd_hda_codec_get_pincfg(codec, nid);
		if (snd_hda_get_input_pin_attr(defcfg) != INPUT_PIN_ATTR_INT)
			continue;

		snd_hda_override_amp_caps(codec, nid, HDA_INPUT,
					  (0x00 << AC_AMPCAP_OFFSET_SHIFT) |
					  (0x01 << AC_AMPCAP_NUM_STEPS_SHIFT) |
					  (0x2f << AC_AMPCAP_STEP_SIZE_SHIFT) |
					  (0 << AC_AMPCAP_MUTE_SHIFT));
	}
}

static void alc283_hp_automute_hook(struct hda_codec *codec,
				    struct hda_jack_callback *jack)
{
	struct alc_spec *spec = codec->spec;
	int vref;

	msleep(200);
	snd_hda_gen_hp_automute(codec, jack);

	vref = spec->gen.hp_jack_present ? PIN_VREF80 : 0;

	msleep(600);
	snd_hda_codec_write(codec, 0x19, 0, AC_VERB_SET_PIN_WIDGET_CONTROL,
			    vref);
}

static void alc283_fixup_chromebook(struct hda_codec *codec,
				    const struct hda_fixup *fix, int action)
{
	struct alc_spec *spec = codec->spec;

	switch (action) {
	case HDA_FIXUP_ACT_PRE_PROBE:
		snd_hda_override_wcaps(codec, 0x03, 0);
		/* Disable AA-loopback as it causes white noise */
		spec->gen.mixer_nid = 0;
		break;
	case HDA_FIXUP_ACT_INIT:
		/* MIC2-VREF control */
		/* Set to manual mode */
		alc_update_coef_idx(codec, 0x06, 0x000c, 0);
		/* Enable Line1 input control by verb */
		alc_update_coef_idx(codec, 0x1a, 0, 1 << 4);
		break;
	}
}

static void alc283_fixup_sense_combo_jack(struct hda_codec *codec,
				    const struct hda_fixup *fix, int action)
{
	struct alc_spec *spec = codec->spec;

	switch (action) {
	case HDA_FIXUP_ACT_PRE_PROBE:
		spec->gen.hp_automute_hook = alc283_hp_automute_hook;
		break;
	case HDA_FIXUP_ACT_INIT:
		/* MIC2-VREF control */
		/* Set to manual mode */
		alc_update_coef_idx(codec, 0x06, 0x000c, 0);
		break;
	}
}

/* mute tablet speaker pin (0x14) via dock plugging in addition */
static void asus_tx300_automute(struct hda_codec *codec)
{
	struct alc_spec *spec = codec->spec;
	snd_hda_gen_update_outputs(codec);
	if (snd_hda_jack_detect(codec, 0x1b))
		spec->gen.mute_bits |= (1ULL << 0x14);
}

static void alc282_fixup_asus_tx300(struct hda_codec *codec,
				    const struct hda_fixup *fix, int action)
{
	struct alc_spec *spec = codec->spec;
	/* TX300 needs to set up GPIO2 for the speaker amp */
	static const struct hda_verb gpio2_verbs[] = {
		{ 0x01, AC_VERB_SET_GPIO_MASK, 0x04 },
		{ 0x01, AC_VERB_SET_GPIO_DIRECTION, 0x04 },
		{ 0x01, AC_VERB_SET_GPIO_DATA, 0x04 },
		{}
	};
	static const struct hda_pintbl dock_pins[] = {
		{ 0x1b, 0x21114000 }, /* dock speaker pin */
		{}
	};

	switch (action) {
	case HDA_FIXUP_ACT_PRE_PROBE:
		snd_hda_add_verbs(codec, gpio2_verbs);
		snd_hda_apply_pincfgs(codec, dock_pins);
		spec->gen.auto_mute_via_amp = 1;
		spec->gen.automute_hook = asus_tx300_automute;
		snd_hda_jack_detect_enable_callback(codec, 0x1b,
						    snd_hda_gen_hp_automute);
		break;
	case HDA_FIXUP_ACT_BUILD:
		/* this is a bit tricky; give more sane names for the main
		 * (tablet) speaker and the dock speaker, respectively
		 */
		rename_ctl(codec, "Speaker Playback Switch",
			   "Dock Speaker Playback Switch");
		rename_ctl(codec, "Bass Speaker Playback Switch",
			   "Speaker Playback Switch");
		break;
	}
}

static void alc290_fixup_mono_speakers(struct hda_codec *codec,
				       const struct hda_fixup *fix, int action)
{
	if (action == HDA_FIXUP_ACT_PRE_PROBE) {
		/* DAC node 0x03 is giving mono output. We therefore want to
		   make sure 0x14 (front speaker) and 0x15 (headphones) use the
		   stereo DAC, while leaving 0x17 (bass speaker) for node 0x03. */
		hda_nid_t conn1[2] = { 0x0c };
		snd_hda_override_conn_list(codec, 0x14, 1, conn1);
		snd_hda_override_conn_list(codec, 0x15, 1, conn1);
	}
}

static void alc298_fixup_speaker_volume(struct hda_codec *codec,
					const struct hda_fixup *fix, int action)
{
	if (action == HDA_FIXUP_ACT_PRE_PROBE) {
		/* The speaker is routed to the Node 0x06 by a mistake, as a result
		   we can't adjust the speaker's volume since this node does not has
		   Amp-out capability. we change the speaker's route to:
		   Node 0x02 (Audio Output) -> Node 0x0c (Audio Mixer) -> Node 0x17 (
		   Pin Complex), since Node 0x02 has Amp-out caps, we can adjust
		   speaker's volume now. */

		hda_nid_t conn1[1] = { 0x0c };
		snd_hda_override_conn_list(codec, 0x17, 1, conn1);
	}
}

/* Hook to update amp GPIO4 for automute */
static void alc280_hp_gpio4_automute_hook(struct hda_codec *codec,
					  struct hda_jack_callback *jack)
{
	struct alc_spec *spec = codec->spec;

	snd_hda_gen_hp_automute(codec, jack);
	/* mute_led_polarity is set to 0, so we pass inverted value here */
	alc_update_gpio_led(codec, 0x10, !spec->gen.hp_jack_present);
}

/* Manage GPIOs for HP EliteBook Folio 9480m.
 *
 * GPIO4 is the headphone amplifier power control
 * GPIO3 is the audio output mute indicator LED
 */

static void alc280_fixup_hp_9480m(struct hda_codec *codec,
				  const struct hda_fixup *fix,
				  int action)
{
	struct alc_spec *spec = codec->spec;
	static const struct hda_verb gpio_init[] = {
		{ 0x01, AC_VERB_SET_GPIO_MASK, 0x18 },
		{ 0x01, AC_VERB_SET_GPIO_DIRECTION, 0x18 },
		{}
	};

	if (action == HDA_FIXUP_ACT_PRE_PROBE) {
		/* Set the hooks to turn the headphone amp on/off
		 * as needed
		 */
		spec->gen.vmaster_mute.hook = alc_fixup_gpio_mute_hook;
		spec->gen.hp_automute_hook = alc280_hp_gpio4_automute_hook;

		/* The GPIOs are currently off */
		spec->gpio_led = 0;

		/* GPIO3 is connected to the output mute LED,
		 * high is on, low is off
		 */
		spec->mute_led_polarity = 0;
		spec->gpio_mute_led_mask = 0x08;

		/* Initialize GPIO configuration */
		snd_hda_add_verbs(codec, gpio_init);
	}
}

static void alc233_alc662_fixup_lenovo_dual_codecs(struct hda_codec *codec,
					 const struct hda_fixup *fix,
					 int action)
{
	alc_fixup_dual_codecs(codec, fix, action);
	switch (action) {
	case HDA_FIXUP_ACT_PRE_PROBE:
		/* override card longname to provide a unique UCM profile */
		strcpy(codec->card->longname, "HDAudio-Lenovo-DualCodecs");
		break;
	case HDA_FIXUP_ACT_BUILD:
		/* rename Capture controls depending on the codec */
		rename_ctl(codec, "Capture Volume",
			   codec->addr == 0 ?
			   "Rear-Panel Capture Volume" :
			   "Front-Panel Capture Volume");
		rename_ctl(codec, "Capture Switch",
			   codec->addr == 0 ?
			   "Rear-Panel Capture Switch" :
			   "Front-Panel Capture Switch");
		break;
	}
}

/* Forcibly assign NID 0x03 to HP/LO while NID 0x02 to SPK for EQ */
static void alc274_fixup_bind_dacs(struct hda_codec *codec,
				    const struct hda_fixup *fix, int action)
{
	struct alc_spec *spec = codec->spec;
	static hda_nid_t preferred_pairs[] = {
		0x21, 0x03, 0x1b, 0x03, 0x16, 0x02,
		0
	};

	if (action != HDA_FIXUP_ACT_PRE_PROBE)
		return;

	spec->gen.preferred_dacs = preferred_pairs;
}

/* for hda_fixup_thinkpad_acpi() */
#include "thinkpad_helper.c"

/* for dell wmi mic mute led */
#include "dell_wmi_helper.c"

enum {
	ALC269_FIXUP_SONY_VAIO,
	ALC275_FIXUP_SONY_VAIO_GPIO2,
	ALC269_FIXUP_DELL_M101Z,
	ALC269_FIXUP_SKU_IGNORE,
	ALC269_FIXUP_ASUS_G73JW,
	ALC269_FIXUP_LENOVO_EAPD,
	ALC275_FIXUP_SONY_HWEQ,
	ALC275_FIXUP_SONY_DISABLE_AAMIX,
	ALC271_FIXUP_DMIC,
	ALC269_FIXUP_PCM_44K,
	ALC269_FIXUP_STEREO_DMIC,
	ALC269_FIXUP_HEADSET_MIC,
	ALC269_FIXUP_QUANTA_MUTE,
	ALC269_FIXUP_LIFEBOOK,
	ALC269_FIXUP_LIFEBOOK_EXTMIC,
	ALC269_FIXUP_LIFEBOOK_HP_PIN,
	ALC269_FIXUP_LIFEBOOK_NO_HP_TO_LINEOUT,
	ALC269_FIXUP_AMIC,
	ALC269_FIXUP_DMIC,
	ALC269VB_FIXUP_AMIC,
	ALC269VB_FIXUP_DMIC,
	ALC269_FIXUP_HP_MUTE_LED,
	ALC269_FIXUP_HP_MUTE_LED_MIC1,
	ALC269_FIXUP_HP_MUTE_LED_MIC2,
	ALC269_FIXUP_HP_GPIO_LED,
	ALC269_FIXUP_HP_GPIO_MIC1_LED,
	ALC269_FIXUP_HP_LINE1_MIC1_LED,
	ALC269_FIXUP_INV_DMIC,
	ALC269_FIXUP_LENOVO_DOCK,
	ALC269_FIXUP_NO_SHUTUP,
	ALC286_FIXUP_SONY_MIC_NO_PRESENCE,
	ALC269_FIXUP_PINCFG_NO_HP_TO_LINEOUT,
	ALC269_FIXUP_DELL1_MIC_NO_PRESENCE,
	ALC269_FIXUP_DELL2_MIC_NO_PRESENCE,
	ALC269_FIXUP_DELL3_MIC_NO_PRESENCE,
	ALC269_FIXUP_DELL4_MIC_NO_PRESENCE,
	ALC269_FIXUP_HEADSET_MODE,
	ALC269_FIXUP_HEADSET_MODE_NO_HP_MIC,
	ALC269_FIXUP_ASPIRE_HEADSET_MIC,
	ALC269_FIXUP_ASUS_X101_FUNC,
	ALC269_FIXUP_ASUS_X101_VERB,
	ALC269_FIXUP_ASUS_X101,
	ALC271_FIXUP_AMIC_MIC2,
	ALC271_FIXUP_HP_GATE_MIC_JACK,
	ALC271_FIXUP_HP_GATE_MIC_JACK_E1_572,
	ALC269_FIXUP_ACER_AC700,
	ALC269_FIXUP_LIMIT_INT_MIC_BOOST,
	ALC269VB_FIXUP_ASUS_ZENBOOK,
	ALC269VB_FIXUP_ASUS_ZENBOOK_UX31A,
	ALC269_FIXUP_LIMIT_INT_MIC_BOOST_MUTE_LED,
	ALC269VB_FIXUP_ORDISSIMO_EVE2,
	ALC283_FIXUP_CHROME_BOOK,
	ALC283_FIXUP_SENSE_COMBO_JACK,
	ALC282_FIXUP_ASUS_TX300,
	ALC283_FIXUP_INT_MIC,
	ALC290_FIXUP_MONO_SPEAKERS,
	ALC290_FIXUP_MONO_SPEAKERS_HSJACK,
	ALC290_FIXUP_SUBWOOFER,
	ALC290_FIXUP_SUBWOOFER_HSJACK,
	ALC269_FIXUP_THINKPAD_ACPI,
	ALC269_FIXUP_DMIC_THINKPAD_ACPI,
	ALC255_FIXUP_ACER_MIC_NO_PRESENCE,
	ALC255_FIXUP_ASUS_MIC_NO_PRESENCE,
	ALC255_FIXUP_DELL1_MIC_NO_PRESENCE,
	ALC255_FIXUP_DELL2_MIC_NO_PRESENCE,
	ALC255_FIXUP_HEADSET_MODE,
	ALC255_FIXUP_HEADSET_MODE_NO_HP_MIC,
	ALC293_FIXUP_DELL1_MIC_NO_PRESENCE,
	ALC292_FIXUP_TPT440_DOCK,
	ALC292_FIXUP_TPT440,
	ALC283_FIXUP_HEADSET_MIC,
	ALC255_FIXUP_DELL_WMI_MIC_MUTE_LED,
	ALC282_FIXUP_ASPIRE_V5_PINS,
	ALC280_FIXUP_HP_GPIO4,
	ALC286_FIXUP_HP_GPIO_LED,
	ALC280_FIXUP_HP_GPIO2_MIC_HOTKEY,
	ALC280_FIXUP_HP_DOCK_PINS,
	ALC269_FIXUP_HP_DOCK_GPIO_MIC1_LED,
	ALC280_FIXUP_HP_9480M,
	ALC288_FIXUP_DELL_HEADSET_MODE,
	ALC288_FIXUP_DELL1_MIC_NO_PRESENCE,
	ALC288_FIXUP_DELL_XPS_13_GPIO6,
	ALC288_FIXUP_DELL_XPS_13,
	ALC288_FIXUP_DISABLE_AAMIX,
	ALC292_FIXUP_DELL_E7X,
	ALC292_FIXUP_DISABLE_AAMIX,
	ALC293_FIXUP_DISABLE_AAMIX_MULTIJACK,
	ALC298_FIXUP_DELL1_MIC_NO_PRESENCE,
	ALC298_FIXUP_DELL_AIO_MIC_NO_PRESENCE,
	ALC275_FIXUP_DELL_XPS,
	ALC256_FIXUP_DELL_XPS_13_HEADPHONE_NOISE,
	ALC293_FIXUP_LENOVO_SPK_NOISE,
	ALC233_FIXUP_LENOVO_LINE2_MIC_HOTKEY,
	ALC255_FIXUP_DELL_SPK_NOISE,
	ALC225_FIXUP_DELL1_MIC_NO_PRESENCE,
	ALC280_FIXUP_HP_HEADSET_MIC,
	ALC221_FIXUP_HP_FRONT_MIC,
	ALC292_FIXUP_TPT460,
	ALC298_FIXUP_SPK_VOLUME,
	ALC256_FIXUP_DELL_INSPIRON_7559_SUBWOOFER,
	ALC269_FIXUP_ATIV_BOOK_8,
	ALC221_FIXUP_HP_MIC_NO_PRESENCE,
	ALC256_FIXUP_ASUS_HEADSET_MODE,
	ALC256_FIXUP_ASUS_MIC,
	ALC256_FIXUP_ASUS_AIO_GPIO2,
	ALC233_FIXUP_ASUS_MIC_NO_PRESENCE,
	ALC233_FIXUP_EAPD_COEF_AND_MIC_NO_PRESENCE,
	ALC233_FIXUP_LENOVO_MULTI_CODECS,
	ALC294_FIXUP_LENOVO_MIC_LOCATION,
	ALC700_FIXUP_INTEL_REFERENCE,
	ALC274_FIXUP_DELL_BIND_DACS,
	ALC274_FIXUP_DELL_AIO_LINEOUT_VERB,
};

static const struct hda_fixup alc269_fixups[] = {
	[ALC269_FIXUP_SONY_VAIO] = {
		.type = HDA_FIXUP_PINCTLS,
		.v.pins = (const struct hda_pintbl[]) {
			{0x19, PIN_VREFGRD},
			{}
		}
	},
	[ALC275_FIXUP_SONY_VAIO_GPIO2] = {
		.type = HDA_FIXUP_VERBS,
		.v.verbs = (const struct hda_verb[]) {
			{0x01, AC_VERB_SET_GPIO_MASK, 0x04},
			{0x01, AC_VERB_SET_GPIO_DIRECTION, 0x04},
			{0x01, AC_VERB_SET_GPIO_DATA, 0x00},
			{ }
		},
		.chained = true,
		.chain_id = ALC269_FIXUP_SONY_VAIO
	},
	[ALC269_FIXUP_DELL_M101Z] = {
		.type = HDA_FIXUP_VERBS,
		.v.verbs = (const struct hda_verb[]) {
			/* Enables internal speaker */
			{0x20, AC_VERB_SET_COEF_INDEX, 13},
			{0x20, AC_VERB_SET_PROC_COEF, 0x4040},
			{}
		}
	},
	[ALC269_FIXUP_SKU_IGNORE] = {
		.type = HDA_FIXUP_FUNC,
		.v.func = alc_fixup_sku_ignore,
	},
	[ALC269_FIXUP_ASUS_G73JW] = {
		.type = HDA_FIXUP_PINS,
		.v.pins = (const struct hda_pintbl[]) {
			{ 0x17, 0x99130111 }, /* subwoofer */
			{ }
		}
	},
	[ALC269_FIXUP_LENOVO_EAPD] = {
		.type = HDA_FIXUP_VERBS,
		.v.verbs = (const struct hda_verb[]) {
			{0x14, AC_VERB_SET_EAPD_BTLENABLE, 0},
			{}
		}
	},
	[ALC275_FIXUP_SONY_HWEQ] = {
		.type = HDA_FIXUP_FUNC,
		.v.func = alc269_fixup_hweq,
		.chained = true,
		.chain_id = ALC275_FIXUP_SONY_VAIO_GPIO2
	},
	[ALC275_FIXUP_SONY_DISABLE_AAMIX] = {
		.type = HDA_FIXUP_FUNC,
		.v.func = alc_fixup_disable_aamix,
		.chained = true,
		.chain_id = ALC269_FIXUP_SONY_VAIO
	},
	[ALC271_FIXUP_DMIC] = {
		.type = HDA_FIXUP_FUNC,
		.v.func = alc271_fixup_dmic,
	},
	[ALC269_FIXUP_PCM_44K] = {
		.type = HDA_FIXUP_FUNC,
		.v.func = alc269_fixup_pcm_44k,
		.chained = true,
		.chain_id = ALC269_FIXUP_QUANTA_MUTE
	},
	[ALC269_FIXUP_STEREO_DMIC] = {
		.type = HDA_FIXUP_FUNC,
		.v.func = alc269_fixup_stereo_dmic,
	},
	[ALC269_FIXUP_HEADSET_MIC] = {
		.type = HDA_FIXUP_FUNC,
		.v.func = alc269_fixup_headset_mic,
	},
	[ALC269_FIXUP_QUANTA_MUTE] = {
		.type = HDA_FIXUP_FUNC,
		.v.func = alc269_fixup_quanta_mute,
	},
	[ALC269_FIXUP_LIFEBOOK] = {
		.type = HDA_FIXUP_PINS,
		.v.pins = (const struct hda_pintbl[]) {
			{ 0x1a, 0x2101103f }, /* dock line-out */
			{ 0x1b, 0x23a11040 }, /* dock mic-in */
			{ }
		},
		.chained = true,
		.chain_id = ALC269_FIXUP_QUANTA_MUTE
	},
	[ALC269_FIXUP_LIFEBOOK_EXTMIC] = {
		.type = HDA_FIXUP_PINS,
		.v.pins = (const struct hda_pintbl[]) {
			{ 0x19, 0x01a1903c }, /* headset mic, with jack detect */
			{ }
		},
	},
	[ALC269_FIXUP_LIFEBOOK_HP_PIN] = {
		.type = HDA_FIXUP_PINS,
		.v.pins = (const struct hda_pintbl[]) {
			{ 0x21, 0x0221102f }, /* HP out */
			{ }
		},
	},
	[ALC269_FIXUP_LIFEBOOK_NO_HP_TO_LINEOUT] = {
		.type = HDA_FIXUP_FUNC,
		.v.func = alc269_fixup_pincfg_no_hp_to_lineout,
	},
	[ALC269_FIXUP_AMIC] = {
		.type = HDA_FIXUP_PINS,
		.v.pins = (const struct hda_pintbl[]) {
			{ 0x14, 0x99130110 }, /* speaker */
			{ 0x15, 0x0121401f }, /* HP out */
			{ 0x18, 0x01a19c20 }, /* mic */
			{ 0x19, 0x99a3092f }, /* int-mic */
			{ }
		},
	},
	[ALC269_FIXUP_DMIC] = {
		.type = HDA_FIXUP_PINS,
		.v.pins = (const struct hda_pintbl[]) {
			{ 0x12, 0x99a3092f }, /* int-mic */
			{ 0x14, 0x99130110 }, /* speaker */
			{ 0x15, 0x0121401f }, /* HP out */
			{ 0x18, 0x01a19c20 }, /* mic */
			{ }
		},
	},
	[ALC269VB_FIXUP_AMIC] = {
		.type = HDA_FIXUP_PINS,
		.v.pins = (const struct hda_pintbl[]) {
			{ 0x14, 0x99130110 }, /* speaker */
			{ 0x18, 0x01a19c20 }, /* mic */
			{ 0x19, 0x99a3092f }, /* int-mic */
			{ 0x21, 0x0121401f }, /* HP out */
			{ }
		},
	},
	[ALC269VB_FIXUP_DMIC] = {
		.type = HDA_FIXUP_PINS,
		.v.pins = (const struct hda_pintbl[]) {
			{ 0x12, 0x99a3092f }, /* int-mic */
			{ 0x14, 0x99130110 }, /* speaker */
			{ 0x18, 0x01a19c20 }, /* mic */
			{ 0x21, 0x0121401f }, /* HP out */
			{ }
		},
	},
	[ALC269_FIXUP_HP_MUTE_LED] = {
		.type = HDA_FIXUP_FUNC,
		.v.func = alc269_fixup_hp_mute_led,
	},
	[ALC269_FIXUP_HP_MUTE_LED_MIC1] = {
		.type = HDA_FIXUP_FUNC,
		.v.func = alc269_fixup_hp_mute_led_mic1,
	},
	[ALC269_FIXUP_HP_MUTE_LED_MIC2] = {
		.type = HDA_FIXUP_FUNC,
		.v.func = alc269_fixup_hp_mute_led_mic2,
	},
	[ALC269_FIXUP_HP_GPIO_LED] = {
		.type = HDA_FIXUP_FUNC,
		.v.func = alc269_fixup_hp_gpio_led,
	},
	[ALC269_FIXUP_HP_GPIO_MIC1_LED] = {
		.type = HDA_FIXUP_FUNC,
		.v.func = alc269_fixup_hp_gpio_mic1_led,
	},
	[ALC269_FIXUP_HP_LINE1_MIC1_LED] = {
		.type = HDA_FIXUP_FUNC,
		.v.func = alc269_fixup_hp_line1_mic1_led,
	},
	[ALC269_FIXUP_INV_DMIC] = {
		.type = HDA_FIXUP_FUNC,
		.v.func = alc_fixup_inv_dmic,
	},
	[ALC269_FIXUP_NO_SHUTUP] = {
		.type = HDA_FIXUP_FUNC,
		.v.func = alc_fixup_no_shutup,
	},
	[ALC269_FIXUP_LENOVO_DOCK] = {
		.type = HDA_FIXUP_PINS,
		.v.pins = (const struct hda_pintbl[]) {
			{ 0x19, 0x23a11040 }, /* dock mic */
			{ 0x1b, 0x2121103f }, /* dock headphone */
			{ }
		},
		.chained = true,
		.chain_id = ALC269_FIXUP_PINCFG_NO_HP_TO_LINEOUT
	},
	[ALC269_FIXUP_PINCFG_NO_HP_TO_LINEOUT] = {
		.type = HDA_FIXUP_FUNC,
		.v.func = alc269_fixup_pincfg_no_hp_to_lineout,
		.chained = true,
		.chain_id = ALC269_FIXUP_THINKPAD_ACPI,
	},
	[ALC269_FIXUP_DELL1_MIC_NO_PRESENCE] = {
		.type = HDA_FIXUP_PINS,
		.v.pins = (const struct hda_pintbl[]) {
			{ 0x19, 0x01a1913c }, /* use as headset mic, without its own jack detect */
			{ 0x1a, 0x01a1913d }, /* use as headphone mic, without its own jack detect */
			{ }
		},
		.chained = true,
		.chain_id = ALC269_FIXUP_HEADSET_MODE
	},
	[ALC269_FIXUP_DELL2_MIC_NO_PRESENCE] = {
		.type = HDA_FIXUP_PINS,
		.v.pins = (const struct hda_pintbl[]) {
			{ 0x16, 0x21014020 }, /* dock line out */
			{ 0x19, 0x21a19030 }, /* dock mic */
			{ 0x1a, 0x01a1913c }, /* use as headset mic, without its own jack detect */
			{ }
		},
		.chained = true,
		.chain_id = ALC269_FIXUP_HEADSET_MODE_NO_HP_MIC
	},
	[ALC269_FIXUP_DELL3_MIC_NO_PRESENCE] = {
		.type = HDA_FIXUP_PINS,
		.v.pins = (const struct hda_pintbl[]) {
			{ 0x1a, 0x01a1913c }, /* use as headset mic, without its own jack detect */
			{ }
		},
		.chained = true,
		.chain_id = ALC269_FIXUP_HEADSET_MODE_NO_HP_MIC
	},
	[ALC269_FIXUP_DELL4_MIC_NO_PRESENCE] = {
		.type = HDA_FIXUP_PINS,
		.v.pins = (const struct hda_pintbl[]) {
			{ 0x19, 0x01a1913c }, /* use as headset mic, without its own jack detect */
			{ 0x1b, 0x01a1913d }, /* use as headphone mic, without its own jack detect */
			{ }
		},
		.chained = true,
		.chain_id = ALC269_FIXUP_HEADSET_MODE
	},
	[ALC269_FIXUP_HEADSET_MODE] = {
		.type = HDA_FIXUP_FUNC,
		.v.func = alc_fixup_headset_mode,
		.chained = true,
		.chain_id = ALC255_FIXUP_DELL_WMI_MIC_MUTE_LED
	},
	[ALC269_FIXUP_HEADSET_MODE_NO_HP_MIC] = {
		.type = HDA_FIXUP_FUNC,
		.v.func = alc_fixup_headset_mode_no_hp_mic,
	},
	[ALC269_FIXUP_ASPIRE_HEADSET_MIC] = {
		.type = HDA_FIXUP_PINS,
		.v.pins = (const struct hda_pintbl[]) {
			{ 0x19, 0x01a1913c }, /* headset mic w/o jack detect */
			{ }
		},
		.chained = true,
		.chain_id = ALC269_FIXUP_HEADSET_MODE,
	},
	[ALC286_FIXUP_SONY_MIC_NO_PRESENCE] = {
		.type = HDA_FIXUP_PINS,
		.v.pins = (const struct hda_pintbl[]) {
			{ 0x18, 0x01a1913c }, /* use as headset mic, without its own jack detect */
			{ }
		},
		.chained = true,
		.chain_id = ALC269_FIXUP_HEADSET_MIC
	},
	[ALC269_FIXUP_ASUS_X101_FUNC] = {
		.type = HDA_FIXUP_FUNC,
		.v.func = alc269_fixup_x101_headset_mic,
	},
	[ALC269_FIXUP_ASUS_X101_VERB] = {
		.type = HDA_FIXUP_VERBS,
		.v.verbs = (const struct hda_verb[]) {
			{0x18, AC_VERB_SET_PIN_WIDGET_CONTROL, 0},
			{0x20, AC_VERB_SET_COEF_INDEX, 0x08},
			{0x20, AC_VERB_SET_PROC_COEF,  0x0310},
			{ }
		},
		.chained = true,
		.chain_id = ALC269_FIXUP_ASUS_X101_FUNC
	},
	[ALC269_FIXUP_ASUS_X101] = {
		.type = HDA_FIXUP_PINS,
		.v.pins = (const struct hda_pintbl[]) {
			{ 0x18, 0x04a1182c }, /* Headset mic */
			{ }
		},
		.chained = true,
		.chain_id = ALC269_FIXUP_ASUS_X101_VERB
	},
	[ALC271_FIXUP_AMIC_MIC2] = {
		.type = HDA_FIXUP_PINS,
		.v.pins = (const struct hda_pintbl[]) {
			{ 0x14, 0x99130110 }, /* speaker */
			{ 0x19, 0x01a19c20 }, /* mic */
			{ 0x1b, 0x99a7012f }, /* int-mic */
			{ 0x21, 0x0121401f }, /* HP out */
			{ }
		},
	},
	[ALC271_FIXUP_HP_GATE_MIC_JACK] = {
		.type = HDA_FIXUP_FUNC,
		.v.func = alc271_hp_gate_mic_jack,
		.chained = true,
		.chain_id = ALC271_FIXUP_AMIC_MIC2,
	},
	[ALC271_FIXUP_HP_GATE_MIC_JACK_E1_572] = {
		.type = HDA_FIXUP_FUNC,
		.v.func = alc269_fixup_limit_int_mic_boost,
		.chained = true,
		.chain_id = ALC271_FIXUP_HP_GATE_MIC_JACK,
	},
	[ALC269_FIXUP_ACER_AC700] = {
		.type = HDA_FIXUP_PINS,
		.v.pins = (const struct hda_pintbl[]) {
			{ 0x12, 0x99a3092f }, /* int-mic */
			{ 0x14, 0x99130110 }, /* speaker */
			{ 0x18, 0x03a11c20 }, /* mic */
			{ 0x1e, 0x0346101e }, /* SPDIF1 */
			{ 0x21, 0x0321101f }, /* HP out */
			{ }
		},
		.chained = true,
		.chain_id = ALC271_FIXUP_DMIC,
	},
	[ALC269_FIXUP_LIMIT_INT_MIC_BOOST] = {
		.type = HDA_FIXUP_FUNC,
		.v.func = alc269_fixup_limit_int_mic_boost,
		.chained = true,
		.chain_id = ALC269_FIXUP_THINKPAD_ACPI,
	},
	[ALC269VB_FIXUP_ASUS_ZENBOOK] = {
		.type = HDA_FIXUP_FUNC,
		.v.func = alc269_fixup_limit_int_mic_boost,
		.chained = true,
		.chain_id = ALC269VB_FIXUP_DMIC,
	},
	[ALC269VB_FIXUP_ASUS_ZENBOOK_UX31A] = {
		.type = HDA_FIXUP_VERBS,
		.v.verbs = (const struct hda_verb[]) {
			/* class-D output amp +5dB */
			{ 0x20, AC_VERB_SET_COEF_INDEX, 0x12 },
			{ 0x20, AC_VERB_SET_PROC_COEF, 0x2800 },
			{}
		},
		.chained = true,
		.chain_id = ALC269VB_FIXUP_ASUS_ZENBOOK,
	},
	[ALC269_FIXUP_LIMIT_INT_MIC_BOOST_MUTE_LED] = {
		.type = HDA_FIXUP_FUNC,
		.v.func = alc269_fixup_limit_int_mic_boost,
		.chained = true,
		.chain_id = ALC269_FIXUP_HP_MUTE_LED_MIC1,
	},
	[ALC269VB_FIXUP_ORDISSIMO_EVE2] = {
		.type = HDA_FIXUP_PINS,
		.v.pins = (const struct hda_pintbl[]) {
			{ 0x12, 0x99a3092f }, /* int-mic */
			{ 0x18, 0x03a11d20 }, /* mic */
			{ 0x19, 0x411111f0 }, /* Unused bogus pin */
			{ }
		},
	},
	[ALC283_FIXUP_CHROME_BOOK] = {
		.type = HDA_FIXUP_FUNC,
		.v.func = alc283_fixup_chromebook,
	},
	[ALC283_FIXUP_SENSE_COMBO_JACK] = {
		.type = HDA_FIXUP_FUNC,
		.v.func = alc283_fixup_sense_combo_jack,
		.chained = true,
		.chain_id = ALC283_FIXUP_CHROME_BOOK,
	},
	[ALC282_FIXUP_ASUS_TX300] = {
		.type = HDA_FIXUP_FUNC,
		.v.func = alc282_fixup_asus_tx300,
	},
	[ALC283_FIXUP_INT_MIC] = {
		.type = HDA_FIXUP_VERBS,
		.v.verbs = (const struct hda_verb[]) {
			{0x20, AC_VERB_SET_COEF_INDEX, 0x1a},
			{0x20, AC_VERB_SET_PROC_COEF, 0x0011},
			{ }
		},
		.chained = true,
		.chain_id = ALC269_FIXUP_LIMIT_INT_MIC_BOOST
	},
	[ALC290_FIXUP_SUBWOOFER_HSJACK] = {
		.type = HDA_FIXUP_PINS,
		.v.pins = (const struct hda_pintbl[]) {
			{ 0x17, 0x90170112 }, /* subwoofer */
			{ }
		},
		.chained = true,
		.chain_id = ALC290_FIXUP_MONO_SPEAKERS_HSJACK,
	},
	[ALC290_FIXUP_SUBWOOFER] = {
		.type = HDA_FIXUP_PINS,
		.v.pins = (const struct hda_pintbl[]) {
			{ 0x17, 0x90170112 }, /* subwoofer */
			{ }
		},
		.chained = true,
		.chain_id = ALC290_FIXUP_MONO_SPEAKERS,
	},
	[ALC290_FIXUP_MONO_SPEAKERS] = {
		.type = HDA_FIXUP_FUNC,
		.v.func = alc290_fixup_mono_speakers,
	},
	[ALC290_FIXUP_MONO_SPEAKERS_HSJACK] = {
		.type = HDA_FIXUP_FUNC,
		.v.func = alc290_fixup_mono_speakers,
		.chained = true,
		.chain_id = ALC269_FIXUP_DELL3_MIC_NO_PRESENCE,
	},
	[ALC269_FIXUP_THINKPAD_ACPI] = {
		.type = HDA_FIXUP_FUNC,
		.v.func = hda_fixup_thinkpad_acpi,
		.chained = true,
		.chain_id = ALC269_FIXUP_SKU_IGNORE,
	},
	[ALC269_FIXUP_DMIC_THINKPAD_ACPI] = {
		.type = HDA_FIXUP_FUNC,
		.v.func = alc_fixup_inv_dmic,
		.chained = true,
		.chain_id = ALC269_FIXUP_THINKPAD_ACPI,
	},
	[ALC255_FIXUP_ACER_MIC_NO_PRESENCE] = {
		.type = HDA_FIXUP_PINS,
		.v.pins = (const struct hda_pintbl[]) {
			{ 0x19, 0x01a1913c }, /* use as headset mic, without its own jack detect */
			{ }
		},
		.chained = true,
		.chain_id = ALC255_FIXUP_HEADSET_MODE
	},
	[ALC255_FIXUP_ASUS_MIC_NO_PRESENCE] = {
		.type = HDA_FIXUP_PINS,
		.v.pins = (const struct hda_pintbl[]) {
			{ 0x19, 0x01a1913c }, /* use as headset mic, without its own jack detect */
			{ }
		},
		.chained = true,
		.chain_id = ALC255_FIXUP_HEADSET_MODE
	},
	[ALC255_FIXUP_DELL1_MIC_NO_PRESENCE] = {
		.type = HDA_FIXUP_PINS,
		.v.pins = (const struct hda_pintbl[]) {
			{ 0x19, 0x01a1913c }, /* use as headset mic, without its own jack detect */
			{ 0x1a, 0x01a1913d }, /* use as headphone mic, without its own jack detect */
			{ }
		},
		.chained = true,
		.chain_id = ALC255_FIXUP_HEADSET_MODE
	},
	[ALC255_FIXUP_DELL2_MIC_NO_PRESENCE] = {
		.type = HDA_FIXUP_PINS,
		.v.pins = (const struct hda_pintbl[]) {
			{ 0x19, 0x01a1913c }, /* use as headset mic, without its own jack detect */
			{ }
		},
		.chained = true,
		.chain_id = ALC255_FIXUP_HEADSET_MODE_NO_HP_MIC
	},
	[ALC255_FIXUP_HEADSET_MODE] = {
		.type = HDA_FIXUP_FUNC,
		.v.func = alc_fixup_headset_mode_alc255,
		.chained = true,
		.chain_id = ALC255_FIXUP_DELL_WMI_MIC_MUTE_LED
	},
	[ALC255_FIXUP_HEADSET_MODE_NO_HP_MIC] = {
		.type = HDA_FIXUP_FUNC,
		.v.func = alc_fixup_headset_mode_alc255_no_hp_mic,
	},
	[ALC293_FIXUP_DELL1_MIC_NO_PRESENCE] = {
		.type = HDA_FIXUP_PINS,
		.v.pins = (const struct hda_pintbl[]) {
			{ 0x18, 0x01a1913d }, /* use as headphone mic, without its own jack detect */
			{ 0x1a, 0x01a1913c }, /* use as headset mic, without its own jack detect */
			{ }
		},
		.chained = true,
		.chain_id = ALC269_FIXUP_HEADSET_MODE
	},
	[ALC292_FIXUP_TPT440_DOCK] = {
		.type = HDA_FIXUP_FUNC,
		.v.func = alc_fixup_tpt440_dock,
		.chained = true,
		.chain_id = ALC269_FIXUP_LIMIT_INT_MIC_BOOST
	},
	[ALC292_FIXUP_TPT440] = {
		.type = HDA_FIXUP_FUNC,
		.v.func = alc_fixup_disable_aamix,
		.chained = true,
		.chain_id = ALC292_FIXUP_TPT440_DOCK,
	},
	[ALC283_FIXUP_HEADSET_MIC] = {
		.type = HDA_FIXUP_PINS,
		.v.pins = (const struct hda_pintbl[]) {
			{ 0x19, 0x04a110f0 },
			{ },
		},
	},
	[ALC255_FIXUP_DELL_WMI_MIC_MUTE_LED] = {
		.type = HDA_FIXUP_FUNC,
		.v.func = alc_fixup_dell_wmi,
	},
	[ALC282_FIXUP_ASPIRE_V5_PINS] = {
		.type = HDA_FIXUP_PINS,
		.v.pins = (const struct hda_pintbl[]) {
			{ 0x12, 0x90a60130 },
			{ 0x14, 0x90170110 },
			{ 0x17, 0x40000008 },
			{ 0x18, 0x411111f0 },
			{ 0x19, 0x01a1913c },
			{ 0x1a, 0x411111f0 },
			{ 0x1b, 0x411111f0 },
			{ 0x1d, 0x40f89b2d },
			{ 0x1e, 0x411111f0 },
			{ 0x21, 0x0321101f },
			{ },
		},
	},
	[ALC280_FIXUP_HP_GPIO4] = {
		.type = HDA_FIXUP_FUNC,
		.v.func = alc280_fixup_hp_gpio4,
	},
	[ALC286_FIXUP_HP_GPIO_LED] = {
		.type = HDA_FIXUP_FUNC,
		.v.func = alc286_fixup_hp_gpio_led,
	},
	[ALC280_FIXUP_HP_GPIO2_MIC_HOTKEY] = {
		.type = HDA_FIXUP_FUNC,
		.v.func = alc280_fixup_hp_gpio2_mic_hotkey,
	},
	[ALC280_FIXUP_HP_DOCK_PINS] = {
		.type = HDA_FIXUP_PINS,
		.v.pins = (const struct hda_pintbl[]) {
			{ 0x1b, 0x21011020 }, /* line-out */
			{ 0x1a, 0x01a1903c }, /* headset mic */
			{ 0x18, 0x2181103f }, /* line-in */
			{ },
		},
		.chained = true,
		.chain_id = ALC280_FIXUP_HP_GPIO4
	},
	[ALC269_FIXUP_HP_DOCK_GPIO_MIC1_LED] = {
		.type = HDA_FIXUP_PINS,
		.v.pins = (const struct hda_pintbl[]) {
			{ 0x1b, 0x21011020 }, /* line-out */
			{ 0x18, 0x2181103f }, /* line-in */
			{ },
		},
		.chained = true,
		.chain_id = ALC269_FIXUP_HP_GPIO_MIC1_LED
	},
	[ALC280_FIXUP_HP_9480M] = {
		.type = HDA_FIXUP_FUNC,
		.v.func = alc280_fixup_hp_9480m,
	},
	[ALC288_FIXUP_DELL_HEADSET_MODE] = {
		.type = HDA_FIXUP_FUNC,
		.v.func = alc_fixup_headset_mode_dell_alc288,
		.chained = true,
		.chain_id = ALC255_FIXUP_DELL_WMI_MIC_MUTE_LED
	},
	[ALC288_FIXUP_DELL1_MIC_NO_PRESENCE] = {
		.type = HDA_FIXUP_PINS,
		.v.pins = (const struct hda_pintbl[]) {
			{ 0x18, 0x01a1913c }, /* use as headset mic, without its own jack detect */
			{ 0x1a, 0x01a1913d }, /* use as headphone mic, without its own jack detect */
			{ }
		},
		.chained = true,
		.chain_id = ALC288_FIXUP_DELL_HEADSET_MODE
	},
	[ALC288_FIXUP_DELL_XPS_13_GPIO6] = {
		.type = HDA_FIXUP_VERBS,
		.v.verbs = (const struct hda_verb[]) {
			{0x01, AC_VERB_SET_GPIO_MASK, 0x40},
			{0x01, AC_VERB_SET_GPIO_DIRECTION, 0x40},
			{0x01, AC_VERB_SET_GPIO_DATA, 0x00},
			{ }
		},
		.chained = true,
		.chain_id = ALC288_FIXUP_DELL1_MIC_NO_PRESENCE
	},
	[ALC288_FIXUP_DISABLE_AAMIX] = {
		.type = HDA_FIXUP_FUNC,
		.v.func = alc_fixup_disable_aamix,
		.chained = true,
		.chain_id = ALC288_FIXUP_DELL_XPS_13_GPIO6
	},
	[ALC288_FIXUP_DELL_XPS_13] = {
		.type = HDA_FIXUP_FUNC,
		.v.func = alc_fixup_dell_xps13,
		.chained = true,
		.chain_id = ALC288_FIXUP_DISABLE_AAMIX
	},
	[ALC292_FIXUP_DISABLE_AAMIX] = {
		.type = HDA_FIXUP_FUNC,
		.v.func = alc_fixup_disable_aamix,
		.chained = true,
		.chain_id = ALC269_FIXUP_DELL2_MIC_NO_PRESENCE
	},
	[ALC293_FIXUP_DISABLE_AAMIX_MULTIJACK] = {
		.type = HDA_FIXUP_FUNC,
		.v.func = alc_fixup_disable_aamix,
		.chained = true,
		.chain_id = ALC293_FIXUP_DELL1_MIC_NO_PRESENCE
	},
	[ALC292_FIXUP_DELL_E7X] = {
		.type = HDA_FIXUP_FUNC,
		.v.func = alc_fixup_dell_xps13,
		.chained = true,
		.chain_id = ALC292_FIXUP_DISABLE_AAMIX
	},
	[ALC298_FIXUP_DELL1_MIC_NO_PRESENCE] = {
		.type = HDA_FIXUP_PINS,
		.v.pins = (const struct hda_pintbl[]) {
			{ 0x18, 0x01a1913c }, /* use as headset mic, without its own jack detect */
			{ 0x1a, 0x01a1913d }, /* use as headphone mic, without its own jack detect */
			{ }
		},
		.chained = true,
		.chain_id = ALC269_FIXUP_HEADSET_MODE
	},
	[ALC298_FIXUP_DELL_AIO_MIC_NO_PRESENCE] = {
		.type = HDA_FIXUP_PINS,
		.v.pins = (const struct hda_pintbl[]) {
			{ 0x18, 0x01a1913c }, /* use as headset mic, without its own jack detect */
			{ }
		},
		.chained = true,
		.chain_id = ALC269_FIXUP_HEADSET_MODE
	},
	[ALC275_FIXUP_DELL_XPS] = {
		.type = HDA_FIXUP_VERBS,
		.v.verbs = (const struct hda_verb[]) {
			/* Enables internal speaker */
			{0x20, AC_VERB_SET_COEF_INDEX, 0x1f},
			{0x20, AC_VERB_SET_PROC_COEF, 0x00c0},
			{0x20, AC_VERB_SET_COEF_INDEX, 0x30},
			{0x20, AC_VERB_SET_PROC_COEF, 0x00b1},
			{}
		}
	},
	[ALC256_FIXUP_DELL_XPS_13_HEADPHONE_NOISE] = {
		.type = HDA_FIXUP_VERBS,
		.v.verbs = (const struct hda_verb[]) {
			/* Disable pass-through path for FRONT 14h */
			{0x20, AC_VERB_SET_COEF_INDEX, 0x36},
			{0x20, AC_VERB_SET_PROC_COEF, 0x1737},
			{}
		},
		.chained = true,
		.chain_id = ALC255_FIXUP_DELL1_MIC_NO_PRESENCE
	},
	[ALC293_FIXUP_LENOVO_SPK_NOISE] = {
		.type = HDA_FIXUP_FUNC,
		.v.func = alc_fixup_disable_aamix,
		.chained = true,
		.chain_id = ALC269_FIXUP_THINKPAD_ACPI
	},
	[ALC233_FIXUP_LENOVO_LINE2_MIC_HOTKEY] = {
		.type = HDA_FIXUP_FUNC,
		.v.func = alc233_fixup_lenovo_line2_mic_hotkey,
	},
	[ALC255_FIXUP_DELL_SPK_NOISE] = {
		.type = HDA_FIXUP_FUNC,
		.v.func = alc_fixup_disable_aamix,
		.chained = true,
		.chain_id = ALC255_FIXUP_DELL1_MIC_NO_PRESENCE
	},
	[ALC225_FIXUP_DELL1_MIC_NO_PRESENCE] = {
		.type = HDA_FIXUP_VERBS,
		.v.verbs = (const struct hda_verb[]) {
			/* Disable pass-through path for FRONT 14h */
			{ 0x20, AC_VERB_SET_COEF_INDEX, 0x36 },
			{ 0x20, AC_VERB_SET_PROC_COEF, 0x57d7 },
			{}
		},
		.chained = true,
		.chain_id = ALC269_FIXUP_DELL1_MIC_NO_PRESENCE
	},
	[ALC280_FIXUP_HP_HEADSET_MIC] = {
		.type = HDA_FIXUP_FUNC,
		.v.func = alc_fixup_disable_aamix,
		.chained = true,
		.chain_id = ALC269_FIXUP_HEADSET_MIC,
	},
	[ALC221_FIXUP_HP_FRONT_MIC] = {
		.type = HDA_FIXUP_PINS,
		.v.pins = (const struct hda_pintbl[]) {
			{ 0x19, 0x02a19020 }, /* Front Mic */
			{ }
		},
	},
	[ALC292_FIXUP_TPT460] = {
		.type = HDA_FIXUP_FUNC,
		.v.func = alc_fixup_tpt440_dock,
		.chained = true,
		.chain_id = ALC293_FIXUP_LENOVO_SPK_NOISE,
	},
	[ALC298_FIXUP_SPK_VOLUME] = {
		.type = HDA_FIXUP_FUNC,
		.v.func = alc298_fixup_speaker_volume,
		.chained = true,
		.chain_id = ALC298_FIXUP_DELL_AIO_MIC_NO_PRESENCE,
	},
	[ALC256_FIXUP_DELL_INSPIRON_7559_SUBWOOFER] = {
		.type = HDA_FIXUP_PINS,
		.v.pins = (const struct hda_pintbl[]) {
			{ 0x1b, 0x90170151 },
			{ }
		},
		.chained = true,
		.chain_id = ALC255_FIXUP_DELL1_MIC_NO_PRESENCE
	},
	[ALC269_FIXUP_ATIV_BOOK_8] = {
		.type = HDA_FIXUP_FUNC,
		.v.func = alc_fixup_auto_mute_via_amp,
		.chained = true,
		.chain_id = ALC269_FIXUP_NO_SHUTUP
	},
	[ALC221_FIXUP_HP_MIC_NO_PRESENCE] = {
		.type = HDA_FIXUP_PINS,
		.v.pins = (const struct hda_pintbl[]) {
			{ 0x18, 0x01a1913c }, /* use as headset mic, without its own jack detect */
			{ 0x1a, 0x01a1913d }, /* use as headphone mic, without its own jack detect */
			{ }
		},
		.chained = true,
		.chain_id = ALC269_FIXUP_HEADSET_MODE
	},
	[ALC256_FIXUP_ASUS_HEADSET_MODE] = {
		.type = HDA_FIXUP_FUNC,
		.v.func = alc_fixup_headset_mode,
	},
	[ALC256_FIXUP_ASUS_MIC] = {
		.type = HDA_FIXUP_PINS,
		.v.pins = (const struct hda_pintbl[]) {
			{ 0x13, 0x90a60160 }, /* use as internal mic */
			{ 0x19, 0x04a11120 }, /* use as headset mic, without its own jack detect */
			{ }
		},
		.chained = true,
		.chain_id = ALC256_FIXUP_ASUS_HEADSET_MODE
	},
	[ALC256_FIXUP_ASUS_AIO_GPIO2] = {
		.type = HDA_FIXUP_VERBS,
		.v.verbs = (const struct hda_verb[]) {
			/* Set up GPIO2 for the speaker amp */
			{ 0x01, AC_VERB_SET_GPIO_MASK, 0x04 },
			{ 0x01, AC_VERB_SET_GPIO_DIRECTION, 0x04 },
			{ 0x01, AC_VERB_SET_GPIO_DATA, 0x04 },
			{}
		},
	},
	[ALC233_FIXUP_ASUS_MIC_NO_PRESENCE] = {
		.type = HDA_FIXUP_PINS,
		.v.pins = (const struct hda_pintbl[]) {
			{ 0x19, 0x01a1913c }, /* use as headset mic, without its own jack detect */
			{ }
		},
		.chained = true,
		.chain_id = ALC269_FIXUP_HEADSET_MIC
	},
	[ALC233_FIXUP_EAPD_COEF_AND_MIC_NO_PRESENCE] = {
		.type = HDA_FIXUP_VERBS,
		.v.verbs = (const struct hda_verb[]) {
			/* Enables internal speaker */
			{0x20, AC_VERB_SET_COEF_INDEX, 0x40},
			{0x20, AC_VERB_SET_PROC_COEF, 0x8800},
			{}
		},
		.chained = true,
		.chain_id = ALC233_FIXUP_ASUS_MIC_NO_PRESENCE
	},
	[ALC233_FIXUP_LENOVO_MULTI_CODECS] = {
		.type = HDA_FIXUP_FUNC,
		.v.func = alc233_alc662_fixup_lenovo_dual_codecs,
	},
	[ALC294_FIXUP_LENOVO_MIC_LOCATION] = {
		.type = HDA_FIXUP_PINS,
		.v.pins = (const struct hda_pintbl[]) {
			/* Change the mic location from front to right, otherwise there are
			   two front mics with the same name, pulseaudio can't handle them.
			   This is just a temporary workaround, after applying this fixup,
			   there will be one "Front Mic" and one "Mic" in this machine.
			 */
			{ 0x1a, 0x04a19040 },
			{ }
		},
	},
	[ALC700_FIXUP_INTEL_REFERENCE] = {
		.type = HDA_FIXUP_VERBS,
		.v.verbs = (const struct hda_verb[]) {
			/* Enables internal speaker */
			{0x20, AC_VERB_SET_COEF_INDEX, 0x45},
			{0x20, AC_VERB_SET_PROC_COEF, 0x5289},
			{0x20, AC_VERB_SET_COEF_INDEX, 0x4A},
			{0x20, AC_VERB_SET_PROC_COEF, 0x001b},
			{0x58, AC_VERB_SET_COEF_INDEX, 0x00},
			{0x58, AC_VERB_SET_PROC_COEF, 0x3888},
			{0x20, AC_VERB_SET_COEF_INDEX, 0x6f},
			{0x20, AC_VERB_SET_PROC_COEF, 0x2c0b},
			{}
		}
	},
	[ALC274_FIXUP_DELL_BIND_DACS] = {
		.type = HDA_FIXUP_FUNC,
		.v.func = alc274_fixup_bind_dacs,
		.chained = true,
		.chain_id = ALC269_FIXUP_DELL1_MIC_NO_PRESENCE
	},
	[ALC274_FIXUP_DELL_AIO_LINEOUT_VERB] = {
		.type = HDA_FIXUP_PINS,
		.v.pins = (const struct hda_pintbl[]) {
			{ 0x1b, 0x0401102f },
			{ }
		},
		.chained = true,
		.chain_id = ALC274_FIXUP_DELL_BIND_DACS
	},
};

static const struct snd_pci_quirk alc269_fixup_tbl[] = {
	SND_PCI_QUIRK(0x1025, 0x0283, "Acer TravelMate 8371", ALC269_FIXUP_INV_DMIC),
	SND_PCI_QUIRK(0x1025, 0x029b, "Acer 1810TZ", ALC269_FIXUP_INV_DMIC),
	SND_PCI_QUIRK(0x1025, 0x0349, "Acer AOD260", ALC269_FIXUP_INV_DMIC),
	SND_PCI_QUIRK(0x1025, 0x047c, "Acer AC700", ALC269_FIXUP_ACER_AC700),
	SND_PCI_QUIRK(0x1025, 0x072d, "Acer Aspire V5-571G", ALC269_FIXUP_ASPIRE_HEADSET_MIC),
	SND_PCI_QUIRK(0x1025, 0x080d, "Acer Aspire V5-122P", ALC269_FIXUP_ASPIRE_HEADSET_MIC),
	SND_PCI_QUIRK(0x1025, 0x0740, "Acer AO725", ALC271_FIXUP_HP_GATE_MIC_JACK),
	SND_PCI_QUIRK(0x1025, 0x0742, "Acer AO756", ALC271_FIXUP_HP_GATE_MIC_JACK),
	SND_PCI_QUIRK(0x1025, 0x0762, "Acer Aspire E1-472", ALC271_FIXUP_HP_GATE_MIC_JACK_E1_572),
	SND_PCI_QUIRK(0x1025, 0x0775, "Acer Aspire E1-572", ALC271_FIXUP_HP_GATE_MIC_JACK_E1_572),
	SND_PCI_QUIRK(0x1025, 0x079b, "Acer Aspire V5-573G", ALC282_FIXUP_ASPIRE_V5_PINS),
	SND_PCI_QUIRK(0x1025, 0x106d, "Acer Cloudbook 14", ALC283_FIXUP_CHROME_BOOK),
	SND_PCI_QUIRK(0x1028, 0x0470, "Dell M101z", ALC269_FIXUP_DELL_M101Z),
	SND_PCI_QUIRK(0x1028, 0x054b, "Dell XPS one 2710", ALC275_FIXUP_DELL_XPS),
	SND_PCI_QUIRK(0x1028, 0x05bd, "Dell Latitude E6440", ALC292_FIXUP_DELL_E7X),
	SND_PCI_QUIRK(0x1028, 0x05be, "Dell Latitude E6540", ALC292_FIXUP_DELL_E7X),
	SND_PCI_QUIRK(0x1028, 0x05ca, "Dell Latitude E7240", ALC292_FIXUP_DELL_E7X),
	SND_PCI_QUIRK(0x1028, 0x05cb, "Dell Latitude E7440", ALC292_FIXUP_DELL_E7X),
	SND_PCI_QUIRK(0x1028, 0x05da, "Dell Vostro 5460", ALC290_FIXUP_SUBWOOFER),
	SND_PCI_QUIRK(0x1028, 0x05f4, "Dell", ALC269_FIXUP_DELL1_MIC_NO_PRESENCE),
	SND_PCI_QUIRK(0x1028, 0x05f5, "Dell", ALC269_FIXUP_DELL1_MIC_NO_PRESENCE),
	SND_PCI_QUIRK(0x1028, 0x05f6, "Dell", ALC269_FIXUP_DELL1_MIC_NO_PRESENCE),
	SND_PCI_QUIRK(0x1028, 0x0615, "Dell Vostro 5470", ALC290_FIXUP_SUBWOOFER_HSJACK),
	SND_PCI_QUIRK(0x1028, 0x0616, "Dell Vostro 5470", ALC290_FIXUP_SUBWOOFER_HSJACK),
	SND_PCI_QUIRK(0x1028, 0x062c, "Dell Latitude E5550", ALC292_FIXUP_DELL_E7X),
	SND_PCI_QUIRK(0x1028, 0x062e, "Dell Latitude E7450", ALC292_FIXUP_DELL_E7X),
	SND_PCI_QUIRK(0x1028, 0x0638, "Dell Inspiron 5439", ALC290_FIXUP_MONO_SPEAKERS_HSJACK),
	SND_PCI_QUIRK(0x1028, 0x064a, "Dell", ALC293_FIXUP_DELL1_MIC_NO_PRESENCE),
	SND_PCI_QUIRK(0x1028, 0x064b, "Dell", ALC293_FIXUP_DELL1_MIC_NO_PRESENCE),
	SND_PCI_QUIRK(0x1028, 0x0665, "Dell XPS 13", ALC288_FIXUP_DELL_XPS_13),
	SND_PCI_QUIRK(0x1028, 0x0669, "Dell Optiplex 9020m", ALC255_FIXUP_DELL1_MIC_NO_PRESENCE),
	SND_PCI_QUIRK(0x1028, 0x069a, "Dell Vostro 5480", ALC290_FIXUP_SUBWOOFER_HSJACK),
	SND_PCI_QUIRK(0x1028, 0x06c7, "Dell", ALC255_FIXUP_DELL1_MIC_NO_PRESENCE),
	SND_PCI_QUIRK(0x1028, 0x06d9, "Dell", ALC293_FIXUP_DELL1_MIC_NO_PRESENCE),
	SND_PCI_QUIRK(0x1028, 0x06da, "Dell", ALC293_FIXUP_DELL1_MIC_NO_PRESENCE),
	SND_PCI_QUIRK(0x1028, 0x06db, "Dell", ALC293_FIXUP_DISABLE_AAMIX_MULTIJACK),
	SND_PCI_QUIRK(0x1028, 0x06dd, "Dell", ALC293_FIXUP_DISABLE_AAMIX_MULTIJACK),
	SND_PCI_QUIRK(0x1028, 0x06de, "Dell", ALC293_FIXUP_DISABLE_AAMIX_MULTIJACK),
	SND_PCI_QUIRK(0x1028, 0x06df, "Dell", ALC293_FIXUP_DISABLE_AAMIX_MULTIJACK),
	SND_PCI_QUIRK(0x1028, 0x06e0, "Dell", ALC293_FIXUP_DISABLE_AAMIX_MULTIJACK),
	SND_PCI_QUIRK(0x1028, 0x0704, "Dell XPS 13 9350", ALC256_FIXUP_DELL_XPS_13_HEADPHONE_NOISE),
	SND_PCI_QUIRK(0x1028, 0x0706, "Dell Inspiron 7559", ALC256_FIXUP_DELL_INSPIRON_7559_SUBWOOFER),
	SND_PCI_QUIRK(0x1028, 0x0725, "Dell Inspiron 3162", ALC255_FIXUP_DELL_SPK_NOISE),
	SND_PCI_QUIRK(0x1028, 0x075b, "Dell XPS 13 9360", ALC256_FIXUP_DELL_XPS_13_HEADPHONE_NOISE),
	SND_PCI_QUIRK(0x1028, 0x075d, "Dell AIO", ALC298_FIXUP_SPK_VOLUME),
	SND_PCI_QUIRK(0x1028, 0x0798, "Dell Inspiron 17 7000 Gaming", ALC256_FIXUP_DELL_INSPIRON_7559_SUBWOOFER),
	SND_PCI_QUIRK(0x1028, 0x164a, "Dell", ALC293_FIXUP_DELL1_MIC_NO_PRESENCE),
	SND_PCI_QUIRK(0x1028, 0x164b, "Dell", ALC293_FIXUP_DELL1_MIC_NO_PRESENCE),
	SND_PCI_QUIRK(0x103c, 0x1586, "HP", ALC269_FIXUP_HP_MUTE_LED_MIC2),
	SND_PCI_QUIRK(0x103c, 0x18e6, "HP", ALC269_FIXUP_HP_GPIO_LED),
	SND_PCI_QUIRK(0x103c, 0x218b, "HP", ALC269_FIXUP_LIMIT_INT_MIC_BOOST_MUTE_LED),
	SND_PCI_QUIRK(0x103c, 0x225f, "HP", ALC280_FIXUP_HP_GPIO2_MIC_HOTKEY),
	/* ALC282 */
	SND_PCI_QUIRK(0x103c, 0x21f9, "HP", ALC269_FIXUP_HP_MUTE_LED_MIC1),
	SND_PCI_QUIRK(0x103c, 0x2210, "HP", ALC269_FIXUP_HP_MUTE_LED_MIC1),
	SND_PCI_QUIRK(0x103c, 0x2214, "HP", ALC269_FIXUP_HP_MUTE_LED_MIC1),
	SND_PCI_QUIRK(0x103c, 0x2236, "HP", ALC269_FIXUP_HP_LINE1_MIC1_LED),
	SND_PCI_QUIRK(0x103c, 0x2237, "HP", ALC269_FIXUP_HP_LINE1_MIC1_LED),
	SND_PCI_QUIRK(0x103c, 0x2238, "HP", ALC269_FIXUP_HP_LINE1_MIC1_LED),
	SND_PCI_QUIRK(0x103c, 0x2239, "HP", ALC269_FIXUP_HP_LINE1_MIC1_LED),
	SND_PCI_QUIRK(0x103c, 0x224b, "HP", ALC269_FIXUP_HP_LINE1_MIC1_LED),
	SND_PCI_QUIRK(0x103c, 0x2268, "HP", ALC269_FIXUP_HP_MUTE_LED_MIC1),
	SND_PCI_QUIRK(0x103c, 0x226a, "HP", ALC269_FIXUP_HP_MUTE_LED_MIC1),
	SND_PCI_QUIRK(0x103c, 0x226b, "HP", ALC269_FIXUP_HP_MUTE_LED_MIC1),
	SND_PCI_QUIRK(0x103c, 0x226e, "HP", ALC269_FIXUP_HP_MUTE_LED_MIC1),
	SND_PCI_QUIRK(0x103c, 0x2271, "HP", ALC286_FIXUP_HP_GPIO_LED),
	SND_PCI_QUIRK(0x103c, 0x2272, "HP", ALC280_FIXUP_HP_DOCK_PINS),
	SND_PCI_QUIRK(0x103c, 0x2273, "HP", ALC280_FIXUP_HP_DOCK_PINS),
	SND_PCI_QUIRK(0x103c, 0x229e, "HP", ALC269_FIXUP_HP_MUTE_LED_MIC1),
	SND_PCI_QUIRK(0x103c, 0x22b2, "HP", ALC269_FIXUP_HP_MUTE_LED_MIC1),
	SND_PCI_QUIRK(0x103c, 0x22b7, "HP", ALC269_FIXUP_HP_MUTE_LED_MIC1),
	SND_PCI_QUIRK(0x103c, 0x22bf, "HP", ALC269_FIXUP_HP_MUTE_LED_MIC1),
	SND_PCI_QUIRK(0x103c, 0x22cf, "HP", ALC269_FIXUP_HP_MUTE_LED_MIC1),
	SND_PCI_QUIRK(0x103c, 0x22db, "HP", ALC280_FIXUP_HP_9480M),
	SND_PCI_QUIRK(0x103c, 0x22dc, "HP", ALC269_FIXUP_HP_GPIO_MIC1_LED),
	SND_PCI_QUIRK(0x103c, 0x22fb, "HP", ALC269_FIXUP_HP_GPIO_MIC1_LED),
	/* ALC290 */
	SND_PCI_QUIRK(0x103c, 0x221b, "HP", ALC269_FIXUP_HP_GPIO_MIC1_LED),
	SND_PCI_QUIRK(0x103c, 0x2221, "HP", ALC269_FIXUP_HP_GPIO_MIC1_LED),
	SND_PCI_QUIRK(0x103c, 0x2225, "HP", ALC269_FIXUP_HP_GPIO_MIC1_LED),
	SND_PCI_QUIRK(0x103c, 0x2253, "HP", ALC269_FIXUP_HP_GPIO_MIC1_LED),
	SND_PCI_QUIRK(0x103c, 0x2254, "HP", ALC269_FIXUP_HP_GPIO_MIC1_LED),
	SND_PCI_QUIRK(0x103c, 0x2255, "HP", ALC269_FIXUP_HP_GPIO_MIC1_LED),
	SND_PCI_QUIRK(0x103c, 0x2256, "HP", ALC269_FIXUP_HP_GPIO_MIC1_LED),
	SND_PCI_QUIRK(0x103c, 0x2257, "HP", ALC269_FIXUP_HP_GPIO_MIC1_LED),
	SND_PCI_QUIRK(0x103c, 0x2259, "HP", ALC269_FIXUP_HP_GPIO_MIC1_LED),
	SND_PCI_QUIRK(0x103c, 0x225a, "HP", ALC269_FIXUP_HP_DOCK_GPIO_MIC1_LED),
	SND_PCI_QUIRK(0x103c, 0x2260, "HP", ALC269_FIXUP_HP_MUTE_LED_MIC1),
	SND_PCI_QUIRK(0x103c, 0x2263, "HP", ALC269_FIXUP_HP_MUTE_LED_MIC1),
	SND_PCI_QUIRK(0x103c, 0x2264, "HP", ALC269_FIXUP_HP_MUTE_LED_MIC1),
	SND_PCI_QUIRK(0x103c, 0x2265, "HP", ALC269_FIXUP_HP_MUTE_LED_MIC1),
	SND_PCI_QUIRK(0x103c, 0x2272, "HP", ALC269_FIXUP_HP_GPIO_MIC1_LED),
	SND_PCI_QUIRK(0x103c, 0x2273, "HP", ALC269_FIXUP_HP_GPIO_MIC1_LED),
	SND_PCI_QUIRK(0x103c, 0x2278, "HP", ALC269_FIXUP_HP_GPIO_MIC1_LED),
	SND_PCI_QUIRK(0x103c, 0x227f, "HP", ALC269_FIXUP_HP_MUTE_LED_MIC1),
	SND_PCI_QUIRK(0x103c, 0x2282, "HP", ALC269_FIXUP_HP_MUTE_LED_MIC1),
	SND_PCI_QUIRK(0x103c, 0x228b, "HP", ALC269_FIXUP_HP_MUTE_LED_MIC1),
	SND_PCI_QUIRK(0x103c, 0x228e, "HP", ALC269_FIXUP_HP_MUTE_LED_MIC1),
	SND_PCI_QUIRK(0x103c, 0x22c5, "HP", ALC269_FIXUP_HP_MUTE_LED_MIC1),
	SND_PCI_QUIRK(0x103c, 0x22c7, "HP", ALC269_FIXUP_HP_MUTE_LED_MIC1),
	SND_PCI_QUIRK(0x103c, 0x22c8, "HP", ALC269_FIXUP_HP_MUTE_LED_MIC1),
	SND_PCI_QUIRK(0x103c, 0x22c4, "HP", ALC269_FIXUP_HP_MUTE_LED_MIC1),
	SND_PCI_QUIRK(0x103c, 0x2334, "HP", ALC269_FIXUP_HP_MUTE_LED_MIC1),
	SND_PCI_QUIRK(0x103c, 0x2335, "HP", ALC269_FIXUP_HP_MUTE_LED_MIC1),
	SND_PCI_QUIRK(0x103c, 0x2336, "HP", ALC269_FIXUP_HP_MUTE_LED_MIC1),
	SND_PCI_QUIRK(0x103c, 0x2337, "HP", ALC269_FIXUP_HP_MUTE_LED_MIC1),
	SND_PCI_QUIRK(0x103c, 0x221c, "HP EliteBook 755 G2", ALC280_FIXUP_HP_HEADSET_MIC),
	SND_PCI_QUIRK(0x103c, 0x8256, "HP", ALC221_FIXUP_HP_FRONT_MIC),
	SND_PCI_QUIRK(0x103c, 0x82bf, "HP", ALC221_FIXUP_HP_MIC_NO_PRESENCE),
	SND_PCI_QUIRK(0x103c, 0x82c0, "HP", ALC221_FIXUP_HP_MIC_NO_PRESENCE),
	SND_PCI_QUIRK(0x1043, 0x103e, "ASUS X540SA", ALC256_FIXUP_ASUS_MIC),
	SND_PCI_QUIRK(0x1043, 0x103f, "ASUS TX300", ALC282_FIXUP_ASUS_TX300),
	SND_PCI_QUIRK(0x1043, 0x106d, "Asus K53BE", ALC269_FIXUP_LIMIT_INT_MIC_BOOST),
	SND_PCI_QUIRK(0x1043, 0x10c0, "ASUS X540SA", ALC256_FIXUP_ASUS_MIC),
	SND_PCI_QUIRK(0x1043, 0x10d0, "ASUS X540LA/X540LJ", ALC255_FIXUP_ASUS_MIC_NO_PRESENCE),
	SND_PCI_QUIRK(0x1043, 0x115d, "Asus 1015E", ALC269_FIXUP_LIMIT_INT_MIC_BOOST),
	SND_PCI_QUIRK(0x1043, 0x11c0, "ASUS X556UR", ALC255_FIXUP_ASUS_MIC_NO_PRESENCE),
	SND_PCI_QUIRK(0x1043, 0x1290, "ASUS X441SA", ALC233_FIXUP_EAPD_COEF_AND_MIC_NO_PRESENCE),
	SND_PCI_QUIRK(0x1043, 0x12a0, "ASUS X441UV", ALC233_FIXUP_EAPD_COEF_AND_MIC_NO_PRESENCE),
	SND_PCI_QUIRK(0x1043, 0x12f0, "ASUS X541UV", ALC256_FIXUP_ASUS_MIC),
	SND_PCI_QUIRK(0x1043, 0x12e0, "ASUS X541SA", ALC256_FIXUP_ASUS_MIC),
	SND_PCI_QUIRK(0x1043, 0x13b0, "ASUS Z550SA", ALC256_FIXUP_ASUS_MIC),
	SND_PCI_QUIRK(0x1043, 0x1427, "Asus Zenbook UX31E", ALC269VB_FIXUP_ASUS_ZENBOOK),
	SND_PCI_QUIRK(0x1043, 0x1517, "Asus Zenbook UX31A", ALC269VB_FIXUP_ASUS_ZENBOOK_UX31A),
	SND_PCI_QUIRK(0x1043, 0x16e3, "ASUS UX50", ALC269_FIXUP_STEREO_DMIC),
	SND_PCI_QUIRK(0x1043, 0x1a13, "Asus G73Jw", ALC269_FIXUP_ASUS_G73JW),
	SND_PCI_QUIRK(0x1043, 0x1a30, "ASUS X705UD", ALC256_FIXUP_ASUS_MIC),
	SND_PCI_QUIRK(0x1043, 0x1b13, "Asus U41SV", ALC269_FIXUP_INV_DMIC),
	SND_PCI_QUIRK(0x1043, 0x1bbd, "ASUS Z550MA", ALC255_FIXUP_ASUS_MIC_NO_PRESENCE),
	SND_PCI_QUIRK(0x1043, 0x1c23, "Asus X55U", ALC269_FIXUP_LIMIT_INT_MIC_BOOST),
	SND_PCI_QUIRK(0x1043, 0x1ccd, "ASUS X555UB", ALC256_FIXUP_ASUS_MIC),
	SND_PCI_QUIRK(0x1043, 0x3030, "ASUS ZN270IE", ALC256_FIXUP_ASUS_AIO_GPIO2),
	SND_PCI_QUIRK(0x1043, 0x831a, "ASUS P901", ALC269_FIXUP_STEREO_DMIC),
	SND_PCI_QUIRK(0x1043, 0x834a, "ASUS S101", ALC269_FIXUP_STEREO_DMIC),
	SND_PCI_QUIRK(0x1043, 0x8398, "ASUS P1005", ALC269_FIXUP_STEREO_DMIC),
	SND_PCI_QUIRK(0x1043, 0x83ce, "ASUS P1005", ALC269_FIXUP_STEREO_DMIC),
	SND_PCI_QUIRK(0x1043, 0x8516, "ASUS X101CH", ALC269_FIXUP_ASUS_X101),
	SND_PCI_QUIRK(0x104d, 0x90b5, "Sony VAIO Pro 11", ALC286_FIXUP_SONY_MIC_NO_PRESENCE),
	SND_PCI_QUIRK(0x104d, 0x90b6, "Sony VAIO Pro 13", ALC286_FIXUP_SONY_MIC_NO_PRESENCE),
	SND_PCI_QUIRK(0x104d, 0x9073, "Sony VAIO", ALC275_FIXUP_SONY_VAIO_GPIO2),
	SND_PCI_QUIRK(0x104d, 0x907b, "Sony VAIO", ALC275_FIXUP_SONY_HWEQ),
	SND_PCI_QUIRK(0x104d, 0x9084, "Sony VAIO", ALC275_FIXUP_SONY_HWEQ),
	SND_PCI_QUIRK(0x104d, 0x9099, "Sony VAIO S13", ALC275_FIXUP_SONY_DISABLE_AAMIX),
	SND_PCI_QUIRK(0x10cf, 0x1475, "Lifebook", ALC269_FIXUP_LIFEBOOK),
	SND_PCI_QUIRK(0x10cf, 0x159f, "Lifebook E780", ALC269_FIXUP_LIFEBOOK_NO_HP_TO_LINEOUT),
	SND_PCI_QUIRK(0x10cf, 0x15dc, "Lifebook T731", ALC269_FIXUP_LIFEBOOK_HP_PIN),
	SND_PCI_QUIRK(0x10cf, 0x1757, "Lifebook E752", ALC269_FIXUP_LIFEBOOK_HP_PIN),
	SND_PCI_QUIRK(0x10cf, 0x1845, "Lifebook U904", ALC269_FIXUP_LIFEBOOK_EXTMIC),
	SND_PCI_QUIRK(0x10ec, 0x10f2, "Intel Reference board", ALC700_FIXUP_INTEL_REFERENCE),
	SND_PCI_QUIRK(0x144d, 0xc109, "Samsung Ativ book 9 (NP900X3G)", ALC269_FIXUP_INV_DMIC),
	SND_PCI_QUIRK(0x144d, 0xc740, "Samsung Ativ book 8 (NP870Z5G)", ALC269_FIXUP_ATIV_BOOK_8),
	SND_PCI_QUIRK(0x1458, 0xfa53, "Gigabyte BXBT-2807", ALC283_FIXUP_HEADSET_MIC),
	SND_PCI_QUIRK(0x1462, 0xb120, "MSI Cubi MS-B120", ALC283_FIXUP_HEADSET_MIC),
	SND_PCI_QUIRK(0x17aa, 0x1036, "Lenovo P520", ALC233_FIXUP_LENOVO_MULTI_CODECS),
	SND_PCI_QUIRK(0x17aa, 0x20f2, "Thinkpad SL410/510", ALC269_FIXUP_SKU_IGNORE),
	SND_PCI_QUIRK(0x17aa, 0x215e, "Thinkpad L512", ALC269_FIXUP_SKU_IGNORE),
	SND_PCI_QUIRK(0x17aa, 0x21b8, "Thinkpad Edge 14", ALC269_FIXUP_SKU_IGNORE),
	SND_PCI_QUIRK(0x17aa, 0x21ca, "Thinkpad L412", ALC269_FIXUP_SKU_IGNORE),
	SND_PCI_QUIRK(0x17aa, 0x21e9, "Thinkpad Edge 15", ALC269_FIXUP_SKU_IGNORE),
	SND_PCI_QUIRK(0x17aa, 0x21f6, "Thinkpad T530", ALC269_FIXUP_LENOVO_DOCK),
	SND_PCI_QUIRK(0x17aa, 0x21fa, "Thinkpad X230", ALC269_FIXUP_LENOVO_DOCK),
	SND_PCI_QUIRK(0x17aa, 0x21f3, "Thinkpad T430", ALC269_FIXUP_LENOVO_DOCK),
	SND_PCI_QUIRK(0x17aa, 0x21fb, "Thinkpad T430s", ALC269_FIXUP_LENOVO_DOCK),
	SND_PCI_QUIRK(0x17aa, 0x2203, "Thinkpad X230 Tablet", ALC269_FIXUP_LENOVO_DOCK),
	SND_PCI_QUIRK(0x17aa, 0x2208, "Thinkpad T431s", ALC269_FIXUP_LENOVO_DOCK),
	SND_PCI_QUIRK(0x17aa, 0x220c, "Thinkpad T440s", ALC292_FIXUP_TPT440),
	SND_PCI_QUIRK(0x17aa, 0x220e, "Thinkpad T440p", ALC292_FIXUP_TPT440_DOCK),
	SND_PCI_QUIRK(0x17aa, 0x2210, "Thinkpad T540p", ALC292_FIXUP_TPT440_DOCK),
	SND_PCI_QUIRK(0x17aa, 0x2211, "Thinkpad W541", ALC292_FIXUP_TPT440_DOCK),
	SND_PCI_QUIRK(0x17aa, 0x2212, "Thinkpad T440", ALC292_FIXUP_TPT440_DOCK),
	SND_PCI_QUIRK(0x17aa, 0x2214, "Thinkpad X240", ALC292_FIXUP_TPT440_DOCK),
	SND_PCI_QUIRK(0x17aa, 0x2215, "Thinkpad", ALC269_FIXUP_LIMIT_INT_MIC_BOOST),
	SND_PCI_QUIRK(0x17aa, 0x2218, "Thinkpad X1 Carbon 2nd", ALC292_FIXUP_TPT440_DOCK),
	SND_PCI_QUIRK(0x17aa, 0x2223, "ThinkPad T550", ALC292_FIXUP_TPT440_DOCK),
	SND_PCI_QUIRK(0x17aa, 0x2226, "ThinkPad X250", ALC292_FIXUP_TPT440_DOCK),
	SND_PCI_QUIRK(0x17aa, 0x2231, "Thinkpad T560", ALC292_FIXUP_TPT460),
	SND_PCI_QUIRK(0x17aa, 0x2233, "Thinkpad", ALC292_FIXUP_TPT460),
	SND_PCI_QUIRK(0x17aa, 0x30bb, "ThinkCentre AIO", ALC233_FIXUP_LENOVO_LINE2_MIC_HOTKEY),
	SND_PCI_QUIRK(0x17aa, 0x30e2, "ThinkCentre AIO", ALC233_FIXUP_LENOVO_LINE2_MIC_HOTKEY),
	SND_PCI_QUIRK(0x17aa, 0x310c, "ThinkCentre Station", ALC294_FIXUP_LENOVO_MIC_LOCATION),
	SND_PCI_QUIRK(0x17aa, 0x313c, "ThinkCentre Station", ALC294_FIXUP_LENOVO_MIC_LOCATION),
	SND_PCI_QUIRK(0x17aa, 0x3112, "ThinkCentre AIO", ALC233_FIXUP_LENOVO_LINE2_MIC_HOTKEY),
	SND_PCI_QUIRK(0x17aa, 0x3902, "Lenovo E50-80", ALC269_FIXUP_DMIC_THINKPAD_ACPI),
	SND_PCI_QUIRK(0x17aa, 0x3977, "IdeaPad S210", ALC283_FIXUP_INT_MIC),
	SND_PCI_QUIRK(0x17aa, 0x3978, "IdeaPad Y410P", ALC269_FIXUP_NO_SHUTUP),
	SND_PCI_QUIRK(0x17aa, 0x5013, "Thinkpad", ALC269_FIXUP_LIMIT_INT_MIC_BOOST),
	SND_PCI_QUIRK(0x17aa, 0x501a, "Thinkpad", ALC283_FIXUP_INT_MIC),
	SND_PCI_QUIRK(0x17aa, 0x501e, "Thinkpad L440", ALC292_FIXUP_TPT440_DOCK),
	SND_PCI_QUIRK(0x17aa, 0x5026, "Thinkpad", ALC269_FIXUP_LIMIT_INT_MIC_BOOST),
	SND_PCI_QUIRK(0x17aa, 0x5034, "Thinkpad T450", ALC292_FIXUP_TPT440_DOCK),
	SND_PCI_QUIRK(0x17aa, 0x5036, "Thinkpad T450s", ALC292_FIXUP_TPT440_DOCK),
	SND_PCI_QUIRK(0x17aa, 0x503c, "Thinkpad L450", ALC292_FIXUP_TPT440_DOCK),
	SND_PCI_QUIRK(0x17aa, 0x504a, "ThinkPad X260", ALC292_FIXUP_TPT440_DOCK),
	SND_PCI_QUIRK(0x17aa, 0x504b, "Thinkpad", ALC293_FIXUP_LENOVO_SPK_NOISE),
	SND_PCI_QUIRK(0x17aa, 0x5050, "Thinkpad T560p", ALC292_FIXUP_TPT460),
	SND_PCI_QUIRK(0x17aa, 0x5051, "Thinkpad L460", ALC292_FIXUP_TPT460),
	SND_PCI_QUIRK(0x17aa, 0x5053, "Thinkpad T460", ALC292_FIXUP_TPT460),
	SND_PCI_QUIRK(0x17aa, 0x5109, "Thinkpad", ALC269_FIXUP_LIMIT_INT_MIC_BOOST),
	SND_PCI_QUIRK(0x17aa, 0x3bf8, "Quanta FL1", ALC269_FIXUP_PCM_44K),
	SND_PCI_QUIRK(0x17aa, 0x9e54, "LENOVO NB", ALC269_FIXUP_LENOVO_EAPD),
	SND_PCI_QUIRK(0x1b7d, 0xa831, "Ordissimo EVE2 ", ALC269VB_FIXUP_ORDISSIMO_EVE2), /* Also known as Malata PC-B1303 */

#if 0
	/* Below is a quirk table taken from the old code.
	 * Basically the device should work as is without the fixup table.
	 * If BIOS doesn't give a proper info, enable the corresponding
	 * fixup entry.
	 */
	SND_PCI_QUIRK(0x1043, 0x8330, "ASUS Eeepc P703 P900A",
		      ALC269_FIXUP_AMIC),
	SND_PCI_QUIRK(0x1043, 0x1013, "ASUS N61Da", ALC269_FIXUP_AMIC),
	SND_PCI_QUIRK(0x1043, 0x1143, "ASUS B53f", ALC269_FIXUP_AMIC),
	SND_PCI_QUIRK(0x1043, 0x1133, "ASUS UJ20ft", ALC269_FIXUP_AMIC),
	SND_PCI_QUIRK(0x1043, 0x1183, "ASUS K72DR", ALC269_FIXUP_AMIC),
	SND_PCI_QUIRK(0x1043, 0x11b3, "ASUS K52DR", ALC269_FIXUP_AMIC),
	SND_PCI_QUIRK(0x1043, 0x11e3, "ASUS U33Jc", ALC269_FIXUP_AMIC),
	SND_PCI_QUIRK(0x1043, 0x1273, "ASUS UL80Jt", ALC269_FIXUP_AMIC),
	SND_PCI_QUIRK(0x1043, 0x1283, "ASUS U53Jc", ALC269_FIXUP_AMIC),
	SND_PCI_QUIRK(0x1043, 0x12b3, "ASUS N82JV", ALC269_FIXUP_AMIC),
	SND_PCI_QUIRK(0x1043, 0x12d3, "ASUS N61Jv", ALC269_FIXUP_AMIC),
	SND_PCI_QUIRK(0x1043, 0x13a3, "ASUS UL30Vt", ALC269_FIXUP_AMIC),
	SND_PCI_QUIRK(0x1043, 0x1373, "ASUS G73JX", ALC269_FIXUP_AMIC),
	SND_PCI_QUIRK(0x1043, 0x1383, "ASUS UJ30Jc", ALC269_FIXUP_AMIC),
	SND_PCI_QUIRK(0x1043, 0x13d3, "ASUS N61JA", ALC269_FIXUP_AMIC),
	SND_PCI_QUIRK(0x1043, 0x1413, "ASUS UL50", ALC269_FIXUP_AMIC),
	SND_PCI_QUIRK(0x1043, 0x1443, "ASUS UL30", ALC269_FIXUP_AMIC),
	SND_PCI_QUIRK(0x1043, 0x1453, "ASUS M60Jv", ALC269_FIXUP_AMIC),
	SND_PCI_QUIRK(0x1043, 0x1483, "ASUS UL80", ALC269_FIXUP_AMIC),
	SND_PCI_QUIRK(0x1043, 0x14f3, "ASUS F83Vf", ALC269_FIXUP_AMIC),
	SND_PCI_QUIRK(0x1043, 0x14e3, "ASUS UL20", ALC269_FIXUP_AMIC),
	SND_PCI_QUIRK(0x1043, 0x1513, "ASUS UX30", ALC269_FIXUP_AMIC),
	SND_PCI_QUIRK(0x1043, 0x1593, "ASUS N51Vn", ALC269_FIXUP_AMIC),
	SND_PCI_QUIRK(0x1043, 0x15a3, "ASUS N60Jv", ALC269_FIXUP_AMIC),
	SND_PCI_QUIRK(0x1043, 0x15b3, "ASUS N60Dp", ALC269_FIXUP_AMIC),
	SND_PCI_QUIRK(0x1043, 0x15c3, "ASUS N70De", ALC269_FIXUP_AMIC),
	SND_PCI_QUIRK(0x1043, 0x15e3, "ASUS F83T", ALC269_FIXUP_AMIC),
	SND_PCI_QUIRK(0x1043, 0x1643, "ASUS M60J", ALC269_FIXUP_AMIC),
	SND_PCI_QUIRK(0x1043, 0x1653, "ASUS U50", ALC269_FIXUP_AMIC),
	SND_PCI_QUIRK(0x1043, 0x1693, "ASUS F50N", ALC269_FIXUP_AMIC),
	SND_PCI_QUIRK(0x1043, 0x16a3, "ASUS F5Q", ALC269_FIXUP_AMIC),
	SND_PCI_QUIRK(0x1043, 0x1723, "ASUS P80", ALC269_FIXUP_AMIC),
	SND_PCI_QUIRK(0x1043, 0x1743, "ASUS U80", ALC269_FIXUP_AMIC),
	SND_PCI_QUIRK(0x1043, 0x1773, "ASUS U20A", ALC269_FIXUP_AMIC),
	SND_PCI_QUIRK(0x1043, 0x1883, "ASUS F81Se", ALC269_FIXUP_AMIC),
	SND_PCI_QUIRK(0x152d, 0x1778, "Quanta ON1", ALC269_FIXUP_DMIC),
	SND_PCI_QUIRK(0x17aa, 0x3be9, "Quanta Wistron", ALC269_FIXUP_AMIC),
	SND_PCI_QUIRK(0x17aa, 0x3bf8, "Quanta FL1", ALC269_FIXUP_AMIC),
	SND_PCI_QUIRK(0x17ff, 0x059a, "Quanta EL3", ALC269_FIXUP_DMIC),
	SND_PCI_QUIRK(0x17ff, 0x059b, "Quanta JR1", ALC269_FIXUP_DMIC),
#endif
	{}
};

static const struct snd_pci_quirk alc269_fixup_vendor_tbl[] = {
	SND_PCI_QUIRK_VENDOR(0x1025, "Acer Aspire", ALC271_FIXUP_DMIC),
	SND_PCI_QUIRK_VENDOR(0x103c, "HP", ALC269_FIXUP_HP_MUTE_LED),
	SND_PCI_QUIRK_VENDOR(0x104d, "Sony VAIO", ALC269_FIXUP_SONY_VAIO),
	SND_PCI_QUIRK_VENDOR(0x17aa, "Thinkpad", ALC269_FIXUP_THINKPAD_ACPI),
	{}
};

static const struct hda_model_fixup alc269_fixup_models[] = {
	{.id = ALC269_FIXUP_AMIC, .name = "laptop-amic"},
	{.id = ALC269_FIXUP_DMIC, .name = "laptop-dmic"},
	{.id = ALC269_FIXUP_STEREO_DMIC, .name = "alc269-dmic"},
	{.id = ALC271_FIXUP_DMIC, .name = "alc271-dmic"},
	{.id = ALC269_FIXUP_INV_DMIC, .name = "inv-dmic"},
	{.id = ALC269_FIXUP_HEADSET_MIC, .name = "headset-mic"},
	{.id = ALC269_FIXUP_HEADSET_MODE, .name = "headset-mode"},
	{.id = ALC269_FIXUP_HEADSET_MODE_NO_HP_MIC, .name = "headset-mode-no-hp-mic"},
	{.id = ALC269_FIXUP_LENOVO_DOCK, .name = "lenovo-dock"},
	{.id = ALC269_FIXUP_HP_GPIO_LED, .name = "hp-gpio-led"},
	{.id = ALC269_FIXUP_HP_DOCK_GPIO_MIC1_LED, .name = "hp-dock-gpio-mic1-led"},
	{.id = ALC269_FIXUP_DELL1_MIC_NO_PRESENCE, .name = "dell-headset-multi"},
	{.id = ALC269_FIXUP_DELL2_MIC_NO_PRESENCE, .name = "dell-headset-dock"},
	{.id = ALC283_FIXUP_CHROME_BOOK, .name = "alc283-dac-wcaps"},
	{.id = ALC283_FIXUP_SENSE_COMBO_JACK, .name = "alc283-sense-combo"},
	{.id = ALC292_FIXUP_TPT440_DOCK, .name = "tpt440-dock"},
	{.id = ALC292_FIXUP_TPT440, .name = "tpt440"},
	{.id = ALC292_FIXUP_TPT460, .name = "tpt460"},
	{.id = ALC233_FIXUP_LENOVO_MULTI_CODECS, .name = "dual-codecs"},
	{.id = ALC700_FIXUP_INTEL_REFERENCE, .name = "alc700-ref"},
	{}
};
#define ALC225_STANDARD_PINS \
	{0x21, 0x04211020}

#define ALC256_STANDARD_PINS \
	{0x12, 0x90a60140}, \
	{0x14, 0x90170110}, \
	{0x21, 0x02211020}

#define ALC282_STANDARD_PINS \
	{0x14, 0x90170110}

#define ALC290_STANDARD_PINS \
	{0x12, 0x99a30130}

#define ALC292_STANDARD_PINS \
	{0x14, 0x90170110}, \
	{0x15, 0x0221401f}

#define ALC295_STANDARD_PINS \
	{0x12, 0xb7a60130}, \
	{0x14, 0x90170110}, \
	{0x21, 0x04211020}

#define ALC298_STANDARD_PINS \
	{0x12, 0x90a60130}, \
	{0x21, 0x03211020}

static const struct snd_hda_pin_quirk alc269_pin_fixup_tbl[] = {
	SND_HDA_PIN_QUIRK(0x10ec0255, 0x1025, "Acer", ALC255_FIXUP_ACER_MIC_NO_PRESENCE,
		{0x12, 0x90a601c0},
		{0x14, 0x90171120},
		{0x21, 0x02211030}),
	SND_HDA_PIN_QUIRK(0x10ec0255, 0x1043, "ASUS", ALC255_FIXUP_ASUS_MIC_NO_PRESENCE,
		{0x14, 0x90170110},
		{0x1b, 0x90a70130},
		{0x21, 0x03211020}),
	SND_HDA_PIN_QUIRK(0x10ec0255, 0x1043, "ASUS", ALC255_FIXUP_ASUS_MIC_NO_PRESENCE,
		{0x1a, 0x90a70130},
		{0x1b, 0x90170110},
		{0x21, 0x03211020}),
	SND_HDA_PIN_QUIRK(0x10ec0225, 0x1028, "Dell", ALC225_FIXUP_DELL1_MIC_NO_PRESENCE,
		ALC225_STANDARD_PINS,
		{0x12, 0xb7a60130},
		{0x14, 0x901701a0}),
	SND_HDA_PIN_QUIRK(0x10ec0225, 0x1028, "Dell", ALC225_FIXUP_DELL1_MIC_NO_PRESENCE,
		ALC225_STANDARD_PINS,
		{0x12, 0xb7a60130},
		{0x14, 0x901701b0}),
	SND_HDA_PIN_QUIRK(0x10ec0225, 0x1028, "Dell", ALC225_FIXUP_DELL1_MIC_NO_PRESENCE,
		ALC225_STANDARD_PINS,
		{0x12, 0xb7a60150},
		{0x14, 0x901701a0}),
	SND_HDA_PIN_QUIRK(0x10ec0225, 0x1028, "Dell", ALC225_FIXUP_DELL1_MIC_NO_PRESENCE,
		ALC225_STANDARD_PINS,
		{0x12, 0xb7a60150},
		{0x14, 0x901701b0}),
	SND_HDA_PIN_QUIRK(0x10ec0225, 0x1028, "Dell", ALC225_FIXUP_DELL1_MIC_NO_PRESENCE,
		ALC225_STANDARD_PINS,
		{0x12, 0xb7a60130},
		{0x1b, 0x90170110}),
	SND_HDA_PIN_QUIRK(0x10ec0233, 0x8086, "Intel NUC Skull Canyon", ALC269_FIXUP_DELL1_MIC_NO_PRESENCE,
		{0x1b, 0x01111010},
		{0x1e, 0x01451130},
		{0x21, 0x02211020}),
	SND_HDA_PIN_QUIRK(0x10ec0236, 0x1028, "Dell", ALC255_FIXUP_DELL1_MIC_NO_PRESENCE,
		{0x12, 0x90a60140},
		{0x14, 0x90170110},
		{0x21, 0x02211020}),
	SND_HDA_PIN_QUIRK(0x10ec0236, 0x1028, "Dell", ALC255_FIXUP_DELL1_MIC_NO_PRESENCE,
		{0x12, 0x90a60140},
		{0x14, 0x90170150},
		{0x21, 0x02211020}),
	SND_HDA_PIN_QUIRK(0x10ec0255, 0x1028, "Dell", ALC255_FIXUP_DELL2_MIC_NO_PRESENCE,
		{0x14, 0x90170110},
		{0x21, 0x02211020}),
	SND_HDA_PIN_QUIRK(0x10ec0255, 0x1028, "Dell", ALC255_FIXUP_DELL1_MIC_NO_PRESENCE,
		{0x14, 0x90170130},
		{0x21, 0x02211040}),
	SND_HDA_PIN_QUIRK(0x10ec0255, 0x1028, "Dell", ALC255_FIXUP_DELL1_MIC_NO_PRESENCE,
		{0x12, 0x90a60140},
		{0x14, 0x90170110},
		{0x21, 0x02211020}),
	SND_HDA_PIN_QUIRK(0x10ec0255, 0x1028, "Dell", ALC255_FIXUP_DELL1_MIC_NO_PRESENCE,
		{0x12, 0x90a60160},
		{0x14, 0x90170120},
		{0x21, 0x02211030}),
	SND_HDA_PIN_QUIRK(0x10ec0255, 0x1028, "Dell", ALC255_FIXUP_DELL1_MIC_NO_PRESENCE,
		{0x14, 0x90170110},
		{0x1b, 0x02011020},
		{0x21, 0x0221101f}),
	SND_HDA_PIN_QUIRK(0x10ec0255, 0x1028, "Dell", ALC255_FIXUP_DELL1_MIC_NO_PRESENCE,
		{0x14, 0x90170110},
		{0x1b, 0x01011020},
		{0x21, 0x0221101f}),
	SND_HDA_PIN_QUIRK(0x10ec0255, 0x1028, "Dell", ALC255_FIXUP_DELL1_MIC_NO_PRESENCE,
		{0x14, 0x90170130},
		{0x1b, 0x01014020},
		{0x21, 0x0221103f}),
	SND_HDA_PIN_QUIRK(0x10ec0255, 0x1028, "Dell", ALC255_FIXUP_DELL1_MIC_NO_PRESENCE,
		{0x14, 0x90170130},
		{0x1b, 0x01011020},
		{0x21, 0x0221103f}),
	SND_HDA_PIN_QUIRK(0x10ec0255, 0x1028, "Dell", ALC255_FIXUP_DELL1_MIC_NO_PRESENCE,
		{0x14, 0x90170130},
		{0x1b, 0x02011020},
		{0x21, 0x0221103f}),
	SND_HDA_PIN_QUIRK(0x10ec0255, 0x1028, "Dell", ALC255_FIXUP_DELL1_MIC_NO_PRESENCE,
		{0x14, 0x90170150},
		{0x1b, 0x02011020},
		{0x21, 0x0221105f}),
	SND_HDA_PIN_QUIRK(0x10ec0255, 0x1028, "Dell", ALC255_FIXUP_DELL1_MIC_NO_PRESENCE,
		{0x14, 0x90170110},
		{0x1b, 0x01014020},
		{0x21, 0x0221101f}),
	SND_HDA_PIN_QUIRK(0x10ec0255, 0x1028, "Dell", ALC255_FIXUP_DELL1_MIC_NO_PRESENCE,
		{0x12, 0x90a60160},
		{0x14, 0x90170120},
		{0x17, 0x90170140},
		{0x21, 0x0321102f}),
	SND_HDA_PIN_QUIRK(0x10ec0255, 0x1028, "Dell", ALC255_FIXUP_DELL1_MIC_NO_PRESENCE,
		{0x12, 0x90a60160},
		{0x14, 0x90170130},
		{0x21, 0x02211040}),
	SND_HDA_PIN_QUIRK(0x10ec0255, 0x1028, "Dell", ALC255_FIXUP_DELL1_MIC_NO_PRESENCE,
		{0x12, 0x90a60160},
		{0x14, 0x90170140},
		{0x21, 0x02211050}),
	SND_HDA_PIN_QUIRK(0x10ec0255, 0x1028, "Dell", ALC255_FIXUP_DELL1_MIC_NO_PRESENCE,
		{0x12, 0x90a60170},
		{0x14, 0x90170120},
		{0x21, 0x02211030}),
	SND_HDA_PIN_QUIRK(0x10ec0255, 0x1028, "Dell", ALC255_FIXUP_DELL1_MIC_NO_PRESENCE,
		{0x12, 0x90a60170},
		{0x14, 0x90170130},
		{0x21, 0x02211040}),
	SND_HDA_PIN_QUIRK(0x10ec0255, 0x1028, "Dell", ALC255_FIXUP_DELL1_MIC_NO_PRESENCE,
		{0x12, 0x90a60170},
		{0x14, 0x90171130},
		{0x21, 0x02211040}),
	SND_HDA_PIN_QUIRK(0x10ec0255, 0x1028, "Dell", ALC255_FIXUP_DELL1_MIC_NO_PRESENCE,
		{0x12, 0x90a60170},
		{0x14, 0x90170140},
		{0x21, 0x02211050}),
	SND_HDA_PIN_QUIRK(0x10ec0255, 0x1028, "Dell Inspiron 5548", ALC255_FIXUP_DELL1_MIC_NO_PRESENCE,
		{0x12, 0x90a60180},
		{0x14, 0x90170130},
		{0x21, 0x02211040}),
	SND_HDA_PIN_QUIRK(0x10ec0255, 0x1028, "Dell Inspiron 5565", ALC255_FIXUP_DELL1_MIC_NO_PRESENCE,
		{0x12, 0x90a60180},
		{0x14, 0x90170120},
		{0x21, 0x02211030}),
	SND_HDA_PIN_QUIRK(0x10ec0255, 0x1028, "Dell", ALC255_FIXUP_DELL1_MIC_NO_PRESENCE,
		{0x1b, 0x01011020},
		{0x21, 0x02211010}),
	SND_HDA_PIN_QUIRK(0x10ec0256, 0x1028, "Dell", ALC255_FIXUP_DELL1_MIC_NO_PRESENCE,
		{0x12, 0x90a60130},
		{0x14, 0x90170110},
		{0x1b, 0x01011020},
		{0x21, 0x0221101f}),
	SND_HDA_PIN_QUIRK(0x10ec0256, 0x1028, "Dell", ALC255_FIXUP_DELL1_MIC_NO_PRESENCE,
		{0x12, 0x90a60160},
		{0x14, 0x90170120},
		{0x21, 0x02211030}),
	SND_HDA_PIN_QUIRK(0x10ec0256, 0x1028, "Dell", ALC255_FIXUP_DELL1_MIC_NO_PRESENCE,
		{0x12, 0x90a60170},
		{0x14, 0x90170120},
		{0x21, 0x02211030}),
	SND_HDA_PIN_QUIRK(0x10ec0256, 0x1028, "Dell Inspiron 5468", ALC255_FIXUP_DELL1_MIC_NO_PRESENCE,
		{0x12, 0x90a60180},
		{0x14, 0x90170120},
		{0x21, 0x02211030}),
	SND_HDA_PIN_QUIRK(0x10ec0256, 0x1028, "Dell", ALC255_FIXUP_DELL1_MIC_NO_PRESENCE,
		{0x12, 0xb7a60130},
		{0x14, 0x90170110},
		{0x21, 0x02211020}),
	SND_HDA_PIN_QUIRK(0x10ec0256, 0x1028, "Dell", ALC255_FIXUP_DELL1_MIC_NO_PRESENCE,
		ALC256_STANDARD_PINS),
	SND_HDA_PIN_QUIRK(0x10ec0256, 0x1043, "ASUS", ALC256_FIXUP_ASUS_MIC,
		{0x14, 0x90170110},
		{0x1b, 0x90a70130},
		{0x21, 0x04211020}),
	SND_HDA_PIN_QUIRK(0x10ec0256, 0x1043, "ASUS", ALC256_FIXUP_ASUS_MIC,
		{0x14, 0x90170110},
		{0x1b, 0x90a70130},
		{0x21, 0x03211020}),
<<<<<<< HEAD
	SND_HDA_PIN_QUIRK(0x10ec0274, 0x1028, "Dell", ALC269_FIXUP_DELL1_MIC_NO_PRESENCE,
=======
	SND_HDA_PIN_QUIRK(0x10ec0274, 0x1028, "Dell", ALC274_FIXUP_DELL_AIO_LINEOUT_VERB,
>>>>>>> bcc04516
		{0x12, 0xb7a60130},
		{0x13, 0xb8a61140},
		{0x16, 0x90170110},
		{0x21, 0x04211020}),
	SND_HDA_PIN_QUIRK(0x10ec0280, 0x103c, "HP", ALC280_FIXUP_HP_GPIO4,
		{0x12, 0x90a60130},
		{0x14, 0x90170110},
		{0x15, 0x0421101f},
		{0x1a, 0x04a11020}),
	SND_HDA_PIN_QUIRK(0x10ec0280, 0x103c, "HP", ALC269_FIXUP_HP_GPIO_MIC1_LED,
		{0x12, 0x90a60140},
		{0x14, 0x90170110},
		{0x15, 0x0421101f},
		{0x18, 0x02811030},
		{0x1a, 0x04a1103f},
		{0x1b, 0x02011020}),
	SND_HDA_PIN_QUIRK(0x10ec0282, 0x103c, "HP 15 Touchsmart", ALC269_FIXUP_HP_MUTE_LED_MIC1,
		ALC282_STANDARD_PINS,
		{0x12, 0x99a30130},
		{0x19, 0x03a11020},
		{0x21, 0x0321101f}),
	SND_HDA_PIN_QUIRK(0x10ec0282, 0x103c, "HP", ALC269_FIXUP_HP_MUTE_LED_MIC1,
		ALC282_STANDARD_PINS,
		{0x12, 0x99a30130},
		{0x19, 0x03a11020},
		{0x21, 0x03211040}),
	SND_HDA_PIN_QUIRK(0x10ec0282, 0x103c, "HP", ALC269_FIXUP_HP_MUTE_LED_MIC1,
		ALC282_STANDARD_PINS,
		{0x12, 0x99a30130},
		{0x19, 0x03a11030},
		{0x21, 0x03211020}),
	SND_HDA_PIN_QUIRK(0x10ec0282, 0x103c, "HP", ALC269_FIXUP_HP_MUTE_LED_MIC1,
		ALC282_STANDARD_PINS,
		{0x12, 0x99a30130},
		{0x19, 0x04a11020},
		{0x21, 0x0421101f}),
	SND_HDA_PIN_QUIRK(0x10ec0282, 0x103c, "HP", ALC269_FIXUP_HP_LINE1_MIC1_LED,
		ALC282_STANDARD_PINS,
		{0x12, 0x90a60140},
		{0x19, 0x04a11030},
		{0x21, 0x04211020}),
	SND_HDA_PIN_QUIRK(0x10ec0283, 0x1028, "Dell", ALC269_FIXUP_DELL1_MIC_NO_PRESENCE,
		ALC282_STANDARD_PINS,
		{0x12, 0x90a60130},
		{0x21, 0x0321101f}),
	SND_HDA_PIN_QUIRK(0x10ec0283, 0x1028, "Dell", ALC269_FIXUP_DELL1_MIC_NO_PRESENCE,
		{0x12, 0x90a60160},
		{0x14, 0x90170120},
		{0x21, 0x02211030}),
	SND_HDA_PIN_QUIRK(0x10ec0283, 0x1028, "Dell", ALC269_FIXUP_DELL1_MIC_NO_PRESENCE,
		ALC282_STANDARD_PINS,
		{0x12, 0x90a60130},
		{0x19, 0x03a11020},
		{0x21, 0x0321101f}),
	SND_HDA_PIN_QUIRK(0x10ec0288, 0x1028, "Dell", ALC288_FIXUP_DELL_XPS_13_GPIO6,
		{0x12, 0x90a60120},
		{0x14, 0x90170110},
		{0x21, 0x0321101f}),
	SND_HDA_PIN_QUIRK(0x10ec0290, 0x103c, "HP", ALC269_FIXUP_HP_MUTE_LED_MIC1,
		ALC290_STANDARD_PINS,
		{0x15, 0x04211040},
		{0x18, 0x90170112},
		{0x1a, 0x04a11020}),
	SND_HDA_PIN_QUIRK(0x10ec0290, 0x103c, "HP", ALC269_FIXUP_HP_MUTE_LED_MIC1,
		ALC290_STANDARD_PINS,
		{0x15, 0x04211040},
		{0x18, 0x90170110},
		{0x1a, 0x04a11020}),
	SND_HDA_PIN_QUIRK(0x10ec0290, 0x103c, "HP", ALC269_FIXUP_HP_MUTE_LED_MIC1,
		ALC290_STANDARD_PINS,
		{0x15, 0x0421101f},
		{0x1a, 0x04a11020}),
	SND_HDA_PIN_QUIRK(0x10ec0290, 0x103c, "HP", ALC269_FIXUP_HP_MUTE_LED_MIC1,
		ALC290_STANDARD_PINS,
		{0x15, 0x04211020},
		{0x1a, 0x04a11040}),
	SND_HDA_PIN_QUIRK(0x10ec0290, 0x103c, "HP", ALC269_FIXUP_HP_MUTE_LED_MIC1,
		ALC290_STANDARD_PINS,
		{0x14, 0x90170110},
		{0x15, 0x04211020},
		{0x1a, 0x04a11040}),
	SND_HDA_PIN_QUIRK(0x10ec0290, 0x103c, "HP", ALC269_FIXUP_HP_MUTE_LED_MIC1,
		ALC290_STANDARD_PINS,
		{0x14, 0x90170110},
		{0x15, 0x04211020},
		{0x1a, 0x04a11020}),
	SND_HDA_PIN_QUIRK(0x10ec0290, 0x103c, "HP", ALC269_FIXUP_HP_MUTE_LED_MIC1,
		ALC290_STANDARD_PINS,
		{0x14, 0x90170110},
		{0x15, 0x0421101f},
		{0x1a, 0x04a11020}),
	SND_HDA_PIN_QUIRK(0x10ec0292, 0x1028, "Dell", ALC269_FIXUP_DELL2_MIC_NO_PRESENCE,
		ALC292_STANDARD_PINS,
		{0x12, 0x90a60140},
		{0x16, 0x01014020},
		{0x19, 0x01a19030}),
	SND_HDA_PIN_QUIRK(0x10ec0292, 0x1028, "Dell", ALC269_FIXUP_DELL2_MIC_NO_PRESENCE,
		ALC292_STANDARD_PINS,
		{0x12, 0x90a60140},
		{0x16, 0x01014020},
		{0x18, 0x02a19031},
		{0x19, 0x01a1903e}),
	SND_HDA_PIN_QUIRK(0x10ec0292, 0x1028, "Dell", ALC269_FIXUP_DELL3_MIC_NO_PRESENCE,
		ALC292_STANDARD_PINS,
		{0x12, 0x90a60140}),
	SND_HDA_PIN_QUIRK(0x10ec0293, 0x1028, "Dell", ALC293_FIXUP_DELL1_MIC_NO_PRESENCE,
		ALC292_STANDARD_PINS,
		{0x13, 0x90a60140},
		{0x16, 0x21014020},
		{0x19, 0x21a19030}),
	SND_HDA_PIN_QUIRK(0x10ec0293, 0x1028, "Dell", ALC293_FIXUP_DELL1_MIC_NO_PRESENCE,
		ALC292_STANDARD_PINS,
		{0x13, 0x90a60140}),
	SND_HDA_PIN_QUIRK(0x10ec0295, 0x1028, "Dell", ALC269_FIXUP_DELL1_MIC_NO_PRESENCE,
		ALC295_STANDARD_PINS,
		{0x17, 0x21014020},
		{0x18, 0x21a19030}),
	SND_HDA_PIN_QUIRK(0x10ec0295, 0x1028, "Dell", ALC269_FIXUP_DELL1_MIC_NO_PRESENCE,
		ALC295_STANDARD_PINS,
		{0x17, 0x21014040},
		{0x18, 0x21a19050}),
	SND_HDA_PIN_QUIRK(0x10ec0295, 0x1028, "Dell", ALC269_FIXUP_DELL1_MIC_NO_PRESENCE,
		ALC295_STANDARD_PINS),
	SND_HDA_PIN_QUIRK(0x10ec0298, 0x1028, "Dell", ALC298_FIXUP_DELL1_MIC_NO_PRESENCE,
		ALC298_STANDARD_PINS,
		{0x17, 0x90170110}),
	SND_HDA_PIN_QUIRK(0x10ec0298, 0x1028, "Dell", ALC298_FIXUP_DELL1_MIC_NO_PRESENCE,
		ALC298_STANDARD_PINS,
		{0x17, 0x90170140}),
	SND_HDA_PIN_QUIRK(0x10ec0298, 0x1028, "Dell", ALC298_FIXUP_DELL1_MIC_NO_PRESENCE,
		ALC298_STANDARD_PINS,
		{0x17, 0x90170150}),
	SND_HDA_PIN_QUIRK(0x10ec0298, 0x1028, "Dell", ALC298_FIXUP_SPK_VOLUME,
		{0x12, 0xb7a60140},
		{0x13, 0xb7a60150},
		{0x17, 0x90170110},
		{0x1a, 0x03011020},
		{0x21, 0x03211030}),
	SND_HDA_PIN_QUIRK(0x10ec0299, 0x1028, "Dell", ALC269_FIXUP_DELL4_MIC_NO_PRESENCE,
		ALC225_STANDARD_PINS,
		{0x12, 0xb7a60130},
		{0x17, 0x90170110}),
	{}
};

static void alc269_fill_coef(struct hda_codec *codec)
{
	struct alc_spec *spec = codec->spec;
	int val;

	if (spec->codec_variant != ALC269_TYPE_ALC269VB)
		return;

	if ((alc_get_coef0(codec) & 0x00ff) < 0x015) {
		alc_write_coef_idx(codec, 0xf, 0x960b);
		alc_write_coef_idx(codec, 0xe, 0x8817);
	}

	if ((alc_get_coef0(codec) & 0x00ff) == 0x016) {
		alc_write_coef_idx(codec, 0xf, 0x960b);
		alc_write_coef_idx(codec, 0xe, 0x8814);
	}

	if ((alc_get_coef0(codec) & 0x00ff) == 0x017) {
		/* Power up output pin */
		alc_update_coef_idx(codec, 0x04, 0, 1<<11);
	}

	if ((alc_get_coef0(codec) & 0x00ff) == 0x018) {
		val = alc_read_coef_idx(codec, 0xd);
		if (val != -1 && (val & 0x0c00) >> 10 != 0x1) {
			/* Capless ramp up clock control */
			alc_write_coef_idx(codec, 0xd, val | (1<<10));
		}
		val = alc_read_coef_idx(codec, 0x17);
		if (val != -1 && (val & 0x01c0) >> 6 != 0x4) {
			/* Class D power on reset */
			alc_write_coef_idx(codec, 0x17, val | (1<<7));
		}
	}

	/* HP */
	alc_update_coef_idx(codec, 0x4, 0, 1<<11);
}

/*
 */
static int patch_alc269(struct hda_codec *codec)
{
	struct alc_spec *spec;
	int err;

	err = alc_alloc_spec(codec, 0x0b);
	if (err < 0)
		return err;

	spec = codec->spec;
	spec->gen.shared_mic_vref_pin = 0x18;
	codec->power_save_node = 1;

#ifdef CONFIG_PM
	codec->patch_ops.suspend = alc269_suspend;
	codec->patch_ops.resume = alc269_resume;
#endif
	spec->shutup = alc_default_shutup;
	spec->init_hook = alc_default_init;

	snd_hda_pick_fixup(codec, alc269_fixup_models,
		       alc269_fixup_tbl, alc269_fixups);
	snd_hda_pick_pin_fixup(codec, alc269_pin_fixup_tbl, alc269_fixups);
	snd_hda_pick_fixup(codec, NULL,	alc269_fixup_vendor_tbl,
			   alc269_fixups);
	snd_hda_apply_fixup(codec, HDA_FIXUP_ACT_PRE_PROBE);

	alc_auto_parse_customize_define(codec);

	if (has_cdefine_beep(codec))
		spec->gen.beep_nid = 0x01;

	switch (codec->core.vendor_id) {
	case 0x10ec0269:
		spec->codec_variant = ALC269_TYPE_ALC269VA;
		switch (alc_get_coef0(codec) & 0x00f0) {
		case 0x0010:
			if (codec->bus->pci &&
			    codec->bus->pci->subsystem_vendor == 0x1025 &&
			    spec->cdefine.platform_type == 1)
				err = alc_codec_rename(codec, "ALC271X");
			spec->codec_variant = ALC269_TYPE_ALC269VB;
			break;
		case 0x0020:
			if (codec->bus->pci &&
			    codec->bus->pci->subsystem_vendor == 0x17aa &&
			    codec->bus->pci->subsystem_device == 0x21f3)
				err = alc_codec_rename(codec, "ALC3202");
			spec->codec_variant = ALC269_TYPE_ALC269VC;
			break;
		case 0x0030:
			spec->codec_variant = ALC269_TYPE_ALC269VD;
			break;
		default:
			alc_fix_pll_init(codec, 0x20, 0x04, 15);
		}
		if (err < 0)
			goto error;
		spec->shutup = alc269_shutup;
		spec->init_hook = alc269_fill_coef;
		alc269_fill_coef(codec);
		break;

	case 0x10ec0280:
	case 0x10ec0290:
		spec->codec_variant = ALC269_TYPE_ALC280;
		break;
	case 0x10ec0282:
		spec->codec_variant = ALC269_TYPE_ALC282;
		spec->shutup = alc282_shutup;
		spec->init_hook = alc282_init;
		break;
	case 0x10ec0233:
	case 0x10ec0283:
		spec->codec_variant = ALC269_TYPE_ALC283;
		spec->shutup = alc283_shutup;
		spec->init_hook = alc283_init;
		break;
	case 0x10ec0284:
	case 0x10ec0292:
		spec->codec_variant = ALC269_TYPE_ALC284;
		break;
	case 0x10ec0293:
		spec->codec_variant = ALC269_TYPE_ALC293;
		break;
	case 0x10ec0286:
	case 0x10ec0288:
		spec->codec_variant = ALC269_TYPE_ALC286;
		spec->shutup = alc286_shutup;
		break;
	case 0x10ec0298:
		spec->codec_variant = ALC269_TYPE_ALC298;
		break;
	case 0x10ec0255:
		spec->codec_variant = ALC269_TYPE_ALC255;
		break;
	case 0x10ec0236:
	case 0x10ec0256:
		spec->codec_variant = ALC269_TYPE_ALC256;
		spec->shutup = alc256_shutup;
		spec->init_hook = alc256_init;
		spec->gen.mixer_nid = 0; /* ALC256 does not have any loopback mixer path */
		alc_update_coef_idx(codec, 0x36, 1 << 13, 1 << 5); /* Switch pcbeep path to Line in path*/
		break;
	case 0x10ec0257:
		spec->codec_variant = ALC269_TYPE_ALC257;
		spec->gen.mixer_nid = 0;
		break;
	case 0x10ec0215:
	case 0x10ec0285:
	case 0x10ec0289:
		spec->codec_variant = ALC269_TYPE_ALC215;
		spec->gen.mixer_nid = 0;
		break;
	case 0x10ec0225:
	case 0x10ec0295:
		spec->codec_variant = ALC269_TYPE_ALC225;
		spec->gen.mixer_nid = 0; /* no loopback on ALC225 ALC295 */
		break;
	case 0x10ec0299:
		spec->codec_variant = ALC269_TYPE_ALC225;
		spec->gen.mixer_nid = 0; /* no loopback on ALC299 */
		break;
	case 0x10ec0234:
	case 0x10ec0274:
	case 0x10ec0294:
		spec->codec_variant = ALC269_TYPE_ALC294;
		spec->gen.mixer_nid = 0; /* ALC2x4 does not have any loopback mixer path */
		alc_update_coef_idx(codec, 0x6b, 0x0018, (1<<4) | (1<<3)); /* UAJ MIC Vref control by verb */
		break;
	case 0x10ec0700:
	case 0x10ec0701:
	case 0x10ec0703:
		spec->codec_variant = ALC269_TYPE_ALC700;
		spec->gen.mixer_nid = 0; /* ALC700 does not have any loopback mixer path */
		alc_update_coef_idx(codec, 0x4a, 1 << 15, 0); /* Combo jack auto trigger control */
		break;

	}

	if (snd_hda_codec_read(codec, 0x51, 0, AC_VERB_PARAMETERS, 0) == 0x10ec5505) {
		spec->has_alc5505_dsp = 1;
		spec->init_hook = alc5505_dsp_init;
	}

	/* automatic parse from the BIOS config */
	err = alc269_parse_auto_config(codec);
	if (err < 0)
		goto error;

	if (!spec->gen.no_analog && spec->gen.beep_nid && spec->gen.mixer_nid)
		set_beep_amp(spec, spec->gen.mixer_nid, 0x04, HDA_INPUT);

	snd_hda_apply_fixup(codec, HDA_FIXUP_ACT_PROBE);

	return 0;

 error:
	alc_free(codec);
	return err;
}

/*
 * ALC861
 */

static int alc861_parse_auto_config(struct hda_codec *codec)
{
	static const hda_nid_t alc861_ignore[] = { 0x1d, 0 };
	static const hda_nid_t alc861_ssids[] = { 0x0e, 0x0f, 0x0b, 0 };
	return alc_parse_auto_config(codec, alc861_ignore, alc861_ssids);
}

/* Pin config fixes */
enum {
	ALC861_FIXUP_FSC_AMILO_PI1505,
	ALC861_FIXUP_AMP_VREF_0F,
	ALC861_FIXUP_NO_JACK_DETECT,
	ALC861_FIXUP_ASUS_A6RP,
	ALC660_FIXUP_ASUS_W7J,
};

/* On some laptops, VREF of pin 0x0f is abused for controlling the main amp */
static void alc861_fixup_asus_amp_vref_0f(struct hda_codec *codec,
			const struct hda_fixup *fix, int action)
{
	struct alc_spec *spec = codec->spec;
	unsigned int val;

	if (action != HDA_FIXUP_ACT_INIT)
		return;
	val = snd_hda_codec_get_pin_target(codec, 0x0f);
	if (!(val & (AC_PINCTL_IN_EN | AC_PINCTL_OUT_EN)))
		val |= AC_PINCTL_IN_EN;
	val |= AC_PINCTL_VREF_50;
	snd_hda_set_pin_ctl(codec, 0x0f, val);
	spec->gen.keep_vref_in_automute = 1;
}

/* suppress the jack-detection */
static void alc_fixup_no_jack_detect(struct hda_codec *codec,
				     const struct hda_fixup *fix, int action)
{
	if (action == HDA_FIXUP_ACT_PRE_PROBE)
		codec->no_jack_detect = 1;
}

static const struct hda_fixup alc861_fixups[] = {
	[ALC861_FIXUP_FSC_AMILO_PI1505] = {
		.type = HDA_FIXUP_PINS,
		.v.pins = (const struct hda_pintbl[]) {
			{ 0x0b, 0x0221101f }, /* HP */
			{ 0x0f, 0x90170310 }, /* speaker */
			{ }
		}
	},
	[ALC861_FIXUP_AMP_VREF_0F] = {
		.type = HDA_FIXUP_FUNC,
		.v.func = alc861_fixup_asus_amp_vref_0f,
	},
	[ALC861_FIXUP_NO_JACK_DETECT] = {
		.type = HDA_FIXUP_FUNC,
		.v.func = alc_fixup_no_jack_detect,
	},
	[ALC861_FIXUP_ASUS_A6RP] = {
		.type = HDA_FIXUP_FUNC,
		.v.func = alc861_fixup_asus_amp_vref_0f,
		.chained = true,
		.chain_id = ALC861_FIXUP_NO_JACK_DETECT,
	},
	[ALC660_FIXUP_ASUS_W7J] = {
		.type = HDA_FIXUP_VERBS,
		.v.verbs = (const struct hda_verb[]) {
			/* ASUS W7J needs a magic pin setup on unused NID 0x10
			 * for enabling outputs
			 */
			{0x10, AC_VERB_SET_PIN_WIDGET_CONTROL, 0x24},
			{ }
		},
	}
};

static const struct snd_pci_quirk alc861_fixup_tbl[] = {
	SND_PCI_QUIRK(0x1043, 0x1253, "ASUS W7J", ALC660_FIXUP_ASUS_W7J),
	SND_PCI_QUIRK(0x1043, 0x1263, "ASUS Z35HL", ALC660_FIXUP_ASUS_W7J),
	SND_PCI_QUIRK(0x1043, 0x1393, "ASUS A6Rp", ALC861_FIXUP_ASUS_A6RP),
	SND_PCI_QUIRK_VENDOR(0x1043, "ASUS laptop", ALC861_FIXUP_AMP_VREF_0F),
	SND_PCI_QUIRK(0x1462, 0x7254, "HP DX2200", ALC861_FIXUP_NO_JACK_DETECT),
	SND_PCI_QUIRK(0x1584, 0x2b01, "Haier W18", ALC861_FIXUP_AMP_VREF_0F),
	SND_PCI_QUIRK(0x1584, 0x0000, "Uniwill ECS M31EI", ALC861_FIXUP_AMP_VREF_0F),
	SND_PCI_QUIRK(0x1734, 0x10c7, "FSC Amilo Pi1505", ALC861_FIXUP_FSC_AMILO_PI1505),
	{}
};

/*
 */
static int patch_alc861(struct hda_codec *codec)
{
	struct alc_spec *spec;
	int err;

	err = alc_alloc_spec(codec, 0x15);
	if (err < 0)
		return err;

	spec = codec->spec;
	spec->gen.beep_nid = 0x23;

#ifdef CONFIG_PM
	spec->power_hook = alc_power_eapd;
#endif

	snd_hda_pick_fixup(codec, NULL, alc861_fixup_tbl, alc861_fixups);
	snd_hda_apply_fixup(codec, HDA_FIXUP_ACT_PRE_PROBE);

	/* automatic parse from the BIOS config */
	err = alc861_parse_auto_config(codec);
	if (err < 0)
		goto error;

	if (!spec->gen.no_analog)
		set_beep_amp(spec, 0x23, 0, HDA_OUTPUT);

	snd_hda_apply_fixup(codec, HDA_FIXUP_ACT_PROBE);

	return 0;

 error:
	alc_free(codec);
	return err;
}

/*
 * ALC861-VD support
 *
 * Based on ALC882
 *
 * In addition, an independent DAC
 */
static int alc861vd_parse_auto_config(struct hda_codec *codec)
{
	static const hda_nid_t alc861vd_ignore[] = { 0x1d, 0 };
	static const hda_nid_t alc861vd_ssids[] = { 0x15, 0x1b, 0x14, 0 };
	return alc_parse_auto_config(codec, alc861vd_ignore, alc861vd_ssids);
}

enum {
	ALC660VD_FIX_ASUS_GPIO1,
	ALC861VD_FIX_DALLAS,
};

/* exclude VREF80 */
static void alc861vd_fixup_dallas(struct hda_codec *codec,
				  const struct hda_fixup *fix, int action)
{
	if (action == HDA_FIXUP_ACT_PRE_PROBE) {
		snd_hda_override_pin_caps(codec, 0x18, 0x00000734);
		snd_hda_override_pin_caps(codec, 0x19, 0x0000073c);
	}
}

static const struct hda_fixup alc861vd_fixups[] = {
	[ALC660VD_FIX_ASUS_GPIO1] = {
		.type = HDA_FIXUP_VERBS,
		.v.verbs = (const struct hda_verb[]) {
			/* reset GPIO1 */
			{0x01, AC_VERB_SET_GPIO_MASK, 0x03},
			{0x01, AC_VERB_SET_GPIO_DIRECTION, 0x01},
			{0x01, AC_VERB_SET_GPIO_DATA, 0x01},
			{ }
		}
	},
	[ALC861VD_FIX_DALLAS] = {
		.type = HDA_FIXUP_FUNC,
		.v.func = alc861vd_fixup_dallas,
	},
};

static const struct snd_pci_quirk alc861vd_fixup_tbl[] = {
	SND_PCI_QUIRK(0x103c, 0x30bf, "HP TX1000", ALC861VD_FIX_DALLAS),
	SND_PCI_QUIRK(0x1043, 0x1339, "ASUS A7-K", ALC660VD_FIX_ASUS_GPIO1),
	SND_PCI_QUIRK(0x1179, 0xff31, "Toshiba L30-149", ALC861VD_FIX_DALLAS),
	{}
};

/*
 */
static int patch_alc861vd(struct hda_codec *codec)
{
	struct alc_spec *spec;
	int err;

	err = alc_alloc_spec(codec, 0x0b);
	if (err < 0)
		return err;

	spec = codec->spec;
	spec->gen.beep_nid = 0x23;

	spec->shutup = alc_eapd_shutup;

	snd_hda_pick_fixup(codec, NULL, alc861vd_fixup_tbl, alc861vd_fixups);
	snd_hda_apply_fixup(codec, HDA_FIXUP_ACT_PRE_PROBE);

	/* automatic parse from the BIOS config */
	err = alc861vd_parse_auto_config(codec);
	if (err < 0)
		goto error;

	if (!spec->gen.no_analog)
		set_beep_amp(spec, 0x0b, 0x05, HDA_INPUT);

	snd_hda_apply_fixup(codec, HDA_FIXUP_ACT_PROBE);

	return 0;

 error:
	alc_free(codec);
	return err;
}

/*
 * ALC662 support
 *
 * ALC662 is almost identical with ALC880 but has cleaner and more flexible
 * configuration.  Each pin widget can choose any input DACs and a mixer.
 * Each ADC is connected from a mixer of all inputs.  This makes possible
 * 6-channel independent captures.
 *
 * In addition, an independent DAC for the multi-playback (not used in this
 * driver yet).
 */

/*
 * BIOS auto configuration
 */

static int alc662_parse_auto_config(struct hda_codec *codec)
{
	static const hda_nid_t alc662_ignore[] = { 0x1d, 0 };
	static const hda_nid_t alc663_ssids[] = { 0x15, 0x1b, 0x14, 0x21 };
	static const hda_nid_t alc662_ssids[] = { 0x15, 0x1b, 0x14, 0 };
	const hda_nid_t *ssids;

	if (codec->core.vendor_id == 0x10ec0272 || codec->core.vendor_id == 0x10ec0663 ||
	    codec->core.vendor_id == 0x10ec0665 || codec->core.vendor_id == 0x10ec0670 ||
	    codec->core.vendor_id == 0x10ec0671)
		ssids = alc663_ssids;
	else
		ssids = alc662_ssids;
	return alc_parse_auto_config(codec, alc662_ignore, ssids);
}

static void alc272_fixup_mario(struct hda_codec *codec,
			       const struct hda_fixup *fix, int action)
{
	if (action != HDA_FIXUP_ACT_PRE_PROBE)
		return;
	if (snd_hda_override_amp_caps(codec, 0x2, HDA_OUTPUT,
				      (0x3b << AC_AMPCAP_OFFSET_SHIFT) |
				      (0x3b << AC_AMPCAP_NUM_STEPS_SHIFT) |
				      (0x03 << AC_AMPCAP_STEP_SIZE_SHIFT) |
				      (0 << AC_AMPCAP_MUTE_SHIFT)))
		codec_warn(codec, "failed to override amp caps for NID 0x2\n");
}

static const struct snd_pcm_chmap_elem asus_pcm_2_1_chmaps[] = {
	{ .channels = 2,
	  .map = { SNDRV_CHMAP_FL, SNDRV_CHMAP_FR } },
	{ .channels = 4,
	  .map = { SNDRV_CHMAP_FL, SNDRV_CHMAP_FR,
		   SNDRV_CHMAP_NA, SNDRV_CHMAP_LFE } }, /* LFE only on right */
	{ }
};

/* override the 2.1 chmap */
static void alc_fixup_bass_chmap(struct hda_codec *codec,
				    const struct hda_fixup *fix, int action)
{
	if (action == HDA_FIXUP_ACT_BUILD) {
		struct alc_spec *spec = codec->spec;
		spec->gen.pcm_rec[0]->stream[0].chmap = asus_pcm_2_1_chmaps;
	}
}

/* avoid D3 for keeping GPIO up */
static unsigned int gpio_led_power_filter(struct hda_codec *codec,
					  hda_nid_t nid,
					  unsigned int power_state)
{
	struct alc_spec *spec = codec->spec;
	if (nid == codec->core.afg && power_state == AC_PWRST_D3 && spec->gpio_led)
		return AC_PWRST_D0;
	return power_state;
}

static void alc662_fixup_led_gpio1(struct hda_codec *codec,
				   const struct hda_fixup *fix, int action)
{
	struct alc_spec *spec = codec->spec;
	static const struct hda_verb gpio_init[] = {
		{ 0x01, AC_VERB_SET_GPIO_MASK, 0x01 },
		{ 0x01, AC_VERB_SET_GPIO_DIRECTION, 0x01 },
		{}
	};

	if (action == HDA_FIXUP_ACT_PRE_PROBE) {
		spec->gen.vmaster_mute.hook = alc_fixup_gpio_mute_hook;
		spec->gpio_led = 0;
		spec->mute_led_polarity = 1;
		spec->gpio_mute_led_mask = 0x01;
		snd_hda_add_verbs(codec, gpio_init);
		codec->power_filter = gpio_led_power_filter;
	}
}

static void alc662_usi_automute_hook(struct hda_codec *codec,
					 struct hda_jack_callback *jack)
{
	struct alc_spec *spec = codec->spec;
	int vref;
	msleep(200);
	snd_hda_gen_hp_automute(codec, jack);

	vref = spec->gen.hp_jack_present ? PIN_VREF80 : 0;
	msleep(100);
	snd_hda_codec_write(codec, 0x19, 0, AC_VERB_SET_PIN_WIDGET_CONTROL,
			    vref);
}

static void alc662_fixup_usi_headset_mic(struct hda_codec *codec,
				     const struct hda_fixup *fix, int action)
{
	struct alc_spec *spec = codec->spec;
	if (action == HDA_FIXUP_ACT_PRE_PROBE) {
		spec->parse_flags |= HDA_PINCFG_HEADSET_MIC;
		spec->gen.hp_automute_hook = alc662_usi_automute_hook;
	}
}

static struct coef_fw alc668_coefs[] = {
	WRITE_COEF(0x01, 0xbebe), WRITE_COEF(0x02, 0xaaaa), WRITE_COEF(0x03,    0x0),
	WRITE_COEF(0x04, 0x0180), WRITE_COEF(0x06,    0x0), WRITE_COEF(0x07, 0x0f80),
	WRITE_COEF(0x08, 0x0031), WRITE_COEF(0x0a, 0x0060), WRITE_COEF(0x0b,    0x0),
	WRITE_COEF(0x0c, 0x7cf7), WRITE_COEF(0x0d, 0x1080), WRITE_COEF(0x0e, 0x7f7f),
	WRITE_COEF(0x0f, 0xcccc), WRITE_COEF(0x10, 0xddcc), WRITE_COEF(0x11, 0x0001),
	WRITE_COEF(0x13,    0x0), WRITE_COEF(0x14, 0x2aa0), WRITE_COEF(0x17, 0xa940),
	WRITE_COEF(0x19,    0x0), WRITE_COEF(0x1a,    0x0), WRITE_COEF(0x1b,    0x0),
	WRITE_COEF(0x1c,    0x0), WRITE_COEF(0x1d,    0x0), WRITE_COEF(0x1e, 0x7418),
	WRITE_COEF(0x1f, 0x0804), WRITE_COEF(0x20, 0x4200), WRITE_COEF(0x21, 0x0468),
	WRITE_COEF(0x22, 0x8ccc), WRITE_COEF(0x23, 0x0250), WRITE_COEF(0x24, 0x7418),
	WRITE_COEF(0x27,    0x0), WRITE_COEF(0x28, 0x8ccc), WRITE_COEF(0x2a, 0xff00),
	WRITE_COEF(0x2b, 0x8000), WRITE_COEF(0xa7, 0xff00), WRITE_COEF(0xa8, 0x8000),
	WRITE_COEF(0xaa, 0x2e17), WRITE_COEF(0xab, 0xa0c0), WRITE_COEF(0xac,    0x0),
	WRITE_COEF(0xad,    0x0), WRITE_COEF(0xae, 0x2ac6), WRITE_COEF(0xaf, 0xa480),
	WRITE_COEF(0xb0,    0x0), WRITE_COEF(0xb1,    0x0), WRITE_COEF(0xb2,    0x0),
	WRITE_COEF(0xb3,    0x0), WRITE_COEF(0xb4,    0x0), WRITE_COEF(0xb5, 0x1040),
	WRITE_COEF(0xb6, 0xd697), WRITE_COEF(0xb7, 0x902b), WRITE_COEF(0xb8, 0xd697),
	WRITE_COEF(0xb9, 0x902b), WRITE_COEF(0xba, 0xb8ba), WRITE_COEF(0xbb, 0xaaab),
	WRITE_COEF(0xbc, 0xaaaf), WRITE_COEF(0xbd, 0x6aaa), WRITE_COEF(0xbe, 0x1c02),
	WRITE_COEF(0xc0, 0x00ff), WRITE_COEF(0xc1, 0x0fa6),
	{}
};

static void alc668_restore_default_value(struct hda_codec *codec)
{
	alc_process_coef_fw(codec, alc668_coefs);
}

enum {
	ALC662_FIXUP_ASPIRE,
	ALC662_FIXUP_LED_GPIO1,
	ALC662_FIXUP_IDEAPAD,
	ALC272_FIXUP_MARIO,
	ALC662_FIXUP_CZC_P10T,
	ALC662_FIXUP_SKU_IGNORE,
	ALC662_FIXUP_HP_RP5800,
	ALC662_FIXUP_ASUS_MODE1,
	ALC662_FIXUP_ASUS_MODE2,
	ALC662_FIXUP_ASUS_MODE3,
	ALC662_FIXUP_ASUS_MODE4,
	ALC662_FIXUP_ASUS_MODE5,
	ALC662_FIXUP_ASUS_MODE6,
	ALC662_FIXUP_ASUS_MODE7,
	ALC662_FIXUP_ASUS_MODE8,
	ALC662_FIXUP_NO_JACK_DETECT,
	ALC662_FIXUP_ZOTAC_Z68,
	ALC662_FIXUP_INV_DMIC,
	ALC662_FIXUP_DELL_MIC_NO_PRESENCE,
	ALC668_FIXUP_DELL_MIC_NO_PRESENCE,
	ALC662_FIXUP_HEADSET_MODE,
	ALC668_FIXUP_HEADSET_MODE,
	ALC662_FIXUP_BASS_MODE4_CHMAP,
	ALC662_FIXUP_BASS_16,
	ALC662_FIXUP_BASS_1A,
	ALC662_FIXUP_BASS_CHMAP,
	ALC668_FIXUP_AUTO_MUTE,
	ALC668_FIXUP_DELL_DISABLE_AAMIX,
	ALC668_FIXUP_DELL_XPS13,
	ALC662_FIXUP_ASUS_Nx50,
	ALC668_FIXUP_ASUS_Nx51_HEADSET_MODE,
	ALC668_FIXUP_ASUS_Nx51,
	ALC891_FIXUP_HEADSET_MODE,
	ALC891_FIXUP_DELL_MIC_NO_PRESENCE,
	ALC662_FIXUP_ACER_VERITON,
	ALC892_FIXUP_ASROCK_MOBO,
	ALC662_FIXUP_USI_FUNC,
	ALC662_FIXUP_USI_HEADSET_MODE,
	ALC662_FIXUP_LENOVO_MULTI_CODECS,
};

static const struct hda_fixup alc662_fixups[] = {
	[ALC662_FIXUP_ASPIRE] = {
		.type = HDA_FIXUP_PINS,
		.v.pins = (const struct hda_pintbl[]) {
			{ 0x15, 0x99130112 }, /* subwoofer */
			{ }
		}
	},
	[ALC662_FIXUP_LED_GPIO1] = {
		.type = HDA_FIXUP_FUNC,
		.v.func = alc662_fixup_led_gpio1,
	},
	[ALC662_FIXUP_IDEAPAD] = {
		.type = HDA_FIXUP_PINS,
		.v.pins = (const struct hda_pintbl[]) {
			{ 0x17, 0x99130112 }, /* subwoofer */
			{ }
		},
		.chained = true,
		.chain_id = ALC662_FIXUP_LED_GPIO1,
	},
	[ALC272_FIXUP_MARIO] = {
		.type = HDA_FIXUP_FUNC,
		.v.func = alc272_fixup_mario,
	},
	[ALC662_FIXUP_CZC_P10T] = {
		.type = HDA_FIXUP_VERBS,
		.v.verbs = (const struct hda_verb[]) {
			{0x14, AC_VERB_SET_EAPD_BTLENABLE, 0},
			{}
		}
	},
	[ALC662_FIXUP_SKU_IGNORE] = {
		.type = HDA_FIXUP_FUNC,
		.v.func = alc_fixup_sku_ignore,
	},
	[ALC662_FIXUP_HP_RP5800] = {
		.type = HDA_FIXUP_PINS,
		.v.pins = (const struct hda_pintbl[]) {
			{ 0x14, 0x0221201f }, /* HP out */
			{ }
		},
		.chained = true,
		.chain_id = ALC662_FIXUP_SKU_IGNORE
	},
	[ALC662_FIXUP_ASUS_MODE1] = {
		.type = HDA_FIXUP_PINS,
		.v.pins = (const struct hda_pintbl[]) {
			{ 0x14, 0x99130110 }, /* speaker */
			{ 0x18, 0x01a19c20 }, /* mic */
			{ 0x19, 0x99a3092f }, /* int-mic */
			{ 0x21, 0x0121401f }, /* HP out */
			{ }
		},
		.chained = true,
		.chain_id = ALC662_FIXUP_SKU_IGNORE
	},
	[ALC662_FIXUP_ASUS_MODE2] = {
		.type = HDA_FIXUP_PINS,
		.v.pins = (const struct hda_pintbl[]) {
			{ 0x14, 0x99130110 }, /* speaker */
			{ 0x18, 0x01a19820 }, /* mic */
			{ 0x19, 0x99a3092f }, /* int-mic */
			{ 0x1b, 0x0121401f }, /* HP out */
			{ }
		},
		.chained = true,
		.chain_id = ALC662_FIXUP_SKU_IGNORE
	},
	[ALC662_FIXUP_ASUS_MODE3] = {
		.type = HDA_FIXUP_PINS,
		.v.pins = (const struct hda_pintbl[]) {
			{ 0x14, 0x99130110 }, /* speaker */
			{ 0x15, 0x0121441f }, /* HP */
			{ 0x18, 0x01a19840 }, /* mic */
			{ 0x19, 0x99a3094f }, /* int-mic */
			{ 0x21, 0x01211420 }, /* HP2 */
			{ }
		},
		.chained = true,
		.chain_id = ALC662_FIXUP_SKU_IGNORE
	},
	[ALC662_FIXUP_ASUS_MODE4] = {
		.type = HDA_FIXUP_PINS,
		.v.pins = (const struct hda_pintbl[]) {
			{ 0x14, 0x99130110 }, /* speaker */
			{ 0x16, 0x99130111 }, /* speaker */
			{ 0x18, 0x01a19840 }, /* mic */
			{ 0x19, 0x99a3094f }, /* int-mic */
			{ 0x21, 0x0121441f }, /* HP */
			{ }
		},
		.chained = true,
		.chain_id = ALC662_FIXUP_SKU_IGNORE
	},
	[ALC662_FIXUP_ASUS_MODE5] = {
		.type = HDA_FIXUP_PINS,
		.v.pins = (const struct hda_pintbl[]) {
			{ 0x14, 0x99130110 }, /* speaker */
			{ 0x15, 0x0121441f }, /* HP */
			{ 0x16, 0x99130111 }, /* speaker */
			{ 0x18, 0x01a19840 }, /* mic */
			{ 0x19, 0x99a3094f }, /* int-mic */
			{ }
		},
		.chained = true,
		.chain_id = ALC662_FIXUP_SKU_IGNORE
	},
	[ALC662_FIXUP_ASUS_MODE6] = {
		.type = HDA_FIXUP_PINS,
		.v.pins = (const struct hda_pintbl[]) {
			{ 0x14, 0x99130110 }, /* speaker */
			{ 0x15, 0x01211420 }, /* HP2 */
			{ 0x18, 0x01a19840 }, /* mic */
			{ 0x19, 0x99a3094f }, /* int-mic */
			{ 0x1b, 0x0121441f }, /* HP */
			{ }
		},
		.chained = true,
		.chain_id = ALC662_FIXUP_SKU_IGNORE
	},
	[ALC662_FIXUP_ASUS_MODE7] = {
		.type = HDA_FIXUP_PINS,
		.v.pins = (const struct hda_pintbl[]) {
			{ 0x14, 0x99130110 }, /* speaker */
			{ 0x17, 0x99130111 }, /* speaker */
			{ 0x18, 0x01a19840 }, /* mic */
			{ 0x19, 0x99a3094f }, /* int-mic */
			{ 0x1b, 0x01214020 }, /* HP */
			{ 0x21, 0x0121401f }, /* HP */
			{ }
		},
		.chained = true,
		.chain_id = ALC662_FIXUP_SKU_IGNORE
	},
	[ALC662_FIXUP_ASUS_MODE8] = {
		.type = HDA_FIXUP_PINS,
		.v.pins = (const struct hda_pintbl[]) {
			{ 0x14, 0x99130110 }, /* speaker */
			{ 0x12, 0x99a30970 }, /* int-mic */
			{ 0x15, 0x01214020 }, /* HP */
			{ 0x17, 0x99130111 }, /* speaker */
			{ 0x18, 0x01a19840 }, /* mic */
			{ 0x21, 0x0121401f }, /* HP */
			{ }
		},
		.chained = true,
		.chain_id = ALC662_FIXUP_SKU_IGNORE
	},
	[ALC662_FIXUP_NO_JACK_DETECT] = {
		.type = HDA_FIXUP_FUNC,
		.v.func = alc_fixup_no_jack_detect,
	},
	[ALC662_FIXUP_ZOTAC_Z68] = {
		.type = HDA_FIXUP_PINS,
		.v.pins = (const struct hda_pintbl[]) {
			{ 0x1b, 0x02214020 }, /* Front HP */
			{ }
		}
	},
	[ALC662_FIXUP_INV_DMIC] = {
		.type = HDA_FIXUP_FUNC,
		.v.func = alc_fixup_inv_dmic,
	},
	[ALC668_FIXUP_DELL_XPS13] = {
		.type = HDA_FIXUP_FUNC,
		.v.func = alc_fixup_dell_xps13,
		.chained = true,
		.chain_id = ALC668_FIXUP_DELL_DISABLE_AAMIX
	},
	[ALC668_FIXUP_DELL_DISABLE_AAMIX] = {
		.type = HDA_FIXUP_FUNC,
		.v.func = alc_fixup_disable_aamix,
		.chained = true,
		.chain_id = ALC668_FIXUP_DELL_MIC_NO_PRESENCE
	},
	[ALC668_FIXUP_AUTO_MUTE] = {
		.type = HDA_FIXUP_FUNC,
		.v.func = alc_fixup_auto_mute_via_amp,
		.chained = true,
		.chain_id = ALC668_FIXUP_DELL_MIC_NO_PRESENCE
	},
	[ALC662_FIXUP_DELL_MIC_NO_PRESENCE] = {
		.type = HDA_FIXUP_PINS,
		.v.pins = (const struct hda_pintbl[]) {
			{ 0x19, 0x03a1113c }, /* use as headset mic, without its own jack detect */
			/* headphone mic by setting pin control of 0x1b (headphone out) to in + vref_50 */
			{ }
		},
		.chained = true,
		.chain_id = ALC662_FIXUP_HEADSET_MODE
	},
	[ALC662_FIXUP_HEADSET_MODE] = {
		.type = HDA_FIXUP_FUNC,
		.v.func = alc_fixup_headset_mode_alc662,
	},
	[ALC668_FIXUP_DELL_MIC_NO_PRESENCE] = {
		.type = HDA_FIXUP_PINS,
		.v.pins = (const struct hda_pintbl[]) {
			{ 0x19, 0x03a1913d }, /* use as headphone mic, without its own jack detect */
			{ 0x1b, 0x03a1113c }, /* use as headset mic, without its own jack detect */
			{ }
		},
		.chained = true,
		.chain_id = ALC668_FIXUP_HEADSET_MODE
	},
	[ALC668_FIXUP_HEADSET_MODE] = {
		.type = HDA_FIXUP_FUNC,
		.v.func = alc_fixup_headset_mode_alc668,
	},
	[ALC662_FIXUP_BASS_MODE4_CHMAP] = {
		.type = HDA_FIXUP_FUNC,
		.v.func = alc_fixup_bass_chmap,
		.chained = true,
		.chain_id = ALC662_FIXUP_ASUS_MODE4
	},
	[ALC662_FIXUP_BASS_16] = {
		.type = HDA_FIXUP_PINS,
		.v.pins = (const struct hda_pintbl[]) {
			{0x16, 0x80106111}, /* bass speaker */
			{}
		},
		.chained = true,
		.chain_id = ALC662_FIXUP_BASS_CHMAP,
	},
	[ALC662_FIXUP_BASS_1A] = {
		.type = HDA_FIXUP_PINS,
		.v.pins = (const struct hda_pintbl[]) {
			{0x1a, 0x80106111}, /* bass speaker */
			{}
		},
		.chained = true,
		.chain_id = ALC662_FIXUP_BASS_CHMAP,
	},
	[ALC662_FIXUP_BASS_CHMAP] = {
		.type = HDA_FIXUP_FUNC,
		.v.func = alc_fixup_bass_chmap,
	},
	[ALC662_FIXUP_ASUS_Nx50] = {
		.type = HDA_FIXUP_FUNC,
		.v.func = alc_fixup_auto_mute_via_amp,
		.chained = true,
		.chain_id = ALC662_FIXUP_BASS_1A
	},
	[ALC668_FIXUP_ASUS_Nx51_HEADSET_MODE] = {
		.type = HDA_FIXUP_FUNC,
		.v.func = alc_fixup_headset_mode_alc668,
		.chain_id = ALC662_FIXUP_BASS_CHMAP
	},
	[ALC668_FIXUP_ASUS_Nx51] = {
		.type = HDA_FIXUP_PINS,
		.v.pins = (const struct hda_pintbl[]) {
			{ 0x19, 0x03a1913d }, /* use as headphone mic, without its own jack detect */
			{ 0x1a, 0x90170151 }, /* bass speaker */
			{ 0x1b, 0x03a1113c }, /* use as headset mic, without its own jack detect */
			{}
		},
		.chained = true,
		.chain_id = ALC668_FIXUP_ASUS_Nx51_HEADSET_MODE,
	},
	[ALC891_FIXUP_HEADSET_MODE] = {
		.type = HDA_FIXUP_FUNC,
		.v.func = alc_fixup_headset_mode,
	},
	[ALC891_FIXUP_DELL_MIC_NO_PRESENCE] = {
		.type = HDA_FIXUP_PINS,
		.v.pins = (const struct hda_pintbl[]) {
			{ 0x19, 0x03a1913d }, /* use as headphone mic, without its own jack detect */
			{ 0x1b, 0x03a1113c }, /* use as headset mic, without its own jack detect */
			{ }
		},
		.chained = true,
		.chain_id = ALC891_FIXUP_HEADSET_MODE
	},
	[ALC662_FIXUP_ACER_VERITON] = {
		.type = HDA_FIXUP_PINS,
		.v.pins = (const struct hda_pintbl[]) {
			{ 0x15, 0x50170120 }, /* no internal speaker */
			{ }
		}
	},
	[ALC892_FIXUP_ASROCK_MOBO] = {
		.type = HDA_FIXUP_PINS,
		.v.pins = (const struct hda_pintbl[]) {
			{ 0x15, 0x40f000f0 }, /* disabled */
			{ 0x16, 0x40f000f0 }, /* disabled */
			{ }
		}
	},
	[ALC662_FIXUP_USI_FUNC] = {
		.type = HDA_FIXUP_FUNC,
		.v.func = alc662_fixup_usi_headset_mic,
	},
	[ALC662_FIXUP_USI_HEADSET_MODE] = {
		.type = HDA_FIXUP_PINS,
		.v.pins = (const struct hda_pintbl[]) {
			{ 0x19, 0x02a1913c }, /* use as headset mic, without its own jack detect */
			{ 0x18, 0x01a1903d },
			{ }
		},
		.chained = true,
		.chain_id = ALC662_FIXUP_USI_FUNC
	},
	[ALC662_FIXUP_LENOVO_MULTI_CODECS] = {
		.type = HDA_FIXUP_FUNC,
		.v.func = alc233_alc662_fixup_lenovo_dual_codecs,
	},
};

static const struct snd_pci_quirk alc662_fixup_tbl[] = {
	SND_PCI_QUIRK(0x1019, 0x9087, "ECS", ALC662_FIXUP_ASUS_MODE2),
	SND_PCI_QUIRK(0x1025, 0x022f, "Acer Aspire One", ALC662_FIXUP_INV_DMIC),
	SND_PCI_QUIRK(0x1025, 0x0241, "Packard Bell DOTS", ALC662_FIXUP_INV_DMIC),
	SND_PCI_QUIRK(0x1025, 0x0308, "Acer Aspire 8942G", ALC662_FIXUP_ASPIRE),
	SND_PCI_QUIRK(0x1025, 0x031c, "Gateway NV79", ALC662_FIXUP_SKU_IGNORE),
	SND_PCI_QUIRK(0x1025, 0x0349, "eMachines eM250", ALC662_FIXUP_INV_DMIC),
	SND_PCI_QUIRK(0x1025, 0x034a, "Gateway LT27", ALC662_FIXUP_INV_DMIC),
	SND_PCI_QUIRK(0x1025, 0x038b, "Acer Aspire 8943G", ALC662_FIXUP_ASPIRE),
	SND_PCI_QUIRK(0x1028, 0x05d8, "Dell", ALC668_FIXUP_DELL_MIC_NO_PRESENCE),
	SND_PCI_QUIRK(0x1028, 0x05db, "Dell", ALC668_FIXUP_DELL_MIC_NO_PRESENCE),
	SND_PCI_QUIRK(0x1028, 0x05fe, "Dell XPS 15", ALC668_FIXUP_DELL_XPS13),
	SND_PCI_QUIRK(0x1028, 0x060a, "Dell XPS 13", ALC668_FIXUP_DELL_XPS13),
	SND_PCI_QUIRK(0x1028, 0x060d, "Dell M3800", ALC668_FIXUP_DELL_XPS13),
	SND_PCI_QUIRK(0x1028, 0x0625, "Dell", ALC668_FIXUP_DELL_MIC_NO_PRESENCE),
	SND_PCI_QUIRK(0x1028, 0x0626, "Dell", ALC668_FIXUP_DELL_MIC_NO_PRESENCE),
	SND_PCI_QUIRK(0x1028, 0x0696, "Dell", ALC668_FIXUP_DELL_MIC_NO_PRESENCE),
	SND_PCI_QUIRK(0x1028, 0x0698, "Dell", ALC668_FIXUP_DELL_MIC_NO_PRESENCE),
	SND_PCI_QUIRK(0x1028, 0x069f, "Dell", ALC668_FIXUP_DELL_MIC_NO_PRESENCE),
	SND_PCI_QUIRK(0x103c, 0x1632, "HP RP5800", ALC662_FIXUP_HP_RP5800),
	SND_PCI_QUIRK(0x1043, 0x1080, "Asus UX501VW", ALC668_FIXUP_HEADSET_MODE),
	SND_PCI_QUIRK(0x1043, 0x11cd, "Asus N550", ALC662_FIXUP_ASUS_Nx50),
	SND_PCI_QUIRK(0x1043, 0x13df, "Asus N550JX", ALC662_FIXUP_BASS_1A),
	SND_PCI_QUIRK(0x1043, 0x129d, "Asus N750", ALC662_FIXUP_ASUS_Nx50),
	SND_PCI_QUIRK(0x1043, 0x1477, "ASUS N56VZ", ALC662_FIXUP_BASS_MODE4_CHMAP),
	SND_PCI_QUIRK(0x1043, 0x15a7, "ASUS UX51VZH", ALC662_FIXUP_BASS_16),
	SND_PCI_QUIRK(0x1043, 0x177d, "ASUS N551", ALC668_FIXUP_ASUS_Nx51),
	SND_PCI_QUIRK(0x1043, 0x17bd, "ASUS N751", ALC668_FIXUP_ASUS_Nx51),
	SND_PCI_QUIRK(0x1043, 0x1963, "ASUS X71SL", ALC662_FIXUP_ASUS_MODE8),
	SND_PCI_QUIRK(0x1043, 0x1b73, "ASUS N55SF", ALC662_FIXUP_BASS_16),
	SND_PCI_QUIRK(0x1043, 0x1bf3, "ASUS N76VZ", ALC662_FIXUP_BASS_MODE4_CHMAP),
	SND_PCI_QUIRK(0x1043, 0x8469, "ASUS mobo", ALC662_FIXUP_NO_JACK_DETECT),
	SND_PCI_QUIRK(0x105b, 0x0cd6, "Foxconn", ALC662_FIXUP_ASUS_MODE2),
	SND_PCI_QUIRK(0x144d, 0xc051, "Samsung R720", ALC662_FIXUP_IDEAPAD),
	SND_PCI_QUIRK(0x14cd, 0x5003, "USI", ALC662_FIXUP_USI_HEADSET_MODE),
	SND_PCI_QUIRK(0x17aa, 0x1036, "Lenovo P520", ALC662_FIXUP_LENOVO_MULTI_CODECS),
	SND_PCI_QUIRK(0x17aa, 0x38af, "Lenovo Ideapad Y550P", ALC662_FIXUP_IDEAPAD),
	SND_PCI_QUIRK(0x17aa, 0x3a0d, "Lenovo Ideapad Y550", ALC662_FIXUP_IDEAPAD),
	SND_PCI_QUIRK(0x1849, 0x5892, "ASRock B150M", ALC892_FIXUP_ASROCK_MOBO),
	SND_PCI_QUIRK(0x19da, 0xa130, "Zotac Z68", ALC662_FIXUP_ZOTAC_Z68),
	SND_PCI_QUIRK(0x1b0a, 0x01b8, "ACER Veriton", ALC662_FIXUP_ACER_VERITON),
	SND_PCI_QUIRK(0x1b35, 0x2206, "CZC P10T", ALC662_FIXUP_CZC_P10T),

#if 0
	/* Below is a quirk table taken from the old code.
	 * Basically the device should work as is without the fixup table.
	 * If BIOS doesn't give a proper info, enable the corresponding
	 * fixup entry.
	 */
	SND_PCI_QUIRK(0x1043, 0x1000, "ASUS N50Vm", ALC662_FIXUP_ASUS_MODE1),
	SND_PCI_QUIRK(0x1043, 0x1092, "ASUS NB", ALC662_FIXUP_ASUS_MODE3),
	SND_PCI_QUIRK(0x1043, 0x1173, "ASUS K73Jn", ALC662_FIXUP_ASUS_MODE1),
	SND_PCI_QUIRK(0x1043, 0x11c3, "ASUS M70V", ALC662_FIXUP_ASUS_MODE3),
	SND_PCI_QUIRK(0x1043, 0x11d3, "ASUS NB", ALC662_FIXUP_ASUS_MODE1),
	SND_PCI_QUIRK(0x1043, 0x11f3, "ASUS NB", ALC662_FIXUP_ASUS_MODE2),
	SND_PCI_QUIRK(0x1043, 0x1203, "ASUS NB", ALC662_FIXUP_ASUS_MODE1),
	SND_PCI_QUIRK(0x1043, 0x1303, "ASUS G60J", ALC662_FIXUP_ASUS_MODE1),
	SND_PCI_QUIRK(0x1043, 0x1333, "ASUS G60Jx", ALC662_FIXUP_ASUS_MODE1),
	SND_PCI_QUIRK(0x1043, 0x1339, "ASUS NB", ALC662_FIXUP_ASUS_MODE2),
	SND_PCI_QUIRK(0x1043, 0x13e3, "ASUS N71JA", ALC662_FIXUP_ASUS_MODE7),
	SND_PCI_QUIRK(0x1043, 0x1463, "ASUS N71", ALC662_FIXUP_ASUS_MODE7),
	SND_PCI_QUIRK(0x1043, 0x14d3, "ASUS G72", ALC662_FIXUP_ASUS_MODE8),
	SND_PCI_QUIRK(0x1043, 0x1563, "ASUS N90", ALC662_FIXUP_ASUS_MODE3),
	SND_PCI_QUIRK(0x1043, 0x15d3, "ASUS N50SF F50SF", ALC662_FIXUP_ASUS_MODE1),
	SND_PCI_QUIRK(0x1043, 0x16c3, "ASUS NB", ALC662_FIXUP_ASUS_MODE2),
	SND_PCI_QUIRK(0x1043, 0x16f3, "ASUS K40C K50C", ALC662_FIXUP_ASUS_MODE2),
	SND_PCI_QUIRK(0x1043, 0x1733, "ASUS N81De", ALC662_FIXUP_ASUS_MODE1),
	SND_PCI_QUIRK(0x1043, 0x1753, "ASUS NB", ALC662_FIXUP_ASUS_MODE2),
	SND_PCI_QUIRK(0x1043, 0x1763, "ASUS NB", ALC662_FIXUP_ASUS_MODE6),
	SND_PCI_QUIRK(0x1043, 0x1765, "ASUS NB", ALC662_FIXUP_ASUS_MODE6),
	SND_PCI_QUIRK(0x1043, 0x1783, "ASUS NB", ALC662_FIXUP_ASUS_MODE2),
	SND_PCI_QUIRK(0x1043, 0x1793, "ASUS F50GX", ALC662_FIXUP_ASUS_MODE1),
	SND_PCI_QUIRK(0x1043, 0x17b3, "ASUS F70SL", ALC662_FIXUP_ASUS_MODE3),
	SND_PCI_QUIRK(0x1043, 0x17f3, "ASUS X58LE", ALC662_FIXUP_ASUS_MODE2),
	SND_PCI_QUIRK(0x1043, 0x1813, "ASUS NB", ALC662_FIXUP_ASUS_MODE2),
	SND_PCI_QUIRK(0x1043, 0x1823, "ASUS NB", ALC662_FIXUP_ASUS_MODE5),
	SND_PCI_QUIRK(0x1043, 0x1833, "ASUS NB", ALC662_FIXUP_ASUS_MODE6),
	SND_PCI_QUIRK(0x1043, 0x1843, "ASUS NB", ALC662_FIXUP_ASUS_MODE2),
	SND_PCI_QUIRK(0x1043, 0x1853, "ASUS F50Z", ALC662_FIXUP_ASUS_MODE1),
	SND_PCI_QUIRK(0x1043, 0x1864, "ASUS NB", ALC662_FIXUP_ASUS_MODE2),
	SND_PCI_QUIRK(0x1043, 0x1876, "ASUS NB", ALC662_FIXUP_ASUS_MODE2),
	SND_PCI_QUIRK(0x1043, 0x1893, "ASUS M50Vm", ALC662_FIXUP_ASUS_MODE3),
	SND_PCI_QUIRK(0x1043, 0x1894, "ASUS X55", ALC662_FIXUP_ASUS_MODE3),
	SND_PCI_QUIRK(0x1043, 0x18b3, "ASUS N80Vc", ALC662_FIXUP_ASUS_MODE1),
	SND_PCI_QUIRK(0x1043, 0x18c3, "ASUS VX5", ALC662_FIXUP_ASUS_MODE1),
	SND_PCI_QUIRK(0x1043, 0x18d3, "ASUS N81Te", ALC662_FIXUP_ASUS_MODE1),
	SND_PCI_QUIRK(0x1043, 0x18f3, "ASUS N505Tp", ALC662_FIXUP_ASUS_MODE1),
	SND_PCI_QUIRK(0x1043, 0x1903, "ASUS F5GL", ALC662_FIXUP_ASUS_MODE1),
	SND_PCI_QUIRK(0x1043, 0x1913, "ASUS NB", ALC662_FIXUP_ASUS_MODE2),
	SND_PCI_QUIRK(0x1043, 0x1933, "ASUS F80Q", ALC662_FIXUP_ASUS_MODE2),
	SND_PCI_QUIRK(0x1043, 0x1943, "ASUS Vx3V", ALC662_FIXUP_ASUS_MODE1),
	SND_PCI_QUIRK(0x1043, 0x1953, "ASUS NB", ALC662_FIXUP_ASUS_MODE1),
	SND_PCI_QUIRK(0x1043, 0x1963, "ASUS X71C", ALC662_FIXUP_ASUS_MODE3),
	SND_PCI_QUIRK(0x1043, 0x1983, "ASUS N5051A", ALC662_FIXUP_ASUS_MODE1),
	SND_PCI_QUIRK(0x1043, 0x1993, "ASUS N20", ALC662_FIXUP_ASUS_MODE1),
	SND_PCI_QUIRK(0x1043, 0x19b3, "ASUS F7Z", ALC662_FIXUP_ASUS_MODE1),
	SND_PCI_QUIRK(0x1043, 0x19c3, "ASUS F5Z/F6x", ALC662_FIXUP_ASUS_MODE2),
	SND_PCI_QUIRK(0x1043, 0x19e3, "ASUS NB", ALC662_FIXUP_ASUS_MODE1),
	SND_PCI_QUIRK(0x1043, 0x19f3, "ASUS NB", ALC662_FIXUP_ASUS_MODE4),
#endif
	{}
};

static const struct hda_model_fixup alc662_fixup_models[] = {
	{.id = ALC272_FIXUP_MARIO, .name = "mario"},
	{.id = ALC662_FIXUP_ASUS_MODE1, .name = "asus-mode1"},
	{.id = ALC662_FIXUP_ASUS_MODE2, .name = "asus-mode2"},
	{.id = ALC662_FIXUP_ASUS_MODE3, .name = "asus-mode3"},
	{.id = ALC662_FIXUP_ASUS_MODE4, .name = "asus-mode4"},
	{.id = ALC662_FIXUP_ASUS_MODE5, .name = "asus-mode5"},
	{.id = ALC662_FIXUP_ASUS_MODE6, .name = "asus-mode6"},
	{.id = ALC662_FIXUP_ASUS_MODE7, .name = "asus-mode7"},
	{.id = ALC662_FIXUP_ASUS_MODE8, .name = "asus-mode8"},
	{.id = ALC662_FIXUP_INV_DMIC, .name = "inv-dmic"},
	{.id = ALC668_FIXUP_DELL_MIC_NO_PRESENCE, .name = "dell-headset-multi"},
	{.id = ALC662_FIXUP_LENOVO_MULTI_CODECS, .name = "dual-codecs"},
	{}
};

static const struct snd_hda_pin_quirk alc662_pin_fixup_tbl[] = {
	SND_HDA_PIN_QUIRK(0x10ec0867, 0x1028, "Dell", ALC891_FIXUP_DELL_MIC_NO_PRESENCE,
		{0x17, 0x02211010},
		{0x18, 0x01a19030},
		{0x1a, 0x01813040},
		{0x21, 0x01014020}),
	SND_HDA_PIN_QUIRK(0x10ec0662, 0x1028, "Dell", ALC662_FIXUP_DELL_MIC_NO_PRESENCE,
		{0x14, 0x01014010},
		{0x18, 0x01a19020},
		{0x1a, 0x0181302f},
		{0x1b, 0x0221401f}),
	SND_HDA_PIN_QUIRK(0x10ec0668, 0x1028, "Dell", ALC668_FIXUP_AUTO_MUTE,
		{0x12, 0x99a30130},
		{0x14, 0x90170110},
		{0x15, 0x0321101f},
		{0x16, 0x03011020}),
	SND_HDA_PIN_QUIRK(0x10ec0668, 0x1028, "Dell", ALC668_FIXUP_AUTO_MUTE,
		{0x12, 0x99a30140},
		{0x14, 0x90170110},
		{0x15, 0x0321101f},
		{0x16, 0x03011020}),
	SND_HDA_PIN_QUIRK(0x10ec0668, 0x1028, "Dell", ALC668_FIXUP_AUTO_MUTE,
		{0x12, 0x99a30150},
		{0x14, 0x90170110},
		{0x15, 0x0321101f},
		{0x16, 0x03011020}),
	SND_HDA_PIN_QUIRK(0x10ec0668, 0x1028, "Dell", ALC668_FIXUP_AUTO_MUTE,
		{0x14, 0x90170110},
		{0x15, 0x0321101f},
		{0x16, 0x03011020}),
	SND_HDA_PIN_QUIRK(0x10ec0668, 0x1028, "Dell XPS 15", ALC668_FIXUP_AUTO_MUTE,
		{0x12, 0x90a60130},
		{0x14, 0x90170110},
		{0x15, 0x0321101f}),
	{}
};

/*
 */
static int patch_alc662(struct hda_codec *codec)
{
	struct alc_spec *spec;
	int err;

	err = alc_alloc_spec(codec, 0x0b);
	if (err < 0)
		return err;

	spec = codec->spec;

	spec->shutup = alc_eapd_shutup;

	/* handle multiple HPs as is */
	spec->parse_flags = HDA_PINCFG_NO_HP_FIXUP;

	alc_fix_pll_init(codec, 0x20, 0x04, 15);

	switch (codec->core.vendor_id) {
	case 0x10ec0668:
		spec->init_hook = alc668_restore_default_value;
		break;
	}

	snd_hda_pick_fixup(codec, alc662_fixup_models,
		       alc662_fixup_tbl, alc662_fixups);
	snd_hda_pick_pin_fixup(codec, alc662_pin_fixup_tbl, alc662_fixups);
	snd_hda_apply_fixup(codec, HDA_FIXUP_ACT_PRE_PROBE);

	alc_auto_parse_customize_define(codec);

	if (has_cdefine_beep(codec))
		spec->gen.beep_nid = 0x01;

	if ((alc_get_coef0(codec) & (1 << 14)) &&
	    codec->bus->pci && codec->bus->pci->subsystem_vendor == 0x1025 &&
	    spec->cdefine.platform_type == 1) {
		err = alc_codec_rename(codec, "ALC272X");
		if (err < 0)
			goto error;
	}

	/* automatic parse from the BIOS config */
	err = alc662_parse_auto_config(codec);
	if (err < 0)
		goto error;

	if (!spec->gen.no_analog && spec->gen.beep_nid) {
		switch (codec->core.vendor_id) {
		case 0x10ec0662:
			set_beep_amp(spec, 0x0b, 0x05, HDA_INPUT);
			break;
		case 0x10ec0272:
		case 0x10ec0663:
		case 0x10ec0665:
		case 0x10ec0668:
			set_beep_amp(spec, 0x0b, 0x04, HDA_INPUT);
			break;
		case 0x10ec0273:
			set_beep_amp(spec, 0x0b, 0x03, HDA_INPUT);
			break;
		}
	}

	snd_hda_apply_fixup(codec, HDA_FIXUP_ACT_PROBE);

	return 0;

 error:
	alc_free(codec);
	return err;
}

/*
 * ALC680 support
 */

static int alc680_parse_auto_config(struct hda_codec *codec)
{
	return alc_parse_auto_config(codec, NULL, NULL);
}

/*
 */
static int patch_alc680(struct hda_codec *codec)
{
	int err;

	/* ALC680 has no aa-loopback mixer */
	err = alc_alloc_spec(codec, 0);
	if (err < 0)
		return err;

	/* automatic parse from the BIOS config */
	err = alc680_parse_auto_config(codec);
	if (err < 0) {
		alc_free(codec);
		return err;
	}

	return 0;
}

/*
 * patch entries
 */
static const struct hda_device_id snd_hda_id_realtek[] = {
	HDA_CODEC_ENTRY(0x10ec0215, "ALC215", patch_alc269),
	HDA_CODEC_ENTRY(0x10ec0221, "ALC221", patch_alc269),
	HDA_CODEC_ENTRY(0x10ec0225, "ALC225", patch_alc269),
	HDA_CODEC_ENTRY(0x10ec0231, "ALC231", patch_alc269),
	HDA_CODEC_ENTRY(0x10ec0233, "ALC233", patch_alc269),
	HDA_CODEC_ENTRY(0x10ec0234, "ALC234", patch_alc269),
	HDA_CODEC_ENTRY(0x10ec0235, "ALC233", patch_alc269),
	HDA_CODEC_ENTRY(0x10ec0236, "ALC236", patch_alc269),
	HDA_CODEC_ENTRY(0x10ec0255, "ALC255", patch_alc269),
	HDA_CODEC_ENTRY(0x10ec0256, "ALC256", patch_alc269),
	HDA_CODEC_ENTRY(0x10ec0257, "ALC257", patch_alc269),
	HDA_CODEC_ENTRY(0x10ec0260, "ALC260", patch_alc260),
	HDA_CODEC_ENTRY(0x10ec0262, "ALC262", patch_alc262),
	HDA_CODEC_ENTRY(0x10ec0267, "ALC267", patch_alc268),
	HDA_CODEC_ENTRY(0x10ec0268, "ALC268", patch_alc268),
	HDA_CODEC_ENTRY(0x10ec0269, "ALC269", patch_alc269),
	HDA_CODEC_ENTRY(0x10ec0270, "ALC270", patch_alc269),
	HDA_CODEC_ENTRY(0x10ec0272, "ALC272", patch_alc662),
	HDA_CODEC_ENTRY(0x10ec0274, "ALC274", patch_alc269),
	HDA_CODEC_ENTRY(0x10ec0275, "ALC275", patch_alc269),
	HDA_CODEC_ENTRY(0x10ec0276, "ALC276", patch_alc269),
	HDA_CODEC_ENTRY(0x10ec0280, "ALC280", patch_alc269),
	HDA_CODEC_ENTRY(0x10ec0282, "ALC282", patch_alc269),
	HDA_CODEC_ENTRY(0x10ec0283, "ALC283", patch_alc269),
	HDA_CODEC_ENTRY(0x10ec0284, "ALC284", patch_alc269),
	HDA_CODEC_ENTRY(0x10ec0285, "ALC285", patch_alc269),
	HDA_CODEC_ENTRY(0x10ec0286, "ALC286", patch_alc269),
	HDA_CODEC_ENTRY(0x10ec0288, "ALC288", patch_alc269),
	HDA_CODEC_ENTRY(0x10ec0289, "ALC289", patch_alc269),
	HDA_CODEC_ENTRY(0x10ec0290, "ALC290", patch_alc269),
	HDA_CODEC_ENTRY(0x10ec0292, "ALC292", patch_alc269),
	HDA_CODEC_ENTRY(0x10ec0293, "ALC293", patch_alc269),
	HDA_CODEC_ENTRY(0x10ec0294, "ALC294", patch_alc269),
	HDA_CODEC_ENTRY(0x10ec0295, "ALC295", patch_alc269),
	HDA_CODEC_ENTRY(0x10ec0298, "ALC298", patch_alc269),
	HDA_CODEC_ENTRY(0x10ec0299, "ALC299", patch_alc269),
	HDA_CODEC_REV_ENTRY(0x10ec0861, 0x100340, "ALC660", patch_alc861),
	HDA_CODEC_ENTRY(0x10ec0660, "ALC660-VD", patch_alc861vd),
	HDA_CODEC_ENTRY(0x10ec0861, "ALC861", patch_alc861),
	HDA_CODEC_ENTRY(0x10ec0862, "ALC861-VD", patch_alc861vd),
	HDA_CODEC_REV_ENTRY(0x10ec0662, 0x100002, "ALC662 rev2", patch_alc882),
	HDA_CODEC_REV_ENTRY(0x10ec0662, 0x100101, "ALC662 rev1", patch_alc662),
	HDA_CODEC_REV_ENTRY(0x10ec0662, 0x100300, "ALC662 rev3", patch_alc662),
	HDA_CODEC_ENTRY(0x10ec0663, "ALC663", patch_alc662),
	HDA_CODEC_ENTRY(0x10ec0665, "ALC665", patch_alc662),
	HDA_CODEC_ENTRY(0x10ec0667, "ALC667", patch_alc662),
	HDA_CODEC_ENTRY(0x10ec0668, "ALC668", patch_alc662),
	HDA_CODEC_ENTRY(0x10ec0670, "ALC670", patch_alc662),
	HDA_CODEC_ENTRY(0x10ec0671, "ALC671", patch_alc662),
	HDA_CODEC_ENTRY(0x10ec0680, "ALC680", patch_alc680),
	HDA_CODEC_ENTRY(0x10ec0700, "ALC700", patch_alc269),
	HDA_CODEC_ENTRY(0x10ec0701, "ALC701", patch_alc269),
	HDA_CODEC_ENTRY(0x10ec0703, "ALC703", patch_alc269),
	HDA_CODEC_ENTRY(0x10ec0867, "ALC891", patch_alc662),
	HDA_CODEC_ENTRY(0x10ec0880, "ALC880", patch_alc880),
	HDA_CODEC_ENTRY(0x10ec0882, "ALC882", patch_alc882),
	HDA_CODEC_ENTRY(0x10ec0883, "ALC883", patch_alc882),
	HDA_CODEC_REV_ENTRY(0x10ec0885, 0x100101, "ALC889A", patch_alc882),
	HDA_CODEC_REV_ENTRY(0x10ec0885, 0x100103, "ALC889A", patch_alc882),
	HDA_CODEC_ENTRY(0x10ec0885, "ALC885", patch_alc882),
	HDA_CODEC_ENTRY(0x10ec0887, "ALC887", patch_alc882),
	HDA_CODEC_REV_ENTRY(0x10ec0888, 0x100101, "ALC1200", patch_alc882),
	HDA_CODEC_ENTRY(0x10ec0888, "ALC888", patch_alc882),
	HDA_CODEC_ENTRY(0x10ec0889, "ALC889", patch_alc882),
	HDA_CODEC_ENTRY(0x10ec0892, "ALC892", patch_alc662),
	HDA_CODEC_ENTRY(0x10ec0899, "ALC898", patch_alc882),
	HDA_CODEC_ENTRY(0x10ec0900, "ALC1150", patch_alc882),
	HDA_CODEC_ENTRY(0x10ec1168, "ALC1220", patch_alc882),
	HDA_CODEC_ENTRY(0x10ec1220, "ALC1220", patch_alc882),
	{} /* terminator */
};
MODULE_DEVICE_TABLE(hdaudio, snd_hda_id_realtek);

MODULE_LICENSE("GPL");
MODULE_DESCRIPTION("Realtek HD-audio codec");

static struct hda_codec_driver realtek_driver = {
	.id = snd_hda_id_realtek,
};

module_hda_codec_driver(realtek_driver);<|MERGE_RESOLUTION|>--- conflicted
+++ resolved
@@ -6619,11 +6619,7 @@
 		{0x14, 0x90170110},
 		{0x1b, 0x90a70130},
 		{0x21, 0x03211020}),
-<<<<<<< HEAD
-	SND_HDA_PIN_QUIRK(0x10ec0274, 0x1028, "Dell", ALC269_FIXUP_DELL1_MIC_NO_PRESENCE,
-=======
 	SND_HDA_PIN_QUIRK(0x10ec0274, 0x1028, "Dell", ALC274_FIXUP_DELL_AIO_LINEOUT_VERB,
->>>>>>> bcc04516
 		{0x12, 0xb7a60130},
 		{0x13, 0xb8a61140},
 		{0x16, 0x90170110},
