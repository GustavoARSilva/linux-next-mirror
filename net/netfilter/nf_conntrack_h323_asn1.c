--- conflicted
+++ resolved
@@ -165,7 +165,6 @@
 	return v;
 }
 
-<<<<<<< HEAD
 static int nf_h323_error_boundary(struct bitstr *bs, size_t bytes, size_t bits)
 {
 	bits += bs->bit;
@@ -179,9 +178,6 @@
 	return 0;
 }
 
-/****************************************************************************/
-=======
->>>>>>> e02538c6
 static unsigned int get_bit(struct bitstr *bs)
 {
 	unsigned int b = (*bs->cur) & (0x80 >> bs->bit);
