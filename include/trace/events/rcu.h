#undef TRACE_SYSTEM
#define TRACE_SYSTEM rcu

#if !defined(_TRACE_RCU_H) || defined(TRACE_HEADER_MULTI_READ)
#define _TRACE_RCU_H

#include <linux/tracepoint.h>

/*
 * Tracepoint for start/end markers used for utilization calculations.
 * By convention, the string is of the following forms:
 *
 * "Start <activity>" -- Mark the start of the specified activity,
 *			 such as "context switch".  Nesting is permitted.
 * "End <activity>" -- Mark the end of the specified activity.
 *
 * An "@" character within "<activity>" is a comment character: Data
 * reduction scripts will ignore the "@" and the remainder of the line.
 */
TRACE_EVENT(rcu_utilization,

	TP_PROTO(const char *s),

	TP_ARGS(s),

	TP_STRUCT__entry(
		__field(const char *, s)
	),

	TP_fast_assign(
		__entry->s = s;
	),

	TP_printk("%s", __entry->s)
);

#ifdef CONFIG_RCU_TRACE

#if defined(CONFIG_TREE_RCU) || defined(CONFIG_PREEMPT_RCU)

/*
 * Tracepoint for grace-period events.  Takes a string identifying the
 * RCU flavor, the grace-period number, and a string identifying the
 * grace-period-related event as follows:
 *
 *	"AccReadyCB": CPU acclerates new callbacks to RCU_NEXT_READY_TAIL.
 *	"AccWaitCB": CPU accelerates new callbacks to RCU_WAIT_TAIL.
 *	"newreq": Request a new grace period.
 *	"start": Start a grace period.
 *	"cpustart": CPU first notices a grace-period start.
 *	"cpuqs": CPU passes through a quiescent state.
 *	"cpuonl": CPU comes online.
 *	"cpuofl": CPU goes offline.
 *	"reqwait": GP kthread sleeps waiting for grace-period request.
 *	"reqwaitsig": GP kthread awakened by signal from reqwait state.
 *	"fqswait": GP kthread waiting until time to force quiescent states.
 *	"fqsstart": GP kthread starts forcing quiescent states.
 *	"fqsend": GP kthread done forcing quiescent states.
 *	"fqswaitsig": GP kthread awakened by signal from fqswait state.
 *	"end": End a grace period.
 *	"cpuend": CPU first notices a grace-period end.
 */
TRACE_EVENT(rcu_grace_period,

	TP_PROTO(const char *rcuname, unsigned long gpnum, const char *gpevent),

	TP_ARGS(rcuname, gpnum, gpevent),

	TP_STRUCT__entry(
		__field(const char *, rcuname)
		__field(unsigned long, gpnum)
		__field(const char *, gpevent)
	),

	TP_fast_assign(
		__entry->rcuname = rcuname;
		__entry->gpnum = gpnum;
		__entry->gpevent = gpevent;
	),

	TP_printk("%s %lu %s",
		  __entry->rcuname, __entry->gpnum, __entry->gpevent)
);

/*
 * Tracepoint for future grace-period events, including those for no-callbacks
 * CPUs.  The caller should pull the data from the rcu_node structure,
 * other than rcuname, which comes from the rcu_state structure, and event,
 * which is one of the following:
 *
 * "Startleaf": Request a nocb grace period based on leaf-node data.
 * "Startedleaf": Leaf-node start proved sufficient.
 * "Startedleafroot": Leaf-node start proved sufficient after checking root.
 * "Startedroot": Requested a nocb grace period based on root-node data.
 * "StartWait": Start waiting for the requested grace period.
 * "ResumeWait": Resume waiting after signal.
 * "EndWait": Complete wait.
 * "Cleanup": Clean up rcu_node structure after previous GP.
 * "CleanupMore": Clean up, and another no-CB GP is needed.
 */
TRACE_EVENT(rcu_future_grace_period,

	TP_PROTO(const char *rcuname, unsigned long gpnum, unsigned long completed,
		 unsigned long c, u8 level, int grplo, int grphi,
		 const char *gpevent),

	TP_ARGS(rcuname, gpnum, completed, c, level, grplo, grphi, gpevent),

	TP_STRUCT__entry(
		__field(const char *, rcuname)
		__field(unsigned long, gpnum)
		__field(unsigned long, completed)
		__field(unsigned long, c)
		__field(u8, level)
		__field(int, grplo)
		__field(int, grphi)
		__field(const char *, gpevent)
	),

	TP_fast_assign(
		__entry->rcuname = rcuname;
		__entry->gpnum = gpnum;
		__entry->completed = completed;
		__entry->c = c;
		__entry->level = level;
		__entry->grplo = grplo;
		__entry->grphi = grphi;
		__entry->gpevent = gpevent;
	),

	TP_printk("%s %lu %lu %lu %u %d %d %s",
		  __entry->rcuname, __entry->gpnum, __entry->completed,
		  __entry->c, __entry->level, __entry->grplo, __entry->grphi,
		  __entry->gpevent)
);

/*
 * Tracepoint for grace-period-initialization events.  These are
 * distinguished by the type of RCU, the new grace-period number, the
 * rcu_node structure level, the starting and ending CPU covered by the
 * rcu_node structure, and the mask of CPUs that will be waited for.
 * All but the type of RCU are extracted from the rcu_node structure.
 */
TRACE_EVENT(rcu_grace_period_init,

	TP_PROTO(const char *rcuname, unsigned long gpnum, u8 level,
		 int grplo, int grphi, unsigned long qsmask),

	TP_ARGS(rcuname, gpnum, level, grplo, grphi, qsmask),

	TP_STRUCT__entry(
		__field(const char *, rcuname)
		__field(unsigned long, gpnum)
		__field(u8, level)
		__field(int, grplo)
		__field(int, grphi)
		__field(unsigned long, qsmask)
	),

	TP_fast_assign(
		__entry->rcuname = rcuname;
		__entry->gpnum = gpnum;
		__entry->level = level;
		__entry->grplo = grplo;
		__entry->grphi = grphi;
		__entry->qsmask = qsmask;
	),

	TP_printk("%s %lu %u %d %d %lx",
		  __entry->rcuname, __entry->gpnum, __entry->level,
		  __entry->grplo, __entry->grphi, __entry->qsmask)
);

/*
 * Tracepoint for expedited grace-period events.  Takes a string identifying
 * the RCU flavor, the expedited grace-period sequence number, and a string
 * identifying the grace-period-related event as follows:
 *
 *	"snap": Captured snapshot of expedited grace period sequence number.
 *	"start": Started a real expedited grace period.
 *	"end": Ended a real expedited grace period.
 *	"endwake": Woke piggybackers up.
 *	"done": Someone else did the expedited grace period for us.
 */
TRACE_EVENT(rcu_exp_grace_period,

	TP_PROTO(const char *rcuname, unsigned long gpseq, const char *gpevent),

	TP_ARGS(rcuname, gpseq, gpevent),

	TP_STRUCT__entry(
		__field(const char *, rcuname)
		__field(unsigned long, gpseq)
		__field(const char *, gpevent)
	),

	TP_fast_assign(
		__entry->rcuname = rcuname;
		__entry->gpseq = gpseq;
		__entry->gpevent = gpevent;
	),

	TP_printk("%s %lu %s",
		  __entry->rcuname, __entry->gpseq, __entry->gpevent)
);

/*
 * Tracepoint for expedited grace-period funnel-locking events.  Takes a
 * string identifying the RCU flavor, an integer identifying the rcu_node
 * combining-tree level, another pair of integers identifying the lowest-
 * and highest-numbered CPU associated with the current rcu_node structure,
 * and a string.  identifying the grace-period-related event as follows:
 *
 *	"nxtlvl": Advance to next level of rcu_node funnel
 *	"wait": Wait for someone else to do expedited GP
 */
TRACE_EVENT(rcu_exp_funnel_lock,

	TP_PROTO(const char *rcuname, u8 level, int grplo, int grphi,
		 const char *gpevent),

	TP_ARGS(rcuname, level, grplo, grphi, gpevent),

	TP_STRUCT__entry(
		__field(const char *, rcuname)
		__field(u8, level)
		__field(int, grplo)
		__field(int, grphi)
		__field(const char *, gpevent)
	),

	TP_fast_assign(
		__entry->rcuname = rcuname;
		__entry->level = level;
		__entry->grplo = grplo;
		__entry->grphi = grphi;
		__entry->gpevent = gpevent;
	),

	TP_printk("%s %d %d %d %s",
		  __entry->rcuname, __entry->level, __entry->grplo,
		  __entry->grphi, __entry->gpevent)
);

#ifdef CONFIG_RCU_NOCB_CPU
/*
 * Tracepoint for RCU no-CBs CPU callback handoffs.  This event is intended
 * to assist debugging of these handoffs.
 *
 * The first argument is the name of the RCU flavor, and the second is
 * the number of the offloaded CPU are extracted.  The third and final
 * argument is a string as follows:
 *
 *	"WakeEmpty": Wake rcuo kthread, first CB to empty list.
 *	"WakeEmptyIsDeferred": Wake rcuo kthread later, first CB to empty list.
 *	"WakeOvf": Wake rcuo kthread, CB list is huge.
 *	"WakeOvfIsDeferred": Wake rcuo kthread later, CB list is huge.
 *	"WakeNot": Don't wake rcuo kthread.
 *	"WakeNotPoll": Don't wake rcuo kthread because it is polling.
 *	"DeferredWake": Carried out the "IsDeferred" wakeup.
 *	"Poll": Start of new polling cycle for rcu_nocb_poll.
 *	"Sleep": Sleep waiting for CBs for !rcu_nocb_poll.
 *	"WokeEmpty": rcuo kthread woke to find empty list.
 *	"WokeNonEmpty": rcuo kthread woke to find non-empty list.
 *	"WaitQueue": Enqueue partially done, timed wait for it to complete.
 *	"WokeQueue": Partial enqueue now complete.
 */
TRACE_EVENT(rcu_nocb_wake,

	TP_PROTO(const char *rcuname, int cpu, const char *reason),

	TP_ARGS(rcuname, cpu, reason),

	TP_STRUCT__entry(
		__field(const char *, rcuname)
		__field(int, cpu)
		__field(const char *, reason)
	),

	TP_fast_assign(
		__entry->rcuname = rcuname;
		__entry->cpu = cpu;
		__entry->reason = reason;
	),

	TP_printk("%s %d %s", __entry->rcuname, __entry->cpu, __entry->reason)
);
#endif

/*
 * Tracepoint for tasks blocking within preemptible-RCU read-side
 * critical sections.  Track the type of RCU (which one day might
 * include SRCU), the grace-period number that the task is blocking
 * (the current or the next), and the task's PID.
 */
TRACE_EVENT(rcu_preempt_task,

	TP_PROTO(const char *rcuname, int pid, unsigned long gpnum),

	TP_ARGS(rcuname, pid, gpnum),

	TP_STRUCT__entry(
		__field(const char *, rcuname)
		__field(unsigned long, gpnum)
		__field(int, pid)
	),

	TP_fast_assign(
		__entry->rcuname = rcuname;
		__entry->gpnum = gpnum;
		__entry->pid = pid;
	),

	TP_printk("%s %lu %d",
		  __entry->rcuname, __entry->gpnum, __entry->pid)
);

/*
 * Tracepoint for tasks that blocked within a given preemptible-RCU
 * read-side critical section exiting that critical section.  Track the
 * type of RCU (which one day might include SRCU) and the task's PID.
 */
TRACE_EVENT(rcu_unlock_preempted_task,

	TP_PROTO(const char *rcuname, unsigned long gpnum, int pid),

	TP_ARGS(rcuname, gpnum, pid),

	TP_STRUCT__entry(
		__field(const char *, rcuname)
		__field(unsigned long, gpnum)
		__field(int, pid)
	),

	TP_fast_assign(
		__entry->rcuname = rcuname;
		__entry->gpnum = gpnum;
		__entry->pid = pid;
	),

	TP_printk("%s %lu %d", __entry->rcuname, __entry->gpnum, __entry->pid)
);

/*
 * Tracepoint for quiescent-state-reporting events.  These are
 * distinguished by the type of RCU, the grace-period number, the
 * mask of quiescent lower-level entities, the rcu_node structure level,
 * the starting and ending CPU covered by the rcu_node structure, and
 * whether there are any blocked tasks blocking the current grace period.
 * All but the type of RCU are extracted from the rcu_node structure.
 */
TRACE_EVENT(rcu_quiescent_state_report,

	TP_PROTO(const char *rcuname, unsigned long gpnum,
		 unsigned long mask, unsigned long qsmask,
		 u8 level, int grplo, int grphi, int gp_tasks),

	TP_ARGS(rcuname, gpnum, mask, qsmask, level, grplo, grphi, gp_tasks),

	TP_STRUCT__entry(
		__field(const char *, rcuname)
		__field(unsigned long, gpnum)
		__field(unsigned long, mask)
		__field(unsigned long, qsmask)
		__field(u8, level)
		__field(int, grplo)
		__field(int, grphi)
		__field(u8, gp_tasks)
	),

	TP_fast_assign(
		__entry->rcuname = rcuname;
		__entry->gpnum = gpnum;
		__entry->mask = mask;
		__entry->qsmask = qsmask;
		__entry->level = level;
		__entry->grplo = grplo;
		__entry->grphi = grphi;
		__entry->gp_tasks = gp_tasks;
	),

	TP_printk("%s %lu %lx>%lx %u %d %d %u",
		  __entry->rcuname, __entry->gpnum,
		  __entry->mask, __entry->qsmask, __entry->level,
		  __entry->grplo, __entry->grphi, __entry->gp_tasks)
);

/*
 * Tracepoint for quiescent states detected by force_quiescent_state().
 * These trace events include the type of RCU, the grace-period number that
 * was blocked by the CPU, the CPU itself, and the type of quiescent state,
 * which can be "dti" for dyntick-idle mode, "ofl" for CPU offline, "kick"
 * when kicking a CPU that has been in dyntick-idle mode for too long, or
 * "rqc" if the CPU got a quiescent state via its rcu_qs_ctr.
 */
TRACE_EVENT(rcu_fqs,

	TP_PROTO(const char *rcuname, unsigned long gpnum, int cpu, const char *qsevent),

	TP_ARGS(rcuname, gpnum, cpu, qsevent),

	TP_STRUCT__entry(
		__field(const char *, rcuname)
		__field(unsigned long, gpnum)
		__field(int, cpu)
		__field(const char *, qsevent)
	),

	TP_fast_assign(
		__entry->rcuname = rcuname;
		__entry->gpnum = gpnum;
		__entry->cpu = cpu;
		__entry->qsevent = qsevent;
	),

	TP_printk("%s %lu %d %s",
		  __entry->rcuname, __entry->gpnum,
		  __entry->cpu, __entry->qsevent)
);

#endif /* #if defined(CONFIG_TREE_RCU) || defined(CONFIG_PREEMPT_RCU) */

/*
 * Tracepoint for dyntick-idle entry/exit events.  These take a string
 * as argument: "Start" for entering dyntick-idle mode, "Startirq" for
 * entering it from irq/NMI, "End" for leaving it, "Endirq" for leaving it
 * to irq/NMI, "--=" for events moving towards idle, and "++=" for events
 * moving away from idle.
 *
 * These events also take a pair of numbers, which indicate the nesting
 * depth before and after the event of interest, and a third number that is
 * the ->dynticks counter.  Note that task-related and interrupt-related
 * events use two separate counters, and that the "++=" and "--=" events
 * for irq/NMI will change the counter by two, otherwise by one.
 */
TRACE_EVENT(rcu_dyntick,

	TP_PROTO(const char *polarity, long oldnesting, long newnesting, atomic_t dynticks),

	TP_ARGS(polarity, oldnesting, newnesting, dynticks),

	TP_STRUCT__entry(
		__field(const char *, polarity)
		__field(long, oldnesting)
		__field(long, newnesting)
		__field(int, dynticks)
	),

	TP_fast_assign(
		__entry->polarity = polarity;
		__entry->oldnesting = oldnesting;
		__entry->newnesting = newnesting;
		__entry->dynticks = atomic_read(&dynticks);
	),

	TP_printk("%s %lx %lx %#3x", __entry->polarity,
		  __entry->oldnesting, __entry->newnesting,
		  __entry->dynticks & 0xfff)
<<<<<<< HEAD
=======
);

/*
 * Tracepoint for RCU preparation for idle, the goal being to get RCU
 * processing done so that the current CPU can shut off its scheduling
 * clock and enter dyntick-idle mode.  One way to accomplish this is
 * to drain all RCU callbacks from this CPU, and the other is to have
 * done everything RCU requires for the current grace period.  In this
 * latter case, the CPU will be awakened at the end of the current grace
 * period in order to process the remainder of its callbacks.
 *
 * These tracepoints take a string as argument:
 *
 *	"No callbacks": Nothing to do, no callbacks on this CPU.
 *	"In holdoff": Nothing to do, holding off after unsuccessful attempt.
 *	"Begin holdoff": Attempt failed, don't retry until next jiffy.
 *	"Dyntick with callbacks": Entering dyntick-idle despite callbacks.
 *	"Dyntick with lazy callbacks": Entering dyntick-idle w/lazy callbacks.
 *	"More callbacks": Still more callbacks, try again to clear them out.
 *	"Callbacks drained": All callbacks processed, off to dyntick idle!
 *	"Timer": Timer fired to cause CPU to continue processing callbacks.
 *	"Demigrate": Timer fired on wrong CPU, woke up correct CPU.
 *	"Cleanup after idle": Idle exited, timer canceled.
 */
TRACE_EVENT(rcu_prep_idle,

	TP_PROTO(const char *reason),

	TP_ARGS(reason),

	TP_STRUCT__entry(
		__field(const char *, reason)
	),

	TP_fast_assign(
		__entry->reason = reason;
	),

	TP_printk("%s", __entry->reason)
>>>>>>> 32cc0ca6
);

/*
 * Tracepoint for the registration of a single RCU callback function.
 * The first argument is the type of RCU, the second argument is
 * a pointer to the RCU callback itself, the third element is the
 * number of lazy callbacks queued, and the fourth element is the
 * total number of callbacks queued.
 */
TRACE_EVENT(rcu_callback,

	TP_PROTO(const char *rcuname, struct rcu_head *rhp, long qlen_lazy,
		 long qlen),

	TP_ARGS(rcuname, rhp, qlen_lazy, qlen),

	TP_STRUCT__entry(
		__field(const char *, rcuname)
		__field(void *, rhp)
		__field(void *, func)
		__field(long, qlen_lazy)
		__field(long, qlen)
	),

	TP_fast_assign(
		__entry->rcuname = rcuname;
		__entry->rhp = rhp;
		__entry->func = rhp->func;
		__entry->qlen_lazy = qlen_lazy;
		__entry->qlen = qlen;
	),

	TP_printk("%s rhp=%p func=%pf %ld/%ld",
		  __entry->rcuname, __entry->rhp, __entry->func,
		  __entry->qlen_lazy, __entry->qlen)
);

/*
 * Tracepoint for the registration of a single RCU callback of the special
 * kfree() form.  The first argument is the RCU type, the second argument
 * is a pointer to the RCU callback, the third argument is the offset
 * of the callback within the enclosing RCU-protected data structure,
 * the fourth argument is the number of lazy callbacks queued, and the
 * fifth argument is the total number of callbacks queued.
 */
TRACE_EVENT(rcu_kfree_callback,

	TP_PROTO(const char *rcuname, struct rcu_head *rhp, unsigned long offset,
		 long qlen_lazy, long qlen),

	TP_ARGS(rcuname, rhp, offset, qlen_lazy, qlen),

	TP_STRUCT__entry(
		__field(const char *, rcuname)
		__field(void *, rhp)
		__field(unsigned long, offset)
		__field(long, qlen_lazy)
		__field(long, qlen)
	),

	TP_fast_assign(
		__entry->rcuname = rcuname;
		__entry->rhp = rhp;
		__entry->offset = offset;
		__entry->qlen_lazy = qlen_lazy;
		__entry->qlen = qlen;
	),

	TP_printk("%s rhp=%p func=%ld %ld/%ld",
		  __entry->rcuname, __entry->rhp, __entry->offset,
		  __entry->qlen_lazy, __entry->qlen)
);

/*
 * Tracepoint for marking the beginning rcu_do_batch, performed to start
 * RCU callback invocation.  The first argument is the RCU flavor,
 * the second is the number of lazy callbacks queued, the third is
 * the total number of callbacks queued, and the fourth argument is
 * the current RCU-callback batch limit.
 */
TRACE_EVENT(rcu_batch_start,

	TP_PROTO(const char *rcuname, long qlen_lazy, long qlen, long blimit),

	TP_ARGS(rcuname, qlen_lazy, qlen, blimit),

	TP_STRUCT__entry(
		__field(const char *, rcuname)
		__field(long, qlen_lazy)
		__field(long, qlen)
		__field(long, blimit)
	),

	TP_fast_assign(
		__entry->rcuname = rcuname;
		__entry->qlen_lazy = qlen_lazy;
		__entry->qlen = qlen;
		__entry->blimit = blimit;
	),

	TP_printk("%s CBs=%ld/%ld bl=%ld",
		  __entry->rcuname, __entry->qlen_lazy, __entry->qlen,
		  __entry->blimit)
);

/*
 * Tracepoint for the invocation of a single RCU callback function.
 * The first argument is the type of RCU, and the second argument is
 * a pointer to the RCU callback itself.
 */
TRACE_EVENT(rcu_invoke_callback,

	TP_PROTO(const char *rcuname, struct rcu_head *rhp),

	TP_ARGS(rcuname, rhp),

	TP_STRUCT__entry(
		__field(const char *, rcuname)
		__field(void *, rhp)
		__field(void *, func)
	),

	TP_fast_assign(
		__entry->rcuname = rcuname;
		__entry->rhp = rhp;
		__entry->func = rhp->func;
	),

	TP_printk("%s rhp=%p func=%pf",
		  __entry->rcuname, __entry->rhp, __entry->func)
);

/*
 * Tracepoint for the invocation of a single RCU callback of the special
 * kfree() form.  The first argument is the RCU flavor, the second
 * argument is a pointer to the RCU callback, and the third argument
 * is the offset of the callback within the enclosing RCU-protected
 * data structure.
 */
TRACE_EVENT(rcu_invoke_kfree_callback,

	TP_PROTO(const char *rcuname, struct rcu_head *rhp, unsigned long offset),

	TP_ARGS(rcuname, rhp, offset),

	TP_STRUCT__entry(
		__field(const char *, rcuname)
		__field(void *, rhp)
		__field(unsigned long, offset)
	),

	TP_fast_assign(
		__entry->rcuname = rcuname;
		__entry->rhp = rhp;
		__entry->offset	= offset;
	),

	TP_printk("%s rhp=%p func=%ld",
		  __entry->rcuname, __entry->rhp, __entry->offset)
);

/*
 * Tracepoint for exiting rcu_do_batch after RCU callbacks have been
 * invoked.  The first argument is the name of the RCU flavor,
 * the second argument is number of callbacks actually invoked,
 * the third argument (cb) is whether or not any of the callbacks that
 * were ready to invoke at the beginning of this batch are still
 * queued, the fourth argument (nr) is the return value of need_resched(),
 * the fifth argument (iit) is 1 if the current task is the idle task,
 * and the sixth argument (risk) is the return value from
 * rcu_is_callbacks_kthread().
 */
TRACE_EVENT(rcu_batch_end,

	TP_PROTO(const char *rcuname, int callbacks_invoked,
		 char cb, char nr, char iit, char risk),

	TP_ARGS(rcuname, callbacks_invoked, cb, nr, iit, risk),

	TP_STRUCT__entry(
		__field(const char *, rcuname)
		__field(int, callbacks_invoked)
		__field(char, cb)
		__field(char, nr)
		__field(char, iit)
		__field(char, risk)
	),

	TP_fast_assign(
		__entry->rcuname = rcuname;
		__entry->callbacks_invoked = callbacks_invoked;
		__entry->cb = cb;
		__entry->nr = nr;
		__entry->iit = iit;
		__entry->risk = risk;
	),

	TP_printk("%s CBs-invoked=%d idle=%c%c%c%c",
		  __entry->rcuname, __entry->callbacks_invoked,
		  __entry->cb ? 'C' : '.',
		  __entry->nr ? 'S' : '.',
		  __entry->iit ? 'I' : '.',
		  __entry->risk ? 'R' : '.')
);

/*
 * Tracepoint for rcutorture readers.  The first argument is the name
 * of the RCU flavor from rcutorture's viewpoint and the second argument
 * is the callback address.  The third argument is the start time in
 * seconds, and the last two arguments are the grace period numbers
 * at the beginning and end of the read, respectively.  Note that the
 * callback address can be NULL.
 */
#define RCUTORTURENAME_LEN 8
TRACE_EVENT(rcu_torture_read,

	TP_PROTO(const char *rcutorturename, struct rcu_head *rhp,
		 unsigned long secs, unsigned long c_old, unsigned long c),

	TP_ARGS(rcutorturename, rhp, secs, c_old, c),

	TP_STRUCT__entry(
		__field(char, rcutorturename[RCUTORTURENAME_LEN])
		__field(struct rcu_head *, rhp)
		__field(unsigned long, secs)
		__field(unsigned long, c_old)
		__field(unsigned long, c)
	),

	TP_fast_assign(
		strncpy(__entry->rcutorturename, rcutorturename,
			RCUTORTURENAME_LEN);
		__entry->rcutorturename[RCUTORTURENAME_LEN - 1] = 0;
		__entry->rhp = rhp;
		__entry->secs = secs;
		__entry->c_old = c_old;
		__entry->c = c;
	),

	TP_printk("%s torture read %p %luus c: %lu %lu",
		  __entry->rcutorturename, __entry->rhp,
		  __entry->secs, __entry->c_old, __entry->c)
);

/*
 * Tracepoint for _rcu_barrier() execution.  The string "s" describes
 * the _rcu_barrier phase:
 *	"Begin": _rcu_barrier() started.
 *	"EarlyExit": _rcu_barrier() piggybacked, thus early exit.
 *	"Inc1": _rcu_barrier() piggyback check counter incremented.
 *	"OfflineNoCB": _rcu_barrier() found callback on never-online CPU
 *	"OnlineNoCB": _rcu_barrier() found online no-CBs CPU.
 *	"OnlineQ": _rcu_barrier() found online CPU with callbacks.
 *	"OnlineNQ": _rcu_barrier() found online CPU, no callbacks.
 *	"IRQ": An rcu_barrier_callback() callback posted on remote CPU.
 *	"IRQNQ": An rcu_barrier_callback() callback found no callbacks.
 *	"CB": An rcu_barrier_callback() invoked a callback, not the last.
 *	"LastCB": An rcu_barrier_callback() invoked the last callback.
 *	"Inc2": _rcu_barrier() piggyback check counter incremented.
 * The "cpu" argument is the CPU or -1 if meaningless, the "cnt" argument
 * is the count of remaining callbacks, and "done" is the piggybacking count.
 */
TRACE_EVENT(rcu_barrier,

	TP_PROTO(const char *rcuname, const char *s, int cpu, int cnt, unsigned long done),

	TP_ARGS(rcuname, s, cpu, cnt, done),

	TP_STRUCT__entry(
		__field(const char *, rcuname)
		__field(const char *, s)
		__field(int, cpu)
		__field(int, cnt)
		__field(unsigned long, done)
	),

	TP_fast_assign(
		__entry->rcuname = rcuname;
		__entry->s = s;
		__entry->cpu = cpu;
		__entry->cnt = cnt;
		__entry->done = done;
	),

	TP_printk("%s %s cpu %d remaining %d # %lu",
		  __entry->rcuname, __entry->s, __entry->cpu, __entry->cnt,
		  __entry->done)
);

#else /* #ifdef CONFIG_RCU_TRACE */

#define trace_rcu_grace_period(rcuname, gpnum, gpevent) do { } while (0)
#define trace_rcu_future_grace_period(rcuname, gpnum, completed, c, \
				      level, grplo, grphi, event) \
				      do { } while (0)
#define trace_rcu_grace_period_init(rcuname, gpnum, level, grplo, grphi, \
				    qsmask) do { } while (0)
#define trace_rcu_exp_grace_period(rcuname, gqseq, gpevent) \
	do { } while (0)
#define trace_rcu_exp_funnel_lock(rcuname, level, grplo, grphi, gpevent) \
	do { } while (0)
#define trace_rcu_nocb_wake(rcuname, cpu, reason) do { } while (0)
#define trace_rcu_preempt_task(rcuname, pid, gpnum) do { } while (0)
#define trace_rcu_unlock_preempted_task(rcuname, gpnum, pid) do { } while (0)
#define trace_rcu_quiescent_state_report(rcuname, gpnum, mask, qsmask, level, \
					 grplo, grphi, gp_tasks) do { } \
	while (0)
#define trace_rcu_fqs(rcuname, gpnum, cpu, qsevent) do { } while (0)
#define trace_rcu_dyntick(polarity, oldnesting, newnesting, dyntick) do { } while (0)
<<<<<<< HEAD
=======
#define trace_rcu_prep_idle(reason) do { } while (0)
>>>>>>> 32cc0ca6
#define trace_rcu_callback(rcuname, rhp, qlen_lazy, qlen) do { } while (0)
#define trace_rcu_kfree_callback(rcuname, rhp, offset, qlen_lazy, qlen) \
	do { } while (0)
#define trace_rcu_batch_start(rcuname, qlen_lazy, qlen, blimit) \
	do { } while (0)
#define trace_rcu_invoke_callback(rcuname, rhp) do { } while (0)
#define trace_rcu_invoke_kfree_callback(rcuname, rhp, offset) do { } while (0)
#define trace_rcu_batch_end(rcuname, callbacks_invoked, cb, nr, iit, risk) \
	do { } while (0)
#define trace_rcu_torture_read(rcutorturename, rhp, secs, c_old, c) \
	do { } while (0)
#define trace_rcu_barrier(name, s, cpu, cnt, done) do { } while (0)

#endif /* #else #ifdef CONFIG_RCU_TRACE */

#endif /* _TRACE_RCU_H */

/* This part must be outside protection */
#include <trace/define_trace.h><|MERGE_RESOLUTION|>--- conflicted
+++ resolved
@@ -456,8 +456,6 @@
 	TP_printk("%s %lx %lx %#3x", __entry->polarity,
 		  __entry->oldnesting, __entry->newnesting,
 		  __entry->dynticks & 0xfff)
-<<<<<<< HEAD
-=======
 );
 
 /*
@@ -497,7 +495,6 @@
 	),
 
 	TP_printk("%s", __entry->reason)
->>>>>>> 32cc0ca6
 );
 
 /*
@@ -807,10 +804,7 @@
 	while (0)
 #define trace_rcu_fqs(rcuname, gpnum, cpu, qsevent) do { } while (0)
 #define trace_rcu_dyntick(polarity, oldnesting, newnesting, dyntick) do { } while (0)
-<<<<<<< HEAD
-=======
 #define trace_rcu_prep_idle(reason) do { } while (0)
->>>>>>> 32cc0ca6
 #define trace_rcu_callback(rcuname, rhp, qlen_lazy, qlen) do { } while (0)
 #define trace_rcu_kfree_callback(rcuname, rhp, offset, qlen_lazy, qlen) \
 	do { } while (0)
