/*
 *	Linux INET6 implementation
 *	Forwarding Information Database
 *
 *	Authors:
 *	Pedro Roque		<roque@di.fc.ul.pt>
 *
 *	This program is free software; you can redistribute it and/or
 *      modify it under the terms of the GNU General Public License
 *      as published by the Free Software Foundation; either version
 *      2 of the License, or (at your option) any later version.
 *
 *	Changes:
 *	Yuji SEKIYA @USAGI:	Support default route on router node;
 *				remove ip6_null_entry from the top of
 *				routing table.
 *	Ville Nuorvala:		Fixed routing subtrees.
 */

#define pr_fmt(fmt) "IPv6: " fmt

#include <linux/errno.h>
#include <linux/types.h>
#include <linux/net.h>
#include <linux/route.h>
#include <linux/netdevice.h>
#include <linux/in6.h>
#include <linux/init.h>
#include <linux/list.h>
#include <linux/slab.h>

#include <net/ipv6.h>
#include <net/ndisc.h>
#include <net/addrconf.h>
#include <net/lwtunnel.h>
#include <net/fib_notifier.h>

#include <net/ip6_fib.h>
#include <net/ip6_route.h>

#define RT6_DEBUG 2

#if RT6_DEBUG >= 3
#define RT6_TRACE(x...) pr_debug(x)
#else
#define RT6_TRACE(x...) do { ; } while (0)
#endif

static struct kmem_cache *fib6_node_kmem __read_mostly;

struct fib6_cleaner {
	struct fib6_walker w;
	struct net *net;
	int (*func)(struct rt6_info *, void *arg);
	int sernum;
	void *arg;
};

#ifdef CONFIG_IPV6_SUBTREES
#define FWS_INIT FWS_S
#else
#define FWS_INIT FWS_L
#endif

static void fib6_prune_clones(struct net *net, struct fib6_node *fn);
static struct rt6_info *fib6_find_prefix(struct net *net, struct fib6_node *fn);
static struct fib6_node *fib6_repair_tree(struct net *net, struct fib6_node *fn);
static int fib6_walk(struct net *net, struct fib6_walker *w);
static int fib6_walk_continue(struct fib6_walker *w);

/*
 *	A routing update causes an increase of the serial number on the
 *	affected subtree. This allows for cached routes to be asynchronously
 *	tested when modifications are made to the destination cache as a
 *	result of redirects, path MTU changes, etc.
 */

static void fib6_gc_timer_cb(unsigned long arg);

#define FOR_WALKERS(net, w) \
	list_for_each_entry(w, &(net)->ipv6.fib6_walkers, lh)

static void fib6_walker_link(struct net *net, struct fib6_walker *w)
{
	write_lock_bh(&net->ipv6.fib6_walker_lock);
	list_add(&w->lh, &net->ipv6.fib6_walkers);
	write_unlock_bh(&net->ipv6.fib6_walker_lock);
}

static void fib6_walker_unlink(struct net *net, struct fib6_walker *w)
{
	write_lock_bh(&net->ipv6.fib6_walker_lock);
	list_del(&w->lh);
	write_unlock_bh(&net->ipv6.fib6_walker_lock);
}

static int fib6_new_sernum(struct net *net)
{
	int new, old;

	do {
		old = atomic_read(&net->ipv6.fib6_sernum);
		new = old < INT_MAX ? old + 1 : 1;
	} while (atomic_cmpxchg(&net->ipv6.fib6_sernum,
				old, new) != old);
	return new;
}

enum {
	FIB6_NO_SERNUM_CHANGE = 0,
};

/*
 *	Auxiliary address test functions for the radix tree.
 *
 *	These assume a 32bit processor (although it will work on
 *	64bit processors)
 */

/*
 *	test bit
 */
#if defined(__LITTLE_ENDIAN)
# define BITOP_BE32_SWIZZLE	(0x1F & ~7)
#else
# define BITOP_BE32_SWIZZLE	0
#endif

static __be32 addr_bit_set(const void *token, int fn_bit)
{
	const __be32 *addr = token;
	/*
	 * Here,
	 *	1 << ((~fn_bit ^ BITOP_BE32_SWIZZLE) & 0x1f)
	 * is optimized version of
	 *	htonl(1 << ((~fn_bit)&0x1F))
	 * See include/asm-generic/bitops/le.h.
	 */
	return (__force __be32)(1 << ((~fn_bit ^ BITOP_BE32_SWIZZLE) & 0x1f)) &
	       addr[fn_bit >> 5];
}

static struct fib6_node *node_alloc(void)
{
	struct fib6_node *fn;

	fn = kmem_cache_zalloc(fib6_node_kmem, GFP_ATOMIC);

	return fn;
}

static void node_free_immediate(struct fib6_node *fn)
{
	kmem_cache_free(fib6_node_kmem, fn);
}

static void node_free_rcu(struct rcu_head *head)
{
	struct fib6_node *fn = container_of(head, struct fib6_node, rcu);

	kmem_cache_free(fib6_node_kmem, fn);
}

static void node_free(struct fib6_node *fn)
{
	call_rcu(&fn->rcu, node_free_rcu);
}

void rt6_free_pcpu(struct rt6_info *non_pcpu_rt)
{
	int cpu;

	if (!non_pcpu_rt->rt6i_pcpu)
		return;

	for_each_possible_cpu(cpu) {
		struct rt6_info **ppcpu_rt;
		struct rt6_info *pcpu_rt;

		ppcpu_rt = per_cpu_ptr(non_pcpu_rt->rt6i_pcpu, cpu);
		pcpu_rt = *ppcpu_rt;
		if (pcpu_rt) {
			dst_dev_put(&pcpu_rt->dst);
			dst_release(&pcpu_rt->dst);
			*ppcpu_rt = NULL;
		}
	}

	free_percpu(non_pcpu_rt->rt6i_pcpu);
	non_pcpu_rt->rt6i_pcpu = NULL;
}
EXPORT_SYMBOL_GPL(rt6_free_pcpu);
<<<<<<< HEAD
=======

static void fib6_free_table(struct fib6_table *table)
{
	inetpeer_invalidate_tree(&table->tb6_peers);
	kfree(table);
}
>>>>>>> 1278f58c

static void fib6_link_table(struct net *net, struct fib6_table *tb)
{
	unsigned int h;

	/*
	 * Initialize table lock at a single place to give lockdep a key,
	 * tables aren't visible prior to being linked to the list.
	 */
	rwlock_init(&tb->tb6_lock);

	h = tb->tb6_id & (FIB6_TABLE_HASHSZ - 1);

	/*
	 * No protection necessary, this is the only list mutatation
	 * operation, tables never disappear once they exist.
	 */
	hlist_add_head_rcu(&tb->tb6_hlist, &net->ipv6.fib_table_hash[h]);
}

#ifdef CONFIG_IPV6_MULTIPLE_TABLES

static struct fib6_table *fib6_alloc_table(struct net *net, u32 id)
{
	struct fib6_table *table;

	table = kzalloc(sizeof(*table), GFP_ATOMIC);
	if (table) {
		table->tb6_id = id;
		table->tb6_root.leaf = net->ipv6.ip6_null_entry;
		table->tb6_root.fn_flags = RTN_ROOT | RTN_TL_ROOT | RTN_RTINFO;
		inet_peer_base_init(&table->tb6_peers);
	}

	return table;
}

struct fib6_table *fib6_new_table(struct net *net, u32 id)
{
	struct fib6_table *tb;

	if (id == 0)
		id = RT6_TABLE_MAIN;
	tb = fib6_get_table(net, id);
	if (tb)
		return tb;

	tb = fib6_alloc_table(net, id);
	if (tb)
		fib6_link_table(net, tb);

	return tb;
}
EXPORT_SYMBOL_GPL(fib6_new_table);

struct fib6_table *fib6_get_table(struct net *net, u32 id)
{
	struct fib6_table *tb;
	struct hlist_head *head;
	unsigned int h;

	if (id == 0)
		id = RT6_TABLE_MAIN;
	h = id & (FIB6_TABLE_HASHSZ - 1);
	rcu_read_lock();
	head = &net->ipv6.fib_table_hash[h];
	hlist_for_each_entry_rcu(tb, head, tb6_hlist) {
		if (tb->tb6_id == id) {
			rcu_read_unlock();
			return tb;
		}
	}
	rcu_read_unlock();

	return NULL;
}
EXPORT_SYMBOL_GPL(fib6_get_table);

static void __net_init fib6_tables_init(struct net *net)
{
	fib6_link_table(net, net->ipv6.fib6_main_tbl);
	fib6_link_table(net, net->ipv6.fib6_local_tbl);
}
#else

struct fib6_table *fib6_new_table(struct net *net, u32 id)
{
	return fib6_get_table(net, id);
}

struct fib6_table *fib6_get_table(struct net *net, u32 id)
{
	  return net->ipv6.fib6_main_tbl;
}

struct dst_entry *fib6_rule_lookup(struct net *net, struct flowi6 *fl6,
				   int flags, pol_lookup_t lookup)
{
	struct rt6_info *rt;

	rt = lookup(net, net->ipv6.fib6_main_tbl, fl6, flags);
	if (rt->dst.error == -EAGAIN) {
		ip6_rt_put(rt);
		rt = net->ipv6.ip6_null_entry;
		dst_hold(&rt->dst);
	}

	return &rt->dst;
}

static void __net_init fib6_tables_init(struct net *net)
{
	fib6_link_table(net, net->ipv6.fib6_main_tbl);
}

#endif

unsigned int fib6_tables_seq_read(struct net *net)
{
	unsigned int h, fib_seq = 0;

	rcu_read_lock();
	for (h = 0; h < FIB6_TABLE_HASHSZ; h++) {
		struct hlist_head *head = &net->ipv6.fib_table_hash[h];
		struct fib6_table *tb;

		hlist_for_each_entry_rcu(tb, head, tb6_hlist) {
			read_lock_bh(&tb->tb6_lock);
			fib_seq += tb->fib_seq;
			read_unlock_bh(&tb->tb6_lock);
		}
	}
	rcu_read_unlock();

	return fib_seq;
}

static int call_fib6_entry_notifier(struct notifier_block *nb, struct net *net,
				    enum fib_event_type event_type,
				    struct rt6_info *rt)
{
	struct fib6_entry_notifier_info info = {
		.rt = rt,
	};

	return call_fib6_notifier(nb, net, event_type, &info.info);
}

static int call_fib6_entry_notifiers(struct net *net,
				     enum fib_event_type event_type,
				     struct rt6_info *rt)
{
	struct fib6_entry_notifier_info info = {
		.rt = rt,
	};

	rt->rt6i_table->fib_seq++;
	return call_fib6_notifiers(net, event_type, &info.info);
}

struct fib6_dump_arg {
	struct net *net;
	struct notifier_block *nb;
};

static void fib6_rt_dump(struct rt6_info *rt, struct fib6_dump_arg *arg)
{
	if (rt == arg->net->ipv6.ip6_null_entry)
		return;
	call_fib6_entry_notifier(arg->nb, arg->net, FIB_EVENT_ENTRY_ADD, rt);
}

static int fib6_node_dump(struct fib6_walker *w)
{
	struct rt6_info *rt;

	for (rt = w->leaf; rt; rt = rt->dst.rt6_next)
		fib6_rt_dump(rt, w->args);
	w->leaf = NULL;
	return 0;
}

static void fib6_table_dump(struct net *net, struct fib6_table *tb,
			    struct fib6_walker *w)
{
	w->root = &tb->tb6_root;
	read_lock_bh(&tb->tb6_lock);
	fib6_walk(net, w);
	read_unlock_bh(&tb->tb6_lock);
}

/* Called with rcu_read_lock() */
int fib6_tables_dump(struct net *net, struct notifier_block *nb)
{
	struct fib6_dump_arg arg;
	struct fib6_walker *w;
	unsigned int h;

	w = kzalloc(sizeof(*w), GFP_ATOMIC);
	if (!w)
		return -ENOMEM;

	w->func = fib6_node_dump;
	arg.net = net;
	arg.nb = nb;
	w->args = &arg;

	for (h = 0; h < FIB6_TABLE_HASHSZ; h++) {
		struct hlist_head *head = &net->ipv6.fib_table_hash[h];
		struct fib6_table *tb;

		hlist_for_each_entry_rcu(tb, head, tb6_hlist)
			fib6_table_dump(net, tb, w);
	}

	kfree(w);

	return 0;
}

static int fib6_dump_node(struct fib6_walker *w)
{
	int res;
	struct rt6_info *rt;

	for (rt = w->leaf; rt; rt = rt->dst.rt6_next) {
		res = rt6_dump_route(rt, w->args);
		if (res < 0) {
			/* Frame is full, suspend walking */
			w->leaf = rt;
			return 1;
		}

		/* Multipath routes are dumped in one route with the
		 * RTA_MULTIPATH attribute. Jump 'rt' to point to the
		 * last sibling of this route (no need to dump the
		 * sibling routes again)
		 */
		if (rt->rt6i_nsiblings)
			rt = list_last_entry(&rt->rt6i_siblings,
					     struct rt6_info,
					     rt6i_siblings);
	}
	w->leaf = NULL;
	return 0;
}

static void fib6_dump_end(struct netlink_callback *cb)
{
	struct net *net = sock_net(cb->skb->sk);
	struct fib6_walker *w = (void *)cb->args[2];

	if (w) {
		if (cb->args[4]) {
			cb->args[4] = 0;
			fib6_walker_unlink(net, w);
		}
		cb->args[2] = 0;
		kfree(w);
	}
	cb->done = (void *)cb->args[3];
	cb->args[1] = 3;
}

static int fib6_dump_done(struct netlink_callback *cb)
{
	fib6_dump_end(cb);
	return cb->done ? cb->done(cb) : 0;
}

static int fib6_dump_table(struct fib6_table *table, struct sk_buff *skb,
			   struct netlink_callback *cb)
{
	struct net *net = sock_net(skb->sk);
	struct fib6_walker *w;
	int res;

	w = (void *)cb->args[2];
	w->root = &table->tb6_root;

	if (cb->args[4] == 0) {
		w->count = 0;
		w->skip = 0;

		read_lock_bh(&table->tb6_lock);
		res = fib6_walk(net, w);
		read_unlock_bh(&table->tb6_lock);
		if (res > 0) {
			cb->args[4] = 1;
			cb->args[5] = w->root->fn_sernum;
		}
	} else {
		if (cb->args[5] != w->root->fn_sernum) {
			/* Begin at the root if the tree changed */
			cb->args[5] = w->root->fn_sernum;
			w->state = FWS_INIT;
			w->node = w->root;
			w->skip = w->count;
		} else
			w->skip = 0;

		read_lock_bh(&table->tb6_lock);
		res = fib6_walk_continue(w);
		read_unlock_bh(&table->tb6_lock);
		if (res <= 0) {
			fib6_walker_unlink(net, w);
			cb->args[4] = 0;
		}
	}

	return res;
}

static int inet6_dump_fib(struct sk_buff *skb, struct netlink_callback *cb)
{
	struct net *net = sock_net(skb->sk);
	unsigned int h, s_h;
	unsigned int e = 0, s_e;
	struct rt6_rtnl_dump_arg arg;
	struct fib6_walker *w;
	struct fib6_table *tb;
	struct hlist_head *head;
	int res = 0;

	s_h = cb->args[0];
	s_e = cb->args[1];

	w = (void *)cb->args[2];
	if (!w) {
		/* New dump:
		 *
		 * 1. hook callback destructor.
		 */
		cb->args[3] = (long)cb->done;
		cb->done = fib6_dump_done;

		/*
		 * 2. allocate and initialize walker.
		 */
		w = kzalloc(sizeof(*w), GFP_ATOMIC);
		if (!w)
			return -ENOMEM;
		w->func = fib6_dump_node;
		cb->args[2] = (long)w;
	}

	arg.skb = skb;
	arg.cb = cb;
	arg.net = net;
	w->args = &arg;

	rcu_read_lock();
	for (h = s_h; h < FIB6_TABLE_HASHSZ; h++, s_e = 0) {
		e = 0;
		head = &net->ipv6.fib_table_hash[h];
		hlist_for_each_entry_rcu(tb, head, tb6_hlist) {
			if (e < s_e)
				goto next;
			res = fib6_dump_table(tb, skb, cb);
			if (res != 0)
				goto out;
next:
			e++;
		}
	}
out:
	rcu_read_unlock();
	cb->args[1] = e;
	cb->args[0] = h;

	res = res < 0 ? res : skb->len;
	if (res <= 0)
		fib6_dump_end(cb);
	return res;
}

/*
 *	Routing Table
 *
 *	return the appropriate node for a routing tree "add" operation
 *	by either creating and inserting or by returning an existing
 *	node.
 */

static struct fib6_node *fib6_add_1(struct fib6_node *root,
				     struct in6_addr *addr, int plen,
				     int offset, int allow_create,
				     int replace_required, int sernum,
				     struct netlink_ext_ack *extack)
{
	struct fib6_node *fn, *in, *ln;
	struct fib6_node *pn = NULL;
	struct rt6key *key;
	int	bit;
	__be32	dir = 0;

	RT6_TRACE("fib6_add_1\n");

	/* insert node in tree */

	fn = root;

	do {
		key = (struct rt6key *)((u8 *)fn->leaf + offset);

		/*
		 *	Prefix match
		 */
		if (plen < fn->fn_bit ||
		    !ipv6_prefix_equal(&key->addr, addr, fn->fn_bit)) {
			if (!allow_create) {
				if (replace_required) {
					NL_SET_ERR_MSG(extack,
						       "Can not replace route - no match found");
					pr_warn("Can't replace route, no match found\n");
					return ERR_PTR(-ENOENT);
				}
				pr_warn("NLM_F_CREATE should be set when creating new route\n");
			}
			goto insert_above;
		}

		/*
		 *	Exact match ?
		 */

		if (plen == fn->fn_bit) {
			/* clean up an intermediate node */
			if (!(fn->fn_flags & RTN_RTINFO)) {
				rt6_release(fn->leaf);
				fn->leaf = NULL;
			}

			fn->fn_sernum = sernum;

			return fn;
		}

		/*
		 *	We have more bits to go
		 */

		/* Try to walk down on tree. */
		fn->fn_sernum = sernum;
		dir = addr_bit_set(addr, fn->fn_bit);
		pn = fn;
		fn = dir ? fn->right : fn->left;
	} while (fn);

	if (!allow_create) {
		/* We should not create new node because
		 * NLM_F_REPLACE was specified without NLM_F_CREATE
		 * I assume it is safe to require NLM_F_CREATE when
		 * REPLACE flag is used! Later we may want to remove the
		 * check for replace_required, because according
		 * to netlink specification, NLM_F_CREATE
		 * MUST be specified if new route is created.
		 * That would keep IPv6 consistent with IPv4
		 */
		if (replace_required) {
			NL_SET_ERR_MSG(extack,
				       "Can not replace route - no match found");
			pr_warn("Can't replace route, no match found\n");
			return ERR_PTR(-ENOENT);
		}
		pr_warn("NLM_F_CREATE should be set when creating new route\n");
	}
	/*
	 *	We walked to the bottom of tree.
	 *	Create new leaf node without children.
	 */

	ln = node_alloc();

	if (!ln)
		return ERR_PTR(-ENOMEM);
	ln->fn_bit = plen;

	ln->parent = pn;
	ln->fn_sernum = sernum;

	if (dir)
		pn->right = ln;
	else
		pn->left  = ln;

	return ln;


insert_above:
	/*
	 * split since we don't have a common prefix anymore or
	 * we have a less significant route.
	 * we've to insert an intermediate node on the list
	 * this new node will point to the one we need to create
	 * and the current
	 */

	pn = fn->parent;

	/* find 1st bit in difference between the 2 addrs.

	   See comment in __ipv6_addr_diff: bit may be an invalid value,
	   but if it is >= plen, the value is ignored in any case.
	 */

	bit = __ipv6_addr_diff(addr, &key->addr, sizeof(*addr));

	/*
	 *		(intermediate)[in]
	 *	          /	   \
	 *	(new leaf node)[ln] (old node)[fn]
	 */
	if (plen > bit) {
		in = node_alloc();
		ln = node_alloc();

		if (!in || !ln) {
			if (in)
				node_free_immediate(in);
			if (ln)
				node_free_immediate(ln);
			return ERR_PTR(-ENOMEM);
		}

		/*
		 * new intermediate node.
		 * RTN_RTINFO will
		 * be off since that an address that chooses one of
		 * the branches would not match less specific routes
		 * in the other branch
		 */

		in->fn_bit = bit;

		in->parent = pn;
		in->leaf = fn->leaf;
		atomic_inc(&in->leaf->rt6i_ref);

		in->fn_sernum = sernum;

		/* update parent pointer */
		if (dir)
			pn->right = in;
		else
			pn->left  = in;

		ln->fn_bit = plen;

		ln->parent = in;
		fn->parent = in;

		ln->fn_sernum = sernum;

		if (addr_bit_set(addr, bit)) {
			in->right = ln;
			in->left  = fn;
		} else {
			in->left  = ln;
			in->right = fn;
		}
	} else { /* plen <= bit */

		/*
		 *		(new leaf node)[ln]
		 *	          /	   \
		 *	     (old node)[fn] NULL
		 */

		ln = node_alloc();

		if (!ln)
			return ERR_PTR(-ENOMEM);

		ln->fn_bit = plen;

		ln->parent = pn;

		ln->fn_sernum = sernum;

		if (dir)
			pn->right = ln;
		else
			pn->left  = ln;

		if (addr_bit_set(&key->addr, plen))
			ln->right = fn;
		else
			ln->left  = fn;

		fn->parent = ln;
	}
	return ln;
}

static bool rt6_qualify_for_ecmp(struct rt6_info *rt)
{
	return (rt->rt6i_flags & (RTF_GATEWAY|RTF_ADDRCONF|RTF_DYNAMIC)) ==
	       RTF_GATEWAY;
}

static void fib6_copy_metrics(u32 *mp, const struct mx6_config *mxc)
{
	int i;

	for (i = 0; i < RTAX_MAX; i++) {
		if (test_bit(i, mxc->mx_valid))
			mp[i] = mxc->mx[i];
	}
}

static int fib6_commit_metrics(struct dst_entry *dst, struct mx6_config *mxc)
{
	if (!mxc->mx)
		return 0;

	if (dst->flags & DST_HOST) {
		u32 *mp = dst_metrics_write_ptr(dst);

		if (unlikely(!mp))
			return -ENOMEM;

		fib6_copy_metrics(mp, mxc);
	} else {
		dst_init_metrics(dst, mxc->mx, false);

		/* We've stolen mx now. */
		mxc->mx = NULL;
	}

	return 0;
}

static void fib6_purge_rt(struct rt6_info *rt, struct fib6_node *fn,
			  struct net *net)
{
	if (atomic_read(&rt->rt6i_ref) != 1) {
		/* This route is used as dummy address holder in some split
		 * nodes. It is not leaked, but it still holds other resources,
		 * which must be released in time. So, scan ascendant nodes
		 * and replace dummy references to this route with references
		 * to still alive ones.
		 */
		while (fn) {
			if (!(fn->fn_flags & RTN_RTINFO) && fn->leaf == rt) {
				fn->leaf = fib6_find_prefix(net, fn);
				atomic_inc(&fn->leaf->rt6i_ref);
				rt6_release(rt);
			}
			fn = fn->parent;
		}
	}
}

/*
 *	Insert routing information in a node.
 */

static int fib6_add_rt2node(struct fib6_node *fn, struct rt6_info *rt,
			    struct nl_info *info, struct mx6_config *mxc)
{
	struct rt6_info *iter = NULL;
	struct rt6_info **ins;
	struct rt6_info **fallback_ins = NULL;
	int replace = (info->nlh &&
		       (info->nlh->nlmsg_flags & NLM_F_REPLACE));
	int add = (!info->nlh ||
		   (info->nlh->nlmsg_flags & NLM_F_CREATE));
	int found = 0;
	bool rt_can_ecmp = rt6_qualify_for_ecmp(rt);
	u16 nlflags = NLM_F_EXCL;
	int err;

	if (info->nlh && (info->nlh->nlmsg_flags & NLM_F_APPEND))
		nlflags |= NLM_F_APPEND;

	ins = &fn->leaf;

	for (iter = fn->leaf; iter; iter = iter->dst.rt6_next) {
		/*
		 *	Search for duplicates
		 */

		if (iter->rt6i_metric == rt->rt6i_metric) {
			/*
			 *	Same priority level
			 */
			if (info->nlh &&
			    (info->nlh->nlmsg_flags & NLM_F_EXCL))
				return -EEXIST;

			nlflags &= ~NLM_F_EXCL;
			if (replace) {
				if (rt_can_ecmp == rt6_qualify_for_ecmp(iter)) {
					found++;
					break;
				}
				if (rt_can_ecmp)
					fallback_ins = fallback_ins ?: ins;
				goto next_iter;
			}

			if (rt6_duplicate_nexthop(iter, rt)) {
				if (rt->rt6i_nsiblings)
					rt->rt6i_nsiblings = 0;
				if (!(iter->rt6i_flags & RTF_EXPIRES))
					return -EEXIST;
				if (!(rt->rt6i_flags & RTF_EXPIRES))
					rt6_clean_expires(iter);
				else
					rt6_set_expires(iter, rt->dst.expires);
				iter->rt6i_pmtu = rt->rt6i_pmtu;
				return -EEXIST;
			}
			/* If we have the same destination and the same metric,
			 * but not the same gateway, then the route we try to
			 * add is sibling to this route, increment our counter
			 * of siblings, and later we will add our route to the
			 * list.
			 * Only static routes (which don't have flag
			 * RTF_EXPIRES) are used for ECMPv6.
			 *
			 * To avoid long list, we only had siblings if the
			 * route have a gateway.
			 */
			if (rt_can_ecmp &&
			    rt6_qualify_for_ecmp(iter))
				rt->rt6i_nsiblings++;
		}

		if (iter->rt6i_metric > rt->rt6i_metric)
			break;

next_iter:
		ins = &iter->dst.rt6_next;
	}

	if (fallback_ins && !found) {
		/* No ECMP-able route found, replace first non-ECMP one */
		ins = fallback_ins;
		iter = *ins;
		found++;
	}

	/* Reset round-robin state, if necessary */
	if (ins == &fn->leaf)
		fn->rr_ptr = NULL;

	/* Link this route to others same route. */
	if (rt->rt6i_nsiblings) {
		unsigned int rt6i_nsiblings;
		struct rt6_info *sibling, *temp_sibling;

		/* Find the first route that have the same metric */
		sibling = fn->leaf;
		while (sibling) {
			if (sibling->rt6i_metric == rt->rt6i_metric &&
			    rt6_qualify_for_ecmp(sibling)) {
				list_add_tail(&rt->rt6i_siblings,
					      &sibling->rt6i_siblings);
				break;
			}
			sibling = sibling->dst.rt6_next;
		}
		/* For each sibling in the list, increment the counter of
		 * siblings. BUG() if counters does not match, list of siblings
		 * is broken!
		 */
		rt6i_nsiblings = 0;
		list_for_each_entry_safe(sibling, temp_sibling,
					 &rt->rt6i_siblings, rt6i_siblings) {
			sibling->rt6i_nsiblings++;
			BUG_ON(sibling->rt6i_nsiblings != rt->rt6i_nsiblings);
			rt6i_nsiblings++;
		}
		BUG_ON(rt6i_nsiblings != rt->rt6i_nsiblings);
	}

	/*
	 *	insert node
	 */
	if (!replace) {
		if (!add)
			pr_warn("NLM_F_CREATE should be set when creating new route\n");

add:
		nlflags |= NLM_F_CREATE;
		err = fib6_commit_metrics(&rt->dst, mxc);
		if (err)
			return err;

		rt->dst.rt6_next = iter;
		*ins = rt;
		rcu_assign_pointer(rt->rt6i_node, fn);
		atomic_inc(&rt->rt6i_ref);
		call_fib6_entry_notifiers(info->nl_net, FIB_EVENT_ENTRY_ADD,
					  rt);
		if (!info->skip_notify)
			inet6_rt_notify(RTM_NEWROUTE, rt, info, nlflags);
		info->nl_net->ipv6.rt6_stats->fib_rt_entries++;

		if (!(fn->fn_flags & RTN_RTINFO)) {
			info->nl_net->ipv6.rt6_stats->fib_route_nodes++;
			fn->fn_flags |= RTN_RTINFO;
		}

	} else {
		int nsiblings;

		if (!found) {
			if (add)
				goto add;
			pr_warn("NLM_F_REPLACE set, but no existing node found!\n");
			return -ENOENT;
		}

		err = fib6_commit_metrics(&rt->dst, mxc);
		if (err)
			return err;

		*ins = rt;
		rcu_assign_pointer(rt->rt6i_node, fn);
		rt->dst.rt6_next = iter->dst.rt6_next;
		atomic_inc(&rt->rt6i_ref);
		call_fib6_entry_notifiers(info->nl_net, FIB_EVENT_ENTRY_REPLACE,
					  rt);
		if (!info->skip_notify)
			inet6_rt_notify(RTM_NEWROUTE, rt, info, NLM_F_REPLACE);
		if (!(fn->fn_flags & RTN_RTINFO)) {
			info->nl_net->ipv6.rt6_stats->fib_route_nodes++;
			fn->fn_flags |= RTN_RTINFO;
		}
		nsiblings = iter->rt6i_nsiblings;
		iter->rt6i_node = NULL;
		fib6_purge_rt(iter, fn, info->nl_net);
		if (fn->rr_ptr == iter)
			fn->rr_ptr = NULL;
		rt6_release(iter);

		if (nsiblings) {
			/* Replacing an ECMP route, remove all siblings */
			ins = &rt->dst.rt6_next;
			iter = *ins;
			while (iter) {
				if (iter->rt6i_metric > rt->rt6i_metric)
					break;
				if (rt6_qualify_for_ecmp(iter)) {
					*ins = iter->dst.rt6_next;
					iter->rt6i_node = NULL;
					fib6_purge_rt(iter, fn, info->nl_net);
					if (fn->rr_ptr == iter)
						fn->rr_ptr = NULL;
					rt6_release(iter);
					nsiblings--;
				} else {
					ins = &iter->dst.rt6_next;
				}
				iter = *ins;
			}
			WARN_ON(nsiblings != 0);
		}
	}

	return 0;
}

static void fib6_start_gc(struct net *net, struct rt6_info *rt)
{
	if (!timer_pending(&net->ipv6.ip6_fib_timer) &&
	    (rt->rt6i_flags & (RTF_EXPIRES | RTF_CACHE)))
		mod_timer(&net->ipv6.ip6_fib_timer,
			  jiffies + net->ipv6.sysctl.ip6_rt_gc_interval);
}

void fib6_force_start_gc(struct net *net)
{
	if (!timer_pending(&net->ipv6.ip6_fib_timer))
		mod_timer(&net->ipv6.ip6_fib_timer,
			  jiffies + net->ipv6.sysctl.ip6_rt_gc_interval);
}

/*
 *	Add routing information to the routing tree.
 *	<destination addr>/<source addr>
 *	with source addr info in sub-trees
 */

int fib6_add(struct fib6_node *root, struct rt6_info *rt,
	     struct nl_info *info, struct mx6_config *mxc,
	     struct netlink_ext_ack *extack)
{
	struct fib6_node *fn, *pn = NULL;
	int err = -ENOMEM;
	int allow_create = 1;
	int replace_required = 0;
	int sernum = fib6_new_sernum(info->nl_net);

	if (WARN_ON_ONCE(!atomic_read(&rt->dst.__refcnt)))
		return -EINVAL;

	if (info->nlh) {
		if (!(info->nlh->nlmsg_flags & NLM_F_CREATE))
			allow_create = 0;
		if (info->nlh->nlmsg_flags & NLM_F_REPLACE)
			replace_required = 1;
	}
	if (!allow_create && !replace_required)
		pr_warn("RTM_NEWROUTE with no NLM_F_CREATE or NLM_F_REPLACE\n");

	fn = fib6_add_1(root, &rt->rt6i_dst.addr, rt->rt6i_dst.plen,
			offsetof(struct rt6_info, rt6i_dst), allow_create,
			replace_required, sernum, extack);
	if (IS_ERR(fn)) {
		err = PTR_ERR(fn);
		fn = NULL;
		goto out;
	}

	pn = fn;

#ifdef CONFIG_IPV6_SUBTREES
	if (rt->rt6i_src.plen) {
		struct fib6_node *sn;

		if (!fn->subtree) {
			struct fib6_node *sfn;

			/*
			 * Create subtree.
			 *
			 *		fn[main tree]
			 *		|
			 *		sfn[subtree root]
			 *		   \
			 *		    sn[new leaf node]
			 */

			/* Create subtree root node */
			sfn = node_alloc();
			if (!sfn)
				goto failure;

			sfn->leaf = info->nl_net->ipv6.ip6_null_entry;
			atomic_inc(&info->nl_net->ipv6.ip6_null_entry->rt6i_ref);
			sfn->fn_flags = RTN_ROOT;
			sfn->fn_sernum = sernum;

			/* Now add the first leaf node to new subtree */

			sn = fib6_add_1(sfn, &rt->rt6i_src.addr,
					rt->rt6i_src.plen,
					offsetof(struct rt6_info, rt6i_src),
					allow_create, replace_required, sernum,
					extack);

			if (IS_ERR(sn)) {
				/* If it is failed, discard just allocated
				   root, and then (in failure) stale node
				   in main tree.
				 */
				node_free_immediate(sfn);
				err = PTR_ERR(sn);
				goto failure;
			}

			/* Now link new subtree to main tree */
			sfn->parent = fn;
			fn->subtree = sfn;
		} else {
			sn = fib6_add_1(fn->subtree, &rt->rt6i_src.addr,
					rt->rt6i_src.plen,
					offsetof(struct rt6_info, rt6i_src),
					allow_create, replace_required, sernum,
					extack);

			if (IS_ERR(sn)) {
				err = PTR_ERR(sn);
				goto failure;
			}
		}

		if (!fn->leaf) {
			fn->leaf = rt;
			atomic_inc(&rt->rt6i_ref);
		}
		fn = sn;
	}
#endif

	err = fib6_add_rt2node(fn, rt, info, mxc);
	if (!err) {
		fib6_start_gc(info->nl_net, rt);
		if (!(rt->rt6i_flags & RTF_CACHE))
			fib6_prune_clones(info->nl_net, pn);
	}

out:
	if (err) {
#ifdef CONFIG_IPV6_SUBTREES
		/*
		 * If fib6_add_1 has cleared the old leaf pointer in the
		 * super-tree leaf node we have to find a new one for it.
		 */
		if (pn != fn && pn->leaf == rt) {
			pn->leaf = NULL;
			atomic_dec(&rt->rt6i_ref);
		}
		if (pn != fn && !pn->leaf && !(pn->fn_flags & RTN_RTINFO)) {
			pn->leaf = fib6_find_prefix(info->nl_net, pn);
#if RT6_DEBUG >= 2
			if (!pn->leaf) {
				WARN_ON(pn->leaf == NULL);
				pn->leaf = info->nl_net->ipv6.ip6_null_entry;
			}
#endif
			atomic_inc(&pn->leaf->rt6i_ref);
		}
#endif
		goto failure;
	}
	return err;

failure:
	/* fn->leaf could be NULL if fn is an intermediate node and we
	 * failed to add the new route to it in both subtree creation
	 * failure and fib6_add_rt2node() failure case.
	 * In both cases, fib6_repair_tree() should be called to fix
	 * fn->leaf.
	 */
	if (fn && !(fn->fn_flags & (RTN_RTINFO|RTN_ROOT)))
		fib6_repair_tree(info->nl_net, fn);
	/* Always release dst as dst->__refcnt is guaranteed
	 * to be taken before entering this function
	 */
	dst_release_immediate(&rt->dst);
	return err;
}

/*
 *	Routing tree lookup
 *
 */

struct lookup_args {
	int			offset;		/* key offset on rt6_info	*/
	const struct in6_addr	*addr;		/* search key			*/
};

static struct fib6_node *fib6_lookup_1(struct fib6_node *root,
				       struct lookup_args *args)
{
	struct fib6_node *fn;
	__be32 dir;

	if (unlikely(args->offset == 0))
		return NULL;

	/*
	 *	Descend on a tree
	 */

	fn = root;

	for (;;) {
		struct fib6_node *next;

		dir = addr_bit_set(args->addr, fn->fn_bit);

		next = dir ? fn->right : fn->left;

		if (next) {
			fn = next;
			continue;
		}
		break;
	}

	while (fn) {
		if (FIB6_SUBTREE(fn) || fn->fn_flags & RTN_RTINFO) {
			struct rt6key *key;

			key = (struct rt6key *) ((u8 *) fn->leaf +
						 args->offset);

			if (ipv6_prefix_equal(&key->addr, args->addr, key->plen)) {
#ifdef CONFIG_IPV6_SUBTREES
				if (fn->subtree) {
					struct fib6_node *sfn;
					sfn = fib6_lookup_1(fn->subtree,
							    args + 1);
					if (!sfn)
						goto backtrack;
					fn = sfn;
				}
#endif
				if (fn->fn_flags & RTN_RTINFO)
					return fn;
			}
		}
#ifdef CONFIG_IPV6_SUBTREES
backtrack:
#endif
		if (fn->fn_flags & RTN_ROOT)
			break;

		fn = fn->parent;
	}

	return NULL;
}

struct fib6_node *fib6_lookup(struct fib6_node *root, const struct in6_addr *daddr,
			      const struct in6_addr *saddr)
{
	struct fib6_node *fn;
	struct lookup_args args[] = {
		{
			.offset = offsetof(struct rt6_info, rt6i_dst),
			.addr = daddr,
		},
#ifdef CONFIG_IPV6_SUBTREES
		{
			.offset = offsetof(struct rt6_info, rt6i_src),
			.addr = saddr,
		},
#endif
		{
			.offset = 0,	/* sentinel */
		}
	};

	fn = fib6_lookup_1(root, daddr ? args : args + 1);
	if (!fn || fn->fn_flags & RTN_TL_ROOT)
		fn = root;

	return fn;
}

/*
 *	Get node with specified destination prefix (and source prefix,
 *	if subtrees are used)
 */


static struct fib6_node *fib6_locate_1(struct fib6_node *root,
				       const struct in6_addr *addr,
				       int plen, int offset)
{
	struct fib6_node *fn;

	for (fn = root; fn ; ) {
		struct rt6key *key = (struct rt6key *)((u8 *)fn->leaf + offset);

		/*
		 *	Prefix match
		 */
		if (plen < fn->fn_bit ||
		    !ipv6_prefix_equal(&key->addr, addr, fn->fn_bit))
			return NULL;

		if (plen == fn->fn_bit)
			return fn;

		/*
		 *	We have more bits to go
		 */
		if (addr_bit_set(addr, fn->fn_bit))
			fn = fn->right;
		else
			fn = fn->left;
	}
	return NULL;
}

struct fib6_node *fib6_locate(struct fib6_node *root,
			      const struct in6_addr *daddr, int dst_len,
			      const struct in6_addr *saddr, int src_len)
{
	struct fib6_node *fn;

	fn = fib6_locate_1(root, daddr, dst_len,
			   offsetof(struct rt6_info, rt6i_dst));

#ifdef CONFIG_IPV6_SUBTREES
	if (src_len) {
		WARN_ON(saddr == NULL);
		if (fn && fn->subtree)
			fn = fib6_locate_1(fn->subtree, saddr, src_len,
					   offsetof(struct rt6_info, rt6i_src));
	}
#endif

	if (fn && fn->fn_flags & RTN_RTINFO)
		return fn;

	return NULL;
}


/*
 *	Deletion
 *
 */

static struct rt6_info *fib6_find_prefix(struct net *net, struct fib6_node *fn)
{
	if (fn->fn_flags & RTN_ROOT)
		return net->ipv6.ip6_null_entry;

	while (fn) {
		if (fn->left)
			return fn->left->leaf;
		if (fn->right)
			return fn->right->leaf;

		fn = FIB6_SUBTREE(fn);
	}
	return NULL;
}

/*
 *	Called to trim the tree of intermediate nodes when possible. "fn"
 *	is the node we want to try and remove.
 */

static struct fib6_node *fib6_repair_tree(struct net *net,
					   struct fib6_node *fn)
{
	int children;
	int nstate;
	struct fib6_node *child, *pn;
	struct fib6_walker *w;
	int iter = 0;

	for (;;) {
		RT6_TRACE("fixing tree: plen=%d iter=%d\n", fn->fn_bit, iter);
		iter++;

		WARN_ON(fn->fn_flags & RTN_RTINFO);
		WARN_ON(fn->fn_flags & RTN_TL_ROOT);
		WARN_ON(fn->leaf);

		children = 0;
		child = NULL;
		if (fn->right)
			child = fn->right, children |= 1;
		if (fn->left)
			child = fn->left, children |= 2;

		if (children == 3 || FIB6_SUBTREE(fn)
#ifdef CONFIG_IPV6_SUBTREES
		    /* Subtree root (i.e. fn) may have one child */
		    || (children && fn->fn_flags & RTN_ROOT)
#endif
		    ) {
			fn->leaf = fib6_find_prefix(net, fn);
#if RT6_DEBUG >= 2
			if (!fn->leaf) {
				WARN_ON(!fn->leaf);
				fn->leaf = net->ipv6.ip6_null_entry;
			}
#endif
			atomic_inc(&fn->leaf->rt6i_ref);
			return fn->parent;
		}

		pn = fn->parent;
#ifdef CONFIG_IPV6_SUBTREES
		if (FIB6_SUBTREE(pn) == fn) {
			WARN_ON(!(fn->fn_flags & RTN_ROOT));
			FIB6_SUBTREE(pn) = NULL;
			nstate = FWS_L;
		} else {
			WARN_ON(fn->fn_flags & RTN_ROOT);
#endif
			if (pn->right == fn)
				pn->right = child;
			else if (pn->left == fn)
				pn->left = child;
#if RT6_DEBUG >= 2
			else
				WARN_ON(1);
#endif
			if (child)
				child->parent = pn;
			nstate = FWS_R;
#ifdef CONFIG_IPV6_SUBTREES
		}
#endif

		read_lock(&net->ipv6.fib6_walker_lock);
		FOR_WALKERS(net, w) {
			if (!child) {
				if (w->root == fn) {
					w->root = w->node = NULL;
					RT6_TRACE("W %p adjusted by delroot 1\n", w);
				} else if (w->node == fn) {
					RT6_TRACE("W %p adjusted by delnode 1, s=%d/%d\n", w, w->state, nstate);
					w->node = pn;
					w->state = nstate;
				}
			} else {
				if (w->root == fn) {
					w->root = child;
					RT6_TRACE("W %p adjusted by delroot 2\n", w);
				}
				if (w->node == fn) {
					w->node = child;
					if (children&2) {
						RT6_TRACE("W %p adjusted by delnode 2, s=%d\n", w, w->state);
						w->state = w->state >= FWS_R ? FWS_U : FWS_INIT;
					} else {
						RT6_TRACE("W %p adjusted by delnode 2, s=%d\n", w, w->state);
						w->state = w->state >= FWS_C ? FWS_U : FWS_INIT;
					}
				}
			}
		}
		read_unlock(&net->ipv6.fib6_walker_lock);

		node_free(fn);
		if (pn->fn_flags & RTN_RTINFO || FIB6_SUBTREE(pn))
			return pn;

		rt6_release(pn->leaf);
		pn->leaf = NULL;
		fn = pn;
	}
}

static void fib6_del_route(struct fib6_node *fn, struct rt6_info **rtp,
			   struct nl_info *info)
{
	struct fib6_walker *w;
	struct rt6_info *rt = *rtp;
	struct net *net = info->nl_net;

	RT6_TRACE("fib6_del_route\n");

	/* Unlink it */
	*rtp = rt->dst.rt6_next;
	rt->rt6i_node = NULL;
	net->ipv6.rt6_stats->fib_rt_entries--;
	net->ipv6.rt6_stats->fib_discarded_routes++;

	/* Reset round-robin state, if necessary */
	if (fn->rr_ptr == rt)
		fn->rr_ptr = NULL;

	/* Remove this entry from other siblings */
	if (rt->rt6i_nsiblings) {
		struct rt6_info *sibling, *next_sibling;

		list_for_each_entry_safe(sibling, next_sibling,
					 &rt->rt6i_siblings, rt6i_siblings)
			sibling->rt6i_nsiblings--;
		rt->rt6i_nsiblings = 0;
		list_del_init(&rt->rt6i_siblings);
	}

	/* Adjust walkers */
	read_lock(&net->ipv6.fib6_walker_lock);
	FOR_WALKERS(net, w) {
		if (w->state == FWS_C && w->leaf == rt) {
			RT6_TRACE("walker %p adjusted by delroute\n", w);
			w->leaf = rt->dst.rt6_next;
			if (!w->leaf)
				w->state = FWS_U;
		}
	}
	read_unlock(&net->ipv6.fib6_walker_lock);

	rt->dst.rt6_next = NULL;

	/* If it was last route, expunge its radix tree node */
	if (!fn->leaf) {
		fn->fn_flags &= ~RTN_RTINFO;
		net->ipv6.rt6_stats->fib_route_nodes--;
		fn = fib6_repair_tree(net, fn);
	}

	fib6_purge_rt(rt, fn, net);

	call_fib6_entry_notifiers(net, FIB_EVENT_ENTRY_DEL, rt);
	if (!info->skip_notify)
		inet6_rt_notify(RTM_DELROUTE, rt, info, 0);
	rt6_release(rt);
}

int fib6_del(struct rt6_info *rt, struct nl_info *info)
{
	struct fib6_node *fn = rcu_dereference_protected(rt->rt6i_node,
				    lockdep_is_held(&rt->rt6i_table->tb6_lock));
	struct net *net = info->nl_net;
	struct rt6_info **rtp;

#if RT6_DEBUG >= 2
	if (rt->dst.obsolete > 0) {
		WARN_ON(fn);
		return -ENOENT;
	}
#endif
	if (!fn || rt == net->ipv6.ip6_null_entry)
		return -ENOENT;

	WARN_ON(!(fn->fn_flags & RTN_RTINFO));

	if (!(rt->rt6i_flags & RTF_CACHE)) {
		struct fib6_node *pn = fn;
#ifdef CONFIG_IPV6_SUBTREES
		/* clones of this route might be in another subtree */
		if (rt->rt6i_src.plen) {
			while (!(pn->fn_flags & RTN_ROOT))
				pn = pn->parent;
			pn = pn->parent;
		}
#endif
		fib6_prune_clones(info->nl_net, pn);
	}

	/*
	 *	Walk the leaf entries looking for ourself
	 */

	for (rtp = &fn->leaf; *rtp; rtp = &(*rtp)->dst.rt6_next) {
		if (*rtp == rt) {
			fib6_del_route(fn, rtp, info);
			return 0;
		}
	}
	return -ENOENT;
}

/*
 *	Tree traversal function.
 *
 *	Certainly, it is not interrupt safe.
 *	However, it is internally reenterable wrt itself and fib6_add/fib6_del.
 *	It means, that we can modify tree during walking
 *	and use this function for garbage collection, clone pruning,
 *	cleaning tree when a device goes down etc. etc.
 *
 *	It guarantees that every node will be traversed,
 *	and that it will be traversed only once.
 *
 *	Callback function w->func may return:
 *	0 -> continue walking.
 *	positive value -> walking is suspended (used by tree dumps,
 *	and probably by gc, if it will be split to several slices)
 *	negative value -> terminate walking.
 *
 *	The function itself returns:
 *	0   -> walk is complete.
 *	>0  -> walk is incomplete (i.e. suspended)
 *	<0  -> walk is terminated by an error.
 */

static int fib6_walk_continue(struct fib6_walker *w)
{
	struct fib6_node *fn, *pn;

	for (;;) {
		fn = w->node;
		if (!fn)
			return 0;

		if (w->prune && fn != w->root &&
		    fn->fn_flags & RTN_RTINFO && w->state < FWS_C) {
			w->state = FWS_C;
			w->leaf = fn->leaf;
		}
		switch (w->state) {
#ifdef CONFIG_IPV6_SUBTREES
		case FWS_S:
			if (FIB6_SUBTREE(fn)) {
				w->node = FIB6_SUBTREE(fn);
				continue;
			}
			w->state = FWS_L;
#endif
		case FWS_L:
			if (fn->left) {
				w->node = fn->left;
				w->state = FWS_INIT;
				continue;
			}
			w->state = FWS_R;
		case FWS_R:
			if (fn->right) {
				w->node = fn->right;
				w->state = FWS_INIT;
				continue;
			}
			w->state = FWS_C;
			w->leaf = fn->leaf;
		case FWS_C:
			if (w->leaf && fn->fn_flags & RTN_RTINFO) {
				int err;

				if (w->skip) {
					w->skip--;
					goto skip;
				}

				err = w->func(w);
				if (err)
					return err;

				w->count++;
				continue;
			}
skip:
			w->state = FWS_U;
		case FWS_U:
			if (fn == w->root)
				return 0;
			pn = fn->parent;
			w->node = pn;
#ifdef CONFIG_IPV6_SUBTREES
			if (FIB6_SUBTREE(pn) == fn) {
				WARN_ON(!(fn->fn_flags & RTN_ROOT));
				w->state = FWS_L;
				continue;
			}
#endif
			if (pn->left == fn) {
				w->state = FWS_R;
				continue;
			}
			if (pn->right == fn) {
				w->state = FWS_C;
				w->leaf = w->node->leaf;
				continue;
			}
#if RT6_DEBUG >= 2
			WARN_ON(1);
#endif
		}
	}
}

static int fib6_walk(struct net *net, struct fib6_walker *w)
{
	int res;

	w->state = FWS_INIT;
	w->node = w->root;

	fib6_walker_link(net, w);
	res = fib6_walk_continue(w);
	if (res <= 0)
		fib6_walker_unlink(net, w);
	return res;
}

static int fib6_clean_node(struct fib6_walker *w)
{
	int res;
	struct rt6_info *rt;
	struct fib6_cleaner *c = container_of(w, struct fib6_cleaner, w);
	struct nl_info info = {
		.nl_net = c->net,
	};

	if (c->sernum != FIB6_NO_SERNUM_CHANGE &&
	    w->node->fn_sernum != c->sernum)
		w->node->fn_sernum = c->sernum;

	if (!c->func) {
		WARN_ON_ONCE(c->sernum == FIB6_NO_SERNUM_CHANGE);
		w->leaf = NULL;
		return 0;
	}

	for (rt = w->leaf; rt; rt = rt->dst.rt6_next) {
		res = c->func(rt, c->arg);
		if (res < 0) {
			w->leaf = rt;
			res = fib6_del(rt, &info);
			if (res) {
#if RT6_DEBUG >= 2
				pr_debug("%s: del failed: rt=%p@%p err=%d\n",
					 __func__, rt,
					 rcu_access_pointer(rt->rt6i_node),
					 res);
#endif
				continue;
			}
			return 0;
		}
		WARN_ON(res != 0);
	}
	w->leaf = rt;
	return 0;
}

/*
 *	Convenient frontend to tree walker.
 *
 *	func is called on each route.
 *		It may return -1 -> delete this route.
 *		              0  -> continue walking
 *
 *	prune==1 -> only immediate children of node (certainly,
 *	ignoring pure split nodes) will be scanned.
 */

static void fib6_clean_tree(struct net *net, struct fib6_node *root,
			    int (*func)(struct rt6_info *, void *arg),
			    bool prune, int sernum, void *arg)
{
	struct fib6_cleaner c;

	c.w.root = root;
	c.w.func = fib6_clean_node;
	c.w.prune = prune;
	c.w.count = 0;
	c.w.skip = 0;
	c.func = func;
	c.sernum = sernum;
	c.arg = arg;
	c.net = net;

	fib6_walk(net, &c.w);
}

static void __fib6_clean_all(struct net *net,
			     int (*func)(struct rt6_info *, void *),
			     int sernum, void *arg)
{
	struct fib6_table *table;
	struct hlist_head *head;
	unsigned int h;

	rcu_read_lock();
	for (h = 0; h < FIB6_TABLE_HASHSZ; h++) {
		head = &net->ipv6.fib_table_hash[h];
		hlist_for_each_entry_rcu(table, head, tb6_hlist) {
			write_lock_bh(&table->tb6_lock);
			fib6_clean_tree(net, &table->tb6_root,
					func, false, sernum, arg);
			write_unlock_bh(&table->tb6_lock);
		}
	}
	rcu_read_unlock();
}

void fib6_clean_all(struct net *net, int (*func)(struct rt6_info *, void *),
		    void *arg)
{
	__fib6_clean_all(net, func, FIB6_NO_SERNUM_CHANGE, arg);
}

static int fib6_prune_clone(struct rt6_info *rt, void *arg)
{
	if (rt->rt6i_flags & RTF_CACHE) {
		RT6_TRACE("pruning clone %p\n", rt);
		return -1;
	}

	return 0;
}

static void fib6_prune_clones(struct net *net, struct fib6_node *fn)
{
	fib6_clean_tree(net, fn, fib6_prune_clone, true,
			FIB6_NO_SERNUM_CHANGE, NULL);
}

static void fib6_flush_trees(struct net *net)
{
	int new_sernum = fib6_new_sernum(net);

	__fib6_clean_all(net, NULL, new_sernum, NULL);
}

/*
 *	Garbage collection
 */

struct fib6_gc_args
{
	int			timeout;
	int			more;
};

static int fib6_age(struct rt6_info *rt, void *arg)
{
	struct fib6_gc_args *gc_args = arg;
	unsigned long now = jiffies;

	/*
	 *	check addrconf expiration here.
	 *	Routes are expired even if they are in use.
	 *
	 *	Also age clones. Note, that clones are aged out
	 *	only if they are not in use now.
	 */

	if (rt->rt6i_flags & RTF_EXPIRES && rt->dst.expires) {
		if (time_after(now, rt->dst.expires)) {
			RT6_TRACE("expiring %p\n", rt);
			return -1;
		}
		gc_args->more++;
	} else if (rt->rt6i_flags & RTF_CACHE) {
		if (time_after_eq(now, rt->dst.lastuse + gc_args->timeout))
			rt->dst.obsolete = DST_OBSOLETE_KILL;
		if (atomic_read(&rt->dst.__refcnt) == 1 &&
		    rt->dst.obsolete == DST_OBSOLETE_KILL) {
			RT6_TRACE("aging clone %p\n", rt);
			return -1;
		} else if (rt->rt6i_flags & RTF_GATEWAY) {
			struct neighbour *neigh;
			__u8 neigh_flags = 0;

			neigh = dst_neigh_lookup(&rt->dst, &rt->rt6i_gateway);
			if (neigh) {
				neigh_flags = neigh->flags;
				neigh_release(neigh);
			}
			if (!(neigh_flags & NTF_ROUTER)) {
				RT6_TRACE("purging route %p via non-router but gateway\n",
					  rt);
				return -1;
			}
		}
		gc_args->more++;
	}

	return 0;
}

void fib6_run_gc(unsigned long expires, struct net *net, bool force)
{
	struct fib6_gc_args gc_args;
	unsigned long now;

	if (force) {
		spin_lock_bh(&net->ipv6.fib6_gc_lock);
	} else if (!spin_trylock_bh(&net->ipv6.fib6_gc_lock)) {
		mod_timer(&net->ipv6.ip6_fib_timer, jiffies + HZ);
		return;
	}
	gc_args.timeout = expires ? (int)expires :
			  net->ipv6.sysctl.ip6_rt_gc_interval;
	gc_args.more = 0;

	fib6_clean_all(net, fib6_age, &gc_args);
	now = jiffies;
	net->ipv6.ip6_rt_last_gc = now;

	if (gc_args.more)
		mod_timer(&net->ipv6.ip6_fib_timer,
			  round_jiffies(now
					+ net->ipv6.sysctl.ip6_rt_gc_interval));
	else
		del_timer(&net->ipv6.ip6_fib_timer);
	spin_unlock_bh(&net->ipv6.fib6_gc_lock);
}

static void fib6_gc_timer_cb(unsigned long arg)
{
	fib6_run_gc(0, (struct net *)arg, true);
}

static int __net_init fib6_net_init(struct net *net)
{
	size_t size = sizeof(struct hlist_head) * FIB6_TABLE_HASHSZ;
	int err;

	err = fib6_notifier_init(net);
	if (err)
		return err;

	spin_lock_init(&net->ipv6.fib6_gc_lock);
	rwlock_init(&net->ipv6.fib6_walker_lock);
	INIT_LIST_HEAD(&net->ipv6.fib6_walkers);
	setup_timer(&net->ipv6.ip6_fib_timer, fib6_gc_timer_cb, (unsigned long)net);

	net->ipv6.rt6_stats = kzalloc(sizeof(*net->ipv6.rt6_stats), GFP_KERNEL);
	if (!net->ipv6.rt6_stats)
		goto out_timer;

	/* Avoid false sharing : Use at least a full cache line */
	size = max_t(size_t, size, L1_CACHE_BYTES);

	net->ipv6.fib_table_hash = kzalloc(size, GFP_KERNEL);
	if (!net->ipv6.fib_table_hash)
		goto out_rt6_stats;

	net->ipv6.fib6_main_tbl = kzalloc(sizeof(*net->ipv6.fib6_main_tbl),
					  GFP_KERNEL);
	if (!net->ipv6.fib6_main_tbl)
		goto out_fib_table_hash;

	net->ipv6.fib6_main_tbl->tb6_id = RT6_TABLE_MAIN;
	net->ipv6.fib6_main_tbl->tb6_root.leaf = net->ipv6.ip6_null_entry;
	net->ipv6.fib6_main_tbl->tb6_root.fn_flags =
		RTN_ROOT | RTN_TL_ROOT | RTN_RTINFO;
	inet_peer_base_init(&net->ipv6.fib6_main_tbl->tb6_peers);

#ifdef CONFIG_IPV6_MULTIPLE_TABLES
	net->ipv6.fib6_local_tbl = kzalloc(sizeof(*net->ipv6.fib6_local_tbl),
					   GFP_KERNEL);
	if (!net->ipv6.fib6_local_tbl)
		goto out_fib6_main_tbl;
	net->ipv6.fib6_local_tbl->tb6_id = RT6_TABLE_LOCAL;
	net->ipv6.fib6_local_tbl->tb6_root.leaf = net->ipv6.ip6_null_entry;
	net->ipv6.fib6_local_tbl->tb6_root.fn_flags =
		RTN_ROOT | RTN_TL_ROOT | RTN_RTINFO;
	inet_peer_base_init(&net->ipv6.fib6_local_tbl->tb6_peers);
#endif
	fib6_tables_init(net);

	return 0;

#ifdef CONFIG_IPV6_MULTIPLE_TABLES
out_fib6_main_tbl:
	kfree(net->ipv6.fib6_main_tbl);
#endif
out_fib_table_hash:
	kfree(net->ipv6.fib_table_hash);
out_rt6_stats:
	kfree(net->ipv6.rt6_stats);
out_timer:
	fib6_notifier_exit(net);
	return -ENOMEM;
}

static void fib6_net_exit(struct net *net)
{
	unsigned int i;

	rt6_ifdown(net, NULL);
	del_timer_sync(&net->ipv6.ip6_fib_timer);

	for (i = 0; i < FIB6_TABLE_HASHSZ; i++) {
		struct hlist_head *head = &net->ipv6.fib_table_hash[i];
		struct hlist_node *tmp;
		struct fib6_table *tb;

		hlist_for_each_entry_safe(tb, tmp, head, tb6_hlist) {
			hlist_del(&tb->tb6_hlist);
			fib6_free_table(tb);
		}
	}

	kfree(net->ipv6.fib_table_hash);
	kfree(net->ipv6.rt6_stats);
	fib6_notifier_exit(net);
}

static struct pernet_operations fib6_net_ops = {
	.init = fib6_net_init,
	.exit = fib6_net_exit,
};

int __init fib6_init(void)
{
	int ret = -ENOMEM;

	fib6_node_kmem = kmem_cache_create("fib6_nodes",
					   sizeof(struct fib6_node),
					   0, SLAB_HWCACHE_ALIGN,
					   NULL);
	if (!fib6_node_kmem)
		goto out;

	ret = register_pernet_subsys(&fib6_net_ops);
	if (ret)
		goto out_kmem_cache_create;

	ret = __rtnl_register(PF_INET6, RTM_GETROUTE, NULL, inet6_dump_fib,
			      0);
	if (ret)
		goto out_unregister_subsys;

	__fib6_flush_trees = fib6_flush_trees;
out:
	return ret;

out_unregister_subsys:
	unregister_pernet_subsys(&fib6_net_ops);
out_kmem_cache_create:
	kmem_cache_destroy(fib6_node_kmem);
	goto out;
}

void fib6_gc_cleanup(void)
{
	unregister_pernet_subsys(&fib6_net_ops);
	kmem_cache_destroy(fib6_node_kmem);
}

#ifdef CONFIG_PROC_FS

struct ipv6_route_iter {
	struct seq_net_private p;
	struct fib6_walker w;
	loff_t skip;
	struct fib6_table *tbl;
	int sernum;
};

static int ipv6_route_seq_show(struct seq_file *seq, void *v)
{
	struct rt6_info *rt = v;
	struct ipv6_route_iter *iter = seq->private;

	seq_printf(seq, "%pi6 %02x ", &rt->rt6i_dst.addr, rt->rt6i_dst.plen);

#ifdef CONFIG_IPV6_SUBTREES
	seq_printf(seq, "%pi6 %02x ", &rt->rt6i_src.addr, rt->rt6i_src.plen);
#else
	seq_puts(seq, "00000000000000000000000000000000 00 ");
#endif
	if (rt->rt6i_flags & RTF_GATEWAY)
		seq_printf(seq, "%pi6", &rt->rt6i_gateway);
	else
		seq_puts(seq, "00000000000000000000000000000000");

	seq_printf(seq, " %08x %08x %08x %08x %8s\n",
		   rt->rt6i_metric, atomic_read(&rt->dst.__refcnt),
		   rt->dst.__use, rt->rt6i_flags,
		   rt->dst.dev ? rt->dst.dev->name : "");
	iter->w.leaf = NULL;
	return 0;
}

static int ipv6_route_yield(struct fib6_walker *w)
{
	struct ipv6_route_iter *iter = w->args;

	if (!iter->skip)
		return 1;

	do {
		iter->w.leaf = iter->w.leaf->dst.rt6_next;
		iter->skip--;
		if (!iter->skip && iter->w.leaf)
			return 1;
	} while (iter->w.leaf);

	return 0;
}

static void ipv6_route_seq_setup_walk(struct ipv6_route_iter *iter,
				      struct net *net)
{
	memset(&iter->w, 0, sizeof(iter->w));
	iter->w.func = ipv6_route_yield;
	iter->w.root = &iter->tbl->tb6_root;
	iter->w.state = FWS_INIT;
	iter->w.node = iter->w.root;
	iter->w.args = iter;
	iter->sernum = iter->w.root->fn_sernum;
	INIT_LIST_HEAD(&iter->w.lh);
	fib6_walker_link(net, &iter->w);
}

static struct fib6_table *ipv6_route_seq_next_table(struct fib6_table *tbl,
						    struct net *net)
{
	unsigned int h;
	struct hlist_node *node;

	if (tbl) {
		h = (tbl->tb6_id & (FIB6_TABLE_HASHSZ - 1)) + 1;
		node = rcu_dereference_bh(hlist_next_rcu(&tbl->tb6_hlist));
	} else {
		h = 0;
		node = NULL;
	}

	while (!node && h < FIB6_TABLE_HASHSZ) {
		node = rcu_dereference_bh(
			hlist_first_rcu(&net->ipv6.fib_table_hash[h++]));
	}
	return hlist_entry_safe(node, struct fib6_table, tb6_hlist);
}

static void ipv6_route_check_sernum(struct ipv6_route_iter *iter)
{
	if (iter->sernum != iter->w.root->fn_sernum) {
		iter->sernum = iter->w.root->fn_sernum;
		iter->w.state = FWS_INIT;
		iter->w.node = iter->w.root;
		WARN_ON(iter->w.skip);
		iter->w.skip = iter->w.count;
	}
}

static void *ipv6_route_seq_next(struct seq_file *seq, void *v, loff_t *pos)
{
	int r;
	struct rt6_info *n;
	struct net *net = seq_file_net(seq);
	struct ipv6_route_iter *iter = seq->private;

	if (!v)
		goto iter_table;

	n = ((struct rt6_info *)v)->dst.rt6_next;
	if (n) {
		++*pos;
		return n;
	}

iter_table:
	ipv6_route_check_sernum(iter);
	read_lock(&iter->tbl->tb6_lock);
	r = fib6_walk_continue(&iter->w);
	read_unlock(&iter->tbl->tb6_lock);
	if (r > 0) {
		if (v)
			++*pos;
		return iter->w.leaf;
	} else if (r < 0) {
		fib6_walker_unlink(net, &iter->w);
		return NULL;
	}
	fib6_walker_unlink(net, &iter->w);

	iter->tbl = ipv6_route_seq_next_table(iter->tbl, net);
	if (!iter->tbl)
		return NULL;

	ipv6_route_seq_setup_walk(iter, net);
	goto iter_table;
}

static void *ipv6_route_seq_start(struct seq_file *seq, loff_t *pos)
	__acquires(RCU_BH)
{
	struct net *net = seq_file_net(seq);
	struct ipv6_route_iter *iter = seq->private;

	rcu_read_lock_bh();
	iter->tbl = ipv6_route_seq_next_table(NULL, net);
	iter->skip = *pos;

	if (iter->tbl) {
		ipv6_route_seq_setup_walk(iter, net);
		return ipv6_route_seq_next(seq, NULL, pos);
	} else {
		return NULL;
	}
}

static bool ipv6_route_iter_active(struct ipv6_route_iter *iter)
{
	struct fib6_walker *w = &iter->w;
	return w->node && !(w->state == FWS_U && w->node == w->root);
}

static void ipv6_route_seq_stop(struct seq_file *seq, void *v)
	__releases(RCU_BH)
{
	struct net *net = seq_file_net(seq);
	struct ipv6_route_iter *iter = seq->private;

	if (ipv6_route_iter_active(iter))
		fib6_walker_unlink(net, &iter->w);

	rcu_read_unlock_bh();
}

static const struct seq_operations ipv6_route_seq_ops = {
	.start	= ipv6_route_seq_start,
	.next	= ipv6_route_seq_next,
	.stop	= ipv6_route_seq_stop,
	.show	= ipv6_route_seq_show
};

int ipv6_route_open(struct inode *inode, struct file *file)
{
	return seq_open_net(inode, file, &ipv6_route_seq_ops,
			    sizeof(struct ipv6_route_iter));
}

#endif /* CONFIG_PROC_FS */<|MERGE_RESOLUTION|>--- conflicted
+++ resolved
@@ -190,15 +190,12 @@
 	non_pcpu_rt->rt6i_pcpu = NULL;
 }
 EXPORT_SYMBOL_GPL(rt6_free_pcpu);
-<<<<<<< HEAD
-=======
 
 static void fib6_free_table(struct fib6_table *table)
 {
 	inetpeer_invalidate_tree(&table->tb6_peers);
 	kfree(table);
 }
->>>>>>> 1278f58c
 
 static void fib6_link_table(struct net *net, struct fib6_table *tb)
 {
