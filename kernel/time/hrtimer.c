/*
 *  linux/kernel/hrtimer.c
 *
 *  Copyright(C) 2005-2006, Thomas Gleixner <tglx@linutronix.de>
 *  Copyright(C) 2005-2007, Red Hat, Inc., Ingo Molnar
 *  Copyright(C) 2006-2007  Timesys Corp., Thomas Gleixner
 *
 *  High-resolution kernel timers
 *
 *  In contrast to the low-resolution timeout API implemented in
 *  kernel/timer.c, hrtimers provide finer resolution and accuracy
 *  depending on system configuration and capabilities.
 *
 *  These timers are currently used for:
 *   - itimers
 *   - POSIX timers
 *   - nanosleep
 *   - precise in-kernel timing
 *
 *  Started by: Thomas Gleixner and Ingo Molnar
 *
 *  Credits:
 *	based on kernel/timer.c
 *
 *	Help, testing, suggestions, bugfixes, improvements were
 *	provided by:
 *
 *	George Anzinger, Andrew Morton, Steven Rostedt, Roman Zippel
 *	et. al.
 *
 *  For licencing details see kernel-base/COPYING
 */

#include <linux/cpu.h>
#include <linux/export.h>
#include <linux/percpu.h>
#include <linux/hrtimer.h>
#include <linux/notifier.h>
#include <linux/syscalls.h>
#include <linux/kallsyms.h>
#include <linux/interrupt.h>
#include <linux/tick.h>
#include <linux/seq_file.h>
#include <linux/err.h>
#include <linux/debugobjects.h>
#include <linux/sched/signal.h>
#include <linux/sched/sysctl.h>
#include <linux/sched/rt.h>
#include <linux/sched/deadline.h>
#include <linux/sched/nohz.h>
#include <linux/sched/debug.h>
#include <linux/timer.h>
#include <linux/freezer.h>
#include <linux/compat.h>

#include <linux/uaccess.h>

#include <trace/events/timer.h>

#include "tick-internal.h"

/*
 * The timer bases:
 *
 * There are more clockids than hrtimer bases. Thus, we index
 * into the timer bases by the hrtimer_base_type enum. When trying
 * to reach a base using a clockid, hrtimer_clockid_to_base()
 * is used to convert from clockid to the proper hrtimer_base_type.
 */
DEFINE_PER_CPU(struct hrtimer_cpu_base, hrtimer_bases) =
{
	.lock = __RAW_SPIN_LOCK_UNLOCKED(hrtimer_bases.lock),
	.seq = SEQCNT_ZERO(hrtimer_bases.seq),
	.clock_base =
	{
		{
			.index = HRTIMER_BASE_MONOTONIC,
			.clockid = CLOCK_MONOTONIC,
			.get_time = &ktime_get,
		},
		{
			.index = HRTIMER_BASE_REALTIME,
			.clockid = CLOCK_REALTIME,
			.get_time = &ktime_get_real,
		},
		{
			.index = HRTIMER_BASE_BOOTTIME,
			.clockid = CLOCK_BOOTTIME,
			.get_time = &ktime_get_boottime,
		},
		{
			.index = HRTIMER_BASE_TAI,
			.clockid = CLOCK_TAI,
			.get_time = &ktime_get_clocktai,
		},
	}
};

static const int hrtimer_clock_to_base_table[MAX_CLOCKS] = {
	/* Make sure we catch unsupported clockids */
	[0 ... MAX_CLOCKS - 1]	= HRTIMER_MAX_CLOCK_BASES,

	[CLOCK_REALTIME]	= HRTIMER_BASE_REALTIME,
	[CLOCK_MONOTONIC]	= HRTIMER_BASE_MONOTONIC,
	[CLOCK_BOOTTIME]	= HRTIMER_BASE_BOOTTIME,
	[CLOCK_TAI]		= HRTIMER_BASE_TAI,
};

/*
 * Functions and macros which are different for UP/SMP systems are kept in a
 * single place
 */
#ifdef CONFIG_SMP

/*
 * We require the migration_base for lock_hrtimer_base()/switch_hrtimer_base()
 * such that hrtimer_callback_running() can unconditionally dereference
 * timer->base->cpu_base
 */
static struct hrtimer_cpu_base migration_cpu_base = {
	.seq = SEQCNT_ZERO(migration_cpu_base),
	.clock_base = { { .cpu_base = &migration_cpu_base, }, },
};

#define migration_base	migration_cpu_base.clock_base[0]

/*
 * We are using hashed locking: holding per_cpu(hrtimer_bases)[n].lock
 * means that all timers which are tied to this base via timer->base are
 * locked, and the base itself is locked too.
 *
 * So __run_timers/migrate_timers can safely modify all timers which could
 * be found on the lists/queues.
 *
 * When the timer's base is locked, and the timer removed from list, it is
 * possible to set timer->base = &migration_base and drop the lock: the timer
 * remains locked.
 */
static
struct hrtimer_clock_base *lock_hrtimer_base(const struct hrtimer *timer,
					     unsigned long *flags)
{
	struct hrtimer_clock_base *base;

	for (;;) {
		base = timer->base;
		if (likely(base != &migration_base)) {
			raw_spin_lock_irqsave(&base->cpu_base->lock, *flags);
			if (likely(base == timer->base))
				return base;
			/* The timer has migrated to another CPU: */
			raw_spin_unlock_irqrestore(&base->cpu_base->lock, *flags);
		}
		cpu_relax();
	}
}

/*
 * With HIGHRES=y we do not migrate the timer when it is expiring
 * before the next event on the target cpu because we cannot reprogram
 * the target cpu hardware and we would cause it to fire late.
 *
 * Called with cpu_base->lock of target cpu held.
 */
static int
hrtimer_check_target(struct hrtimer *timer, struct hrtimer_clock_base *new_base)
{
#ifdef CONFIG_HIGH_RES_TIMERS
	ktime_t expires;

	if (!new_base->cpu_base->hres_active)
		return 0;

	expires = ktime_sub(hrtimer_get_expires(timer), new_base->offset);
	return expires <= new_base->cpu_base->expires_next;
#else
	return 0;
#endif
}

#ifdef CONFIG_NO_HZ_COMMON
static inline
struct hrtimer_cpu_base *get_target_base(struct hrtimer_cpu_base *base,
					 int pinned)
{
	if (pinned || !base->migration_enabled)
		return base;
	return &per_cpu(hrtimer_bases, get_nohz_timer_target());
}
#else
static inline
struct hrtimer_cpu_base *get_target_base(struct hrtimer_cpu_base *base,
					 int pinned)
{
	return base;
}
#endif

/*
 * We switch the timer base to a power-optimized selected CPU target,
 * if:
 *	- NO_HZ_COMMON is enabled
 *	- timer migration is enabled
 *	- the timer callback is not running
 *	- the timer is not the first expiring timer on the new target
 *
 * If one of the above requirements is not fulfilled we move the timer
 * to the current CPU or leave it on the previously assigned CPU if
 * the timer callback is currently running.
 */
static inline struct hrtimer_clock_base *
switch_hrtimer_base(struct hrtimer *timer, struct hrtimer_clock_base *base,
		    int pinned)
{
	struct hrtimer_cpu_base *new_cpu_base, *this_cpu_base;
	struct hrtimer_clock_base *new_base;
	int basenum = base->index;

	this_cpu_base = this_cpu_ptr(&hrtimer_bases);
	new_cpu_base = get_target_base(this_cpu_base, pinned);
again:
	new_base = &new_cpu_base->clock_base[basenum];

	if (base != new_base) {
		/*
		 * We are trying to move timer to new_base.
		 * However we can't change timer's base while it is running,
		 * so we keep it on the same CPU. No hassle vs. reprogramming
		 * the event source in the high resolution case. The softirq
		 * code will take care of this when the timer function has
		 * completed. There is no conflict as we hold the lock until
		 * the timer is enqueued.
		 */
		if (unlikely(hrtimer_callback_running(timer)))
			return base;

		/* See the comment in lock_hrtimer_base() */
		timer->base = &migration_base;
		raw_spin_unlock(&base->cpu_base->lock);
		raw_spin_lock(&new_base->cpu_base->lock);

		if (new_cpu_base != this_cpu_base &&
		    hrtimer_check_target(timer, new_base)) {
			raw_spin_unlock(&new_base->cpu_base->lock);
			raw_spin_lock(&base->cpu_base->lock);
			new_cpu_base = this_cpu_base;
			timer->base = base;
			goto again;
		}
		timer->base = new_base;
	} else {
		if (new_cpu_base != this_cpu_base &&
		    hrtimer_check_target(timer, new_base)) {
			new_cpu_base = this_cpu_base;
			goto again;
		}
	}
	return new_base;
}

#else /* CONFIG_SMP */

static inline struct hrtimer_clock_base *
lock_hrtimer_base(const struct hrtimer *timer, unsigned long *flags)
{
	struct hrtimer_clock_base *base = timer->base;

	raw_spin_lock_irqsave(&base->cpu_base->lock, *flags);

	return base;
}

# define switch_hrtimer_base(t, b, p)	(b)

#endif	/* !CONFIG_SMP */

/*
 * Functions for the union type storage format of ktime_t which are
 * too large for inlining:
 */
#if BITS_PER_LONG < 64
/*
 * Divide a ktime value by a nanosecond value
 */
s64 __ktime_divns(const ktime_t kt, s64 div)
{
	int sft = 0;
	s64 dclc;
	u64 tmp;

	dclc = ktime_to_ns(kt);
	tmp = dclc < 0 ? -dclc : dclc;

	/* Make sure the divisor is less than 2^32: */
	while (div >> 32) {
		sft++;
		div >>= 1;
	}
	tmp >>= sft;
	do_div(tmp, (unsigned long) div);
	return dclc < 0 ? -tmp : tmp;
}
EXPORT_SYMBOL_GPL(__ktime_divns);
#endif /* BITS_PER_LONG >= 64 */

/*
 * Add two ktime values and do a safety check for overflow:
 */
ktime_t ktime_add_safe(const ktime_t lhs, const ktime_t rhs)
{
	ktime_t res = ktime_add_unsafe(lhs, rhs);

	/*
	 * We use KTIME_SEC_MAX here, the maximum timeout which we can
	 * return to user space in a timespec:
	 */
	if (res < 0 || res < lhs || res < rhs)
		res = ktime_set(KTIME_SEC_MAX, 0);

	return res;
}

EXPORT_SYMBOL_GPL(ktime_add_safe);

#ifdef CONFIG_DEBUG_OBJECTS_TIMERS

static struct debug_obj_descr hrtimer_debug_descr;

static void *hrtimer_debug_hint(void *addr)
{
	return ((struct hrtimer *) addr)->function;
}

/*
 * fixup_init is called when:
 * - an active object is initialized
 */
static bool hrtimer_fixup_init(void *addr, enum debug_obj_state state)
{
	struct hrtimer *timer = addr;

	switch (state) {
	case ODEBUG_STATE_ACTIVE:
		hrtimer_cancel(timer);
		debug_object_init(timer, &hrtimer_debug_descr);
		return true;
	default:
		return false;
	}
}

/*
 * fixup_activate is called when:
 * - an active object is activated
 * - an unknown non-static object is activated
 */
static bool hrtimer_fixup_activate(void *addr, enum debug_obj_state state)
{
	switch (state) {
	case ODEBUG_STATE_ACTIVE:
		WARN_ON(1);

	default:
		return false;
	}
}

/*
 * fixup_free is called when:
 * - an active object is freed
 */
static bool hrtimer_fixup_free(void *addr, enum debug_obj_state state)
{
	struct hrtimer *timer = addr;

	switch (state) {
	case ODEBUG_STATE_ACTIVE:
		hrtimer_cancel(timer);
		debug_object_free(timer, &hrtimer_debug_descr);
		return true;
	default:
		return false;
	}
}

static struct debug_obj_descr hrtimer_debug_descr = {
	.name		= "hrtimer",
	.debug_hint	= hrtimer_debug_hint,
	.fixup_init	= hrtimer_fixup_init,
	.fixup_activate	= hrtimer_fixup_activate,
	.fixup_free	= hrtimer_fixup_free,
};

static inline void debug_hrtimer_init(struct hrtimer *timer)
{
	debug_object_init(timer, &hrtimer_debug_descr);
}

static inline void debug_hrtimer_activate(struct hrtimer *timer)
{
	debug_object_activate(timer, &hrtimer_debug_descr);
}

static inline void debug_hrtimer_deactivate(struct hrtimer *timer)
{
	debug_object_deactivate(timer, &hrtimer_debug_descr);
}

static inline void debug_hrtimer_free(struct hrtimer *timer)
{
	debug_object_free(timer, &hrtimer_debug_descr);
}

static void __hrtimer_init(struct hrtimer *timer, clockid_t clock_id,
			   enum hrtimer_mode mode);

void hrtimer_init_on_stack(struct hrtimer *timer, clockid_t clock_id,
			   enum hrtimer_mode mode)
{
	debug_object_init_on_stack(timer, &hrtimer_debug_descr);
	__hrtimer_init(timer, clock_id, mode);
}
EXPORT_SYMBOL_GPL(hrtimer_init_on_stack);

void destroy_hrtimer_on_stack(struct hrtimer *timer)
{
	debug_object_free(timer, &hrtimer_debug_descr);
}
EXPORT_SYMBOL_GPL(destroy_hrtimer_on_stack);

#else
static inline void debug_hrtimer_init(struct hrtimer *timer) { }
static inline void debug_hrtimer_activate(struct hrtimer *timer) { }
static inline void debug_hrtimer_deactivate(struct hrtimer *timer) { }
#endif

static inline void
debug_init(struct hrtimer *timer, clockid_t clockid,
	   enum hrtimer_mode mode)
{
	debug_hrtimer_init(timer);
	trace_hrtimer_init(timer, clockid, mode);
}

static inline void debug_activate(struct hrtimer *timer)
{
	debug_hrtimer_activate(timer);
	trace_hrtimer_start(timer);
}

static inline void debug_deactivate(struct hrtimer *timer)
{
	debug_hrtimer_deactivate(timer);
	trace_hrtimer_cancel(timer);
}

#if defined(CONFIG_NO_HZ_COMMON) || defined(CONFIG_HIGH_RES_TIMERS)
static inline void hrtimer_update_next_timer(struct hrtimer_cpu_base *cpu_base,
					     struct hrtimer *timer)
{
#ifdef CONFIG_HIGH_RES_TIMERS
	cpu_base->next_timer = timer;
#endif
}

static ktime_t __hrtimer_get_next_event(struct hrtimer_cpu_base *cpu_base)
{
	struct hrtimer_clock_base *base = cpu_base->clock_base;
	unsigned int active = cpu_base->active_bases;
	ktime_t expires, expires_next = KTIME_MAX;

	hrtimer_update_next_timer(cpu_base, NULL);
	for (; active; base++, active >>= 1) {
		struct timerqueue_node *next;
		struct hrtimer *timer;

		if (!(active & 0x01))
			continue;

		next = timerqueue_getnext(&base->active);
		timer = container_of(next, struct hrtimer, node);
		expires = ktime_sub(hrtimer_get_expires(timer), base->offset);
		if (expires < expires_next) {
			expires_next = expires;
			hrtimer_update_next_timer(cpu_base, timer);
		}
	}
	/*
	 * clock_was_set() might have changed base->offset of any of
	 * the clock bases so the result might be negative. Fix it up
	 * to prevent a false positive in clockevents_program_event().
	 */
	if (expires_next < 0)
		expires_next = 0;
	return expires_next;
}
#endif

static inline ktime_t hrtimer_update_base(struct hrtimer_cpu_base *base)
{
	ktime_t *offs_real = &base->clock_base[HRTIMER_BASE_REALTIME].offset;
	ktime_t *offs_boot = &base->clock_base[HRTIMER_BASE_BOOTTIME].offset;
	ktime_t *offs_tai = &base->clock_base[HRTIMER_BASE_TAI].offset;

	return ktime_get_update_offsets_now(&base->clock_was_set_seq,
					    offs_real, offs_boot, offs_tai);
}

/* High resolution timer related functions */
#ifdef CONFIG_HIGH_RES_TIMERS

/*
 * High resolution timer enabled ?
 */
static bool hrtimer_hres_enabled __read_mostly  = true;
unsigned int hrtimer_resolution __read_mostly = LOW_RES_NSEC;
EXPORT_SYMBOL_GPL(hrtimer_resolution);

/*
 * Enable / Disable high resolution mode
 */
static int __init setup_hrtimer_hres(char *str)
{
	return (kstrtobool(str, &hrtimer_hres_enabled) == 0);
}

__setup("highres=", setup_hrtimer_hres);

/*
 * hrtimer_high_res_enabled - query, if the highres mode is enabled
 */
static inline int hrtimer_is_hres_enabled(void)
{
	return hrtimer_hres_enabled;
}

/*
 * Is the high resolution mode active ?
 */
static inline int __hrtimer_hres_active(struct hrtimer_cpu_base *cpu_base)
{
	return cpu_base->hres_active;
}

static inline int hrtimer_hres_active(void)
{
	return __hrtimer_hres_active(this_cpu_ptr(&hrtimer_bases));
}

/*
 * Reprogram the event source with checking both queues for the
 * next event
 * Called with interrupts disabled and base->lock held
 */
static void
hrtimer_force_reprogram(struct hrtimer_cpu_base *cpu_base, int skip_equal)
{
	ktime_t expires_next;

	if (!cpu_base->hres_active)
		return;

	expires_next = __hrtimer_get_next_event(cpu_base);

	if (skip_equal && expires_next == cpu_base->expires_next)
		return;

	cpu_base->expires_next = expires_next;

	/*
	 * If a hang was detected in the last timer interrupt then we
	 * leave the hang delay active in the hardware. We want the
	 * system to make progress. That also prevents the following
	 * scenario:
	 * T1 expires 50ms from now
	 * T2 expires 5s from now
	 *
	 * T1 is removed, so this code is called and would reprogram
	 * the hardware to 5s from now. Any hrtimer_start after that
	 * will not reprogram the hardware due to hang_detected being
	 * set. So we'd effectivly block all timers until the T2 event
	 * fires.
	 */
	if (cpu_base->hang_detected)
		return;

	tick_program_event(cpu_base->expires_next, 1);
}

/*
 * When a timer is enqueued and expires earlier than the already enqueued
 * timers, we have to check, whether it expires earlier than the timer for
 * which the clock event device was armed.
 *
 * Called with interrupts disabled and base->cpu_base.lock held
 */
static void hrtimer_reprogram(struct hrtimer *timer,
			      struct hrtimer_clock_base *base)
{
	struct hrtimer_cpu_base *cpu_base = this_cpu_ptr(&hrtimer_bases);
	ktime_t expires = ktime_sub(hrtimer_get_expires(timer), base->offset);

	WARN_ON_ONCE(hrtimer_get_expires_tv64(timer) < 0);

	/*
	 * If the timer is not on the current cpu, we cannot reprogram
	 * the other cpus clock event device.
	 */
	if (base->cpu_base != cpu_base)
		return;

	/*
	 * If the hrtimer interrupt is running, then it will
	 * reevaluate the clock bases and reprogram the clock event
	 * device. The callbacks are always executed in hard interrupt
	 * context so we don't need an extra check for a running
	 * callback.
	 */
	if (cpu_base->in_hrtirq)
		return;

	/*
	 * CLOCK_REALTIME timer might be requested with an absolute
	 * expiry time which is less than base->offset. Set it to 0.
	 */
	if (expires < 0)
		expires = 0;

	if (expires >= cpu_base->expires_next)
		return;

	/* Update the pointer to the next expiring timer */
	cpu_base->next_timer = timer;

	/*
	 * If a hang was detected in the last timer interrupt then we
	 * do not schedule a timer which is earlier than the expiry
	 * which we enforced in the hang detection. We want the system
	 * to make progress.
	 */
	if (cpu_base->hang_detected)
		return;

	/*
	 * Program the timer hardware. We enforce the expiry for
	 * events which are already in the past.
	 */
	cpu_base->expires_next = expires;
	tick_program_event(expires, 1);
}

/*
 * Initialize the high resolution related parts of cpu_base
 */
static inline void hrtimer_init_hres(struct hrtimer_cpu_base *base)
{
	base->expires_next = KTIME_MAX;
	base->hres_active = 0;
}

/*
 * Retrigger next event is called after clock was set
 *
 * Called with interrupts disabled via on_each_cpu()
 */
static void retrigger_next_event(void *arg)
{
	struct hrtimer_cpu_base *base = this_cpu_ptr(&hrtimer_bases);

	if (!base->hres_active)
		return;

	raw_spin_lock(&base->lock);
	hrtimer_update_base(base);
	hrtimer_force_reprogram(base, 0);
	raw_spin_unlock(&base->lock);
}

/*
 * Switch to high resolution mode
 */
static void hrtimer_switch_to_hres(void)
{
	struct hrtimer_cpu_base *base = this_cpu_ptr(&hrtimer_bases);

	if (tick_init_highres()) {
		printk(KERN_WARNING "Could not switch to high resolution "
				    "mode on CPU %d\n", base->cpu);
		return;
	}
	base->hres_active = 1;
	hrtimer_resolution = HIGH_RES_NSEC;

	tick_setup_sched_timer();
	/* "Retrigger" the interrupt to get things going */
	retrigger_next_event(NULL);
}

static void clock_was_set_work(struct work_struct *work)
{
	clock_was_set();
}

static DECLARE_WORK(hrtimer_work, clock_was_set_work);

/*
 * Called from timekeeping and resume code to reprogram the hrtimer
 * interrupt device on all cpus.
 */
void clock_was_set_delayed(void)
{
	schedule_work(&hrtimer_work);
}

#else

static inline int __hrtimer_hres_active(struct hrtimer_cpu_base *b) { return 0; }
static inline int hrtimer_hres_active(void) { return 0; }
static inline int hrtimer_is_hres_enabled(void) { return 0; }
static inline void hrtimer_switch_to_hres(void) { }
static inline void
hrtimer_force_reprogram(struct hrtimer_cpu_base *base, int skip_equal) { }
static inline int hrtimer_reprogram(struct hrtimer *timer,
				    struct hrtimer_clock_base *base)
{
	return 0;
}
static inline void hrtimer_init_hres(struct hrtimer_cpu_base *base) { }
static inline void retrigger_next_event(void *arg) { }

#endif /* CONFIG_HIGH_RES_TIMERS */

/*
 * Clock realtime was set
 *
 * Change the offset of the realtime clock vs. the monotonic
 * clock.
 *
 * We might have to reprogram the high resolution timer interrupt. On
 * SMP we call the architecture specific code to retrigger _all_ high
 * resolution timer interrupts. On UP we just disable interrupts and
 * call the high resolution interrupt code.
 */
void clock_was_set(void)
{
#ifdef CONFIG_HIGH_RES_TIMERS
	/* Retrigger the CPU local events everywhere */
	on_each_cpu(retrigger_next_event, NULL, 1);
#endif
	timerfd_clock_was_set();
}

/*
 * During resume we might have to reprogram the high resolution timer
 * interrupt on all online CPUs.  However, all other CPUs will be
 * stopped with IRQs interrupts disabled so the clock_was_set() call
 * must be deferred.
 */
void hrtimers_resume(void)
{
	WARN_ONCE(!irqs_disabled(),
		  KERN_INFO "hrtimers_resume() called with IRQs enabled!");

	/* Retrigger on the local CPU */
	retrigger_next_event(NULL);
	/* And schedule a retrigger for all others */
	clock_was_set_delayed();
}

/*
 * Counterpart to lock_hrtimer_base above:
 */
static inline
void unlock_hrtimer_base(const struct hrtimer *timer, unsigned long *flags)
{
	raw_spin_unlock_irqrestore(&timer->base->cpu_base->lock, *flags);
}

/**
 * hrtimer_forward - forward the timer expiry
 * @timer:	hrtimer to forward
 * @now:	forward past this time
 * @interval:	the interval to forward
 *
 * Forward the timer expiry so it will expire in the future.
 * Returns the number of overruns.
 *
 * Can be safely called from the callback function of @timer. If
 * called from other contexts @timer must neither be enqueued nor
 * running the callback and the caller needs to take care of
 * serialization.
 *
 * Note: This only updates the timer expiry value and does not requeue
 * the timer.
 */
u64 hrtimer_forward(struct hrtimer *timer, ktime_t now, ktime_t interval)
{
	u64 orun = 1;
	ktime_t delta;

	delta = ktime_sub(now, hrtimer_get_expires(timer));

	if (delta < 0)
		return 0;

	if (WARN_ON(timer->state & HRTIMER_STATE_ENQUEUED))
		return 0;

	if (interval < hrtimer_resolution)
		interval = hrtimer_resolution;

	if (unlikely(delta >= interval)) {
		s64 incr = ktime_to_ns(interval);

		orun = ktime_divns(delta, incr);
		hrtimer_add_expires_ns(timer, incr * orun);
		if (hrtimer_get_expires_tv64(timer) > now)
			return orun;
		/*
		 * This (and the ktime_add() below) is the
		 * correction for exact:
		 */
		orun++;
	}
	hrtimer_add_expires(timer, interval);

	return orun;
}
EXPORT_SYMBOL_GPL(hrtimer_forward);

/*
 * enqueue_hrtimer - internal function to (re)start a timer
 *
 * The timer is inserted in expiry order. Insertion into the
 * red black tree is O(log(n)). Must hold the base lock.
 *
 * Returns 1 when the new timer is the leftmost timer in the tree.
 */
static int enqueue_hrtimer(struct hrtimer *timer,
			   struct hrtimer_clock_base *base)
{
	debug_activate(timer);

	base->cpu_base->active_bases |= 1 << base->index;

	timer->state = HRTIMER_STATE_ENQUEUED;

	return timerqueue_add(&base->active, &timer->node);
}

/*
 * __remove_hrtimer - internal function to remove a timer
 *
 * Caller must hold the base lock.
 *
 * High resolution timer mode reprograms the clock event device when the
 * timer is the one which expires next. The caller can disable this by setting
 * reprogram to zero. This is useful, when the context does a reprogramming
 * anyway (e.g. timer interrupt)
 */
static void __remove_hrtimer(struct hrtimer *timer,
			     struct hrtimer_clock_base *base,
			     u8 newstate, int reprogram)
{
	struct hrtimer_cpu_base *cpu_base = base->cpu_base;
	u8 state = timer->state;

	timer->state = newstate;
	if (!(state & HRTIMER_STATE_ENQUEUED))
		return;

	if (!timerqueue_del(&base->active, &timer->node))
		cpu_base->active_bases &= ~(1 << base->index);

#ifdef CONFIG_HIGH_RES_TIMERS
	/*
	 * Note: If reprogram is false we do not update
	 * cpu_base->next_timer. This happens when we remove the first
	 * timer on a remote cpu. No harm as we never dereference
	 * cpu_base->next_timer. So the worst thing what can happen is
	 * an superflous call to hrtimer_force_reprogram() on the
	 * remote cpu later on if the same timer gets enqueued again.
	 */
	if (reprogram && timer == cpu_base->next_timer)
		hrtimer_force_reprogram(cpu_base, 1);
#endif
}

/*
 * remove hrtimer, called with base lock held
 */
static inline int
remove_hrtimer(struct hrtimer *timer, struct hrtimer_clock_base *base, bool restart)
{
	if (hrtimer_is_queued(timer)) {
		u8 state = timer->state;
		int reprogram;

		/*
		 * Remove the timer and force reprogramming when high
		 * resolution mode is active and the timer is on the current
		 * CPU. If we remove a timer on another CPU, reprogramming is
		 * skipped. The interrupt event on this CPU is fired and
		 * reprogramming happens in the interrupt handler. This is a
		 * rare case and less expensive than a smp call.
		 */
		debug_deactivate(timer);
		reprogram = base->cpu_base == this_cpu_ptr(&hrtimer_bases);

		if (!restart)
			state = HRTIMER_STATE_INACTIVE;

		__remove_hrtimer(timer, base, state, reprogram);
		return 1;
	}
	return 0;
}

static inline ktime_t hrtimer_update_lowres(struct hrtimer *timer, ktime_t tim,
					    const enum hrtimer_mode mode)
{
#ifdef CONFIG_TIME_LOW_RES
	/*
	 * CONFIG_TIME_LOW_RES indicates that the system has no way to return
	 * granular time values. For relative timers we add hrtimer_resolution
	 * (i.e. one jiffie) to prevent short timeouts.
	 */
	timer->is_rel = mode & HRTIMER_MODE_REL;
	if (timer->is_rel)
		tim = ktime_add_safe(tim, hrtimer_resolution);
#endif
	return tim;
}

/**
 * hrtimer_start_range_ns - (re)start an hrtimer on the current CPU
 * @timer:	the timer to be added
 * @tim:	expiry time
 * @delta_ns:	"slack" range for the timer
 * @mode:	expiry mode: absolute (HRTIMER_MODE_ABS) or
 *		relative (HRTIMER_MODE_REL)
 */
void hrtimer_start_range_ns(struct hrtimer *timer, ktime_t tim,
			    u64 delta_ns, const enum hrtimer_mode mode)
{
	struct hrtimer_clock_base *base, *new_base;
	unsigned long flags;
	int leftmost;

	base = lock_hrtimer_base(timer, &flags);

	/* Remove an active timer from the queue: */
	remove_hrtimer(timer, base, true);

	if (mode & HRTIMER_MODE_REL)
		tim = ktime_add_safe(tim, base->get_time());

	tim = hrtimer_update_lowres(timer, tim, mode);

	hrtimer_set_expires_range_ns(timer, tim, delta_ns);

	/* Switch the timer base, if necessary: */
	new_base = switch_hrtimer_base(timer, base, mode & HRTIMER_MODE_PINNED);

	leftmost = enqueue_hrtimer(timer, new_base);
	if (!leftmost)
		goto unlock;

	if (!hrtimer_is_hres_active(timer)) {
		/*
		 * Kick to reschedule the next tick to handle the new timer
		 * on dynticks target.
		 */
		if (new_base->cpu_base->nohz_active)
			wake_up_nohz_cpu(new_base->cpu_base->cpu);
	} else {
		hrtimer_reprogram(timer, new_base);
	}
unlock:
	unlock_hrtimer_base(timer, &flags);
}
EXPORT_SYMBOL_GPL(hrtimer_start_range_ns);

/**
 * hrtimer_try_to_cancel - try to deactivate a timer
 * @timer:	hrtimer to stop
 *
 * Returns:
 *  0 when the timer was not active
 *  1 when the timer was active
 * -1 when the timer is currently executing the callback function and
 *    cannot be stopped
 */
int hrtimer_try_to_cancel(struct hrtimer *timer)
{
	struct hrtimer_clock_base *base;
	unsigned long flags;
	int ret = -1;

	/*
	 * Check lockless first. If the timer is not active (neither
	 * enqueued nor running the callback, nothing to do here.  The
	 * base lock does not serialize against a concurrent enqueue,
	 * so we can avoid taking it.
	 */
	if (!hrtimer_active(timer))
		return 0;

	base = lock_hrtimer_base(timer, &flags);

	if (!hrtimer_callback_running(timer))
		ret = remove_hrtimer(timer, base, false);

	unlock_hrtimer_base(timer, &flags);

	return ret;

}
EXPORT_SYMBOL_GPL(hrtimer_try_to_cancel);

/**
 * hrtimer_cancel - cancel a timer and wait for the handler to finish.
 * @timer:	the timer to be cancelled
 *
 * Returns:
 *  0 when the timer was not active
 *  1 when the timer was active
 */
int hrtimer_cancel(struct hrtimer *timer)
{
	for (;;) {
		int ret = hrtimer_try_to_cancel(timer);

		if (ret >= 0)
			return ret;
		cpu_relax();
	}
}
EXPORT_SYMBOL_GPL(hrtimer_cancel);

/**
 * hrtimer_get_remaining - get remaining time for the timer
 * @timer:	the timer to read
 * @adjust:	adjust relative timers when CONFIG_TIME_LOW_RES=y
 */
ktime_t __hrtimer_get_remaining(const struct hrtimer *timer, bool adjust)
{
	unsigned long flags;
	ktime_t rem;

	lock_hrtimer_base(timer, &flags);
	if (IS_ENABLED(CONFIG_TIME_LOW_RES) && adjust)
		rem = hrtimer_expires_remaining_adjusted(timer);
	else
		rem = hrtimer_expires_remaining(timer);
	unlock_hrtimer_base(timer, &flags);

	return rem;
}
EXPORT_SYMBOL_GPL(__hrtimer_get_remaining);

#ifdef CONFIG_NO_HZ_COMMON
/**
 * hrtimer_get_next_event - get the time until next expiry event
 *
 * Returns the next expiry time or KTIME_MAX if no timer is pending.
 */
u64 hrtimer_get_next_event(void)
{
	struct hrtimer_cpu_base *cpu_base = this_cpu_ptr(&hrtimer_bases);
	u64 expires = KTIME_MAX;
	unsigned long flags;

	raw_spin_lock_irqsave(&cpu_base->lock, flags);

	if (!__hrtimer_hres_active(cpu_base))
		expires = __hrtimer_get_next_event(cpu_base);

	raw_spin_unlock_irqrestore(&cpu_base->lock, flags);

	return expires;
}
#endif

static inline int hrtimer_clockid_to_base(clockid_t clock_id)
{
	if (likely(clock_id < MAX_CLOCKS)) {
		int base = hrtimer_clock_to_base_table[clock_id];

		if (likely(base != HRTIMER_MAX_CLOCK_BASES))
			return base;
	}
	WARN(1, "Invalid clockid %d. Using MONOTONIC\n", clock_id);
	return HRTIMER_BASE_MONOTONIC;
}

static void __hrtimer_init(struct hrtimer *timer, clockid_t clock_id,
			   enum hrtimer_mode mode)
{
	struct hrtimer_cpu_base *cpu_base;
	int base;

	memset(timer, 0, sizeof(struct hrtimer));

	cpu_base = raw_cpu_ptr(&hrtimer_bases);

	if (clock_id == CLOCK_REALTIME && mode != HRTIMER_MODE_ABS)
		clock_id = CLOCK_MONOTONIC;

	base = hrtimer_clockid_to_base(clock_id);
	timer->base = &cpu_base->clock_base[base];
	timerqueue_init(&timer->node);
}

/**
 * hrtimer_init - initialize a timer to the given clock
 * @timer:	the timer to be initialized
 * @clock_id:	the clock to be used
 * @mode:	timer mode abs/rel
 */
void hrtimer_init(struct hrtimer *timer, clockid_t clock_id,
		  enum hrtimer_mode mode)
{
	debug_init(timer, clock_id, mode);
	__hrtimer_init(timer, clock_id, mode);
}
EXPORT_SYMBOL_GPL(hrtimer_init);

/*
 * A timer is active, when it is enqueued into the rbtree or the
 * callback function is running or it's in the state of being migrated
 * to another cpu.
 *
 * It is important for this function to not return a false negative.
 */
bool hrtimer_active(const struct hrtimer *timer)
{
	struct hrtimer_cpu_base *cpu_base;
	unsigned int seq;

	do {
		cpu_base = READ_ONCE(timer->base->cpu_base);
		seq = raw_read_seqcount_begin(&cpu_base->seq);

		if (timer->state != HRTIMER_STATE_INACTIVE ||
		    cpu_base->running == timer)
			return true;

	} while (read_seqcount_retry(&cpu_base->seq, seq) ||
		 cpu_base != READ_ONCE(timer->base->cpu_base));

	return false;
}
EXPORT_SYMBOL_GPL(hrtimer_active);

/*
 * The write_seqcount_barrier()s in __run_hrtimer() split the thing into 3
 * distinct sections:
 *
 *  - queued:	the timer is queued
 *  - callback:	the timer is being ran
 *  - post:	the timer is inactive or (re)queued
 *
 * On the read side we ensure we observe timer->state and cpu_base->running
 * from the same section, if anything changed while we looked at it, we retry.
 * This includes timer->base changing because sequence numbers alone are
 * insufficient for that.
 *
 * The sequence numbers are required because otherwise we could still observe
 * a false negative if the read side got smeared over multiple consequtive
 * __run_hrtimer() invocations.
 */

static void __run_hrtimer(struct hrtimer_cpu_base *cpu_base,
			  struct hrtimer_clock_base *base,
			  struct hrtimer *timer, ktime_t *now)
{
	enum hrtimer_restart (*fn)(struct hrtimer *);
	int restart;

	lockdep_assert_held(&cpu_base->lock);

	debug_deactivate(timer);
	cpu_base->running = timer;

	/*
	 * Separate the ->running assignment from the ->state assignment.
	 *
	 * As with a regular write barrier, this ensures the read side in
	 * hrtimer_active() cannot observe cpu_base->running == NULL &&
	 * timer->state == INACTIVE.
	 */
	raw_write_seqcount_barrier(&cpu_base->seq);

	__remove_hrtimer(timer, base, HRTIMER_STATE_INACTIVE, 0);
	fn = timer->function;

	/*
	 * Clear the 'is relative' flag for the TIME_LOW_RES case. If the
	 * timer is restarted with a period then it becomes an absolute
	 * timer. If its not restarted it does not matter.
	 */
	if (IS_ENABLED(CONFIG_TIME_LOW_RES))
		timer->is_rel = false;

	/*
	 * Because we run timers from hardirq context, there is no chance
	 * they get migrated to another cpu, therefore its safe to unlock
	 * the timer base.
	 */
	raw_spin_unlock(&cpu_base->lock);
	trace_hrtimer_expire_entry(timer, now);
	restart = fn(timer);
	trace_hrtimer_expire_exit(timer);
	raw_spin_lock(&cpu_base->lock);

	/*
	 * Note: We clear the running state after enqueue_hrtimer and
	 * we do not reprogram the event hardware. Happens either in
	 * hrtimer_start_range_ns() or in hrtimer_interrupt()
	 *
	 * Note: Because we dropped the cpu_base->lock above,
	 * hrtimer_start_range_ns() can have popped in and enqueued the timer
	 * for us already.
	 */
	if (restart != HRTIMER_NORESTART &&
	    !(timer->state & HRTIMER_STATE_ENQUEUED))
		enqueue_hrtimer(timer, base);

	/*
	 * Separate the ->running assignment from the ->state assignment.
	 *
	 * As with a regular write barrier, this ensures the read side in
	 * hrtimer_active() cannot observe cpu_base->running == NULL &&
	 * timer->state == INACTIVE.
	 */
	raw_write_seqcount_barrier(&cpu_base->seq);

	WARN_ON_ONCE(cpu_base->running != timer);
	cpu_base->running = NULL;
}

static void __hrtimer_run_queues(struct hrtimer_cpu_base *cpu_base, ktime_t now)
{
	struct hrtimer_clock_base *base = cpu_base->clock_base;
	unsigned int active = cpu_base->active_bases;

	for (; active; base++, active >>= 1) {
		struct timerqueue_node *node;
		ktime_t basenow;

		if (!(active & 0x01))
			continue;

		basenow = ktime_add(now, base->offset);

		while ((node = timerqueue_getnext(&base->active))) {
			struct hrtimer *timer;

			timer = container_of(node, struct hrtimer, node);

			/*
			 * The immediate goal for using the softexpires is
			 * minimizing wakeups, not running timers at the
			 * earliest interrupt after their soft expiration.
			 * This allows us to avoid using a Priority Search
			 * Tree, which can answer a stabbing querry for
			 * overlapping intervals and instead use the simple
			 * BST we already have.
			 * We don't add extra wakeups by delaying timers that
			 * are right-of a not yet expired timer, because that
			 * timer will have to trigger a wakeup anyway.
			 */
			if (basenow < hrtimer_get_softexpires_tv64(timer))
				break;

			__run_hrtimer(cpu_base, base, timer, &basenow);
		}
	}
}

#ifdef CONFIG_HIGH_RES_TIMERS

/*
 * High resolution timer interrupt
 * Called with interrupts disabled
 */
void hrtimer_interrupt(struct clock_event_device *dev)
{
	struct hrtimer_cpu_base *cpu_base = this_cpu_ptr(&hrtimer_bases);
	ktime_t expires_next, now, entry_time, delta;
	int retries = 0;

	BUG_ON(!cpu_base->hres_active);
	cpu_base->nr_events++;
	dev->next_event = KTIME_MAX;

	raw_spin_lock(&cpu_base->lock);
	entry_time = now = hrtimer_update_base(cpu_base);
retry:
	cpu_base->in_hrtirq = 1;
	/*
	 * We set expires_next to KTIME_MAX here with cpu_base->lock
	 * held to prevent that a timer is enqueued in our queue via
	 * the migration code. This does not affect enqueueing of
	 * timers which run their callback and need to be requeued on
	 * this CPU.
	 */
	cpu_base->expires_next = KTIME_MAX;

	__hrtimer_run_queues(cpu_base, now);

	/* Reevaluate the clock bases for the next expiry */
	expires_next = __hrtimer_get_next_event(cpu_base);
	/*
	 * Store the new expiry value so the migration code can verify
	 * against it.
	 */
	cpu_base->expires_next = expires_next;
	cpu_base->in_hrtirq = 0;
	raw_spin_unlock(&cpu_base->lock);

	/* Reprogramming necessary ? */
	if (!tick_program_event(expires_next, 0)) {
		cpu_base->hang_detected = 0;
		return;
	}

	/*
	 * The next timer was already expired due to:
	 * - tracing
	 * - long lasting callbacks
	 * - being scheduled away when running in a VM
	 *
	 * We need to prevent that we loop forever in the hrtimer
	 * interrupt routine. We give it 3 attempts to avoid
	 * overreacting on some spurious event.
	 *
	 * Acquire base lock for updating the offsets and retrieving
	 * the current time.
	 */
	raw_spin_lock(&cpu_base->lock);
	now = hrtimer_update_base(cpu_base);
	cpu_base->nr_retries++;
	if (++retries < 3)
		goto retry;
	/*
	 * Give the system a chance to do something else than looping
	 * here. We stored the entry time, so we know exactly how long
	 * we spent here. We schedule the next event this amount of
	 * time away.
	 */
	cpu_base->nr_hangs++;
	cpu_base->hang_detected = 1;
	raw_spin_unlock(&cpu_base->lock);
	delta = ktime_sub(now, entry_time);
	if ((unsigned int)delta > cpu_base->max_hang_time)
		cpu_base->max_hang_time = (unsigned int) delta;
	/*
	 * Limit it to a sensible value as we enforce a longer
	 * delay. Give the CPU at least 100ms to catch up.
	 */
	if (delta > 100 * NSEC_PER_MSEC)
		expires_next = ktime_add_ns(now, 100 * NSEC_PER_MSEC);
	else
		expires_next = ktime_add(now, delta);
	tick_program_event(expires_next, 1);
	printk_once(KERN_WARNING "hrtimer: interrupt took %llu ns\n",
		    ktime_to_ns(delta));
}

/* called with interrupts disabled */
static inline void __hrtimer_peek_ahead_timers(void)
{
	struct tick_device *td;

	if (!hrtimer_hres_active())
		return;

	td = this_cpu_ptr(&tick_cpu_device);
	if (td && td->evtdev)
		hrtimer_interrupt(td->evtdev);
}

#else /* CONFIG_HIGH_RES_TIMERS */

static inline void __hrtimer_peek_ahead_timers(void) { }

#endif	/* !CONFIG_HIGH_RES_TIMERS */

/*
 * Called from run_local_timers in hardirq context every jiffy
 */
void hrtimer_run_queues(void)
{
	struct hrtimer_cpu_base *cpu_base = this_cpu_ptr(&hrtimer_bases);
	ktime_t now;

	if (__hrtimer_hres_active(cpu_base))
		return;

	/*
	 * This _is_ ugly: We have to check periodically, whether we
	 * can switch to highres and / or nohz mode. The clocksource
	 * switch happens with xtime_lock held. Notification from
	 * there only sets the check bit in the tick_oneshot code,
	 * otherwise we might deadlock vs. xtime_lock.
	 */
	if (tick_check_oneshot_change(!hrtimer_is_hres_enabled())) {
		hrtimer_switch_to_hres();
		return;
	}

	raw_spin_lock(&cpu_base->lock);
	now = hrtimer_update_base(cpu_base);
	__hrtimer_run_queues(cpu_base, now);
	raw_spin_unlock(&cpu_base->lock);
}

/*
 * Sleep related functions:
 */
static enum hrtimer_restart hrtimer_wakeup(struct hrtimer *timer)
{
	struct hrtimer_sleeper *t =
		container_of(timer, struct hrtimer_sleeper, timer);
	struct task_struct *task = t->task;

	t->task = NULL;
	if (task)
		wake_up_process(task);

	return HRTIMER_NORESTART;
}

void hrtimer_init_sleeper(struct hrtimer_sleeper *sl, struct task_struct *task)
{
	sl->timer.function = hrtimer_wakeup;
	sl->task = task;
}
EXPORT_SYMBOL_GPL(hrtimer_init_sleeper);

<<<<<<< HEAD
int nanosleep_copyout(struct restart_block *restart, struct timespec *ts)
=======
int nanosleep_copyout(struct restart_block *restart, struct timespec64 *ts)
>>>>>>> d5ba0217
{
	switch(restart->nanosleep.type) {
#ifdef CONFIG_COMPAT
	case TT_COMPAT:
<<<<<<< HEAD
		if (compat_put_timespec(ts, restart->nanosleep.compat_rmtp))
=======
		if (compat_put_timespec64(ts, restart->nanosleep.compat_rmtp))
>>>>>>> d5ba0217
			return -EFAULT;
		break;
#endif
	case TT_NATIVE:
<<<<<<< HEAD
		if (copy_to_user(restart->nanosleep.rmtp, ts, sizeof(struct timespec)))
=======
		if (put_timespec64(ts, restart->nanosleep.rmtp))
>>>>>>> d5ba0217
			return -EFAULT;
		break;
	default:
		BUG();
	}
	return -ERESTART_RESTARTBLOCK;
}

static int __sched do_nanosleep(struct hrtimer_sleeper *t, enum hrtimer_mode mode)
{
	struct restart_block *restart;

	hrtimer_init_sleeper(t, current);

	do {
		set_current_state(TASK_INTERRUPTIBLE);
		hrtimer_start_expires(&t->timer, mode);

		if (likely(t->task))
			freezable_schedule();

		hrtimer_cancel(&t->timer);
		mode = HRTIMER_MODE_ABS;

	} while (t->task && !signal_pending(current));

	__set_current_state(TASK_RUNNING);

	if (!t->task)
		return 0;

	restart = &current->restart_block;
	if (restart->nanosleep.type != TT_NONE) {
		ktime_t rem = hrtimer_expires_remaining(&t->timer);
<<<<<<< HEAD
		struct timespec rmt;

		if (rem <= 0)
			return 0;
		rmt = ktime_to_timespec(rem);

=======
		struct timespec64 rmt;

		if (rem <= 0)
			return 0;
		rmt = ktime_to_timespec64(rem);

>>>>>>> d5ba0217
		return nanosleep_copyout(restart, &rmt);
	}
	return -ERESTART_RESTARTBLOCK;
}

static long __sched hrtimer_nanosleep_restart(struct restart_block *restart)
{
	struct hrtimer_sleeper t;
	int ret;

	hrtimer_init_on_stack(&t.timer, restart->nanosleep.clockid,
				HRTIMER_MODE_ABS);
	hrtimer_set_expires_tv64(&t.timer, restart->nanosleep.expires);

	ret = do_nanosleep(&t, HRTIMER_MODE_ABS);
	destroy_hrtimer_on_stack(&t.timer);
	return ret;
}

long hrtimer_nanosleep(const struct timespec64 *rqtp,
		       const enum hrtimer_mode mode, const clockid_t clockid)
{
	struct restart_block *restart;
	struct hrtimer_sleeper t;
	int ret = 0;
	u64 slack;

	slack = current->timer_slack_ns;
	if (dl_task(current) || rt_task(current))
		slack = 0;

	hrtimer_init_on_stack(&t.timer, clockid, mode);
	hrtimer_set_expires_range_ns(&t.timer, timespec64_to_ktime(*rqtp), slack);
	ret = do_nanosleep(&t, mode);
	if (ret != -ERESTART_RESTARTBLOCK)
		goto out;

	/* Absolute timers do not update the rmtp value and restart: */
	if (mode == HRTIMER_MODE_ABS) {
		ret = -ERESTARTNOHAND;
		goto out;
	}

	restart = &current->restart_block;
	restart->fn = hrtimer_nanosleep_restart;
	restart->nanosleep.clockid = t.timer.base->clockid;
	restart->nanosleep.expires = hrtimer_get_expires_tv64(&t.timer);
out:
	destroy_hrtimer_on_stack(&t.timer);
	return ret;
}

SYSCALL_DEFINE2(nanosleep, struct timespec __user *, rqtp,
		struct timespec __user *, rmtp)
{
	struct timespec64 tu;

	if (get_timespec64(&tu, rqtp))
		return -EFAULT;

	if (!timespec64_valid(&tu))
		return -EINVAL;

	current->restart_block.nanosleep.type = rmtp ? TT_NATIVE : TT_NONE;
	current->restart_block.nanosleep.rmtp = rmtp;
	return hrtimer_nanosleep(&tu, HRTIMER_MODE_REL, CLOCK_MONOTONIC);
}

#ifdef CONFIG_COMPAT

COMPAT_SYSCALL_DEFINE2(nanosleep, struct compat_timespec __user *, rqtp,
		       struct compat_timespec __user *, rmtp)
{
	struct timespec64 tu;

	if (compat_get_timespec64(&tu, rqtp))
		return -EFAULT;

	if (!timespec64_valid(&tu))
		return -EINVAL;

<<<<<<< HEAD
	current->restart_block.nanosleep.type = rmtp ? TT_NATIVE : TT_NONE;
	current->restart_block.nanosleep.rmtp = rmtp;
	return hrtimer_nanosleep(&tu64, HRTIMER_MODE_REL, CLOCK_MONOTONIC);
}

#ifdef CONFIG_COMPAT

COMPAT_SYSCALL_DEFINE2(nanosleep, struct compat_timespec __user *, rqtp,
		       struct compat_timespec __user *, rmtp)
{
	struct timespec64 tu64;
	struct timespec tu;

	if (compat_get_timespec(&tu, rqtp))
		return -EFAULT;

	tu64 = timespec_to_timespec64(tu);
	if (!timespec64_valid(&tu64))
		return -EINVAL;

	current->restart_block.nanosleep.type = rmtp ? TT_COMPAT : TT_NONE;
	current->restart_block.nanosleep.compat_rmtp = rmtp;
	return hrtimer_nanosleep(&tu64, HRTIMER_MODE_REL, CLOCK_MONOTONIC);
=======
	current->restart_block.nanosleep.type = rmtp ? TT_COMPAT : TT_NONE;
	current->restart_block.nanosleep.compat_rmtp = rmtp;
	return hrtimer_nanosleep(&tu, HRTIMER_MODE_REL, CLOCK_MONOTONIC);
>>>>>>> d5ba0217
}
#endif

/*
 * Functions related to boot-time initialization:
 */
int hrtimers_prepare_cpu(unsigned int cpu)
{
	struct hrtimer_cpu_base *cpu_base = &per_cpu(hrtimer_bases, cpu);
	int i;

	for (i = 0; i < HRTIMER_MAX_CLOCK_BASES; i++) {
		cpu_base->clock_base[i].cpu_base = cpu_base;
		timerqueue_init_head(&cpu_base->clock_base[i].active);
	}

	cpu_base->cpu = cpu;
	hrtimer_init_hres(cpu_base);
	return 0;
}

#ifdef CONFIG_HOTPLUG_CPU

static void migrate_hrtimer_list(struct hrtimer_clock_base *old_base,
				struct hrtimer_clock_base *new_base)
{
	struct hrtimer *timer;
	struct timerqueue_node *node;

	while ((node = timerqueue_getnext(&old_base->active))) {
		timer = container_of(node, struct hrtimer, node);
		BUG_ON(hrtimer_callback_running(timer));
		debug_deactivate(timer);

		/*
		 * Mark it as ENQUEUED not INACTIVE otherwise the
		 * timer could be seen as !active and just vanish away
		 * under us on another CPU
		 */
		__remove_hrtimer(timer, old_base, HRTIMER_STATE_ENQUEUED, 0);
		timer->base = new_base;
		/*
		 * Enqueue the timers on the new cpu. This does not
		 * reprogram the event device in case the timer
		 * expires before the earliest on this CPU, but we run
		 * hrtimer_interrupt after we migrated everything to
		 * sort out already expired timers and reprogram the
		 * event device.
		 */
		enqueue_hrtimer(timer, new_base);
	}
}

int hrtimers_dead_cpu(unsigned int scpu)
{
	struct hrtimer_cpu_base *old_base, *new_base;
	int i;

	BUG_ON(cpu_online(scpu));
	tick_cancel_sched_timer(scpu);

	local_irq_disable();
	old_base = &per_cpu(hrtimer_bases, scpu);
	new_base = this_cpu_ptr(&hrtimer_bases);
	/*
	 * The caller is globally serialized and nobody else
	 * takes two locks at once, deadlock is not possible.
	 */
	raw_spin_lock(&new_base->lock);
	raw_spin_lock_nested(&old_base->lock, SINGLE_DEPTH_NESTING);

	for (i = 0; i < HRTIMER_MAX_CLOCK_BASES; i++) {
		migrate_hrtimer_list(&old_base->clock_base[i],
				     &new_base->clock_base[i]);
	}

	raw_spin_unlock(&old_base->lock);
	raw_spin_unlock(&new_base->lock);

	/* Check, if we got expired work to do */
	__hrtimer_peek_ahead_timers();
	local_irq_enable();
	return 0;
}

#endif /* CONFIG_HOTPLUG_CPU */

void __init hrtimers_init(void)
{
	hrtimers_prepare_cpu(smp_processor_id());
}

/**
 * schedule_hrtimeout_range_clock - sleep until timeout
 * @expires:	timeout value (ktime_t)
 * @delta:	slack in expires timeout (ktime_t)
 * @mode:	timer mode, HRTIMER_MODE_ABS or HRTIMER_MODE_REL
 * @clock:	timer clock, CLOCK_MONOTONIC or CLOCK_REALTIME
 */
int __sched
schedule_hrtimeout_range_clock(ktime_t *expires, u64 delta,
			       const enum hrtimer_mode mode, int clock)
{
	struct hrtimer_sleeper t;

	/*
	 * Optimize when a zero timeout value is given. It does not
	 * matter whether this is an absolute or a relative time.
	 */
	if (expires && *expires == 0) {
		__set_current_state(TASK_RUNNING);
		return 0;
	}

	/*
	 * A NULL parameter means "infinite"
	 */
	if (!expires) {
		schedule();
		return -EINTR;
	}

	hrtimer_init_on_stack(&t.timer, clock, mode);
	hrtimer_set_expires_range_ns(&t.timer, *expires, delta);

	hrtimer_init_sleeper(&t, current);

	hrtimer_start_expires(&t.timer, mode);

	if (likely(t.task))
		schedule();

	hrtimer_cancel(&t.timer);
	destroy_hrtimer_on_stack(&t.timer);

	__set_current_state(TASK_RUNNING);

	return !t.task ? 0 : -EINTR;
}

/**
 * schedule_hrtimeout_range - sleep until timeout
 * @expires:	timeout value (ktime_t)
 * @delta:	slack in expires timeout (ktime_t)
 * @mode:	timer mode, HRTIMER_MODE_ABS or HRTIMER_MODE_REL
 *
 * Make the current task sleep until the given expiry time has
 * elapsed. The routine will return immediately unless
 * the current task state has been set (see set_current_state()).
 *
 * The @delta argument gives the kernel the freedom to schedule the
 * actual wakeup to a time that is both power and performance friendly.
 * The kernel give the normal best effort behavior for "@expires+@delta",
 * but may decide to fire the timer earlier, but no earlier than @expires.
 *
 * You can set the task state as follows -
 *
 * %TASK_UNINTERRUPTIBLE - at least @timeout time is guaranteed to
 * pass before the routine returns unless the current task is explicitly
 * woken up, (e.g. by wake_up_process()).
 *
 * %TASK_INTERRUPTIBLE - the routine may return early if a signal is
 * delivered to the current task or the current task is explicitly woken
 * up.
 *
 * The current task state is guaranteed to be TASK_RUNNING when this
 * routine returns.
 *
 * Returns 0 when the timer has expired. If the task was woken before the
 * timer expired by a signal (only possible in state TASK_INTERRUPTIBLE) or
 * by an explicit wakeup, it returns -EINTR.
 */
int __sched schedule_hrtimeout_range(ktime_t *expires, u64 delta,
				     const enum hrtimer_mode mode)
{
	return schedule_hrtimeout_range_clock(expires, delta, mode,
					      CLOCK_MONOTONIC);
}
EXPORT_SYMBOL_GPL(schedule_hrtimeout_range);

/**
 * schedule_hrtimeout - sleep until timeout
 * @expires:	timeout value (ktime_t)
 * @mode:	timer mode, HRTIMER_MODE_ABS or HRTIMER_MODE_REL
 *
 * Make the current task sleep until the given expiry time has
 * elapsed. The routine will return immediately unless
 * the current task state has been set (see set_current_state()).
 *
 * You can set the task state as follows -
 *
 * %TASK_UNINTERRUPTIBLE - at least @timeout time is guaranteed to
 * pass before the routine returns unless the current task is explicitly
 * woken up, (e.g. by wake_up_process()).
 *
 * %TASK_INTERRUPTIBLE - the routine may return early if a signal is
 * delivered to the current task or the current task is explicitly woken
 * up.
 *
 * The current task state is guaranteed to be TASK_RUNNING when this
 * routine returns.
 *
 * Returns 0 when the timer has expired. If the task was woken before the
 * timer expired by a signal (only possible in state TASK_INTERRUPTIBLE) or
 * by an explicit wakeup, it returns -EINTR.
 */
int __sched schedule_hrtimeout(ktime_t *expires,
			       const enum hrtimer_mode mode)
{
	return schedule_hrtimeout_range(expires, 0, mode);
}
EXPORT_SYMBOL_GPL(schedule_hrtimeout);<|MERGE_RESOLUTION|>--- conflicted
+++ resolved
@@ -1440,29 +1440,17 @@
 }
 EXPORT_SYMBOL_GPL(hrtimer_init_sleeper);
 
-<<<<<<< HEAD
-int nanosleep_copyout(struct restart_block *restart, struct timespec *ts)
-=======
 int nanosleep_copyout(struct restart_block *restart, struct timespec64 *ts)
->>>>>>> d5ba0217
 {
 	switch(restart->nanosleep.type) {
 #ifdef CONFIG_COMPAT
 	case TT_COMPAT:
-<<<<<<< HEAD
-		if (compat_put_timespec(ts, restart->nanosleep.compat_rmtp))
-=======
 		if (compat_put_timespec64(ts, restart->nanosleep.compat_rmtp))
->>>>>>> d5ba0217
 			return -EFAULT;
 		break;
 #endif
 	case TT_NATIVE:
-<<<<<<< HEAD
-		if (copy_to_user(restart->nanosleep.rmtp, ts, sizeof(struct timespec)))
-=======
 		if (put_timespec64(ts, restart->nanosleep.rmtp))
->>>>>>> d5ba0217
 			return -EFAULT;
 		break;
 	default:
@@ -1497,21 +1485,12 @@
 	restart = &current->restart_block;
 	if (restart->nanosleep.type != TT_NONE) {
 		ktime_t rem = hrtimer_expires_remaining(&t->timer);
-<<<<<<< HEAD
-		struct timespec rmt;
-
-		if (rem <= 0)
-			return 0;
-		rmt = ktime_to_timespec(rem);
-
-=======
 		struct timespec64 rmt;
 
 		if (rem <= 0)
 			return 0;
 		rmt = ktime_to_timespec64(rem);
 
->>>>>>> d5ba0217
 		return nanosleep_copyout(restart, &rmt);
 	}
 	return -ERESTART_RESTARTBLOCK;
@@ -1593,35 +1572,9 @@
 	if (!timespec64_valid(&tu))
 		return -EINVAL;
 
-<<<<<<< HEAD
-	current->restart_block.nanosleep.type = rmtp ? TT_NATIVE : TT_NONE;
-	current->restart_block.nanosleep.rmtp = rmtp;
-	return hrtimer_nanosleep(&tu64, HRTIMER_MODE_REL, CLOCK_MONOTONIC);
-}
-
-#ifdef CONFIG_COMPAT
-
-COMPAT_SYSCALL_DEFINE2(nanosleep, struct compat_timespec __user *, rqtp,
-		       struct compat_timespec __user *, rmtp)
-{
-	struct timespec64 tu64;
-	struct timespec tu;
-
-	if (compat_get_timespec(&tu, rqtp))
-		return -EFAULT;
-
-	tu64 = timespec_to_timespec64(tu);
-	if (!timespec64_valid(&tu64))
-		return -EINVAL;
-
-	current->restart_block.nanosleep.type = rmtp ? TT_COMPAT : TT_NONE;
-	current->restart_block.nanosleep.compat_rmtp = rmtp;
-	return hrtimer_nanosleep(&tu64, HRTIMER_MODE_REL, CLOCK_MONOTONIC);
-=======
 	current->restart_block.nanosleep.type = rmtp ? TT_COMPAT : TT_NONE;
 	current->restart_block.nanosleep.compat_rmtp = rmtp;
 	return hrtimer_nanosleep(&tu, HRTIMER_MODE_REL, CLOCK_MONOTONIC);
->>>>>>> d5ba0217
 }
 #endif
 
