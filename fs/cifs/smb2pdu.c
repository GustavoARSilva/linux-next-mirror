--- conflicted
+++ resolved
@@ -2222,15 +2222,11 @@
 	}
 #endif /* SMB311 */
 
-<<<<<<< HEAD
-	rc = smb2_send_recv(xid, ses, iov, n_iov, &resp_buftype, flags,
-=======
 	memset(&rqst, 0, sizeof(struct smb_rqst));
 	rqst.rq_iov = iov;
 	rqst.rq_nvec = n_iov;
 
 	rc = cifs_send_recv(xid, ses, &rqst, &resp_buftype, flags,
->>>>>>> e5eb92e4
 			    &rsp_iov);
 	cifs_small_buf_release(req);
 	rsp = (struct smb2_create_rsp *)rsp_iov.iov_base;
