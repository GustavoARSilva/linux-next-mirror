/*
 *  linux/kernel/fork.c
 *
 *  Copyright (C) 1991, 1992  Linus Torvalds
 */

/*
 *  'fork.c' contains the help-routines for the 'fork' system call
 * (see also entry.S and others).
 * Fork is rather simple, once you get the hang of it, but the memory
 * management can be a bitch. See 'mm/memory.c': 'copy_page_range()'
 */

#include <linux/slab.h>
#include <linux/sched/autogroup.h>
#include <linux/sched/mm.h>
#include <linux/sched/coredump.h>
#include <linux/sched/user.h>
#include <linux/sched/numa_balancing.h>
#include <linux/sched/stat.h>
#include <linux/sched/task.h>
#include <linux/sched/task_stack.h>
#include <linux/sched/cputime.h>
#include <linux/rtmutex.h>
#include <linux/init.h>
#include <linux/unistd.h>
#include <linux/module.h>
#include <linux/vmalloc.h>
#include <linux/completion.h>
#include <linux/personality.h>
#include <linux/mempolicy.h>
#include <linux/sem.h>
#include <linux/file.h>
#include <linux/fdtable.h>
#include <linux/iocontext.h>
#include <linux/key.h>
#include <linux/binfmts.h>
#include <linux/mman.h>
#include <linux/mmu_notifier.h>
#include <linux/hmm.h>
#include <linux/fs.h>
#include <linux/mm.h>
#include <linux/vmacache.h>
#include <linux/nsproxy.h>
#include <linux/capability.h>
#include <linux/cpu.h>
#include <linux/cgroup.h>
#include <linux/security.h>
#include <linux/hugetlb.h>
#include <linux/seccomp.h>
#include <linux/swap.h>
#include <linux/syscalls.h>
#include <linux/jiffies.h>
#include <linux/futex.h>
#include <linux/compat.h>
#include <linux/kthread.h>
#include <linux/task_io_accounting_ops.h>
#include <linux/rcupdate.h>
#include <linux/ptrace.h>
#include <linux/mount.h>
#include <linux/audit.h>
#include <linux/memcontrol.h>
#include <linux/ftrace.h>
#include <linux/proc_fs.h>
#include <linux/profile.h>
#include <linux/rmap.h>
#include <linux/ksm.h>
#include <linux/acct.h>
#include <linux/userfaultfd_k.h>
#include <linux/tsacct_kern.h>
#include <linux/cn_proc.h>
#include <linux/freezer.h>
#include <linux/delayacct.h>
#include <linux/taskstats_kern.h>
#include <linux/random.h>
#include <linux/tty.h>
#include <linux/blkdev.h>
#include <linux/fs_struct.h>
#include <linux/magic.h>
#include <linux/sched/mm.h>
#include <linux/perf_event.h>
#include <linux/posix-timers.h>
#include <linux/user-return-notifier.h>
#include <linux/oom.h>
#include <linux/khugepaged.h>
#include <linux/signalfd.h>
#include <linux/uprobes.h>
#include <linux/aio.h>
#include <linux/compiler.h>
#include <linux/sysctl.h>
#include <linux/kcov.h>
#include <linux/livepatch.h>
#include <linux/thread_info.h>

#include <asm/pgtable.h>
#include <asm/pgalloc.h>
#include <linux/uaccess.h>
#include <asm/mmu_context.h>
#include <asm/cacheflush.h>
#include <asm/tlbflush.h>

#include <trace/events/sched.h>

#define CREATE_TRACE_POINTS
#include <trace/events/task.h>

/*
 * Minimum number of threads to boot the kernel
 */
#define MIN_THREADS 20

/*
 * Maximum number of threads
 */
#define MAX_THREADS FUTEX_TID_MASK

/*
 * Protected counters by write_lock_irq(&tasklist_lock)
 */
unsigned long total_forks;	/* Handle normal Linux uptimes. */
int nr_threads;			/* The idle threads do not count.. */

int max_threads;		/* tunable limit on nr_threads */

DEFINE_PER_CPU(unsigned long, process_counts) = 0;

__cacheline_aligned DEFINE_RWLOCK(tasklist_lock);  /* outer */

#ifdef CONFIG_PROVE_RCU
int lockdep_tasklist_lock_is_held(void)
{
	return lockdep_is_held(&tasklist_lock);
}
EXPORT_SYMBOL_GPL(lockdep_tasklist_lock_is_held);
#endif /* #ifdef CONFIG_PROVE_RCU */

int nr_processes(void)
{
	int cpu;
	int total = 0;

	for_each_possible_cpu(cpu)
		total += per_cpu(process_counts, cpu);

	return total;
}

void __weak arch_release_task_struct(struct task_struct *tsk)
{
}

#ifndef CONFIG_ARCH_TASK_STRUCT_ALLOCATOR
static struct kmem_cache *task_struct_cachep;

static inline struct task_struct *alloc_task_struct_node(int node)
{
	return kmem_cache_alloc_node(task_struct_cachep, GFP_KERNEL, node);
}

static inline void free_task_struct(struct task_struct *tsk)
{
	kmem_cache_free(task_struct_cachep, tsk);
}
#endif

void __weak arch_release_thread_stack(unsigned long *stack)
{
}

#ifndef CONFIG_ARCH_THREAD_STACK_ALLOCATOR

/*
 * Allocate pages if THREAD_SIZE is >= PAGE_SIZE, otherwise use a
 * kmemcache based allocator.
 */
# if THREAD_SIZE >= PAGE_SIZE || defined(CONFIG_VMAP_STACK)

#ifdef CONFIG_VMAP_STACK
/*
 * vmalloc() is a bit slow, and calling vfree() enough times will force a TLB
 * flush.  Try to minimize the number of calls by caching stacks.
 */
#define NR_CACHED_STACKS 2
static DEFINE_PER_CPU(struct vm_struct *, cached_stacks[NR_CACHED_STACKS]);

static int free_vm_stack_cache(unsigned int cpu)
{
	struct vm_struct **cached_vm_stacks = per_cpu_ptr(cached_stacks, cpu);
	int i;

	for (i = 0; i < NR_CACHED_STACKS; i++) {
		struct vm_struct *vm_stack = cached_vm_stacks[i];

		if (!vm_stack)
			continue;

		vfree(vm_stack->addr);
		cached_vm_stacks[i] = NULL;
	}

	return 0;
}
#endif

static unsigned long *alloc_thread_stack_node(struct task_struct *tsk, int node)
{
#ifdef CONFIG_VMAP_STACK
	void *stack;
	int i;

	for (i = 0; i < NR_CACHED_STACKS; i++) {
		struct vm_struct *s;

		s = this_cpu_xchg(cached_stacks[i], NULL);

		if (!s)
			continue;

#ifdef CONFIG_DEBUG_KMEMLEAK
		/* Clear stale pointers from reused stack. */
		memset(s->addr, 0, THREAD_SIZE);
#endif
		tsk->stack_vm_area = s;
		return s->addr;
	}

	stack = __vmalloc_node_range(THREAD_SIZE, THREAD_ALIGN,
				     VMALLOC_START, VMALLOC_END,
				     THREADINFO_GFP,
				     PAGE_KERNEL,
				     0, node, __builtin_return_address(0));

	/*
	 * We can't call find_vm_area() in interrupt context, and
	 * free_thread_stack() can be called in interrupt context,
	 * so cache the vm_struct.
	 */
	if (stack)
		tsk->stack_vm_area = find_vm_area(stack);
	return stack;
#else
	struct page *page = alloc_pages_node(node, THREADINFO_GFP,
					     THREAD_SIZE_ORDER);

	return page ? page_address(page) : NULL;
#endif
}

static inline void free_thread_stack(struct task_struct *tsk)
{
#ifdef CONFIG_VMAP_STACK
	if (task_stack_vm_area(tsk)) {
		int i;

		for (i = 0; i < NR_CACHED_STACKS; i++) {
			if (this_cpu_cmpxchg(cached_stacks[i],
					NULL, tsk->stack_vm_area) != NULL)
				continue;

			return;
		}

		vfree_atomic(tsk->stack);
		return;
	}
#endif

	__free_pages(virt_to_page(tsk->stack), THREAD_SIZE_ORDER);
}
# else
static struct kmem_cache *thread_stack_cache;

static unsigned long *alloc_thread_stack_node(struct task_struct *tsk,
						  int node)
{
	return kmem_cache_alloc_node(thread_stack_cache, THREADINFO_GFP, node);
}

static void free_thread_stack(struct task_struct *tsk)
{
	kmem_cache_free(thread_stack_cache, tsk->stack);
}

void thread_stack_cache_init(void)
{
	thread_stack_cache = kmem_cache_create_usercopy("thread_stack",
					THREAD_SIZE, THREAD_SIZE, 0, 0,
					THREAD_SIZE, NULL);
	BUG_ON(thread_stack_cache == NULL);
}
# endif
#endif

/* SLAB cache for signal_struct structures (tsk->signal) */
static struct kmem_cache *signal_cachep;

/* SLAB cache for sighand_struct structures (tsk->sighand) */
struct kmem_cache *sighand_cachep;

/* SLAB cache for files_struct structures (tsk->files) */
struct kmem_cache *files_cachep;

/* SLAB cache for fs_struct structures (tsk->fs) */
struct kmem_cache *fs_cachep;

/* SLAB cache for vm_area_struct structures */
struct kmem_cache *vm_area_cachep;

/* SLAB cache for mm_struct structures (tsk->mm) */
static struct kmem_cache *mm_cachep;

static void account_kernel_stack(struct task_struct *tsk, int account)
{
	void *stack = task_stack_page(tsk);
	struct vm_struct *vm = task_stack_vm_area(tsk);

	BUILD_BUG_ON(IS_ENABLED(CONFIG_VMAP_STACK) && PAGE_SIZE % 1024 != 0);

	if (vm) {
		int i;

		BUG_ON(vm->nr_pages != THREAD_SIZE / PAGE_SIZE);

		for (i = 0; i < THREAD_SIZE / PAGE_SIZE; i++) {
			mod_zone_page_state(page_zone(vm->pages[i]),
					    NR_KERNEL_STACK_KB,
					    PAGE_SIZE / 1024 * account);
		}

		/* All stack pages belong to the same memcg. */
		mod_memcg_page_state(vm->pages[0], MEMCG_KERNEL_STACK_KB,
				     account * (THREAD_SIZE / 1024));
	} else {
		/*
		 * All stack pages are in the same zone and belong to the
		 * same memcg.
		 */
		struct page *first_page = virt_to_page(stack);

		mod_zone_page_state(page_zone(first_page), NR_KERNEL_STACK_KB,
				    THREAD_SIZE / 1024 * account);

		mod_memcg_page_state(first_page, MEMCG_KERNEL_STACK_KB,
				     account * (THREAD_SIZE / 1024));
	}
}

static void release_task_stack(struct task_struct *tsk)
{
	if (WARN_ON(tsk->state != TASK_DEAD))
		return;  /* Better to leak the stack than to free prematurely */

	account_kernel_stack(tsk, -1);
	arch_release_thread_stack(tsk->stack);
	free_thread_stack(tsk);
	tsk->stack = NULL;
#ifdef CONFIG_VMAP_STACK
	tsk->stack_vm_area = NULL;
#endif
}

#ifdef CONFIG_THREAD_INFO_IN_TASK
void put_task_stack(struct task_struct *tsk)
{
	if (atomic_dec_and_test(&tsk->stack_refcount))
		release_task_stack(tsk);
}
#endif

void free_task(struct task_struct *tsk)
{
#ifndef CONFIG_THREAD_INFO_IN_TASK
	/*
	 * The task is finally done with both the stack and thread_info,
	 * so free both.
	 */
	release_task_stack(tsk);
#else
	/*
	 * If the task had a separate stack allocation, it should be gone
	 * by now.
	 */
	WARN_ON_ONCE(atomic_read(&tsk->stack_refcount) != 0);
#endif
	rt_mutex_debug_task_free(tsk);
	ftrace_graph_exit_task(tsk);
	put_seccomp_filter(tsk);
	arch_release_task_struct(tsk);
	if (tsk->flags & PF_KTHREAD)
		free_kthread_struct(tsk);
	free_task_struct(tsk);
}
EXPORT_SYMBOL(free_task);

#ifdef CONFIG_MMU
static __latent_entropy int dup_mmap(struct mm_struct *mm,
					struct mm_struct *oldmm)
{
	struct vm_area_struct *mpnt, *tmp, *prev, **pprev;
	struct rb_node **rb_link, *rb_parent;
	int retval;
	unsigned long charge;
	LIST_HEAD(uf);

	uprobe_start_dup_mmap();
	if (down_write_killable(&oldmm->mmap_sem)) {
		retval = -EINTR;
		goto fail_uprobe_end;
	}
	flush_cache_dup_mm(oldmm);
	uprobe_dup_mmap(oldmm, mm);
	/*
	 * Not linked in yet - no deadlock potential:
	 */
	down_write_nested(&mm->mmap_sem, SINGLE_DEPTH_NESTING);

	/* No ordering required: file already has been exposed. */
	RCU_INIT_POINTER(mm->exe_file, get_mm_exe_file(oldmm));

	mm->total_vm = oldmm->total_vm;
	mm->data_vm = oldmm->data_vm;
	mm->exec_vm = oldmm->exec_vm;
	mm->stack_vm = oldmm->stack_vm;

	rb_link = &mm->mm_rb.rb_node;
	rb_parent = NULL;
	pprev = &mm->mmap;
	retval = ksm_fork(mm, oldmm);
	if (retval)
		goto out;
	retval = khugepaged_fork(mm, oldmm);
	if (retval)
		goto out;

	prev = NULL;
	for (mpnt = oldmm->mmap; mpnt; mpnt = mpnt->vm_next) {
		struct file *file;

		if (mpnt->vm_flags & VM_DONTCOPY) {
			vm_stat_account(mm, mpnt->vm_flags, -vma_pages(mpnt));
			continue;
		}
		charge = 0;
		if (mpnt->vm_flags & VM_ACCOUNT) {
			unsigned long len = vma_pages(mpnt);

			if (security_vm_enough_memory_mm(oldmm, len)) /* sic */
				goto fail_nomem;
			charge = len;
		}
		tmp = kmem_cache_alloc(vm_area_cachep, GFP_KERNEL);
		if (!tmp)
			goto fail_nomem;
		*tmp = *mpnt;
		INIT_LIST_HEAD(&tmp->anon_vma_chain);
		retval = vma_dup_policy(mpnt, tmp);
		if (retval)
			goto fail_nomem_policy;
		tmp->vm_mm = mm;
		retval = dup_userfaultfd(tmp, &uf);
		if (retval)
			goto fail_nomem_anon_vma_fork;
		if (tmp->vm_flags & VM_WIPEONFORK) {
			/* VM_WIPEONFORK gets a clean slate in the child. */
			tmp->anon_vma = NULL;
			if (anon_vma_prepare(tmp))
				goto fail_nomem_anon_vma_fork;
		} else if (anon_vma_fork(tmp, mpnt))
			goto fail_nomem_anon_vma_fork;
		tmp->vm_flags &= ~(VM_LOCKED | VM_LOCKONFAULT);
		tmp->vm_next = tmp->vm_prev = NULL;
		file = tmp->vm_file;
		if (file) {
			struct inode *inode = file_inode(file);
			struct address_space *mapping = file->f_mapping;

			get_file(file);
			if (tmp->vm_flags & VM_DENYWRITE)
				atomic_dec(&inode->i_writecount);
			i_mmap_lock_write(mapping);
			if (tmp->vm_flags & VM_SHARED)
				atomic_inc(&mapping->i_mmap_writable);
			flush_dcache_mmap_lock(mapping);
			/* insert tmp into the share list, just after mpnt */
			vma_interval_tree_insert_after(tmp, mpnt,
					&mapping->i_mmap);
			flush_dcache_mmap_unlock(mapping);
			i_mmap_unlock_write(mapping);
		}

		/*
		 * Clear hugetlb-related page reserves for children. This only
		 * affects MAP_PRIVATE mappings. Faults generated by the child
		 * are not guaranteed to succeed, even if read-only
		 */
		if (is_vm_hugetlb_page(tmp))
			reset_vma_resv_huge_pages(tmp);

		/*
		 * Link in the new vma and copy the page table entries.
		 */
		*pprev = tmp;
		pprev = &tmp->vm_next;
		tmp->vm_prev = prev;
		prev = tmp;

		__vma_link_rb(mm, tmp, rb_link, rb_parent);
		rb_link = &tmp->vm_rb.rb_right;
		rb_parent = &tmp->vm_rb;

		mm->map_count++;
		if (!(tmp->vm_flags & VM_WIPEONFORK))
			retval = copy_page_range(mm, oldmm, mpnt);

		if (tmp->vm_ops && tmp->vm_ops->open)
			tmp->vm_ops->open(tmp);

		if (retval)
			goto out;
	}
	/* a new mm has just been created */
	arch_dup_mmap(oldmm, mm);
	retval = 0;
out:
	up_write(&mm->mmap_sem);
	flush_tlb_mm(oldmm);
	up_write(&oldmm->mmap_sem);
	dup_userfaultfd_complete(&uf);
fail_uprobe_end:
	uprobe_end_dup_mmap();
	return retval;
fail_nomem_anon_vma_fork:
	mpol_put(vma_policy(tmp));
fail_nomem_policy:
	kmem_cache_free(vm_area_cachep, tmp);
fail_nomem:
	retval = -ENOMEM;
	vm_unacct_memory(charge);
	goto out;
}

static inline int mm_alloc_pgd(struct mm_struct *mm)
{
	mm->pgd = pgd_alloc(mm);
	if (unlikely(!mm->pgd))
		return -ENOMEM;
	return 0;
}

static inline void mm_free_pgd(struct mm_struct *mm)
{
	pgd_free(mm, mm->pgd);
}
#else
static int dup_mmap(struct mm_struct *mm, struct mm_struct *oldmm)
{
	down_write(&oldmm->mmap_sem);
	RCU_INIT_POINTER(mm->exe_file, get_mm_exe_file(oldmm));
	up_write(&oldmm->mmap_sem);
	return 0;
}
#define mm_alloc_pgd(mm)	(0)
#define mm_free_pgd(mm)
#endif /* CONFIG_MMU */

static void check_mm(struct mm_struct *mm)
{
	int i;

	for (i = 0; i < NR_MM_COUNTERS; i++) {
		long x = atomic_long_read(&mm->rss_stat.count[i]);

		if (unlikely(x))
			printk(KERN_ALERT "BUG: Bad rss-counter state "
					  "mm:%p idx:%d val:%ld\n", mm, i, x);
	}

	if (mm_pgtables_bytes(mm))
		pr_alert("BUG: non-zero pgtables_bytes on freeing mm: %ld\n",
				mm_pgtables_bytes(mm));

#if defined(CONFIG_TRANSPARENT_HUGEPAGE) && !USE_SPLIT_PMD_PTLOCKS
	VM_BUG_ON_MM(mm->pmd_huge_pte, mm);
#endif
}

#define allocate_mm()	(kmem_cache_alloc(mm_cachep, GFP_KERNEL))
#define free_mm(mm)	(kmem_cache_free(mm_cachep, (mm)))

/*
 * Called when the last reference to the mm
 * is dropped: either by a lazy thread or by
 * mmput. Free the page directory and the mm.
 */
static void __mmdrop(struct mm_struct *mm)
{
	BUG_ON(mm == &init_mm);
	mm_free_pgd(mm);
	destroy_context(mm);
	hmm_mm_destroy(mm);
	mmu_notifier_mm_destroy(mm);
	check_mm(mm);
	put_user_ns(mm->user_ns);
	free_mm(mm);
}

void mmdrop(struct mm_struct *mm)
{
	if (unlikely(atomic_dec_and_test(&mm->mm_count)))
		__mmdrop(mm);
}
EXPORT_SYMBOL_GPL(mmdrop);

static void mmdrop_async_fn(struct work_struct *work)
{
	struct mm_struct *mm;

	mm = container_of(work, struct mm_struct, async_put_work);
	__mmdrop(mm);
}

static void mmdrop_async(struct mm_struct *mm)
{
	if (unlikely(atomic_dec_and_test(&mm->mm_count))) {
		INIT_WORK(&mm->async_put_work, mmdrop_async_fn);
		schedule_work(&mm->async_put_work);
	}
}

static inline void free_signal_struct(struct signal_struct *sig)
{
	taskstats_tgid_free(sig);
	sched_autogroup_exit(sig);
	/*
	 * __mmdrop is not safe to call from softirq context on x86 due to
	 * pgd_dtor so postpone it to the async context
	 */
	if (sig->oom_mm)
		mmdrop_async(sig->oom_mm);
	kmem_cache_free(signal_cachep, sig);
}

static inline void put_signal_struct(struct signal_struct *sig)
{
	if (atomic_dec_and_test(&sig->sigcnt))
		free_signal_struct(sig);
}

void __put_task_struct(struct task_struct *tsk)
{
	WARN_ON(!tsk->exit_state);
	WARN_ON(atomic_read(&tsk->usage));
	WARN_ON(tsk == current);

	cgroup_free(tsk);
	task_numa_free(tsk);
	security_task_free(tsk);
	exit_creds(tsk);
	delayacct_tsk_free(tsk);
	put_signal_struct(tsk->signal);

	if (!profile_handoff_task(tsk))
		free_task(tsk);
}
EXPORT_SYMBOL_GPL(__put_task_struct);

void __init __weak arch_task_cache_init(void) { }

/*
 * set_max_threads
 */
static void set_max_threads(unsigned int max_threads_suggested)
{
	u64 threads;

	/*
	 * The number of threads shall be limited such that the thread
	 * structures may only consume a small part of the available memory.
	 */
	if (fls64(totalram_pages) + fls64(PAGE_SIZE) > 64)
		threads = MAX_THREADS;
	else
		threads = div64_u64((u64) totalram_pages * (u64) PAGE_SIZE,
				    (u64) THREAD_SIZE * 8UL);

	if (threads > max_threads_suggested)
		threads = max_threads_suggested;

	max_threads = clamp_t(u64, threads, MIN_THREADS, MAX_THREADS);
}

#ifdef CONFIG_ARCH_WANTS_DYNAMIC_TASK_STRUCT
/* Initialized by the architecture: */
int arch_task_struct_size __read_mostly;
#endif

static void task_struct_whitelist(unsigned long *offset, unsigned long *size)
{
	/* Fetch thread_struct whitelist for the architecture. */
	arch_thread_struct_whitelist(offset, size);

	/*
	 * Handle zero-sized whitelist or empty thread_struct, otherwise
	 * adjust offset to position of thread_struct in task_struct.
	 */
	if (unlikely(*size == 0))
		*offset = 0;
	else
		*offset += offsetof(struct task_struct, thread);
}

void __init fork_init(void)
{
	int i;
#ifndef CONFIG_ARCH_TASK_STRUCT_ALLOCATOR
#ifndef ARCH_MIN_TASKALIGN
#define ARCH_MIN_TASKALIGN	0
#endif
	int align = max_t(int, L1_CACHE_BYTES, ARCH_MIN_TASKALIGN);
	unsigned long useroffset, usersize;

	/* create a slab on which task_structs can be allocated */
	task_struct_whitelist(&useroffset, &usersize);
	task_struct_cachep = kmem_cache_create_usercopy("task_struct",
			arch_task_struct_size, align,
<<<<<<< HEAD
			SLAB_PANIC|SLAB_NOTRACK|SLAB_ACCOUNT,
			useroffset, usersize, NULL);
=======
			SLAB_PANIC|SLAB_ACCOUNT, NULL);
>>>>>>> 06f5b0b9
#endif

	/* do the arch specific task caches init */
	arch_task_cache_init();

	set_max_threads(MAX_THREADS);

	init_task.signal->rlim[RLIMIT_NPROC].rlim_cur = max_threads/2;
	init_task.signal->rlim[RLIMIT_NPROC].rlim_max = max_threads/2;
	init_task.signal->rlim[RLIMIT_SIGPENDING] =
		init_task.signal->rlim[RLIMIT_NPROC];

	for (i = 0; i < UCOUNT_COUNTS; i++) {
		init_user_ns.ucount_max[i] = max_threads/2;
	}

#ifdef CONFIG_VMAP_STACK
	cpuhp_setup_state(CPUHP_BP_PREPARE_DYN, "fork:vm_stack_cache",
			  NULL, free_vm_stack_cache);
#endif

	lockdep_init_task(&init_task);
}

int __weak arch_dup_task_struct(struct task_struct *dst,
					       struct task_struct *src)
{
	*dst = *src;
	return 0;
}

void set_task_stack_end_magic(struct task_struct *tsk)
{
	unsigned long *stackend;

	stackend = end_of_stack(tsk);
	*stackend = STACK_END_MAGIC;	/* for overflow detection */
}

static struct task_struct *dup_task_struct(struct task_struct *orig, int node)
{
	struct task_struct *tsk;
	unsigned long *stack;
	struct vm_struct *stack_vm_area;
	int err;

	if (node == NUMA_NO_NODE)
		node = tsk_fork_get_node(orig);
	tsk = alloc_task_struct_node(node);
	if (!tsk)
		return NULL;

	stack = alloc_thread_stack_node(tsk, node);
	if (!stack)
		goto free_tsk;

	stack_vm_area = task_stack_vm_area(tsk);

	err = arch_dup_task_struct(tsk, orig);

	/*
	 * arch_dup_task_struct() clobbers the stack-related fields.  Make
	 * sure they're properly initialized before using any stack-related
	 * functions again.
	 */
	tsk->stack = stack;
#ifdef CONFIG_VMAP_STACK
	tsk->stack_vm_area = stack_vm_area;
#endif
#ifdef CONFIG_THREAD_INFO_IN_TASK
	atomic_set(&tsk->stack_refcount, 1);
#endif

	if (err)
		goto free_stack;

#ifdef CONFIG_SECCOMP
	/*
	 * We must handle setting up seccomp filters once we're under
	 * the sighand lock in case orig has changed between now and
	 * then. Until then, filter must be NULL to avoid messing up
	 * the usage counts on the error path calling free_task.
	 */
	tsk->seccomp.filter = NULL;
#endif

	setup_thread_stack(tsk, orig);
	clear_user_return_notifier(tsk);
	clear_tsk_need_resched(tsk);
	set_task_stack_end_magic(tsk);

#ifdef CONFIG_CC_STACKPROTECTOR
	tsk->stack_canary = get_random_canary();
#endif

	/*
	 * One for us, one for whoever does the "release_task()" (usually
	 * parent)
	 */
	atomic_set(&tsk->usage, 2);
#ifdef CONFIG_BLK_DEV_IO_TRACE
	tsk->btrace_seq = 0;
#endif
	tsk->splice_pipe = NULL;
	tsk->task_frag.page = NULL;
	tsk->wake_q.next = NULL;

	account_kernel_stack(tsk, 1);

	kcov_task_init(tsk);

#ifdef CONFIG_FAULT_INJECTION
	tsk->fail_nth = 0;
#endif

	return tsk;

free_stack:
	free_thread_stack(tsk);
free_tsk:
	free_task_struct(tsk);
	return NULL;
}

__cacheline_aligned_in_smp DEFINE_SPINLOCK(mmlist_lock);

static unsigned long default_dump_filter = MMF_DUMP_FILTER_DEFAULT;

static int __init coredump_filter_setup(char *s)
{
	default_dump_filter =
		(simple_strtoul(s, NULL, 0) << MMF_DUMP_FILTER_SHIFT) &
		MMF_DUMP_FILTER_MASK;
	return 1;
}

__setup("coredump_filter=", coredump_filter_setup);

#include <linux/init_task.h>

static void mm_init_aio(struct mm_struct *mm)
{
#ifdef CONFIG_AIO
	spin_lock_init(&mm->ioctx_lock);
	mm->ioctx_table = NULL;
#endif
}

static void mm_init_owner(struct mm_struct *mm, struct task_struct *p)
{
#ifdef CONFIG_MEMCG
	mm->owner = p;
#endif
}

static void mm_init_uprobes_state(struct mm_struct *mm)
{
#ifdef CONFIG_UPROBES
	mm->uprobes_state.xol_area = NULL;
#endif
}

static struct mm_struct *mm_init(struct mm_struct *mm, struct task_struct *p,
	struct user_namespace *user_ns)
{
	mm->mmap = NULL;
	mm->mm_rb = RB_ROOT;
	mm->vmacache_seqnum = 0;
	atomic_set(&mm->mm_users, 1);
	atomic_set(&mm->mm_count, 1);
	init_rwsem(&mm->mmap_sem);
	INIT_LIST_HEAD(&mm->mmlist);
	mm->core_state = NULL;
	mm_pgtables_bytes_init(mm);
	mm->map_count = 0;
	mm->locked_vm = 0;
	mm->pinned_vm = 0;
	memset(&mm->rss_stat, 0, sizeof(mm->rss_stat));
	spin_lock_init(&mm->page_table_lock);
	mm_init_cpumask(mm);
	mm_init_aio(mm);
	mm_init_owner(mm, p);
	RCU_INIT_POINTER(mm->exe_file, NULL);
	mmu_notifier_mm_init(mm);
	hmm_mm_init(mm);
	init_tlb_flush_pending(mm);
#if defined(CONFIG_TRANSPARENT_HUGEPAGE) && !USE_SPLIT_PMD_PTLOCKS
	mm->pmd_huge_pte = NULL;
#endif
	mm_init_uprobes_state(mm);

	if (current->mm) {
		mm->flags = current->mm->flags & MMF_INIT_MASK;
		mm->def_flags = current->mm->def_flags & VM_INIT_DEF_MASK;
	} else {
		mm->flags = default_dump_filter;
		mm->def_flags = 0;
	}

	if (mm_alloc_pgd(mm))
		goto fail_nopgd;

	if (init_new_context(p, mm))
		goto fail_nocontext;

	mm->user_ns = get_user_ns(user_ns);
	return mm;

fail_nocontext:
	mm_free_pgd(mm);
fail_nopgd:
	free_mm(mm);
	return NULL;
}

/*
 * Allocate and initialize an mm_struct.
 */
struct mm_struct *mm_alloc(void)
{
	struct mm_struct *mm;

	mm = allocate_mm();
	if (!mm)
		return NULL;

	memset(mm, 0, sizeof(*mm));
	return mm_init(mm, current, current_user_ns());
}

static inline void __mmput(struct mm_struct *mm)
{
	VM_BUG_ON(atomic_read(&mm->mm_users));

	uprobe_clear_state(mm);
	exit_aio(mm);
	ksm_exit(mm);
	khugepaged_exit(mm); /* must run before exit_mmap */
	exit_mmap(mm);
	mm_put_huge_zero_page(mm);
	set_mm_exe_file(mm, NULL);
	if (!list_empty(&mm->mmlist)) {
		spin_lock(&mmlist_lock);
		list_del(&mm->mmlist);
		spin_unlock(&mmlist_lock);
	}
	if (mm->binfmt)
		module_put(mm->binfmt->module);
	mmdrop(mm);
}

/*
 * Decrement the use count and release all resources for an mm.
 */
void mmput(struct mm_struct *mm)
{
	might_sleep();

	if (atomic_dec_and_test(&mm->mm_users))
		__mmput(mm);
}
EXPORT_SYMBOL_GPL(mmput);

#ifdef CONFIG_MMU
static void mmput_async_fn(struct work_struct *work)
{
	struct mm_struct *mm = container_of(work, struct mm_struct,
					    async_put_work);

	__mmput(mm);
}

void mmput_async(struct mm_struct *mm)
{
	if (atomic_dec_and_test(&mm->mm_users)) {
		INIT_WORK(&mm->async_put_work, mmput_async_fn);
		schedule_work(&mm->async_put_work);
	}
}
#endif

/**
 * set_mm_exe_file - change a reference to the mm's executable file
 *
 * This changes mm's executable file (shown as symlink /proc/[pid]/exe).
 *
 * Main users are mmput() and sys_execve(). Callers prevent concurrent
 * invocations: in mmput() nobody alive left, in execve task is single
 * threaded. sys_prctl(PR_SET_MM_MAP/EXE_FILE) also needs to set the
 * mm->exe_file, but does so without using set_mm_exe_file() in order
 * to do avoid the need for any locks.
 */
void set_mm_exe_file(struct mm_struct *mm, struct file *new_exe_file)
{
	struct file *old_exe_file;

	/*
	 * It is safe to dereference the exe_file without RCU as
	 * this function is only called if nobody else can access
	 * this mm -- see comment above for justification.
	 */
	old_exe_file = rcu_dereference_raw(mm->exe_file);

	if (new_exe_file)
		get_file(new_exe_file);
	rcu_assign_pointer(mm->exe_file, new_exe_file);
	if (old_exe_file)
		fput(old_exe_file);
}

/**
 * get_mm_exe_file - acquire a reference to the mm's executable file
 *
 * Returns %NULL if mm has no associated executable file.
 * User must release file via fput().
 */
struct file *get_mm_exe_file(struct mm_struct *mm)
{
	struct file *exe_file;

	rcu_read_lock();
	exe_file = rcu_dereference(mm->exe_file);
	if (exe_file && !get_file_rcu(exe_file))
		exe_file = NULL;
	rcu_read_unlock();
	return exe_file;
}
EXPORT_SYMBOL(get_mm_exe_file);

/**
 * get_task_exe_file - acquire a reference to the task's executable file
 *
 * Returns %NULL if task's mm (if any) has no associated executable file or
 * this is a kernel thread with borrowed mm (see the comment above get_task_mm).
 * User must release file via fput().
 */
struct file *get_task_exe_file(struct task_struct *task)
{
	struct file *exe_file = NULL;
	struct mm_struct *mm;

	task_lock(task);
	mm = task->mm;
	if (mm) {
		if (!(task->flags & PF_KTHREAD))
			exe_file = get_mm_exe_file(mm);
	}
	task_unlock(task);
	return exe_file;
}
EXPORT_SYMBOL(get_task_exe_file);

/**
 * get_task_mm - acquire a reference to the task's mm
 *
 * Returns %NULL if the task has no mm.  Checks PF_KTHREAD (meaning
 * this kernel workthread has transiently adopted a user mm with use_mm,
 * to do its AIO) is not set and if so returns a reference to it, after
 * bumping up the use count.  User must release the mm via mmput()
 * after use.  Typically used by /proc and ptrace.
 */
struct mm_struct *get_task_mm(struct task_struct *task)
{
	struct mm_struct *mm;

	task_lock(task);
	mm = task->mm;
	if (mm) {
		if (task->flags & PF_KTHREAD)
			mm = NULL;
		else
			mmget(mm);
	}
	task_unlock(task);
	return mm;
}
EXPORT_SYMBOL_GPL(get_task_mm);

struct mm_struct *mm_access(struct task_struct *task, unsigned int mode)
{
	struct mm_struct *mm;
	int err;

	err =  mutex_lock_killable(&task->signal->cred_guard_mutex);
	if (err)
		return ERR_PTR(err);

	mm = get_task_mm(task);
	if (mm && mm != current->mm &&
			!ptrace_may_access(task, mode)) {
		mmput(mm);
		mm = ERR_PTR(-EACCES);
	}
	mutex_unlock(&task->signal->cred_guard_mutex);

	return mm;
}

static void complete_vfork_done(struct task_struct *tsk)
{
	struct completion *vfork;

	task_lock(tsk);
	vfork = tsk->vfork_done;
	if (likely(vfork)) {
		tsk->vfork_done = NULL;
		complete(vfork);
	}
	task_unlock(tsk);
}

static int wait_for_vfork_done(struct task_struct *child,
				struct completion *vfork)
{
	int killed;

	freezer_do_not_count();
	killed = wait_for_completion_killable(vfork);
	freezer_count();

	if (killed) {
		task_lock(child);
		child->vfork_done = NULL;
		task_unlock(child);
	}

	put_task_struct(child);
	return killed;
}

/* Please note the differences between mmput and mm_release.
 * mmput is called whenever we stop holding onto a mm_struct,
 * error success whatever.
 *
 * mm_release is called after a mm_struct has been removed
 * from the current process.
 *
 * This difference is important for error handling, when we
 * only half set up a mm_struct for a new process and need to restore
 * the old one.  Because we mmput the new mm_struct before
 * restoring the old one. . .
 * Eric Biederman 10 January 1998
 */
void mm_release(struct task_struct *tsk, struct mm_struct *mm)
{
	/* Get rid of any futexes when releasing the mm */
#ifdef CONFIG_FUTEX
	if (unlikely(tsk->robust_list)) {
		exit_robust_list(tsk);
		tsk->robust_list = NULL;
	}
#ifdef CONFIG_COMPAT
	if (unlikely(tsk->compat_robust_list)) {
		compat_exit_robust_list(tsk);
		tsk->compat_robust_list = NULL;
	}
#endif
	if (unlikely(!list_empty(&tsk->pi_state_list)))
		exit_pi_state_list(tsk);
#endif

	uprobe_free_utask(tsk);

	/* Get rid of any cached register state */
	deactivate_mm(tsk, mm);

	/*
	 * Signal userspace if we're not exiting with a core dump
	 * because we want to leave the value intact for debugging
	 * purposes.
	 */
	if (tsk->clear_child_tid) {
		if (!(tsk->signal->flags & SIGNAL_GROUP_COREDUMP) &&
		    atomic_read(&mm->mm_users) > 1) {
			/*
			 * We don't check the error code - if userspace has
			 * not set up a proper pointer then tough luck.
			 */
			put_user(0, tsk->clear_child_tid);
			sys_futex(tsk->clear_child_tid, FUTEX_WAKE,
					1, NULL, NULL, 0);
		}
		tsk->clear_child_tid = NULL;
	}

	/*
	 * All done, finally we can wake up parent and return this mm to him.
	 * Also kthread_stop() uses this completion for synchronization.
	 */
	if (tsk->vfork_done)
		complete_vfork_done(tsk);
}

/*
 * Allocate a new mm structure and copy contents from the
 * mm structure of the passed in task structure.
 */
static struct mm_struct *dup_mm(struct task_struct *tsk)
{
	struct mm_struct *mm, *oldmm = current->mm;
	int err;

	mm = allocate_mm();
	if (!mm)
		goto fail_nomem;

	memcpy(mm, oldmm, sizeof(*mm));

	if (!mm_init(mm, tsk, mm->user_ns))
		goto fail_nomem;

	err = dup_mmap(mm, oldmm);
	if (err)
		goto free_pt;

	mm->hiwater_rss = get_mm_rss(mm);
	mm->hiwater_vm = mm->total_vm;

	if (mm->binfmt && !try_module_get(mm->binfmt->module))
		goto free_pt;

	return mm;

free_pt:
	/* don't put binfmt in mmput, we haven't got module yet */
	mm->binfmt = NULL;
	mmput(mm);

fail_nomem:
	return NULL;
}

static int copy_mm(unsigned long clone_flags, struct task_struct *tsk)
{
	struct mm_struct *mm, *oldmm;
	int retval;

	tsk->min_flt = tsk->maj_flt = 0;
	tsk->nvcsw = tsk->nivcsw = 0;
#ifdef CONFIG_DETECT_HUNG_TASK
	tsk->last_switch_count = tsk->nvcsw + tsk->nivcsw;
#endif

	tsk->mm = NULL;
	tsk->active_mm = NULL;

	/*
	 * Are we cloning a kernel thread?
	 *
	 * We need to steal a active VM for that..
	 */
	oldmm = current->mm;
	if (!oldmm)
		return 0;

	/* initialize the new vmacache entries */
	vmacache_flush(tsk);

	if (clone_flags & CLONE_VM) {
		mmget(oldmm);
		mm = oldmm;
		goto good_mm;
	}

	retval = -ENOMEM;
	mm = dup_mm(tsk);
	if (!mm)
		goto fail_nomem;

good_mm:
	tsk->mm = mm;
	tsk->active_mm = mm;
	return 0;

fail_nomem:
	return retval;
}

static int copy_fs(unsigned long clone_flags, struct task_struct *tsk)
{
	struct fs_struct *fs = current->fs;
	if (clone_flags & CLONE_FS) {
		/* tsk->fs is already what we want */
		spin_lock(&fs->lock);
		if (fs->in_exec) {
			spin_unlock(&fs->lock);
			return -EAGAIN;
		}
		fs->users++;
		spin_unlock(&fs->lock);
		return 0;
	}
	tsk->fs = copy_fs_struct(fs);
	if (!tsk->fs)
		return -ENOMEM;
	return 0;
}

static int copy_files(unsigned long clone_flags, struct task_struct *tsk)
{
	struct files_struct *oldf, *newf;
	int error = 0;

	/*
	 * A background process may not have any files ...
	 */
	oldf = current->files;
	if (!oldf)
		goto out;

	if (clone_flags & CLONE_FILES) {
		atomic_inc(&oldf->count);
		goto out;
	}

	newf = dup_fd(oldf, &error);
	if (!newf)
		goto out;

	tsk->files = newf;
	error = 0;
out:
	return error;
}

static int copy_io(unsigned long clone_flags, struct task_struct *tsk)
{
#ifdef CONFIG_BLOCK
	struct io_context *ioc = current->io_context;
	struct io_context *new_ioc;

	if (!ioc)
		return 0;
	/*
	 * Share io context with parent, if CLONE_IO is set
	 */
	if (clone_flags & CLONE_IO) {
		ioc_task_link(ioc);
		tsk->io_context = ioc;
	} else if (ioprio_valid(ioc->ioprio)) {
		new_ioc = get_task_io_context(tsk, GFP_KERNEL, NUMA_NO_NODE);
		if (unlikely(!new_ioc))
			return -ENOMEM;

		new_ioc->ioprio = ioc->ioprio;
		put_io_context(new_ioc);
	}
#endif
	return 0;
}

static int copy_sighand(unsigned long clone_flags, struct task_struct *tsk)
{
	struct sighand_struct *sig;

	if (clone_flags & CLONE_SIGHAND) {
		atomic_inc(&current->sighand->count);
		return 0;
	}
	sig = kmem_cache_alloc(sighand_cachep, GFP_KERNEL);
	rcu_assign_pointer(tsk->sighand, sig);
	if (!sig)
		return -ENOMEM;

	atomic_set(&sig->count, 1);
	memcpy(sig->action, current->sighand->action, sizeof(sig->action));
	return 0;
}

void __cleanup_sighand(struct sighand_struct *sighand)
{
	if (atomic_dec_and_test(&sighand->count)) {
		signalfd_cleanup(sighand);
		/*
		 * sighand_cachep is SLAB_TYPESAFE_BY_RCU so we can free it
		 * without an RCU grace period, see __lock_task_sighand().
		 */
		kmem_cache_free(sighand_cachep, sighand);
	}
}

#ifdef CONFIG_POSIX_TIMERS
/*
 * Initialize POSIX timer handling for a thread group.
 */
static void posix_cpu_timers_init_group(struct signal_struct *sig)
{
	unsigned long cpu_limit;

	cpu_limit = READ_ONCE(sig->rlim[RLIMIT_CPU].rlim_cur);
	if (cpu_limit != RLIM_INFINITY) {
		sig->cputime_expires.prof_exp = cpu_limit * NSEC_PER_SEC;
		sig->cputimer.running = true;
	}

	/* The timer lists. */
	INIT_LIST_HEAD(&sig->cpu_timers[0]);
	INIT_LIST_HEAD(&sig->cpu_timers[1]);
	INIT_LIST_HEAD(&sig->cpu_timers[2]);
}
#else
static inline void posix_cpu_timers_init_group(struct signal_struct *sig) { }
#endif

static int copy_signal(unsigned long clone_flags, struct task_struct *tsk)
{
	struct signal_struct *sig;

	if (clone_flags & CLONE_THREAD)
		return 0;

	sig = kmem_cache_zalloc(signal_cachep, GFP_KERNEL);
	tsk->signal = sig;
	if (!sig)
		return -ENOMEM;

	sig->nr_threads = 1;
	atomic_set(&sig->live, 1);
	atomic_set(&sig->sigcnt, 1);

	/* list_add(thread_node, thread_head) without INIT_LIST_HEAD() */
	sig->thread_head = (struct list_head)LIST_HEAD_INIT(tsk->thread_node);
	tsk->thread_node = (struct list_head)LIST_HEAD_INIT(sig->thread_head);

	init_waitqueue_head(&sig->wait_chldexit);
	sig->curr_target = tsk;
	init_sigpending(&sig->shared_pending);
	seqlock_init(&sig->stats_lock);
	prev_cputime_init(&sig->prev_cputime);

#ifdef CONFIG_POSIX_TIMERS
	INIT_LIST_HEAD(&sig->posix_timers);
	hrtimer_init(&sig->real_timer, CLOCK_MONOTONIC, HRTIMER_MODE_REL);
	sig->real_timer.function = it_real_fn;
#endif

	task_lock(current->group_leader);
	memcpy(sig->rlim, current->signal->rlim, sizeof sig->rlim);
	task_unlock(current->group_leader);

	posix_cpu_timers_init_group(sig);

	tty_audit_fork(sig);
	sched_autogroup_fork(sig);

	sig->oom_score_adj = current->signal->oom_score_adj;
	sig->oom_score_adj_min = current->signal->oom_score_adj_min;

	mutex_init(&sig->cred_guard_mutex);

	sig->pdeath_signal_proc = current->signal->pdeath_signal_proc;

	return 0;
}

static void copy_seccomp(struct task_struct *p)
{
#ifdef CONFIG_SECCOMP
	/*
	 * Must be called with sighand->lock held, which is common to
	 * all threads in the group. Holding cred_guard_mutex is not
	 * needed because this new task is not yet running and cannot
	 * be racing exec.
	 */
	assert_spin_locked(&current->sighand->siglock);

	/* Ref-count the new filter user, and assign it. */
	get_seccomp_filter(current);
	p->seccomp = current->seccomp;

	/*
	 * Explicitly enable no_new_privs here in case it got set
	 * between the task_struct being duplicated and holding the
	 * sighand lock. The seccomp state and nnp must be in sync.
	 */
	if (task_no_new_privs(current))
		task_set_no_new_privs(p);

	/*
	 * If the parent gained a seccomp mode after copying thread
	 * flags and between before we held the sighand lock, we have
	 * to manually enable the seccomp thread flag here.
	 */
	if (p->seccomp.mode != SECCOMP_MODE_DISABLED)
		set_tsk_thread_flag(p, TIF_SECCOMP);
#endif
}

SYSCALL_DEFINE1(set_tid_address, int __user *, tidptr)
{
	current->clear_child_tid = tidptr;

	return task_pid_vnr(current);
}

static void rt_mutex_init_task(struct task_struct *p)
{
	raw_spin_lock_init(&p->pi_lock);
#ifdef CONFIG_RT_MUTEXES
	p->pi_waiters = RB_ROOT_CACHED;
	p->pi_top_task = NULL;
	p->pi_blocked_on = NULL;
#endif
}

#ifdef CONFIG_POSIX_TIMERS
/*
 * Initialize POSIX timer handling for a single task.
 */
static void posix_cpu_timers_init(struct task_struct *tsk)
{
	tsk->cputime_expires.prof_exp = 0;
	tsk->cputime_expires.virt_exp = 0;
	tsk->cputime_expires.sched_exp = 0;
	INIT_LIST_HEAD(&tsk->cpu_timers[0]);
	INIT_LIST_HEAD(&tsk->cpu_timers[1]);
	INIT_LIST_HEAD(&tsk->cpu_timers[2]);
}
#else
static inline void posix_cpu_timers_init(struct task_struct *tsk) { }
#endif

static inline void
init_task_pid(struct task_struct *task, enum pid_type type, struct pid *pid)
{
	 task->pids[type].pid = pid;
}

static inline void rcu_copy_process(struct task_struct *p)
{
#ifdef CONFIG_PREEMPT_RCU
	p->rcu_read_lock_nesting = 0;
	p->rcu_read_unlock_special.s = 0;
	p->rcu_blocked_node = NULL;
	INIT_LIST_HEAD(&p->rcu_node_entry);
#endif /* #ifdef CONFIG_PREEMPT_RCU */
#ifdef CONFIG_TASKS_RCU
	p->rcu_tasks_holdout = false;
	INIT_LIST_HEAD(&p->rcu_tasks_holdout_list);
	p->rcu_tasks_idle_cpu = -1;
#endif /* #ifdef CONFIG_TASKS_RCU */
}

/*
 * This creates a new process as a copy of the old one,
 * but does not actually start it yet.
 *
 * It copies the registers, and all the appropriate
 * parts of the process environment (as per the clone
 * flags). The actual kick-off is left to the caller.
 */
static __latent_entropy struct task_struct *copy_process(
					unsigned long clone_flags,
					unsigned long stack_start,
					unsigned long stack_size,
					int __user *child_tidptr,
					struct pid *pid,
					int trace,
					unsigned long tls,
					int node)
{
	int retval;
	struct task_struct *p;

	if ((clone_flags & (CLONE_NEWNS|CLONE_FS)) == (CLONE_NEWNS|CLONE_FS))
		return ERR_PTR(-EINVAL);

	if ((clone_flags & (CLONE_NEWUSER|CLONE_FS)) == (CLONE_NEWUSER|CLONE_FS))
		return ERR_PTR(-EINVAL);

	/*
	 * Thread groups must share signals as well, and detached threads
	 * can only be started up within the thread group.
	 */
	if ((clone_flags & CLONE_THREAD) && !(clone_flags & CLONE_SIGHAND))
		return ERR_PTR(-EINVAL);

	/*
	 * Shared signal handlers imply shared VM. By way of the above,
	 * thread groups also imply shared VM. Blocking this case allows
	 * for various simplifications in other code.
	 */
	if ((clone_flags & CLONE_SIGHAND) && !(clone_flags & CLONE_VM))
		return ERR_PTR(-EINVAL);

	/*
	 * Siblings of global init remain as zombies on exit since they are
	 * not reaped by their parent (swapper). To solve this and to avoid
	 * multi-rooted process trees, prevent global and container-inits
	 * from creating siblings.
	 */
	if ((clone_flags & CLONE_PARENT) &&
				current->signal->flags & SIGNAL_UNKILLABLE)
		return ERR_PTR(-EINVAL);

	/*
	 * If the new process will be in a different pid or user namespace
	 * do not allow it to share a thread group with the forking task.
	 */
	if (clone_flags & CLONE_THREAD) {
		if ((clone_flags & (CLONE_NEWUSER | CLONE_NEWPID)) ||
		    (task_active_pid_ns(current) !=
				current->nsproxy->pid_ns_for_children))
			return ERR_PTR(-EINVAL);
	}

	retval = -ENOMEM;
	p = dup_task_struct(current, node);
	if (!p)
		goto fork_out;

	/*
	 * This _must_ happen before we call free_task(), i.e. before we jump
	 * to any of the bad_fork_* labels. This is to avoid freeing
	 * p->set_child_tid which is (ab)used as a kthread's data pointer for
	 * kernel threads (PF_KTHREAD).
	 */
	p->set_child_tid = (clone_flags & CLONE_CHILD_SETTID) ? child_tidptr : NULL;
	/*
	 * Clear TID on mm_release()?
	 */
	p->clear_child_tid = (clone_flags & CLONE_CHILD_CLEARTID) ? child_tidptr : NULL;

	ftrace_graph_init_task(p);

	rt_mutex_init_task(p);

#ifdef CONFIG_PROVE_LOCKING
	DEBUG_LOCKS_WARN_ON(!p->hardirqs_enabled);
	DEBUG_LOCKS_WARN_ON(!p->softirqs_enabled);
#endif
	retval = -EAGAIN;
	if (atomic_read(&p->real_cred->user->processes) >=
			task_rlimit(p, RLIMIT_NPROC)) {
		if (p->real_cred->user != INIT_USER &&
		    !capable(CAP_SYS_RESOURCE) && !capable(CAP_SYS_ADMIN))
			goto bad_fork_free;
	}
	current->flags &= ~PF_NPROC_EXCEEDED;

	retval = copy_creds(p, clone_flags);
	if (retval < 0)
		goto bad_fork_free;

	/*
	 * If multiple threads are within copy_process(), then this check
	 * triggers too late. This doesn't hurt, the check is only there
	 * to stop root fork bombs.
	 */
	retval = -EAGAIN;
	if (nr_threads >= max_threads)
		goto bad_fork_cleanup_count;

	delayacct_tsk_init(p);	/* Must remain after dup_task_struct() */
	p->flags &= ~(PF_SUPERPRIV | PF_WQ_WORKER | PF_IDLE);
	p->flags |= PF_FORKNOEXEC;
	INIT_LIST_HEAD(&p->children);
	INIT_LIST_HEAD(&p->sibling);
	rcu_copy_process(p);
	p->vfork_done = NULL;
	spin_lock_init(&p->alloc_lock);

	init_sigpending(&p->pending);

	p->utime = p->stime = p->gtime = 0;
#ifdef CONFIG_ARCH_HAS_SCALED_CPUTIME
	p->utimescaled = p->stimescaled = 0;
#endif
	prev_cputime_init(&p->prev_cputime);

#ifdef CONFIG_VIRT_CPU_ACCOUNTING_GEN
	seqcount_init(&p->vtime.seqcount);
	p->vtime.starttime = 0;
	p->vtime.state = VTIME_INACTIVE;
#endif

#if defined(SPLIT_RSS_COUNTING)
	memset(&p->rss_stat, 0, sizeof(p->rss_stat));
#endif

	p->default_timer_slack_ns = current->timer_slack_ns;

	task_io_accounting_init(&p->ioac);
	acct_clear_integrals(p);

	posix_cpu_timers_init(p);

	p->start_time = ktime_get_ns();
	p->real_start_time = ktime_get_boot_ns();
	p->io_context = NULL;
	p->audit_context = NULL;
	cgroup_fork(p);
#ifdef CONFIG_NUMA
	p->mempolicy = mpol_dup(p->mempolicy);
	if (IS_ERR(p->mempolicy)) {
		retval = PTR_ERR(p->mempolicy);
		p->mempolicy = NULL;
		goto bad_fork_cleanup_threadgroup_lock;
	}
#endif
#ifdef CONFIG_CPUSETS
	p->cpuset_mem_spread_rotor = NUMA_NO_NODE;
	p->cpuset_slab_spread_rotor = NUMA_NO_NODE;
	seqcount_init(&p->mems_allowed_seq);
#endif
#ifdef CONFIG_TRACE_IRQFLAGS
	p->irq_events = 0;
	p->hardirqs_enabled = 0;
	p->hardirq_enable_ip = 0;
	p->hardirq_enable_event = 0;
	p->hardirq_disable_ip = _THIS_IP_;
	p->hardirq_disable_event = 0;
	p->softirqs_enabled = 1;
	p->softirq_enable_ip = _THIS_IP_;
	p->softirq_enable_event = 0;
	p->softirq_disable_ip = 0;
	p->softirq_disable_event = 0;
	p->hardirq_context = 0;
	p->softirq_context = 0;
#endif

	p->pagefault_disabled = 0;

#ifdef CONFIG_LOCKDEP
	p->lockdep_depth = 0; /* no locks held yet */
	p->curr_chain_key = 0;
	p->lockdep_recursion = 0;
	lockdep_init_task(p);
#endif

#ifdef CONFIG_DEBUG_MUTEXES
	p->blocked_on = NULL; /* not blocked yet */
#endif
#ifdef CONFIG_BCACHE
	p->sequential_io	= 0;
	p->sequential_io_avg	= 0;
#endif

	/* Perform scheduler related setup. Assign this task to a CPU. */
	retval = sched_fork(clone_flags, p);
	if (retval)
		goto bad_fork_cleanup_policy;

	retval = perf_event_init_task(p);
	if (retval)
		goto bad_fork_cleanup_policy;
	retval = audit_alloc(p);
	if (retval)
		goto bad_fork_cleanup_perf;
	/* copy all the process information */
	shm_init_task(p);
	retval = security_task_alloc(p, clone_flags);
	if (retval)
		goto bad_fork_cleanup_audit;
	retval = copy_semundo(clone_flags, p);
	if (retval)
		goto bad_fork_cleanup_security;
	retval = copy_files(clone_flags, p);
	if (retval)
		goto bad_fork_cleanup_semundo;
	retval = copy_fs(clone_flags, p);
	if (retval)
		goto bad_fork_cleanup_files;
	retval = copy_sighand(clone_flags, p);
	if (retval)
		goto bad_fork_cleanup_fs;
	retval = copy_signal(clone_flags, p);
	if (retval)
		goto bad_fork_cleanup_sighand;
	retval = copy_mm(clone_flags, p);
	if (retval)
		goto bad_fork_cleanup_signal;
	retval = copy_namespaces(clone_flags, p);
	if (retval)
		goto bad_fork_cleanup_mm;
	retval = copy_io(clone_flags, p);
	if (retval)
		goto bad_fork_cleanup_namespaces;
	retval = copy_thread_tls(clone_flags, stack_start, stack_size, p, tls);
	if (retval)
		goto bad_fork_cleanup_io;

	if (pid != &init_struct_pid) {
		pid = alloc_pid(p->nsproxy->pid_ns_for_children);
		if (IS_ERR(pid)) {
			retval = PTR_ERR(pid);
			goto bad_fork_cleanup_thread;
		}
	}

#ifdef CONFIG_BLOCK
	p->plug = NULL;
#endif
#ifdef CONFIG_FUTEX
	p->robust_list = NULL;
#ifdef CONFIG_COMPAT
	p->compat_robust_list = NULL;
#endif
	INIT_LIST_HEAD(&p->pi_state_list);
	p->pi_state_cache = NULL;
#endif
	/*
	 * sigaltstack should be cleared when sharing the same VM
	 */
	if ((clone_flags & (CLONE_VM|CLONE_VFORK)) == CLONE_VM)
		sas_ss_reset(p);

	/*
	 * Syscall tracing and stepping should be turned off in the
	 * child regardless of CLONE_PTRACE.
	 */
	user_disable_single_step(p);
	clear_tsk_thread_flag(p, TIF_SYSCALL_TRACE);
#ifdef TIF_SYSCALL_EMU
	clear_tsk_thread_flag(p, TIF_SYSCALL_EMU);
#endif
	clear_all_latency_tracing(p);

	/* ok, now we should be set up.. */
	p->pid = pid_nr(pid);
	if (clone_flags & CLONE_THREAD) {
		p->exit_signal = -1;
		p->group_leader = current->group_leader;
		p->tgid = current->tgid;
	} else {
		if (clone_flags & CLONE_PARENT)
			p->exit_signal = current->group_leader->exit_signal;
		else
			p->exit_signal = (clone_flags & CSIGNAL);
		p->group_leader = p;
		p->tgid = p->pid;
	}

	p->nr_dirtied = 0;
	p->nr_dirtied_pause = 128 >> (PAGE_SHIFT - 10);
	p->dirty_paused_when = 0;

	p->pdeath_signal = 0;
	INIT_LIST_HEAD(&p->thread_group);
	p->task_works = NULL;

	cgroup_threadgroup_change_begin(current);
	/*
	 * Ensure that the cgroup subsystem policies allow the new process to be
	 * forked. It should be noted the the new process's css_set can be changed
	 * between here and cgroup_post_fork() if an organisation operation is in
	 * progress.
	 */
	retval = cgroup_can_fork(p);
	if (retval)
		goto bad_fork_free_pid;

	/*
	 * Make it visible to the rest of the system, but dont wake it up yet.
	 * Need tasklist lock for parent etc handling!
	 */
	write_lock_irq(&tasklist_lock);

	/* CLONE_PARENT re-uses the old parent */
	if (clone_flags & (CLONE_PARENT|CLONE_THREAD)) {
		p->real_parent = current->real_parent;
		p->parent_exec_id = current->parent_exec_id;
	} else {
		p->real_parent = current;
		p->parent_exec_id = current->self_exec_id;
	}

	klp_copy_process(p);

	spin_lock(&current->sighand->siglock);

	/*
	 * Copy seccomp details explicitly here, in case they were changed
	 * before holding sighand lock.
	 */
	copy_seccomp(p);

	/*
	 * Process group and session signals need to be delivered to just the
	 * parent before the fork or both the parent and the child after the
	 * fork. Restart if a signal comes in before we add the new process to
	 * it's process group.
	 * A fatal signal pending means that current will exit, so the new
	 * thread can't slip out of an OOM kill (or normal SIGKILL).
	*/
	recalc_sigpending();
	if (signal_pending(current)) {
		retval = -ERESTARTNOINTR;
		goto bad_fork_cancel_cgroup;
	}
	if (unlikely(!(ns_of_pid(pid)->pid_allocated & PIDNS_ADDING))) {
		retval = -ENOMEM;
		goto bad_fork_cancel_cgroup;
	}

	if (likely(p->pid)) {
		ptrace_init_task(p, (clone_flags & CLONE_PTRACE) || trace);

		init_task_pid(p, PIDTYPE_PID, pid);
		if (thread_group_leader(p)) {
			init_task_pid(p, PIDTYPE_PGID, task_pgrp(current));
			init_task_pid(p, PIDTYPE_SID, task_session(current));

			if (is_child_reaper(pid)) {
				ns_of_pid(pid)->child_reaper = p;
				p->signal->flags |= SIGNAL_UNKILLABLE;
			}

			p->signal->leader_pid = pid;
			p->signal->tty = tty_kref_get(current->signal->tty);
			/*
			 * Inherit has_child_subreaper flag under the same
			 * tasklist_lock with adding child to the process tree
			 * for propagate_has_child_subreaper optimization.
			 */
			p->signal->has_child_subreaper = p->real_parent->signal->has_child_subreaper ||
							 p->real_parent->signal->is_child_subreaper;
			list_add_tail(&p->sibling, &p->real_parent->children);
			list_add_tail_rcu(&p->tasks, &init_task.tasks);
			attach_pid(p, PIDTYPE_PGID);
			attach_pid(p, PIDTYPE_SID);
			__this_cpu_inc(process_counts);
		} else {
			current->signal->nr_threads++;
			atomic_inc(&current->signal->live);
			atomic_inc(&current->signal->sigcnt);
			list_add_tail_rcu(&p->thread_group,
					  &p->group_leader->thread_group);
			list_add_tail_rcu(&p->thread_node,
					  &p->signal->thread_head);
		}
		attach_pid(p, PIDTYPE_PID);
		nr_threads++;
	}

	total_forks++;
	spin_unlock(&current->sighand->siglock);
	syscall_tracepoint_update(p);
	write_unlock_irq(&tasklist_lock);

	proc_fork_connector(p);
	cgroup_post_fork(p);
	cgroup_threadgroup_change_end(current);
	perf_event_fork(p);

	trace_task_newtask(p, clone_flags);
	uprobe_copy_process(p, clone_flags);

	return p;

bad_fork_cancel_cgroup:
	spin_unlock(&current->sighand->siglock);
	write_unlock_irq(&tasklist_lock);
	cgroup_cancel_fork(p);
bad_fork_free_pid:
	cgroup_threadgroup_change_end(current);
	if (pid != &init_struct_pid)
		free_pid(pid);
bad_fork_cleanup_thread:
	exit_thread(p);
bad_fork_cleanup_io:
	if (p->io_context)
		exit_io_context(p);
bad_fork_cleanup_namespaces:
	exit_task_namespaces(p);
bad_fork_cleanup_mm:
	if (p->mm)
		mmput(p->mm);
bad_fork_cleanup_signal:
	if (!(clone_flags & CLONE_THREAD))
		free_signal_struct(p->signal);
bad_fork_cleanup_sighand:
	__cleanup_sighand(p->sighand);
bad_fork_cleanup_fs:
	exit_fs(p); /* blocking */
bad_fork_cleanup_files:
	exit_files(p); /* blocking */
bad_fork_cleanup_semundo:
	exit_sem(p);
bad_fork_cleanup_security:
	security_task_free(p);
bad_fork_cleanup_audit:
	audit_free(p);
bad_fork_cleanup_perf:
	perf_event_free_task(p);
bad_fork_cleanup_policy:
	lockdep_free_task(p);
#ifdef CONFIG_NUMA
	mpol_put(p->mempolicy);
bad_fork_cleanup_threadgroup_lock:
#endif
	delayacct_tsk_free(p);
bad_fork_cleanup_count:
	atomic_dec(&p->cred->user->processes);
	exit_creds(p);
bad_fork_free:
	p->state = TASK_DEAD;
	put_task_stack(p);
	free_task(p);
fork_out:
	return ERR_PTR(retval);
}

static inline void init_idle_pids(struct pid_link *links)
{
	enum pid_type type;

	for (type = PIDTYPE_PID; type < PIDTYPE_MAX; ++type) {
		INIT_HLIST_NODE(&links[type].node); /* not really needed */
		links[type].pid = &init_struct_pid;
	}
}

struct task_struct *fork_idle(int cpu)
{
	struct task_struct *task;
	task = copy_process(CLONE_VM, 0, 0, NULL, &init_struct_pid, 0, 0,
			    cpu_to_node(cpu));
	if (!IS_ERR(task)) {
		init_idle_pids(task->pids);
		init_idle(task, cpu);
	}

	return task;
}

/*
 *  Ok, this is the main fork-routine.
 *
 * It copies the process, and if successful kick-starts
 * it and waits for it to finish using the VM if required.
 */
long _do_fork(unsigned long clone_flags,
	      unsigned long stack_start,
	      unsigned long stack_size,
	      int __user *parent_tidptr,
	      int __user *child_tidptr,
	      unsigned long tls)
{
	struct task_struct *p;
	int trace = 0;
	long nr;

	/*
	 * Determine whether and which event to report to ptracer.  When
	 * called from kernel_thread or CLONE_UNTRACED is explicitly
	 * requested, no event is reported; otherwise, report if the event
	 * for the type of forking is enabled.
	 */
	if (!(clone_flags & CLONE_UNTRACED)) {
		if (clone_flags & CLONE_VFORK)
			trace = PTRACE_EVENT_VFORK;
		else if ((clone_flags & CSIGNAL) != SIGCHLD)
			trace = PTRACE_EVENT_CLONE;
		else
			trace = PTRACE_EVENT_FORK;

		if (likely(!ptrace_event_enabled(current, trace)))
			trace = 0;
	}

	p = copy_process(clone_flags, stack_start, stack_size,
			 child_tidptr, NULL, trace, tls, NUMA_NO_NODE);
	add_latent_entropy();
	/*
	 * Do this prior waking up the new thread - the thread pointer
	 * might get invalid after that point, if the thread exits quickly.
	 */
	if (!IS_ERR(p)) {
		struct completion vfork;
		struct pid *pid;

		trace_sched_process_fork(current, p);

		pid = get_task_pid(p, PIDTYPE_PID);
		nr = pid_vnr(pid);

		if (clone_flags & CLONE_PARENT_SETTID)
			put_user(nr, parent_tidptr);

		if (clone_flags & CLONE_VFORK) {
			p->vfork_done = &vfork;
			init_completion(&vfork);
			get_task_struct(p);
		}

		wake_up_new_task(p);

		/* forking complete and child started to run, tell ptracer */
		if (unlikely(trace))
			ptrace_event_pid(trace, pid);

		if (clone_flags & CLONE_VFORK) {
			if (!wait_for_vfork_done(p, &vfork))
				ptrace_event_pid(PTRACE_EVENT_VFORK_DONE, pid);
		}

		put_pid(pid);
	} else {
		nr = PTR_ERR(p);
	}
	return nr;
}

#ifndef CONFIG_HAVE_COPY_THREAD_TLS
/* For compatibility with architectures that call do_fork directly rather than
 * using the syscall entry points below. */
long do_fork(unsigned long clone_flags,
	      unsigned long stack_start,
	      unsigned long stack_size,
	      int __user *parent_tidptr,
	      int __user *child_tidptr)
{
	return _do_fork(clone_flags, stack_start, stack_size,
			parent_tidptr, child_tidptr, 0);
}
#endif

/*
 * Create a kernel thread.
 */
pid_t kernel_thread(int (*fn)(void *), void *arg, unsigned long flags)
{
	return _do_fork(flags|CLONE_VM|CLONE_UNTRACED, (unsigned long)fn,
		(unsigned long)arg, NULL, NULL, 0);
}

#ifdef __ARCH_WANT_SYS_FORK
SYSCALL_DEFINE0(fork)
{
#ifdef CONFIG_MMU
	return _do_fork(SIGCHLD, 0, 0, NULL, NULL, 0);
#else
	/* can not support in nommu mode */
	return -EINVAL;
#endif
}
#endif

#ifdef __ARCH_WANT_SYS_VFORK
SYSCALL_DEFINE0(vfork)
{
	return _do_fork(CLONE_VFORK | CLONE_VM | SIGCHLD, 0,
			0, NULL, NULL, 0);
}
#endif

#ifdef __ARCH_WANT_SYS_CLONE
#ifdef CONFIG_CLONE_BACKWARDS
SYSCALL_DEFINE5(clone, unsigned long, clone_flags, unsigned long, newsp,
		 int __user *, parent_tidptr,
		 unsigned long, tls,
		 int __user *, child_tidptr)
#elif defined(CONFIG_CLONE_BACKWARDS2)
SYSCALL_DEFINE5(clone, unsigned long, newsp, unsigned long, clone_flags,
		 int __user *, parent_tidptr,
		 int __user *, child_tidptr,
		 unsigned long, tls)
#elif defined(CONFIG_CLONE_BACKWARDS3)
SYSCALL_DEFINE6(clone, unsigned long, clone_flags, unsigned long, newsp,
		int, stack_size,
		int __user *, parent_tidptr,
		int __user *, child_tidptr,
		unsigned long, tls)
#else
SYSCALL_DEFINE5(clone, unsigned long, clone_flags, unsigned long, newsp,
		 int __user *, parent_tidptr,
		 int __user *, child_tidptr,
		 unsigned long, tls)
#endif
{
	return _do_fork(clone_flags, newsp, 0, parent_tidptr, child_tidptr, tls);
}
#endif

void walk_process_tree(struct task_struct *top, proc_visitor visitor, void *data)
{
	struct task_struct *leader, *parent, *child;
	int res;

	read_lock(&tasklist_lock);
	leader = top = top->group_leader;
down:
	for_each_thread(leader, parent) {
		list_for_each_entry(child, &parent->children, sibling) {
			res = visitor(child, data);
			if (res) {
				if (res < 0)
					goto out;
				leader = child;
				goto down;
			}
up:
			;
		}
	}

	if (leader != top) {
		child = leader;
		parent = child->real_parent;
		leader = parent->group_leader;
		goto up;
	}
out:
	read_unlock(&tasklist_lock);
}

#ifndef ARCH_MIN_MMSTRUCT_ALIGN
#define ARCH_MIN_MMSTRUCT_ALIGN 0
#endif

static void sighand_ctor(void *data)
{
	struct sighand_struct *sighand = data;

	spin_lock_init(&sighand->siglock);
	init_waitqueue_head(&sighand->signalfd_wqh);
}

void __init proc_caches_init(void)
{
	sighand_cachep = kmem_cache_create("sighand_cache",
			sizeof(struct sighand_struct), 0,
			SLAB_HWCACHE_ALIGN|SLAB_PANIC|SLAB_TYPESAFE_BY_RCU|
			SLAB_ACCOUNT, sighand_ctor);
	signal_cachep = kmem_cache_create("signal_cache",
			sizeof(struct signal_struct), 0,
			SLAB_HWCACHE_ALIGN|SLAB_PANIC|SLAB_ACCOUNT,
			NULL);
	files_cachep = kmem_cache_create("files_cache",
			sizeof(struct files_struct), 0,
			SLAB_HWCACHE_ALIGN|SLAB_PANIC|SLAB_ACCOUNT,
			NULL);
	fs_cachep = kmem_cache_create("fs_cache",
			sizeof(struct fs_struct), 0,
			SLAB_HWCACHE_ALIGN|SLAB_PANIC|SLAB_ACCOUNT,
			NULL);
	/*
	 * FIXME! The "sizeof(struct mm_struct)" currently includes the
	 * whole struct cpumask for the OFFSTACK case. We could change
	 * this to *only* allocate as much of it as required by the
	 * maximum number of CPU's we can ever have.  The cpumask_allocation
	 * is at the end of the structure, exactly for that reason.
	 */
	mm_cachep = kmem_cache_create_usercopy("mm_struct",
			sizeof(struct mm_struct), ARCH_MIN_MMSTRUCT_ALIGN,
<<<<<<< HEAD
			SLAB_HWCACHE_ALIGN|SLAB_PANIC|SLAB_NOTRACK|SLAB_ACCOUNT,
			offsetof(struct mm_struct, saved_auxv),
			sizeof_field(struct mm_struct, saved_auxv),
=======
			SLAB_HWCACHE_ALIGN|SLAB_PANIC|SLAB_ACCOUNT,
>>>>>>> 06f5b0b9
			NULL);
	vm_area_cachep = KMEM_CACHE(vm_area_struct, SLAB_PANIC|SLAB_ACCOUNT);
	mmap_init();
	nsproxy_cache_init();
}

/*
 * Check constraints on flags passed to the unshare system call.
 */
static int check_unshare_flags(unsigned long unshare_flags)
{
	if (unshare_flags & ~(CLONE_THREAD|CLONE_FS|CLONE_NEWNS|CLONE_SIGHAND|
				CLONE_VM|CLONE_FILES|CLONE_SYSVSEM|
				CLONE_NEWUTS|CLONE_NEWIPC|CLONE_NEWNET|
				CLONE_NEWUSER|CLONE_NEWPID|CLONE_NEWCGROUP))
		return -EINVAL;
	/*
	 * Not implemented, but pretend it works if there is nothing
	 * to unshare.  Note that unsharing the address space or the
	 * signal handlers also need to unshare the signal queues (aka
	 * CLONE_THREAD).
	 */
	if (unshare_flags & (CLONE_THREAD | CLONE_SIGHAND | CLONE_VM)) {
		if (!thread_group_empty(current))
			return -EINVAL;
	}
	if (unshare_flags & (CLONE_SIGHAND | CLONE_VM)) {
		if (atomic_read(&current->sighand->count) > 1)
			return -EINVAL;
	}
	if (unshare_flags & CLONE_VM) {
		if (!current_is_single_threaded())
			return -EINVAL;
	}

	return 0;
}

/*
 * Unshare the filesystem structure if it is being shared
 */
static int unshare_fs(unsigned long unshare_flags, struct fs_struct **new_fsp)
{
	struct fs_struct *fs = current->fs;

	if (!(unshare_flags & CLONE_FS) || !fs)
		return 0;

	/* don't need lock here; in the worst case we'll do useless copy */
	if (fs->users == 1)
		return 0;

	*new_fsp = copy_fs_struct(fs);
	if (!*new_fsp)
		return -ENOMEM;

	return 0;
}

/*
 * Unshare file descriptor table if it is being shared
 */
static int unshare_fd(unsigned long unshare_flags, struct files_struct **new_fdp)
{
	struct files_struct *fd = current->files;
	int error = 0;

	if ((unshare_flags & CLONE_FILES) &&
	    (fd && atomic_read(&fd->count) > 1)) {
		*new_fdp = dup_fd(fd, &error);
		if (!*new_fdp)
			return error;
	}

	return 0;
}

/*
 * unshare allows a process to 'unshare' part of the process
 * context which was originally shared using clone.  copy_*
 * functions used by do_fork() cannot be used here directly
 * because they modify an inactive task_struct that is being
 * constructed. Here we are modifying the current, active,
 * task_struct.
 */
SYSCALL_DEFINE1(unshare, unsigned long, unshare_flags)
{
	struct fs_struct *fs, *new_fs = NULL;
	struct files_struct *fd, *new_fd = NULL;
	struct cred *new_cred = NULL;
	struct nsproxy *new_nsproxy = NULL;
	int do_sysvsem = 0;
	int err;

	/*
	 * If unsharing a user namespace must also unshare the thread group
	 * and unshare the filesystem root and working directories.
	 */
	if (unshare_flags & CLONE_NEWUSER)
		unshare_flags |= CLONE_THREAD | CLONE_FS;
	/*
	 * If unsharing vm, must also unshare signal handlers.
	 */
	if (unshare_flags & CLONE_VM)
		unshare_flags |= CLONE_SIGHAND;
	/*
	 * If unsharing a signal handlers, must also unshare the signal queues.
	 */
	if (unshare_flags & CLONE_SIGHAND)
		unshare_flags |= CLONE_THREAD;
	/*
	 * If unsharing namespace, must also unshare filesystem information.
	 */
	if (unshare_flags & CLONE_NEWNS)
		unshare_flags |= CLONE_FS;

	err = check_unshare_flags(unshare_flags);
	if (err)
		goto bad_unshare_out;
	/*
	 * CLONE_NEWIPC must also detach from the undolist: after switching
	 * to a new ipc namespace, the semaphore arrays from the old
	 * namespace are unreachable.
	 */
	if (unshare_flags & (CLONE_NEWIPC|CLONE_SYSVSEM))
		do_sysvsem = 1;
	err = unshare_fs(unshare_flags, &new_fs);
	if (err)
		goto bad_unshare_out;
	err = unshare_fd(unshare_flags, &new_fd);
	if (err)
		goto bad_unshare_cleanup_fs;
	err = unshare_userns(unshare_flags, &new_cred);
	if (err)
		goto bad_unshare_cleanup_fd;
	err = unshare_nsproxy_namespaces(unshare_flags, &new_nsproxy,
					 new_cred, new_fs);
	if (err)
		goto bad_unshare_cleanup_cred;

	if (new_fs || new_fd || do_sysvsem || new_cred || new_nsproxy) {
		if (do_sysvsem) {
			/*
			 * CLONE_SYSVSEM is equivalent to sys_exit().
			 */
			exit_sem(current);
		}
		if (unshare_flags & CLONE_NEWIPC) {
			/* Orphan segments in old ns (see sem above). */
			exit_shm(current);
			shm_init_task(current);
		}

		if (new_nsproxy)
			switch_task_namespaces(current, new_nsproxy);

		task_lock(current);

		if (new_fs) {
			fs = current->fs;
			spin_lock(&fs->lock);
			current->fs = new_fs;
			if (--fs->users)
				new_fs = NULL;
			else
				new_fs = fs;
			spin_unlock(&fs->lock);
		}

		if (new_fd) {
			fd = current->files;
			current->files = new_fd;
			new_fd = fd;
		}

		task_unlock(current);

		if (new_cred) {
			/* Install the new user namespace */
			commit_creds(new_cred);
			new_cred = NULL;
		}
	}

	perf_event_namespaces(current);

bad_unshare_cleanup_cred:
	if (new_cred)
		put_cred(new_cred);
bad_unshare_cleanup_fd:
	if (new_fd)
		put_files_struct(new_fd);

bad_unshare_cleanup_fs:
	if (new_fs)
		free_fs_struct(new_fs);

bad_unshare_out:
	return err;
}

/*
 *	Helper to unshare the files of the current task.
 *	We don't want to expose copy_files internals to
 *	the exec layer of the kernel.
 */

int unshare_files(struct files_struct **displaced)
{
	struct task_struct *task = current;
	struct files_struct *copy = NULL;
	int error;

	error = unshare_fd(CLONE_FILES, &copy);
	if (error || !copy) {
		*displaced = NULL;
		return error;
	}
	*displaced = task->files;
	task_lock(task);
	task->files = copy;
	task_unlock(task);
	return 0;
}

int sysctl_max_threads(struct ctl_table *table, int write,
		       void __user *buffer, size_t *lenp, loff_t *ppos)
{
	struct ctl_table t;
	int ret;
	int threads = max_threads;
	int min = MIN_THREADS;
	int max = MAX_THREADS;

	t = *table;
	t.data = &threads;
	t.extra1 = &min;
	t.extra2 = &max;

	ret = proc_dointvec_minmax(&t, write, buffer, lenp, ppos);
	if (ret || !write)
		return ret;

	set_max_threads(threads);

	return 0;
}<|MERGE_RESOLUTION|>--- conflicted
+++ resolved
@@ -723,12 +723,8 @@
 	task_struct_whitelist(&useroffset, &usersize);
 	task_struct_cachep = kmem_cache_create_usercopy("task_struct",
 			arch_task_struct_size, align,
-<<<<<<< HEAD
-			SLAB_PANIC|SLAB_NOTRACK|SLAB_ACCOUNT,
+			SLAB_PANIC|SLAB_ACCOUNT,
 			useroffset, usersize, NULL);
-=======
-			SLAB_PANIC|SLAB_ACCOUNT, NULL);
->>>>>>> 06f5b0b9
 #endif
 
 	/* do the arch specific task caches init */
@@ -2275,13 +2271,9 @@
 	 */
 	mm_cachep = kmem_cache_create_usercopy("mm_struct",
 			sizeof(struct mm_struct), ARCH_MIN_MMSTRUCT_ALIGN,
-<<<<<<< HEAD
-			SLAB_HWCACHE_ALIGN|SLAB_PANIC|SLAB_NOTRACK|SLAB_ACCOUNT,
+			SLAB_HWCACHE_ALIGN|SLAB_PANIC|SLAB_ACCOUNT,
 			offsetof(struct mm_struct, saved_auxv),
 			sizeof_field(struct mm_struct, saved_auxv),
-=======
-			SLAB_HWCACHE_ALIGN|SLAB_PANIC|SLAB_ACCOUNT,
->>>>>>> 06f5b0b9
 			NULL);
 	vm_area_cachep = KMEM_CACHE(vm_area_struct, SLAB_PANIC|SLAB_ACCOUNT);
 	mmap_init();
