--- conflicted
+++ resolved
@@ -346,8 +346,6 @@
 
 #if GCC_VERSION >= 50100
 #define COMPILER_HAS_GENERIC_BUILTIN_OVERFLOW 1
-<<<<<<< HEAD
-=======
 #endif
 
 /*
@@ -373,5 +371,4 @@
 #define __diag_GCC_8(s)		__diag(s)
 #else
 #define __diag_GCC_8(s)
->>>>>>> e5eb92e4
 #endif