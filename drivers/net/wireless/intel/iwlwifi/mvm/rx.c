--- conflicted
+++ resolved
@@ -656,12 +656,9 @@
 		.mvm = mvm,
 	};
 	int expected_size;
-<<<<<<< HEAD
-=======
 	int i;
 	u8 *energy;
 	__le32 *bytes, *air_time;
->>>>>>> 2ac97f0f
 
 	if (iwl_mvm_is_cdb_supported(mvm))
 		expected_size = sizeof(*stats);
@@ -670,16 +667,11 @@
 	else
 		expected_size = sizeof(struct iwl_notif_statistics_v10);
 
-<<<<<<< HEAD
-	if (iwl_rx_packet_payload_len(pkt) != expected_size)
-		goto invalid;
-=======
 	if (iwl_rx_packet_payload_len(pkt) != expected_size) {
 		IWL_ERR(mvm, "received invalid statistics size (%d)!\n",
 			iwl_rx_packet_payload_len(pkt));
 		return;
 	}
->>>>>>> 2ac97f0f
 
 	data.mac_id = stats->rx.general.mac_id;
 	data.beacon_filter_average_energy =
@@ -695,41 +687,6 @@
 		le64_to_cpu(stats->general.common.on_time_scan);
 
 	data.general = &stats->general;
-<<<<<<< HEAD
-	if (iwl_mvm_has_new_rx_api(mvm)) {
-		int i;
-		u8 *energy;
-		__le32 *bytes, *air_time;
-
-		if (!iwl_mvm_is_cdb_supported(mvm)) {
-			struct iwl_notif_statistics_v11 *v11 =
-				(void *)&pkt->data;
-
-			energy = (void *)&v11->load_stats.avg_energy;
-			bytes = (void *)&v11->load_stats.byte_count;
-			air_time = (void *)&v11->load_stats.air_time;
-		} else {
-			energy = (void *)&stats->load_stats.avg_energy;
-			bytes = (void *)&stats->load_stats.byte_count;
-			air_time = (void *)&stats->load_stats.air_time;
-		}
-
-		rcu_read_lock();
-		for (i = 0; i < IWL_MVM_STATION_COUNT; i++) {
-			struct iwl_mvm_sta *sta;
-
-			if (!energy[i])
-				continue;
-
-			sta = iwl_mvm_sta_from_staid_rcu(mvm, i);
-			if (!sta)
-				continue;
-			sta->avg_energy = energy[i];
-		}
-		rcu_read_unlock();
-	}
-=======
->>>>>>> 2ac97f0f
 
 	iwl_mvm_rx_stats_check_trigger(mvm, pkt);
 
