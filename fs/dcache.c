/*
 * fs/dcache.c
 *
 * Complete reimplementation
 * (C) 1997 Thomas Schoebel-Theuer,
 * with heavy changes by Linus Torvalds
 */

/*
 * Notes on the allocation strategy:
 *
 * The dcache is a master of the icache - whenever a dcache entry
 * exists, the inode will always exist. "iput()" is done either when
 * the dcache entry is deleted or garbage collected.
 */

#include <linux/syscalls.h>
#include <linux/string.h>
#include <linux/mm.h>
#include <linux/fs.h>
#include <linux/fsnotify.h>
#include <linux/slab.h>
#include <linux/init.h>
#include <linux/hash.h>
#include <linux/cache.h>
#include <linux/export.h>
#include <linux/mount.h>
#include <linux/file.h>
#include <linux/uaccess.h>
#include <linux/security.h>
#include <linux/seqlock.h>
#include <linux/swap.h>
#include <linux/bootmem.h>
#include <linux/fs_struct.h>
#include <linux/bit_spinlock.h>
#include <linux/rculist_bl.h>
#include <linux/prefetch.h>
#include <linux/ratelimit.h>
#include <linux/list_lru.h>
#include <linux/kasan.h>

#include "internal.h"
#include "mount.h"

/*
 * Usage:
 * dcache->d_inode->i_lock protects:
 *   - i_dentry, d_u.d_alias, d_inode of aliases
 * dcache_hash_bucket lock protects:
 *   - the dcache hash table
 * s_roots bl list spinlock protects:
 *   - the s_roots list (see __d_drop)
 * dentry->d_sb->s_dentry_lru_lock protects:
 *   - the dcache lru lists and counters
 * d_lock protects:
 *   - d_flags
 *   - d_name
 *   - d_lru
 *   - d_count
 *   - d_unhashed()
 *   - d_parent and d_subdirs
 *   - childrens' d_child and d_parent
 *   - d_u.d_alias, d_inode
 *
 * Ordering:
 * dentry->d_inode->i_lock
 *   dentry->d_lock
 *     dentry->d_sb->s_dentry_lru_lock
 *     dcache_hash_bucket lock
 *     s_roots lock
 *
 * If there is an ancestor relationship:
 * dentry->d_parent->...->d_parent->d_lock
 *   ...
 *     dentry->d_parent->d_lock
 *       dentry->d_lock
 *
 * If no ancestor relationship:
 * if (dentry1 < dentry2)
 *   dentry1->d_lock
 *     dentry2->d_lock
 */
int sysctl_vfs_cache_pressure __read_mostly = 100;
EXPORT_SYMBOL_GPL(sysctl_vfs_cache_pressure);

__cacheline_aligned_in_smp DEFINE_SEQLOCK(rename_lock);

EXPORT_SYMBOL(rename_lock);

static struct kmem_cache *dentry_cache __read_mostly;

const struct qstr empty_name = QSTR_INIT("", 0);
EXPORT_SYMBOL(empty_name);
const struct qstr slash_name = QSTR_INIT("/", 1);
EXPORT_SYMBOL(slash_name);

/*
 * This is the single most critical data structure when it comes
 * to the dcache: the hashtable for lookups. Somebody should try
 * to make this good - I've just made it work.
 *
 * This hash-function tries to avoid losing too many bits of hash
 * information, yet avoid using a prime hash-size or similar.
 */

static unsigned int d_hash_mask __read_mostly;
static unsigned int d_hash_shift __read_mostly;

static struct hlist_bl_head *dentry_hashtable __read_mostly;

static inline struct hlist_bl_head *d_hash(unsigned int hash)
{
	return dentry_hashtable + (hash >> (32 - d_hash_shift));
}

#define IN_LOOKUP_SHIFT 10
static struct hlist_bl_head in_lookup_hashtable[1 << IN_LOOKUP_SHIFT];

static inline struct hlist_bl_head *in_lookup_hash(const struct dentry *parent,
					unsigned int hash)
{
	hash += (unsigned long) parent / L1_CACHE_BYTES;
	return in_lookup_hashtable + hash_32(hash, IN_LOOKUP_SHIFT);
}


/* Statistics gathering. */
struct dentry_stat_t dentry_stat = {
	.age_limit = 45,
};

static DEFINE_PER_CPU(long, nr_dentry);
static DEFINE_PER_CPU(long, nr_dentry_unused);

#if defined(CONFIG_SYSCTL) && defined(CONFIG_PROC_FS)

/*
 * Here we resort to our own counters instead of using generic per-cpu counters
 * for consistency with what the vfs inode code does. We are expected to harvest
 * better code and performance by having our own specialized counters.
 *
 * Please note that the loop is done over all possible CPUs, not over all online
 * CPUs. The reason for this is that we don't want to play games with CPUs going
 * on and off. If one of them goes off, we will just keep their counters.
 *
 * glommer: See cffbc8a for details, and if you ever intend to change this,
 * please update all vfs counters to match.
 */
static long get_nr_dentry(void)
{
	int i;
	long sum = 0;
	for_each_possible_cpu(i)
		sum += per_cpu(nr_dentry, i);
	return sum < 0 ? 0 : sum;
}

static long get_nr_dentry_unused(void)
{
	int i;
	long sum = 0;
	for_each_possible_cpu(i)
		sum += per_cpu(nr_dentry_unused, i);
	return sum < 0 ? 0 : sum;
}

int proc_nr_dentry(struct ctl_table *table, int write, void __user *buffer,
		   size_t *lenp, loff_t *ppos)
{
	dentry_stat.nr_dentry = get_nr_dentry();
	dentry_stat.nr_unused = get_nr_dentry_unused();
	return proc_doulongvec_minmax(table, write, buffer, lenp, ppos);
}
#endif

/*
 * Compare 2 name strings, return 0 if they match, otherwise non-zero.
 * The strings are both count bytes long, and count is non-zero.
 */
#ifdef CONFIG_DCACHE_WORD_ACCESS

#include <asm/word-at-a-time.h>
/*
 * NOTE! 'cs' and 'scount' come from a dentry, so it has a
 * aligned allocation for this particular component. We don't
 * strictly need the load_unaligned_zeropad() safety, but it
 * doesn't hurt either.
 *
 * In contrast, 'ct' and 'tcount' can be from a pathname, and do
 * need the careful unaligned handling.
 */
static inline int dentry_string_cmp(const unsigned char *cs, const unsigned char *ct, unsigned tcount)
{
	unsigned long a,b,mask;

	for (;;) {
		a = *(unsigned long *)cs;
		b = load_unaligned_zeropad(ct);
		if (tcount < sizeof(unsigned long))
			break;
		if (unlikely(a != b))
			return 1;
		cs += sizeof(unsigned long);
		ct += sizeof(unsigned long);
		tcount -= sizeof(unsigned long);
		if (!tcount)
			return 0;
	}
	mask = bytemask_from_count(tcount);
	return unlikely(!!((a ^ b) & mask));
}

#else

static inline int dentry_string_cmp(const unsigned char *cs, const unsigned char *ct, unsigned tcount)
{
	do {
		if (*cs != *ct)
			return 1;
		cs++;
		ct++;
		tcount--;
	} while (tcount);
	return 0;
}

#endif

static inline int dentry_cmp(const struct dentry *dentry, const unsigned char *ct, unsigned tcount)
{
	/*
	 * Be careful about RCU walk racing with rename:
	 * use 'READ_ONCE' to fetch the name pointer.
	 *
	 * NOTE! Even if a rename will mean that the length
	 * was not loaded atomically, we don't care. The
	 * RCU walk will check the sequence count eventually,
	 * and catch it. And we won't overrun the buffer,
	 * because we're reading the name pointer atomically,
	 * and a dentry name is guaranteed to be properly
	 * terminated with a NUL byte.
	 *
	 * End result: even if 'len' is wrong, we'll exit
	 * early because the data cannot match (there can
	 * be no NUL in the ct/tcount data)
	 */
	const unsigned char *cs = READ_ONCE(dentry->d_name.name);

	return dentry_string_cmp(cs, ct, tcount);
}

struct external_name {
	union {
		atomic_t count;
		struct rcu_head head;
	} u;
	unsigned char name[];
};

static inline struct external_name *external_name(struct dentry *dentry)
{
	return container_of(dentry->d_name.name, struct external_name, name[0]);
}

static void __d_free(struct rcu_head *head)
{
	struct dentry *dentry = container_of(head, struct dentry, d_u.d_rcu);

	kmem_cache_free(dentry_cache, dentry); 
}

static void __d_free_external(struct rcu_head *head)
{
	struct dentry *dentry = container_of(head, struct dentry, d_u.d_rcu);
	kfree(external_name(dentry));
	kmem_cache_free(dentry_cache, dentry); 
}

static inline int dname_external(const struct dentry *dentry)
{
	return dentry->d_name.name != dentry->d_iname;
}

void take_dentry_name_snapshot(struct name_snapshot *name, struct dentry *dentry)
{
	spin_lock(&dentry->d_lock);
	if (unlikely(dname_external(dentry))) {
		struct external_name *p = external_name(dentry);
		atomic_inc(&p->u.count);
		spin_unlock(&dentry->d_lock);
		name->name = p->name;
	} else {
		memcpy(name->inline_name, dentry->d_iname, DNAME_INLINE_LEN);
		spin_unlock(&dentry->d_lock);
		name->name = name->inline_name;
	}
}
EXPORT_SYMBOL(take_dentry_name_snapshot);

void release_dentry_name_snapshot(struct name_snapshot *name)
{
	if (unlikely(name->name != name->inline_name)) {
		struct external_name *p;
		p = container_of(name->name, struct external_name, name[0]);
		if (unlikely(atomic_dec_and_test(&p->u.count)))
			kfree_rcu(p, u.head);
	}
}
EXPORT_SYMBOL(release_dentry_name_snapshot);

static inline void __d_set_inode_and_type(struct dentry *dentry,
					  struct inode *inode,
					  unsigned type_flags)
{
	unsigned flags;

	dentry->d_inode = inode;
	flags = READ_ONCE(dentry->d_flags);
	flags &= ~(DCACHE_ENTRY_TYPE | DCACHE_FALLTHRU);
	flags |= type_flags;
	WRITE_ONCE(dentry->d_flags, flags);
}

static inline void __d_clear_type_and_inode(struct dentry *dentry)
{
	unsigned flags = READ_ONCE(dentry->d_flags);

	flags &= ~(DCACHE_ENTRY_TYPE | DCACHE_FALLTHRU);
	WRITE_ONCE(dentry->d_flags, flags);
	dentry->d_inode = NULL;
}

static void dentry_free(struct dentry *dentry)
{
	WARN_ON(!hlist_unhashed(&dentry->d_u.d_alias));
	if (unlikely(dname_external(dentry))) {
		struct external_name *p = external_name(dentry);
		if (likely(atomic_dec_and_test(&p->u.count))) {
			call_rcu(&dentry->d_u.d_rcu, __d_free_external);
			return;
		}
	}
	/* if dentry was never visible to RCU, immediate free is OK */
	if (!(dentry->d_flags & DCACHE_RCUACCESS))
		__d_free(&dentry->d_u.d_rcu);
	else
		call_rcu(&dentry->d_u.d_rcu, __d_free);
}

/*
 * Release the dentry's inode, using the filesystem
 * d_iput() operation if defined.
 */
static void dentry_unlink_inode(struct dentry * dentry)
	__releases(dentry->d_lock)
	__releases(dentry->d_inode->i_lock)
{
	struct inode *inode = dentry->d_inode;
	bool hashed = !d_unhashed(dentry);

	if (hashed)
		raw_write_seqcount_begin(&dentry->d_seq);
	__d_clear_type_and_inode(dentry);
	hlist_del_init(&dentry->d_u.d_alias);
	if (hashed)
		raw_write_seqcount_end(&dentry->d_seq);
	spin_unlock(&dentry->d_lock);
	spin_unlock(&inode->i_lock);
	if (!inode->i_nlink)
		fsnotify_inoderemove(inode);
	if (dentry->d_op && dentry->d_op->d_iput)
		dentry->d_op->d_iput(dentry, inode);
	else
		iput(inode);
}

/*
 * The DCACHE_LRU_LIST bit is set whenever the 'd_lru' entry
 * is in use - which includes both the "real" per-superblock
 * LRU list _and_ the DCACHE_SHRINK_LIST use.
 *
 * The DCACHE_SHRINK_LIST bit is set whenever the dentry is
 * on the shrink list (ie not on the superblock LRU list).
 *
 * The per-cpu "nr_dentry_unused" counters are updated with
 * the DCACHE_LRU_LIST bit.
 *
 * These helper functions make sure we always follow the
 * rules. d_lock must be held by the caller.
 */
#define D_FLAG_VERIFY(dentry,x) WARN_ON_ONCE(((dentry)->d_flags & (DCACHE_LRU_LIST | DCACHE_SHRINK_LIST)) != (x))
static void d_lru_add(struct dentry *dentry)
{
	D_FLAG_VERIFY(dentry, 0);
	dentry->d_flags |= DCACHE_LRU_LIST;
	this_cpu_inc(nr_dentry_unused);
	WARN_ON_ONCE(!list_lru_add(&dentry->d_sb->s_dentry_lru, &dentry->d_lru));
}

static void d_lru_del(struct dentry *dentry)
{
	D_FLAG_VERIFY(dentry, DCACHE_LRU_LIST);
	dentry->d_flags &= ~DCACHE_LRU_LIST;
	this_cpu_dec(nr_dentry_unused);
	WARN_ON_ONCE(!list_lru_del(&dentry->d_sb->s_dentry_lru, &dentry->d_lru));
}

static void d_shrink_del(struct dentry *dentry)
{
	D_FLAG_VERIFY(dentry, DCACHE_SHRINK_LIST | DCACHE_LRU_LIST);
	list_del_init(&dentry->d_lru);
	dentry->d_flags &= ~(DCACHE_SHRINK_LIST | DCACHE_LRU_LIST);
	this_cpu_dec(nr_dentry_unused);
}

static void d_shrink_add(struct dentry *dentry, struct list_head *list)
{
	D_FLAG_VERIFY(dentry, 0);
	list_add(&dentry->d_lru, list);
	dentry->d_flags |= DCACHE_SHRINK_LIST | DCACHE_LRU_LIST;
	this_cpu_inc(nr_dentry_unused);
}

/*
 * These can only be called under the global LRU lock, ie during the
 * callback for freeing the LRU list. "isolate" removes it from the
 * LRU lists entirely, while shrink_move moves it to the indicated
 * private list.
 */
static void d_lru_isolate(struct list_lru_one *lru, struct dentry *dentry)
{
	D_FLAG_VERIFY(dentry, DCACHE_LRU_LIST);
	dentry->d_flags &= ~DCACHE_LRU_LIST;
	this_cpu_dec(nr_dentry_unused);
	list_lru_isolate(lru, &dentry->d_lru);
}

static void d_lru_shrink_move(struct list_lru_one *lru, struct dentry *dentry,
			      struct list_head *list)
{
	D_FLAG_VERIFY(dentry, DCACHE_LRU_LIST);
	dentry->d_flags |= DCACHE_SHRINK_LIST;
	list_lru_isolate_move(lru, &dentry->d_lru, list);
}

/*
 * dentry_lru_(add|del)_list) must be called with d_lock held.
 */
static void dentry_lru_add(struct dentry *dentry)
{
	if (unlikely(!(dentry->d_flags & DCACHE_LRU_LIST)))
		d_lru_add(dentry);
	else if (unlikely(!(dentry->d_flags & DCACHE_REFERENCED)))
		dentry->d_flags |= DCACHE_REFERENCED;
}

/**
 * d_drop - drop a dentry
 * @dentry: dentry to drop
 *
 * d_drop() unhashes the entry from the parent dentry hashes, so that it won't
 * be found through a VFS lookup any more. Note that this is different from
 * deleting the dentry - d_delete will try to mark the dentry negative if
 * possible, giving a successful _negative_ lookup, while d_drop will
 * just make the cache lookup fail.
 *
 * d_drop() is used mainly for stuff that wants to invalidate a dentry for some
 * reason (NFS timeouts or autofs deletes).
 *
 * __d_drop requires dentry->d_lock.
 */
void __d_drop(struct dentry *dentry)
{
	if (!d_unhashed(dentry)) {
		struct hlist_bl_head *b;
		/*
		 * Hashed dentries are normally on the dentry hashtable,
		 * with the exception of those newly allocated by
		 * d_obtain_root, which are always IS_ROOT:
		 */
		if (unlikely(IS_ROOT(dentry)))
			b = &dentry->d_sb->s_roots;
		else
			b = d_hash(dentry->d_name.hash);

		hlist_bl_lock(b);
		__hlist_bl_del(&dentry->d_hash);
		dentry->d_hash.pprev = NULL;
		hlist_bl_unlock(b);
		/* After this call, in-progress rcu-walk path lookup will fail. */
		write_seqcount_invalidate(&dentry->d_seq);
	}
}
EXPORT_SYMBOL(__d_drop);

void d_drop(struct dentry *dentry)
{
	spin_lock(&dentry->d_lock);
	__d_drop(dentry);
	spin_unlock(&dentry->d_lock);
}
EXPORT_SYMBOL(d_drop);

static inline void dentry_unlist(struct dentry *dentry, struct dentry *parent)
{
	struct dentry *next;
	/*
	 * Inform d_walk() and shrink_dentry_list() that we are no longer
	 * attached to the dentry tree
	 */
	dentry->d_flags |= DCACHE_DENTRY_KILLED;
	if (unlikely(list_empty(&dentry->d_child)))
		return;
	__list_del_entry(&dentry->d_child);
	/*
	 * Cursors can move around the list of children.  While we'd been
	 * a normal list member, it didn't matter - ->d_child.next would've
	 * been updated.  However, from now on it won't be and for the
	 * things like d_walk() it might end up with a nasty surprise.
	 * Normally d_walk() doesn't care about cursors moving around -
	 * ->d_lock on parent prevents that and since a cursor has no children
	 * of its own, we get through it without ever unlocking the parent.
	 * There is one exception, though - if we ascend from a child that
	 * gets killed as soon as we unlock it, the next sibling is found
	 * using the value left in its ->d_child.next.  And if _that_
	 * pointed to a cursor, and cursor got moved (e.g. by lseek())
	 * before d_walk() regains parent->d_lock, we'll end up skipping
	 * everything the cursor had been moved past.
	 *
	 * Solution: make sure that the pointer left behind in ->d_child.next
	 * points to something that won't be moving around.  I.e. skip the
	 * cursors.
	 */
	while (dentry->d_child.next != &parent->d_subdirs) {
		next = list_entry(dentry->d_child.next, struct dentry, d_child);
		if (likely(!(next->d_flags & DCACHE_DENTRY_CURSOR)))
			break;
		dentry->d_child.next = next->d_child.next;
	}
}

static void __dentry_kill(struct dentry *dentry)
{
	struct dentry *parent = NULL;
	bool can_free = true;
	if (!IS_ROOT(dentry))
		parent = dentry->d_parent;

	/*
	 * The dentry is now unrecoverably dead to the world.
	 */
	lockref_mark_dead(&dentry->d_lockref);

	/*
	 * inform the fs via d_prune that this dentry is about to be
	 * unhashed and destroyed.
	 */
	if (dentry->d_flags & DCACHE_OP_PRUNE)
		dentry->d_op->d_prune(dentry);

	if (dentry->d_flags & DCACHE_LRU_LIST) {
		if (!(dentry->d_flags & DCACHE_SHRINK_LIST))
			d_lru_del(dentry);
	}
	/* if it was on the hash then remove it */
	__d_drop(dentry);
	dentry_unlist(dentry, parent);
	if (parent)
		spin_unlock(&parent->d_lock);
	if (dentry->d_inode)
		dentry_unlink_inode(dentry);
	else
		spin_unlock(&dentry->d_lock);
	this_cpu_dec(nr_dentry);
	if (dentry->d_op && dentry->d_op->d_release)
		dentry->d_op->d_release(dentry);

	spin_lock(&dentry->d_lock);
	if (dentry->d_flags & DCACHE_SHRINK_LIST) {
		dentry->d_flags |= DCACHE_MAY_FREE;
		can_free = false;
	}
	spin_unlock(&dentry->d_lock);
	if (likely(can_free))
		dentry_free(dentry);
}

/*
 * Finish off a dentry we've decided to kill.
 * dentry->d_lock must be held, returns with it unlocked.
 * If ref is non-zero, then decrement the refcount too.
 * Returns dentry requiring refcount drop, or NULL if we're done.
 */
static struct dentry *dentry_kill(struct dentry *dentry)
	__releases(dentry->d_lock)
{
	struct inode *inode = dentry->d_inode;
	struct dentry *parent = NULL;

	if (inode && unlikely(!spin_trylock(&inode->i_lock)))
		goto failed;

	if (!IS_ROOT(dentry)) {
		parent = dentry->d_parent;
		if (unlikely(!spin_trylock(&parent->d_lock))) {
			if (inode)
				spin_unlock(&inode->i_lock);
			goto failed;
		}
	}

	__dentry_kill(dentry);
	return parent;

failed:
	spin_unlock(&dentry->d_lock);
	return dentry; /* try again with same dentry */
}

static inline struct dentry *lock_parent(struct dentry *dentry)
{
	struct dentry *parent = dentry->d_parent;
	if (IS_ROOT(dentry))
		return NULL;
	if (unlikely(dentry->d_lockref.count < 0))
		return NULL;
	if (likely(spin_trylock(&parent->d_lock)))
		return parent;
	rcu_read_lock();
	spin_unlock(&dentry->d_lock);
again:
	parent = READ_ONCE(dentry->d_parent);
	spin_lock(&parent->d_lock);
	/*
	 * We can't blindly lock dentry until we are sure
	 * that we won't violate the locking order.
	 * Any changes of dentry->d_parent must have
	 * been done with parent->d_lock held, so
	 * spin_lock() above is enough of a barrier
	 * for checking if it's still our child.
	 */
	if (unlikely(parent != dentry->d_parent)) {
		spin_unlock(&parent->d_lock);
		goto again;
	}
	rcu_read_unlock();
	if (parent != dentry)
		spin_lock_nested(&dentry->d_lock, DENTRY_D_LOCK_NESTED);
	else
		parent = NULL;
	return parent;
}

/*
 * Try to do a lockless dput(), and return whether that was successful.
 *
 * If unsuccessful, we return false, having already taken the dentry lock.
 *
 * The caller needs to hold the RCU read lock, so that the dentry is
 * guaranteed to stay around even if the refcount goes down to zero!
 */
static inline bool fast_dput(struct dentry *dentry)
{
	int ret;
	unsigned int d_flags;

	/*
	 * If we have a d_op->d_delete() operation, we sould not
	 * let the dentry count go to zero, so use "put_or_lock".
	 */
	if (unlikely(dentry->d_flags & DCACHE_OP_DELETE))
		return lockref_put_or_lock(&dentry->d_lockref);

	/*
	 * .. otherwise, we can try to just decrement the
	 * lockref optimistically.
	 */
	ret = lockref_put_return(&dentry->d_lockref);

	/*
	 * If the lockref_put_return() failed due to the lock being held
	 * by somebody else, the fast path has failed. We will need to
	 * get the lock, and then check the count again.
	 */
	if (unlikely(ret < 0)) {
		spin_lock(&dentry->d_lock);
		if (dentry->d_lockref.count > 1) {
			dentry->d_lockref.count--;
			spin_unlock(&dentry->d_lock);
			return 1;
		}
		return 0;
	}

	/*
	 * If we weren't the last ref, we're done.
	 */
	if (ret)
		return 1;

	/*
	 * Careful, careful. The reference count went down
	 * to zero, but we don't hold the dentry lock, so
	 * somebody else could get it again, and do another
	 * dput(), and we need to not race with that.
	 *
	 * However, there is a very special and common case
	 * where we don't care, because there is nothing to
	 * do: the dentry is still hashed, it does not have
	 * a 'delete' op, and it's referenced and already on
	 * the LRU list.
	 *
	 * NOTE! Since we aren't locked, these values are
	 * not "stable". However, it is sufficient that at
	 * some point after we dropped the reference the
	 * dentry was hashed and the flags had the proper
	 * value. Other dentry users may have re-gotten
	 * a reference to the dentry and change that, but
	 * our work is done - we can leave the dentry
	 * around with a zero refcount.
	 */
	smp_rmb();
	d_flags = READ_ONCE(dentry->d_flags);
	d_flags &= DCACHE_REFERENCED | DCACHE_LRU_LIST | DCACHE_DISCONNECTED;

	/* Nothing to do? Dropping the reference was all we needed? */
	if (d_flags == (DCACHE_REFERENCED | DCACHE_LRU_LIST) && !d_unhashed(dentry))
		return 1;

	/*
	 * Not the fast normal case? Get the lock. We've already decremented
	 * the refcount, but we'll need to re-check the situation after
	 * getting the lock.
	 */
	spin_lock(&dentry->d_lock);

	/*
	 * Did somebody else grab a reference to it in the meantime, and
	 * we're no longer the last user after all? Alternatively, somebody
	 * else could have killed it and marked it dead. Either way, we
	 * don't need to do anything else.
	 */
	if (dentry->d_lockref.count) {
		spin_unlock(&dentry->d_lock);
		return 1;
	}

	/*
	 * Re-get the reference we optimistically dropped. We hold the
	 * lock, and we just tested that it was zero, so we can just
	 * set it to 1.
	 */
	dentry->d_lockref.count = 1;
	return 0;
}


/* 
 * This is dput
 *
 * This is complicated by the fact that we do not want to put
 * dentries that are no longer on any hash chain on the unused
 * list: we'd much rather just get rid of them immediately.
 *
 * However, that implies that we have to traverse the dentry
 * tree upwards to the parents which might _also_ now be
 * scheduled for deletion (it may have been only waiting for
 * its last child to go away).
 *
 * This tail recursion is done by hand as we don't want to depend
 * on the compiler to always get this right (gcc generally doesn't).
 * Real recursion would eat up our stack space.
 */

/*
 * dput - release a dentry
 * @dentry: dentry to release 
 *
 * Release a dentry. This will drop the usage count and if appropriate
 * call the dentry unlink method as well as removing it from the queues and
 * releasing its resources. If the parent dentries were scheduled for release
 * they too may now get deleted.
 */
void dput(struct dentry *dentry)
{
	if (unlikely(!dentry))
		return;

repeat:
	might_sleep();

	rcu_read_lock();
	if (likely(fast_dput(dentry))) {
		rcu_read_unlock();
		return;
	}

	/* Slow case: now with the dentry lock held */
	rcu_read_unlock();

	WARN_ON(d_in_lookup(dentry));

	/* Unreachable? Get rid of it */
	if (unlikely(d_unhashed(dentry)))
		goto kill_it;

	if (unlikely(dentry->d_flags & DCACHE_DISCONNECTED))
		goto kill_it;

	if (unlikely(dentry->d_flags & DCACHE_OP_DELETE)) {
		if (dentry->d_op->d_delete(dentry))
			goto kill_it;
	}

	dentry_lru_add(dentry);

	dentry->d_lockref.count--;
	spin_unlock(&dentry->d_lock);
	return;

kill_it:
	dentry = dentry_kill(dentry);
	if (dentry) {
		cond_resched();
		goto repeat;
	}
}
EXPORT_SYMBOL(dput);


/* This must be called with d_lock held */
static inline void __dget_dlock(struct dentry *dentry)
{
	dentry->d_lockref.count++;
}

static inline void __dget(struct dentry *dentry)
{
	lockref_get(&dentry->d_lockref);
}

struct dentry *dget_parent(struct dentry *dentry)
{
	int gotref;
	struct dentry *ret;

	/*
	 * Do optimistic parent lookup without any
	 * locking.
	 */
	rcu_read_lock();
	ret = READ_ONCE(dentry->d_parent);
	gotref = lockref_get_not_zero(&ret->d_lockref);
	rcu_read_unlock();
	if (likely(gotref)) {
		if (likely(ret == READ_ONCE(dentry->d_parent)))
			return ret;
		dput(ret);
	}

repeat:
	/*
	 * Don't need rcu_dereference because we re-check it was correct under
	 * the lock.
	 */
	rcu_read_lock();
	ret = dentry->d_parent;
	spin_lock(&ret->d_lock);
	if (unlikely(ret != dentry->d_parent)) {
		spin_unlock(&ret->d_lock);
		rcu_read_unlock();
		goto repeat;
	}
	rcu_read_unlock();
	BUG_ON(!ret->d_lockref.count);
	ret->d_lockref.count++;
	spin_unlock(&ret->d_lock);
	return ret;
}
EXPORT_SYMBOL(dget_parent);

/**
 * d_find_alias - grab a hashed alias of inode
 * @inode: inode in question
 *
 * If inode has a hashed alias, or is a directory and has any alias,
 * acquire the reference to alias and return it. Otherwise return NULL.
 * Notice that if inode is a directory there can be only one alias and
 * it can be unhashed only if it has no children, or if it is the root
 * of a filesystem, or if the directory was renamed and d_revalidate
 * was the first vfs operation to notice.
 *
 * If the inode has an IS_ROOT, DCACHE_DISCONNECTED alias, then prefer
 * any other hashed alias over that one.
 */
static struct dentry *__d_find_alias(struct inode *inode)
{
	struct dentry *alias, *discon_alias;

again:
	discon_alias = NULL;
	hlist_for_each_entry(alias, &inode->i_dentry, d_u.d_alias) {
		spin_lock(&alias->d_lock);
 		if (S_ISDIR(inode->i_mode) || !d_unhashed(alias)) {
			if (IS_ROOT(alias) &&
			    (alias->d_flags & DCACHE_DISCONNECTED)) {
				discon_alias = alias;
			} else {
				__dget_dlock(alias);
				spin_unlock(&alias->d_lock);
				return alias;
			}
		}
		spin_unlock(&alias->d_lock);
	}
	if (discon_alias) {
		alias = discon_alias;
		spin_lock(&alias->d_lock);
		if (S_ISDIR(inode->i_mode) || !d_unhashed(alias)) {
			__dget_dlock(alias);
			spin_unlock(&alias->d_lock);
			return alias;
		}
		spin_unlock(&alias->d_lock);
		goto again;
	}
	return NULL;
}

struct dentry *d_find_alias(struct inode *inode)
{
	struct dentry *de = NULL;

	if (!hlist_empty(&inode->i_dentry)) {
		spin_lock(&inode->i_lock);
		de = __d_find_alias(inode);
		spin_unlock(&inode->i_lock);
	}
	return de;
}
EXPORT_SYMBOL(d_find_alias);

/*
 *	Try to kill dentries associated with this inode.
 * WARNING: you must own a reference to inode.
 */
void d_prune_aliases(struct inode *inode)
{
	struct dentry *dentry;
restart:
	spin_lock(&inode->i_lock);
	hlist_for_each_entry(dentry, &inode->i_dentry, d_u.d_alias) {
		spin_lock(&dentry->d_lock);
		if (!dentry->d_lockref.count) {
			struct dentry *parent = lock_parent(dentry);
			if (likely(!dentry->d_lockref.count)) {
				__dentry_kill(dentry);
				dput(parent);
				goto restart;
			}
			if (parent)
				spin_unlock(&parent->d_lock);
		}
		spin_unlock(&dentry->d_lock);
	}
	spin_unlock(&inode->i_lock);
}
EXPORT_SYMBOL(d_prune_aliases);

static void shrink_dentry_list(struct list_head *list)
{
	struct dentry *dentry, *parent;

	while (!list_empty(list)) {
		struct inode *inode;
		dentry = list_entry(list->prev, struct dentry, d_lru);
		spin_lock(&dentry->d_lock);
		parent = lock_parent(dentry);

		/*
		 * The dispose list is isolated and dentries are not accounted
		 * to the LRU here, so we can simply remove it from the list
		 * here regardless of whether it is referenced or not.
		 */
		d_shrink_del(dentry);

		/*
		 * We found an inuse dentry which was not removed from
		 * the LRU because of laziness during lookup. Do not free it.
		 */
		if (dentry->d_lockref.count > 0) {
			spin_unlock(&dentry->d_lock);
			if (parent)
				spin_unlock(&parent->d_lock);
			continue;
		}


		if (unlikely(dentry->d_flags & DCACHE_DENTRY_KILLED)) {
			bool can_free = dentry->d_flags & DCACHE_MAY_FREE;
			spin_unlock(&dentry->d_lock);
			if (parent)
				spin_unlock(&parent->d_lock);
			if (can_free)
				dentry_free(dentry);
			continue;
		}

		inode = dentry->d_inode;
		if (inode && unlikely(!spin_trylock(&inode->i_lock))) {
			d_shrink_add(dentry, list);
			spin_unlock(&dentry->d_lock);
			if (parent)
				spin_unlock(&parent->d_lock);
			continue;
		}

		__dentry_kill(dentry);

		/*
		 * We need to prune ancestors too. This is necessary to prevent
		 * quadratic behavior of shrink_dcache_parent(), but is also
		 * expected to be beneficial in reducing dentry cache
		 * fragmentation.
		 */
		dentry = parent;
		while (dentry && !lockref_put_or_lock(&dentry->d_lockref)) {
			parent = lock_parent(dentry);
			if (dentry->d_lockref.count != 1) {
				dentry->d_lockref.count--;
				spin_unlock(&dentry->d_lock);
				if (parent)
					spin_unlock(&parent->d_lock);
				break;
			}
			inode = dentry->d_inode;	/* can't be NULL */
			if (unlikely(!spin_trylock(&inode->i_lock))) {
				spin_unlock(&dentry->d_lock);
				if (parent)
					spin_unlock(&parent->d_lock);
				cpu_relax();
				continue;
			}
			__dentry_kill(dentry);
			dentry = parent;
		}
	}
}

static enum lru_status dentry_lru_isolate(struct list_head *item,
		struct list_lru_one *lru, spinlock_t *lru_lock, void *arg)
{
	struct list_head *freeable = arg;
	struct dentry	*dentry = container_of(item, struct dentry, d_lru);


	/*
	 * we are inverting the lru lock/dentry->d_lock here,
	 * so use a trylock. If we fail to get the lock, just skip
	 * it
	 */
	if (!spin_trylock(&dentry->d_lock))
		return LRU_SKIP;

	/*
	 * Referenced dentries are still in use. If they have active
	 * counts, just remove them from the LRU. Otherwise give them
	 * another pass through the LRU.
	 */
	if (dentry->d_lockref.count) {
		d_lru_isolate(lru, dentry);
		spin_unlock(&dentry->d_lock);
		return LRU_REMOVED;
	}

	if (dentry->d_flags & DCACHE_REFERENCED) {
		dentry->d_flags &= ~DCACHE_REFERENCED;
		spin_unlock(&dentry->d_lock);

		/*
		 * The list move itself will be made by the common LRU code. At
		 * this point, we've dropped the dentry->d_lock but keep the
		 * lru lock. This is safe to do, since every list movement is
		 * protected by the lru lock even if both locks are held.
		 *
		 * This is guaranteed by the fact that all LRU management
		 * functions are intermediated by the LRU API calls like
		 * list_lru_add and list_lru_del. List movement in this file
		 * only ever occur through this functions or through callbacks
		 * like this one, that are called from the LRU API.
		 *
		 * The only exceptions to this are functions like
		 * shrink_dentry_list, and code that first checks for the
		 * DCACHE_SHRINK_LIST flag.  Those are guaranteed to be
		 * operating only with stack provided lists after they are
		 * properly isolated from the main list.  It is thus, always a
		 * local access.
		 */
		return LRU_ROTATE;
	}

	d_lru_shrink_move(lru, dentry, freeable);
	spin_unlock(&dentry->d_lock);

	return LRU_REMOVED;
}

/**
 * prune_dcache_sb - shrink the dcache
 * @sb: superblock
 * @sc: shrink control, passed to list_lru_shrink_walk()
 *
 * Attempt to shrink the superblock dcache LRU by @sc->nr_to_scan entries. This
 * is done when we need more memory and called from the superblock shrinker
 * function.
 *
 * This function may fail to free any resources if all the dentries are in
 * use.
 */
long prune_dcache_sb(struct super_block *sb, struct shrink_control *sc)
{
	LIST_HEAD(dispose);
	long freed;

	freed = list_lru_shrink_walk(&sb->s_dentry_lru, sc,
				     dentry_lru_isolate, &dispose);
	shrink_dentry_list(&dispose);
	return freed;
}

static enum lru_status dentry_lru_isolate_shrink(struct list_head *item,
		struct list_lru_one *lru, spinlock_t *lru_lock, void *arg)
{
	struct list_head *freeable = arg;
	struct dentry	*dentry = container_of(item, struct dentry, d_lru);

	/*
	 * we are inverting the lru lock/dentry->d_lock here,
	 * so use a trylock. If we fail to get the lock, just skip
	 * it
	 */
	if (!spin_trylock(&dentry->d_lock))
		return LRU_SKIP;

	d_lru_shrink_move(lru, dentry, freeable);
	spin_unlock(&dentry->d_lock);

	return LRU_REMOVED;
}


/**
 * shrink_dcache_sb - shrink dcache for a superblock
 * @sb: superblock
 *
 * Shrink the dcache for the specified super block. This is used to free
 * the dcache before unmounting a file system.
 */
void shrink_dcache_sb(struct super_block *sb)
{
	long freed;

	do {
		LIST_HEAD(dispose);

		freed = list_lru_walk(&sb->s_dentry_lru,
			dentry_lru_isolate_shrink, &dispose, 1024);

		this_cpu_sub(nr_dentry_unused, freed);
		shrink_dentry_list(&dispose);
		cond_resched();
	} while (list_lru_count(&sb->s_dentry_lru) > 0);
}
EXPORT_SYMBOL(shrink_dcache_sb);

/**
 * enum d_walk_ret - action to talke during tree walk
 * @D_WALK_CONTINUE:	contrinue walk
 * @D_WALK_QUIT:	quit walk
 * @D_WALK_NORETRY:	quit when retry is needed
 * @D_WALK_SKIP:	skip this dentry and its children
 */
enum d_walk_ret {
	D_WALK_CONTINUE,
	D_WALK_QUIT,
	D_WALK_NORETRY,
	D_WALK_SKIP,
};

/**
 * d_walk - walk the dentry tree
 * @parent:	start of walk
 * @data:	data passed to @enter() and @finish()
 * @enter:	callback when first entering the dentry
 * @finish:	callback when successfully finished the walk
 *
 * The @enter() and @finish() callbacks are called with d_lock held.
 */
static void d_walk(struct dentry *parent, void *data,
		   enum d_walk_ret (*enter)(void *, struct dentry *),
		   void (*finish)(void *))
{
	struct dentry *this_parent;
	struct list_head *next;
	unsigned seq = 0;
	enum d_walk_ret ret;
	bool retry = true;

again:
	read_seqbegin_or_lock(&rename_lock, &seq);
	this_parent = parent;
	spin_lock(&this_parent->d_lock);

	ret = enter(data, this_parent);
	switch (ret) {
	case D_WALK_CONTINUE:
		break;
	case D_WALK_QUIT:
	case D_WALK_SKIP:
		goto out_unlock;
	case D_WALK_NORETRY:
		retry = false;
		break;
	}
repeat:
	next = this_parent->d_subdirs.next;
resume:
	while (next != &this_parent->d_subdirs) {
		struct list_head *tmp = next;
		struct dentry *dentry = list_entry(tmp, struct dentry, d_child);
		next = tmp->next;

		if (unlikely(dentry->d_flags & DCACHE_DENTRY_CURSOR))
			continue;

		spin_lock_nested(&dentry->d_lock, DENTRY_D_LOCK_NESTED);

		ret = enter(data, dentry);
		switch (ret) {
		case D_WALK_CONTINUE:
			break;
		case D_WALK_QUIT:
			spin_unlock(&dentry->d_lock);
			goto out_unlock;
		case D_WALK_NORETRY:
			retry = false;
			break;
		case D_WALK_SKIP:
			spin_unlock(&dentry->d_lock);
			continue;
		}

		if (!list_empty(&dentry->d_subdirs)) {
			spin_unlock(&this_parent->d_lock);
			spin_release(&dentry->d_lock.dep_map, 1, _RET_IP_);
			this_parent = dentry;
			spin_acquire(&this_parent->d_lock.dep_map, 0, 1, _RET_IP_);
			goto repeat;
		}
		spin_unlock(&dentry->d_lock);
	}
	/*
	 * All done at this level ... ascend and resume the search.
	 */
	rcu_read_lock();
ascend:
	if (this_parent != parent) {
		struct dentry *child = this_parent;
		this_parent = child->d_parent;

		spin_unlock(&child->d_lock);
		spin_lock(&this_parent->d_lock);

		/* might go back up the wrong parent if we have had a rename. */
		if (need_seqretry(&rename_lock, seq))
			goto rename_retry;
		/* go into the first sibling still alive */
		do {
			next = child->d_child.next;
			if (next == &this_parent->d_subdirs)
				goto ascend;
			child = list_entry(next, struct dentry, d_child);
		} while (unlikely(child->d_flags & DCACHE_DENTRY_KILLED));
		rcu_read_unlock();
		goto resume;
	}
	if (need_seqretry(&rename_lock, seq))
		goto rename_retry;
	rcu_read_unlock();
	if (finish)
		finish(data);

out_unlock:
	spin_unlock(&this_parent->d_lock);
	done_seqretry(&rename_lock, seq);
	return;

rename_retry:
	spin_unlock(&this_parent->d_lock);
	rcu_read_unlock();
	BUG_ON(seq & 1);
	if (!retry)
		return;
	seq = 1;
	goto again;
}

struct check_mount {
	struct vfsmount *mnt;
	unsigned int mounted;
};

static enum d_walk_ret path_check_mount(void *data, struct dentry *dentry)
{
	struct check_mount *info = data;
	struct path path = { .mnt = info->mnt, .dentry = dentry };

	if (likely(!d_mountpoint(dentry)))
		return D_WALK_CONTINUE;
	if (__path_is_mountpoint(&path)) {
		info->mounted = 1;
		return D_WALK_QUIT;
	}
	return D_WALK_CONTINUE;
}

/**
 * path_has_submounts - check for mounts over a dentry in the
 *                      current namespace.
 * @parent: path to check.
 *
 * Return true if the parent or its subdirectories contain
 * a mount point in the current namespace.
 */
int path_has_submounts(const struct path *parent)
{
	struct check_mount data = { .mnt = parent->mnt, .mounted = 0 };

	read_seqlock_excl(&mount_lock);
	d_walk(parent->dentry, &data, path_check_mount, NULL);
	read_sequnlock_excl(&mount_lock);

	return data.mounted;
}
EXPORT_SYMBOL(path_has_submounts);

/*
 * Called by mount code to set a mountpoint and check if the mountpoint is
 * reachable (e.g. NFS can unhash a directory dentry and then the complete
 * subtree can become unreachable).
 *
 * Only one of d_invalidate() and d_set_mounted() must succeed.  For
 * this reason take rename_lock and d_lock on dentry and ancestors.
 */
int d_set_mounted(struct dentry *dentry)
{
	struct dentry *p;
	int ret = -ENOENT;
	write_seqlock(&rename_lock);
	for (p = dentry->d_parent; !IS_ROOT(p); p = p->d_parent) {
		/* Need exclusion wrt. d_invalidate() */
		spin_lock(&p->d_lock);
		if (unlikely(d_unhashed(p))) {
			spin_unlock(&p->d_lock);
			goto out;
		}
		spin_unlock(&p->d_lock);
	}
	spin_lock(&dentry->d_lock);
	if (!d_unlinked(dentry)) {
		ret = -EBUSY;
		if (!d_mountpoint(dentry)) {
			dentry->d_flags |= DCACHE_MOUNTED;
			ret = 0;
		}
	}
 	spin_unlock(&dentry->d_lock);
out:
	write_sequnlock(&rename_lock);
	return ret;
}

/*
 * Search the dentry child list of the specified parent,
 * and move any unused dentries to the end of the unused
 * list for prune_dcache(). We descend to the next level
 * whenever the d_subdirs list is non-empty and continue
 * searching.
 *
 * It returns zero iff there are no unused children,
 * otherwise  it returns the number of children moved to
 * the end of the unused list. This may not be the total
 * number of unused children, because select_parent can
 * drop the lock and return early due to latency
 * constraints.
 */

struct select_data {
	struct dentry *start;
	struct list_head dispose;
	int found;
};

static enum d_walk_ret select_collect(void *_data, struct dentry *dentry)
{
	struct select_data *data = _data;
	enum d_walk_ret ret = D_WALK_CONTINUE;

	if (data->start == dentry)
		goto out;

	if (dentry->d_flags & DCACHE_SHRINK_LIST) {
		data->found++;
	} else {
		if (dentry->d_flags & DCACHE_LRU_LIST)
			d_lru_del(dentry);
		if (!dentry->d_lockref.count) {
			d_shrink_add(dentry, &data->dispose);
			data->found++;
		}
	}
	/*
	 * We can return to the caller if we have found some (this
	 * ensures forward progress). We'll be coming back to find
	 * the rest.
	 */
	if (!list_empty(&data->dispose))
		ret = need_resched() ? D_WALK_QUIT : D_WALK_NORETRY;
out:
	return ret;
}

/**
 * shrink_dcache_parent - prune dcache
 * @parent: parent of entries to prune
 *
 * Prune the dcache to remove unused children of the parent dentry.
 */
void shrink_dcache_parent(struct dentry *parent)
{
	for (;;) {
		struct select_data data;

		INIT_LIST_HEAD(&data.dispose);
		data.start = parent;
		data.found = 0;

		d_walk(parent, &data, select_collect, NULL);
		if (!data.found)
			break;

		shrink_dentry_list(&data.dispose);
		cond_resched();
	}
}
EXPORT_SYMBOL(shrink_dcache_parent);

static enum d_walk_ret umount_check(void *_data, struct dentry *dentry)
{
	/* it has busy descendents; complain about those instead */
	if (!list_empty(&dentry->d_subdirs))
		return D_WALK_CONTINUE;

	/* root with refcount 1 is fine */
	if (dentry == _data && dentry->d_lockref.count == 1)
		return D_WALK_CONTINUE;

	printk(KERN_ERR "BUG: Dentry %p{i=%lx,n=%pd} "
			" still in use (%d) [unmount of %s %s]\n",
		       dentry,
		       dentry->d_inode ?
		       dentry->d_inode->i_ino : 0UL,
		       dentry,
		       dentry->d_lockref.count,
		       dentry->d_sb->s_type->name,
		       dentry->d_sb->s_id);
	WARN_ON(1);
	return D_WALK_CONTINUE;
}

static void do_one_tree(struct dentry *dentry)
{
	shrink_dcache_parent(dentry);
	d_walk(dentry, dentry, umount_check, NULL);
	d_drop(dentry);
	dput(dentry);
}

/*
 * destroy the dentries attached to a superblock on unmounting
 */
void shrink_dcache_for_umount(struct super_block *sb)
{
	struct dentry *dentry;

	WARN(down_read_trylock(&sb->s_umount), "s_umount should've been locked");

	dentry = sb->s_root;
	sb->s_root = NULL;
	do_one_tree(dentry);

	while (!hlist_bl_empty(&sb->s_roots)) {
		dentry = dget(hlist_bl_entry(hlist_bl_first(&sb->s_roots), struct dentry, d_hash));
		do_one_tree(dentry);
	}
}

struct detach_data {
	struct select_data select;
	struct dentry *mountpoint;
};
static enum d_walk_ret detach_and_collect(void *_data, struct dentry *dentry)
{
	struct detach_data *data = _data;

	if (d_mountpoint(dentry)) {
		__dget_dlock(dentry);
		data->mountpoint = dentry;
		return D_WALK_QUIT;
	}

	return select_collect(&data->select, dentry);
}

static void check_and_drop(void *_data)
{
	struct detach_data *data = _data;

	if (!data->mountpoint && list_empty(&data->select.dispose))
		__d_drop(data->select.start);
}

/**
 * d_invalidate - detach submounts, prune dcache, and drop
 * @dentry: dentry to invalidate (aka detach, prune and drop)
 *
 * no dcache lock.
 *
 * The final d_drop is done as an atomic operation relative to
 * rename_lock ensuring there are no races with d_set_mounted.  This
 * ensures there are no unhashed dentries on the path to a mountpoint.
 */
void d_invalidate(struct dentry *dentry)
{
	/*
	 * If it's already been dropped, return OK.
	 */
	spin_lock(&dentry->d_lock);
	if (d_unhashed(dentry)) {
		spin_unlock(&dentry->d_lock);
		return;
	}
	spin_unlock(&dentry->d_lock);

	/* Negative dentries can be dropped without further checks */
	if (!dentry->d_inode) {
		d_drop(dentry);
		return;
	}

	for (;;) {
		struct detach_data data;

		data.mountpoint = NULL;
		INIT_LIST_HEAD(&data.select.dispose);
		data.select.start = dentry;
		data.select.found = 0;

		d_walk(dentry, &data, detach_and_collect, check_and_drop);

		if (!list_empty(&data.select.dispose))
			shrink_dentry_list(&data.select.dispose);
		else if (!data.mountpoint)
			return;

		if (data.mountpoint) {
			detach_mounts(data.mountpoint);
			dput(data.mountpoint);
		}
		cond_resched();
	}
}
EXPORT_SYMBOL(d_invalidate);

/**
 * __d_alloc	-	allocate a dcache entry
 * @sb: filesystem it will belong to
 * @name: qstr of the name
 *
 * Allocates a dentry. It returns %NULL if there is insufficient memory
 * available. On a success the dentry is returned. The name passed in is
 * copied and the copy passed in may be reused after this call.
 */
 
struct dentry *__d_alloc(struct super_block *sb, const struct qstr *name)
{
	struct dentry *dentry;
	char *dname;
	int err;

	dentry = kmem_cache_alloc(dentry_cache, GFP_KERNEL);
	if (!dentry)
		return NULL;

	/*
	 * We guarantee that the inline name is always NUL-terminated.
	 * This way the memcpy() done by the name switching in rename
	 * will still always have a NUL at the end, even if we might
	 * be overwriting an internal NUL character
	 */
	dentry->d_iname[DNAME_INLINE_LEN-1] = 0;
	if (unlikely(!name)) {
		name = &slash_name;
		dname = dentry->d_iname;
	} else if (name->len > DNAME_INLINE_LEN-1) {
		size_t size = offsetof(struct external_name, name[1]);
		struct external_name *p = kmalloc(size + name->len,
						  GFP_KERNEL_ACCOUNT);
		if (!p) {
			kmem_cache_free(dentry_cache, dentry); 
			return NULL;
		}
		atomic_set(&p->u.count, 1);
		dname = p->name;
		if (IS_ENABLED(CONFIG_DCACHE_WORD_ACCESS))
			kasan_unpoison_shadow(dname,
				round_up(name->len + 1,	sizeof(unsigned long)));
	} else  {
		dname = dentry->d_iname;
	}	

	dentry->d_name.len = name->len;
	dentry->d_name.hash = name->hash;
	memcpy(dname, name->name, name->len);
	dname[name->len] = 0;

	/* Make sure we always see the terminating NUL character */
	smp_store_release(&dentry->d_name.name, dname); /* ^^^ */

	dentry->d_lockref.count = 1;
	dentry->d_flags = 0;
	spin_lock_init(&dentry->d_lock);
	seqcount_init(&dentry->d_seq);
	dentry->d_inode = NULL;
	dentry->d_parent = dentry;
	dentry->d_sb = sb;
	dentry->d_op = NULL;
	dentry->d_fsdata = NULL;
	INIT_HLIST_BL_NODE(&dentry->d_hash);
	INIT_LIST_HEAD(&dentry->d_lru);
	INIT_LIST_HEAD(&dentry->d_subdirs);
	INIT_HLIST_NODE(&dentry->d_u.d_alias);
	INIT_LIST_HEAD(&dentry->d_child);
	d_set_d_op(dentry, dentry->d_sb->s_d_op);

	if (dentry->d_op && dentry->d_op->d_init) {
		err = dentry->d_op->d_init(dentry);
		if (err) {
			if (dname_external(dentry))
				kfree(external_name(dentry));
			kmem_cache_free(dentry_cache, dentry);
			return NULL;
		}
	}

	this_cpu_inc(nr_dentry);

	return dentry;
}

/**
 * d_alloc	-	allocate a dcache entry
 * @parent: parent of entry to allocate
 * @name: qstr of the name
 *
 * Allocates a dentry. It returns %NULL if there is insufficient memory
 * available. On a success the dentry is returned. The name passed in is
 * copied and the copy passed in may be reused after this call.
 */
struct dentry *d_alloc(struct dentry * parent, const struct qstr *name)
{
	struct dentry *dentry = __d_alloc(parent->d_sb, name);
	if (!dentry)
		return NULL;
	dentry->d_flags |= DCACHE_RCUACCESS;
	spin_lock(&parent->d_lock);
	/*
	 * don't need child lock because it is not subject
	 * to concurrency here
	 */
	__dget_dlock(parent);
	dentry->d_parent = parent;
	list_add(&dentry->d_child, &parent->d_subdirs);
	spin_unlock(&parent->d_lock);

	return dentry;
}
EXPORT_SYMBOL(d_alloc);

struct dentry *d_alloc_cursor(struct dentry * parent)
{
	struct dentry *dentry = __d_alloc(parent->d_sb, NULL);
	if (dentry) {
		dentry->d_flags |= DCACHE_RCUACCESS | DCACHE_DENTRY_CURSOR;
		dentry->d_parent = dget(parent);
	}
	return dentry;
}

/**
 * d_alloc_pseudo - allocate a dentry (for lookup-less filesystems)
 * @sb: the superblock
 * @name: qstr of the name
 *
 * For a filesystem that just pins its dentries in memory and never
 * performs lookups at all, return an unhashed IS_ROOT dentry.
 */
struct dentry *d_alloc_pseudo(struct super_block *sb, const struct qstr *name)
{
	return __d_alloc(sb, name);
}
EXPORT_SYMBOL(d_alloc_pseudo);

struct dentry *d_alloc_name(struct dentry *parent, const char *name)
{
	struct qstr q;

	q.name = name;
	q.hash_len = hashlen_string(parent, name);
	return d_alloc(parent, &q);
}
EXPORT_SYMBOL(d_alloc_name);

void d_set_d_op(struct dentry *dentry, const struct dentry_operations *op)
{
	WARN_ON_ONCE(dentry->d_op);
	WARN_ON_ONCE(dentry->d_flags & (DCACHE_OP_HASH	|
				DCACHE_OP_COMPARE	|
				DCACHE_OP_REVALIDATE	|
				DCACHE_OP_WEAK_REVALIDATE	|
				DCACHE_OP_DELETE	|
				DCACHE_OP_REAL));
	dentry->d_op = op;
	if (!op)
		return;
	if (op->d_hash)
		dentry->d_flags |= DCACHE_OP_HASH;
	if (op->d_compare)
		dentry->d_flags |= DCACHE_OP_COMPARE;
	if (op->d_revalidate)
		dentry->d_flags |= DCACHE_OP_REVALIDATE;
	if (op->d_weak_revalidate)
		dentry->d_flags |= DCACHE_OP_WEAK_REVALIDATE;
	if (op->d_delete)
		dentry->d_flags |= DCACHE_OP_DELETE;
	if (op->d_prune)
		dentry->d_flags |= DCACHE_OP_PRUNE;
	if (op->d_real)
		dentry->d_flags |= DCACHE_OP_REAL;

}
EXPORT_SYMBOL(d_set_d_op);


/*
 * d_set_fallthru - Mark a dentry as falling through to a lower layer
 * @dentry - The dentry to mark
 *
 * Mark a dentry as falling through to the lower layer (as set with
 * d_pin_lower()).  This flag may be recorded on the medium.
 */
void d_set_fallthru(struct dentry *dentry)
{
	spin_lock(&dentry->d_lock);
	dentry->d_flags |= DCACHE_FALLTHRU;
	spin_unlock(&dentry->d_lock);
}
EXPORT_SYMBOL(d_set_fallthru);

static unsigned d_flags_for_inode(struct inode *inode)
{
	unsigned add_flags = DCACHE_REGULAR_TYPE;

	if (!inode)
		return DCACHE_MISS_TYPE;

	if (S_ISDIR(inode->i_mode)) {
		add_flags = DCACHE_DIRECTORY_TYPE;
		if (unlikely(!(inode->i_opflags & IOP_LOOKUP))) {
			if (unlikely(!inode->i_op->lookup))
				add_flags = DCACHE_AUTODIR_TYPE;
			else
				inode->i_opflags |= IOP_LOOKUP;
		}
		goto type_determined;
	}

	if (unlikely(!(inode->i_opflags & IOP_NOFOLLOW))) {
		if (unlikely(inode->i_op->get_link)) {
			add_flags = DCACHE_SYMLINK_TYPE;
			goto type_determined;
		}
		inode->i_opflags |= IOP_NOFOLLOW;
	}

	if (unlikely(!S_ISREG(inode->i_mode)))
		add_flags = DCACHE_SPECIAL_TYPE;

type_determined:
	if (unlikely(IS_AUTOMOUNT(inode)))
		add_flags |= DCACHE_NEED_AUTOMOUNT;
	return add_flags;
}

static void __d_instantiate(struct dentry *dentry, struct inode *inode)
{
	unsigned add_flags = d_flags_for_inode(inode);
	WARN_ON(d_in_lookup(dentry));

	spin_lock(&dentry->d_lock);
	hlist_add_head(&dentry->d_u.d_alias, &inode->i_dentry);
	raw_write_seqcount_begin(&dentry->d_seq);
	__d_set_inode_and_type(dentry, inode, add_flags);
	raw_write_seqcount_end(&dentry->d_seq);
	fsnotify_update_flags(dentry);
	spin_unlock(&dentry->d_lock);
}

/**
 * d_instantiate - fill in inode information for a dentry
 * @entry: dentry to complete
 * @inode: inode to attach to this dentry
 *
 * Fill in inode information in the entry.
 *
 * This turns negative dentries into productive full members
 * of society.
 *
 * NOTE! This assumes that the inode count has been incremented
 * (or otherwise set) by the caller to indicate that it is now
 * in use by the dcache.
 */
 
void d_instantiate(struct dentry *entry, struct inode * inode)
{
	BUG_ON(!hlist_unhashed(&entry->d_u.d_alias));
	if (inode) {
		security_d_instantiate(entry, inode);
		spin_lock(&inode->i_lock);
		__d_instantiate(entry, inode);
		spin_unlock(&inode->i_lock);
	}
}
EXPORT_SYMBOL(d_instantiate);

/**
 * d_instantiate_no_diralias - instantiate a non-aliased dentry
 * @entry: dentry to complete
 * @inode: inode to attach to this dentry
 *
 * Fill in inode information in the entry.  If a directory alias is found, then
 * return an error (and drop inode).  Together with d_materialise_unique() this
 * guarantees that a directory inode may never have more than one alias.
 */
int d_instantiate_no_diralias(struct dentry *entry, struct inode *inode)
{
	BUG_ON(!hlist_unhashed(&entry->d_u.d_alias));

	security_d_instantiate(entry, inode);
	spin_lock(&inode->i_lock);
	if (S_ISDIR(inode->i_mode) && !hlist_empty(&inode->i_dentry)) {
		spin_unlock(&inode->i_lock);
		iput(inode);
		return -EBUSY;
	}
	__d_instantiate(entry, inode);
	spin_unlock(&inode->i_lock);

	return 0;
}
EXPORT_SYMBOL(d_instantiate_no_diralias);

struct dentry *d_make_root(struct inode *root_inode)
{
	struct dentry *res = NULL;

	if (root_inode) {
		res = __d_alloc(root_inode->i_sb, NULL);
		if (res)
			d_instantiate(res, root_inode);
		else
			iput(root_inode);
	}
	return res;
}
EXPORT_SYMBOL(d_make_root);

static struct dentry * __d_find_any_alias(struct inode *inode)
{
	struct dentry *alias;

	if (hlist_empty(&inode->i_dentry))
		return NULL;
	alias = hlist_entry(inode->i_dentry.first, struct dentry, d_u.d_alias);
	__dget(alias);
	return alias;
}

/**
 * d_find_any_alias - find any alias for a given inode
 * @inode: inode to find an alias for
 *
 * If any aliases exist for the given inode, take and return a
 * reference for one of them.  If no aliases exist, return %NULL.
 */
struct dentry *d_find_any_alias(struct inode *inode)
{
	struct dentry *de;

	spin_lock(&inode->i_lock);
	de = __d_find_any_alias(inode);
	spin_unlock(&inode->i_lock);
	return de;
}
EXPORT_SYMBOL(d_find_any_alias);

static struct dentry *__d_obtain_alias(struct inode *inode, int disconnected)
{
	struct dentry *tmp;
	struct dentry *res;
	unsigned add_flags;

	if (!inode)
		return ERR_PTR(-ESTALE);
	if (IS_ERR(inode))
		return ERR_CAST(inode);

	res = d_find_any_alias(inode);
	if (res)
		goto out_iput;

	tmp = __d_alloc(inode->i_sb, NULL);
	if (!tmp) {
		res = ERR_PTR(-ENOMEM);
		goto out_iput;
	}

	security_d_instantiate(tmp, inode);
	spin_lock(&inode->i_lock);
	res = __d_find_any_alias(inode);
	if (res) {
		spin_unlock(&inode->i_lock);
		dput(tmp);
		goto out_iput;
	}

	/* attach a disconnected dentry */
	add_flags = d_flags_for_inode(inode);

	if (disconnected)
		add_flags |= DCACHE_DISCONNECTED;

	spin_lock(&tmp->d_lock);
	__d_set_inode_and_type(tmp, inode, add_flags);
	hlist_add_head(&tmp->d_u.d_alias, &inode->i_dentry);
	if (!disconnected) {
		hlist_bl_lock(&tmp->d_sb->s_roots);
		hlist_bl_add_head(&tmp->d_hash, &tmp->d_sb->s_roots);
		hlist_bl_unlock(&tmp->d_sb->s_roots);
	}
	spin_unlock(&tmp->d_lock);
	spin_unlock(&inode->i_lock);

	return tmp;

 out_iput:
	iput(inode);
	return res;
}

/**
 * d_obtain_alias - find or allocate a DISCONNECTED dentry for a given inode
 * @inode: inode to allocate the dentry for
 *
 * Obtain a dentry for an inode resulting from NFS filehandle conversion or
 * similar open by handle operations.  The returned dentry may be anonymous,
 * or may have a full name (if the inode was already in the cache).
 *
 * When called on a directory inode, we must ensure that the inode only ever
 * has one dentry.  If a dentry is found, that is returned instead of
 * allocating a new one.
 *
 * On successful return, the reference to the inode has been transferred
 * to the dentry.  In case of an error the reference on the inode is released.
 * To make it easier to use in export operations a %NULL or IS_ERR inode may
 * be passed in and the error will be propagated to the return value,
 * with a %NULL @inode replaced by ERR_PTR(-ESTALE).
 */
struct dentry *d_obtain_alias(struct inode *inode)
{
	return __d_obtain_alias(inode, 1);
}
EXPORT_SYMBOL(d_obtain_alias);

/**
 * d_obtain_root - find or allocate a dentry for a given inode
 * @inode: inode to allocate the dentry for
 *
 * Obtain an IS_ROOT dentry for the root of a filesystem.
 *
 * We must ensure that directory inodes only ever have one dentry.  If a
 * dentry is found, that is returned instead of allocating a new one.
 *
 * On successful return, the reference to the inode has been transferred
 * to the dentry.  In case of an error the reference on the inode is
 * released.  A %NULL or IS_ERR inode may be passed in and will be the
 * error will be propagate to the return value, with a %NULL @inode
 * replaced by ERR_PTR(-ESTALE).
 */
struct dentry *d_obtain_root(struct inode *inode)
{
	return __d_obtain_alias(inode, 0);
}
EXPORT_SYMBOL(d_obtain_root);

/**
 * d_add_ci - lookup or allocate new dentry with case-exact name
 * @inode:  the inode case-insensitive lookup has found
 * @dentry: the negative dentry that was passed to the parent's lookup func
 * @name:   the case-exact name to be associated with the returned dentry
 *
 * This is to avoid filling the dcache with case-insensitive names to the
 * same inode, only the actual correct case is stored in the dcache for
 * case-insensitive filesystems.
 *
 * For a case-insensitive lookup match and if the the case-exact dentry
 * already exists in in the dcache, use it and return it.
 *
 * If no entry exists with the exact case name, allocate new dentry with
 * the exact case, and return the spliced entry.
 */
struct dentry *d_add_ci(struct dentry *dentry, struct inode *inode,
			struct qstr *name)
{
	struct dentry *found, *res;

	/*
	 * First check if a dentry matching the name already exists,
	 * if not go ahead and create it now.
	 */
	found = d_hash_and_lookup(dentry->d_parent, name);
	if (found) {
		iput(inode);
		return found;
	}
	if (d_in_lookup(dentry)) {
		found = d_alloc_parallel(dentry->d_parent, name,
					dentry->d_wait);
		if (IS_ERR(found) || !d_in_lookup(found)) {
			iput(inode);
			return found;
		}
	} else {
		found = d_alloc(dentry->d_parent, name);
		if (!found) {
			iput(inode);
			return ERR_PTR(-ENOMEM);
		} 
	}
	res = d_splice_alias(inode, found);
	if (res) {
		dput(found);
		return res;
	}
	return found;
}
EXPORT_SYMBOL(d_add_ci);


static inline bool d_same_name(const struct dentry *dentry,
				const struct dentry *parent,
				const struct qstr *name)
{
	if (likely(!(parent->d_flags & DCACHE_OP_COMPARE))) {
		if (dentry->d_name.len != name->len)
			return false;
		return dentry_cmp(dentry, name->name, name->len) == 0;
	}
	return parent->d_op->d_compare(dentry,
				       dentry->d_name.len, dentry->d_name.name,
				       name) == 0;
}

/**
 * __d_lookup_rcu - search for a dentry (racy, store-free)
 * @parent: parent dentry
 * @name: qstr of name we wish to find
 * @seqp: returns d_seq value at the point where the dentry was found
 * Returns: dentry, or NULL
 *
 * __d_lookup_rcu is the dcache lookup function for rcu-walk name
 * resolution (store-free path walking) design described in
 * Documentation/filesystems/path-lookup.txt.
 *
 * This is not to be used outside core vfs.
 *
 * __d_lookup_rcu must only be used in rcu-walk mode, ie. with vfsmount lock
 * held, and rcu_read_lock held. The returned dentry must not be stored into
 * without taking d_lock and checking d_seq sequence count against @seq
 * returned here.
 *
 * A refcount may be taken on the found dentry with the d_rcu_to_refcount
 * function.
 *
 * Alternatively, __d_lookup_rcu may be called again to look up the child of
 * the returned dentry, so long as its parent's seqlock is checked after the
 * child is looked up. Thus, an interlocking stepping of sequence lock checks
 * is formed, giving integrity down the path walk.
 *
 * NOTE! The caller *has* to check the resulting dentry against the sequence
 * number we've returned before using any of the resulting dentry state!
 */
struct dentry *__d_lookup_rcu(const struct dentry *parent,
				const struct qstr *name,
				unsigned *seqp)
{
	u64 hashlen = name->hash_len;
	const unsigned char *str = name->name;
	struct hlist_bl_head *b = d_hash(hashlen_hash(hashlen));
	struct hlist_bl_node *node;
	struct dentry *dentry;

	/*
	 * Note: There is significant duplication with __d_lookup_rcu which is
	 * required to prevent single threaded performance regressions
	 * especially on architectures where smp_rmb (in seqcounts) are costly.
	 * Keep the two functions in sync.
	 */

	/*
	 * The hash list is protected using RCU.
	 *
	 * Carefully use d_seq when comparing a candidate dentry, to avoid
	 * races with d_move().
	 *
	 * It is possible that concurrent renames can mess up our list
	 * walk here and result in missing our dentry, resulting in the
	 * false-negative result. d_lookup() protects against concurrent
	 * renames using rename_lock seqlock.
	 *
	 * See Documentation/filesystems/path-lookup.txt for more details.
	 */
	hlist_bl_for_each_entry_rcu(dentry, node, b, d_hash) {
		unsigned seq;

seqretry:
		/*
		 * The dentry sequence count protects us from concurrent
		 * renames, and thus protects parent and name fields.
		 *
		 * The caller must perform a seqcount check in order
		 * to do anything useful with the returned dentry.
		 *
		 * NOTE! We do a "raw" seqcount_begin here. That means that
		 * we don't wait for the sequence count to stabilize if it
		 * is in the middle of a sequence change. If we do the slow
		 * dentry compare, we will do seqretries until it is stable,
		 * and if we end up with a successful lookup, we actually
		 * want to exit RCU lookup anyway.
		 *
		 * Note that raw_seqcount_begin still *does* smp_rmb(), so
		 * we are still guaranteed NUL-termination of ->d_name.name.
		 */
		seq = raw_seqcount_begin(&dentry->d_seq);
		if (dentry->d_parent != parent)
			continue;
		if (d_unhashed(dentry))
			continue;

		if (unlikely(parent->d_flags & DCACHE_OP_COMPARE)) {
			int tlen;
			const char *tname;
			if (dentry->d_name.hash != hashlen_hash(hashlen))
				continue;
			tlen = dentry->d_name.len;
			tname = dentry->d_name.name;
			/* we want a consistent (name,len) pair */
			if (read_seqcount_retry(&dentry->d_seq, seq)) {
				cpu_relax();
				goto seqretry;
			}
			if (parent->d_op->d_compare(dentry,
						    tlen, tname, name) != 0)
				continue;
		} else {
			if (dentry->d_name.hash_len != hashlen)
				continue;
			if (dentry_cmp(dentry, str, hashlen_len(hashlen)) != 0)
				continue;
		}
		*seqp = seq;
		return dentry;
	}
	return NULL;
}

/**
 * d_lookup - search for a dentry
 * @parent: parent dentry
 * @name: qstr of name we wish to find
 * Returns: dentry, or NULL
 *
 * d_lookup searches the children of the parent dentry for the name in
 * question. If the dentry is found its reference count is incremented and the
 * dentry is returned. The caller must use dput to free the entry when it has
 * finished using it. %NULL is returned if the dentry does not exist.
 */
struct dentry *d_lookup(const struct dentry *parent, const struct qstr *name)
{
	struct dentry *dentry;
	unsigned seq;

	do {
		seq = read_seqbegin(&rename_lock);
		dentry = __d_lookup(parent, name);
		if (dentry)
			break;
	} while (read_seqretry(&rename_lock, seq));
	return dentry;
}
EXPORT_SYMBOL(d_lookup);

/**
 * __d_lookup - search for a dentry (racy)
 * @parent: parent dentry
 * @name: qstr of name we wish to find
 * Returns: dentry, or NULL
 *
 * __d_lookup is like d_lookup, however it may (rarely) return a
 * false-negative result due to unrelated rename activity.
 *
 * __d_lookup is slightly faster by avoiding rename_lock read seqlock,
 * however it must be used carefully, eg. with a following d_lookup in
 * the case of failure.
 *
 * __d_lookup callers must be commented.
 */
struct dentry *__d_lookup(const struct dentry *parent, const struct qstr *name)
{
	unsigned int hash = name->hash;
	struct hlist_bl_head *b = d_hash(hash);
	struct hlist_bl_node *node;
	struct dentry *found = NULL;
	struct dentry *dentry;

	/*
	 * Note: There is significant duplication with __d_lookup_rcu which is
	 * required to prevent single threaded performance regressions
	 * especially on architectures where smp_rmb (in seqcounts) are costly.
	 * Keep the two functions in sync.
	 */

	/*
	 * The hash list is protected using RCU.
	 *
	 * Take d_lock when comparing a candidate dentry, to avoid races
	 * with d_move().
	 *
	 * It is possible that concurrent renames can mess up our list
	 * walk here and result in missing our dentry, resulting in the
	 * false-negative result. d_lookup() protects against concurrent
	 * renames using rename_lock seqlock.
	 *
	 * See Documentation/filesystems/path-lookup.txt for more details.
	 */
	rcu_read_lock();
	
	hlist_bl_for_each_entry_rcu(dentry, node, b, d_hash) {

		if (dentry->d_name.hash != hash)
			continue;

		spin_lock(&dentry->d_lock);
		if (dentry->d_parent != parent)
			goto next;
		if (d_unhashed(dentry))
			goto next;

		if (!d_same_name(dentry, parent, name))
			goto next;

		dentry->d_lockref.count++;
		found = dentry;
		spin_unlock(&dentry->d_lock);
		break;
next:
		spin_unlock(&dentry->d_lock);
 	}
 	rcu_read_unlock();

 	return found;
}

/**
 * d_hash_and_lookup - hash the qstr then search for a dentry
 * @dir: Directory to search in
 * @name: qstr of name we wish to find
 *
 * On lookup failure NULL is returned; on bad name - ERR_PTR(-error)
 */
struct dentry *d_hash_and_lookup(struct dentry *dir, struct qstr *name)
{
	/*
	 * Check for a fs-specific hash function. Note that we must
	 * calculate the standard hash first, as the d_op->d_hash()
	 * routine may choose to leave the hash value unchanged.
	 */
	name->hash = full_name_hash(dir, name->name, name->len);
	if (dir->d_flags & DCACHE_OP_HASH) {
		int err = dir->d_op->d_hash(dir, name);
		if (unlikely(err < 0))
			return ERR_PTR(err);
	}
	return d_lookup(dir, name);
}
EXPORT_SYMBOL(d_hash_and_lookup);

/*
 * When a file is deleted, we have two options:
 * - turn this dentry into a negative dentry
 * - unhash this dentry and free it.
 *
 * Usually, we want to just turn this into
 * a negative dentry, but if anybody else is
 * currently using the dentry or the inode
 * we can't do that and we fall back on removing
 * it from the hash queues and waiting for
 * it to be deleted later when it has no users
 */
 
/**
 * d_delete - delete a dentry
 * @dentry: The dentry to delete
 *
 * Turn the dentry into a negative dentry if possible, otherwise
 * remove it from the hash queues so it can be deleted later
 */
 
void d_delete(struct dentry * dentry)
{
	struct inode *inode;
	int isdir = 0;
	/*
	 * Are we the only user?
	 */
again:
	spin_lock(&dentry->d_lock);
	inode = dentry->d_inode;
	isdir = S_ISDIR(inode->i_mode);
	if (dentry->d_lockref.count == 1) {
		if (!spin_trylock(&inode->i_lock)) {
			spin_unlock(&dentry->d_lock);
			cpu_relax();
			goto again;
		}
		dentry->d_flags &= ~DCACHE_CANT_MOUNT;
		dentry_unlink_inode(dentry);
		fsnotify_nameremove(dentry, isdir);
		return;
	}

	if (!d_unhashed(dentry))
		__d_drop(dentry);

	spin_unlock(&dentry->d_lock);

	fsnotify_nameremove(dentry, isdir);
}
EXPORT_SYMBOL(d_delete);

static void __d_rehash(struct dentry *entry)
{
	struct hlist_bl_head *b = d_hash(entry->d_name.hash);
	BUG_ON(!d_unhashed(entry));
	hlist_bl_lock(b);
	hlist_bl_add_head_rcu(&entry->d_hash, b);
	hlist_bl_unlock(b);
}

/**
 * d_rehash	- add an entry back to the hash
 * @entry: dentry to add to the hash
 *
 * Adds a dentry to the hash according to its name.
 */
 
void d_rehash(struct dentry * entry)
{
	spin_lock(&entry->d_lock);
	__d_rehash(entry);
	spin_unlock(&entry->d_lock);
}
EXPORT_SYMBOL(d_rehash);

static inline unsigned start_dir_add(struct inode *dir)
{

	for (;;) {
		unsigned n = dir->i_dir_seq;
		if (!(n & 1) && cmpxchg(&dir->i_dir_seq, n, n + 1) == n)
			return n;
		cpu_relax();
	}
}

static inline void end_dir_add(struct inode *dir, unsigned n)
{
	smp_store_release(&dir->i_dir_seq, n + 2);
}

static void d_wait_lookup(struct dentry *dentry)
{
	if (d_in_lookup(dentry)) {
		DECLARE_WAITQUEUE(wait, current);
		add_wait_queue(dentry->d_wait, &wait);
		do {
			set_current_state(TASK_UNINTERRUPTIBLE);
			spin_unlock(&dentry->d_lock);
			schedule();
			spin_lock(&dentry->d_lock);
		} while (d_in_lookup(dentry));
	}
}

struct dentry *d_alloc_parallel(struct dentry *parent,
				const struct qstr *name,
				wait_queue_head_t *wq)
{
	unsigned int hash = name->hash;
	struct hlist_bl_head *b = in_lookup_hash(parent, hash);
	struct hlist_bl_node *node;
	struct dentry *new = d_alloc(parent, name);
	struct dentry *dentry;
	unsigned seq, r_seq, d_seq;

	if (unlikely(!new))
		return ERR_PTR(-ENOMEM);

retry:
	rcu_read_lock();
	seq = smp_load_acquire(&parent->d_inode->i_dir_seq) & ~1;
	r_seq = read_seqbegin(&rename_lock);
	dentry = __d_lookup_rcu(parent, name, &d_seq);
	if (unlikely(dentry)) {
		if (!lockref_get_not_dead(&dentry->d_lockref)) {
			rcu_read_unlock();
			goto retry;
		}
		if (read_seqcount_retry(&dentry->d_seq, d_seq)) {
			rcu_read_unlock();
			dput(dentry);
			goto retry;
		}
		rcu_read_unlock();
		dput(new);
		return dentry;
	}
	if (unlikely(read_seqretry(&rename_lock, r_seq))) {
		rcu_read_unlock();
		goto retry;
	}
	hlist_bl_lock(b);
	if (unlikely(parent->d_inode->i_dir_seq != seq)) {
		hlist_bl_unlock(b);
		rcu_read_unlock();
		goto retry;
	}
	/*
	 * No changes for the parent since the beginning of d_lookup().
	 * Since all removals from the chain happen with hlist_bl_lock(),
	 * any potential in-lookup matches are going to stay here until
	 * we unlock the chain.  All fields are stable in everything
	 * we encounter.
	 */
	hlist_bl_for_each_entry(dentry, node, b, d_u.d_in_lookup_hash) {
		if (dentry->d_name.hash != hash)
			continue;
		if (dentry->d_parent != parent)
			continue;
		if (!d_same_name(dentry, parent, name))
			continue;
		hlist_bl_unlock(b);
		/* now we can try to grab a reference */
		if (!lockref_get_not_dead(&dentry->d_lockref)) {
			rcu_read_unlock();
			goto retry;
		}

		rcu_read_unlock();
		/*
		 * somebody is likely to be still doing lookup for it;
		 * wait for them to finish
		 */
		spin_lock(&dentry->d_lock);
		d_wait_lookup(dentry);
		/*
		 * it's not in-lookup anymore; in principle we should repeat
		 * everything from dcache lookup, but it's likely to be what
		 * d_lookup() would've found anyway.  If it is, just return it;
		 * otherwise we really have to repeat the whole thing.
		 */
		if (unlikely(dentry->d_name.hash != hash))
			goto mismatch;
		if (unlikely(dentry->d_parent != parent))
			goto mismatch;
		if (unlikely(d_unhashed(dentry)))
			goto mismatch;
		if (unlikely(!d_same_name(dentry, parent, name)))
			goto mismatch;
		/* OK, it *is* a hashed match; return it */
		spin_unlock(&dentry->d_lock);
		dput(new);
		return dentry;
	}
	rcu_read_unlock();
	/* we can't take ->d_lock here; it's OK, though. */
	new->d_flags |= DCACHE_PAR_LOOKUP;
	new->d_wait = wq;
	hlist_bl_add_head_rcu(&new->d_u.d_in_lookup_hash, b);
	hlist_bl_unlock(b);
	return new;
mismatch:
	spin_unlock(&dentry->d_lock);
	dput(dentry);
	goto retry;
}
EXPORT_SYMBOL(d_alloc_parallel);

void __d_lookup_done(struct dentry *dentry)
{
	struct hlist_bl_head *b = in_lookup_hash(dentry->d_parent,
						 dentry->d_name.hash);
	hlist_bl_lock(b);
	dentry->d_flags &= ~DCACHE_PAR_LOOKUP;
	__hlist_bl_del(&dentry->d_u.d_in_lookup_hash);
	wake_up_all(dentry->d_wait);
	dentry->d_wait = NULL;
	hlist_bl_unlock(b);
	INIT_HLIST_NODE(&dentry->d_u.d_alias);
	INIT_LIST_HEAD(&dentry->d_lru);
}
EXPORT_SYMBOL(__d_lookup_done);

/* inode->i_lock held if inode is non-NULL */

static inline void __d_add(struct dentry *dentry, struct inode *inode)
{
	struct inode *dir = NULL;
	unsigned n;
	spin_lock(&dentry->d_lock);
	if (unlikely(d_in_lookup(dentry))) {
		dir = dentry->d_parent->d_inode;
		n = start_dir_add(dir);
		__d_lookup_done(dentry);
	}
	if (inode) {
		unsigned add_flags = d_flags_for_inode(inode);
		hlist_add_head(&dentry->d_u.d_alias, &inode->i_dentry);
		raw_write_seqcount_begin(&dentry->d_seq);
		__d_set_inode_and_type(dentry, inode, add_flags);
		raw_write_seqcount_end(&dentry->d_seq);
		fsnotify_update_flags(dentry);
	}
	__d_rehash(dentry);
	if (dir)
		end_dir_add(dir, n);
	spin_unlock(&dentry->d_lock);
	if (inode)
		spin_unlock(&inode->i_lock);
}

/**
 * d_add - add dentry to hash queues
 * @entry: dentry to add
 * @inode: The inode to attach to this dentry
 *
 * This adds the entry to the hash queues and initializes @inode.
 * The entry was actually filled in earlier during d_alloc().
 */

void d_add(struct dentry *entry, struct inode *inode)
{
	if (inode) {
		security_d_instantiate(entry, inode);
		spin_lock(&inode->i_lock);
	}
	__d_add(entry, inode);
}
EXPORT_SYMBOL(d_add);

/**
 * d_exact_alias - find and hash an exact unhashed alias
 * @entry: dentry to add
 * @inode: The inode to go with this dentry
 *
 * If an unhashed dentry with the same name/parent and desired
 * inode already exists, hash and return it.  Otherwise, return
 * NULL.
 *
 * Parent directory should be locked.
 */
struct dentry *d_exact_alias(struct dentry *entry, struct inode *inode)
{
	struct dentry *alias;
	unsigned int hash = entry->d_name.hash;

	spin_lock(&inode->i_lock);
	hlist_for_each_entry(alias, &inode->i_dentry, d_u.d_alias) {
		/*
		 * Don't need alias->d_lock here, because aliases with
		 * d_parent == entry->d_parent are not subject to name or
		 * parent changes, because the parent inode i_mutex is held.
		 */
		if (alias->d_name.hash != hash)
			continue;
		if (alias->d_parent != entry->d_parent)
			continue;
		if (!d_same_name(alias, entry->d_parent, &entry->d_name))
			continue;
		spin_lock(&alias->d_lock);
		if (!d_unhashed(alias)) {
			spin_unlock(&alias->d_lock);
			alias = NULL;
		} else {
			__dget_dlock(alias);
			__d_rehash(alias);
			spin_unlock(&alias->d_lock);
		}
		spin_unlock(&inode->i_lock);
		return alias;
	}
	spin_unlock(&inode->i_lock);
	return NULL;
}
EXPORT_SYMBOL(d_exact_alias);

/**
 * dentry_update_name_case - update case insensitive dentry with a new name
 * @dentry: dentry to be updated
 * @name: new name
 *
 * Update a case insensitive dentry with new case of name.
 *
 * dentry must have been returned by d_lookup with name @name. Old and new
 * name lengths must match (ie. no d_compare which allows mismatched name
 * lengths).
 *
 * Parent inode i_mutex must be held over d_lookup and into this call (to
 * keep renames and concurrent inserts, and readdir(2) away).
 */
void dentry_update_name_case(struct dentry *dentry, const struct qstr *name)
{
	BUG_ON(!inode_is_locked(dentry->d_parent->d_inode));
	BUG_ON(dentry->d_name.len != name->len); /* d_lookup gives this */

	spin_lock(&dentry->d_lock);
	write_seqcount_begin(&dentry->d_seq);
	memcpy((unsigned char *)dentry->d_name.name, name->name, name->len);
	write_seqcount_end(&dentry->d_seq);
	spin_unlock(&dentry->d_lock);
}
EXPORT_SYMBOL(dentry_update_name_case);

static void swap_names(struct dentry *dentry, struct dentry *target)
{
	if (unlikely(dname_external(target))) {
		if (unlikely(dname_external(dentry))) {
			/*
			 * Both external: swap the pointers
			 */
			swap(target->d_name.name, dentry->d_name.name);
		} else {
			/*
			 * dentry:internal, target:external.  Steal target's
			 * storage and make target internal.
			 */
			memcpy(target->d_iname, dentry->d_name.name,
					dentry->d_name.len + 1);
			dentry->d_name.name = target->d_name.name;
			target->d_name.name = target->d_iname;
		}
	} else {
		if (unlikely(dname_external(dentry))) {
			/*
			 * dentry:external, target:internal.  Give dentry's
			 * storage to target and make dentry internal
			 */
			memcpy(dentry->d_iname, target->d_name.name,
					target->d_name.len + 1);
			target->d_name.name = dentry->d_name.name;
			dentry->d_name.name = dentry->d_iname;
		} else {
			/*
			 * Both are internal.
			 */
			unsigned int i;
			BUILD_BUG_ON(!IS_ALIGNED(DNAME_INLINE_LEN, sizeof(long)));
			for (i = 0; i < DNAME_INLINE_LEN / sizeof(long); i++) {
				swap(((long *) &dentry->d_iname)[i],
				     ((long *) &target->d_iname)[i]);
			}
		}
	}
	swap(dentry->d_name.hash_len, target->d_name.hash_len);
}

static void copy_name(struct dentry *dentry, struct dentry *target)
{
	struct external_name *old_name = NULL;
	if (unlikely(dname_external(dentry)))
		old_name = external_name(dentry);
	if (unlikely(dname_external(target))) {
		atomic_inc(&external_name(target)->u.count);
		dentry->d_name = target->d_name;
	} else {
		memcpy(dentry->d_iname, target->d_name.name,
				target->d_name.len + 1);
		dentry->d_name.name = dentry->d_iname;
		dentry->d_name.hash_len = target->d_name.hash_len;
	}
	if (old_name && likely(atomic_dec_and_test(&old_name->u.count)))
		kfree_rcu(old_name, u.head);
}

static void dentry_lock_for_move(struct dentry *dentry, struct dentry *target)
{
	/*
	 * XXXX: do we really need to take target->d_lock?
	 */
	if (IS_ROOT(dentry) || dentry->d_parent == target->d_parent)
		spin_lock(&target->d_parent->d_lock);
	else {
		if (d_ancestor(dentry->d_parent, target->d_parent)) {
			spin_lock(&dentry->d_parent->d_lock);
			spin_lock_nested(&target->d_parent->d_lock,
						DENTRY_D_LOCK_NESTED);
		} else {
			spin_lock(&target->d_parent->d_lock);
			spin_lock_nested(&dentry->d_parent->d_lock,
						DENTRY_D_LOCK_NESTED);
		}
	}
	if (target < dentry) {
		spin_lock_nested(&target->d_lock, 2);
		spin_lock_nested(&dentry->d_lock, 3);
	} else {
		spin_lock_nested(&dentry->d_lock, 2);
		spin_lock_nested(&target->d_lock, 3);
	}
}

static void dentry_unlock_for_move(struct dentry *dentry, struct dentry *target)
{
	if (target->d_parent != dentry->d_parent)
		spin_unlock(&dentry->d_parent->d_lock);
	if (target->d_parent != target)
		spin_unlock(&target->d_parent->d_lock);
	spin_unlock(&target->d_lock);
	spin_unlock(&dentry->d_lock);
}

/*
 * When switching names, the actual string doesn't strictly have to
 * be preserved in the target - because we're dropping the target
 * anyway. As such, we can just do a simple memcpy() to copy over
 * the new name before we switch, unless we are going to rehash
 * it.  Note that if we *do* unhash the target, we are not allowed
 * to rehash it without giving it a new name/hash key - whether
 * we swap or overwrite the names here, resulting name won't match
 * the reality in filesystem; it's only there for d_path() purposes.
 * Note that all of this is happening under rename_lock, so the
 * any hash lookup seeing it in the middle of manipulations will
 * be discarded anyway.  So we do not care what happens to the hash
 * key in that case.
 */
/*
 * __d_move - move a dentry
 * @dentry: entry to move
 * @target: new dentry
 * @exchange: exchange the two dentries
 *
 * Update the dcache to reflect the move of a file name. Negative
 * dcache entries should not be moved in this way. Caller must hold
 * rename_lock, the i_mutex of the source and target directories,
 * and the sb->s_vfs_rename_mutex if they differ. See lock_rename().
 */
static void __d_move(struct dentry *dentry, struct dentry *target,
		     bool exchange)
{
	struct inode *dir = NULL;
	unsigned n;
	if (!dentry->d_inode)
		printk(KERN_WARNING "VFS: moving negative dcache entry\n");

	BUG_ON(d_ancestor(dentry, target));
	BUG_ON(d_ancestor(target, dentry));

	dentry_lock_for_move(dentry, target);
	if (unlikely(d_in_lookup(target))) {
		dir = target->d_parent->d_inode;
		n = start_dir_add(dir);
		__d_lookup_done(target);
	}

	write_seqcount_begin(&dentry->d_seq);
	write_seqcount_begin_nested(&target->d_seq, DENTRY_D_LOCK_NESTED);

	/* unhash both */
	/* __d_drop does write_seqcount_barrier, but they're OK to nest. */
	__d_drop(dentry);
	__d_drop(target);

	/* Switch the names.. */
	if (exchange)
		swap_names(dentry, target);
	else
		copy_name(dentry, target);

	/* rehash in new place(s) */
	__d_rehash(dentry);
	if (exchange)
		__d_rehash(target);

	/* ... and switch them in the tree */
	if (IS_ROOT(dentry)) {
		/* splicing a tree */
		dentry->d_flags |= DCACHE_RCUACCESS;
		dentry->d_parent = target->d_parent;
		target->d_parent = target;
		list_del_init(&target->d_child);
		list_move(&dentry->d_child, &dentry->d_parent->d_subdirs);
	} else {
		/* swapping two dentries */
		swap(dentry->d_parent, target->d_parent);
		list_move(&target->d_child, &target->d_parent->d_subdirs);
		list_move(&dentry->d_child, &dentry->d_parent->d_subdirs);
		if (exchange)
			fsnotify_update_flags(target);
		fsnotify_update_flags(dentry);
	}

	write_seqcount_end(&target->d_seq);
	write_seqcount_end(&dentry->d_seq);

	if (dir)
		end_dir_add(dir, n);
	dentry_unlock_for_move(dentry, target);
}

/*
 * d_move - move a dentry
 * @dentry: entry to move
 * @target: new dentry
 *
 * Update the dcache to reflect the move of a file name. Negative
 * dcache entries should not be moved in this way. See the locking
 * requirements for __d_move.
 */
void d_move(struct dentry *dentry, struct dentry *target)
{
	write_seqlock(&rename_lock);
	__d_move(dentry, target, false);
	write_sequnlock(&rename_lock);
}
EXPORT_SYMBOL(d_move);

/*
 * d_exchange - exchange two dentries
 * @dentry1: first dentry
 * @dentry2: second dentry
 */
void d_exchange(struct dentry *dentry1, struct dentry *dentry2)
{
	write_seqlock(&rename_lock);

	WARN_ON(!dentry1->d_inode);
	WARN_ON(!dentry2->d_inode);
	WARN_ON(IS_ROOT(dentry1));
	WARN_ON(IS_ROOT(dentry2));

	__d_move(dentry1, dentry2, true);

	write_sequnlock(&rename_lock);
}

/**
 * d_ancestor - search for an ancestor
 * @p1: ancestor dentry
 * @p2: child dentry
 *
 * Returns the ancestor dentry of p2 which is a child of p1, if p1 is
 * an ancestor of p2, else NULL.
 */
struct dentry *d_ancestor(struct dentry *p1, struct dentry *p2)
{
	struct dentry *p;

	for (p = p2; !IS_ROOT(p); p = p->d_parent) {
		if (p->d_parent == p1)
			return p;
	}
	return NULL;
}

/*
 * This helper attempts to cope with remotely renamed directories
 *
 * It assumes that the caller is already holding
 * dentry->d_parent->d_inode->i_mutex, and rename_lock
 *
 * Note: If ever the locking in lock_rename() changes, then please
 * remember to update this too...
 */
static int __d_unalias(struct inode *inode,
		struct dentry *dentry, struct dentry *alias)
{
	struct mutex *m1 = NULL;
	struct rw_semaphore *m2 = NULL;
	int ret = -ESTALE;

	/* If alias and dentry share a parent, then no extra locks required */
	if (alias->d_parent == dentry->d_parent)
		goto out_unalias;

	/* See lock_rename() */
	if (!mutex_trylock(&dentry->d_sb->s_vfs_rename_mutex))
		goto out_err;
	m1 = &dentry->d_sb->s_vfs_rename_mutex;
	if (!inode_trylock_shared(alias->d_parent->d_inode))
		goto out_err;
	m2 = &alias->d_parent->d_inode->i_rwsem;
out_unalias:
	__d_move(alias, dentry, false);
	ret = 0;
out_err:
	if (m2)
		up_read(m2);
	if (m1)
		mutex_unlock(m1);
	return ret;
}

/**
 * d_splice_alias - splice a disconnected dentry into the tree if one exists
 * @inode:  the inode which may have a disconnected dentry
 * @dentry: a negative dentry which we want to point to the inode.
 *
 * If inode is a directory and has an IS_ROOT alias, then d_move that in
 * place of the given dentry and return it, else simply d_add the inode
 * to the dentry and return NULL.
 *
 * If a non-IS_ROOT directory is found, the filesystem is corrupt, and
 * we should error out: directories can't have multiple aliases.
 *
 * This is needed in the lookup routine of any filesystem that is exportable
 * (via knfsd) so that we can build dcache paths to directories effectively.
 *
 * If a dentry was found and moved, then it is returned.  Otherwise NULL
 * is returned.  This matches the expected return value of ->lookup.
 *
 * Cluster filesystems may call this function with a negative, hashed dentry.
 * In that case, we know that the inode will be a regular file, and also this
 * will only occur during atomic_open. So we need to check for the dentry
 * being already hashed only in the final case.
 */
struct dentry *d_splice_alias(struct inode *inode, struct dentry *dentry)
{
	if (IS_ERR(inode))
		return ERR_CAST(inode);

	BUG_ON(!d_unhashed(dentry));

	if (!inode)
		goto out;

	security_d_instantiate(dentry, inode);
	spin_lock(&inode->i_lock);
	if (S_ISDIR(inode->i_mode)) {
		struct dentry *new = __d_find_any_alias(inode);
		if (unlikely(new)) {
			/* The reference to new ensures it remains an alias */
			spin_unlock(&inode->i_lock);
			write_seqlock(&rename_lock);
			if (unlikely(d_ancestor(new, dentry))) {
				write_sequnlock(&rename_lock);
				dput(new);
				new = ERR_PTR(-ELOOP);
				pr_warn_ratelimited(
					"VFS: Lookup of '%s' in %s %s"
					" would have caused loop\n",
					dentry->d_name.name,
					inode->i_sb->s_type->name,
					inode->i_sb->s_id);
			} else if (!IS_ROOT(new)) {
				int err = __d_unalias(inode, dentry, new);
				write_sequnlock(&rename_lock);
				if (err) {
					dput(new);
					new = ERR_PTR(err);
				}
			} else {
				__d_move(new, dentry, false);
				write_sequnlock(&rename_lock);
			}
			iput(inode);
			return new;
		}
	}
out:
	__d_add(dentry, inode);
	return NULL;
}
EXPORT_SYMBOL(d_splice_alias);

static int prepend(char **buffer, int *buflen, const char *str, int namelen)
{
	*buflen -= namelen;
	if (*buflen < 0)
		return -ENAMETOOLONG;
	*buffer -= namelen;
	memcpy(*buffer, str, namelen);
	return 0;
}

/**
 * prepend_name - prepend a pathname in front of current buffer pointer
 * @buffer: buffer pointer
 * @buflen: allocated length of the buffer
 * @name:   name string and length qstr structure
 *
 * With RCU path tracing, it may race with d_move(). Use READ_ONCE() to
 * make sure that either the old or the new name pointer and length are
 * fetched. However, there may be mismatch between length and pointer.
 * The length cannot be trusted, we need to copy it byte-by-byte until
 * the length is reached or a null byte is found. It also prepends "/" at
 * the beginning of the name. The sequence number check at the caller will
 * retry it again when a d_move() does happen. So any garbage in the buffer
 * due to mismatched pointer and length will be discarded.
 *
 * Load acquire is needed to make sure that we see that terminating NUL.
 */
static int prepend_name(char **buffer, int *buflen, const struct qstr *name)
{
<<<<<<< HEAD
	const char *dname = READ_ONCE(name->name);
=======
	const char *dname = smp_load_acquire(&name->name); /* ^^^ */
>>>>>>> 29112ebd
	u32 dlen = READ_ONCE(name->len);
	char *p;

	*buflen -= dlen + 1;
	if (*buflen < 0)
		return -ENAMETOOLONG;
	p = *buffer -= dlen + 1;
	*p++ = '/';
	while (dlen--) {
		char c = *dname++;
		if (!c)
			break;
		*p++ = c;
	}
	return 0;
}

/**
 * prepend_path - Prepend path string to a buffer
 * @path: the dentry/vfsmount to report
 * @root: root vfsmnt/dentry
 * @buffer: pointer to the end of the buffer
 * @buflen: pointer to buffer length
 *
 * The function will first try to write out the pathname without taking any
 * lock other than the RCU read lock to make sure that dentries won't go away.
 * It only checks the sequence number of the global rename_lock as any change
 * in the dentry's d_seq will be preceded by changes in the rename_lock
 * sequence number. If the sequence number had been changed, it will restart
 * the whole pathname back-tracing sequence again by taking the rename_lock.
 * In this case, there is no need to take the RCU read lock as the recursive
 * parent pointer references will keep the dentry chain alive as long as no
 * rename operation is performed.
 */
static int prepend_path(const struct path *path,
			const struct path *root,
			char **buffer, int *buflen)
{
	struct dentry *dentry;
	struct vfsmount *vfsmnt;
	struct mount *mnt;
	int error = 0;
	unsigned seq, m_seq = 0;
	char *bptr;
	int blen;

	rcu_read_lock();
restart_mnt:
	read_seqbegin_or_lock(&mount_lock, &m_seq);
	seq = 0;
	rcu_read_lock();
restart:
	bptr = *buffer;
	blen = *buflen;
	error = 0;
	dentry = path->dentry;
	vfsmnt = path->mnt;
	mnt = real_mount(vfsmnt);
	read_seqbegin_or_lock(&rename_lock, &seq);
	while (dentry != root->dentry || vfsmnt != root->mnt) {
		struct dentry * parent;

		if (dentry == vfsmnt->mnt_root || IS_ROOT(dentry)) {
			struct mount *parent = READ_ONCE(mnt->mnt_parent);
			/* Escaped? */
			if (dentry != vfsmnt->mnt_root) {
				bptr = *buffer;
				blen = *buflen;
				error = 3;
				break;
			}
			/* Global root? */
			if (mnt != parent) {
				dentry = READ_ONCE(mnt->mnt_mountpoint);
				mnt = parent;
				vfsmnt = &mnt->mnt;
				continue;
			}
			if (!error)
				error = is_mounted(vfsmnt) ? 1 : 2;
			break;
		}
		parent = dentry->d_parent;
		prefetch(parent);
		error = prepend_name(&bptr, &blen, &dentry->d_name);
		if (error)
			break;

		dentry = parent;
	}
	if (!(seq & 1))
		rcu_read_unlock();
	if (need_seqretry(&rename_lock, seq)) {
		seq = 1;
		goto restart;
	}
	done_seqretry(&rename_lock, seq);

	if (!(m_seq & 1))
		rcu_read_unlock();
	if (need_seqretry(&mount_lock, m_seq)) {
		m_seq = 1;
		goto restart_mnt;
	}
	done_seqretry(&mount_lock, m_seq);

	if (error >= 0 && bptr == *buffer) {
		if (--blen < 0)
			error = -ENAMETOOLONG;
		else
			*--bptr = '/';
	}
	*buffer = bptr;
	*buflen = blen;
	return error;
}

/**
 * __d_path - return the path of a dentry
 * @path: the dentry/vfsmount to report
 * @root: root vfsmnt/dentry
 * @buf: buffer to return value in
 * @buflen: buffer length
 *
 * Convert a dentry into an ASCII path name.
 *
 * Returns a pointer into the buffer or an error code if the
 * path was too long.
 *
 * "buflen" should be positive.
 *
 * If the path is not reachable from the supplied root, return %NULL.
 */
char *__d_path(const struct path *path,
	       const struct path *root,
	       char *buf, int buflen)
{
	char *res = buf + buflen;
	int error;

	prepend(&res, &buflen, "\0", 1);
	error = prepend_path(path, root, &res, &buflen);

	if (error < 0)
		return ERR_PTR(error);
	if (error > 0)
		return NULL;
	return res;
}

char *d_absolute_path(const struct path *path,
	       char *buf, int buflen)
{
	struct path root = {};
	char *res = buf + buflen;
	int error;

	prepend(&res, &buflen, "\0", 1);
	error = prepend_path(path, &root, &res, &buflen);

	if (error > 1)
		error = -EINVAL;
	if (error < 0)
		return ERR_PTR(error);
	return res;
}

/*
 * same as __d_path but appends "(deleted)" for unlinked files.
 */
static int path_with_deleted(const struct path *path,
			     const struct path *root,
			     char **buf, int *buflen)
{
	prepend(buf, buflen, "\0", 1);
	if (d_unlinked(path->dentry)) {
		int error = prepend(buf, buflen, " (deleted)", 10);
		if (error)
			return error;
	}

	return prepend_path(path, root, buf, buflen);
}

static int prepend_unreachable(char **buffer, int *buflen)
{
	return prepend(buffer, buflen, "(unreachable)", 13);
}

static void get_fs_root_rcu(struct fs_struct *fs, struct path *root)
{
	unsigned seq;

	do {
		seq = read_seqcount_begin(&fs->seq);
		*root = fs->root;
	} while (read_seqcount_retry(&fs->seq, seq));
}

/**
 * d_path - return the path of a dentry
 * @path: path to report
 * @buf: buffer to return value in
 * @buflen: buffer length
 *
 * Convert a dentry into an ASCII path name. If the entry has been deleted
 * the string " (deleted)" is appended. Note that this is ambiguous.
 *
 * Returns a pointer into the buffer or an error code if the path was
 * too long. Note: Callers should use the returned pointer, not the passed
 * in buffer, to use the name! The implementation often starts at an offset
 * into the buffer, and may leave 0 bytes at the start.
 *
 * "buflen" should be positive.
 */
char *d_path(const struct path *path, char *buf, int buflen)
{
	char *res = buf + buflen;
	struct path root;
	int error;

	/*
	 * We have various synthetic filesystems that never get mounted.  On
	 * these filesystems dentries are never used for lookup purposes, and
	 * thus don't need to be hashed.  They also don't need a name until a
	 * user wants to identify the object in /proc/pid/fd/.  The little hack
	 * below allows us to generate a name for these objects on demand:
	 *
	 * Some pseudo inodes are mountable.  When they are mounted
	 * path->dentry == path->mnt->mnt_root.  In that case don't call d_dname
	 * and instead have d_path return the mounted path.
	 */
	if (path->dentry->d_op && path->dentry->d_op->d_dname &&
	    (!IS_ROOT(path->dentry) || path->dentry != path->mnt->mnt_root))
		return path->dentry->d_op->d_dname(path->dentry, buf, buflen);

	rcu_read_lock();
	get_fs_root_rcu(current->fs, &root);
	error = path_with_deleted(path, &root, &res, &buflen);
	rcu_read_unlock();

	if (error < 0)
		res = ERR_PTR(error);
	return res;
}
EXPORT_SYMBOL(d_path);

/*
 * Helper function for dentry_operations.d_dname() members
 */
char *dynamic_dname(struct dentry *dentry, char *buffer, int buflen,
			const char *fmt, ...)
{
	va_list args;
	char temp[64];
	int sz;

	va_start(args, fmt);
	sz = vsnprintf(temp, sizeof(temp), fmt, args) + 1;
	va_end(args);

	if (sz > sizeof(temp) || sz > buflen)
		return ERR_PTR(-ENAMETOOLONG);

	buffer += buflen - sz;
	return memcpy(buffer, temp, sz);
}

char *simple_dname(struct dentry *dentry, char *buffer, int buflen)
{
	char *end = buffer + buflen;
	/* these dentries are never renamed, so d_lock is not needed */
	if (prepend(&end, &buflen, " (deleted)", 11) ||
	    prepend(&end, &buflen, dentry->d_name.name, dentry->d_name.len) ||
	    prepend(&end, &buflen, "/", 1))  
		end = ERR_PTR(-ENAMETOOLONG);
	return end;
}
EXPORT_SYMBOL(simple_dname);

/*
 * Write full pathname from the root of the filesystem into the buffer.
 */
static char *__dentry_path(struct dentry *d, char *buf, int buflen)
{
	struct dentry *dentry;
	char *end, *retval;
	int len, seq = 0;
	int error = 0;

	if (buflen < 2)
		goto Elong;

	rcu_read_lock();
restart:
	dentry = d;
	end = buf + buflen;
	len = buflen;
	prepend(&end, &len, "\0", 1);
	/* Get '/' right */
	retval = end-1;
	*retval = '/';
	read_seqbegin_or_lock(&rename_lock, &seq);
	while (!IS_ROOT(dentry)) {
		struct dentry *parent = dentry->d_parent;

		prefetch(parent);
		error = prepend_name(&end, &len, &dentry->d_name);
		if (error)
			break;

		retval = end;
		dentry = parent;
	}
	if (!(seq & 1))
		rcu_read_unlock();
	if (need_seqretry(&rename_lock, seq)) {
		seq = 1;
		goto restart;
	}
	done_seqretry(&rename_lock, seq);
	if (error)
		goto Elong;
	return retval;
Elong:
	return ERR_PTR(-ENAMETOOLONG);
}

char *dentry_path_raw(struct dentry *dentry, char *buf, int buflen)
{
	return __dentry_path(dentry, buf, buflen);
}
EXPORT_SYMBOL(dentry_path_raw);

char *dentry_path(struct dentry *dentry, char *buf, int buflen)
{
	char *p = NULL;
	char *retval;

	if (d_unlinked(dentry)) {
		p = buf + buflen;
		if (prepend(&p, &buflen, "//deleted", 10) != 0)
			goto Elong;
		buflen++;
	}
	retval = __dentry_path(dentry, buf, buflen);
	if (!IS_ERR(retval) && p)
		*p = '/';	/* restore '/' overriden with '\0' */
	return retval;
Elong:
	return ERR_PTR(-ENAMETOOLONG);
}

static void get_fs_root_and_pwd_rcu(struct fs_struct *fs, struct path *root,
				    struct path *pwd)
{
	unsigned seq;

	do {
		seq = read_seqcount_begin(&fs->seq);
		*root = fs->root;
		*pwd = fs->pwd;
	} while (read_seqcount_retry(&fs->seq, seq));
}

/*
 * NOTE! The user-level library version returns a
 * character pointer. The kernel system call just
 * returns the length of the buffer filled (which
 * includes the ending '\0' character), or a negative
 * error value. So libc would do something like
 *
 *	char *getcwd(char * buf, size_t size)
 *	{
 *		int retval;
 *
 *		retval = sys_getcwd(buf, size);
 *		if (retval >= 0)
 *			return buf;
 *		errno = -retval;
 *		return NULL;
 *	}
 */
SYSCALL_DEFINE2(getcwd, char __user *, buf, unsigned long, size)
{
	int error;
	struct path pwd, root;
	char *page = __getname();

	if (!page)
		return -ENOMEM;

	rcu_read_lock();
	get_fs_root_and_pwd_rcu(current->fs, &root, &pwd);

	error = -ENOENT;
	if (!d_unlinked(pwd.dentry)) {
		unsigned long len;
		char *cwd = page + PATH_MAX;
		int buflen = PATH_MAX;

		prepend(&cwd, &buflen, "\0", 1);
		error = prepend_path(&pwd, &root, &cwd, &buflen);
		rcu_read_unlock();

		if (error < 0)
			goto out;

		/* Unreachable from current root */
		if (error > 0) {
			error = prepend_unreachable(&cwd, &buflen);
			if (error)
				goto out;
		}

		error = -ERANGE;
		len = PATH_MAX + page - cwd;
		if (len <= size) {
			error = len;
			if (copy_to_user(buf, cwd, len))
				error = -EFAULT;
		}
	} else {
		rcu_read_unlock();
	}

out:
	__putname(page);
	return error;
}

/*
 * Test whether new_dentry is a subdirectory of old_dentry.
 *
 * Trivially implemented using the dcache structure
 */

/**
 * is_subdir - is new dentry a subdirectory of old_dentry
 * @new_dentry: new dentry
 * @old_dentry: old dentry
 *
 * Returns true if new_dentry is a subdirectory of the parent (at any depth).
 * Returns false otherwise.
 * Caller must ensure that "new_dentry" is pinned before calling is_subdir()
 */
  
bool is_subdir(struct dentry *new_dentry, struct dentry *old_dentry)
{
	bool result;
	unsigned seq;

	if (new_dentry == old_dentry)
		return true;

	do {
		/* for restarting inner loop in case of seq retry */
		seq = read_seqbegin(&rename_lock);
		/*
		 * Need rcu_readlock to protect against the d_parent trashing
		 * due to d_move
		 */
		rcu_read_lock();
		if (d_ancestor(old_dentry, new_dentry))
			result = true;
		else
			result = false;
		rcu_read_unlock();
	} while (read_seqretry(&rename_lock, seq));

	return result;
}

static enum d_walk_ret d_genocide_kill(void *data, struct dentry *dentry)
{
	struct dentry *root = data;
	if (dentry != root) {
		if (d_unhashed(dentry) || !dentry->d_inode)
			return D_WALK_SKIP;

		if (!(dentry->d_flags & DCACHE_GENOCIDE)) {
			dentry->d_flags |= DCACHE_GENOCIDE;
			dentry->d_lockref.count--;
		}
	}
	return D_WALK_CONTINUE;
}

void d_genocide(struct dentry *parent)
{
	d_walk(parent, parent, d_genocide_kill, NULL);
}

void d_tmpfile(struct dentry *dentry, struct inode *inode)
{
	inode_dec_link_count(inode);
	BUG_ON(dentry->d_name.name != dentry->d_iname ||
		!hlist_unhashed(&dentry->d_u.d_alias) ||
		!d_unlinked(dentry));
	spin_lock(&dentry->d_parent->d_lock);
	spin_lock_nested(&dentry->d_lock, DENTRY_D_LOCK_NESTED);
	dentry->d_name.len = sprintf(dentry->d_iname, "#%llu",
				(unsigned long long)inode->i_ino);
	spin_unlock(&dentry->d_lock);
	spin_unlock(&dentry->d_parent->d_lock);
	d_instantiate(dentry, inode);
}
EXPORT_SYMBOL(d_tmpfile);

static __initdata unsigned long dhash_entries;
static int __init set_dhash_entries(char *str)
{
	if (!str)
		return 0;
	dhash_entries = simple_strtoul(str, &str, 0);
	return 1;
}
__setup("dhash_entries=", set_dhash_entries);

static void __init dcache_init_early(void)
{
	/* If hashes are distributed across NUMA nodes, defer
	 * hash allocation until vmalloc space is available.
	 */
	if (hashdist)
		return;

	dentry_hashtable =
		alloc_large_system_hash("Dentry cache",
					sizeof(struct hlist_bl_head),
					dhash_entries,
					13,
					HASH_EARLY | HASH_ZERO,
					&d_hash_shift,
					&d_hash_mask,
					0,
					0);
}

static void __init dcache_init(void)
{
	/*
	 * A constructor could be added for stable state like the lists,
	 * but it is probably not worth it because of the cache nature
	 * of the dcache.
	 */
	dentry_cache = KMEM_CACHE(dentry,
		SLAB_RECLAIM_ACCOUNT|SLAB_PANIC|SLAB_MEM_SPREAD|SLAB_ACCOUNT);

	/* Hash may have been set up in dcache_init_early */
	if (!hashdist)
		return;

	dentry_hashtable =
		alloc_large_system_hash("Dentry cache",
					sizeof(struct hlist_bl_head),
					dhash_entries,
					13,
					HASH_ZERO,
					&d_hash_shift,
					&d_hash_mask,
					0,
					0);
}

/* SLAB cache for __getname() consumers */
struct kmem_cache *names_cachep __read_mostly;
EXPORT_SYMBOL(names_cachep);

EXPORT_SYMBOL(d_genocide);

void __init vfs_caches_init_early(void)
{
	int i;

	for (i = 0; i < ARRAY_SIZE(in_lookup_hashtable); i++)
		INIT_HLIST_BL_HEAD(&in_lookup_hashtable[i]);

	dcache_init_early();
	inode_init_early();
}

void __init vfs_caches_init(void)
{
	names_cachep = kmem_cache_create("names_cache", PATH_MAX, 0,
			SLAB_HWCACHE_ALIGN|SLAB_PANIC, NULL);

	dcache_init();
	inode_init();
	files_init();
	files_maxfiles_init();
	mnt_init();
	bdev_cache_init();
	chrdev_init();
}<|MERGE_RESOLUTION|>--- conflicted
+++ resolved
@@ -3051,11 +3051,7 @@
  */
 static int prepend_name(char **buffer, int *buflen, const struct qstr *name)
 {
-<<<<<<< HEAD
-	const char *dname = READ_ONCE(name->name);
-=======
 	const char *dname = smp_load_acquire(&name->name); /* ^^^ */
->>>>>>> 29112ebd
 	u32 dlen = READ_ONCE(name->len);
 	char *p;
 
