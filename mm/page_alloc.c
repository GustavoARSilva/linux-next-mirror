--- conflicted
+++ resolved
@@ -6260,11 +6260,8 @@
 	pgcnt = 0;
 	for_each_resv_unavail_range(i, &start, &end) {
 		for (pfn = PFN_DOWN(start); pfn < PFN_UP(end); pfn++) {
-<<<<<<< HEAD
-=======
 			if (!pfn_valid(ALIGN_DOWN(pfn, pageblock_nr_pages)))
 				continue;
->>>>>>> 89876f27
 			mm_zero_struct_page(pfn_to_page(pfn));
 			pgcnt++;
 		}
