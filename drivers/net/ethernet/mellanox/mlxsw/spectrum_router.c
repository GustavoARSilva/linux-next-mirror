--- conflicted
+++ resolved
@@ -2723,10 +2723,7 @@
 		mlxsw_sp_nexthop_rif_fini(nh);
 		break;
 	case MLXSW_SP_NEXTHOP_TYPE_IPIP:
-<<<<<<< HEAD
-=======
 		mlxsw_sp_nexthop_rif_fini(nh);
->>>>>>> 6c3cc51a
 		mlxsw_sp_nexthop_ipip_fini(mlxsw_sp, nh);
 		break;
 	}
@@ -2746,15 +2743,11 @@
 	    router->ipip_ops_arr[ipipt]->can_offload(mlxsw_sp, dev,
 						     MLXSW_SP_L3_PROTO_IPV4)) {
 		nh->type = MLXSW_SP_NEXTHOP_TYPE_IPIP;
-<<<<<<< HEAD
-		return mlxsw_sp_nexthop_ipip_init(mlxsw_sp, ipipt, nh, dev);
-=======
 		err = mlxsw_sp_nexthop_ipip_init(mlxsw_sp, ipipt, nh, dev);
 		if (err)
 			return err;
 		mlxsw_sp_nexthop_rif_init(nh, &nh->ipip_entry->ol_lb->common);
 		return 0;
->>>>>>> 6c3cc51a
 	}
 
 	nh->type = MLXSW_SP_NEXTHOP_TYPE_ETH;
@@ -3605,7 +3598,6 @@
 	fib_node = mlxsw_sp_fib_node_lookup(fib, addr, addr_len, prefix_len);
 	if (fib_node)
 		return fib_node;
-<<<<<<< HEAD
 
 	fib_node = mlxsw_sp_fib_node_create(fib, addr, addr_len, prefix_len);
 	if (!fib_node) {
@@ -3677,79 +3669,6 @@
 			break;
 	}
 
-=======
-
-	fib_node = mlxsw_sp_fib_node_create(fib, addr, addr_len, prefix_len);
-	if (!fib_node) {
-		err = -ENOMEM;
-		goto err_fib_node_create;
-	}
-
-	err = mlxsw_sp_fib_node_init(mlxsw_sp, fib_node, fib);
-	if (err)
-		goto err_fib_node_init;
-
-	return fib_node;
-
-err_fib_node_init:
-	mlxsw_sp_fib_node_destroy(fib_node);
-err_fib_node_create:
-	mlxsw_sp_vr_put(vr);
-	return ERR_PTR(err);
-}
-
-static void mlxsw_sp_fib_node_put(struct mlxsw_sp *mlxsw_sp,
-				  struct mlxsw_sp_fib_node *fib_node)
-{
-	struct mlxsw_sp_vr *vr = fib_node->fib->vr;
-
-	if (!list_empty(&fib_node->entry_list))
-		return;
-	mlxsw_sp_fib_node_fini(mlxsw_sp, fib_node);
-	mlxsw_sp_fib_node_destroy(fib_node);
-	mlxsw_sp_vr_put(vr);
-}
-
-static struct mlxsw_sp_fib4_entry *
-mlxsw_sp_fib4_node_entry_find(const struct mlxsw_sp_fib_node *fib_node,
-			      const struct mlxsw_sp_fib4_entry *new4_entry)
-{
-	struct mlxsw_sp_fib4_entry *fib4_entry;
-
-	list_for_each_entry(fib4_entry, &fib_node->entry_list, common.list) {
-		if (fib4_entry->tb_id > new4_entry->tb_id)
-			continue;
-		if (fib4_entry->tb_id != new4_entry->tb_id)
-			break;
-		if (fib4_entry->tos > new4_entry->tos)
-			continue;
-		if (fib4_entry->prio >= new4_entry->prio ||
-		    fib4_entry->tos < new4_entry->tos)
-			return fib4_entry;
-	}
-
-	return NULL;
-}
-
-static int
-mlxsw_sp_fib4_node_list_append(struct mlxsw_sp_fib4_entry *fib4_entry,
-			       struct mlxsw_sp_fib4_entry *new4_entry)
-{
-	struct mlxsw_sp_fib_node *fib_node;
-
-	if (WARN_ON(!fib4_entry))
-		return -EINVAL;
-
-	fib_node = fib4_entry->common.fib_node;
-	list_for_each_entry_from(fib4_entry, &fib_node->entry_list,
-				 common.list) {
-		if (fib4_entry->tb_id != new4_entry->tb_id ||
-		    fib4_entry->tos != new4_entry->tos ||
-		    fib4_entry->prio != new4_entry->prio)
-			break;
-	}
-
->>>>>>> 6c3cc51a
 	list_add_tail(&new4_entry->common.list, &fib4_entry->common.list);
 	return 0;
 }
@@ -4095,15 +4014,11 @@
 	    router->ipip_ops_arr[ipipt]->can_offload(mlxsw_sp, dev,
 						     MLXSW_SP_L3_PROTO_IPV6)) {
 		nh->type = MLXSW_SP_NEXTHOP_TYPE_IPIP;
-<<<<<<< HEAD
-		return mlxsw_sp_nexthop_ipip_init(mlxsw_sp, ipipt, nh, dev);
-=======
 		err = mlxsw_sp_nexthop_ipip_init(mlxsw_sp, ipipt, nh, dev);
 		if (err)
 			return err;
 		mlxsw_sp_nexthop_rif_init(nh, &nh->ipip_entry->ol_lb->common);
 		return 0;
->>>>>>> 6c3cc51a
 	}
 
 	nh->type = MLXSW_SP_NEXTHOP_TYPE_ETH;
@@ -4427,17 +4342,10 @@
 			      const struct rt6_info *nrt, bool replace)
 {
 	struct mlxsw_sp_fib6_entry *fib6_entry, *fallback = NULL;
-<<<<<<< HEAD
 
 	list_for_each_entry(fib6_entry, &fib_node->entry_list, common.list) {
 		struct rt6_info *rt = mlxsw_sp_fib6_entry_rt(fib6_entry);
 
-=======
-
-	list_for_each_entry(fib6_entry, &fib_node->entry_list, common.list) {
-		struct rt6_info *rt = mlxsw_sp_fib6_entry_rt(fib6_entry);
-
->>>>>>> 6c3cc51a
 		if (rt->rt6i_table->tb6_id > nrt->rt6i_table->tb6_id)
 			continue;
 		if (rt->rt6i_table->tb6_id != nrt->rt6i_table->tb6_id)
@@ -4474,17 +4382,10 @@
 			      &fib6_entry->common.list);
 	} else {
 		struct mlxsw_sp_fib6_entry *last;
-<<<<<<< HEAD
 
 		list_for_each_entry(last, &fib_node->entry_list, common.list) {
 			struct rt6_info *rt = mlxsw_sp_fib6_entry_rt(last);
 
-=======
-
-		list_for_each_entry(last, &fib_node->entry_list, common.list) {
-			struct rt6_info *rt = mlxsw_sp_fib6_entry_rt(last);
-
->>>>>>> 6c3cc51a
 			if (nrt->rt6i_table->tb6_id > rt->rt6i_table->tb6_id)
 				break;
 			fib6_entry = last;
@@ -4665,15 +4566,9 @@
 		mlxsw_sp_fib6_entry_nexthop_del(mlxsw_sp, fib6_entry, rt);
 		return;
 	}
-<<<<<<< HEAD
 
 	fib_node = fib6_entry->common.fib_node;
 
-=======
-
-	fib_node = fib6_entry->common.fib_node;
-
->>>>>>> 6c3cc51a
 	mlxsw_sp_fib6_node_entry_unlink(mlxsw_sp, fib6_entry);
 	mlxsw_sp_fib6_entry_destroy(mlxsw_sp, fib6_entry);
 	mlxsw_sp_fib_node_put(mlxsw_sp, fib_node);
