/*
 * Copyright 2014 Carlo Caione <carlo@caione.org>
 *
 * This file is dual-licensed: you can use it either under the terms
 * of the GPL or the X11 license, at your option. Note that this dual
 * licensing only applies to this file, and not this project as a
 * whole.
 *
 *  a) This library is free software; you can redistribute it and/or
 *     modify it under the terms of the GNU General Public License as
 *     published by the Free Software Foundation; either version 2 of the
 *     License, or (at your option) any later version.
 *
 *     This library is distributed in the hope that it will be useful,
 *     but WITHOUT ANY WARRANTY; without even the implied warranty of
 *     MERCHANTABILITY or FITNESS FOR A PARTICULAR PURPOSE.  See the
 *     GNU General Public License for more details.
 *
 *     You should have received a copy of the GNU General Public
 *     License along with this library; if not, write to the Free
 *     Software Foundation, Inc., 51 Franklin St, Fifth Floor, Boston,
 *     MA 02110-1301 USA
 *
 * Or, alternatively,
 *
 *  b) Permission is hereby granted, free of charge, to any person
 *     obtaining a copy of this software and associated documentation
 *     files (the "Software"), to deal in the Software without
 *     restriction, including without limitation the rights to use,
 *     copy, modify, merge, publish, distribute, sublicense, and/or
 *     sell copies of the Software, and to permit persons to whom the
 *     Software is furnished to do so, subject to the following
 *     conditions:
 *
 *     The above copyright notice and this permission notice shall be
 *     included in all copies or substantial portions of the Software.
 *
 *     THE SOFTWARE IS PROVIDED "AS IS", WITHOUT WARRANTY OF ANY KIND,
 *     EXPRESS OR IMPLIED, INCLUDING BUT NOT LIMITED TO THE WARRANTIES
 *     OF MERCHANTABILITY, FITNESS FOR A PARTICULAR PURPOSE AND
 *     NONINFRINGEMENT. IN NO EVENT SHALL THE AUTHORS OR COPYRIGHT
 *     HOLDERS BE LIABLE FOR ANY CLAIM, DAMAGES OR OTHER LIABILITY,
 *     WHETHER IN AN ACTION OF CONTRACT, TORT OR OTHERWISE, ARISING
 *     FROM, OUT OF OR IN CONNECTION WITH THE SOFTWARE OR THE USE OR
 *     OTHER DEALINGS IN THE SOFTWARE.
 */

#include <dt-bindings/interrupt-controller/irq.h>
#include <dt-bindings/interrupt-controller/arm-gic.h>
/include/ "skeleton.dtsi"

/ {
	interrupt-parent = <&gic>;

	L2: l2-cache-controller@c4200000 {
		compatible = "arm,pl310-cache";
		reg = <0xc4200000 0x1000>;
		cache-unified;
		cache-level = <2>;
	};

	gic: interrupt-controller@c4301000 {
		compatible = "arm,cortex-a9-gic";
		reg = <0xc4301000 0x1000>,
		      <0xc4300100 0x0100>;
		interrupt-controller;
		#interrupt-cells = <3>;
	};

	soc {
		compatible = "simple-bus";
		#address-cells = <1>;
		#size-cells = <1>;
		ranges;

		cbus: cbus@c1100000 {
			compatible = "simple-bus";
			reg = <0xc1100000 0x200000>;
<<<<<<< HEAD
			#address-cells = <1>;
			#size-cells = <1>;
			ranges = <0x0 0xc1100000 0x200000>;

			uart_A: serial@84c0 {
				compatible = "amlogic,meson-uart";
				reg = <0x84c0 0x18>;
				interrupts = <0 26 1>;
				status = "disabled";
			};

			uart_B: serial@84dc {
				compatible = "amlogic,meson-uart";
				reg = <0x84dc 0x18>;
				interrupts = <0 75 1>;
				status = "disabled";
			};

			i2c_A: i2c@8500 {
				compatible = "amlogic,meson6-i2c";
				reg = <0x8500 0x20>;
				interrupts = <0 21 1>;
				#address-cells = <1>;
				#size-cells = <0>;
				status = "disabled";
			};

			uart_C: serial@8700 {
				compatible = "amlogic,meson-uart";
				reg = <0x8700 0x18>;
				interrupts = <0 93 1>;
				status = "disabled";
			};

			i2c_B: i2c@87c0 {
				compatible = "amlogic,meson6-i2c";
				reg = <0x87c0 0x20>;
				interrupts = <0 128 1>;
				#address-cells = <1>;
				#size-cells = <0>;
				status = "disabled";
			};

			spifc: spi@8c80 {
				compatible = "amlogic,meson6-spifc";
				reg = <0x8c80 0x80>;
				#address-cells = <1>;
				#size-cells = <0>;
				status = "disabled";
			};

			wdt: watchdog@9900 {
				compatible = "amlogic,meson6-wdt";
				reg = <0x9900 0x8>;
				interrupts = <0 0 1>;
			};

			timer@9940 {
				compatible = "amlogic,meson6-timer";
				reg = <0x9940 0x18>;
				interrupts = <0 10 1>;
			};
		};

		aobus: aobus@c8100000 {
			compatible = "simple-bus";
			reg = <0xc8100000 0x100000>;
			#address-cells = <1>;
			#size-cells = <1>;
			ranges = <0x0 0xc8100000 0x100000>;

			ir_receiver: ir-receiver@480 {
				compatible= "amlogic,meson6-ir";
				reg = <0x480 0x20>;
				interrupts = <0 15 1>;
				status = "disabled";
			};

			uart_AO: serial@4c0 {
				compatible = "amlogic,meson-uart";
				reg = <0x4c0 0x18>;
				interrupts = <0 90 1>;
				status = "disabled";
			};

			i2c_AO: i2c@500 {
				compatible = "amlogic,meson6-i2c";
				reg = <0x500 0x20>;
				interrupts = <0 92 1>;
				#address-cells = <1>;
				#size-cells = <0>;
				status = "disabled";
			};
=======
			#address-cells = <1>;
			#size-cells = <1>;
			ranges = <0x0 0xc1100000 0x200000>;

			hwrng: rng@8100 {
				compatible = "amlogic,meson-rng";
				reg = <0x8100 0x8>;
			};

			uart_A: serial@84c0 {
				compatible = "amlogic,meson-uart";
				reg = <0x84c0 0x18>;
				interrupts = <GIC_SPI 26 IRQ_TYPE_EDGE_RISING>;
				status = "disabled";
			};

			uart_B: serial@84dc {
				compatible = "amlogic,meson-uart";
				reg = <0x84dc 0x18>;
				interrupts = <GIC_SPI 75 IRQ_TYPE_EDGE_RISING>;
				status = "disabled";
			};

			i2c_A: i2c@8500 {
				compatible = "amlogic,meson6-i2c";
				reg = <0x8500 0x20>;
				interrupts = <GIC_SPI 21 IRQ_TYPE_EDGE_RISING>;
				#address-cells = <1>;
				#size-cells = <0>;
				status = "disabled";
			};

			saradc: adc@8680 {
				compatible = "amlogic,meson-saradc";
				reg = <0x8680 0x34>;
				#io-channel-cells = <1>;
				interrupts = <GIC_SPI 73 IRQ_TYPE_EDGE_RISING>;
				status = "disabled";
			};

			uart_C: serial@8700 {
				compatible = "amlogic,meson-uart";
				reg = <0x8700 0x18>;
				interrupts = <GIC_SPI 93 IRQ_TYPE_EDGE_RISING>;
				status = "disabled";
			};

			i2c_B: i2c@87c0 {
				compatible = "amlogic,meson6-i2c";
				reg = <0x87c0 0x20>;
				interrupts = <GIC_SPI 128 IRQ_TYPE_EDGE_RISING>;
				#address-cells = <1>;
				#size-cells = <0>;
				status = "disabled";
			};

			usb0_phy: phy@8800 {
				compatible = "amlogic,meson-mx-usb2-phy";
				#phy-cells = <0>;
				reg = <0x8800 0x20>;
				status = "disabled";
			};

			usb1_phy: phy@8820 {
				compatible = "amlogic,meson-mx-usb2-phy";
				#phy-cells = <0>;
				reg = <0x8820 0x20>;
				status = "disabled";
			};

			spifc: spi@8c80 {
				compatible = "amlogic,meson6-spifc";
				reg = <0x8c80 0x80>;
				#address-cells = <1>;
				#size-cells = <0>;
				status = "disabled";
			};

			wdt: watchdog@9900 {
				compatible = "amlogic,meson6-wdt";
				reg = <0x9900 0x8>;
				interrupts = <GIC_SPI 0 IRQ_TYPE_EDGE_RISING>;
			};

			timer@9940 {
				compatible = "amlogic,meson6-timer";
				reg = <0x9940 0x18>;
				interrupts = <GIC_SPI 10 IRQ_TYPE_EDGE_RISING>;
			};
		};

		aobus: aobus@c8100000 {
			compatible = "simple-bus";
			reg = <0xc8100000 0x100000>;
			#address-cells = <1>;
			#size-cells = <1>;
			ranges = <0x0 0xc8100000 0x100000>;

			ir_receiver: ir-receiver@480 {
				compatible= "amlogic,meson6-ir";
				reg = <0x480 0x20>;
				interrupts = <GIC_SPI 15 IRQ_TYPE_EDGE_RISING>;
				status = "disabled";
			};

			uart_AO: serial@4c0 {
				compatible = "amlogic,meson-uart";
				reg = <0x4c0 0x18>;
				interrupts = <GIC_SPI 90 IRQ_TYPE_EDGE_RISING>;
				status = "disabled";
			};

			i2c_AO: i2c@500 {
				compatible = "amlogic,meson6-i2c";
				reg = <0x500 0x20>;
				interrupts = <GIC_SPI 92 IRQ_TYPE_EDGE_RISING>;
				#address-cells = <1>;
				#size-cells = <0>;
				status = "disabled";
			};
		};

		usb0: usb@c9040000 {
			compatible = "snps,dwc2";
			#address-cells = <1>;
			#size-cells = <0>;
			reg = <0xc9040000 0x40000>;
			interrupts = <GIC_SPI 30 IRQ_TYPE_EDGE_RISING>;
			phys = <&usb0_phy>;
			phy-names = "usb2-phy";
			dr_mode = "host";
			status = "disabled";
		};

		usb1: usb@c90c0000 {
			compatible = "snps,dwc2";
			#address-cells = <1>;
			#size-cells = <0>;
			reg = <0xc90c0000 0x40000>;
			interrupts = <GIC_SPI 31 IRQ_TYPE_EDGE_RISING>;
			phys = <&usb1_phy>;
			phy-names = "usb2-phy";
			dr_mode = "host";
			status = "disabled";
>>>>>>> f99503e9
		};

		ethmac: ethernet@c9410000 {
			compatible = "amlogic,meson6-dwmac", "snps,dwmac";
			reg = <0xc9410000 0x10000
			       0xc1108108 0x4>;
			interrupts = <GIC_SPI 8 IRQ_TYPE_EDGE_RISING>;
			interrupt-names = "macirq";
			status = "disabled";
		};
	};
}; /* end of / */<|MERGE_RESOLUTION|>--- conflicted
+++ resolved
@@ -76,101 +76,6 @@
 		cbus: cbus@c1100000 {
 			compatible = "simple-bus";
 			reg = <0xc1100000 0x200000>;
-<<<<<<< HEAD
-			#address-cells = <1>;
-			#size-cells = <1>;
-			ranges = <0x0 0xc1100000 0x200000>;
-
-			uart_A: serial@84c0 {
-				compatible = "amlogic,meson-uart";
-				reg = <0x84c0 0x18>;
-				interrupts = <0 26 1>;
-				status = "disabled";
-			};
-
-			uart_B: serial@84dc {
-				compatible = "amlogic,meson-uart";
-				reg = <0x84dc 0x18>;
-				interrupts = <0 75 1>;
-				status = "disabled";
-			};
-
-			i2c_A: i2c@8500 {
-				compatible = "amlogic,meson6-i2c";
-				reg = <0x8500 0x20>;
-				interrupts = <0 21 1>;
-				#address-cells = <1>;
-				#size-cells = <0>;
-				status = "disabled";
-			};
-
-			uart_C: serial@8700 {
-				compatible = "amlogic,meson-uart";
-				reg = <0x8700 0x18>;
-				interrupts = <0 93 1>;
-				status = "disabled";
-			};
-
-			i2c_B: i2c@87c0 {
-				compatible = "amlogic,meson6-i2c";
-				reg = <0x87c0 0x20>;
-				interrupts = <0 128 1>;
-				#address-cells = <1>;
-				#size-cells = <0>;
-				status = "disabled";
-			};
-
-			spifc: spi@8c80 {
-				compatible = "amlogic,meson6-spifc";
-				reg = <0x8c80 0x80>;
-				#address-cells = <1>;
-				#size-cells = <0>;
-				status = "disabled";
-			};
-
-			wdt: watchdog@9900 {
-				compatible = "amlogic,meson6-wdt";
-				reg = <0x9900 0x8>;
-				interrupts = <0 0 1>;
-			};
-
-			timer@9940 {
-				compatible = "amlogic,meson6-timer";
-				reg = <0x9940 0x18>;
-				interrupts = <0 10 1>;
-			};
-		};
-
-		aobus: aobus@c8100000 {
-			compatible = "simple-bus";
-			reg = <0xc8100000 0x100000>;
-			#address-cells = <1>;
-			#size-cells = <1>;
-			ranges = <0x0 0xc8100000 0x100000>;
-
-			ir_receiver: ir-receiver@480 {
-				compatible= "amlogic,meson6-ir";
-				reg = <0x480 0x20>;
-				interrupts = <0 15 1>;
-				status = "disabled";
-			};
-
-			uart_AO: serial@4c0 {
-				compatible = "amlogic,meson-uart";
-				reg = <0x4c0 0x18>;
-				interrupts = <0 90 1>;
-				status = "disabled";
-			};
-
-			i2c_AO: i2c@500 {
-				compatible = "amlogic,meson6-i2c";
-				reg = <0x500 0x20>;
-				interrupts = <0 92 1>;
-				#address-cells = <1>;
-				#size-cells = <0>;
-				status = "disabled";
-			};
-=======
 			#address-cells = <1>;
 			#size-cells = <1>;
 			ranges = <0x0 0xc1100000 0x200000>;
@@ -315,7 +220,6 @@
 			phy-names = "usb2-phy";
 			dr_mode = "host";
 			status = "disabled";
->>>>>>> f99503e9
 		};
 
 		ethmac: ethernet@c9410000 {
