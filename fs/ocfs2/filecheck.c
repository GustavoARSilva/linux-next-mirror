--- conflicted
+++ resolved
@@ -158,14 +158,6 @@
 {
 	struct ocfs2_filecheck_entry *p;
 
-<<<<<<< HEAD
-	if (!atomic_dec_and_test(&entry->fs_count)) {
-		wait_var_event(&entry->fs_count,
-			       !atomic_read(&entry->fs_count));
-	}
-
-=======
->>>>>>> 39702180
 	spin_lock(&entry->fs_fcheck->fc_lock);
 	while (!list_empty(&entry->fs_fcheck->fc_head)) {
 		p = list_first_entry(&entry->fs_fcheck->fc_head,
@@ -182,76 +174,9 @@
 
 int ocfs2_filecheck_create_sysfs(struct ocfs2_super *osb)
 {
-<<<<<<< HEAD
-	struct ocfs2_filecheck_sysfs_entry *p;
-
-	spin_lock(&ocfs2_filecheck_sysfs_lock);
-	list_for_each_entry(p, &ocfs2_filecheck_sysfs_list, fs_list) {
-		if (!strcmp(p->fs_sb->s_id, devname)) {
-			list_del(&p->fs_list);
-			spin_unlock(&ocfs2_filecheck_sysfs_lock);
-			ocfs2_filecheck_sysfs_free(p);
-			return 0;
-		}
-	}
-	spin_unlock(&ocfs2_filecheck_sysfs_lock);
-	return 1;
-}
-
-static void
-ocfs2_filecheck_sysfs_put(struct ocfs2_filecheck_sysfs_entry *entry)
-{
-	if (atomic_dec_and_test(&entry->fs_count))
-		wake_up_var(&entry->fs_count);
-}
-
-static struct ocfs2_filecheck_sysfs_entry *
-ocfs2_filecheck_sysfs_get(const char *devname)
-{
-	struct ocfs2_filecheck_sysfs_entry *p = NULL;
-
-	spin_lock(&ocfs2_filecheck_sysfs_lock);
-	list_for_each_entry(p, &ocfs2_filecheck_sysfs_list, fs_list) {
-		if (!strcmp(p->fs_sb->s_id, devname)) {
-			atomic_inc(&p->fs_count);
-			spin_unlock(&ocfs2_filecheck_sysfs_lock);
-			return p;
-		}
-	}
-	spin_unlock(&ocfs2_filecheck_sysfs_lock);
-	return NULL;
-}
-
-int ocfs2_filecheck_create_sysfs(struct super_block *sb)
-{
-	int ret = 0;
-	struct kset *device_kset = NULL;
-	struct kset *fcheck_kset = NULL;
-	struct ocfs2_filecheck *fcheck = NULL;
-	struct ocfs2_filecheck_sysfs_entry *entry = NULL;
-	struct attribute **attrs = NULL;
-	struct attribute_group attrgp;
-
-	if (!ocfs2_kset)
-		return -ENOMEM;
-
-	attrs = kmalloc(sizeof(struct attribute *) * 4, GFP_NOFS);
-	if (!attrs) {
-		ret = -ENOMEM;
-		goto error;
-	} else {
-		attrs[0] = &ocfs2_attr_filecheck_chk.attr;
-		attrs[1] = &ocfs2_attr_filecheck_fix.attr;
-		attrs[2] = &ocfs2_attr_filecheck_set.attr;
-		attrs[3] = NULL;
-		memset(&attrgp, 0, sizeof(attrgp));
-		attrgp.attrs = attrs;
-	}
-=======
 	int ret;
 	struct ocfs2_filecheck *fcheck;
 	struct ocfs2_filecheck_sysfs_entry *entry = &osb->osb_fc_ent;
->>>>>>> 39702180
 
 	fcheck = kmalloc(sizeof(struct ocfs2_filecheck), GFP_NOFS);
 	if (!fcheck)
