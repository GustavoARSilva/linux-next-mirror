/* SPDX-License-Identifier: GPL-2.0 WITH Linux-syscall-note */
#ifndef __PARISC_MMAN_H__
#define __PARISC_MMAN_H__

#define PROT_READ	0x1		/* page can be read */
#define PROT_WRITE	0x2		/* page can be written */
#define PROT_EXEC	0x4		/* page can be executed */
#define PROT_SEM	0x8		/* page may be used for atomic ops */
#define PROT_NONE	0x0		/* page can not be accessed */
#define PROT_GROWSDOWN	0x01000000	/* mprotect flag: extend change to start of growsdown vma */
#define PROT_GROWSUP	0x02000000	/* mprotect flag: extend change to end of growsup vma */

#define MAP_SHARED	0x01		/* Share changes */
#define MAP_PRIVATE	0x02		/* Changes are private */
<<<<<<< HEAD
#define MAP_TYPE	(MAP_SHARED|MAP_PRIVATE|MAP_RESRVD1|MAP_RESRVD2) /* Mask for type of mapping */
=======
#define MAP_SHARED_VALIDATE 0x03	/* share + validate extension flags */
#define MAP_TYPE	0x03		/* Mask for type of mapping */
>>>>>>> 25e7798f
#define MAP_FIXED	0x04		/* Interpret addr exactly */
#define MAP_RESRVD1	0x08		/* reserved for 3rd bit of MAP_TYPE */
#define MAP_ANONYMOUS	0x10		/* don't use a file */
#define MAP_RESRVD2	0x20		/* reserved for 4th bit of MAP_TYPE */

#define MAP_DENYWRITE	0x0800		/* ETXTBSY */
#define MAP_EXECUTABLE	0x1000		/* mark it as an executable */
#define MAP_LOCKED	0x2000		/* pages are locked */
#define MAP_NORESERVE	0x4000		/* don't check for reservations */
#define MAP_GROWSDOWN	0x8000		/* stack-like segment */
#define MAP_POPULATE	0x10000		/* populate (prefault) pagetables */
#define MAP_NONBLOCK	0x20000		/* do not block on IO */
#define MAP_STACK	0x40000		/* give out an address that is best suited for process/thread stacks */
#define MAP_HUGETLB	0x80000		/* create a huge page mapping */

#define MS_SYNC		1		/* synchronous memory sync */
#define MS_ASYNC	2		/* sync memory asynchronously */
#define MS_INVALIDATE	4		/* invalidate the caches */

#define MCL_CURRENT	1		/* lock all current mappings */
#define MCL_FUTURE	2		/* lock all future mappings */
#define MCL_ONFAULT	4		/* lock all pages that are faulted in */

#define MLOCK_ONFAULT	0x01		/* Lock pages in range after they are faulted in, do not prefault */

#define MADV_NORMAL     0               /* no further special treatment */
#define MADV_RANDOM     1               /* expect random page references */
#define MADV_SEQUENTIAL 2               /* expect sequential page references */
#define MADV_WILLNEED   3               /* will need these pages */
#define MADV_DONTNEED   4               /* don't need these pages */

/* common/generic parameters */
#define MADV_FREE	8		/* free pages only if memory pressure */
#define MADV_REMOVE	9		/* remove these pages & resources */
#define MADV_DONTFORK	10		/* don't inherit across fork */
#define MADV_DOFORK	11		/* do inherit across fork */

#define MADV_MERGEABLE   65		/* KSM may merge identical pages */
#define MADV_UNMERGEABLE 66		/* KSM may not merge identical pages */

#define MADV_HUGEPAGE	67		/* Worth backing with hugepages */
#define MADV_NOHUGEPAGE	68		/* Not worth backing with hugepages */

#define MADV_DONTDUMP   69		/* Explicity exclude from the core dump,
					   overrides the coredump filter bits */
#define MADV_DODUMP	70		/* Clear the MADV_NODUMP flag */

#define MADV_WIPEONFORK 71		/* Zero memory on fork, child only */
#define MADV_KEEPONFORK 72		/* Undo MADV_WIPEONFORK */

#define MADV_HWPOISON     100		/* poison a page for testing */
#define MADV_SOFT_OFFLINE 101		/* soft offline page for testing */

/* compatibility flags */
#define MAP_FILE	0
#define MAP_VARIABLE	0

#define PKEY_DISABLE_ACCESS	0x1
#define PKEY_DISABLE_WRITE	0x2
#define PKEY_ACCESS_MASK	(PKEY_DISABLE_ACCESS |\
				 PKEY_DISABLE_WRITE)

#endif /* __PARISC_MMAN_H__ */<|MERGE_RESOLUTION|>--- conflicted
+++ resolved
@@ -12,12 +12,8 @@
 
 #define MAP_SHARED	0x01		/* Share changes */
 #define MAP_PRIVATE	0x02		/* Changes are private */
-<<<<<<< HEAD
+#define MAP_SHARED_VALIDATE 0x03	/* share + validate extension flags */
 #define MAP_TYPE	(MAP_SHARED|MAP_PRIVATE|MAP_RESRVD1|MAP_RESRVD2) /* Mask for type of mapping */
-=======
-#define MAP_SHARED_VALIDATE 0x03	/* share + validate extension flags */
-#define MAP_TYPE	0x03		/* Mask for type of mapping */
->>>>>>> 25e7798f
 #define MAP_FIXED	0x04		/* Interpret addr exactly */
 #define MAP_RESRVD1	0x08		/* reserved for 3rd bit of MAP_TYPE */
 #define MAP_ANONYMOUS	0x10		/* don't use a file */
