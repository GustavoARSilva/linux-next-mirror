--- conflicted
+++ resolved
@@ -777,32 +777,31 @@
 			status = "disabled";
 		};
 
-<<<<<<< HEAD
+		usbphyc: usbphyc@5a006000 {
+			#address-cells = <1>;
+			#size-cells = <0>;
+			compatible = "st,stm32mp1-usbphyc";
+			reg = <0x5a006000 0x1000>;
+			clocks = <&rcc USBPHY_K>;
+			resets = <&rcc USBPHY_R>;
+			status = "disabled";
+
+			usbphyc_port0: usb-phy@0 {
+				#phy-cells = <0>;
+				reg = <0>;
+			};
+
+			usbphyc_port1: usb-phy@1 {
+				#phy-cells = <1>;
+				reg = <1>;
+			};
+		};
+
 		exti: interrupt-controller@5000d000 {
 			compatible = "st,stm32mp1-exti", "syscon";
 			interrupt-controller;
 			#interrupt-cells = <2>;
 			reg = <0x5000d000 0x400>;
-=======
-		usbphyc: usbphyc@5a006000 {
-			#address-cells = <1>;
-			#size-cells = <0>;
-			compatible = "st,stm32mp1-usbphyc";
-			reg = <0x5a006000 0x1000>;
-			clocks = <&rcc USBPHY_K>;
-			resets = <&rcc USBPHY_R>;
-			status = "disabled";
-
-			usbphyc_port0: usb-phy@0 {
-				#phy-cells = <0>;
-				reg = <0>;
-			};
-
-			usbphyc_port1: usb-phy@1 {
-				#phy-cells = <1>;
-				reg = <1>;
-			};
->>>>>>> c7953e19
 		};
 
 		usart1: serial@5c000000 {
