--- conflicted
+++ resolved
@@ -171,13 +171,7 @@
 	unsigned char smb2_signature[SMB2_HMACSHA256_SIZE];
 	unsigned char *sigptr = smb2_signature;
 	struct kvec *iov = rqst->rq_iov;
-<<<<<<< HEAD
-	int iov_hdr_index = rqst->rq_nvec > 1 ? 1 : 0;
-	struct smb2_sync_hdr *shdr =
-		(struct smb2_sync_hdr *)iov[iov_hdr_index].iov_base;
-=======
 	struct smb2_sync_hdr *shdr = (struct smb2_sync_hdr *)iov[0].iov_base;
->>>>>>> e5eb92e4
 	struct cifs_ses *ses;
 
 	ses = smb2_find_smb_ses(server, shdr->SessionId);
@@ -208,7 +202,7 @@
 		return rc;
 	}
 
-	rc = __cifs_calc_signature(rqst, iov_hdr_index,  server, sigptr,
+	rc = __cifs_calc_signature(rqst, server, sigptr,
 		&server->secmech.sdeschmacsha256->shash);
 
 	if (!rc)
@@ -418,13 +412,7 @@
 	unsigned char smb3_signature[SMB2_CMACAES_SIZE];
 	unsigned char *sigptr = smb3_signature;
 	struct kvec *iov = rqst->rq_iov;
-<<<<<<< HEAD
-	int iov_hdr_index = rqst->rq_nvec > 1 ? 1 : 0;
-	struct smb2_sync_hdr *shdr =
-		(struct smb2_sync_hdr *)iov[iov_hdr_index].iov_base;
-=======
 	struct smb2_sync_hdr *shdr = (struct smb2_sync_hdr *)iov[0].iov_base;
->>>>>>> e5eb92e4
 	struct cifs_ses *ses;
 
 	ses = smb2_find_smb_ses(server, shdr->SessionId);
@@ -455,7 +443,7 @@
 		return rc;
 	}
 
-	rc = __cifs_calc_signature(rqst, iov_hdr_index, server, sigptr,
+	rc = __cifs_calc_signature(rqst, server, sigptr,
 				   &server->secmech.sdesccmacaes->shash);
 
 	if (!rc)
