--- conflicted
+++ resolved
@@ -1177,33 +1177,11 @@
 		goto out_inode;
 	}
 
-<<<<<<< HEAD
 	if (IS_ENCRYPTED(inode)) {
 		disk_link.name = ui->data; /* encrypt directly into ui->data */
 		err = fscrypt_encrypt_symlink(inode, symname, len, &disk_link);
 		if (err)
 			goto out_inode;
-=======
-	if (ubifs_crypt_is_encrypted(dir)) {
-		struct qstr istr = QSTR_INIT(symname, len);
-		struct fscrypt_str ostr;
-
-		sd = kzalloc(disk_link.len, GFP_NOFS);
-		if (!sd) {
-			err = -ENOMEM;
-			goto out_inode;
-		}
-
-		ostr.name = sd->encrypted_path;
-		ostr.len = disk_link.len;
-
-		err = fscrypt_fname_usr_to_disk(inode, &istr, &ostr);
-		if (err)
-			goto out_inode;
-
-		sd->len = cpu_to_le16(ostr.len);
-		disk_link.name = (char *)sd;
->>>>>>> 793e4f75
 	} else {
 		memcpy(ui->data, disk_link.name, disk_link.len);
 		inode->i_link = ui->data;
@@ -1246,7 +1224,6 @@
 	fscrypt_free_filename(&nm);
 out_budg:
 	ubifs_release_budget(c, &req);
-	kfree(sd);
 	return err;
 }
 
