--- conflicted
+++ resolved
@@ -150,14 +150,6 @@
 #define HV_X64_DEPRECATING_AEOI_RECOMMENDED	(1 << 9)
 
 /* Recommend using the newer ExProcessorMasks interface */
-<<<<<<< HEAD
-#define HV_X64_EX_PROCESSOR_MASKS_RECOMMENDED	(1 << 11)
-
-/*
- * HV_VP_SET available
- */
-=======
->>>>>>> 1278f58c
 #define HV_X64_EX_PROCESSOR_MASKS_RECOMMENDED	(1 << 11)
 
 /*
