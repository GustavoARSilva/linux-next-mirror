/*
  FUSE: Filesystem in Userspace
  Copyright (C) 2001-2008  Miklos Szeredi <miklos@szeredi.hu>

  This program can be distributed under the terms of the GNU GPL.
  See the file COPYING.
*/

#include "fuse_i.h"

#include <linux/pagemap.h>
#include <linux/slab.h>
#include <linux/file.h>
#include <linux/seq_file.h>
#include <linux/init.h>
#include <linux/module.h>
#include <linux/moduleparam.h>
#include <linux/parser.h>
#include <linux/statfs.h>
#include <linux/random.h>
#include <linux/sched.h>
#include <linux/exportfs.h>
#include <linux/posix_acl.h>
#include <linux/pid_namespace.h>

MODULE_AUTHOR("Miklos Szeredi <miklos@szeredi.hu>");
MODULE_DESCRIPTION("Filesystem in Userspace");
MODULE_LICENSE("GPL");

static struct kmem_cache *fuse_inode_cachep;
struct list_head fuse_conn_list;
DEFINE_MUTEX(fuse_mutex);

static int set_global_limit(const char *val, const struct kernel_param *kp);

unsigned max_user_bgreq;
module_param_call(max_user_bgreq, set_global_limit, param_get_uint,
		  &max_user_bgreq, 0644);
__MODULE_PARM_TYPE(max_user_bgreq, "uint");
MODULE_PARM_DESC(max_user_bgreq,
 "Global limit for the maximum number of backgrounded requests an "
 "unprivileged user can set");

unsigned max_user_congthresh;
module_param_call(max_user_congthresh, set_global_limit, param_get_uint,
		  &max_user_congthresh, 0644);
__MODULE_PARM_TYPE(max_user_congthresh, "uint");
MODULE_PARM_DESC(max_user_congthresh,
 "Global limit for the maximum congestion threshold an "
 "unprivileged user can set");

#define FUSE_SUPER_MAGIC 0x65735546

#define FUSE_DEFAULT_BLKSIZE 512

/** Maximum number of outstanding background requests */
#define FUSE_DEFAULT_MAX_BACKGROUND 12

/** Congestion starts at 75% of maximum */
#define FUSE_DEFAULT_CONGESTION_THRESHOLD (FUSE_DEFAULT_MAX_BACKGROUND * 3 / 4)

struct fuse_mount_data {
	int fd;
	unsigned rootmode;
	kuid_t user_id;
	kgid_t group_id;
	unsigned fd_present:1;
	unsigned rootmode_present:1;
	unsigned user_id_present:1;
	unsigned group_id_present:1;
	unsigned default_permissions:1;
	unsigned allow_other:1;
	unsigned max_read;
	unsigned blksize;
};

struct fuse_forget_link *fuse_alloc_forget(void)
{
	return kzalloc(sizeof(struct fuse_forget_link), GFP_KERNEL);
}

static struct inode *fuse_alloc_inode(struct super_block *sb)
{
	struct inode *inode;
	struct fuse_inode *fi;

	inode = kmem_cache_alloc(fuse_inode_cachep, GFP_KERNEL);
	if (!inode)
		return NULL;

	fi = get_fuse_inode(inode);
	fi->i_time = 0;
	fi->nodeid = 0;
	fi->nlookup = 0;
	fi->attr_version = 0;
	fi->writectr = 0;
	fi->orig_ino = 0;
	fi->state = 0;
	INIT_LIST_HEAD(&fi->write_files);
	INIT_LIST_HEAD(&fi->queued_writes);
	INIT_LIST_HEAD(&fi->writepages);
	init_waitqueue_head(&fi->page_waitq);
	mutex_init(&fi->mutex);
	fi->forget = fuse_alloc_forget();
	if (!fi->forget) {
		kmem_cache_free(fuse_inode_cachep, inode);
		return NULL;
	}

	return inode;
}

static void fuse_i_callback(struct rcu_head *head)
{
	struct inode *inode = container_of(head, struct inode, i_rcu);
	kmem_cache_free(fuse_inode_cachep, inode);
}

static void fuse_destroy_inode(struct inode *inode)
{
	struct fuse_inode *fi = get_fuse_inode(inode);
	BUG_ON(!list_empty(&fi->write_files));
	BUG_ON(!list_empty(&fi->queued_writes));
	mutex_destroy(&fi->mutex);
	kfree(fi->forget);
	call_rcu(&inode->i_rcu, fuse_i_callback);
}

static void fuse_evict_inode(struct inode *inode)
{
	truncate_inode_pages_final(&inode->i_data);
	clear_inode(inode);
	if (inode->i_sb->s_flags & SB_ACTIVE) {
		struct fuse_conn *fc = get_fuse_conn(inode);
		struct fuse_inode *fi = get_fuse_inode(inode);
		fuse_queue_forget(fc, fi->forget, fi->nodeid, fi->nlookup);
		fi->forget = NULL;
	}
}

static int fuse_remount_fs(struct super_block *sb, int *flags, char *data)
{
	sync_filesystem(sb);
	if (*flags & SB_MANDLOCK)
		return -EINVAL;

	return 0;
}

/*
 * ino_t is 32-bits on 32-bit arch. We have to squash the 64-bit value down
 * so that it will fit.
 */
static ino_t fuse_squash_ino(u64 ino64)
{
	ino_t ino = (ino_t) ino64;
	if (sizeof(ino_t) < sizeof(u64))
		ino ^= ino64 >> (sizeof(u64) - sizeof(ino_t)) * 8;
	return ino;
}

void fuse_change_attributes_common(struct inode *inode, struct fuse_attr *attr,
				   u64 attr_valid)
{
	struct fuse_conn *fc = get_fuse_conn(inode);
	struct fuse_inode *fi = get_fuse_inode(inode);

	fi->attr_version = ++fc->attr_version;
	fi->i_time = attr_valid;

	inode->i_ino     = fuse_squash_ino(attr->ino);
	inode->i_mode    = (inode->i_mode & S_IFMT) | (attr->mode & 07777);
	set_nlink(inode, attr->nlink);
	inode->i_uid     = make_kuid(&init_user_ns, attr->uid);
	inode->i_gid     = make_kgid(&init_user_ns, attr->gid);
	inode->i_blocks  = attr->blocks;
	inode->i_atime.tv_sec   = attr->atime;
	inode->i_atime.tv_nsec  = attr->atimensec;
	/* mtime from server may be stale due to local buffered write */
	if (!fc->writeback_cache || !S_ISREG(inode->i_mode)) {
		inode->i_mtime.tv_sec   = attr->mtime;
		inode->i_mtime.tv_nsec  = attr->mtimensec;
		inode->i_ctime.tv_sec   = attr->ctime;
		inode->i_ctime.tv_nsec  = attr->ctimensec;
	}

	if (attr->blksize != 0)
		inode->i_blkbits = ilog2(attr->blksize);
	else
		inode->i_blkbits = inode->i_sb->s_blocksize_bits;

	/*
	 * Don't set the sticky bit in i_mode, unless we want the VFS
	 * to check permissions.  This prevents failures due to the
	 * check in may_delete().
	 */
	fi->orig_i_mode = inode->i_mode;
	if (!fc->default_permissions)
		inode->i_mode &= ~S_ISVTX;

	fi->orig_ino = attr->ino;
}

void fuse_change_attributes(struct inode *inode, struct fuse_attr *attr,
			    u64 attr_valid, u64 attr_version)
{
	struct fuse_conn *fc = get_fuse_conn(inode);
	struct fuse_inode *fi = get_fuse_inode(inode);
	bool is_wb = fc->writeback_cache;
	loff_t oldsize;
	struct timespec old_mtime;

	spin_lock(&fc->lock);
	if ((attr_version != 0 && fi->attr_version > attr_version) ||
	    test_bit(FUSE_I_SIZE_UNSTABLE, &fi->state)) {
		spin_unlock(&fc->lock);
		return;
	}

	old_mtime = inode->i_mtime;
	fuse_change_attributes_common(inode, attr, attr_valid);

	oldsize = inode->i_size;
	/*
	 * In case of writeback_cache enabled, the cached writes beyond EOF
	 * extend local i_size without keeping userspace server in sync. So,
	 * attr->size coming from server can be stale. We cannot trust it.
	 */
	if (!is_wb || !S_ISREG(inode->i_mode))
		i_size_write(inode, attr->size);
	spin_unlock(&fc->lock);

	if (!is_wb && S_ISREG(inode->i_mode)) {
		bool inval = false;

		if (oldsize != attr->size) {
			truncate_pagecache(inode, attr->size);
			inval = true;
		} else if (fc->auto_inval_data) {
			struct timespec new_mtime = {
				.tv_sec = attr->mtime,
				.tv_nsec = attr->mtimensec,
			};

			/*
			 * Auto inval mode also checks and invalidates if mtime
			 * has changed.
			 */
			if (!timespec_equal(&old_mtime, &new_mtime))
				inval = true;
		}

		if (inval)
			invalidate_inode_pages2(inode->i_mapping);
	}
}

static void fuse_init_inode(struct inode *inode, struct fuse_attr *attr)
{
	inode->i_mode = attr->mode & S_IFMT;
	inode->i_size = attr->size;
	inode->i_mtime.tv_sec  = attr->mtime;
	inode->i_mtime.tv_nsec = attr->mtimensec;
	inode->i_ctime.tv_sec  = attr->ctime;
	inode->i_ctime.tv_nsec = attr->ctimensec;
	if (S_ISREG(inode->i_mode)) {
		fuse_init_common(inode);
		fuse_init_file_inode(inode);
	} else if (S_ISDIR(inode->i_mode))
		fuse_init_dir(inode);
	else if (S_ISLNK(inode->i_mode))
		fuse_init_symlink(inode);
	else if (S_ISCHR(inode->i_mode) || S_ISBLK(inode->i_mode) ||
		 S_ISFIFO(inode->i_mode) || S_ISSOCK(inode->i_mode)) {
		fuse_init_common(inode);
		init_special_inode(inode, inode->i_mode,
				   new_decode_dev(attr->rdev));
	} else
		BUG();
}

int fuse_inode_eq(struct inode *inode, void *_nodeidp)
{
	u64 nodeid = *(u64 *) _nodeidp;
	if (get_node_id(inode) == nodeid)
		return 1;
	else
		return 0;
}

static int fuse_inode_set(struct inode *inode, void *_nodeidp)
{
	u64 nodeid = *(u64 *) _nodeidp;
	get_fuse_inode(inode)->nodeid = nodeid;
	return 0;
}

struct inode *fuse_iget(struct super_block *sb, u64 nodeid,
			int generation, struct fuse_attr *attr,
			u64 attr_valid, u64 attr_version)
{
	struct inode *inode;
	struct fuse_inode *fi;
	struct fuse_conn *fc = get_fuse_conn_super(sb);

 retry:
	inode = iget5_locked(sb, nodeid, fuse_inode_eq, fuse_inode_set, &nodeid);
	if (!inode)
		return NULL;

	if ((inode->i_state & I_NEW)) {
		inode->i_flags |= S_NOATIME;
		if (!fc->writeback_cache || !S_ISREG(attr->mode))
			inode->i_flags |= S_NOCMTIME;
		inode->i_generation = generation;
		fuse_init_inode(inode, attr);
		unlock_new_inode(inode);
	} else if ((inode->i_mode ^ attr->mode) & S_IFMT) {
		/* Inode has changed type, any I/O on the old should fail */
		make_bad_inode(inode);
		iput(inode);
		goto retry;
	}

	fi = get_fuse_inode(inode);
	spin_lock(&fc->lock);
	fi->nlookup++;
	spin_unlock(&fc->lock);
	fuse_change_attributes(inode, attr, attr_valid, attr_version);

	return inode;
}

int fuse_reverse_inval_inode(struct super_block *sb, u64 nodeid,
			     loff_t offset, loff_t len)
{
	struct inode *inode;
	pgoff_t pg_start;
	pgoff_t pg_end;

	inode = ilookup5(sb, nodeid, fuse_inode_eq, &nodeid);
	if (!inode)
		return -ENOENT;

	fuse_invalidate_attr(inode);
	forget_all_cached_acls(inode);
	if (offset >= 0) {
		pg_start = offset >> PAGE_SHIFT;
		if (len <= 0)
			pg_end = -1;
		else
			pg_end = (offset + len - 1) >> PAGE_SHIFT;
		invalidate_inode_pages2_range(inode->i_mapping,
					      pg_start, pg_end);
	}
	iput(inode);
	return 0;
}

void fuse_lock_inode(struct inode *inode)
{
	if (!get_fuse_conn(inode)->parallel_dirops)
		mutex_lock(&get_fuse_inode(inode)->mutex);
}

void fuse_unlock_inode(struct inode *inode)
{
	if (!get_fuse_conn(inode)->parallel_dirops)
		mutex_unlock(&get_fuse_inode(inode)->mutex);
}

static void fuse_umount_begin(struct super_block *sb)
{
	fuse_abort_conn(get_fuse_conn_super(sb));
}

static void fuse_send_destroy(struct fuse_conn *fc)
{
	struct fuse_req *req = fc->destroy_req;
	if (req && fc->conn_init) {
		fc->destroy_req = NULL;
		req->in.h.opcode = FUSE_DESTROY;
		__set_bit(FR_FORCE, &req->flags);
		__clear_bit(FR_BACKGROUND, &req->flags);
		fuse_request_send(fc, req);
		fuse_put_request(fc, req);
	}
}

static void fuse_put_super(struct super_block *sb)
{
	struct fuse_conn *fc = get_fuse_conn_super(sb);

	fuse_send_destroy(fc);

	fuse_abort_conn(fc);
	mutex_lock(&fuse_mutex);
	list_del(&fc->entry);
	fuse_ctl_remove_conn(fc);
	mutex_unlock(&fuse_mutex);

	fuse_conn_put(fc);
}

static void convert_fuse_statfs(struct kstatfs *stbuf, struct fuse_kstatfs *attr)
{
	stbuf->f_type    = FUSE_SUPER_MAGIC;
	stbuf->f_bsize   = attr->bsize;
	stbuf->f_frsize  = attr->frsize;
	stbuf->f_blocks  = attr->blocks;
	stbuf->f_bfree   = attr->bfree;
	stbuf->f_bavail  = attr->bavail;
	stbuf->f_files   = attr->files;
	stbuf->f_ffree   = attr->ffree;
	stbuf->f_namelen = attr->namelen;
	/* fsid is left zero */
}

static int fuse_statfs(struct dentry *dentry, struct kstatfs *buf)
{
	struct super_block *sb = dentry->d_sb;
	struct fuse_conn *fc = get_fuse_conn_super(sb);
	FUSE_ARGS(args);
	struct fuse_statfs_out outarg;
	int err;

	if (!fuse_allow_current_process(fc)) {
		buf->f_type = FUSE_SUPER_MAGIC;
		return 0;
	}

	memset(&outarg, 0, sizeof(outarg));
	args.in.numargs = 0;
	args.in.h.opcode = FUSE_STATFS;
	args.in.h.nodeid = get_node_id(d_inode(dentry));
	args.out.numargs = 1;
	args.out.args[0].size = sizeof(outarg);
	args.out.args[0].value = &outarg;
	err = fuse_simple_request(fc, &args);
	if (!err)
		convert_fuse_statfs(buf, &outarg.st);
	return err;
}

enum {
	OPT_FD,
	OPT_ROOTMODE,
	OPT_USER_ID,
	OPT_GROUP_ID,
	OPT_DEFAULT_PERMISSIONS,
	OPT_ALLOW_OTHER,
	OPT_MAX_READ,
	OPT_BLKSIZE,
	OPT_ERR
};

static const match_table_t tokens = {
	{OPT_FD,			"fd=%u"},
	{OPT_ROOTMODE,			"rootmode=%o"},
	{OPT_USER_ID,			"user_id=%u"},
	{OPT_GROUP_ID,			"group_id=%u"},
	{OPT_DEFAULT_PERMISSIONS,	"default_permissions"},
	{OPT_ALLOW_OTHER,		"allow_other"},
	{OPT_MAX_READ,			"max_read=%u"},
	{OPT_BLKSIZE,			"blksize=%u"},
	{OPT_ERR,			NULL}
};

static int fuse_match_uint(substring_t *s, unsigned int *res)
{
	int err = -ENOMEM;
	char *buf = match_strdup(s);
	if (buf) {
		err = kstrtouint(buf, 10, res);
		kfree(buf);
	}
	return err;
}

static int parse_fuse_opt(char *opt, struct fuse_mount_data *d, int is_bdev)
{
	char *p;
	memset(d, 0, sizeof(struct fuse_mount_data));
	d->max_read = ~0;
	d->blksize = FUSE_DEFAULT_BLKSIZE;

	while ((p = strsep(&opt, ",")) != NULL) {
		int token;
		int value;
		unsigned uv;
		substring_t args[MAX_OPT_ARGS];
		if (!*p)
			continue;

		token = match_token(p, tokens, args);
		switch (token) {
		case OPT_FD:
			if (match_int(&args[0], &value))
				return 0;
			d->fd = value;
			d->fd_present = 1;
			break;

		case OPT_ROOTMODE:
			if (match_octal(&args[0], &value))
				return 0;
			if (!fuse_valid_type(value))
				return 0;
			d->rootmode = value;
			d->rootmode_present = 1;
			break;

		case OPT_USER_ID:
			if (fuse_match_uint(&args[0], &uv))
				return 0;
			d->user_id = make_kuid(current_user_ns(), uv);
			if (!uid_valid(d->user_id))
				return 0;
			d->user_id_present = 1;
			break;

		case OPT_GROUP_ID:
			if (fuse_match_uint(&args[0], &uv))
				return 0;
			d->group_id = make_kgid(current_user_ns(), uv);
			if (!gid_valid(d->group_id))
				return 0;
			d->group_id_present = 1;
			break;

		case OPT_DEFAULT_PERMISSIONS:
			d->default_permissions = 1;
			break;

		case OPT_ALLOW_OTHER:
			d->allow_other = 1;
			break;

		case OPT_MAX_READ:
			if (match_int(&args[0], &value))
				return 0;
			d->max_read = value;
			break;

		case OPT_BLKSIZE:
			if (!is_bdev || match_int(&args[0], &value))
				return 0;
			d->blksize = value;
			break;

		default:
			return 0;
		}
	}

	if (!d->fd_present || !d->rootmode_present ||
	    !d->user_id_present || !d->group_id_present)
		return 0;

	return 1;
}

static int fuse_show_options(struct seq_file *m, struct dentry *root)
{
	struct super_block *sb = root->d_sb;
	struct fuse_conn *fc = get_fuse_conn_super(sb);

	seq_printf(m, ",user_id=%u", from_kuid_munged(&init_user_ns, fc->user_id));
	seq_printf(m, ",group_id=%u", from_kgid_munged(&init_user_ns, fc->group_id));
	if (fc->default_permissions)
		seq_puts(m, ",default_permissions");
	if (fc->allow_other)
		seq_puts(m, ",allow_other");
	if (fc->max_read != ~0)
		seq_printf(m, ",max_read=%u", fc->max_read);
	if (sb->s_bdev && sb->s_blocksize != FUSE_DEFAULT_BLKSIZE)
		seq_printf(m, ",blksize=%lu", sb->s_blocksize);
	return 0;
}

static void fuse_iqueue_init(struct fuse_iqueue *fiq)
{
	memset(fiq, 0, sizeof(struct fuse_iqueue));
	init_waitqueue_head(&fiq->waitq);
	INIT_LIST_HEAD(&fiq->pending);
	INIT_LIST_HEAD(&fiq->interrupts);
	fiq->forget_list_tail = &fiq->forget_list_head;
	fiq->connected = 1;
}

static void fuse_pqueue_init(struct fuse_pqueue *fpq)
{
	memset(fpq, 0, sizeof(struct fuse_pqueue));
	spin_lock_init(&fpq->lock);
	INIT_LIST_HEAD(&fpq->processing);
	INIT_LIST_HEAD(&fpq->io);
	fpq->connected = 1;
}

void fuse_conn_init(struct fuse_conn *fc)
{
	memset(fc, 0, sizeof(*fc));
	spin_lock_init(&fc->lock);
	init_rwsem(&fc->killsb);
	refcount_set(&fc->count, 1);
	atomic_set(&fc->dev_count, 1);
	init_waitqueue_head(&fc->blocked_waitq);
	init_waitqueue_head(&fc->reserved_req_waitq);
	fuse_iqueue_init(&fc->iq);
	INIT_LIST_HEAD(&fc->bg_queue);
	INIT_LIST_HEAD(&fc->entry);
	INIT_LIST_HEAD(&fc->devices);
	atomic_set(&fc->num_waiting, 0);
	fc->max_background = FUSE_DEFAULT_MAX_BACKGROUND;
	fc->congestion_threshold = FUSE_DEFAULT_CONGESTION_THRESHOLD;
	fc->khctr = 0;
	fc->polled_files = RB_ROOT;
	fc->blocked = 0;
	fc->initialized = 0;
	fc->connected = 1;
	fc->attr_version = 1;
	get_random_bytes(&fc->scramble_key, sizeof(fc->scramble_key));
	fc->pid_ns = get_pid_ns(task_active_pid_ns(current));
}
EXPORT_SYMBOL_GPL(fuse_conn_init);

void fuse_conn_put(struct fuse_conn *fc)
{
	if (refcount_dec_and_test(&fc->count)) {
		if (fc->destroy_req)
			fuse_request_free(fc->destroy_req);
		put_pid_ns(fc->pid_ns);
		fc->release(fc);
	}
}
EXPORT_SYMBOL_GPL(fuse_conn_put);

struct fuse_conn *fuse_conn_get(struct fuse_conn *fc)
{
	refcount_inc(&fc->count);
	return fc;
}
EXPORT_SYMBOL_GPL(fuse_conn_get);

static struct inode *fuse_get_root_inode(struct super_block *sb, unsigned mode)
{
	struct fuse_attr attr;
	memset(&attr, 0, sizeof(attr));

	attr.mode = mode;
	attr.ino = FUSE_ROOT_ID;
	attr.nlink = 1;
	return fuse_iget(sb, 1, 0, &attr, 0, 0);
}

struct fuse_inode_handle {
	u64 nodeid;
	u32 generation;
};

static struct dentry *fuse_get_dentry(struct super_block *sb,
				      struct fuse_inode_handle *handle)
{
	struct fuse_conn *fc = get_fuse_conn_super(sb);
	struct inode *inode;
	struct dentry *entry;
	int err = -ESTALE;

	if (handle->nodeid == 0)
		goto out_err;

	inode = ilookup5(sb, handle->nodeid, fuse_inode_eq, &handle->nodeid);
	if (!inode) {
		struct fuse_entry_out outarg;
		const struct qstr name = QSTR_INIT(".", 1);

		if (!fc->export_support)
			goto out_err;

		err = fuse_lookup_name(sb, handle->nodeid, &name, &outarg,
				       &inode);
		if (err && err != -ENOENT)
			goto out_err;
		if (err || !inode) {
			err = -ESTALE;
			goto out_err;
		}
		err = -EIO;
		if (get_node_id(inode) != handle->nodeid)
			goto out_iput;
	}
	err = -ESTALE;
	if (inode->i_generation != handle->generation)
		goto out_iput;

	entry = d_obtain_alias(inode);
	if (!IS_ERR(entry) && get_node_id(inode) != FUSE_ROOT_ID)
		fuse_invalidate_entry_cache(entry);

	return entry;

 out_iput:
	iput(inode);
 out_err:
	return ERR_PTR(err);
}

static int fuse_encode_fh(struct inode *inode, u32 *fh, int *max_len,
			   struct inode *parent)
{
	int len = parent ? 6 : 3;
	u64 nodeid;
	u32 generation;

	if (*max_len < len) {
		*max_len = len;
		return  FILEID_INVALID;
	}

	nodeid = get_fuse_inode(inode)->nodeid;
	generation = inode->i_generation;

	fh[0] = (u32)(nodeid >> 32);
	fh[1] = (u32)(nodeid & 0xffffffff);
	fh[2] = generation;

	if (parent) {
		nodeid = get_fuse_inode(parent)->nodeid;
		generation = parent->i_generation;

		fh[3] = (u32)(nodeid >> 32);
		fh[4] = (u32)(nodeid & 0xffffffff);
		fh[5] = generation;
	}

	*max_len = len;
	return parent ? 0x82 : 0x81;
}

static struct dentry *fuse_fh_to_dentry(struct super_block *sb,
		struct fid *fid, int fh_len, int fh_type)
{
	struct fuse_inode_handle handle;

	if ((fh_type != 0x81 && fh_type != 0x82) || fh_len < 3)
		return NULL;

	handle.nodeid = (u64) fid->raw[0] << 32;
	handle.nodeid |= (u64) fid->raw[1];
	handle.generation = fid->raw[2];
	return fuse_get_dentry(sb, &handle);
}

static struct dentry *fuse_fh_to_parent(struct super_block *sb,
		struct fid *fid, int fh_len, int fh_type)
{
	struct fuse_inode_handle parent;

	if (fh_type != 0x82 || fh_len < 6)
		return NULL;

	parent.nodeid = (u64) fid->raw[3] << 32;
	parent.nodeid |= (u64) fid->raw[4];
	parent.generation = fid->raw[5];
	return fuse_get_dentry(sb, &parent);
}

static struct dentry *fuse_get_parent(struct dentry *child)
{
	struct inode *child_inode = d_inode(child);
	struct fuse_conn *fc = get_fuse_conn(child_inode);
	struct inode *inode;
	struct dentry *parent;
	struct fuse_entry_out outarg;
	const struct qstr name = QSTR_INIT("..", 2);
	int err;

	if (!fc->export_support)
		return ERR_PTR(-ESTALE);

	err = fuse_lookup_name(child_inode->i_sb, get_node_id(child_inode),
			       &name, &outarg, &inode);
	if (err) {
		if (err == -ENOENT)
			return ERR_PTR(-ESTALE);
		return ERR_PTR(err);
	}

	parent = d_obtain_alias(inode);
	if (!IS_ERR(parent) && get_node_id(inode) != FUSE_ROOT_ID)
		fuse_invalidate_entry_cache(parent);

	return parent;
}

static const struct export_operations fuse_export_operations = {
	.fh_to_dentry	= fuse_fh_to_dentry,
	.fh_to_parent	= fuse_fh_to_parent,
	.encode_fh	= fuse_encode_fh,
	.get_parent	= fuse_get_parent,
};

static const struct super_operations fuse_super_operations = {
	.alloc_inode    = fuse_alloc_inode,
	.destroy_inode  = fuse_destroy_inode,
	.evict_inode	= fuse_evict_inode,
	.write_inode	= fuse_write_inode,
	.drop_inode	= generic_delete_inode,
	.remount_fs	= fuse_remount_fs,
	.put_super	= fuse_put_super,
	.umount_begin	= fuse_umount_begin,
	.statfs		= fuse_statfs,
	.show_options	= fuse_show_options,
};

static void sanitize_global_limit(unsigned *limit)
{
	if (*limit == 0)
		*limit = ((totalram_pages << PAGE_SHIFT) >> 13) /
			 sizeof(struct fuse_req);

	if (*limit >= 1 << 16)
		*limit = (1 << 16) - 1;
}

static int set_global_limit(const char *val, const struct kernel_param *kp)
{
	int rv;

	rv = param_set_uint(val, kp);
	if (rv)
		return rv;

	sanitize_global_limit((unsigned *)kp->arg);

	return 0;
}

static void process_init_limits(struct fuse_conn *fc, struct fuse_init_out *arg)
{
	int cap_sys_admin = capable(CAP_SYS_ADMIN);

	if (arg->minor < 13)
		return;

	sanitize_global_limit(&max_user_bgreq);
	sanitize_global_limit(&max_user_congthresh);

	if (arg->max_background) {
		fc->max_background = arg->max_background;

		if (!cap_sys_admin && fc->max_background > max_user_bgreq)
			fc->max_background = max_user_bgreq;
	}
	if (arg->congestion_threshold) {
		fc->congestion_threshold = arg->congestion_threshold;

		if (!cap_sys_admin &&
		    fc->congestion_threshold > max_user_congthresh)
			fc->congestion_threshold = max_user_congthresh;
	}
}

static void process_init_reply(struct fuse_conn *fc, struct fuse_req *req)
{
	struct fuse_init_out *arg = &req->misc.init_out;

	if (req->out.h.error || arg->major != FUSE_KERNEL_VERSION)
		fc->conn_error = 1;
	else {
		unsigned long ra_pages;

		process_init_limits(fc, arg);

		if (arg->minor >= 6) {
			ra_pages = arg->max_readahead / PAGE_SIZE;
			if (arg->flags & FUSE_ASYNC_READ)
				fc->async_read = 1;
			if (!(arg->flags & FUSE_POSIX_LOCKS))
				fc->no_lock = 1;
			if (arg->minor >= 17) {
				if (!(arg->flags & FUSE_FLOCK_LOCKS))
					fc->no_flock = 1;
			} else {
				if (!(arg->flags & FUSE_POSIX_LOCKS))
					fc->no_flock = 1;
			}
			if (arg->flags & FUSE_ATOMIC_O_TRUNC)
				fc->atomic_o_trunc = 1;
			if (arg->minor >= 9) {
				/* LOOKUP has dependency on proto version */
				if (arg->flags & FUSE_EXPORT_SUPPORT)
					fc->export_support = 1;
			}
			if (arg->flags & FUSE_BIG_WRITES)
				fc->big_writes = 1;
			if (arg->flags & FUSE_DONT_MASK)
				fc->dont_mask = 1;
			if (arg->flags & FUSE_AUTO_INVAL_DATA)
				fc->auto_inval_data = 1;
			if (arg->flags & FUSE_DO_READDIRPLUS) {
				fc->do_readdirplus = 1;
				if (arg->flags & FUSE_READDIRPLUS_AUTO)
					fc->readdirplus_auto = 1;
			}
			if (arg->flags & FUSE_ASYNC_DIO)
				fc->async_dio = 1;
			if (arg->flags & FUSE_WRITEBACK_CACHE)
				fc->writeback_cache = 1;
			if (arg->flags & FUSE_PARALLEL_DIROPS)
				fc->parallel_dirops = 1;
			if (arg->flags & FUSE_HANDLE_KILLPRIV)
				fc->handle_killpriv = 1;
			if (arg->time_gran && arg->time_gran <= 1000000000)
				fc->sb->s_time_gran = arg->time_gran;
			if ((arg->flags & FUSE_POSIX_ACL)) {
				fc->default_permissions = 1;
				fc->posix_acl = 1;
				fc->sb->s_xattr = fuse_acl_xattr_handlers;
			}
		} else {
			ra_pages = fc->max_read / PAGE_SIZE;
			fc->no_lock = 1;
			fc->no_flock = 1;
		}

		fc->sb->s_bdi->ra_pages =
				min(fc->sb->s_bdi->ra_pages, ra_pages);
		fc->minor = arg->minor;
		fc->max_write = arg->minor < 5 ? 4096 : arg->max_write;
		fc->max_write = max_t(unsigned, 4096, fc->max_write);
		fc->conn_init = 1;
	}
	fuse_set_initialized(fc);
	wake_up_all(&fc->blocked_waitq);
}

static void fuse_send_init(struct fuse_conn *fc, struct fuse_req *req)
{
	struct fuse_init_in *arg = &req->misc.init_in;

	arg->major = FUSE_KERNEL_VERSION;
	arg->minor = FUSE_KERNEL_MINOR_VERSION;
	arg->max_readahead = fc->sb->s_bdi->ra_pages * PAGE_SIZE;
	arg->flags |= FUSE_ASYNC_READ | FUSE_POSIX_LOCKS | FUSE_ATOMIC_O_TRUNC |
		FUSE_EXPORT_SUPPORT | FUSE_BIG_WRITES | FUSE_DONT_MASK |
		FUSE_SPLICE_WRITE | FUSE_SPLICE_MOVE | FUSE_SPLICE_READ |
		FUSE_FLOCK_LOCKS | FUSE_HAS_IOCTL_DIR | FUSE_AUTO_INVAL_DATA |
		FUSE_DO_READDIRPLUS | FUSE_READDIRPLUS_AUTO | FUSE_ASYNC_DIO |
		FUSE_WRITEBACK_CACHE | FUSE_NO_OPEN_SUPPORT |
		FUSE_PARALLEL_DIROPS | FUSE_HANDLE_KILLPRIV | FUSE_POSIX_ACL;
	req->in.h.opcode = FUSE_INIT;
	req->in.numargs = 1;
	req->in.args[0].size = sizeof(*arg);
	req->in.args[0].value = arg;
	req->out.numargs = 1;
	/* Variable length argument used for backward compatibility
	   with interface version < 7.5.  Rest of init_out is zeroed
	   by do_get_request(), so a short reply is not a problem */
	req->out.argvar = 1;
	req->out.args[0].size = sizeof(struct fuse_init_out);
	req->out.args[0].value = &req->misc.init_out;
	req->end = process_init_reply;
	fuse_request_send_background(fc, req);
}

static void fuse_free_conn(struct fuse_conn *fc)
{
	WARN_ON(!list_empty(&fc->devices));
	kfree_rcu(fc, rcu);
}

static int fuse_bdi_init(struct fuse_conn *fc, struct super_block *sb)
{
	int err;
	char *suffix = "";

	if (sb->s_bdev) {
		suffix = "-fuseblk";
		/*
		 * sb->s_bdi points to blkdev's bdi however we want to redirect
		 * it to our private bdi...
		 */
		bdi_put(sb->s_bdi);
		sb->s_bdi = &noop_backing_dev_info;
	}
	err = super_setup_bdi_name(sb, "%u:%u%s", MAJOR(fc->dev),
				   MINOR(fc->dev), suffix);
	if (err)
		return err;

	sb->s_bdi->ra_pages = (VM_MAX_READAHEAD * 1024) / PAGE_SIZE;
	/* fuse does it's own writeback accounting */
	sb->s_bdi->capabilities = BDI_CAP_NO_ACCT_WB | BDI_CAP_STRICTLIMIT;

	/*
	 * For a single fuse filesystem use max 1% of dirty +
	 * writeback threshold.
	 *
	 * This gives about 1M of write buffer for memory maps on a
	 * machine with 1G and 10% dirty_ratio, which should be more
	 * than enough.
	 *
	 * Privileged users can raise it by writing to
	 *
	 *    /sys/class/bdi/<bdi>/max_ratio
	 */
	bdi_set_max_ratio(sb->s_bdi, 1);

	return 0;
}

struct fuse_dev *fuse_dev_alloc(struct fuse_conn *fc)
{
	struct fuse_dev *fud;

	fud = kzalloc(sizeof(struct fuse_dev), GFP_KERNEL);
	if (fud) {
		fud->fc = fuse_conn_get(fc);
		fuse_pqueue_init(&fud->pq);

		spin_lock(&fc->lock);
		list_add_tail(&fud->entry, &fc->devices);
		spin_unlock(&fc->lock);
	}

	return fud;
}
EXPORT_SYMBOL_GPL(fuse_dev_alloc);

void fuse_dev_free(struct fuse_dev *fud)
{
	struct fuse_conn *fc = fud->fc;

	if (fc) {
		spin_lock(&fc->lock);
		list_del(&fud->entry);
		spin_unlock(&fc->lock);

		fuse_conn_put(fc);
	}
	kfree(fud);
}
EXPORT_SYMBOL_GPL(fuse_dev_free);

static int fuse_fill_super(struct super_block *sb, void *data, int silent)
{
	struct fuse_dev *fud;
	struct fuse_conn *fc;
	struct inode *root;
	struct fuse_mount_data d;
	struct file *file;
	struct dentry *root_dentry;
	struct fuse_req *init_req;
	int err;
	int is_bdev = sb->s_bdev != NULL;

	err = -EINVAL;
	if (sb->s_flags & SB_MANDLOCK)
		goto err;

<<<<<<< HEAD
	sb->s_flags &= ~(MS_NOSEC | SB_I_VERSION);
=======
	sb->s_flags &= ~(SB_NOSEC | SB_I_VERSION);
>>>>>>> 7d8c430e

	if (!parse_fuse_opt(data, &d, is_bdev))
		goto err;

	if (is_bdev) {
#ifdef CONFIG_BLOCK
		err = -EINVAL;
		if (!sb_set_blocksize(sb, d.blksize))
			goto err;
#endif
	} else {
		sb->s_blocksize = PAGE_SIZE;
		sb->s_blocksize_bits = PAGE_SHIFT;
	}
	sb->s_magic = FUSE_SUPER_MAGIC;
	sb->s_op = &fuse_super_operations;
	sb->s_xattr = fuse_xattr_handlers;
	sb->s_maxbytes = MAX_LFS_FILESIZE;
	sb->s_time_gran = 1;
	sb->s_export_op = &fuse_export_operations;

	file = fget(d.fd);
	err = -EINVAL;
	if (!file)
		goto err;

	if ((file->f_op != &fuse_dev_operations) ||
	    (file->f_cred->user_ns != &init_user_ns))
		goto err_fput;

	fc = kmalloc(sizeof(*fc), GFP_KERNEL);
	err = -ENOMEM;
	if (!fc)
		goto err_fput;

	fuse_conn_init(fc);
	fc->release = fuse_free_conn;

	fud = fuse_dev_alloc(fc);
	if (!fud)
		goto err_put_conn;

	fc->dev = sb->s_dev;
	fc->sb = sb;
	err = fuse_bdi_init(fc, sb);
	if (err)
		goto err_dev_free;

	/* Handle umasking inside the fuse code */
	if (sb->s_flags & SB_POSIXACL)
		fc->dont_mask = 1;
	sb->s_flags |= SB_POSIXACL;

	fc->default_permissions = d.default_permissions;
	fc->allow_other = d.allow_other;
	fc->user_id = d.user_id;
	fc->group_id = d.group_id;
	fc->max_read = max_t(unsigned, 4096, d.max_read);

	/* Used by get_root_inode() */
	sb->s_fs_info = fc;

	err = -ENOMEM;
	root = fuse_get_root_inode(sb, d.rootmode);
	sb->s_d_op = &fuse_root_dentry_operations;
	root_dentry = d_make_root(root);
	if (!root_dentry)
		goto err_dev_free;
	/* Root dentry doesn't have .d_revalidate */
	sb->s_d_op = &fuse_dentry_operations;

	init_req = fuse_request_alloc(0);
	if (!init_req)
		goto err_put_root;
	__set_bit(FR_BACKGROUND, &init_req->flags);

	if (is_bdev) {
		fc->destroy_req = fuse_request_alloc(0);
		if (!fc->destroy_req)
			goto err_free_init_req;
	}

	mutex_lock(&fuse_mutex);
	err = -EINVAL;
	if (file->private_data)
		goto err_unlock;

	err = fuse_ctl_add_conn(fc);
	if (err)
		goto err_unlock;

	list_add_tail(&fc->entry, &fuse_conn_list);
	sb->s_root = root_dentry;
	file->private_data = fud;
	mutex_unlock(&fuse_mutex);
	/*
	 * atomic_dec_and_test() in fput() provides the necessary
	 * memory barrier for file->private_data to be visible on all
	 * CPUs after this
	 */
	fput(file);

	fuse_send_init(fc, init_req);

	return 0;

 err_unlock:
	mutex_unlock(&fuse_mutex);
 err_free_init_req:
	fuse_request_free(init_req);
 err_put_root:
	dput(root_dentry);
 err_dev_free:
	fuse_dev_free(fud);
 err_put_conn:
	fuse_conn_put(fc);
 err_fput:
	fput(file);
 err:
	return err;
}

static struct dentry *fuse_mount(struct file_system_type *fs_type,
		       int flags, const char *dev_name,
		       void *raw_data)
{
	return mount_nodev(fs_type, flags, raw_data, fuse_fill_super);
}

static void fuse_kill_sb_anon(struct super_block *sb)
{
	struct fuse_conn *fc = get_fuse_conn_super(sb);

	if (fc) {
		down_write(&fc->killsb);
		fc->sb = NULL;
		up_write(&fc->killsb);
	}

	kill_anon_super(sb);
}

static struct file_system_type fuse_fs_type = {
	.owner		= THIS_MODULE,
	.name		= "fuse",
	.fs_flags	= FS_HAS_SUBTYPE,
	.mount		= fuse_mount,
	.kill_sb	= fuse_kill_sb_anon,
};
MODULE_ALIAS_FS("fuse");

#ifdef CONFIG_BLOCK
static struct dentry *fuse_mount_blk(struct file_system_type *fs_type,
			   int flags, const char *dev_name,
			   void *raw_data)
{
	return mount_bdev(fs_type, flags, dev_name, raw_data, fuse_fill_super);
}

static void fuse_kill_sb_blk(struct super_block *sb)
{
	struct fuse_conn *fc = get_fuse_conn_super(sb);

	if (fc) {
		down_write(&fc->killsb);
		fc->sb = NULL;
		up_write(&fc->killsb);
	}

	kill_block_super(sb);
}

static struct file_system_type fuseblk_fs_type = {
	.owner		= THIS_MODULE,
	.name		= "fuseblk",
	.mount		= fuse_mount_blk,
	.kill_sb	= fuse_kill_sb_blk,
	.fs_flags	= FS_REQUIRES_DEV | FS_HAS_SUBTYPE,
};
MODULE_ALIAS_FS("fuseblk");

static inline int register_fuseblk(void)
{
	return register_filesystem(&fuseblk_fs_type);
}

static inline void unregister_fuseblk(void)
{
	unregister_filesystem(&fuseblk_fs_type);
}
#else
static inline int register_fuseblk(void)
{
	return 0;
}

static inline void unregister_fuseblk(void)
{
}
#endif

static void fuse_inode_init_once(void *foo)
{
	struct inode *inode = foo;

	inode_init_once(inode);
}

static int __init fuse_fs_init(void)
{
	int err;

	fuse_inode_cachep = kmem_cache_create("fuse_inode",
			sizeof(struct fuse_inode), 0,
			SLAB_HWCACHE_ALIGN|SLAB_ACCOUNT|SLAB_RECLAIM_ACCOUNT,
			fuse_inode_init_once);
	err = -ENOMEM;
	if (!fuse_inode_cachep)
		goto out;

	err = register_fuseblk();
	if (err)
		goto out2;

	err = register_filesystem(&fuse_fs_type);
	if (err)
		goto out3;

	return 0;

 out3:
	unregister_fuseblk();
 out2:
	kmem_cache_destroy(fuse_inode_cachep);
 out:
	return err;
}

static void fuse_fs_cleanup(void)
{
	unregister_filesystem(&fuse_fs_type);
	unregister_fuseblk();

	/*
	 * Make sure all delayed rcu free inodes are flushed before we
	 * destroy cache.
	 */
	rcu_barrier();
	kmem_cache_destroy(fuse_inode_cachep);
}

static struct kobject *fuse_kobj;

static int fuse_sysfs_init(void)
{
	int err;

	fuse_kobj = kobject_create_and_add("fuse", fs_kobj);
	if (!fuse_kobj) {
		err = -ENOMEM;
		goto out_err;
	}

	err = sysfs_create_mount_point(fuse_kobj, "connections");
	if (err)
		goto out_fuse_unregister;

	return 0;

 out_fuse_unregister:
	kobject_put(fuse_kobj);
 out_err:
	return err;
}

static void fuse_sysfs_cleanup(void)
{
	sysfs_remove_mount_point(fuse_kobj, "connections");
	kobject_put(fuse_kobj);
}

static int __init fuse_init(void)
{
	int res;

	printk(KERN_INFO "fuse init (API version %i.%i)\n",
	       FUSE_KERNEL_VERSION, FUSE_KERNEL_MINOR_VERSION);

	INIT_LIST_HEAD(&fuse_conn_list);
	res = fuse_fs_init();
	if (res)
		goto err;

	res = fuse_dev_init();
	if (res)
		goto err_fs_cleanup;

	res = fuse_sysfs_init();
	if (res)
		goto err_dev_cleanup;

	res = fuse_ctl_init();
	if (res)
		goto err_sysfs_cleanup;

	sanitize_global_limit(&max_user_bgreq);
	sanitize_global_limit(&max_user_congthresh);

	return 0;

 err_sysfs_cleanup:
	fuse_sysfs_cleanup();
 err_dev_cleanup:
	fuse_dev_cleanup();
 err_fs_cleanup:
	fuse_fs_cleanup();
 err:
	return res;
}

static void __exit fuse_exit(void)
{
	printk(KERN_DEBUG "fuse exit\n");

	fuse_ctl_cleanup();
	fuse_sysfs_cleanup();
	fuse_fs_cleanup();
	fuse_dev_cleanup();
}

module_init(fuse_init);
module_exit(fuse_exit);<|MERGE_RESOLUTION|>--- conflicted
+++ resolved
@@ -1059,11 +1059,7 @@
 	if (sb->s_flags & SB_MANDLOCK)
 		goto err;
 
-<<<<<<< HEAD
-	sb->s_flags &= ~(MS_NOSEC | SB_I_VERSION);
-=======
 	sb->s_flags &= ~(SB_NOSEC | SB_I_VERSION);
->>>>>>> 7d8c430e
 
 	if (!parse_fuse_opt(data, &d, is_bdev))
 		goto err;
