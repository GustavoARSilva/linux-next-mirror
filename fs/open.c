/*
 *  linux/fs/open.c
 *
 *  Copyright (C) 1991, 1992  Linus Torvalds
 */

#include <linux/string.h>
#include <linux/mm.h>
#include <linux/file.h>
#include <linux/fdtable.h>
#include <linux/fsnotify.h>
#include <linux/module.h>
#include <linux/tty.h>
#include <linux/namei.h>
#include <linux/backing-dev.h>
#include <linux/capability.h>
#include <linux/securebits.h>
#include <linux/security.h>
#include <linux/mount.h>
#include <linux/fcntl.h>
#include <linux/slab.h>
#include <linux/uaccess.h>
#include <linux/fs.h>
#include <linux/personality.h>
#include <linux/pagemap.h>
#include <linux/syscalls.h>
#include <linux/rcupdate.h>
#include <linux/audit.h>
#include <linux/falloc.h>
#include <linux/fs_struct.h>
#include <linux/ima.h>
#include <linux/dnotify.h>
#include <linux/compat.h>

#include "internal.h"

int do_truncate(struct dentry *dentry, loff_t length, unsigned int time_attrs,
	struct file *filp)
{
	int ret;
	struct iattr newattrs;

	/* Not pretty: "inode->i_size" shouldn't really be signed. But it is. */
	if (length < 0)
		return -EINVAL;

	newattrs.ia_size = length;
	newattrs.ia_valid = ATTR_SIZE | time_attrs;
	if (filp) {
		newattrs.ia_file = filp;
		newattrs.ia_valid |= ATTR_FILE;
	}

	/* Remove suid, sgid, and file capabilities on truncate too */
	ret = dentry_needs_remove_privs(dentry);
	if (ret < 0)
		return ret;
	if (ret)
		newattrs.ia_valid |= ret | ATTR_FORCE;

	inode_lock(dentry->d_inode);
	/* Note any delegations or leases have already been broken: */
	ret = notify_change(dentry, &newattrs, NULL);
	inode_unlock(dentry->d_inode);
	return ret;
}

long vfs_truncate(const struct path *path, loff_t length)
{
	struct inode *inode;
	long error;

	inode = path->dentry->d_inode;

	/* For directories it's -EISDIR, for other non-regulars - -EINVAL */
	if (S_ISDIR(inode->i_mode))
		return -EISDIR;
	if (!S_ISREG(inode->i_mode))
		return -EINVAL;

	error = mnt_want_write(path->mnt);
	if (error)
		goto out;

	error = inode_permission(inode, MAY_WRITE);
	if (error)
		goto mnt_drop_write_and_out;

	error = -EPERM;
	if (IS_APPEND(inode))
		goto mnt_drop_write_and_out;

	error = get_write_access(inode);
	if (error)
		goto mnt_drop_write_and_out;

	/*
	 * Make sure that there are no leases.  get_write_access() protects
	 * against the truncate racing with a lease-granting setlease().
	 */
	error = break_lease(inode, O_WRONLY);
	if (error)
		goto put_write_and_out;

	error = locks_verify_truncate(inode, NULL, length);
	if (!error)
		error = security_path_truncate(path);
	if (!error)
		error = do_truncate(path->dentry, length, 0, NULL);

put_write_and_out:
	put_write_access(inode);
mnt_drop_write_and_out:
	mnt_drop_write(path->mnt);
out:
	return error;
}
EXPORT_SYMBOL_GPL(vfs_truncate);

long do_sys_truncate(const char __user *pathname, loff_t length)
{
	unsigned int lookup_flags = LOOKUP_FOLLOW;
	struct path path;
	int error;

	if (length < 0)	/* sorry, but loff_t says... */
		return -EINVAL;

retry:
	error = user_path_at(AT_FDCWD, pathname, lookup_flags, &path);
	if (!error) {
		error = vfs_truncate(&path, length);
		path_put(&path);
	}
	if (retry_estale(error, lookup_flags)) {
		lookup_flags |= LOOKUP_REVAL;
		goto retry;
	}
	return error;
}

SYSCALL_DEFINE2(truncate, const char __user *, path, long, length)
{
	return do_sys_truncate(path, length);
}

#ifdef CONFIG_COMPAT
COMPAT_SYSCALL_DEFINE2(truncate, const char __user *, path, compat_off_t, length)
{
	return do_sys_truncate(path, length);
}
#endif

long do_sys_ftruncate(unsigned int fd, loff_t length, int small)
{
	struct inode *inode;
	struct dentry *dentry;
	struct fd f;
	int error;

	error = -EINVAL;
	if (length < 0)
		goto out;
	error = -EBADF;
	f = fdget(fd);
	if (!f.file)
		goto out;

	/* explicitly opened as large or we are on 64-bit box */
	if (f.file->f_flags & O_LARGEFILE)
		small = 0;

	dentry = f.file->f_path.dentry;
	inode = dentry->d_inode;
	error = -EINVAL;
	if (!S_ISREG(inode->i_mode) || !(f.file->f_mode & FMODE_WRITE))
		goto out_putf;

	error = -EINVAL;
	/* Cannot ftruncate over 2^31 bytes without large file support */
	if (small && length > MAX_NON_LFS)
		goto out_putf;

	error = -EPERM;
	/* Check IS_APPEND on real upper inode */
	if (IS_APPEND(file_inode(f.file)))
		goto out_putf;

	sb_start_write(inode->i_sb);
	error = locks_verify_truncate(inode, f.file, length);
	if (!error)
		error = security_path_truncate(&f.file->f_path);
	if (!error)
		error = do_truncate(dentry, length, ATTR_MTIME|ATTR_CTIME, f.file);
	sb_end_write(inode->i_sb);
out_putf:
	fdput(f);
out:
	return error;
}

SYSCALL_DEFINE2(ftruncate, unsigned int, fd, unsigned long, length)
{
	return do_sys_ftruncate(fd, length, 1);
}

#ifdef CONFIG_COMPAT
COMPAT_SYSCALL_DEFINE2(ftruncate, unsigned int, fd, compat_ulong_t, length)
{
	return do_sys_ftruncate(fd, length, 1);
}
#endif

/* LFS versions of truncate are only needed on 32 bit machines */
#if BITS_PER_LONG == 32
SYSCALL_DEFINE2(truncate64, const char __user *, path, loff_t, length)
{
	return do_sys_truncate(path, length);
}

SYSCALL_DEFINE2(ftruncate64, unsigned int, fd, loff_t, length)
{
	return do_sys_ftruncate(fd, length, 0);
}
#endif /* BITS_PER_LONG == 32 */


int vfs_fallocate(struct file *file, int mode, loff_t offset, loff_t len)
{
	struct inode *inode = file_inode(file);
	long ret;

	if (offset < 0 || len <= 0)
		return -EINVAL;

	/* Return error if mode is not supported */
	if (mode & ~FALLOC_FL_SUPPORTED_MASK)
		return -EOPNOTSUPP;

	/* Punch hole and zero range are mutually exclusive */
	if ((mode & (FALLOC_FL_PUNCH_HOLE | FALLOC_FL_ZERO_RANGE)) ==
	    (FALLOC_FL_PUNCH_HOLE | FALLOC_FL_ZERO_RANGE))
		return -EOPNOTSUPP;

	/* Punch hole must have keep size set */
	if ((mode & FALLOC_FL_PUNCH_HOLE) &&
	    !(mode & FALLOC_FL_KEEP_SIZE))
		return -EOPNOTSUPP;

	/* Collapse range should only be used exclusively. */
	if ((mode & FALLOC_FL_COLLAPSE_RANGE) &&
	    (mode & ~FALLOC_FL_COLLAPSE_RANGE))
		return -EINVAL;

	/* Insert range should only be used exclusively. */
	if ((mode & FALLOC_FL_INSERT_RANGE) &&
	    (mode & ~FALLOC_FL_INSERT_RANGE))
		return -EINVAL;

	/* Unshare range should only be used with allocate mode. */
	if ((mode & FALLOC_FL_UNSHARE_RANGE) &&
	    (mode & ~(FALLOC_FL_UNSHARE_RANGE | FALLOC_FL_KEEP_SIZE)))
		return -EINVAL;

	if (!(file->f_mode & FMODE_WRITE))
		return -EBADF;

	/*
	 * We can only allow pure fallocate on append only files
	 */
	if ((mode & ~FALLOC_FL_KEEP_SIZE) && IS_APPEND(inode))
		return -EPERM;

	if (IS_IMMUTABLE(inode))
		return -EPERM;

	/*
	 * We cannot allow any fallocate operation on an active swapfile
	 */
	if (IS_SWAPFILE(inode))
		return -ETXTBSY;

	/*
	 * Revalidate the write permissions, in case security policy has
	 * changed since the files were opened.
	 */
	ret = security_file_permission(file, MAY_WRITE);
	if (ret)
		return ret;

	if (S_ISFIFO(inode->i_mode))
		return -ESPIPE;

	if (S_ISDIR(inode->i_mode))
		return -EISDIR;

	if (!S_ISREG(inode->i_mode) && !S_ISBLK(inode->i_mode))
		return -ENODEV;

	/* Check for wrap through zero too */
	if (((offset + len) > inode->i_sb->s_maxbytes) || ((offset + len) < 0))
		return -EFBIG;

	if (!file->f_op->fallocate)
		return -EOPNOTSUPP;

	file_start_write(file);
	ret = file->f_op->fallocate(file, mode, offset, len);

	/*
	 * Create inotify and fanotify events.
	 *
	 * To keep the logic simple always create events if fallocate succeeds.
	 * This implies that events are even created if the file size remains
	 * unchanged, e.g. when using flag FALLOC_FL_KEEP_SIZE.
	 */
	if (ret == 0)
		fsnotify_modify(file);

	file_end_write(file);
	return ret;
}
EXPORT_SYMBOL_GPL(vfs_fallocate);

int ksys_fallocate(int fd, int mode, loff_t offset, loff_t len)
{
	struct fd f = fdget(fd);
	int error = -EBADF;

	if (f.file) {
		error = vfs_fallocate(f.file, mode, offset, len);
		fdput(f);
	}
	return error;
}

SYSCALL_DEFINE4(fallocate, int, fd, int, mode, loff_t, offset, loff_t, len)
{
	return ksys_fallocate(fd, mode, offset, len);
}

/*
 * access() needs to use the real uid/gid, not the effective uid/gid.
 * We do this by temporarily clearing all FS-related capabilities and
 * switching the fsuid/fsgid around to the real ones.
 */
long do_faccessat(int dfd, const char __user *filename, int mode)
{
	const struct cred *old_cred;
	struct cred *override_cred;
	struct path path;
	struct inode *inode;
	int res;
	unsigned int lookup_flags = LOOKUP_FOLLOW;

	if (mode & ~S_IRWXO)	/* where's F_OK, X_OK, W_OK, R_OK? */
		return -EINVAL;

	override_cred = prepare_creds();
	if (!override_cred)
		return -ENOMEM;

	override_cred->fsuid = override_cred->uid;
	override_cred->fsgid = override_cred->gid;

	if (!issecure(SECURE_NO_SETUID_FIXUP)) {
		/* Clear the capabilities if we switch to a non-root user */
		kuid_t root_uid = make_kuid(override_cred->user_ns, 0);
		if (!uid_eq(override_cred->uid, root_uid))
			cap_clear(override_cred->cap_effective);
		else
			override_cred->cap_effective =
				override_cred->cap_permitted;
	}

	old_cred = override_creds(override_cred);
retry:
	res = user_path_at(dfd, filename, lookup_flags, &path);
	if (res)
		goto out;

	inode = d_backing_inode(path.dentry);

	if ((mode & MAY_EXEC) && S_ISREG(inode->i_mode)) {
		/*
		 * MAY_EXEC on regular files is denied if the fs is mounted
		 * with the "noexec" flag.
		 */
		res = -EACCES;
		if (path_noexec(&path))
			goto out_path_release;
	}

	res = inode_permission(inode, mode | MAY_ACCESS);
	/* SuS v2 requires we report a read only fs too */
	if (res || !(mode & S_IWOTH) || special_file(inode->i_mode))
		goto out_path_release;
	/*
	 * This is a rare case where using __mnt_is_readonly()
	 * is OK without a mnt_want/drop_write() pair.  Since
	 * no actual write to the fs is performed here, we do
	 * not need to telegraph to that to anyone.
	 *
	 * By doing this, we accept that this access is
	 * inherently racy and know that the fs may change
	 * state before we even see this result.
	 */
	if (__mnt_is_readonly(path.mnt))
		res = -EROFS;

out_path_release:
	path_put(&path);
	if (retry_estale(res, lookup_flags)) {
		lookup_flags |= LOOKUP_REVAL;
		goto retry;
	}
out:
	revert_creds(old_cred);
	put_cred(override_cred);
	return res;
}

SYSCALL_DEFINE3(faccessat, int, dfd, const char __user *, filename, int, mode)
{
	return do_faccessat(dfd, filename, mode);
}

SYSCALL_DEFINE2(access, const char __user *, filename, int, mode)
{
	return do_faccessat(AT_FDCWD, filename, mode);
}

int ksys_chdir(const char __user *filename)
{
	struct path path;
	int error;
	unsigned int lookup_flags = LOOKUP_FOLLOW | LOOKUP_DIRECTORY;
retry:
	error = user_path_at(AT_FDCWD, filename, lookup_flags, &path);
	if (error)
		goto out;

	error = inode_permission(path.dentry->d_inode, MAY_EXEC | MAY_CHDIR);
	if (error)
		goto dput_and_out;

	set_fs_pwd(current->fs, &path);

dput_and_out:
	path_put(&path);
	if (retry_estale(error, lookup_flags)) {
		lookup_flags |= LOOKUP_REVAL;
		goto retry;
	}
out:
	return error;
}

SYSCALL_DEFINE1(chdir, const char __user *, filename)
{
	return ksys_chdir(filename);
}

SYSCALL_DEFINE1(fchdir, unsigned int, fd)
{
	struct fd f = fdget_raw(fd);
	int error;

	error = -EBADF;
	if (!f.file)
		goto out;

	error = -ENOTDIR;
	if (!d_can_lookup(f.file->f_path.dentry))
		goto out_putf;

	error = inode_permission(file_inode(f.file), MAY_EXEC | MAY_CHDIR);
	if (!error)
		set_fs_pwd(current->fs, &f.file->f_path);
out_putf:
	fdput(f);
out:
	return error;
}

int ksys_chroot(const char __user *filename)
{
	struct path path;
	int error;
	unsigned int lookup_flags = LOOKUP_FOLLOW | LOOKUP_DIRECTORY;
retry:
	error = user_path_at(AT_FDCWD, filename, lookup_flags, &path);
	if (error)
		goto out;

	error = inode_permission(path.dentry->d_inode, MAY_EXEC | MAY_CHDIR);
	if (error)
		goto dput_and_out;

	error = -EPERM;
	if (!ns_capable(current_user_ns(), CAP_SYS_CHROOT))
		goto dput_and_out;
	error = security_path_chroot(&path);
	if (error)
		goto dput_and_out;

	set_fs_root(current->fs, &path);
	error = 0;
dput_and_out:
	path_put(&path);
	if (retry_estale(error, lookup_flags)) {
		lookup_flags |= LOOKUP_REVAL;
		goto retry;
	}
out:
	return error;
}

SYSCALL_DEFINE1(chroot, const char __user *, filename)
{
	return ksys_chroot(filename);
}

static int chmod_common(const struct path *path, umode_t mode)
{
	struct inode *inode = path->dentry->d_inode;
	struct inode *delegated_inode = NULL;
	struct iattr newattrs;
	int error;

	error = mnt_want_write(path->mnt);
	if (error)
		return error;
retry_deleg:
	inode_lock(inode);
	error = security_path_chmod(path, mode);
	if (error)
		goto out_unlock;
	newattrs.ia_mode = (mode & S_IALLUGO) | (inode->i_mode & ~S_IALLUGO);
	newattrs.ia_valid = ATTR_MODE | ATTR_CTIME;
	error = notify_change(path->dentry, &newattrs, &delegated_inode);
out_unlock:
	inode_unlock(inode);
	if (delegated_inode) {
		error = break_deleg_wait(&delegated_inode);
		if (!error)
			goto retry_deleg;
	}
	mnt_drop_write(path->mnt);
	return error;
}

int ksys_fchmod(unsigned int fd, umode_t mode)
{
	struct fd f = fdget(fd);
	int err = -EBADF;

	if (f.file) {
		audit_file(f.file);
		err = chmod_common(&f.file->f_path, mode);
		fdput(f);
	}
	return err;
}

SYSCALL_DEFINE2(fchmod, unsigned int, fd, umode_t, mode)
{
	return ksys_fchmod(fd, mode);
}

int do_fchmodat(int dfd, const char __user *filename, umode_t mode)
{
	struct path path;
	int error;
	unsigned int lookup_flags = LOOKUP_FOLLOW;
retry:
	error = user_path_at(dfd, filename, lookup_flags, &path);
	if (!error) {
		error = chmod_common(&path, mode);
		path_put(&path);
		if (retry_estale(error, lookup_flags)) {
			lookup_flags |= LOOKUP_REVAL;
			goto retry;
		}
	}
	return error;
}

SYSCALL_DEFINE3(fchmodat, int, dfd, const char __user *, filename,
		umode_t, mode)
{
	return do_fchmodat(dfd, filename, mode);
}

SYSCALL_DEFINE2(chmod, const char __user *, filename, umode_t, mode)
{
	return do_fchmodat(AT_FDCWD, filename, mode);
}

static int chown_common(const struct path *path, uid_t user, gid_t group)
{
	struct inode *inode = path->dentry->d_inode;
	struct inode *delegated_inode = NULL;
	int error;
	struct iattr newattrs;
	kuid_t uid;
	kgid_t gid;

	uid = make_kuid(current_user_ns(), user);
	gid = make_kgid(current_user_ns(), group);

retry_deleg:
	newattrs.ia_valid =  ATTR_CTIME;
	if (user != (uid_t) -1) {
		if (!uid_valid(uid))
			return -EINVAL;
		newattrs.ia_valid |= ATTR_UID;
		newattrs.ia_uid = uid;
	}
	if (group != (gid_t) -1) {
		if (!gid_valid(gid))
			return -EINVAL;
		newattrs.ia_valid |= ATTR_GID;
		newattrs.ia_gid = gid;
	}
	if (!S_ISDIR(inode->i_mode))
		newattrs.ia_valid |=
			ATTR_KILL_SUID | ATTR_KILL_SGID | ATTR_KILL_PRIV;
	inode_lock(inode);
	error = security_path_chown(path, uid, gid);
	if (!error)
		error = notify_change(path->dentry, &newattrs, &delegated_inode);
	inode_unlock(inode);
	if (delegated_inode) {
		error = break_deleg_wait(&delegated_inode);
		if (!error)
			goto retry_deleg;
	}
	return error;
}

int do_fchownat(int dfd, const char __user *filename, uid_t user, gid_t group,
		int flag)
{
	struct path path;
	int error = -EINVAL;
	int lookup_flags;

	if ((flag & ~(AT_SYMLINK_NOFOLLOW | AT_EMPTY_PATH)) != 0)
		goto out;

	lookup_flags = (flag & AT_SYMLINK_NOFOLLOW) ? 0 : LOOKUP_FOLLOW;
	if (flag & AT_EMPTY_PATH)
		lookup_flags |= LOOKUP_EMPTY;
retry:
	error = user_path_at(dfd, filename, lookup_flags, &path);
	if (error)
		goto out;
	error = mnt_want_write(path.mnt);
	if (error)
		goto out_release;
	error = chown_common(&path, user, group);
	mnt_drop_write(path.mnt);
out_release:
	path_put(&path);
	if (retry_estale(error, lookup_flags)) {
		lookup_flags |= LOOKUP_REVAL;
		goto retry;
	}
out:
	return error;
}

SYSCALL_DEFINE5(fchownat, int, dfd, const char __user *, filename, uid_t, user,
		gid_t, group, int, flag)
{
	return do_fchownat(dfd, filename, user, group, flag);
}

SYSCALL_DEFINE3(chown, const char __user *, filename, uid_t, user, gid_t, group)
{
	return do_fchownat(AT_FDCWD, filename, user, group, 0);
}

SYSCALL_DEFINE3(lchown, const char __user *, filename, uid_t, user, gid_t, group)
{
	return do_fchownat(AT_FDCWD, filename, user, group,
			   AT_SYMLINK_NOFOLLOW);
}

int ksys_fchown(unsigned int fd, uid_t user, gid_t group)
{
	struct fd f = fdget(fd);
	int error = -EBADF;

	if (!f.file)
		goto out;

	error = mnt_want_write_file(f.file);
	if (error)
		goto out_fput;
	audit_file(f.file);
	error = chown_common(&f.file->f_path, user, group);
	mnt_drop_write_file(f.file);
out_fput:
	fdput(f);
out:
	return error;
}

SYSCALL_DEFINE3(fchown, unsigned int, fd, uid_t, user, gid_t, group)
{
	return ksys_fchown(fd, user, group);
}

int open_check_o_direct(struct file *f)
{
	/* NB: we're sure to have correct a_ops only after f_op->open */
	if (f->f_flags & O_DIRECT) {
		if (!f->f_mapping->a_ops || !f->f_mapping->a_ops->direct_IO)
			return -EINVAL;
	}
	return 0;
}

static int do_dentry_open(struct file *f,
			  struct inode *inode,
			  int (*open)(struct inode *, struct file *),
			  const struct cred *cred)
{
	static const struct file_operations empty_fops = {};
	int error;

	f->f_mode = (f->f_mode & FMODE_NOACCOUNT) | OPEN_FMODE(f->f_flags) |
		FMODE_LSEEK | FMODE_PREAD | FMODE_PWRITE;

	path_get(&f->f_path);
	f->f_inode = inode;
	f->f_mapping = inode->i_mapping;

	/* Ensure that we skip any errors that predate opening of the file */
	f->f_wb_err = filemap_sample_wb_err(f->f_mapping);

	if (unlikely(f->f_flags & O_PATH)) {
		f->f_mode = (f->f_mode & FMODE_NOACCOUNT) | FMODE_PATH;
		f->f_op = &empty_fops;
		return 0;
	}

	if (f->f_mode & FMODE_WRITE && !special_file(inode->i_mode)) {
		error = get_write_access(inode);
		if (unlikely(error))
			goto cleanup_file;
		error = __mnt_want_write(f->f_path.mnt);
		if (unlikely(error)) {
			put_write_access(inode);
			goto cleanup_file;
		}
		f->f_mode |= FMODE_WRITER;
	}

	/* POSIX.1-2008/SUSv4 Section XSI 2.9.7 */
	if (S_ISREG(inode->i_mode) || S_ISDIR(inode->i_mode))
		f->f_mode |= FMODE_ATOMIC_POS;

	f->f_op = fops_get(inode->i_fop);
	if (unlikely(WARN_ON(!f->f_op))) {
		error = -ENODEV;
		goto cleanup_all;
	}

	error = security_file_open(f, cred);
	if (error)
		goto cleanup_all;

	error = break_lease(locks_inode(f), f->f_flags);
	if (error)
		goto cleanup_all;

	if (!open)
		open = f->f_op->open;
	if (open) {
		error = open(inode, f);
		if (error)
			goto cleanup_all;
	}
	if ((f->f_mode & (FMODE_READ | FMODE_WRITE)) == FMODE_READ)
		i_readcount_inc(inode);
	if ((f->f_mode & FMODE_READ) &&
	     likely(f->f_op->read || f->f_op->read_iter))
		f->f_mode |= FMODE_CAN_READ;
	if ((f->f_mode & FMODE_WRITE) &&
	     likely(f->f_op->write || f->f_op->write_iter))
		f->f_mode |= FMODE_CAN_WRITE;

	f->f_write_hint = WRITE_LIFE_NOT_SET;
	f->f_flags &= ~(O_CREAT | O_EXCL | O_NOCTTY | O_TRUNC);

	file_ra_state_init(&f->f_ra, f->f_mapping->host->i_mapping);

	return 0;

cleanup_all:
	fops_put(f->f_op);
	if (f->f_mode & FMODE_WRITER) {
		put_write_access(inode);
		__mnt_drop_write(f->f_path.mnt);
	}
cleanup_file:
	path_put(&f->f_path);
	f->f_path.mnt = NULL;
	f->f_path.dentry = NULL;
	f->f_inode = NULL;
	return error;
}

/**
 * finish_open - finish opening a file
 * @file: file pointer
 * @dentry: pointer to dentry
 * @open: open callback
 * @opened: state of open
 *
 * This can be used to finish opening a file passed to i_op->atomic_open().
 *
 * If the open callback is set to NULL, then the standard f_op->open()
 * filesystem callback is substituted.
 *
 * NB: the dentry reference is _not_ consumed.  If, for example, the dentry is
 * the return value of d_splice_alias(), then the caller needs to perform dput()
 * on it after finish_open().
 *
 * On successful return @file is a fully instantiated open file.  After this, if
 * an error occurs in ->atomic_open(), it needs to clean up with fput().
 *
 * Returns zero on success or -errno if the open failed.
 */
int finish_open(struct file *file, struct dentry *dentry,
		int (*open)(struct inode *, struct file *),
		int *opened)
{
	int error;
	BUG_ON(*opened & FILE_OPENED); /* once it's opened, it's opened */

	file->f_path.dentry = dentry;
	error = do_dentry_open(file, d_backing_inode(dentry), open,
			       current_cred());
	if (!error)
		*opened |= FILE_OPENED;

	return error;
}
EXPORT_SYMBOL(finish_open);

/**
 * finish_no_open - finish ->atomic_open() without opening the file
 *
 * @file: file pointer
 * @dentry: dentry or NULL (as returned from ->lookup())
 *
 * This can be used to set the result of a successful lookup in ->atomic_open().
 *
 * NB: unlike finish_open() this function does consume the dentry reference and
 * the caller need not dput() it.
 *
 * Returns "1" which must be the return value of ->atomic_open() after having
 * called this function.
 */
int finish_no_open(struct file *file, struct dentry *dentry)
{
	file->f_path.dentry = dentry;
	return 1;
}
EXPORT_SYMBOL(finish_no_open);

char *file_path(struct file *filp, char *buf, int buflen)
{
	return d_path(&filp->f_path, buf, buflen);
}
EXPORT_SYMBOL(file_path);

/**
 * vfs_open - open the file at the given path
 * @path: path to open
 * @file: newly allocated file with f_flag initialized
 * @cred: credentials to use
 */
int vfs_open(const struct path *path, struct file *file,
	     const struct cred *cred)
{
	file->f_path = *path;
	return do_dentry_open(file, d_backing_inode(path->dentry), NULL, cred);
}

/**
 * path_open() - Open an inode by a particular name.
 * @path: The name of the file.
 * @flags: The O_ flags used to open this file.
 * @inode: The inode to open.
 * @cred: The task's credentials used when opening this file.
 *
 * Context: Process context.
 * Return: A pointer to a struct file or an IS_ERR pointer.  Cannot return NULL.
 */
struct file *path_open(const struct path *path, int flags, struct inode *inode,
		       const struct cred *cred, bool account)
{
	struct file *file;
	int retval;

	file = __get_empty_filp(account);
	if (IS_ERR(file))
		return file;

	file->f_flags = flags;
	file->f_path = *path;
	retval = do_dentry_open(file, inode, NULL, cred);
	if (retval) {
		put_filp(file);
		return ERR_PTR(retval);
	}
	return file;
}
EXPORT_SYMBOL(path_open);

struct file *dentry_open(const struct path *path, int flags,
			 const struct cred *cred)
{
	validate_creds(cred);

	/* We must always pass in a valid mount pointer. */
	BUG_ON(!path->mnt);

<<<<<<< HEAD
	f = get_empty_filp();
	if (!IS_ERR(f)) {
		f->f_flags = flags;
		error = vfs_open(path, f, cred);
		if (!error) {
			/* from now on we need fput() to dispose of f */
			error = open_check_o_direct(f);
			if (error) {
				fput(f);
				f = ERR_PTR(error);
			}
		} else { 
			put_filp(f);
			f = ERR_PTR(error);
		}
	}
	return f;
=======
	return path_open(path, flags, d_backing_inode(path->dentry), cred, true);
>>>>>>> 8acda16f
}
EXPORT_SYMBOL(dentry_open);

static inline int build_open_flags(int flags, umode_t mode, struct open_flags *op)
{
	int lookup_flags = 0;
	int acc_mode = ACC_MODE(flags);

	/*
	 * Clear out all open flags we don't know about so that we don't report
	 * them in fcntl(F_GETFD) or similar interfaces.
	 */
	flags &= VALID_OPEN_FLAGS;

	if (flags & (O_CREAT | __O_TMPFILE))
		op->mode = (mode & S_IALLUGO) | S_IFREG;
	else
		op->mode = 0;

	/* Must never be set by userspace */
	flags &= ~FMODE_NONOTIFY & ~O_CLOEXEC;

	/*
	 * O_SYNC is implemented as __O_SYNC|O_DSYNC.  As many places only
	 * check for O_DSYNC if the need any syncing at all we enforce it's
	 * always set instead of having to deal with possibly weird behaviour
	 * for malicious applications setting only __O_SYNC.
	 */
	if (flags & __O_SYNC)
		flags |= O_DSYNC;

	if (flags & __O_TMPFILE) {
		if ((flags & O_TMPFILE_MASK) != O_TMPFILE)
			return -EINVAL;
		if (!(acc_mode & MAY_WRITE))
			return -EINVAL;
	} else if (flags & O_PATH) {
		/*
		 * If we have O_PATH in the open flag. Then we
		 * cannot have anything other than the below set of flags
		 */
		flags &= O_DIRECTORY | O_NOFOLLOW | O_PATH;
		acc_mode = 0;
	}

	op->open_flag = flags;

	/* O_TRUNC implies we need access checks for write permissions */
	if (flags & O_TRUNC)
		acc_mode |= MAY_WRITE;

	/* Allow the LSM permission hook to distinguish append
	   access from general write access. */
	if (flags & O_APPEND)
		acc_mode |= MAY_APPEND;

	op->acc_mode = acc_mode;

	op->intent = flags & O_PATH ? 0 : LOOKUP_OPEN;

	if (flags & O_CREAT) {
		op->intent |= LOOKUP_CREATE;
		if (flags & O_EXCL)
			op->intent |= LOOKUP_EXCL;
	}

	if (flags & O_DIRECTORY)
		lookup_flags |= LOOKUP_DIRECTORY;
	if (!(flags & O_NOFOLLOW))
		lookup_flags |= LOOKUP_FOLLOW;
	op->lookup_flags = lookup_flags;
	return 0;
}

/**
 * file_open_name - open file and return file pointer
 *
 * @name:	struct filename containing path to open
 * @flags:	open flags as per the open(2) second argument
 * @mode:	mode for the new file if O_CREAT is set, else ignored
 *
 * This is the helper to open a file from kernelspace if you really
 * have to.  But in generally you should not do this, so please move
 * along, nothing to see here..
 */
struct file *file_open_name(struct filename *name, int flags, umode_t mode)
{
	struct open_flags op;
	int err = build_open_flags(flags, mode, &op);
	return err ? ERR_PTR(err) : do_filp_open(AT_FDCWD, name, &op);
}

/**
 * filp_open - open file and return file pointer
 *
 * @filename:	path to open
 * @flags:	open flags as per the open(2) second argument
 * @mode:	mode for the new file if O_CREAT is set, else ignored
 *
 * This is the helper to open a file from kernelspace if you really
 * have to.  But in generally you should not do this, so please move
 * along, nothing to see here..
 */
struct file *filp_open(const char *filename, int flags, umode_t mode)
{
	struct filename *name = getname_kernel(filename);
	struct file *file = ERR_CAST(name);
	
	if (!IS_ERR(name)) {
		file = file_open_name(name, flags, mode);
		putname(name);
	}
	return file;
}
EXPORT_SYMBOL(filp_open);

struct file *file_open_root(struct dentry *dentry, struct vfsmount *mnt,
			    const char *filename, int flags, umode_t mode)
{
	struct open_flags op;
	int err = build_open_flags(flags, mode, &op);
	if (err)
		return ERR_PTR(err);
	return do_file_open_root(dentry, mnt, filename, &op);
}
EXPORT_SYMBOL(file_open_root);

struct file *filp_clone_open(struct file *oldfile)
{
	struct file *file;
	int retval;

	file = get_empty_filp();
	if (IS_ERR(file))
		return file;

	file->f_flags = oldfile->f_flags;
	retval = vfs_open(&oldfile->f_path, file, oldfile->f_cred);
	if (retval) {
		put_filp(file);
		return ERR_PTR(retval);
	}

	return file;
}
EXPORT_SYMBOL(filp_clone_open);

long do_sys_open(int dfd, const char __user *filename, int flags, umode_t mode)
{
	struct open_flags op;
	int fd = build_open_flags(flags, mode, &op);
	struct filename *tmp;

	if (fd)
		return fd;

	tmp = getname(filename);
	if (IS_ERR(tmp))
		return PTR_ERR(tmp);

	fd = get_unused_fd_flags(flags);
	if (fd >= 0) {
		struct file *f = do_filp_open(dfd, tmp, &op);
		if (IS_ERR(f)) {
			put_unused_fd(fd);
			fd = PTR_ERR(f);
		} else {
			fsnotify_open(f);
			fd_install(fd, f);
		}
	}
	putname(tmp);
	return fd;
}

SYSCALL_DEFINE3(open, const char __user *, filename, int, flags, umode_t, mode)
{
	if (force_o_largefile())
		flags |= O_LARGEFILE;

	return do_sys_open(AT_FDCWD, filename, flags, mode);
}

SYSCALL_DEFINE4(openat, int, dfd, const char __user *, filename, int, flags,
		umode_t, mode)
{
	if (force_o_largefile())
		flags |= O_LARGEFILE;

	return do_sys_open(dfd, filename, flags, mode);
}

#ifdef CONFIG_COMPAT
/*
 * Exactly like sys_open(), except that it doesn't set the
 * O_LARGEFILE flag.
 */
COMPAT_SYSCALL_DEFINE3(open, const char __user *, filename, int, flags, umode_t, mode)
{
	return do_sys_open(AT_FDCWD, filename, flags, mode);
}

/*
 * Exactly like sys_openat(), except that it doesn't set the
 * O_LARGEFILE flag.
 */
COMPAT_SYSCALL_DEFINE4(openat, int, dfd, const char __user *, filename, int, flags, umode_t, mode)
{
	return do_sys_open(dfd, filename, flags, mode);
}
#endif

#ifndef __alpha__

/*
 * For backward compatibility?  Maybe this should be moved
 * into arch/i386 instead?
 */
SYSCALL_DEFINE2(creat, const char __user *, pathname, umode_t, mode)
{
	return ksys_open(pathname, O_CREAT | O_WRONLY | O_TRUNC, mode);
}

#endif

/*
 * "id" is the POSIX thread ID. We use the
 * files pointer for this..
 */
int filp_close(struct file *filp, fl_owner_t id)
{
	int retval = 0;

	if (!file_count(filp)) {
		printk(KERN_ERR "VFS: Close: file count is 0\n");
		return 0;
	}

	if (filp->f_op->flush)
		retval = filp->f_op->flush(filp, id);

	if (likely(!(filp->f_mode & FMODE_PATH))) {
		dnotify_flush(filp, id);
		locks_remove_posix(filp, id);
	}
	fput(filp);
	return retval;
}

EXPORT_SYMBOL(filp_close);

/*
 * Careful here! We test whether the file pointer is NULL before
 * releasing the fd. This ensures that one clone task can't release
 * an fd while another clone is opening it.
 */
SYSCALL_DEFINE1(close, unsigned int, fd)
{
	int retval = __close_fd(current->files, fd);

	/* can't restart close syscall because file table entry was cleared */
	if (unlikely(retval == -ERESTARTSYS ||
		     retval == -ERESTARTNOINTR ||
		     retval == -ERESTARTNOHAND ||
		     retval == -ERESTART_RESTARTBLOCK))
		retval = -EINTR;

	return retval;
}

/*
 * This routine simulates a hangup on the tty, to arrange that users
 * are given clean terminals at login time.
 */
SYSCALL_DEFINE0(vhangup)
{
	if (capable(CAP_SYS_TTY_CONFIG)) {
		tty_vhangup_self();
		return 0;
	}
	return -EPERM;
}

/*
 * Called when an inode is about to be open.
 * We use this to disallow opening large files on 32bit systems if
 * the caller didn't specify O_LARGEFILE.  On 64bit systems we force
 * on this flag in sys_open.
 */
int generic_file_open(struct inode * inode, struct file * filp)
{
	if (!(filp->f_flags & O_LARGEFILE) && i_size_read(inode) > MAX_NON_LFS)
		return -EOVERFLOW;
	return 0;
}

EXPORT_SYMBOL(generic_file_open);

/*
 * This is used by subsystems that don't want seekable
 * file descriptors. The function is not supposed to ever fail, the only
 * reason it returns an 'int' and not 'void' is so that it can be plugged
 * directly into file_operations structure.
 */
int nonseekable_open(struct inode *inode, struct file *filp)
{
	filp->f_mode &= ~(FMODE_LSEEK | FMODE_PREAD | FMODE_PWRITE);
	return 0;
}

EXPORT_SYMBOL(nonseekable_open);<|MERGE_RESOLUTION|>--- conflicted
+++ resolved
@@ -931,27 +931,7 @@
 	/* We must always pass in a valid mount pointer. */
 	BUG_ON(!path->mnt);
 
-<<<<<<< HEAD
-	f = get_empty_filp();
-	if (!IS_ERR(f)) {
-		f->f_flags = flags;
-		error = vfs_open(path, f, cred);
-		if (!error) {
-			/* from now on we need fput() to dispose of f */
-			error = open_check_o_direct(f);
-			if (error) {
-				fput(f);
-				f = ERR_PTR(error);
-			}
-		} else { 
-			put_filp(f);
-			f = ERR_PTR(error);
-		}
-	}
-	return f;
-=======
 	return path_open(path, flags, d_backing_inode(path->dentry), cred, true);
->>>>>>> 8acda16f
 }
 EXPORT_SYMBOL(dentry_open);
 
