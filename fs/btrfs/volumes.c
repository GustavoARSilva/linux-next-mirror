/*
 * Copyright (C) 2007 Oracle.  All rights reserved.
 *
 * This program is free software; you can redistribute it and/or
 * modify it under the terms of the GNU General Public
 * License v2 as published by the Free Software Foundation.
 *
 * This program is distributed in the hope that it will be useful,
 * but WITHOUT ANY WARRANTY; without even the implied warranty of
 * MERCHANTABILITY or FITNESS FOR A PARTICULAR PURPOSE.  See the GNU
 * General Public License for more details.
 *
 * You should have received a copy of the GNU General Public
 * License along with this program; if not, write to the
 * Free Software Foundation, Inc., 59 Temple Place - Suite 330,
 * Boston, MA 021110-1307, USA.
 */
#include <linux/sched.h>
#include <linux/bio.h>
#include <linux/slab.h>
#include <linux/buffer_head.h>
#include <linux/blkdev.h>
#include <linux/iocontext.h>
#include <linux/capability.h>
#include <linux/ratelimit.h>
#include <linux/kthread.h>
#include <linux/raid/pq.h>
#include <linux/semaphore.h>
#include <linux/uuid.h>
#include <asm/div64.h>
#include "ctree.h"
#include "extent_map.h"
#include "disk-io.h"
#include "transaction.h"
#include "print-tree.h"
#include "volumes.h"
#include "raid56.h"
#include "async-thread.h"
#include "check-integrity.h"
#include "rcu-string.h"
#include "math.h"
#include "dev-replace.h"
#include "sysfs.h"

const struct btrfs_raid_attr btrfs_raid_array[BTRFS_NR_RAID_TYPES] = {
	[BTRFS_RAID_RAID10] = {
		.sub_stripes	= 2,
		.dev_stripes	= 1,
		.devs_max	= 0,	/* 0 == as many as possible */
		.devs_min	= 4,
		.tolerated_failures = 1,
		.devs_increment	= 2,
		.ncopies	= 2,
	},
	[BTRFS_RAID_RAID1] = {
		.sub_stripes	= 1,
		.dev_stripes	= 1,
		.devs_max	= 2,
		.devs_min	= 2,
		.tolerated_failures = 1,
		.devs_increment	= 2,
		.ncopies	= 2,
	},
	[BTRFS_RAID_DUP] = {
		.sub_stripes	= 1,
		.dev_stripes	= 2,
		.devs_max	= 1,
		.devs_min	= 1,
		.tolerated_failures = 0,
		.devs_increment	= 1,
		.ncopies	= 2,
	},
	[BTRFS_RAID_RAID0] = {
		.sub_stripes	= 1,
		.dev_stripes	= 1,
		.devs_max	= 0,
		.devs_min	= 2,
		.tolerated_failures = 0,
		.devs_increment	= 1,
		.ncopies	= 1,
	},
	[BTRFS_RAID_SINGLE] = {
		.sub_stripes	= 1,
		.dev_stripes	= 1,
		.devs_max	= 1,
		.devs_min	= 1,
		.tolerated_failures = 0,
		.devs_increment	= 1,
		.ncopies	= 1,
	},
	[BTRFS_RAID_RAID5] = {
		.sub_stripes	= 1,
		.dev_stripes	= 1,
		.devs_max	= 0,
		.devs_min	= 2,
		.tolerated_failures = 1,
		.devs_increment	= 1,
		.ncopies	= 2,
	},
	[BTRFS_RAID_RAID6] = {
		.sub_stripes	= 1,
		.dev_stripes	= 1,
		.devs_max	= 0,
		.devs_min	= 3,
		.tolerated_failures = 2,
		.devs_increment	= 1,
		.ncopies	= 3,
	},
};

const u64 btrfs_raid_group[BTRFS_NR_RAID_TYPES] = {
	[BTRFS_RAID_RAID10] = BTRFS_BLOCK_GROUP_RAID10,
	[BTRFS_RAID_RAID1]  = BTRFS_BLOCK_GROUP_RAID1,
	[BTRFS_RAID_DUP]    = BTRFS_BLOCK_GROUP_DUP,
	[BTRFS_RAID_RAID0]  = BTRFS_BLOCK_GROUP_RAID0,
	[BTRFS_RAID_SINGLE] = 0,
	[BTRFS_RAID_RAID5]  = BTRFS_BLOCK_GROUP_RAID5,
	[BTRFS_RAID_RAID6]  = BTRFS_BLOCK_GROUP_RAID6,
};

/*
 * Table to convert BTRFS_RAID_* to the error code if minimum number of devices
 * condition is not met. Zero means there's no corresponding
 * BTRFS_ERROR_DEV_*_NOT_MET value.
 */
const int btrfs_raid_mindev_error[BTRFS_NR_RAID_TYPES] = {
	[BTRFS_RAID_RAID10] = BTRFS_ERROR_DEV_RAID10_MIN_NOT_MET,
	[BTRFS_RAID_RAID1]  = BTRFS_ERROR_DEV_RAID1_MIN_NOT_MET,
	[BTRFS_RAID_DUP]    = 0,
	[BTRFS_RAID_RAID0]  = 0,
	[BTRFS_RAID_SINGLE] = 0,
	[BTRFS_RAID_RAID5]  = BTRFS_ERROR_DEV_RAID5_MIN_NOT_MET,
	[BTRFS_RAID_RAID6]  = BTRFS_ERROR_DEV_RAID6_MIN_NOT_MET,
};

static int init_first_rw_device(struct btrfs_trans_handle *trans,
				struct btrfs_fs_info *fs_info);
static int btrfs_relocate_sys_chunks(struct btrfs_fs_info *fs_info);
static void __btrfs_reset_dev_stats(struct btrfs_device *dev);
static void btrfs_dev_stat_print_on_error(struct btrfs_device *dev);
static void btrfs_dev_stat_print_on_load(struct btrfs_device *device);
static int __btrfs_map_block(struct btrfs_fs_info *fs_info,
			     enum btrfs_map_op op,
			     u64 logical, u64 *length,
			     struct btrfs_bio **bbio_ret,
			     int mirror_num, int need_raid_map);

/*
 * Device locking
 * ==============
 *
 * There are several mutexes that protect manipulation of devices and low-level
 * structures like chunks but not block groups, extents or files
 *
 * uuid_mutex (global lock)
 * ------------------------
 * protects the fs_uuids list that tracks all per-fs fs_devices, resulting from
 * the SCAN_DEV ioctl registration or from mount either implicitly (the first
 * device) or requested by the device= mount option
 *
 * the mutex can be very coarse and can cover long-running operations
 *
 * protects: updates to fs_devices counters like missing devices, rw devices,
 * seeding, structure cloning, openning/closing devices at mount/umount time
 *
 * global::fs_devs - add, remove, updates to the global list
 *
 * does not protect: manipulation of the fs_devices::devices list!
 *
 * btrfs_device::name - renames (write side), read is RCU
 *
 * fs_devices::device_list_mutex (per-fs, with RCU)
 * ------------------------------------------------
 * protects updates to fs_devices::devices, ie. adding and deleting
 *
 * simple list traversal with read-only actions can be done with RCU protection
 *
 * may be used to exclude some operations from running concurrently without any
 * modifications to the list (see write_all_supers)
 *
 * volume_mutex
 * ------------
 * coarse lock owned by a mounted filesystem; used to exclude some operations
 * that cannot run in parallel and affect the higher-level properties of the
 * filesystem like: device add/deleting/resize/replace, or balance
 *
 * balance_mutex
 * -------------
 * protects balance structures (status, state) and context accessed from
 * several places (internally, ioctl)
 *
 * chunk_mutex
 * -----------
 * protects chunks, adding or removing during allocation, trim or when a new
 * device is added/removed
 *
 * cleaner_mutex
 * -------------
 * a big lock that is held by the cleaner thread and prevents running subvolume
 * cleaning together with relocation or delayed iputs
 *
 *
 * Lock nesting
 * ============
 *
 * uuid_mutex
 *   volume_mutex
 *     device_list_mutex
 *       chunk_mutex
 *     balance_mutex
 */

DEFINE_MUTEX(uuid_mutex);
static LIST_HEAD(fs_uuids);
struct list_head *btrfs_get_fs_uuids(void)
{
	return &fs_uuids;
}

/*
 * alloc_fs_devices - allocate struct btrfs_fs_devices
 * @fsid:	if not NULL, copy the uuid to fs_devices::fsid
 *
 * Return a pointer to a new struct btrfs_fs_devices on success, or ERR_PTR().
 * The returned struct is not linked onto any lists and can be destroyed with
 * kfree() right away.
 */
static struct btrfs_fs_devices *alloc_fs_devices(const u8 *fsid)
{
	struct btrfs_fs_devices *fs_devs;

	fs_devs = kzalloc(sizeof(*fs_devs), GFP_KERNEL);
	if (!fs_devs)
		return ERR_PTR(-ENOMEM);

	mutex_init(&fs_devs->device_list_mutex);

	INIT_LIST_HEAD(&fs_devs->devices);
	INIT_LIST_HEAD(&fs_devs->resized_devices);
	INIT_LIST_HEAD(&fs_devs->alloc_list);
	INIT_LIST_HEAD(&fs_devs->list);
	if (fsid)
		memcpy(fs_devs->fsid, fsid, BTRFS_FSID_SIZE);

	return fs_devs;
}

static void free_device(struct btrfs_device *device)
{
	rcu_string_free(device->name);
	bio_put(device->flush_bio);
	kfree(device);
}

static void free_fs_devices(struct btrfs_fs_devices *fs_devices)
{
	struct btrfs_device *device;
	WARN_ON(fs_devices->opened);
	while (!list_empty(&fs_devices->devices)) {
		device = list_entry(fs_devices->devices.next,
				    struct btrfs_device, dev_list);
		list_del(&device->dev_list);
		free_device(device);
	}
	kfree(fs_devices);
}

static void btrfs_kobject_uevent(struct block_device *bdev,
				 enum kobject_action action)
{
	int ret;

	ret = kobject_uevent(&disk_to_dev(bdev->bd_disk)->kobj, action);
	if (ret)
		pr_warn("BTRFS: Sending event '%d' to kobject: '%s' (%p): failed\n",
			action,
			kobject_name(&disk_to_dev(bdev->bd_disk)->kobj),
			&disk_to_dev(bdev->bd_disk)->kobj);
}

void btrfs_cleanup_fs_uuids(void)
{
	struct btrfs_fs_devices *fs_devices;

	while (!list_empty(&fs_uuids)) {
		fs_devices = list_entry(fs_uuids.next,
					struct btrfs_fs_devices, list);
		list_del(&fs_devices->list);
		free_fs_devices(fs_devices);
	}
}

/*
 * Returns a pointer to a new btrfs_device on success; ERR_PTR() on error.
 * Returned struct is not linked onto any lists and must be destroyed using
 * free_device.
 */
static struct btrfs_device *__alloc_device(void)
{
	struct btrfs_device *dev;

	dev = kzalloc(sizeof(*dev), GFP_KERNEL);
	if (!dev)
		return ERR_PTR(-ENOMEM);

	/*
	 * Preallocate a bio that's always going to be used for flushing device
	 * barriers and matches the device lifespan
	 */
	dev->flush_bio = bio_alloc_bioset(GFP_KERNEL, 0, NULL);
	if (!dev->flush_bio) {
		kfree(dev);
		return ERR_PTR(-ENOMEM);
	}
	bio_get(dev->flush_bio);

	INIT_LIST_HEAD(&dev->dev_list);
	INIT_LIST_HEAD(&dev->dev_alloc_list);
	INIT_LIST_HEAD(&dev->resized_list);

	spin_lock_init(&dev->io_lock);

	spin_lock_init(&dev->reada_lock);
	atomic_set(&dev->reada_in_flight, 0);
	atomic_set(&dev->dev_stats_ccnt, 0);
	btrfs_device_data_ordered_init(dev);
	INIT_RADIX_TREE(&dev->reada_zones, GFP_NOFS & ~__GFP_DIRECT_RECLAIM);
	INIT_RADIX_TREE(&dev->reada_extents, GFP_NOFS & ~__GFP_DIRECT_RECLAIM);

	return dev;
}

/*
 * Find a device specified by @devid or @uuid in the list of @fs_devices, or
 * return NULL.
 *
 * If devid and uuid are both specified, the match must be exact, otherwise
 * only devid is used.
 */
static struct btrfs_device *find_device(struct btrfs_fs_devices *fs_devices,
		u64 devid, const u8 *uuid)
{
	struct list_head *head = &fs_devices->devices;
	struct btrfs_device *dev;

	list_for_each_entry(dev, head, dev_list) {
		if (dev->devid == devid &&
		    (!uuid || !memcmp(dev->uuid, uuid, BTRFS_UUID_SIZE))) {
			return dev;
		}
	}
	return NULL;
}

static noinline struct btrfs_fs_devices *find_fsid(u8 *fsid)
{
	struct btrfs_fs_devices *fs_devices;

	list_for_each_entry(fs_devices, &fs_uuids, list) {
		if (memcmp(fsid, fs_devices->fsid, BTRFS_FSID_SIZE) == 0)
			return fs_devices;
	}
	return NULL;
}

static int
btrfs_get_bdev_and_sb(const char *device_path, fmode_t flags, void *holder,
		      int flush, struct block_device **bdev,
		      struct buffer_head **bh)
{
	int ret;

	*bdev = blkdev_get_by_path(device_path, flags, holder);

	if (IS_ERR(*bdev)) {
		ret = PTR_ERR(*bdev);
		goto error;
	}

	if (flush)
		filemap_write_and_wait((*bdev)->bd_inode->i_mapping);
	ret = set_blocksize(*bdev, BTRFS_BDEV_BLOCKSIZE);
	if (ret) {
		blkdev_put(*bdev, flags);
		goto error;
	}
	invalidate_bdev(*bdev);
	*bh = btrfs_read_dev_super(*bdev);
	if (IS_ERR(*bh)) {
		ret = PTR_ERR(*bh);
		blkdev_put(*bdev, flags);
		goto error;
	}

	return 0;

error:
	*bdev = NULL;
	*bh = NULL;
	return ret;
}

static void requeue_list(struct btrfs_pending_bios *pending_bios,
			struct bio *head, struct bio *tail)
{

	struct bio *old_head;

	old_head = pending_bios->head;
	pending_bios->head = head;
	if (pending_bios->tail)
		tail->bi_next = old_head;
	else
		pending_bios->tail = tail;
}

/*
 * we try to collect pending bios for a device so we don't get a large
 * number of procs sending bios down to the same device.  This greatly
 * improves the schedulers ability to collect and merge the bios.
 *
 * But, it also turns into a long list of bios to process and that is sure
 * to eventually make the worker thread block.  The solution here is to
 * make some progress and then put this work struct back at the end of
 * the list if the block device is congested.  This way, multiple devices
 * can make progress from a single worker thread.
 */
static noinline void run_scheduled_bios(struct btrfs_device *device)
{
	struct btrfs_fs_info *fs_info = device->fs_info;
	struct bio *pending;
	struct backing_dev_info *bdi;
	struct btrfs_pending_bios *pending_bios;
	struct bio *tail;
	struct bio *cur;
	int again = 0;
	unsigned long num_run;
	unsigned long batch_run = 0;
	unsigned long last_waited = 0;
	int force_reg = 0;
	int sync_pending = 0;
	struct blk_plug plug;

	/*
	 * this function runs all the bios we've collected for
	 * a particular device.  We don't want to wander off to
	 * another device without first sending all of these down.
	 * So, setup a plug here and finish it off before we return
	 */
	blk_start_plug(&plug);

	bdi = device->bdev->bd_bdi;

loop:
	spin_lock(&device->io_lock);

loop_lock:
	num_run = 0;

	/* take all the bios off the list at once and process them
	 * later on (without the lock held).  But, remember the
	 * tail and other pointers so the bios can be properly reinserted
	 * into the list if we hit congestion
	 */
	if (!force_reg && device->pending_sync_bios.head) {
		pending_bios = &device->pending_sync_bios;
		force_reg = 1;
	} else {
		pending_bios = &device->pending_bios;
		force_reg = 0;
	}

	pending = pending_bios->head;
	tail = pending_bios->tail;
	WARN_ON(pending && !tail);

	/*
	 * if pending was null this time around, no bios need processing
	 * at all and we can stop.  Otherwise it'll loop back up again
	 * and do an additional check so no bios are missed.
	 *
	 * device->running_pending is used to synchronize with the
	 * schedule_bio code.
	 */
	if (device->pending_sync_bios.head == NULL &&
	    device->pending_bios.head == NULL) {
		again = 0;
		device->running_pending = 0;
	} else {
		again = 1;
		device->running_pending = 1;
	}

	pending_bios->head = NULL;
	pending_bios->tail = NULL;

	spin_unlock(&device->io_lock);

	while (pending) {

		rmb();
		/* we want to work on both lists, but do more bios on the
		 * sync list than the regular list
		 */
		if ((num_run > 32 &&
		    pending_bios != &device->pending_sync_bios &&
		    device->pending_sync_bios.head) ||
		   (num_run > 64 && pending_bios == &device->pending_sync_bios &&
		    device->pending_bios.head)) {
			spin_lock(&device->io_lock);
			requeue_list(pending_bios, pending, tail);
			goto loop_lock;
		}

		cur = pending;
		pending = pending->bi_next;
		cur->bi_next = NULL;

		BUG_ON(atomic_read(&cur->__bi_cnt) == 0);

		/*
		 * if we're doing the sync list, record that our
		 * plug has some sync requests on it
		 *
		 * If we're doing the regular list and there are
		 * sync requests sitting around, unplug before
		 * we add more
		 */
		if (pending_bios == &device->pending_sync_bios) {
			sync_pending = 1;
		} else if (sync_pending) {
			blk_finish_plug(&plug);
			blk_start_plug(&plug);
			sync_pending = 0;
		}

		btrfsic_submit_bio(cur);
		num_run++;
		batch_run++;

		cond_resched();

		/*
		 * we made progress, there is more work to do and the bdi
		 * is now congested.  Back off and let other work structs
		 * run instead
		 */
		if (pending && bdi_write_congested(bdi) && batch_run > 8 &&
		    fs_info->fs_devices->open_devices > 1) {
			struct io_context *ioc;

			ioc = current->io_context;

			/*
			 * the main goal here is that we don't want to
			 * block if we're going to be able to submit
			 * more requests without blocking.
			 *
			 * This code does two great things, it pokes into
			 * the elevator code from a filesystem _and_
			 * it makes assumptions about how batching works.
			 */
			if (ioc && ioc->nr_batch_requests > 0 &&
			    time_before(jiffies, ioc->last_waited + HZ/50UL) &&
			    (last_waited == 0 ||
			     ioc->last_waited == last_waited)) {
				/*
				 * we want to go through our batch of
				 * requests and stop.  So, we copy out
				 * the ioc->last_waited time and test
				 * against it before looping
				 */
				last_waited = ioc->last_waited;
				cond_resched();
				continue;
			}
			spin_lock(&device->io_lock);
			requeue_list(pending_bios, pending, tail);
			device->running_pending = 1;

			spin_unlock(&device->io_lock);
			btrfs_queue_work(fs_info->submit_workers,
					 &device->work);
			goto done;
		}
	}

	cond_resched();
	if (again)
		goto loop;

	spin_lock(&device->io_lock);
	if (device->pending_bios.head || device->pending_sync_bios.head)
		goto loop_lock;
	spin_unlock(&device->io_lock);

done:
	blk_finish_plug(&plug);
}

static void pending_bios_fn(struct btrfs_work *work)
{
	struct btrfs_device *device;

	device = container_of(work, struct btrfs_device, work);
	run_scheduled_bios(device);
}


static void btrfs_free_stale_device(struct btrfs_device *cur_dev)
{
	struct btrfs_fs_devices *fs_devs;
	struct btrfs_device *dev;

	if (!cur_dev->name)
		return;

	list_for_each_entry(fs_devs, &fs_uuids, list) {
		int del = 1;

		if (fs_devs->opened)
			continue;
		if (fs_devs->seeding)
			continue;

		list_for_each_entry(dev, &fs_devs->devices, dev_list) {

			if (dev == cur_dev)
				continue;
			if (!dev->name)
				continue;

			/*
			 * Todo: This won't be enough. What if the same device
			 * comes back (with new uuid and) with its mapper path?
			 * But for now, this does help as mostly an admin will
			 * either use mapper or non mapper path throughout.
			 */
			rcu_read_lock();
			del = strcmp(rcu_str_deref(dev->name),
						rcu_str_deref(cur_dev->name));
			rcu_read_unlock();
			if (!del)
				break;
		}

		if (!del) {
			/* delete the stale device */
			if (fs_devs->num_devices == 1) {
				btrfs_sysfs_remove_fsid(fs_devs);
				list_del(&fs_devs->list);
				free_fs_devices(fs_devs);
			} else {
				fs_devs->num_devices--;
				list_del(&dev->dev_list);
				free_device(dev);
			}
			break;
		}
	}
}

static int btrfs_open_one_device(struct btrfs_fs_devices *fs_devices,
			struct btrfs_device *device, fmode_t flags,
			void *holder)
{
	struct request_queue *q;
	struct block_device *bdev;
	struct buffer_head *bh;
	struct btrfs_super_block *disk_super;
	u64 devid;
	int ret;

	if (device->bdev)
		return -EINVAL;
	if (!device->name)
		return -EINVAL;

	ret = btrfs_get_bdev_and_sb(device->name->str, flags, holder, 1,
				    &bdev, &bh);
	if (ret)
		return ret;

	disk_super = (struct btrfs_super_block *)bh->b_data;
	devid = btrfs_stack_device_id(&disk_super->dev_item);
	if (devid != device->devid)
		goto error_brelse;

	if (memcmp(device->uuid, disk_super->dev_item.uuid, BTRFS_UUID_SIZE))
		goto error_brelse;

	device->generation = btrfs_super_generation(disk_super);

	if (btrfs_super_flags(disk_super) & BTRFS_SUPER_FLAG_SEEDING) {
		device->writeable = 0;
		fs_devices->seeding = 1;
	} else {
		device->writeable = !bdev_read_only(bdev);
	}

	q = bdev_get_queue(bdev);
	if (blk_queue_discard(q))
		device->can_discard = 1;
	if (!blk_queue_nonrot(q))
		fs_devices->rotating = 1;

	device->bdev = bdev;
	device->in_fs_metadata = 0;
	device->mode = flags;

	fs_devices->open_devices++;
	if (device->writeable && device->devid != BTRFS_DEV_REPLACE_DEVID) {
		fs_devices->rw_devices++;
		list_add(&device->dev_alloc_list, &fs_devices->alloc_list);
	}
	brelse(bh);

	return 0;

error_brelse:
	brelse(bh);
	blkdev_put(bdev, flags);

	return -EINVAL;
}

/*
 * Add new device to list of registered devices
 *
 * Returns:
 * 1   - first time device is seen
 * 0   - device already known
 * < 0 - error
 */
static noinline int device_list_add(const char *path,
			   struct btrfs_super_block *disk_super,
			   u64 devid, struct btrfs_fs_devices **fs_devices_ret)
{
	struct btrfs_device *device;
	struct btrfs_fs_devices *fs_devices;
	struct rcu_string *name;
	int ret = 0;
	u64 found_transid = btrfs_super_generation(disk_super);

	fs_devices = find_fsid(disk_super->fsid);
	if (!fs_devices) {
		fs_devices = alloc_fs_devices(disk_super->fsid);
		if (IS_ERR(fs_devices))
			return PTR_ERR(fs_devices);

		list_add(&fs_devices->list, &fs_uuids);

		device = NULL;
	} else {
		device = find_device(fs_devices, devid,
				disk_super->dev_item.uuid);
	}

	if (!device) {
		if (fs_devices->opened)
			return -EBUSY;

		device = btrfs_alloc_device(NULL, &devid,
					    disk_super->dev_item.uuid);
		if (IS_ERR(device)) {
			/* we can safely leave the fs_devices entry around */
			return PTR_ERR(device);
		}

		name = rcu_string_strdup(path, GFP_NOFS);
		if (!name) {
			free_device(device);
			return -ENOMEM;
		}
		rcu_assign_pointer(device->name, name);

		mutex_lock(&fs_devices->device_list_mutex);
		list_add_rcu(&device->dev_list, &fs_devices->devices);
		fs_devices->num_devices++;
		mutex_unlock(&fs_devices->device_list_mutex);

		ret = 1;
		device->fs_devices = fs_devices;
	} else if (!device->name || strcmp(device->name->str, path)) {
		/*
		 * When FS is already mounted.
		 * 1. If you are here and if the device->name is NULL that
		 *    means this device was missing at time of FS mount.
		 * 2. If you are here and if the device->name is different
		 *    from 'path' that means either
		 *      a. The same device disappeared and reappeared with
		 *         different name. or
		 *      b. The missing-disk-which-was-replaced, has
		 *         reappeared now.
		 *
		 * We must allow 1 and 2a above. But 2b would be a spurious
		 * and unintentional.
		 *
		 * Further in case of 1 and 2a above, the disk at 'path'
		 * would have missed some transaction when it was away and
		 * in case of 2a the stale bdev has to be updated as well.
		 * 2b must not be allowed at all time.
		 */

		/*
		 * For now, we do allow update to btrfs_fs_device through the
		 * btrfs dev scan cli after FS has been mounted.  We're still
		 * tracking a problem where systems fail mount by subvolume id
		 * when we reject replacement on a mounted FS.
		 */
		if (!fs_devices->opened && found_transid < device->generation) {
			/*
			 * That is if the FS is _not_ mounted and if you
			 * are here, that means there is more than one
			 * disk with same uuid and devid.We keep the one
			 * with larger generation number or the last-in if
			 * generation are equal.
			 */
			return -EEXIST;
		}

		name = rcu_string_strdup(path, GFP_NOFS);
		if (!name)
			return -ENOMEM;
		rcu_string_free(device->name);
		rcu_assign_pointer(device->name, name);
		if (device->missing) {
			fs_devices->missing_devices--;
			device->missing = 0;
		}
	}

	/*
	 * Unmount does not free the btrfs_device struct but would zero
	 * generation along with most of the other members. So just update
	 * it back. We need it to pick the disk with largest generation
	 * (as above).
	 */
	if (!fs_devices->opened)
		device->generation = found_transid;

	/*
	 * if there is new btrfs on an already registered device,
	 * then remove the stale device entry.
	 */
	if (ret > 0)
		btrfs_free_stale_device(device);

	*fs_devices_ret = fs_devices;

	return ret;
}

static struct btrfs_fs_devices *clone_fs_devices(struct btrfs_fs_devices *orig)
{
	struct btrfs_fs_devices *fs_devices;
	struct btrfs_device *device;
	struct btrfs_device *orig_dev;

	fs_devices = alloc_fs_devices(orig->fsid);
	if (IS_ERR(fs_devices))
		return fs_devices;

	mutex_lock(&orig->device_list_mutex);
	fs_devices->total_devices = orig->total_devices;

	/* We have held the volume lock, it is safe to get the devices. */
	list_for_each_entry(orig_dev, &orig->devices, dev_list) {
		struct rcu_string *name;

		device = btrfs_alloc_device(NULL, &orig_dev->devid,
					    orig_dev->uuid);
		if (IS_ERR(device))
			goto error;

		/*
		 * This is ok to do without rcu read locked because we hold the
		 * uuid mutex so nothing we touch in here is going to disappear.
		 */
		if (orig_dev->name) {
			name = rcu_string_strdup(orig_dev->name->str,
					GFP_KERNEL);
			if (!name) {
				free_device(device);
				goto error;
			}
			rcu_assign_pointer(device->name, name);
		}

		list_add(&device->dev_list, &fs_devices->devices);
		device->fs_devices = fs_devices;
		fs_devices->num_devices++;
	}
	mutex_unlock(&orig->device_list_mutex);
	return fs_devices;
error:
	mutex_unlock(&orig->device_list_mutex);
	free_fs_devices(fs_devices);
	return ERR_PTR(-ENOMEM);
}

void btrfs_close_extra_devices(struct btrfs_fs_devices *fs_devices, int step)
{
	struct btrfs_device *device, *next;
	struct btrfs_device *latest_dev = NULL;

	mutex_lock(&uuid_mutex);
again:
	/* This is the initialized path, it is safe to release the devices. */
	list_for_each_entry_safe(device, next, &fs_devices->devices, dev_list) {
		if (device->in_fs_metadata) {
			if (!device->is_tgtdev_for_dev_replace &&
			    (!latest_dev ||
			     device->generation > latest_dev->generation)) {
				latest_dev = device;
			}
			continue;
		}

		if (device->devid == BTRFS_DEV_REPLACE_DEVID) {
			/*
			 * In the first step, keep the device which has
			 * the correct fsid and the devid that is used
			 * for the dev_replace procedure.
			 * In the second step, the dev_replace state is
			 * read from the device tree and it is known
			 * whether the procedure is really active or
			 * not, which means whether this device is
			 * used or whether it should be removed.
			 */
			if (step == 0 || device->is_tgtdev_for_dev_replace) {
				continue;
			}
		}
		if (device->bdev) {
			blkdev_put(device->bdev, device->mode);
			device->bdev = NULL;
			fs_devices->open_devices--;
		}
		if (device->writeable) {
			list_del_init(&device->dev_alloc_list);
			device->writeable = 0;
			if (!device->is_tgtdev_for_dev_replace)
				fs_devices->rw_devices--;
		}
		list_del_init(&device->dev_list);
		fs_devices->num_devices--;
		free_device(device);
	}

	if (fs_devices->seed) {
		fs_devices = fs_devices->seed;
		goto again;
	}

	fs_devices->latest_bdev = latest_dev->bdev;

	mutex_unlock(&uuid_mutex);
}

static void free_device_rcu(struct rcu_head *head)
{
	struct btrfs_device *device;

	device = container_of(head, struct btrfs_device, rcu);
	free_device(device);
}

static void btrfs_close_bdev(struct btrfs_device *device)
{
	if (!device->bdev)
		return;

	if (device->writeable) {
		sync_blockdev(device->bdev);
		invalidate_bdev(device->bdev);
	}

	blkdev_put(device->bdev, device->mode);
}

static void btrfs_prepare_close_one_device(struct btrfs_device *device)
{
	struct btrfs_fs_devices *fs_devices = device->fs_devices;
	struct btrfs_device *new_device;
	struct rcu_string *name;

	if (device->bdev)
		fs_devices->open_devices--;

	if (device->writeable &&
	    device->devid != BTRFS_DEV_REPLACE_DEVID) {
		list_del_init(&device->dev_alloc_list);
		fs_devices->rw_devices--;
	}

	if (device->missing)
		fs_devices->missing_devices--;

	new_device = btrfs_alloc_device(NULL, &device->devid,
					device->uuid);
	BUG_ON(IS_ERR(new_device)); /* -ENOMEM */

	/* Safe because we are under uuid_mutex */
	if (device->name) {
		name = rcu_string_strdup(device->name->str, GFP_NOFS);
		BUG_ON(!name); /* -ENOMEM */
		rcu_assign_pointer(new_device->name, name);
	}

	list_replace_rcu(&device->dev_list, &new_device->dev_list);
	new_device->fs_devices = device->fs_devices;
}

static int __btrfs_close_devices(struct btrfs_fs_devices *fs_devices)
{
	struct btrfs_device *device, *tmp;
	struct list_head pending_put;

	INIT_LIST_HEAD(&pending_put);

	if (--fs_devices->opened > 0)
		return 0;

	mutex_lock(&fs_devices->device_list_mutex);
	list_for_each_entry_safe(device, tmp, &fs_devices->devices, dev_list) {
		btrfs_prepare_close_one_device(device);
		list_add(&device->dev_list, &pending_put);
	}
	mutex_unlock(&fs_devices->device_list_mutex);

	/*
	 * btrfs_show_devname() is using the device_list_mutex,
	 * sometimes call to blkdev_put() leads vfs calling
	 * into this func. So do put outside of device_list_mutex,
	 * as of now.
	 */
	while (!list_empty(&pending_put)) {
		device = list_first_entry(&pending_put,
				struct btrfs_device, dev_list);
		list_del(&device->dev_list);
		btrfs_close_bdev(device);
		call_rcu(&device->rcu, free_device_rcu);
	}

	WARN_ON(fs_devices->open_devices);
	WARN_ON(fs_devices->rw_devices);
	fs_devices->opened = 0;
	fs_devices->seeding = 0;

	return 0;
}

int btrfs_close_devices(struct btrfs_fs_devices *fs_devices)
{
	struct btrfs_fs_devices *seed_devices = NULL;
	int ret;

	mutex_lock(&uuid_mutex);
	ret = __btrfs_close_devices(fs_devices);
	if (!fs_devices->opened) {
		seed_devices = fs_devices->seed;
		fs_devices->seed = NULL;
	}
	mutex_unlock(&uuid_mutex);

	while (seed_devices) {
		fs_devices = seed_devices;
		seed_devices = fs_devices->seed;
		__btrfs_close_devices(fs_devices);
		free_fs_devices(fs_devices);
	}
	return ret;
}

static int __btrfs_open_devices(struct btrfs_fs_devices *fs_devices,
				fmode_t flags, void *holder)
{
	struct list_head *head = &fs_devices->devices;
	struct btrfs_device *device;
	struct btrfs_device *latest_dev = NULL;
	int ret = 0;

	flags |= FMODE_EXCL;

	list_for_each_entry(device, head, dev_list) {
		/* Just open everything we can; ignore failures here */
		ret = btrfs_open_one_device(fs_devices, device, flags, holder);
		if (ret)
			continue;

		if (!latest_dev ||
		    device->generation > latest_dev->generation)
			latest_dev = device;
	}
	if (fs_devices->open_devices == 0) {
		ret = -EINVAL;
		goto out;
	}
	fs_devices->opened = 1;
	fs_devices->latest_bdev = latest_dev->bdev;
	fs_devices->total_rw_bytes = 0;
out:
	return ret;
}

int btrfs_open_devices(struct btrfs_fs_devices *fs_devices,
		       fmode_t flags, void *holder)
{
	int ret;

	mutex_lock(&uuid_mutex);
	if (fs_devices->opened) {
		fs_devices->opened++;
		ret = 0;
	} else {
		ret = __btrfs_open_devices(fs_devices, flags, holder);
	}
	mutex_unlock(&uuid_mutex);
	return ret;
}

static void btrfs_release_disk_super(struct page *page)
{
	kunmap(page);
	put_page(page);
}

static int btrfs_read_disk_super(struct block_device *bdev, u64 bytenr,
				 struct page **page,
				 struct btrfs_super_block **disk_super)
{
	void *p;
	pgoff_t index;

	/* make sure our super fits in the device */
	if (bytenr + PAGE_SIZE >= i_size_read(bdev->bd_inode))
		return 1;

	/* make sure our super fits in the page */
	if (sizeof(**disk_super) > PAGE_SIZE)
		return 1;

	/* make sure our super doesn't straddle pages on disk */
	index = bytenr >> PAGE_SHIFT;
	if ((bytenr + sizeof(**disk_super) - 1) >> PAGE_SHIFT != index)
		return 1;

	/* pull in the page with our super */
	*page = read_cache_page_gfp(bdev->bd_inode->i_mapping,
				   index, GFP_KERNEL);

	if (IS_ERR_OR_NULL(*page))
		return 1;

	p = kmap(*page);

	/* align our pointer to the offset of the super block */
	*disk_super = p + (bytenr & ~PAGE_MASK);

	if (btrfs_super_bytenr(*disk_super) != bytenr ||
	    btrfs_super_magic(*disk_super) != BTRFS_MAGIC) {
		btrfs_release_disk_super(*page);
		return 1;
	}

	if ((*disk_super)->label[0] &&
		(*disk_super)->label[BTRFS_LABEL_SIZE - 1])
		(*disk_super)->label[BTRFS_LABEL_SIZE - 1] = '\0';

	return 0;
}

/*
 * Look for a btrfs signature on a device. This may be called out of the mount path
 * and we are not allowed to call set_blocksize during the scan. The superblock
 * is read via pagecache
 */
int btrfs_scan_one_device(const char *path, fmode_t flags, void *holder,
			  struct btrfs_fs_devices **fs_devices_ret)
{
	struct btrfs_super_block *disk_super;
	struct block_device *bdev;
	struct page *page;
	int ret = -EINVAL;
	u64 devid;
	u64 transid;
	u64 total_devices;
	u64 bytenr;

	/*
	 * we would like to check all the supers, but that would make
	 * a btrfs mount succeed after a mkfs from a different FS.
	 * So, we need to add a special mount option to scan for
	 * later supers, using BTRFS_SUPER_MIRROR_MAX instead
	 */
	bytenr = btrfs_sb_offset(0);
	flags |= FMODE_EXCL;
	mutex_lock(&uuid_mutex);

	bdev = blkdev_get_by_path(path, flags, holder);
	if (IS_ERR(bdev)) {
		ret = PTR_ERR(bdev);
		goto error;
	}

	if (btrfs_read_disk_super(bdev, bytenr, &page, &disk_super))
		goto error_bdev_put;

	devid = btrfs_stack_device_id(&disk_super->dev_item);
	transid = btrfs_super_generation(disk_super);
	total_devices = btrfs_super_num_devices(disk_super);

	ret = device_list_add(path, disk_super, devid, fs_devices_ret);
	if (ret > 0) {
		if (disk_super->label[0]) {
			pr_info("BTRFS: device label %s ", disk_super->label);
		} else {
			pr_info("BTRFS: device fsid %pU ", disk_super->fsid);
		}

		pr_cont("devid %llu transid %llu %s\n", devid, transid, path);
		ret = 0;
	}
	if (!ret && fs_devices_ret)
		(*fs_devices_ret)->total_devices = total_devices;

	btrfs_release_disk_super(page);

error_bdev_put:
	blkdev_put(bdev, flags);
error:
	mutex_unlock(&uuid_mutex);
	return ret;
}

/* helper to account the used device space in the range */
int btrfs_account_dev_extents_size(struct btrfs_device *device, u64 start,
				   u64 end, u64 *length)
{
	struct btrfs_key key;
	struct btrfs_root *root = device->fs_info->dev_root;
	struct btrfs_dev_extent *dev_extent;
	struct btrfs_path *path;
	u64 extent_end;
	int ret;
	int slot;
	struct extent_buffer *l;

	*length = 0;

	if (start >= device->total_bytes || device->is_tgtdev_for_dev_replace)
		return 0;

	path = btrfs_alloc_path();
	if (!path)
		return -ENOMEM;
	path->reada = READA_FORWARD;

	key.objectid = device->devid;
	key.offset = start;
	key.type = BTRFS_DEV_EXTENT_KEY;

	ret = btrfs_search_slot(NULL, root, &key, path, 0, 0);
	if (ret < 0)
		goto out;
	if (ret > 0) {
		ret = btrfs_previous_item(root, path, key.objectid, key.type);
		if (ret < 0)
			goto out;
	}

	while (1) {
		l = path->nodes[0];
		slot = path->slots[0];
		if (slot >= btrfs_header_nritems(l)) {
			ret = btrfs_next_leaf(root, path);
			if (ret == 0)
				continue;
			if (ret < 0)
				goto out;

			break;
		}
		btrfs_item_key_to_cpu(l, &key, slot);

		if (key.objectid < device->devid)
			goto next;

		if (key.objectid > device->devid)
			break;

		if (key.type != BTRFS_DEV_EXTENT_KEY)
			goto next;

		dev_extent = btrfs_item_ptr(l, slot, struct btrfs_dev_extent);
		extent_end = key.offset + btrfs_dev_extent_length(l,
								  dev_extent);
		if (key.offset <= start && extent_end > end) {
			*length = end - start + 1;
			break;
		} else if (key.offset <= start && extent_end > start)
			*length += extent_end - start;
		else if (key.offset > start && extent_end <= end)
			*length += extent_end - key.offset;
		else if (key.offset > start && key.offset <= end) {
			*length += end - key.offset + 1;
			break;
		} else if (key.offset > end)
			break;

next:
		path->slots[0]++;
	}
	ret = 0;
out:
	btrfs_free_path(path);
	return ret;
}

static int contains_pending_extent(struct btrfs_transaction *transaction,
				   struct btrfs_device *device,
				   u64 *start, u64 len)
{
	struct btrfs_fs_info *fs_info = device->fs_info;
	struct extent_map *em;
	struct list_head *search_list = &fs_info->pinned_chunks;
	int ret = 0;
	u64 physical_start = *start;

	if (transaction)
		search_list = &transaction->pending_chunks;
again:
	list_for_each_entry(em, search_list, list) {
		struct map_lookup *map;
		int i;

		map = em->map_lookup;
		for (i = 0; i < map->num_stripes; i++) {
			u64 end;

			if (map->stripes[i].dev != device)
				continue;
			if (map->stripes[i].physical >= physical_start + len ||
			    map->stripes[i].physical + em->orig_block_len <=
			    physical_start)
				continue;
			/*
			 * Make sure that while processing the pinned list we do
			 * not override our *start with a lower value, because
			 * we can have pinned chunks that fall within this
			 * device hole and that have lower physical addresses
			 * than the pending chunks we processed before. If we
			 * do not take this special care we can end up getting
			 * 2 pending chunks that start at the same physical
			 * device offsets because the end offset of a pinned
			 * chunk can be equal to the start offset of some
			 * pending chunk.
			 */
			end = map->stripes[i].physical + em->orig_block_len;
			if (end > *start) {
				*start = end;
				ret = 1;
			}
		}
	}
	if (search_list != &fs_info->pinned_chunks) {
		search_list = &fs_info->pinned_chunks;
		goto again;
	}

	return ret;
}


/*
 * find_free_dev_extent_start - find free space in the specified device
 * @device:	  the device which we search the free space in
 * @num_bytes:	  the size of the free space that we need
 * @search_start: the position from which to begin the search
 * @start:	  store the start of the free space.
 * @len:	  the size of the free space. that we find, or the size
 *		  of the max free space if we don't find suitable free space
 *
 * this uses a pretty simple search, the expectation is that it is
 * called very infrequently and that a given device has a small number
 * of extents
 *
 * @start is used to store the start of the free space if we find. But if we
 * don't find suitable free space, it will be used to store the start position
 * of the max free space.
 *
 * @len is used to store the size of the free space that we find.
 * But if we don't find suitable free space, it is used to store the size of
 * the max free space.
 */
int find_free_dev_extent_start(struct btrfs_transaction *transaction,
			       struct btrfs_device *device, u64 num_bytes,
			       u64 search_start, u64 *start, u64 *len)
{
	struct btrfs_fs_info *fs_info = device->fs_info;
	struct btrfs_root *root = fs_info->dev_root;
	struct btrfs_key key;
	struct btrfs_dev_extent *dev_extent;
	struct btrfs_path *path;
	u64 hole_size;
	u64 max_hole_start;
	u64 max_hole_size;
	u64 extent_end;
	u64 search_end = device->total_bytes;
	int ret;
	int slot;
	struct extent_buffer *l;

	/*
	 * We don't want to overwrite the superblock on the drive nor any area
	 * used by the boot loader (grub for example), so we make sure to start
	 * at an offset of at least 1MB.
	 */
	search_start = max_t(u64, search_start, SZ_1M);

	path = btrfs_alloc_path();
	if (!path)
		return -ENOMEM;

	max_hole_start = search_start;
	max_hole_size = 0;

again:
	if (search_start >= search_end || device->is_tgtdev_for_dev_replace) {
		ret = -ENOSPC;
		goto out;
	}

	path->reada = READA_FORWARD;
	path->search_commit_root = 1;
	path->skip_locking = 1;

	key.objectid = device->devid;
	key.offset = search_start;
	key.type = BTRFS_DEV_EXTENT_KEY;

	ret = btrfs_search_slot(NULL, root, &key, path, 0, 0);
	if (ret < 0)
		goto out;
	if (ret > 0) {
		ret = btrfs_previous_item(root, path, key.objectid, key.type);
		if (ret < 0)
			goto out;
	}

	while (1) {
		l = path->nodes[0];
		slot = path->slots[0];
		if (slot >= btrfs_header_nritems(l)) {
			ret = btrfs_next_leaf(root, path);
			if (ret == 0)
				continue;
			if (ret < 0)
				goto out;

			break;
		}
		btrfs_item_key_to_cpu(l, &key, slot);

		if (key.objectid < device->devid)
			goto next;

		if (key.objectid > device->devid)
			break;

		if (key.type != BTRFS_DEV_EXTENT_KEY)
			goto next;

		if (key.offset > search_start) {
			hole_size = key.offset - search_start;

			/*
			 * Have to check before we set max_hole_start, otherwise
			 * we could end up sending back this offset anyway.
			 */
			if (contains_pending_extent(transaction, device,
						    &search_start,
						    hole_size)) {
				if (key.offset >= search_start) {
					hole_size = key.offset - search_start;
				} else {
					WARN_ON_ONCE(1);
					hole_size = 0;
				}
			}

			if (hole_size > max_hole_size) {
				max_hole_start = search_start;
				max_hole_size = hole_size;
			}

			/*
			 * If this free space is greater than which we need,
			 * it must be the max free space that we have found
			 * until now, so max_hole_start must point to the start
			 * of this free space and the length of this free space
			 * is stored in max_hole_size. Thus, we return
			 * max_hole_start and max_hole_size and go back to the
			 * caller.
			 */
			if (hole_size >= num_bytes) {
				ret = 0;
				goto out;
			}
		}

		dev_extent = btrfs_item_ptr(l, slot, struct btrfs_dev_extent);
		extent_end = key.offset + btrfs_dev_extent_length(l,
								  dev_extent);
		if (extent_end > search_start)
			search_start = extent_end;
next:
		path->slots[0]++;
		cond_resched();
	}

	/*
	 * At this point, search_start should be the end of
	 * allocated dev extents, and when shrinking the device,
	 * search_end may be smaller than search_start.
	 */
	if (search_end > search_start) {
		hole_size = search_end - search_start;

		if (contains_pending_extent(transaction, device, &search_start,
					    hole_size)) {
			btrfs_release_path(path);
			goto again;
		}

		if (hole_size > max_hole_size) {
			max_hole_start = search_start;
			max_hole_size = hole_size;
		}
	}

	/* See above. */
	if (max_hole_size < num_bytes)
		ret = -ENOSPC;
	else
		ret = 0;

out:
	btrfs_free_path(path);
	*start = max_hole_start;
	if (len)
		*len = max_hole_size;
	return ret;
}

int find_free_dev_extent(struct btrfs_trans_handle *trans,
			 struct btrfs_device *device, u64 num_bytes,
			 u64 *start, u64 *len)
{
	/* FIXME use last free of some kind */
	return find_free_dev_extent_start(trans->transaction, device,
					  num_bytes, 0, start, len);
}

static int btrfs_free_dev_extent(struct btrfs_trans_handle *trans,
			  struct btrfs_device *device,
			  u64 start, u64 *dev_extent_len)
{
	struct btrfs_fs_info *fs_info = device->fs_info;
	struct btrfs_root *root = fs_info->dev_root;
	int ret;
	struct btrfs_path *path;
	struct btrfs_key key;
	struct btrfs_key found_key;
	struct extent_buffer *leaf = NULL;
	struct btrfs_dev_extent *extent = NULL;

	path = btrfs_alloc_path();
	if (!path)
		return -ENOMEM;

	key.objectid = device->devid;
	key.offset = start;
	key.type = BTRFS_DEV_EXTENT_KEY;
again:
	ret = btrfs_search_slot(trans, root, &key, path, -1, 1);
	if (ret > 0) {
		ret = btrfs_previous_item(root, path, key.objectid,
					  BTRFS_DEV_EXTENT_KEY);
		if (ret)
			goto out;
		leaf = path->nodes[0];
		btrfs_item_key_to_cpu(leaf, &found_key, path->slots[0]);
		extent = btrfs_item_ptr(leaf, path->slots[0],
					struct btrfs_dev_extent);
		BUG_ON(found_key.offset > start || found_key.offset +
		       btrfs_dev_extent_length(leaf, extent) < start);
		key = found_key;
		btrfs_release_path(path);
		goto again;
	} else if (ret == 0) {
		leaf = path->nodes[0];
		extent = btrfs_item_ptr(leaf, path->slots[0],
					struct btrfs_dev_extent);
	} else {
		btrfs_handle_fs_error(fs_info, ret, "Slot search failed");
		goto out;
	}

	*dev_extent_len = btrfs_dev_extent_length(leaf, extent);

	ret = btrfs_del_item(trans, root, path);
	if (ret) {
		btrfs_handle_fs_error(fs_info, ret,
				      "Failed to remove dev extent item");
	} else {
		set_bit(BTRFS_TRANS_HAVE_FREE_BGS, &trans->transaction->flags);
	}
out:
	btrfs_free_path(path);
	return ret;
}

static int btrfs_alloc_dev_extent(struct btrfs_trans_handle *trans,
				  struct btrfs_device *device,
				  u64 chunk_offset, u64 start, u64 num_bytes)
{
	int ret;
	struct btrfs_path *path;
	struct btrfs_fs_info *fs_info = device->fs_info;
	struct btrfs_root *root = fs_info->dev_root;
	struct btrfs_dev_extent *extent;
	struct extent_buffer *leaf;
	struct btrfs_key key;

	WARN_ON(!device->in_fs_metadata);
	WARN_ON(device->is_tgtdev_for_dev_replace);
	path = btrfs_alloc_path();
	if (!path)
		return -ENOMEM;

	key.objectid = device->devid;
	key.offset = start;
	key.type = BTRFS_DEV_EXTENT_KEY;
	ret = btrfs_insert_empty_item(trans, root, path, &key,
				      sizeof(*extent));
	if (ret)
		goto out;

	leaf = path->nodes[0];
	extent = btrfs_item_ptr(leaf, path->slots[0],
				struct btrfs_dev_extent);
	btrfs_set_dev_extent_chunk_tree(leaf, extent,
					BTRFS_CHUNK_TREE_OBJECTID);
	btrfs_set_dev_extent_chunk_objectid(leaf, extent,
					    BTRFS_FIRST_CHUNK_TREE_OBJECTID);
	btrfs_set_dev_extent_chunk_offset(leaf, extent, chunk_offset);

	btrfs_set_dev_extent_length(leaf, extent, num_bytes);
	btrfs_mark_buffer_dirty(leaf);
out:
	btrfs_free_path(path);
	return ret;
}

static u64 find_next_chunk(struct btrfs_fs_info *fs_info)
{
	struct extent_map_tree *em_tree;
	struct extent_map *em;
	struct rb_node *n;
	u64 ret = 0;

	em_tree = &fs_info->mapping_tree.map_tree;
	read_lock(&em_tree->lock);
	n = rb_last(&em_tree->map);
	if (n) {
		em = rb_entry(n, struct extent_map, rb_node);
		ret = em->start + em->len;
	}
	read_unlock(&em_tree->lock);

	return ret;
}

static noinline int find_next_devid(struct btrfs_fs_info *fs_info,
				    u64 *devid_ret)
{
	int ret;
	struct btrfs_key key;
	struct btrfs_key found_key;
	struct btrfs_path *path;

	path = btrfs_alloc_path();
	if (!path)
		return -ENOMEM;

	key.objectid = BTRFS_DEV_ITEMS_OBJECTID;
	key.type = BTRFS_DEV_ITEM_KEY;
	key.offset = (u64)-1;

	ret = btrfs_search_slot(NULL, fs_info->chunk_root, &key, path, 0, 0);
	if (ret < 0)
		goto error;

	BUG_ON(ret == 0); /* Corruption */

	ret = btrfs_previous_item(fs_info->chunk_root, path,
				  BTRFS_DEV_ITEMS_OBJECTID,
				  BTRFS_DEV_ITEM_KEY);
	if (ret) {
		*devid_ret = 1;
	} else {
		btrfs_item_key_to_cpu(path->nodes[0], &found_key,
				      path->slots[0]);
		*devid_ret = found_key.offset + 1;
	}
	ret = 0;
error:
	btrfs_free_path(path);
	return ret;
}

/*
 * the device information is stored in the chunk root
 * the btrfs_device struct should be fully filled in
 */
static int btrfs_add_dev_item(struct btrfs_trans_handle *trans,
			    struct btrfs_fs_info *fs_info,
			    struct btrfs_device *device)
{
	struct btrfs_root *root = fs_info->chunk_root;
	int ret;
	struct btrfs_path *path;
	struct btrfs_dev_item *dev_item;
	struct extent_buffer *leaf;
	struct btrfs_key key;
	unsigned long ptr;

	path = btrfs_alloc_path();
	if (!path)
		return -ENOMEM;

	key.objectid = BTRFS_DEV_ITEMS_OBJECTID;
	key.type = BTRFS_DEV_ITEM_KEY;
	key.offset = device->devid;

	ret = btrfs_insert_empty_item(trans, root, path, &key,
				      sizeof(*dev_item));
	if (ret)
		goto out;

	leaf = path->nodes[0];
	dev_item = btrfs_item_ptr(leaf, path->slots[0], struct btrfs_dev_item);

	btrfs_set_device_id(leaf, dev_item, device->devid);
	btrfs_set_device_generation(leaf, dev_item, 0);
	btrfs_set_device_type(leaf, dev_item, device->type);
	btrfs_set_device_io_align(leaf, dev_item, device->io_align);
	btrfs_set_device_io_width(leaf, dev_item, device->io_width);
	btrfs_set_device_sector_size(leaf, dev_item, device->sector_size);
	btrfs_set_device_total_bytes(leaf, dev_item,
				     btrfs_device_get_disk_total_bytes(device));
	btrfs_set_device_bytes_used(leaf, dev_item,
				    btrfs_device_get_bytes_used(device));
	btrfs_set_device_group(leaf, dev_item, 0);
	btrfs_set_device_seek_speed(leaf, dev_item, 0);
	btrfs_set_device_bandwidth(leaf, dev_item, 0);
	btrfs_set_device_start_offset(leaf, dev_item, 0);

	ptr = btrfs_device_uuid(dev_item);
	write_extent_buffer(leaf, device->uuid, ptr, BTRFS_UUID_SIZE);
	ptr = btrfs_device_fsid(dev_item);
	write_extent_buffer(leaf, fs_info->fsid, ptr, BTRFS_FSID_SIZE);
	btrfs_mark_buffer_dirty(leaf);

	ret = 0;
out:
	btrfs_free_path(path);
	return ret;
}

/*
 * Function to update ctime/mtime for a given device path.
 * Mainly used for ctime/mtime based probe like libblkid.
 */
static void update_dev_time(const char *path_name)
{
	struct file *filp;

	filp = filp_open(path_name, O_RDWR, 0);
	if (IS_ERR(filp))
		return;
	file_update_time(filp);
	filp_close(filp, NULL);
}

static int btrfs_rm_dev_item(struct btrfs_fs_info *fs_info,
			     struct btrfs_device *device)
{
	struct btrfs_root *root = fs_info->chunk_root;
	int ret;
	struct btrfs_path *path;
	struct btrfs_key key;
	struct btrfs_trans_handle *trans;

	path = btrfs_alloc_path();
	if (!path)
		return -ENOMEM;

	trans = btrfs_start_transaction(root, 0);
	if (IS_ERR(trans)) {
		btrfs_free_path(path);
		return PTR_ERR(trans);
	}
	key.objectid = BTRFS_DEV_ITEMS_OBJECTID;
	key.type = BTRFS_DEV_ITEM_KEY;
	key.offset = device->devid;

	ret = btrfs_search_slot(trans, root, &key, path, -1, 1);
	if (ret) {
		if (ret > 0)
			ret = -ENOENT;
		btrfs_abort_transaction(trans, ret);
		btrfs_end_transaction(trans);
		goto out;
	}

	ret = btrfs_del_item(trans, root, path);
	if (ret) {
		btrfs_abort_transaction(trans, ret);
		btrfs_end_transaction(trans);
	}

out:
	btrfs_free_path(path);
	if (!ret)
		ret = btrfs_commit_transaction(trans);
	return ret;
}

/*
 * Verify that @num_devices satisfies the RAID profile constraints in the whole
 * filesystem. It's up to the caller to adjust that number regarding eg. device
 * replace.
 */
static int btrfs_check_raid_min_devices(struct btrfs_fs_info *fs_info,
		u64 num_devices)
{
	u64 all_avail;
	unsigned seq;
	int i;

	do {
		seq = read_seqbegin(&fs_info->profiles_lock);

		all_avail = fs_info->avail_data_alloc_bits |
			    fs_info->avail_system_alloc_bits |
			    fs_info->avail_metadata_alloc_bits;
	} while (read_seqretry(&fs_info->profiles_lock, seq));

	for (i = 0; i < BTRFS_NR_RAID_TYPES; i++) {
		if (!(all_avail & btrfs_raid_group[i]))
			continue;

		if (num_devices < btrfs_raid_array[i].devs_min) {
			int ret = btrfs_raid_mindev_error[i];

			if (ret)
				return ret;
		}
	}

	return 0;
}

static struct btrfs_device * btrfs_find_next_active_device(
		struct btrfs_fs_devices *fs_devs, struct btrfs_device *device)
{
	struct btrfs_device *next_device;

	list_for_each_entry(next_device, &fs_devs->devices, dev_list) {
		if (next_device != device &&
			!next_device->missing && next_device->bdev)
			return next_device;
	}

	return NULL;
}

/*
 * Helper function to check if the given device is part of s_bdev / latest_bdev
 * and replace it with the provided or the next active device, in the context
 * where this function called, there should be always be another device (or
 * this_dev) which is active.
 */
void btrfs_assign_next_active_device(struct btrfs_fs_info *fs_info,
		struct btrfs_device *device, struct btrfs_device *this_dev)
{
	struct btrfs_device *next_device;

	if (this_dev)
		next_device = this_dev;
	else
		next_device = btrfs_find_next_active_device(fs_info->fs_devices,
								device);
	ASSERT(next_device);

	if (fs_info->sb->s_bdev &&
			(fs_info->sb->s_bdev == device->bdev))
		fs_info->sb->s_bdev = next_device->bdev;

	if (fs_info->fs_devices->latest_bdev == device->bdev)
		fs_info->fs_devices->latest_bdev = next_device->bdev;
}

int btrfs_rm_device(struct btrfs_fs_info *fs_info, const char *device_path,
		u64 devid)
{
	struct btrfs_device *device;
	struct btrfs_fs_devices *cur_devices;
	u64 num_devices;
	int ret = 0;

	mutex_lock(&fs_info->volume_mutex);
	mutex_lock(&uuid_mutex);

	num_devices = fs_info->fs_devices->num_devices;
	btrfs_dev_replace_lock(&fs_info->dev_replace, 0);
	if (btrfs_dev_replace_is_ongoing(&fs_info->dev_replace)) {
		WARN_ON(num_devices < 1);
		num_devices--;
	}
	btrfs_dev_replace_unlock(&fs_info->dev_replace, 0);

	ret = btrfs_check_raid_min_devices(fs_info, num_devices - 1);
	if (ret)
		goto out;

	ret = btrfs_find_device_by_devspec(fs_info, devid, device_path,
					   &device);
	if (ret)
		goto out;

	if (device->is_tgtdev_for_dev_replace) {
		ret = BTRFS_ERROR_DEV_TGT_REPLACE;
		goto out;
	}

	if (device->writeable && fs_info->fs_devices->rw_devices == 1) {
		ret = BTRFS_ERROR_DEV_ONLY_WRITABLE;
		goto out;
	}

	if (device->writeable) {
		mutex_lock(&fs_info->chunk_mutex);
		list_del_init(&device->dev_alloc_list);
		device->fs_devices->rw_devices--;
		mutex_unlock(&fs_info->chunk_mutex);
	}

	mutex_unlock(&uuid_mutex);
	ret = btrfs_shrink_device(device, 0);
	mutex_lock(&uuid_mutex);
	if (ret)
		goto error_undo;

	/*
	 * TODO: the superblock still includes this device in its num_devices
	 * counter although write_all_supers() is not locked out. This
	 * could give a filesystem state which requires a degraded mount.
	 */
	ret = btrfs_rm_dev_item(fs_info, device);
	if (ret)
		goto error_undo;

	device->in_fs_metadata = 0;
	btrfs_scrub_cancel_dev(fs_info, device);

	/*
	 * the device list mutex makes sure that we don't change
	 * the device list while someone else is writing out all
	 * the device supers. Whoever is writing all supers, should
	 * lock the device list mutex before getting the number of
	 * devices in the super block (super_copy). Conversely,
	 * whoever updates the number of devices in the super block
	 * (super_copy) should hold the device list mutex.
	 */

	cur_devices = device->fs_devices;
	mutex_lock(&fs_info->fs_devices->device_list_mutex);
	list_del_rcu(&device->dev_list);

	device->fs_devices->num_devices--;
	device->fs_devices->total_devices--;

	if (device->missing)
		device->fs_devices->missing_devices--;

	btrfs_assign_next_active_device(fs_info, device, NULL);

	if (device->bdev) {
		device->fs_devices->open_devices--;
		/* remove sysfs entry */
		btrfs_sysfs_rm_device_link(fs_info->fs_devices, device);
	}

	num_devices = btrfs_super_num_devices(fs_info->super_copy) - 1;
	btrfs_set_super_num_devices(fs_info->super_copy, num_devices);
	mutex_unlock(&fs_info->fs_devices->device_list_mutex);

	/*
	 * at this point, the device is zero sized and detached from
	 * the devices list.  All that's left is to zero out the old
	 * supers and free the device.
	 */
	if (device->writeable)
		btrfs_scratch_superblocks(device->bdev, device->name->str);

	btrfs_close_bdev(device);
	call_rcu(&device->rcu, free_device_rcu);

	if (cur_devices->open_devices == 0) {
		struct btrfs_fs_devices *fs_devices;
		fs_devices = fs_info->fs_devices;
		while (fs_devices) {
			if (fs_devices->seed == cur_devices) {
				fs_devices->seed = cur_devices->seed;
				break;
			}
			fs_devices = fs_devices->seed;
		}
		cur_devices->seed = NULL;
		__btrfs_close_devices(cur_devices);
		free_fs_devices(cur_devices);
	}

out:
	mutex_unlock(&uuid_mutex);
	mutex_unlock(&fs_info->volume_mutex);
	return ret;

error_undo:
	if (device->writeable) {
		mutex_lock(&fs_info->chunk_mutex);
		list_add(&device->dev_alloc_list,
			 &fs_info->fs_devices->alloc_list);
		device->fs_devices->rw_devices++;
		mutex_unlock(&fs_info->chunk_mutex);
	}
	goto out;
}

void btrfs_rm_dev_replace_remove_srcdev(struct btrfs_fs_info *fs_info,
					struct btrfs_device *srcdev)
{
	struct btrfs_fs_devices *fs_devices;

	WARN_ON(!mutex_is_locked(&fs_info->fs_devices->device_list_mutex));

	/*
	 * in case of fs with no seed, srcdev->fs_devices will point
	 * to fs_devices of fs_info. However when the dev being replaced is
	 * a seed dev it will point to the seed's local fs_devices. In short
	 * srcdev will have its correct fs_devices in both the cases.
	 */
	fs_devices = srcdev->fs_devices;

	list_del_rcu(&srcdev->dev_list);
	list_del(&srcdev->dev_alloc_list);
	fs_devices->num_devices--;
	if (srcdev->missing)
		fs_devices->missing_devices--;

	if (srcdev->writeable)
		fs_devices->rw_devices--;

	if (srcdev->bdev)
		fs_devices->open_devices--;
}

void btrfs_rm_dev_replace_free_srcdev(struct btrfs_fs_info *fs_info,
				      struct btrfs_device *srcdev)
{
	struct btrfs_fs_devices *fs_devices = srcdev->fs_devices;

	if (srcdev->writeable) {
		/* zero out the old super if it is writable */
		btrfs_scratch_superblocks(srcdev->bdev, srcdev->name->str);
	}

	btrfs_close_bdev(srcdev);
<<<<<<< HEAD
	call_rcu(&srcdev->rcu, free_device);
=======
	call_rcu(&srcdev->rcu, free_device_rcu);
>>>>>>> b7cd6e4e

	/* if this is no devs we rather delete the fs_devices */
	if (!fs_devices->num_devices) {
		struct btrfs_fs_devices *tmp_fs_devices;

		/*
		 * On a mounted FS, num_devices can't be zero unless it's a
		 * seed. In case of a seed device being replaced, the replace
		 * target added to the sprout FS, so there will be no more
		 * device left under the seed FS.
		 */
		ASSERT(fs_devices->seeding);

		tmp_fs_devices = fs_info->fs_devices;
		while (tmp_fs_devices) {
			if (tmp_fs_devices->seed == fs_devices) {
				tmp_fs_devices->seed = fs_devices->seed;
				break;
			}
			tmp_fs_devices = tmp_fs_devices->seed;
		}
		fs_devices->seed = NULL;
		__btrfs_close_devices(fs_devices);
		free_fs_devices(fs_devices);
	}
}

void btrfs_destroy_dev_replace_tgtdev(struct btrfs_fs_info *fs_info,
				      struct btrfs_device *tgtdev)
{
	mutex_lock(&uuid_mutex);
	WARN_ON(!tgtdev);
	mutex_lock(&fs_info->fs_devices->device_list_mutex);

	btrfs_sysfs_rm_device_link(fs_info->fs_devices, tgtdev);

	if (tgtdev->bdev)
		fs_info->fs_devices->open_devices--;

	fs_info->fs_devices->num_devices--;

	btrfs_assign_next_active_device(fs_info, tgtdev, NULL);

	list_del_rcu(&tgtdev->dev_list);

	mutex_unlock(&fs_info->fs_devices->device_list_mutex);
	mutex_unlock(&uuid_mutex);

	/*
	 * The update_dev_time() with in btrfs_scratch_superblocks()
	 * may lead to a call to btrfs_show_devname() which will try
	 * to hold device_list_mutex. And here this device
	 * is already out of device list, so we don't have to hold
	 * the device_list_mutex lock.
	 */
	btrfs_scratch_superblocks(tgtdev->bdev, tgtdev->name->str);

	btrfs_close_bdev(tgtdev);
	call_rcu(&tgtdev->rcu, free_device_rcu);
}

static int btrfs_find_device_by_path(struct btrfs_fs_info *fs_info,
				     const char *device_path,
				     struct btrfs_device **device)
{
	int ret = 0;
	struct btrfs_super_block *disk_super;
	u64 devid;
	u8 *dev_uuid;
	struct block_device *bdev;
	struct buffer_head *bh;

	*device = NULL;
	ret = btrfs_get_bdev_and_sb(device_path, FMODE_READ,
				    fs_info->bdev_holder, 0, &bdev, &bh);
	if (ret)
		return ret;
	disk_super = (struct btrfs_super_block *)bh->b_data;
	devid = btrfs_stack_device_id(&disk_super->dev_item);
	dev_uuid = disk_super->dev_item.uuid;
	*device = btrfs_find_device(fs_info, devid, dev_uuid, disk_super->fsid);
	brelse(bh);
	if (!*device)
		ret = -ENOENT;
	blkdev_put(bdev, FMODE_READ);
	return ret;
}

int btrfs_find_device_missing_or_by_path(struct btrfs_fs_info *fs_info,
					 const char *device_path,
					 struct btrfs_device **device)
{
	*device = NULL;
	if (strcmp(device_path, "missing") == 0) {
		struct list_head *devices;
		struct btrfs_device *tmp;

		devices = &fs_info->fs_devices->devices;
		/*
		 * It is safe to read the devices since the volume_mutex
		 * is held by the caller.
		 */
		list_for_each_entry(tmp, devices, dev_list) {
			if (tmp->in_fs_metadata && !tmp->bdev) {
				*device = tmp;
				break;
			}
		}

		if (!*device)
			return BTRFS_ERROR_DEV_MISSING_NOT_FOUND;

		return 0;
	} else {
		return btrfs_find_device_by_path(fs_info, device_path, device);
	}
}

/*
 * Lookup a device given by device id, or the path if the id is 0.
 */
int btrfs_find_device_by_devspec(struct btrfs_fs_info *fs_info, u64 devid,
				 const char *devpath,
				 struct btrfs_device **device)
{
	int ret;

	if (devid) {
		ret = 0;
		*device = btrfs_find_device(fs_info, devid, NULL, NULL);
		if (!*device)
			ret = -ENOENT;
	} else {
		if (!devpath || !devpath[0])
			return -EINVAL;

		ret = btrfs_find_device_missing_or_by_path(fs_info, devpath,
							   device);
	}
	return ret;
}

/*
 * does all the dirty work required for changing file system's UUID.
 */
static int btrfs_prepare_sprout(struct btrfs_fs_info *fs_info)
{
	struct btrfs_fs_devices *fs_devices = fs_info->fs_devices;
	struct btrfs_fs_devices *old_devices;
	struct btrfs_fs_devices *seed_devices;
	struct btrfs_super_block *disk_super = fs_info->super_copy;
	struct btrfs_device *device;
	u64 super_flags;

	BUG_ON(!mutex_is_locked(&uuid_mutex));
	if (!fs_devices->seeding)
		return -EINVAL;

	seed_devices = alloc_fs_devices(NULL);
	if (IS_ERR(seed_devices))
		return PTR_ERR(seed_devices);

	old_devices = clone_fs_devices(fs_devices);
	if (IS_ERR(old_devices)) {
		kfree(seed_devices);
		return PTR_ERR(old_devices);
	}

	list_add(&old_devices->list, &fs_uuids);

	memcpy(seed_devices, fs_devices, sizeof(*seed_devices));
	seed_devices->opened = 1;
	INIT_LIST_HEAD(&seed_devices->devices);
	INIT_LIST_HEAD(&seed_devices->alloc_list);
	mutex_init(&seed_devices->device_list_mutex);

	mutex_lock(&fs_info->fs_devices->device_list_mutex);
	list_splice_init_rcu(&fs_devices->devices, &seed_devices->devices,
			      synchronize_rcu);
	list_for_each_entry(device, &seed_devices->devices, dev_list)
		device->fs_devices = seed_devices;

	mutex_lock(&fs_info->chunk_mutex);
	list_splice_init(&fs_devices->alloc_list, &seed_devices->alloc_list);
	mutex_unlock(&fs_info->chunk_mutex);

	fs_devices->seeding = 0;
	fs_devices->num_devices = 0;
	fs_devices->open_devices = 0;
	fs_devices->missing_devices = 0;
	fs_devices->rotating = 0;
	fs_devices->seed = seed_devices;

	generate_random_uuid(fs_devices->fsid);
	memcpy(fs_info->fsid, fs_devices->fsid, BTRFS_FSID_SIZE);
	memcpy(disk_super->fsid, fs_devices->fsid, BTRFS_FSID_SIZE);
	mutex_unlock(&fs_info->fs_devices->device_list_mutex);

	super_flags = btrfs_super_flags(disk_super) &
		      ~BTRFS_SUPER_FLAG_SEEDING;
	btrfs_set_super_flags(disk_super, super_flags);

	return 0;
}

/*
 * Store the expected generation for seed devices in device items.
 */
static int btrfs_finish_sprout(struct btrfs_trans_handle *trans,
			       struct btrfs_fs_info *fs_info)
{
	struct btrfs_root *root = fs_info->chunk_root;
	struct btrfs_path *path;
	struct extent_buffer *leaf;
	struct btrfs_dev_item *dev_item;
	struct btrfs_device *device;
	struct btrfs_key key;
	u8 fs_uuid[BTRFS_FSID_SIZE];
	u8 dev_uuid[BTRFS_UUID_SIZE];
	u64 devid;
	int ret;

	path = btrfs_alloc_path();
	if (!path)
		return -ENOMEM;

	key.objectid = BTRFS_DEV_ITEMS_OBJECTID;
	key.offset = 0;
	key.type = BTRFS_DEV_ITEM_KEY;

	while (1) {
		ret = btrfs_search_slot(trans, root, &key, path, 0, 1);
		if (ret < 0)
			goto error;

		leaf = path->nodes[0];
next_slot:
		if (path->slots[0] >= btrfs_header_nritems(leaf)) {
			ret = btrfs_next_leaf(root, path);
			if (ret > 0)
				break;
			if (ret < 0)
				goto error;
			leaf = path->nodes[0];
			btrfs_item_key_to_cpu(leaf, &key, path->slots[0]);
			btrfs_release_path(path);
			continue;
		}

		btrfs_item_key_to_cpu(leaf, &key, path->slots[0]);
		if (key.objectid != BTRFS_DEV_ITEMS_OBJECTID ||
		    key.type != BTRFS_DEV_ITEM_KEY)
			break;

		dev_item = btrfs_item_ptr(leaf, path->slots[0],
					  struct btrfs_dev_item);
		devid = btrfs_device_id(leaf, dev_item);
		read_extent_buffer(leaf, dev_uuid, btrfs_device_uuid(dev_item),
				   BTRFS_UUID_SIZE);
		read_extent_buffer(leaf, fs_uuid, btrfs_device_fsid(dev_item),
				   BTRFS_FSID_SIZE);
		device = btrfs_find_device(fs_info, devid, dev_uuid, fs_uuid);
		BUG_ON(!device); /* Logic error */

		if (device->fs_devices->seeding) {
			btrfs_set_device_generation(leaf, dev_item,
						    device->generation);
			btrfs_mark_buffer_dirty(leaf);
		}

		path->slots[0]++;
		goto next_slot;
	}
	ret = 0;
error:
	btrfs_free_path(path);
	return ret;
}

int btrfs_init_new_device(struct btrfs_fs_info *fs_info, const char *device_path)
{
	struct btrfs_root *root = fs_info->dev_root;
	struct request_queue *q;
	struct btrfs_trans_handle *trans;
	struct btrfs_device *device;
	struct block_device *bdev;
	struct list_head *devices;
	struct super_block *sb = fs_info->sb;
	struct rcu_string *name;
	u64 tmp;
	int seeding_dev = 0;
	int ret = 0;
	bool unlocked = false;

	if (sb_rdonly(sb) && !fs_info->fs_devices->seeding)
		return -EROFS;

	bdev = blkdev_get_by_path(device_path, FMODE_WRITE | FMODE_EXCL,
				  fs_info->bdev_holder);
	if (IS_ERR(bdev))
		return PTR_ERR(bdev);

	if (fs_info->fs_devices->seeding) {
		seeding_dev = 1;
		down_write(&sb->s_umount);
		mutex_lock(&uuid_mutex);
	}

	filemap_write_and_wait(bdev->bd_inode->i_mapping);

	devices = &fs_info->fs_devices->devices;

	mutex_lock(&fs_info->fs_devices->device_list_mutex);
	list_for_each_entry(device, devices, dev_list) {
		if (device->bdev == bdev) {
			ret = -EEXIST;
			mutex_unlock(
				&fs_info->fs_devices->device_list_mutex);
			goto error;
		}
	}
	mutex_unlock(&fs_info->fs_devices->device_list_mutex);

	device = btrfs_alloc_device(fs_info, NULL, NULL);
	if (IS_ERR(device)) {
		/* we can safely leave the fs_devices entry around */
		ret = PTR_ERR(device);
		goto error;
	}

	name = rcu_string_strdup(device_path, GFP_KERNEL);
	if (!name) {
		ret = -ENOMEM;
		goto error_free_device;
	}
	rcu_assign_pointer(device->name, name);

	trans = btrfs_start_transaction(root, 0);
	if (IS_ERR(trans)) {
		ret = PTR_ERR(trans);
		goto error_free_device;
	}

	q = bdev_get_queue(bdev);
	if (blk_queue_discard(q))
		device->can_discard = 1;
	device->writeable = 1;
	device->generation = trans->transid;
	device->io_width = fs_info->sectorsize;
	device->io_align = fs_info->sectorsize;
	device->sector_size = fs_info->sectorsize;
	device->total_bytes = round_down(i_size_read(bdev->bd_inode),
					 fs_info->sectorsize);
	device->disk_total_bytes = device->total_bytes;
	device->commit_total_bytes = device->total_bytes;
	device->fs_info = fs_info;
	device->bdev = bdev;
	device->in_fs_metadata = 1;
	device->is_tgtdev_for_dev_replace = 0;
	device->mode = FMODE_EXCL;
	device->dev_stats_valid = 1;
	set_blocksize(device->bdev, BTRFS_BDEV_BLOCKSIZE);

	if (seeding_dev) {
		sb->s_flags &= ~MS_RDONLY;
		ret = btrfs_prepare_sprout(fs_info);
		if (ret) {
			btrfs_abort_transaction(trans, ret);
			goto error_trans;
		}
	}

	device->fs_devices = fs_info->fs_devices;

	mutex_lock(&fs_info->fs_devices->device_list_mutex);
	mutex_lock(&fs_info->chunk_mutex);
	list_add_rcu(&device->dev_list, &fs_info->fs_devices->devices);
	list_add(&device->dev_alloc_list,
		 &fs_info->fs_devices->alloc_list);
	fs_info->fs_devices->num_devices++;
	fs_info->fs_devices->open_devices++;
	fs_info->fs_devices->rw_devices++;
	fs_info->fs_devices->total_devices++;
	fs_info->fs_devices->total_rw_bytes += device->total_bytes;

	atomic64_add(device->total_bytes, &fs_info->free_chunk_space);

	if (!blk_queue_nonrot(q))
		fs_info->fs_devices->rotating = 1;

	tmp = btrfs_super_total_bytes(fs_info->super_copy);
	btrfs_set_super_total_bytes(fs_info->super_copy,
		round_down(tmp + device->total_bytes, fs_info->sectorsize));

	tmp = btrfs_super_num_devices(fs_info->super_copy);
	btrfs_set_super_num_devices(fs_info->super_copy, tmp + 1);

	/* add sysfs device entry */
	btrfs_sysfs_add_device_link(fs_info->fs_devices, device);

	/*
	 * we've got more storage, clear any full flags on the space
	 * infos
	 */
	btrfs_clear_space_info_full(fs_info);

	mutex_unlock(&fs_info->chunk_mutex);
	mutex_unlock(&fs_info->fs_devices->device_list_mutex);

	if (seeding_dev) {
		mutex_lock(&fs_info->chunk_mutex);
		ret = init_first_rw_device(trans, fs_info);
		mutex_unlock(&fs_info->chunk_mutex);
		if (ret) {
			btrfs_abort_transaction(trans, ret);
			goto error_sysfs;
		}
	}

	ret = btrfs_add_dev_item(trans, fs_info, device);
	if (ret) {
		btrfs_abort_transaction(trans, ret);
		goto error_sysfs;
	}

	if (seeding_dev) {
		char fsid_buf[BTRFS_UUID_UNPARSED_SIZE];

		ret = btrfs_finish_sprout(trans, fs_info);
		if (ret) {
			btrfs_abort_transaction(trans, ret);
			goto error_sysfs;
		}

		/* Sprouting would change fsid of the mounted root,
		 * so rename the fsid on the sysfs
		 */
		snprintf(fsid_buf, BTRFS_UUID_UNPARSED_SIZE, "%pU",
						fs_info->fsid);
		if (kobject_rename(&fs_info->fs_devices->fsid_kobj, fsid_buf))
			btrfs_warn(fs_info,
				   "sysfs: failed to create fsid for sprout");
	}

	ret = btrfs_commit_transaction(trans);

	if (seeding_dev) {
		mutex_unlock(&uuid_mutex);
		up_write(&sb->s_umount);
		unlocked = true;

		if (ret) /* transaction commit */
			return ret;

		ret = btrfs_relocate_sys_chunks(fs_info);
		if (ret < 0)
			btrfs_handle_fs_error(fs_info, ret,
				    "Failed to relocate sys chunks after device initialization. This can be fixed using the \"btrfs balance\" command.");
		trans = btrfs_attach_transaction(root);
		if (IS_ERR(trans)) {
			if (PTR_ERR(trans) == -ENOENT)
				return 0;
			ret = PTR_ERR(trans);
			trans = NULL;
			goto error_sysfs;
		}
		ret = btrfs_commit_transaction(trans);
	}

	/* Update ctime/mtime for libblkid */
	update_dev_time(device_path);
	return ret;

error_sysfs:
	btrfs_sysfs_rm_device_link(fs_info->fs_devices, device);
error_trans:
	if (seeding_dev)
		sb->s_flags |= MS_RDONLY;
	if (trans)
		btrfs_end_transaction(trans);
<<<<<<< HEAD
	rcu_string_free(device->name);
	kfree(device);
=======
error_free_device:
	free_device(device);
>>>>>>> b7cd6e4e
error:
	blkdev_put(bdev, FMODE_EXCL);
	if (seeding_dev && !unlocked) {
		mutex_unlock(&uuid_mutex);
		up_write(&sb->s_umount);
	}
	return ret;
}

int btrfs_init_dev_replace_tgtdev(struct btrfs_fs_info *fs_info,
				  const char *device_path,
				  struct btrfs_device *srcdev,
				  struct btrfs_device **device_out)
{
	struct request_queue *q;
	struct btrfs_device *device;
	struct block_device *bdev;
	struct list_head *devices;
	struct rcu_string *name;
	u64 devid = BTRFS_DEV_REPLACE_DEVID;
	int ret = 0;

	*device_out = NULL;
	if (fs_info->fs_devices->seeding) {
		btrfs_err(fs_info, "the filesystem is a seed filesystem!");
		return -EINVAL;
	}

	bdev = blkdev_get_by_path(device_path, FMODE_WRITE | FMODE_EXCL,
				  fs_info->bdev_holder);
	if (IS_ERR(bdev)) {
		btrfs_err(fs_info, "target device %s is invalid!", device_path);
		return PTR_ERR(bdev);
	}

	filemap_write_and_wait(bdev->bd_inode->i_mapping);

	devices = &fs_info->fs_devices->devices;
	list_for_each_entry(device, devices, dev_list) {
		if (device->bdev == bdev) {
			btrfs_err(fs_info,
				  "target device is in the filesystem!");
			ret = -EEXIST;
			goto error;
		}
	}


	if (i_size_read(bdev->bd_inode) <
	    btrfs_device_get_total_bytes(srcdev)) {
		btrfs_err(fs_info,
			  "target device is smaller than source device!");
		ret = -EINVAL;
		goto error;
	}


	device = btrfs_alloc_device(NULL, &devid, NULL);
	if (IS_ERR(device)) {
		ret = PTR_ERR(device);
		goto error;
	}

	name = rcu_string_strdup(device_path, GFP_KERNEL);
	if (!name) {
		free_device(device);
		ret = -ENOMEM;
		goto error;
	}
	rcu_assign_pointer(device->name, name);

	q = bdev_get_queue(bdev);
	if (blk_queue_discard(q))
		device->can_discard = 1;
	mutex_lock(&fs_info->fs_devices->device_list_mutex);
	device->writeable = 1;
	device->generation = 0;
	device->io_width = fs_info->sectorsize;
	device->io_align = fs_info->sectorsize;
	device->sector_size = fs_info->sectorsize;
	device->total_bytes = btrfs_device_get_total_bytes(srcdev);
	device->disk_total_bytes = btrfs_device_get_disk_total_bytes(srcdev);
	device->bytes_used = btrfs_device_get_bytes_used(srcdev);
	ASSERT(list_empty(&srcdev->resized_list));
	device->commit_total_bytes = srcdev->commit_total_bytes;
	device->commit_bytes_used = device->bytes_used;
	device->fs_info = fs_info;
	device->bdev = bdev;
	device->in_fs_metadata = 1;
	device->is_tgtdev_for_dev_replace = 1;
	device->mode = FMODE_EXCL;
	device->dev_stats_valid = 1;
	set_blocksize(device->bdev, BTRFS_BDEV_BLOCKSIZE);
	device->fs_devices = fs_info->fs_devices;
	list_add(&device->dev_list, &fs_info->fs_devices->devices);
	fs_info->fs_devices->num_devices++;
	fs_info->fs_devices->open_devices++;
	mutex_unlock(&fs_info->fs_devices->device_list_mutex);

	*device_out = device;
	return ret;

error:
	blkdev_put(bdev, FMODE_EXCL);
	return ret;
}

void btrfs_init_dev_replace_tgtdev_for_resume(struct btrfs_fs_info *fs_info,
					      struct btrfs_device *tgtdev)
{
	u32 sectorsize = fs_info->sectorsize;

	WARN_ON(fs_info->fs_devices->rw_devices == 0);
	tgtdev->io_width = sectorsize;
	tgtdev->io_align = sectorsize;
	tgtdev->sector_size = sectorsize;
	tgtdev->fs_info = fs_info;
	tgtdev->in_fs_metadata = 1;
}

static noinline int btrfs_update_device(struct btrfs_trans_handle *trans,
					struct btrfs_device *device)
{
	int ret;
	struct btrfs_path *path;
	struct btrfs_root *root = device->fs_info->chunk_root;
	struct btrfs_dev_item *dev_item;
	struct extent_buffer *leaf;
	struct btrfs_key key;

	path = btrfs_alloc_path();
	if (!path)
		return -ENOMEM;

	key.objectid = BTRFS_DEV_ITEMS_OBJECTID;
	key.type = BTRFS_DEV_ITEM_KEY;
	key.offset = device->devid;

	ret = btrfs_search_slot(trans, root, &key, path, 0, 1);
	if (ret < 0)
		goto out;

	if (ret > 0) {
		ret = -ENOENT;
		goto out;
	}

	leaf = path->nodes[0];
	dev_item = btrfs_item_ptr(leaf, path->slots[0], struct btrfs_dev_item);

	btrfs_set_device_id(leaf, dev_item, device->devid);
	btrfs_set_device_type(leaf, dev_item, device->type);
	btrfs_set_device_io_align(leaf, dev_item, device->io_align);
	btrfs_set_device_io_width(leaf, dev_item, device->io_width);
	btrfs_set_device_sector_size(leaf, dev_item, device->sector_size);
	btrfs_set_device_total_bytes(leaf, dev_item,
				     btrfs_device_get_disk_total_bytes(device));
	btrfs_set_device_bytes_used(leaf, dev_item,
				    btrfs_device_get_bytes_used(device));
	btrfs_mark_buffer_dirty(leaf);

out:
	btrfs_free_path(path);
	return ret;
}

int btrfs_grow_device(struct btrfs_trans_handle *trans,
		      struct btrfs_device *device, u64 new_size)
{
	struct btrfs_fs_info *fs_info = device->fs_info;
	struct btrfs_super_block *super_copy = fs_info->super_copy;
	struct btrfs_fs_devices *fs_devices;
	u64 old_total;
	u64 diff;

	if (!device->writeable)
		return -EACCES;

	new_size = round_down(new_size, fs_info->sectorsize);

	mutex_lock(&fs_info->chunk_mutex);
	old_total = btrfs_super_total_bytes(super_copy);
	diff = round_down(new_size - device->total_bytes, fs_info->sectorsize);

	if (new_size <= device->total_bytes ||
	    device->is_tgtdev_for_dev_replace) {
		mutex_unlock(&fs_info->chunk_mutex);
		return -EINVAL;
	}

	fs_devices = fs_info->fs_devices;

	btrfs_set_super_total_bytes(super_copy,
			round_down(old_total + diff, fs_info->sectorsize));
	device->fs_devices->total_rw_bytes += diff;

	btrfs_device_set_total_bytes(device, new_size);
	btrfs_device_set_disk_total_bytes(device, new_size);
	btrfs_clear_space_info_full(device->fs_info);
	if (list_empty(&device->resized_list))
		list_add_tail(&device->resized_list,
			      &fs_devices->resized_devices);
	mutex_unlock(&fs_info->chunk_mutex);

	return btrfs_update_device(trans, device);
}

static int btrfs_free_chunk(struct btrfs_trans_handle *trans,
			    struct btrfs_fs_info *fs_info, u64 chunk_offset)
{
	struct btrfs_root *root = fs_info->chunk_root;
	int ret;
	struct btrfs_path *path;
	struct btrfs_key key;

	path = btrfs_alloc_path();
	if (!path)
		return -ENOMEM;

	key.objectid = BTRFS_FIRST_CHUNK_TREE_OBJECTID;
	key.offset = chunk_offset;
	key.type = BTRFS_CHUNK_ITEM_KEY;

	ret = btrfs_search_slot(trans, root, &key, path, -1, 1);
	if (ret < 0)
		goto out;
	else if (ret > 0) { /* Logic error or corruption */
		btrfs_handle_fs_error(fs_info, -ENOENT,
				      "Failed lookup while freeing chunk.");
		ret = -ENOENT;
		goto out;
	}

	ret = btrfs_del_item(trans, root, path);
	if (ret < 0)
		btrfs_handle_fs_error(fs_info, ret,
				      "Failed to delete chunk item.");
out:
	btrfs_free_path(path);
	return ret;
}

static int btrfs_del_sys_chunk(struct btrfs_fs_info *fs_info, u64 chunk_offset)
{
	struct btrfs_super_block *super_copy = fs_info->super_copy;
	struct btrfs_disk_key *disk_key;
	struct btrfs_chunk *chunk;
	u8 *ptr;
	int ret = 0;
	u32 num_stripes;
	u32 array_size;
	u32 len = 0;
	u32 cur;
	struct btrfs_key key;

	mutex_lock(&fs_info->chunk_mutex);
	array_size = btrfs_super_sys_array_size(super_copy);

	ptr = super_copy->sys_chunk_array;
	cur = 0;

	while (cur < array_size) {
		disk_key = (struct btrfs_disk_key *)ptr;
		btrfs_disk_key_to_cpu(&key, disk_key);

		len = sizeof(*disk_key);

		if (key.type == BTRFS_CHUNK_ITEM_KEY) {
			chunk = (struct btrfs_chunk *)(ptr + len);
			num_stripes = btrfs_stack_chunk_num_stripes(chunk);
			len += btrfs_chunk_item_size(num_stripes);
		} else {
			ret = -EIO;
			break;
		}
		if (key.objectid == BTRFS_FIRST_CHUNK_TREE_OBJECTID &&
		    key.offset == chunk_offset) {
			memmove(ptr, ptr + len, array_size - (cur + len));
			array_size -= len;
			btrfs_set_super_sys_array_size(super_copy, array_size);
		} else {
			ptr += len;
			cur += len;
		}
	}
	mutex_unlock(&fs_info->chunk_mutex);
	return ret;
}

static struct extent_map *get_chunk_map(struct btrfs_fs_info *fs_info,
					u64 logical, u64 length)
{
	struct extent_map_tree *em_tree;
	struct extent_map *em;

	em_tree = &fs_info->mapping_tree.map_tree;
	read_lock(&em_tree->lock);
	em = lookup_extent_mapping(em_tree, logical, length);
	read_unlock(&em_tree->lock);

	if (!em) {
		btrfs_crit(fs_info, "unable to find logical %llu length %llu",
			   logical, length);
		return ERR_PTR(-EINVAL);
	}

	if (em->start > logical || em->start + em->len < logical) {
		btrfs_crit(fs_info,
			   "found a bad mapping, wanted %llu-%llu, found %llu-%llu",
			   logical, length, em->start, em->start + em->len);
		free_extent_map(em);
		return ERR_PTR(-EINVAL);
	}

	/* callers are responsible for dropping em's ref. */
	return em;
}

int btrfs_remove_chunk(struct btrfs_trans_handle *trans,
		       struct btrfs_fs_info *fs_info, u64 chunk_offset)
{
	struct extent_map *em;
	struct map_lookup *map;
	u64 dev_extent_len = 0;
	int i, ret = 0;
	struct btrfs_fs_devices *fs_devices = fs_info->fs_devices;

	em = get_chunk_map(fs_info, chunk_offset, 1);
	if (IS_ERR(em)) {
		/*
		 * This is a logic error, but we don't want to just rely on the
		 * user having built with ASSERT enabled, so if ASSERT doesn't
		 * do anything we still error out.
		 */
		ASSERT(0);
		return PTR_ERR(em);
	}
	map = em->map_lookup;
	mutex_lock(&fs_info->chunk_mutex);
	check_system_chunk(trans, fs_info, map->type);
	mutex_unlock(&fs_info->chunk_mutex);

	/*
	 * Take the device list mutex to prevent races with the final phase of
	 * a device replace operation that replaces the device object associated
	 * with map stripes (dev-replace.c:btrfs_dev_replace_finishing()).
	 */
	mutex_lock(&fs_devices->device_list_mutex);
	for (i = 0; i < map->num_stripes; i++) {
		struct btrfs_device *device = map->stripes[i].dev;
		ret = btrfs_free_dev_extent(trans, device,
					    map->stripes[i].physical,
					    &dev_extent_len);
		if (ret) {
			mutex_unlock(&fs_devices->device_list_mutex);
			btrfs_abort_transaction(trans, ret);
			goto out;
		}

		if (device->bytes_used > 0) {
			mutex_lock(&fs_info->chunk_mutex);
			btrfs_device_set_bytes_used(device,
					device->bytes_used - dev_extent_len);
			atomic64_add(dev_extent_len, &fs_info->free_chunk_space);
			btrfs_clear_space_info_full(fs_info);
			mutex_unlock(&fs_info->chunk_mutex);
		}

		if (map->stripes[i].dev) {
			ret = btrfs_update_device(trans, map->stripes[i].dev);
			if (ret) {
				mutex_unlock(&fs_devices->device_list_mutex);
				btrfs_abort_transaction(trans, ret);
				goto out;
			}
		}
	}
	mutex_unlock(&fs_devices->device_list_mutex);

	ret = btrfs_free_chunk(trans, fs_info, chunk_offset);
	if (ret) {
		btrfs_abort_transaction(trans, ret);
		goto out;
	}

	trace_btrfs_chunk_free(fs_info, map, chunk_offset, em->len);

	if (map->type & BTRFS_BLOCK_GROUP_SYSTEM) {
		ret = btrfs_del_sys_chunk(fs_info, chunk_offset);
		if (ret) {
			btrfs_abort_transaction(trans, ret);
			goto out;
		}
	}

	ret = btrfs_remove_block_group(trans, fs_info, chunk_offset, em);
	if (ret) {
		btrfs_abort_transaction(trans, ret);
		goto out;
	}

out:
	/* once for us */
	free_extent_map(em);
	return ret;
}

static int btrfs_relocate_chunk(struct btrfs_fs_info *fs_info, u64 chunk_offset)
{
	struct btrfs_root *root = fs_info->chunk_root;
	struct btrfs_trans_handle *trans;
	int ret;

	/*
	 * Prevent races with automatic removal of unused block groups.
	 * After we relocate and before we remove the chunk with offset
	 * chunk_offset, automatic removal of the block group can kick in,
	 * resulting in a failure when calling btrfs_remove_chunk() below.
	 *
	 * Make sure to acquire this mutex before doing a tree search (dev
	 * or chunk trees) to find chunks. Otherwise the cleaner kthread might
	 * call btrfs_remove_chunk() (through btrfs_delete_unused_bgs()) after
	 * we release the path used to search the chunk/dev tree and before
	 * the current task acquires this mutex and calls us.
	 */
	ASSERT(mutex_is_locked(&fs_info->delete_unused_bgs_mutex));

	ret = btrfs_can_relocate(fs_info, chunk_offset);
	if (ret)
		return -ENOSPC;

	/* step one, relocate all the extents inside this chunk */
	btrfs_scrub_pause(fs_info);
	ret = btrfs_relocate_block_group(fs_info, chunk_offset);
	btrfs_scrub_continue(fs_info);
	if (ret)
		return ret;

	trans = btrfs_start_trans_remove_block_group(root->fs_info,
						     chunk_offset);
	if (IS_ERR(trans)) {
		ret = PTR_ERR(trans);
		btrfs_handle_fs_error(root->fs_info, ret, NULL);
		return ret;
	}

	/*
	 * step two, delete the device extents and the
	 * chunk tree entries
	 */
	ret = btrfs_remove_chunk(trans, fs_info, chunk_offset);
	btrfs_end_transaction(trans);
	return ret;
}

static int btrfs_relocate_sys_chunks(struct btrfs_fs_info *fs_info)
{
	struct btrfs_root *chunk_root = fs_info->chunk_root;
	struct btrfs_path *path;
	struct extent_buffer *leaf;
	struct btrfs_chunk *chunk;
	struct btrfs_key key;
	struct btrfs_key found_key;
	u64 chunk_type;
	bool retried = false;
	int failed = 0;
	int ret;

	path = btrfs_alloc_path();
	if (!path)
		return -ENOMEM;

again:
	key.objectid = BTRFS_FIRST_CHUNK_TREE_OBJECTID;
	key.offset = (u64)-1;
	key.type = BTRFS_CHUNK_ITEM_KEY;

	while (1) {
		mutex_lock(&fs_info->delete_unused_bgs_mutex);
		ret = btrfs_search_slot(NULL, chunk_root, &key, path, 0, 0);
		if (ret < 0) {
			mutex_unlock(&fs_info->delete_unused_bgs_mutex);
			goto error;
		}
		BUG_ON(ret == 0); /* Corruption */

		ret = btrfs_previous_item(chunk_root, path, key.objectid,
					  key.type);
		if (ret)
			mutex_unlock(&fs_info->delete_unused_bgs_mutex);
		if (ret < 0)
			goto error;
		if (ret > 0)
			break;

		leaf = path->nodes[0];
		btrfs_item_key_to_cpu(leaf, &found_key, path->slots[0]);

		chunk = btrfs_item_ptr(leaf, path->slots[0],
				       struct btrfs_chunk);
		chunk_type = btrfs_chunk_type(leaf, chunk);
		btrfs_release_path(path);

		if (chunk_type & BTRFS_BLOCK_GROUP_SYSTEM) {
			ret = btrfs_relocate_chunk(fs_info, found_key.offset);
			if (ret == -ENOSPC)
				failed++;
			else
				BUG_ON(ret);
		}
		mutex_unlock(&fs_info->delete_unused_bgs_mutex);

		if (found_key.offset == 0)
			break;
		key.offset = found_key.offset - 1;
	}
	ret = 0;
	if (failed && !retried) {
		failed = 0;
		retried = true;
		goto again;
	} else if (WARN_ON(failed && retried)) {
		ret = -ENOSPC;
	}
error:
	btrfs_free_path(path);
	return ret;
}

static int insert_balance_item(struct btrfs_fs_info *fs_info,
			       struct btrfs_balance_control *bctl)
{
	struct btrfs_root *root = fs_info->tree_root;
	struct btrfs_trans_handle *trans;
	struct btrfs_balance_item *item;
	struct btrfs_disk_balance_args disk_bargs;
	struct btrfs_path *path;
	struct extent_buffer *leaf;
	struct btrfs_key key;
	int ret, err;

	path = btrfs_alloc_path();
	if (!path)
		return -ENOMEM;

	trans = btrfs_start_transaction(root, 0);
	if (IS_ERR(trans)) {
		btrfs_free_path(path);
		return PTR_ERR(trans);
	}

	key.objectid = BTRFS_BALANCE_OBJECTID;
	key.type = BTRFS_TEMPORARY_ITEM_KEY;
	key.offset = 0;

	ret = btrfs_insert_empty_item(trans, root, path, &key,
				      sizeof(*item));
	if (ret)
		goto out;

	leaf = path->nodes[0];
	item = btrfs_item_ptr(leaf, path->slots[0], struct btrfs_balance_item);

	memzero_extent_buffer(leaf, (unsigned long)item, sizeof(*item));

	btrfs_cpu_balance_args_to_disk(&disk_bargs, &bctl->data);
	btrfs_set_balance_data(leaf, item, &disk_bargs);
	btrfs_cpu_balance_args_to_disk(&disk_bargs, &bctl->meta);
	btrfs_set_balance_meta(leaf, item, &disk_bargs);
	btrfs_cpu_balance_args_to_disk(&disk_bargs, &bctl->sys);
	btrfs_set_balance_sys(leaf, item, &disk_bargs);

	btrfs_set_balance_flags(leaf, item, bctl->flags);

	btrfs_mark_buffer_dirty(leaf);
out:
	btrfs_free_path(path);
	err = btrfs_commit_transaction(trans);
	if (err && !ret)
		ret = err;
	return ret;
}

static int del_balance_item(struct btrfs_fs_info *fs_info)
{
	struct btrfs_root *root = fs_info->tree_root;
	struct btrfs_trans_handle *trans;
	struct btrfs_path *path;
	struct btrfs_key key;
	int ret, err;

	path = btrfs_alloc_path();
	if (!path)
		return -ENOMEM;

	trans = btrfs_start_transaction(root, 0);
	if (IS_ERR(trans)) {
		btrfs_free_path(path);
		return PTR_ERR(trans);
	}

	key.objectid = BTRFS_BALANCE_OBJECTID;
	key.type = BTRFS_TEMPORARY_ITEM_KEY;
	key.offset = 0;

	ret = btrfs_search_slot(trans, root, &key, path, -1, 1);
	if (ret < 0)
		goto out;
	if (ret > 0) {
		ret = -ENOENT;
		goto out;
	}

	ret = btrfs_del_item(trans, root, path);
out:
	btrfs_free_path(path);
	err = btrfs_commit_transaction(trans);
	if (err && !ret)
		ret = err;
	return ret;
}

/*
 * This is a heuristic used to reduce the number of chunks balanced on
 * resume after balance was interrupted.
 */
static void update_balance_args(struct btrfs_balance_control *bctl)
{
	/*
	 * Turn on soft mode for chunk types that were being converted.
	 */
	if (bctl->data.flags & BTRFS_BALANCE_ARGS_CONVERT)
		bctl->data.flags |= BTRFS_BALANCE_ARGS_SOFT;
	if (bctl->sys.flags & BTRFS_BALANCE_ARGS_CONVERT)
		bctl->sys.flags |= BTRFS_BALANCE_ARGS_SOFT;
	if (bctl->meta.flags & BTRFS_BALANCE_ARGS_CONVERT)
		bctl->meta.flags |= BTRFS_BALANCE_ARGS_SOFT;

	/*
	 * Turn on usage filter if is not already used.  The idea is
	 * that chunks that we have already balanced should be
	 * reasonably full.  Don't do it for chunks that are being
	 * converted - that will keep us from relocating unconverted
	 * (albeit full) chunks.
	 */
	if (!(bctl->data.flags & BTRFS_BALANCE_ARGS_USAGE) &&
	    !(bctl->data.flags & BTRFS_BALANCE_ARGS_USAGE_RANGE) &&
	    !(bctl->data.flags & BTRFS_BALANCE_ARGS_CONVERT)) {
		bctl->data.flags |= BTRFS_BALANCE_ARGS_USAGE;
		bctl->data.usage = 90;
	}
	if (!(bctl->sys.flags & BTRFS_BALANCE_ARGS_USAGE) &&
	    !(bctl->sys.flags & BTRFS_BALANCE_ARGS_USAGE_RANGE) &&
	    !(bctl->sys.flags & BTRFS_BALANCE_ARGS_CONVERT)) {
		bctl->sys.flags |= BTRFS_BALANCE_ARGS_USAGE;
		bctl->sys.usage = 90;
	}
	if (!(bctl->meta.flags & BTRFS_BALANCE_ARGS_USAGE) &&
	    !(bctl->meta.flags & BTRFS_BALANCE_ARGS_USAGE_RANGE) &&
	    !(bctl->meta.flags & BTRFS_BALANCE_ARGS_CONVERT)) {
		bctl->meta.flags |= BTRFS_BALANCE_ARGS_USAGE;
		bctl->meta.usage = 90;
	}
}

/*
 * Should be called with both balance and volume mutexes held to
 * serialize other volume operations (add_dev/rm_dev/resize) with
 * restriper.  Same goes for unset_balance_control.
 */
static void set_balance_control(struct btrfs_balance_control *bctl)
{
	struct btrfs_fs_info *fs_info = bctl->fs_info;

	BUG_ON(fs_info->balance_ctl);

	spin_lock(&fs_info->balance_lock);
	fs_info->balance_ctl = bctl;
	spin_unlock(&fs_info->balance_lock);
}

static void unset_balance_control(struct btrfs_fs_info *fs_info)
{
	struct btrfs_balance_control *bctl = fs_info->balance_ctl;

	BUG_ON(!fs_info->balance_ctl);

	spin_lock(&fs_info->balance_lock);
	fs_info->balance_ctl = NULL;
	spin_unlock(&fs_info->balance_lock);

	kfree(bctl);
}

/*
 * Balance filters.  Return 1 if chunk should be filtered out
 * (should not be balanced).
 */
static int chunk_profiles_filter(u64 chunk_type,
				 struct btrfs_balance_args *bargs)
{
	chunk_type = chunk_to_extended(chunk_type) &
				BTRFS_EXTENDED_PROFILE_MASK;

	if (bargs->profiles & chunk_type)
		return 0;

	return 1;
}

static int chunk_usage_range_filter(struct btrfs_fs_info *fs_info, u64 chunk_offset,
			      struct btrfs_balance_args *bargs)
{
	struct btrfs_block_group_cache *cache;
	u64 chunk_used;
	u64 user_thresh_min;
	u64 user_thresh_max;
	int ret = 1;

	cache = btrfs_lookup_block_group(fs_info, chunk_offset);
	chunk_used = btrfs_block_group_used(&cache->item);

	if (bargs->usage_min == 0)
		user_thresh_min = 0;
	else
		user_thresh_min = div_factor_fine(cache->key.offset,
					bargs->usage_min);

	if (bargs->usage_max == 0)
		user_thresh_max = 1;
	else if (bargs->usage_max > 100)
		user_thresh_max = cache->key.offset;
	else
		user_thresh_max = div_factor_fine(cache->key.offset,
					bargs->usage_max);

	if (user_thresh_min <= chunk_used && chunk_used < user_thresh_max)
		ret = 0;

	btrfs_put_block_group(cache);
	return ret;
}

static int chunk_usage_filter(struct btrfs_fs_info *fs_info,
		u64 chunk_offset, struct btrfs_balance_args *bargs)
{
	struct btrfs_block_group_cache *cache;
	u64 chunk_used, user_thresh;
	int ret = 1;

	cache = btrfs_lookup_block_group(fs_info, chunk_offset);
	chunk_used = btrfs_block_group_used(&cache->item);

	if (bargs->usage_min == 0)
		user_thresh = 1;
	else if (bargs->usage > 100)
		user_thresh = cache->key.offset;
	else
		user_thresh = div_factor_fine(cache->key.offset,
					      bargs->usage);

	if (chunk_used < user_thresh)
		ret = 0;

	btrfs_put_block_group(cache);
	return ret;
}

static int chunk_devid_filter(struct extent_buffer *leaf,
			      struct btrfs_chunk *chunk,
			      struct btrfs_balance_args *bargs)
{
	struct btrfs_stripe *stripe;
	int num_stripes = btrfs_chunk_num_stripes(leaf, chunk);
	int i;

	for (i = 0; i < num_stripes; i++) {
		stripe = btrfs_stripe_nr(chunk, i);
		if (btrfs_stripe_devid(leaf, stripe) == bargs->devid)
			return 0;
	}

	return 1;
}

/* [pstart, pend) */
static int chunk_drange_filter(struct extent_buffer *leaf,
			       struct btrfs_chunk *chunk,
			       struct btrfs_balance_args *bargs)
{
	struct btrfs_stripe *stripe;
	int num_stripes = btrfs_chunk_num_stripes(leaf, chunk);
	u64 stripe_offset;
	u64 stripe_length;
	int factor;
	int i;

	if (!(bargs->flags & BTRFS_BALANCE_ARGS_DEVID))
		return 0;

	if (btrfs_chunk_type(leaf, chunk) & (BTRFS_BLOCK_GROUP_DUP |
	     BTRFS_BLOCK_GROUP_RAID1 | BTRFS_BLOCK_GROUP_RAID10)) {
		factor = num_stripes / 2;
	} else if (btrfs_chunk_type(leaf, chunk) & BTRFS_BLOCK_GROUP_RAID5) {
		factor = num_stripes - 1;
	} else if (btrfs_chunk_type(leaf, chunk) & BTRFS_BLOCK_GROUP_RAID6) {
		factor = num_stripes - 2;
	} else {
		factor = num_stripes;
	}

	for (i = 0; i < num_stripes; i++) {
		stripe = btrfs_stripe_nr(chunk, i);
		if (btrfs_stripe_devid(leaf, stripe) != bargs->devid)
			continue;

		stripe_offset = btrfs_stripe_offset(leaf, stripe);
		stripe_length = btrfs_chunk_length(leaf, chunk);
		stripe_length = div_u64(stripe_length, factor);

		if (stripe_offset < bargs->pend &&
		    stripe_offset + stripe_length > bargs->pstart)
			return 0;
	}

	return 1;
}

/* [vstart, vend) */
static int chunk_vrange_filter(struct extent_buffer *leaf,
			       struct btrfs_chunk *chunk,
			       u64 chunk_offset,
			       struct btrfs_balance_args *bargs)
{
	if (chunk_offset < bargs->vend &&
	    chunk_offset + btrfs_chunk_length(leaf, chunk) > bargs->vstart)
		/* at least part of the chunk is inside this vrange */
		return 0;

	return 1;
}

static int chunk_stripes_range_filter(struct extent_buffer *leaf,
			       struct btrfs_chunk *chunk,
			       struct btrfs_balance_args *bargs)
{
	int num_stripes = btrfs_chunk_num_stripes(leaf, chunk);

	if (bargs->stripes_min <= num_stripes
			&& num_stripes <= bargs->stripes_max)
		return 0;

	return 1;
}

static int chunk_soft_convert_filter(u64 chunk_type,
				     struct btrfs_balance_args *bargs)
{
	if (!(bargs->flags & BTRFS_BALANCE_ARGS_CONVERT))
		return 0;

	chunk_type = chunk_to_extended(chunk_type) &
				BTRFS_EXTENDED_PROFILE_MASK;

	if (bargs->target == chunk_type)
		return 1;

	return 0;
}

static int should_balance_chunk(struct btrfs_fs_info *fs_info,
				struct extent_buffer *leaf,
				struct btrfs_chunk *chunk, u64 chunk_offset)
{
	struct btrfs_balance_control *bctl = fs_info->balance_ctl;
	struct btrfs_balance_args *bargs = NULL;
	u64 chunk_type = btrfs_chunk_type(leaf, chunk);

	/* type filter */
	if (!((chunk_type & BTRFS_BLOCK_GROUP_TYPE_MASK) &
	      (bctl->flags & BTRFS_BALANCE_TYPE_MASK))) {
		return 0;
	}

	if (chunk_type & BTRFS_BLOCK_GROUP_DATA)
		bargs = &bctl->data;
	else if (chunk_type & BTRFS_BLOCK_GROUP_SYSTEM)
		bargs = &bctl->sys;
	else if (chunk_type & BTRFS_BLOCK_GROUP_METADATA)
		bargs = &bctl->meta;

	/* profiles filter */
	if ((bargs->flags & BTRFS_BALANCE_ARGS_PROFILES) &&
	    chunk_profiles_filter(chunk_type, bargs)) {
		return 0;
	}

	/* usage filter */
	if ((bargs->flags & BTRFS_BALANCE_ARGS_USAGE) &&
	    chunk_usage_filter(fs_info, chunk_offset, bargs)) {
		return 0;
	} else if ((bargs->flags & BTRFS_BALANCE_ARGS_USAGE_RANGE) &&
	    chunk_usage_range_filter(fs_info, chunk_offset, bargs)) {
		return 0;
	}

	/* devid filter */
	if ((bargs->flags & BTRFS_BALANCE_ARGS_DEVID) &&
	    chunk_devid_filter(leaf, chunk, bargs)) {
		return 0;
	}

	/* drange filter, makes sense only with devid filter */
	if ((bargs->flags & BTRFS_BALANCE_ARGS_DRANGE) &&
	    chunk_drange_filter(leaf, chunk, bargs)) {
		return 0;
	}

	/* vrange filter */
	if ((bargs->flags & BTRFS_BALANCE_ARGS_VRANGE) &&
	    chunk_vrange_filter(leaf, chunk, chunk_offset, bargs)) {
		return 0;
	}

	/* stripes filter */
	if ((bargs->flags & BTRFS_BALANCE_ARGS_STRIPES_RANGE) &&
	    chunk_stripes_range_filter(leaf, chunk, bargs)) {
		return 0;
	}

	/* soft profile changing mode */
	if ((bargs->flags & BTRFS_BALANCE_ARGS_SOFT) &&
	    chunk_soft_convert_filter(chunk_type, bargs)) {
		return 0;
	}

	/*
	 * limited by count, must be the last filter
	 */
	if ((bargs->flags & BTRFS_BALANCE_ARGS_LIMIT)) {
		if (bargs->limit == 0)
			return 0;
		else
			bargs->limit--;
	} else if ((bargs->flags & BTRFS_BALANCE_ARGS_LIMIT_RANGE)) {
		/*
		 * Same logic as the 'limit' filter; the minimum cannot be
		 * determined here because we do not have the global information
		 * about the count of all chunks that satisfy the filters.
		 */
		if (bargs->limit_max == 0)
			return 0;
		else
			bargs->limit_max--;
	}

	return 1;
}

static int __btrfs_balance(struct btrfs_fs_info *fs_info)
{
	struct btrfs_balance_control *bctl = fs_info->balance_ctl;
	struct btrfs_root *chunk_root = fs_info->chunk_root;
	struct btrfs_root *dev_root = fs_info->dev_root;
	struct list_head *devices;
	struct btrfs_device *device;
	u64 old_size;
	u64 size_to_free;
	u64 chunk_type;
	struct btrfs_chunk *chunk;
	struct btrfs_path *path = NULL;
	struct btrfs_key key;
	struct btrfs_key found_key;
	struct btrfs_trans_handle *trans;
	struct extent_buffer *leaf;
	int slot;
	int ret;
	int enospc_errors = 0;
	bool counting = true;
	/* The single value limit and min/max limits use the same bytes in the */
	u64 limit_data = bctl->data.limit;
	u64 limit_meta = bctl->meta.limit;
	u64 limit_sys = bctl->sys.limit;
	u32 count_data = 0;
	u32 count_meta = 0;
	u32 count_sys = 0;
	int chunk_reserved = 0;
	u64 bytes_used = 0;

	/* step one make some room on all the devices */
	devices = &fs_info->fs_devices->devices;
	list_for_each_entry(device, devices, dev_list) {
		old_size = btrfs_device_get_total_bytes(device);
		size_to_free = div_factor(old_size, 1);
		size_to_free = min_t(u64, size_to_free, SZ_1M);
		if (!device->writeable ||
		    btrfs_device_get_total_bytes(device) -
		    btrfs_device_get_bytes_used(device) > size_to_free ||
		    device->is_tgtdev_for_dev_replace)
			continue;

		ret = btrfs_shrink_device(device, old_size - size_to_free);
		if (ret == -ENOSPC)
			break;
		if (ret) {
			/* btrfs_shrink_device never returns ret > 0 */
			WARN_ON(ret > 0);
			goto error;
		}

		trans = btrfs_start_transaction(dev_root, 0);
		if (IS_ERR(trans)) {
			ret = PTR_ERR(trans);
			btrfs_info_in_rcu(fs_info,
		 "resize: unable to start transaction after shrinking device %s (error %d), old size %llu, new size %llu",
					  rcu_str_deref(device->name), ret,
					  old_size, old_size - size_to_free);
			goto error;
		}

		ret = btrfs_grow_device(trans, device, old_size);
		if (ret) {
			btrfs_end_transaction(trans);
			/* btrfs_grow_device never returns ret > 0 */
			WARN_ON(ret > 0);
			btrfs_info_in_rcu(fs_info,
		 "resize: unable to grow device after shrinking device %s (error %d), old size %llu, new size %llu",
					  rcu_str_deref(device->name), ret,
					  old_size, old_size - size_to_free);
			goto error;
		}

		btrfs_end_transaction(trans);
	}

	/* step two, relocate all the chunks */
	path = btrfs_alloc_path();
	if (!path) {
		ret = -ENOMEM;
		goto error;
	}

	/* zero out stat counters */
	spin_lock(&fs_info->balance_lock);
	memset(&bctl->stat, 0, sizeof(bctl->stat));
	spin_unlock(&fs_info->balance_lock);
again:
	if (!counting) {
		/*
		 * The single value limit and min/max limits use the same bytes
		 * in the
		 */
		bctl->data.limit = limit_data;
		bctl->meta.limit = limit_meta;
		bctl->sys.limit = limit_sys;
	}
	key.objectid = BTRFS_FIRST_CHUNK_TREE_OBJECTID;
	key.offset = (u64)-1;
	key.type = BTRFS_CHUNK_ITEM_KEY;

	while (1) {
		if ((!counting && atomic_read(&fs_info->balance_pause_req)) ||
		    atomic_read(&fs_info->balance_cancel_req)) {
			ret = -ECANCELED;
			goto error;
		}

		mutex_lock(&fs_info->delete_unused_bgs_mutex);
		ret = btrfs_search_slot(NULL, chunk_root, &key, path, 0, 0);
		if (ret < 0) {
			mutex_unlock(&fs_info->delete_unused_bgs_mutex);
			goto error;
		}

		/*
		 * this shouldn't happen, it means the last relocate
		 * failed
		 */
		if (ret == 0)
			BUG(); /* FIXME break ? */

		ret = btrfs_previous_item(chunk_root, path, 0,
					  BTRFS_CHUNK_ITEM_KEY);
		if (ret) {
			mutex_unlock(&fs_info->delete_unused_bgs_mutex);
			ret = 0;
			break;
		}

		leaf = path->nodes[0];
		slot = path->slots[0];
		btrfs_item_key_to_cpu(leaf, &found_key, slot);

		if (found_key.objectid != key.objectid) {
			mutex_unlock(&fs_info->delete_unused_bgs_mutex);
			break;
		}

		chunk = btrfs_item_ptr(leaf, slot, struct btrfs_chunk);
		chunk_type = btrfs_chunk_type(leaf, chunk);

		if (!counting) {
			spin_lock(&fs_info->balance_lock);
			bctl->stat.considered++;
			spin_unlock(&fs_info->balance_lock);
		}

		ret = should_balance_chunk(fs_info, leaf, chunk,
					   found_key.offset);

		btrfs_release_path(path);
		if (!ret) {
			mutex_unlock(&fs_info->delete_unused_bgs_mutex);
			goto loop;
		}

		if (counting) {
			mutex_unlock(&fs_info->delete_unused_bgs_mutex);
			spin_lock(&fs_info->balance_lock);
			bctl->stat.expected++;
			spin_unlock(&fs_info->balance_lock);

			if (chunk_type & BTRFS_BLOCK_GROUP_DATA)
				count_data++;
			else if (chunk_type & BTRFS_BLOCK_GROUP_SYSTEM)
				count_sys++;
			else if (chunk_type & BTRFS_BLOCK_GROUP_METADATA)
				count_meta++;

			goto loop;
		}

		/*
		 * Apply limit_min filter, no need to check if the LIMITS
		 * filter is used, limit_min is 0 by default
		 */
		if (((chunk_type & BTRFS_BLOCK_GROUP_DATA) &&
					count_data < bctl->data.limit_min)
				|| ((chunk_type & BTRFS_BLOCK_GROUP_METADATA) &&
					count_meta < bctl->meta.limit_min)
				|| ((chunk_type & BTRFS_BLOCK_GROUP_SYSTEM) &&
					count_sys < bctl->sys.limit_min)) {
			mutex_unlock(&fs_info->delete_unused_bgs_mutex);
			goto loop;
		}

		ASSERT(fs_info->data_sinfo);
		spin_lock(&fs_info->data_sinfo->lock);
		bytes_used = fs_info->data_sinfo->bytes_used;
		spin_unlock(&fs_info->data_sinfo->lock);

		if ((chunk_type & BTRFS_BLOCK_GROUP_DATA) &&
		    !chunk_reserved && !bytes_used) {
			trans = btrfs_start_transaction(chunk_root, 0);
			if (IS_ERR(trans)) {
				mutex_unlock(&fs_info->delete_unused_bgs_mutex);
				ret = PTR_ERR(trans);
				goto error;
			}

			ret = btrfs_force_chunk_alloc(trans, fs_info,
						      BTRFS_BLOCK_GROUP_DATA);
			btrfs_end_transaction(trans);
			if (ret < 0) {
				mutex_unlock(&fs_info->delete_unused_bgs_mutex);
				goto error;
			}
			chunk_reserved = 1;
		}

		ret = btrfs_relocate_chunk(fs_info, found_key.offset);
		mutex_unlock(&fs_info->delete_unused_bgs_mutex);
		if (ret && ret != -ENOSPC)
			goto error;
		if (ret == -ENOSPC) {
			enospc_errors++;
		} else {
			spin_lock(&fs_info->balance_lock);
			bctl->stat.completed++;
			spin_unlock(&fs_info->balance_lock);
		}
loop:
		if (found_key.offset == 0)
			break;
		key.offset = found_key.offset - 1;
	}

	if (counting) {
		btrfs_release_path(path);
		counting = false;
		goto again;
	}
error:
	btrfs_free_path(path);
	if (enospc_errors) {
		btrfs_info(fs_info, "%d enospc errors during balance",
			   enospc_errors);
		if (!ret)
			ret = -ENOSPC;
	}

	return ret;
}

/**
 * alloc_profile_is_valid - see if a given profile is valid and reduced
 * @flags: profile to validate
 * @extended: if true @flags is treated as an extended profile
 */
static int alloc_profile_is_valid(u64 flags, int extended)
{
	u64 mask = (extended ? BTRFS_EXTENDED_PROFILE_MASK :
			       BTRFS_BLOCK_GROUP_PROFILE_MASK);

	flags &= ~BTRFS_BLOCK_GROUP_TYPE_MASK;

	/* 1) check that all other bits are zeroed */
	if (flags & ~mask)
		return 0;

	/* 2) see if profile is reduced */
	if (flags == 0)
		return !extended; /* "0" is valid for usual profiles */

	/* true if exactly one bit set */
	return (flags & (flags - 1)) == 0;
}

static inline int balance_need_close(struct btrfs_fs_info *fs_info)
{
	/* cancel requested || normal exit path */
	return atomic_read(&fs_info->balance_cancel_req) ||
		(atomic_read(&fs_info->balance_pause_req) == 0 &&
		 atomic_read(&fs_info->balance_cancel_req) == 0);
}

static void __cancel_balance(struct btrfs_fs_info *fs_info)
{
	int ret;

	unset_balance_control(fs_info);
	ret = del_balance_item(fs_info);
	if (ret)
		btrfs_handle_fs_error(fs_info, ret, NULL);

	clear_bit(BTRFS_FS_EXCL_OP, &fs_info->flags);
}

/* Non-zero return value signifies invalidity */
static inline int validate_convert_profile(struct btrfs_balance_args *bctl_arg,
		u64 allowed)
{
	return ((bctl_arg->flags & BTRFS_BALANCE_ARGS_CONVERT) &&
		(!alloc_profile_is_valid(bctl_arg->target, 1) ||
		 (bctl_arg->target & ~allowed)));
}

/*
 * Should be called with both balance and volume mutexes held
 */
int btrfs_balance(struct btrfs_balance_control *bctl,
		  struct btrfs_ioctl_balance_args *bargs)
{
	struct btrfs_fs_info *fs_info = bctl->fs_info;
	u64 meta_target, data_target;
	u64 allowed;
	int mixed = 0;
	int ret;
	u64 num_devices;
	unsigned seq;

	if (btrfs_fs_closing(fs_info) ||
	    atomic_read(&fs_info->balance_pause_req) ||
	    atomic_read(&fs_info->balance_cancel_req)) {
		ret = -EINVAL;
		goto out;
	}

	allowed = btrfs_super_incompat_flags(fs_info->super_copy);
	if (allowed & BTRFS_FEATURE_INCOMPAT_MIXED_GROUPS)
		mixed = 1;

	/*
	 * In case of mixed groups both data and meta should be picked,
	 * and identical options should be given for both of them.
	 */
	allowed = BTRFS_BALANCE_DATA | BTRFS_BALANCE_METADATA;
	if (mixed && (bctl->flags & allowed)) {
		if (!(bctl->flags & BTRFS_BALANCE_DATA) ||
		    !(bctl->flags & BTRFS_BALANCE_METADATA) ||
		    memcmp(&bctl->data, &bctl->meta, sizeof(bctl->data))) {
			btrfs_err(fs_info,
				  "with mixed groups data and metadata balance options must be the same");
			ret = -EINVAL;
			goto out;
		}
	}

	num_devices = fs_info->fs_devices->num_devices;
	btrfs_dev_replace_lock(&fs_info->dev_replace, 0);
	if (btrfs_dev_replace_is_ongoing(&fs_info->dev_replace)) {
		BUG_ON(num_devices < 1);
		num_devices--;
	}
	btrfs_dev_replace_unlock(&fs_info->dev_replace, 0);
	allowed = BTRFS_AVAIL_ALLOC_BIT_SINGLE | BTRFS_BLOCK_GROUP_DUP;
	if (num_devices > 1)
		allowed |= (BTRFS_BLOCK_GROUP_RAID0 | BTRFS_BLOCK_GROUP_RAID1);
	if (num_devices > 2)
		allowed |= BTRFS_BLOCK_GROUP_RAID5;
	if (num_devices > 3)
		allowed |= (BTRFS_BLOCK_GROUP_RAID10 |
			    BTRFS_BLOCK_GROUP_RAID6);
	if (validate_convert_profile(&bctl->data, allowed)) {
		btrfs_err(fs_info,
			  "unable to start balance with target data profile %llu",
			  bctl->data.target);
		ret = -EINVAL;
		goto out;
	}
	if (validate_convert_profile(&bctl->meta, allowed)) {
		btrfs_err(fs_info,
			  "unable to start balance with target metadata profile %llu",
			  bctl->meta.target);
		ret = -EINVAL;
		goto out;
	}
	if (validate_convert_profile(&bctl->sys, allowed)) {
		btrfs_err(fs_info,
			  "unable to start balance with target system profile %llu",
			  bctl->sys.target);
		ret = -EINVAL;
		goto out;
	}

	/* allow to reduce meta or sys integrity only if force set */
	allowed = BTRFS_BLOCK_GROUP_DUP | BTRFS_BLOCK_GROUP_RAID1 |
			BTRFS_BLOCK_GROUP_RAID10 |
			BTRFS_BLOCK_GROUP_RAID5 |
			BTRFS_BLOCK_GROUP_RAID6;
	do {
		seq = read_seqbegin(&fs_info->profiles_lock);

		if (((bctl->sys.flags & BTRFS_BALANCE_ARGS_CONVERT) &&
		     (fs_info->avail_system_alloc_bits & allowed) &&
		     !(bctl->sys.target & allowed)) ||
		    ((bctl->meta.flags & BTRFS_BALANCE_ARGS_CONVERT) &&
		     (fs_info->avail_metadata_alloc_bits & allowed) &&
		     !(bctl->meta.target & allowed))) {
			if (bctl->flags & BTRFS_BALANCE_FORCE) {
				btrfs_info(fs_info,
					   "force reducing metadata integrity");
			} else {
				btrfs_err(fs_info,
					  "balance will reduce metadata integrity, use force if you want this");
				ret = -EINVAL;
				goto out;
			}
		}
	} while (read_seqretry(&fs_info->profiles_lock, seq));

	/* if we're not converting, the target field is uninitialized */
	meta_target = (bctl->meta.flags & BTRFS_BALANCE_ARGS_CONVERT) ?
		bctl->meta.target : fs_info->avail_metadata_alloc_bits;
	data_target = (bctl->data.flags & BTRFS_BALANCE_ARGS_CONVERT) ?
		bctl->data.target : fs_info->avail_data_alloc_bits;
	if (btrfs_get_num_tolerated_disk_barrier_failures(meta_target) <
		btrfs_get_num_tolerated_disk_barrier_failures(data_target)) {
		btrfs_warn(fs_info,
			   "metadata profile 0x%llx has lower redundancy than data profile 0x%llx",
			   meta_target, data_target);
	}

	ret = insert_balance_item(fs_info, bctl);
	if (ret && ret != -EEXIST)
		goto out;

	if (!(bctl->flags & BTRFS_BALANCE_RESUME)) {
		BUG_ON(ret == -EEXIST);
		set_balance_control(bctl);
	} else {
		BUG_ON(ret != -EEXIST);
		spin_lock(&fs_info->balance_lock);
		update_balance_args(bctl);
		spin_unlock(&fs_info->balance_lock);
	}

	atomic_inc(&fs_info->balance_running);
	mutex_unlock(&fs_info->balance_mutex);

	ret = __btrfs_balance(fs_info);

	mutex_lock(&fs_info->balance_mutex);
	atomic_dec(&fs_info->balance_running);

	if (bargs) {
		memset(bargs, 0, sizeof(*bargs));
		update_ioctl_balance_args(fs_info, 0, bargs);
	}

	if ((ret && ret != -ECANCELED && ret != -ENOSPC) ||
	    balance_need_close(fs_info)) {
		__cancel_balance(fs_info);
	}

	wake_up(&fs_info->balance_wait_q);

	return ret;
out:
	if (bctl->flags & BTRFS_BALANCE_RESUME)
		__cancel_balance(fs_info);
	else {
		kfree(bctl);
		clear_bit(BTRFS_FS_EXCL_OP, &fs_info->flags);
	}
	return ret;
}

static int balance_kthread(void *data)
{
	struct btrfs_fs_info *fs_info = data;
	int ret = 0;

	mutex_lock(&fs_info->volume_mutex);
	mutex_lock(&fs_info->balance_mutex);

	if (fs_info->balance_ctl) {
		btrfs_info(fs_info, "continuing balance");
		ret = btrfs_balance(fs_info->balance_ctl, NULL);
	}

	mutex_unlock(&fs_info->balance_mutex);
	mutex_unlock(&fs_info->volume_mutex);

	return ret;
}

int btrfs_resume_balance_async(struct btrfs_fs_info *fs_info)
{
	struct task_struct *tsk;

	spin_lock(&fs_info->balance_lock);
	if (!fs_info->balance_ctl) {
		spin_unlock(&fs_info->balance_lock);
		return 0;
	}
	spin_unlock(&fs_info->balance_lock);

	if (btrfs_test_opt(fs_info, SKIP_BALANCE)) {
		btrfs_info(fs_info, "force skipping balance");
		return 0;
	}

	tsk = kthread_run(balance_kthread, fs_info, "btrfs-balance");
	return PTR_ERR_OR_ZERO(tsk);
}

int btrfs_recover_balance(struct btrfs_fs_info *fs_info)
{
	struct btrfs_balance_control *bctl;
	struct btrfs_balance_item *item;
	struct btrfs_disk_balance_args disk_bargs;
	struct btrfs_path *path;
	struct extent_buffer *leaf;
	struct btrfs_key key;
	int ret;

	path = btrfs_alloc_path();
	if (!path)
		return -ENOMEM;

	key.objectid = BTRFS_BALANCE_OBJECTID;
	key.type = BTRFS_TEMPORARY_ITEM_KEY;
	key.offset = 0;

	ret = btrfs_search_slot(NULL, fs_info->tree_root, &key, path, 0, 0);
	if (ret < 0)
		goto out;
	if (ret > 0) { /* ret = -ENOENT; */
		ret = 0;
		goto out;
	}

	bctl = kzalloc(sizeof(*bctl), GFP_NOFS);
	if (!bctl) {
		ret = -ENOMEM;
		goto out;
	}

	leaf = path->nodes[0];
	item = btrfs_item_ptr(leaf, path->slots[0], struct btrfs_balance_item);

	bctl->fs_info = fs_info;
	bctl->flags = btrfs_balance_flags(leaf, item);
	bctl->flags |= BTRFS_BALANCE_RESUME;

	btrfs_balance_data(leaf, item, &disk_bargs);
	btrfs_disk_balance_args_to_cpu(&bctl->data, &disk_bargs);
	btrfs_balance_meta(leaf, item, &disk_bargs);
	btrfs_disk_balance_args_to_cpu(&bctl->meta, &disk_bargs);
	btrfs_balance_sys(leaf, item, &disk_bargs);
	btrfs_disk_balance_args_to_cpu(&bctl->sys, &disk_bargs);

	WARN_ON(test_and_set_bit(BTRFS_FS_EXCL_OP, &fs_info->flags));

	mutex_lock(&fs_info->volume_mutex);
	mutex_lock(&fs_info->balance_mutex);

	set_balance_control(bctl);

	mutex_unlock(&fs_info->balance_mutex);
	mutex_unlock(&fs_info->volume_mutex);
out:
	btrfs_free_path(path);
	return ret;
}

int btrfs_pause_balance(struct btrfs_fs_info *fs_info)
{
	int ret = 0;

	mutex_lock(&fs_info->balance_mutex);
	if (!fs_info->balance_ctl) {
		mutex_unlock(&fs_info->balance_mutex);
		return -ENOTCONN;
	}

	if (atomic_read(&fs_info->balance_running)) {
		atomic_inc(&fs_info->balance_pause_req);
		mutex_unlock(&fs_info->balance_mutex);

		wait_event(fs_info->balance_wait_q,
			   atomic_read(&fs_info->balance_running) == 0);

		mutex_lock(&fs_info->balance_mutex);
		/* we are good with balance_ctl ripped off from under us */
		BUG_ON(atomic_read(&fs_info->balance_running));
		atomic_dec(&fs_info->balance_pause_req);
	} else {
		ret = -ENOTCONN;
	}

	mutex_unlock(&fs_info->balance_mutex);
	return ret;
}

int btrfs_cancel_balance(struct btrfs_fs_info *fs_info)
{
	if (sb_rdonly(fs_info->sb))
		return -EROFS;

	mutex_lock(&fs_info->balance_mutex);
	if (!fs_info->balance_ctl) {
		mutex_unlock(&fs_info->balance_mutex);
		return -ENOTCONN;
	}

	atomic_inc(&fs_info->balance_cancel_req);
	/*
	 * if we are running just wait and return, balance item is
	 * deleted in btrfs_balance in this case
	 */
	if (atomic_read(&fs_info->balance_running)) {
		mutex_unlock(&fs_info->balance_mutex);
		wait_event(fs_info->balance_wait_q,
			   atomic_read(&fs_info->balance_running) == 0);
		mutex_lock(&fs_info->balance_mutex);
	} else {
		/* __cancel_balance needs volume_mutex */
		mutex_unlock(&fs_info->balance_mutex);
		mutex_lock(&fs_info->volume_mutex);
		mutex_lock(&fs_info->balance_mutex);

		if (fs_info->balance_ctl)
			__cancel_balance(fs_info);

		mutex_unlock(&fs_info->volume_mutex);
	}

	BUG_ON(fs_info->balance_ctl || atomic_read(&fs_info->balance_running));
	atomic_dec(&fs_info->balance_cancel_req);
	mutex_unlock(&fs_info->balance_mutex);
	return 0;
}

static int btrfs_uuid_scan_kthread(void *data)
{
	struct btrfs_fs_info *fs_info = data;
	struct btrfs_root *root = fs_info->tree_root;
	struct btrfs_key key;
	struct btrfs_path *path = NULL;
	int ret = 0;
	struct extent_buffer *eb;
	int slot;
	struct btrfs_root_item root_item;
	u32 item_size;
	struct btrfs_trans_handle *trans = NULL;

	path = btrfs_alloc_path();
	if (!path) {
		ret = -ENOMEM;
		goto out;
	}

	key.objectid = 0;
	key.type = BTRFS_ROOT_ITEM_KEY;
	key.offset = 0;

	while (1) {
		ret = btrfs_search_forward(root, &key, path, 0);
		if (ret) {
			if (ret > 0)
				ret = 0;
			break;
		}

		if (key.type != BTRFS_ROOT_ITEM_KEY ||
		    (key.objectid < BTRFS_FIRST_FREE_OBJECTID &&
		     key.objectid != BTRFS_FS_TREE_OBJECTID) ||
		    key.objectid > BTRFS_LAST_FREE_OBJECTID)
			goto skip;

		eb = path->nodes[0];
		slot = path->slots[0];
		item_size = btrfs_item_size_nr(eb, slot);
		if (item_size < sizeof(root_item))
			goto skip;

		read_extent_buffer(eb, &root_item,
				   btrfs_item_ptr_offset(eb, slot),
				   (int)sizeof(root_item));
		if (btrfs_root_refs(&root_item) == 0)
			goto skip;

		if (!btrfs_is_empty_uuid(root_item.uuid) ||
		    !btrfs_is_empty_uuid(root_item.received_uuid)) {
			if (trans)
				goto update_tree;

			btrfs_release_path(path);
			/*
			 * 1 - subvol uuid item
			 * 1 - received_subvol uuid item
			 */
			trans = btrfs_start_transaction(fs_info->uuid_root, 2);
			if (IS_ERR(trans)) {
				ret = PTR_ERR(trans);
				break;
			}
			continue;
		} else {
			goto skip;
		}
update_tree:
		if (!btrfs_is_empty_uuid(root_item.uuid)) {
			ret = btrfs_uuid_tree_add(trans, fs_info,
						  root_item.uuid,
						  BTRFS_UUID_KEY_SUBVOL,
						  key.objectid);
			if (ret < 0) {
				btrfs_warn(fs_info, "uuid_tree_add failed %d",
					ret);
				break;
			}
		}

		if (!btrfs_is_empty_uuid(root_item.received_uuid)) {
			ret = btrfs_uuid_tree_add(trans, fs_info,
						  root_item.received_uuid,
						 BTRFS_UUID_KEY_RECEIVED_SUBVOL,
						  key.objectid);
			if (ret < 0) {
				btrfs_warn(fs_info, "uuid_tree_add failed %d",
					ret);
				break;
			}
		}

skip:
		if (trans) {
			ret = btrfs_end_transaction(trans);
			trans = NULL;
			if (ret)
				break;
		}

		btrfs_release_path(path);
		if (key.offset < (u64)-1) {
			key.offset++;
		} else if (key.type < BTRFS_ROOT_ITEM_KEY) {
			key.offset = 0;
			key.type = BTRFS_ROOT_ITEM_KEY;
		} else if (key.objectid < (u64)-1) {
			key.offset = 0;
			key.type = BTRFS_ROOT_ITEM_KEY;
			key.objectid++;
		} else {
			break;
		}
		cond_resched();
	}

out:
	btrfs_free_path(path);
	if (trans && !IS_ERR(trans))
		btrfs_end_transaction(trans);
	if (ret)
		btrfs_warn(fs_info, "btrfs_uuid_scan_kthread failed %d", ret);
	else
		set_bit(BTRFS_FS_UPDATE_UUID_TREE_GEN, &fs_info->flags);
	mutex_unlock(&fs_info->uuid_tree_mutex);
	return 0;
}

/*
 * Callback for btrfs_uuid_tree_iterate().
 * returns:
 * 0	check succeeded, the entry is not outdated.
 * < 0	if an error occurred.
 * > 0	if the check failed, which means the caller shall remove the entry.
 */
static int btrfs_check_uuid_tree_entry(struct btrfs_fs_info *fs_info,
				       u8 *uuid, u8 type, u64 subid)
{
	struct btrfs_key key;
	int ret = 0;
	struct btrfs_root *subvol_root;

	if (type != BTRFS_UUID_KEY_SUBVOL &&
	    type != BTRFS_UUID_KEY_RECEIVED_SUBVOL)
		goto out;

	key.objectid = subid;
	key.type = BTRFS_ROOT_ITEM_KEY;
	key.offset = (u64)-1;
	subvol_root = btrfs_read_fs_root_no_name(fs_info, &key);
	if (IS_ERR(subvol_root)) {
		ret = PTR_ERR(subvol_root);
		if (ret == -ENOENT)
			ret = 1;
		goto out;
	}

	switch (type) {
	case BTRFS_UUID_KEY_SUBVOL:
		if (memcmp(uuid, subvol_root->root_item.uuid, BTRFS_UUID_SIZE))
			ret = 1;
		break;
	case BTRFS_UUID_KEY_RECEIVED_SUBVOL:
		if (memcmp(uuid, subvol_root->root_item.received_uuid,
			   BTRFS_UUID_SIZE))
			ret = 1;
		break;
	}

out:
	return ret;
}

static int btrfs_uuid_rescan_kthread(void *data)
{
	struct btrfs_fs_info *fs_info = (struct btrfs_fs_info *)data;
	int ret;

	/*
	 * 1st step is to iterate through the existing UUID tree and
	 * to delete all entries that contain outdated data.
	 * 2nd step is to add all missing entries to the UUID tree.
	 */
	ret = btrfs_uuid_tree_iterate(fs_info, btrfs_check_uuid_tree_entry);
	if (ret < 0) {
		btrfs_warn(fs_info, "iterating uuid_tree failed %d", ret);
		mutex_unlock(&fs_info->uuid_tree_mutex);
		return ret;
	}
	return btrfs_uuid_scan_kthread(data);
}

int btrfs_create_uuid_tree(struct btrfs_fs_info *fs_info)
{
	struct btrfs_trans_handle *trans;
	struct btrfs_root *tree_root = fs_info->tree_root;
	struct btrfs_root *uuid_root;
	struct task_struct *task;
	int ret;

	/*
	 * 1 - root node
	 * 1 - root item
	 */
	trans = btrfs_start_transaction(tree_root, 2);
	if (IS_ERR(trans))
		return PTR_ERR(trans);

	uuid_root = btrfs_create_tree(trans, fs_info,
				      BTRFS_UUID_TREE_OBJECTID);
	if (IS_ERR(uuid_root)) {
		ret = PTR_ERR(uuid_root);
		btrfs_abort_transaction(trans, ret);
		btrfs_end_transaction(trans);
		return ret;
	}

	fs_info->uuid_root = uuid_root;

	ret = btrfs_commit_transaction(trans);
	if (ret)
		return ret;

	mutex_lock(&fs_info->uuid_tree_mutex);
	task = kthread_run(btrfs_uuid_scan_kthread, fs_info, "btrfs-uuid");
	if (IS_ERR(task)) {
		/* fs_info->update_uuid_tree_gen remains 0 in all error case */
		btrfs_warn(fs_info, "failed to start uuid_scan task");
		mutex_unlock(&fs_info->uuid_tree_mutex);
		return PTR_ERR(task);
	}

	return 0;
}

int btrfs_check_uuid_tree(struct btrfs_fs_info *fs_info)
{
	struct task_struct *task;

	mutex_lock(&fs_info->uuid_tree_mutex);
	task = kthread_run(btrfs_uuid_rescan_kthread, fs_info, "btrfs-uuid");
	if (IS_ERR(task)) {
		/* fs_info->update_uuid_tree_gen remains 0 in all error case */
		btrfs_warn(fs_info, "failed to start uuid_rescan task");
		mutex_unlock(&fs_info->uuid_tree_mutex);
		return PTR_ERR(task);
	}

	return 0;
}

/*
 * shrinking a device means finding all of the device extents past
 * the new size, and then following the back refs to the chunks.
 * The chunk relocation code actually frees the device extent
 */
int btrfs_shrink_device(struct btrfs_device *device, u64 new_size)
{
	struct btrfs_fs_info *fs_info = device->fs_info;
	struct btrfs_root *root = fs_info->dev_root;
	struct btrfs_trans_handle *trans;
	struct btrfs_dev_extent *dev_extent = NULL;
	struct btrfs_path *path;
	u64 length;
	u64 chunk_offset;
	int ret;
	int slot;
	int failed = 0;
	bool retried = false;
	bool checked_pending_chunks = false;
	struct extent_buffer *l;
	struct btrfs_key key;
	struct btrfs_super_block *super_copy = fs_info->super_copy;
	u64 old_total = btrfs_super_total_bytes(super_copy);
	u64 old_size = btrfs_device_get_total_bytes(device);
	u64 diff;

	new_size = round_down(new_size, fs_info->sectorsize);
	diff = round_down(old_size - new_size, fs_info->sectorsize);

	if (device->is_tgtdev_for_dev_replace)
		return -EINVAL;

	path = btrfs_alloc_path();
	if (!path)
		return -ENOMEM;

	path->reada = READA_FORWARD;

	mutex_lock(&fs_info->chunk_mutex);

	btrfs_device_set_total_bytes(device, new_size);
	if (device->writeable) {
		device->fs_devices->total_rw_bytes -= diff;
		atomic64_sub(diff, &fs_info->free_chunk_space);
	}
	mutex_unlock(&fs_info->chunk_mutex);

again:
	key.objectid = device->devid;
	key.offset = (u64)-1;
	key.type = BTRFS_DEV_EXTENT_KEY;

	do {
		mutex_lock(&fs_info->delete_unused_bgs_mutex);
		ret = btrfs_search_slot(NULL, root, &key, path, 0, 0);
		if (ret < 0) {
			mutex_unlock(&fs_info->delete_unused_bgs_mutex);
			goto done;
		}

		ret = btrfs_previous_item(root, path, 0, key.type);
		if (ret)
			mutex_unlock(&fs_info->delete_unused_bgs_mutex);
		if (ret < 0)
			goto done;
		if (ret) {
			ret = 0;
			btrfs_release_path(path);
			break;
		}

		l = path->nodes[0];
		slot = path->slots[0];
		btrfs_item_key_to_cpu(l, &key, path->slots[0]);

		if (key.objectid != device->devid) {
			mutex_unlock(&fs_info->delete_unused_bgs_mutex);
			btrfs_release_path(path);
			break;
		}

		dev_extent = btrfs_item_ptr(l, slot, struct btrfs_dev_extent);
		length = btrfs_dev_extent_length(l, dev_extent);

		if (key.offset + length <= new_size) {
			mutex_unlock(&fs_info->delete_unused_bgs_mutex);
			btrfs_release_path(path);
			break;
		}

		chunk_offset = btrfs_dev_extent_chunk_offset(l, dev_extent);
		btrfs_release_path(path);

		ret = btrfs_relocate_chunk(fs_info, chunk_offset);
		mutex_unlock(&fs_info->delete_unused_bgs_mutex);
		if (ret && ret != -ENOSPC)
			goto done;
		if (ret == -ENOSPC)
			failed++;
	} while (key.offset-- > 0);

	if (failed && !retried) {
		failed = 0;
		retried = true;
		goto again;
	} else if (failed && retried) {
		ret = -ENOSPC;
		goto done;
	}

	/* Shrinking succeeded, else we would be at "done". */
	trans = btrfs_start_transaction(root, 0);
	if (IS_ERR(trans)) {
		ret = PTR_ERR(trans);
		goto done;
	}

	mutex_lock(&fs_info->chunk_mutex);

	/*
	 * We checked in the above loop all device extents that were already in
	 * the device tree. However before we have updated the device's
	 * total_bytes to the new size, we might have had chunk allocations that
	 * have not complete yet (new block groups attached to transaction
	 * handles), and therefore their device extents were not yet in the
	 * device tree and we missed them in the loop above. So if we have any
	 * pending chunk using a device extent that overlaps the device range
	 * that we can not use anymore, commit the current transaction and
	 * repeat the search on the device tree - this way we guarantee we will
	 * not have chunks using device extents that end beyond 'new_size'.
	 */
	if (!checked_pending_chunks) {
		u64 start = new_size;
		u64 len = old_size - new_size;

		if (contains_pending_extent(trans->transaction, device,
					    &start, len)) {
			mutex_unlock(&fs_info->chunk_mutex);
			checked_pending_chunks = true;
			failed = 0;
			retried = false;
			ret = btrfs_commit_transaction(trans);
			if (ret)
				goto done;
			goto again;
		}
	}

	btrfs_device_set_disk_total_bytes(device, new_size);
	if (list_empty(&device->resized_list))
		list_add_tail(&device->resized_list,
			      &fs_info->fs_devices->resized_devices);

	WARN_ON(diff > old_total);
	btrfs_set_super_total_bytes(super_copy,
			round_down(old_total - diff, fs_info->sectorsize));
	mutex_unlock(&fs_info->chunk_mutex);

	/* Now btrfs_update_device() will change the on-disk size. */
	ret = btrfs_update_device(trans, device);
	btrfs_end_transaction(trans);
done:
	btrfs_free_path(path);
	if (ret) {
		mutex_lock(&fs_info->chunk_mutex);
		btrfs_device_set_total_bytes(device, old_size);
		if (device->writeable)
			device->fs_devices->total_rw_bytes += diff;
		atomic64_add(diff, &fs_info->free_chunk_space);
		mutex_unlock(&fs_info->chunk_mutex);
	}
	return ret;
}

static int btrfs_add_system_chunk(struct btrfs_fs_info *fs_info,
			   struct btrfs_key *key,
			   struct btrfs_chunk *chunk, int item_size)
{
	struct btrfs_super_block *super_copy = fs_info->super_copy;
	struct btrfs_disk_key disk_key;
	u32 array_size;
	u8 *ptr;

	mutex_lock(&fs_info->chunk_mutex);
	array_size = btrfs_super_sys_array_size(super_copy);
	if (array_size + item_size + sizeof(disk_key)
			> BTRFS_SYSTEM_CHUNK_ARRAY_SIZE) {
		mutex_unlock(&fs_info->chunk_mutex);
		return -EFBIG;
	}

	ptr = super_copy->sys_chunk_array + array_size;
	btrfs_cpu_key_to_disk(&disk_key, key);
	memcpy(ptr, &disk_key, sizeof(disk_key));
	ptr += sizeof(disk_key);
	memcpy(ptr, chunk, item_size);
	item_size += sizeof(disk_key);
	btrfs_set_super_sys_array_size(super_copy, array_size + item_size);
	mutex_unlock(&fs_info->chunk_mutex);

	return 0;
}

/*
 * sort the devices in descending order by max_avail, total_avail
 */
static int btrfs_cmp_device_info(const void *a, const void *b)
{
	const struct btrfs_device_info *di_a = a;
	const struct btrfs_device_info *di_b = b;

	if (di_a->max_avail > di_b->max_avail)
		return -1;
	if (di_a->max_avail < di_b->max_avail)
		return 1;
	if (di_a->total_avail > di_b->total_avail)
		return -1;
	if (di_a->total_avail < di_b->total_avail)
		return 1;
	return 0;
}

static void check_raid56_incompat_flag(struct btrfs_fs_info *info, u64 type)
{
	if (!(type & BTRFS_BLOCK_GROUP_RAID56_MASK))
		return;

	btrfs_set_fs_incompat(info, RAID56);
}

#define BTRFS_MAX_DEVS(r) ((BTRFS_MAX_ITEM_SIZE(r->fs_info)		\
			- sizeof(struct btrfs_chunk))		\
			/ sizeof(struct btrfs_stripe) + 1)

#define BTRFS_MAX_DEVS_SYS_CHUNK ((BTRFS_SYSTEM_CHUNK_ARRAY_SIZE	\
				- 2 * sizeof(struct btrfs_disk_key)	\
				- 2 * sizeof(struct btrfs_chunk))	\
				/ sizeof(struct btrfs_stripe) + 1)

static int __btrfs_alloc_chunk(struct btrfs_trans_handle *trans,
			       u64 start, u64 type)
{
	struct btrfs_fs_info *info = trans->fs_info;
	struct btrfs_fs_devices *fs_devices = info->fs_devices;
	struct btrfs_device *device;
	struct map_lookup *map = NULL;
	struct extent_map_tree *em_tree;
	struct extent_map *em;
	struct btrfs_device_info *devices_info = NULL;
	u64 total_avail;
	int num_stripes;	/* total number of stripes to allocate */
	int data_stripes;	/* number of stripes that count for
				   block group size */
	int sub_stripes;	/* sub_stripes info for map */
	int dev_stripes;	/* stripes per dev */
	int devs_max;		/* max devs to use */
	int devs_min;		/* min devs needed */
	int devs_increment;	/* ndevs has to be a multiple of this */
	int ncopies;		/* how many copies to data has */
	int ret;
	u64 max_stripe_size;
	u64 max_chunk_size;
	u64 stripe_size;
	u64 num_bytes;
	int ndevs;
	int i;
	int j;
	int index;

	BUG_ON(!alloc_profile_is_valid(type, 0));

	if (list_empty(&fs_devices->alloc_list))
		return -ENOSPC;

	index = __get_raid_index(type);

	sub_stripes = btrfs_raid_array[index].sub_stripes;
	dev_stripes = btrfs_raid_array[index].dev_stripes;
	devs_max = btrfs_raid_array[index].devs_max;
	devs_min = btrfs_raid_array[index].devs_min;
	devs_increment = btrfs_raid_array[index].devs_increment;
	ncopies = btrfs_raid_array[index].ncopies;

	if (type & BTRFS_BLOCK_GROUP_DATA) {
		max_stripe_size = SZ_1G;
		max_chunk_size = 10 * max_stripe_size;
		if (!devs_max)
			devs_max = BTRFS_MAX_DEVS(info->chunk_root);
	} else if (type & BTRFS_BLOCK_GROUP_METADATA) {
		/* for larger filesystems, use larger metadata chunks */
		if (fs_devices->total_rw_bytes > 50ULL * SZ_1G)
			max_stripe_size = SZ_1G;
		else
			max_stripe_size = SZ_256M;
		max_chunk_size = max_stripe_size;
		if (!devs_max)
			devs_max = BTRFS_MAX_DEVS(info->chunk_root);
	} else if (type & BTRFS_BLOCK_GROUP_SYSTEM) {
		max_stripe_size = SZ_32M;
		max_chunk_size = 2 * max_stripe_size;
		if (!devs_max)
			devs_max = BTRFS_MAX_DEVS_SYS_CHUNK;
	} else {
		btrfs_err(info, "invalid chunk type 0x%llx requested",
		       type);
		BUG_ON(1);
	}

	/* we don't want a chunk larger than 10% of writeable space */
	max_chunk_size = min(div_factor(fs_devices->total_rw_bytes, 1),
			     max_chunk_size);

	devices_info = kcalloc(fs_devices->rw_devices, sizeof(*devices_info),
			       GFP_NOFS);
	if (!devices_info)
		return -ENOMEM;

	/*
	 * in the first pass through the devices list, we gather information
	 * about the available holes on each device.
	 */
	ndevs = 0;
	list_for_each_entry(device, &fs_devices->alloc_list, dev_alloc_list) {
		u64 max_avail;
		u64 dev_offset;

		if (!device->writeable) {
			WARN(1, KERN_ERR
			       "BTRFS: read-only device in alloc_list\n");
			continue;
		}

		if (!device->in_fs_metadata ||
		    device->is_tgtdev_for_dev_replace)
			continue;

		if (device->total_bytes > device->bytes_used)
			total_avail = device->total_bytes - device->bytes_used;
		else
			total_avail = 0;

		/* If there is no space on this device, skip it. */
		if (total_avail == 0)
			continue;

		ret = find_free_dev_extent(trans, device,
					   max_stripe_size * dev_stripes,
					   &dev_offset, &max_avail);
		if (ret && ret != -ENOSPC)
			goto error;

		if (ret == 0)
			max_avail = max_stripe_size * dev_stripes;

		if (max_avail < BTRFS_STRIPE_LEN * dev_stripes)
			continue;

		if (ndevs == fs_devices->rw_devices) {
			WARN(1, "%s: found more than %llu devices\n",
			     __func__, fs_devices->rw_devices);
			break;
		}
		devices_info[ndevs].dev_offset = dev_offset;
		devices_info[ndevs].max_avail = max_avail;
		devices_info[ndevs].total_avail = total_avail;
		devices_info[ndevs].dev = device;
		++ndevs;
	}

	/*
	 * now sort the devices by hole size / available space
	 */
	sort(devices_info, ndevs, sizeof(struct btrfs_device_info),
	     btrfs_cmp_device_info, NULL);

	/* round down to number of usable stripes */
	ndevs = round_down(ndevs, devs_increment);

	if (ndevs < devs_increment * sub_stripes || ndevs < devs_min) {
		ret = -ENOSPC;
		goto error;
	}

	ndevs = min(ndevs, devs_max);

	/*
	 * the primary goal is to maximize the number of stripes, so use as many
	 * devices as possible, even if the stripes are not maximum sized.
	 */
	stripe_size = devices_info[ndevs-1].max_avail;
	num_stripes = ndevs * dev_stripes;

	/*
	 * this will have to be fixed for RAID1 and RAID10 over
	 * more drives
	 */
	data_stripes = num_stripes / ncopies;

	if (type & BTRFS_BLOCK_GROUP_RAID5)
		data_stripes = num_stripes - 1;

	if (type & BTRFS_BLOCK_GROUP_RAID6)
		data_stripes = num_stripes - 2;

	/*
	 * Use the number of data stripes to figure out how big this chunk
	 * is really going to be in terms of logical address space,
	 * and compare that answer with the max chunk size
	 */
	if (stripe_size * data_stripes > max_chunk_size) {
		u64 mask = (1ULL << 24) - 1;

		stripe_size = div_u64(max_chunk_size, data_stripes);

		/* bump the answer up to a 16MB boundary */
		stripe_size = (stripe_size + mask) & ~mask;

		/* but don't go higher than the limits we found
		 * while searching for free extents
		 */
		if (stripe_size > devices_info[ndevs-1].max_avail)
			stripe_size = devices_info[ndevs-1].max_avail;
	}

	stripe_size = div_u64(stripe_size, dev_stripes);

	/* align to BTRFS_STRIPE_LEN */
	stripe_size = round_down(stripe_size, BTRFS_STRIPE_LEN);

	map = kmalloc(map_lookup_size(num_stripes), GFP_NOFS);
	if (!map) {
		ret = -ENOMEM;
		goto error;
	}
	map->num_stripes = num_stripes;

	for (i = 0; i < ndevs; ++i) {
		for (j = 0; j < dev_stripes; ++j) {
			int s = i * dev_stripes + j;
			map->stripes[s].dev = devices_info[i].dev;
			map->stripes[s].physical = devices_info[i].dev_offset +
						   j * stripe_size;
		}
	}
	map->stripe_len = BTRFS_STRIPE_LEN;
	map->io_align = BTRFS_STRIPE_LEN;
	map->io_width = BTRFS_STRIPE_LEN;
	map->type = type;
	map->sub_stripes = sub_stripes;

	num_bytes = stripe_size * data_stripes;

	trace_btrfs_chunk_alloc(info, map, start, num_bytes);

	em = alloc_extent_map();
	if (!em) {
		kfree(map);
		ret = -ENOMEM;
		goto error;
	}
	set_bit(EXTENT_FLAG_FS_MAPPING, &em->flags);
	em->map_lookup = map;
	em->start = start;
	em->len = num_bytes;
	em->block_start = 0;
	em->block_len = em->len;
	em->orig_block_len = stripe_size;

	em_tree = &info->mapping_tree.map_tree;
	write_lock(&em_tree->lock);
	ret = add_extent_mapping(em_tree, em, 0);
	if (ret) {
		write_unlock(&em_tree->lock);
		free_extent_map(em);
		goto error;
	}

	list_add_tail(&em->list, &trans->transaction->pending_chunks);
	refcount_inc(&em->refs);
	write_unlock(&em_tree->lock);

	ret = btrfs_make_block_group(trans, info, 0, type, start, num_bytes);
	if (ret)
		goto error_del_extent;

	for (i = 0; i < map->num_stripes; i++) {
		num_bytes = map->stripes[i].dev->bytes_used + stripe_size;
		btrfs_device_set_bytes_used(map->stripes[i].dev, num_bytes);
	}

	atomic64_sub(stripe_size * map->num_stripes, &info->free_chunk_space);

	free_extent_map(em);
	check_raid56_incompat_flag(info, type);

	kfree(devices_info);
	return 0;

error_del_extent:
	write_lock(&em_tree->lock);
	remove_extent_mapping(em_tree, em);
	write_unlock(&em_tree->lock);

	/* One for our allocation */
	free_extent_map(em);
	/* One for the tree reference */
	free_extent_map(em);
	/* One for the pending_chunks list reference */
	free_extent_map(em);
error:
	kfree(devices_info);
	return ret;
}

int btrfs_finish_chunk_alloc(struct btrfs_trans_handle *trans,
				struct btrfs_fs_info *fs_info,
				u64 chunk_offset, u64 chunk_size)
{
	struct btrfs_root *extent_root = fs_info->extent_root;
	struct btrfs_root *chunk_root = fs_info->chunk_root;
	struct btrfs_key key;
	struct btrfs_device *device;
	struct btrfs_chunk *chunk;
	struct btrfs_stripe *stripe;
	struct extent_map *em;
	struct map_lookup *map;
	size_t item_size;
	u64 dev_offset;
	u64 stripe_size;
	int i = 0;
	int ret = 0;

	em = get_chunk_map(fs_info, chunk_offset, chunk_size);
	if (IS_ERR(em))
		return PTR_ERR(em);

	map = em->map_lookup;
	item_size = btrfs_chunk_item_size(map->num_stripes);
	stripe_size = em->orig_block_len;

	chunk = kzalloc(item_size, GFP_NOFS);
	if (!chunk) {
		ret = -ENOMEM;
		goto out;
	}

	/*
	 * Take the device list mutex to prevent races with the final phase of
	 * a device replace operation that replaces the device object associated
	 * with the map's stripes, because the device object's id can change
	 * at any time during that final phase of the device replace operation
	 * (dev-replace.c:btrfs_dev_replace_finishing()).
	 */
	mutex_lock(&fs_info->fs_devices->device_list_mutex);
	for (i = 0; i < map->num_stripes; i++) {
		device = map->stripes[i].dev;
		dev_offset = map->stripes[i].physical;

		ret = btrfs_update_device(trans, device);
		if (ret)
			break;
		ret = btrfs_alloc_dev_extent(trans, device, chunk_offset,
					     dev_offset, stripe_size);
		if (ret)
			break;
	}
	if (ret) {
		mutex_unlock(&fs_info->fs_devices->device_list_mutex);
		goto out;
	}

	stripe = &chunk->stripe;
	for (i = 0; i < map->num_stripes; i++) {
		device = map->stripes[i].dev;
		dev_offset = map->stripes[i].physical;

		btrfs_set_stack_stripe_devid(stripe, device->devid);
		btrfs_set_stack_stripe_offset(stripe, dev_offset);
		memcpy(stripe->dev_uuid, device->uuid, BTRFS_UUID_SIZE);
		stripe++;
	}
	mutex_unlock(&fs_info->fs_devices->device_list_mutex);

	btrfs_set_stack_chunk_length(chunk, chunk_size);
	btrfs_set_stack_chunk_owner(chunk, extent_root->root_key.objectid);
	btrfs_set_stack_chunk_stripe_len(chunk, map->stripe_len);
	btrfs_set_stack_chunk_type(chunk, map->type);
	btrfs_set_stack_chunk_num_stripes(chunk, map->num_stripes);
	btrfs_set_stack_chunk_io_align(chunk, map->stripe_len);
	btrfs_set_stack_chunk_io_width(chunk, map->stripe_len);
	btrfs_set_stack_chunk_sector_size(chunk, fs_info->sectorsize);
	btrfs_set_stack_chunk_sub_stripes(chunk, map->sub_stripes);

	key.objectid = BTRFS_FIRST_CHUNK_TREE_OBJECTID;
	key.type = BTRFS_CHUNK_ITEM_KEY;
	key.offset = chunk_offset;

	ret = btrfs_insert_item(trans, chunk_root, &key, chunk, item_size);
	if (ret == 0 && map->type & BTRFS_BLOCK_GROUP_SYSTEM) {
		/*
		 * TODO: Cleanup of inserted chunk root in case of
		 * failure.
		 */
		ret = btrfs_add_system_chunk(fs_info, &key, chunk, item_size);
	}

out:
	kfree(chunk);
	free_extent_map(em);
	return ret;
}

/*
 * Chunk allocation falls into two parts. The first part does works
 * that make the new allocated chunk useable, but not do any operation
 * that modifies the chunk tree. The second part does the works that
 * require modifying the chunk tree. This division is important for the
 * bootstrap process of adding storage to a seed btrfs.
 */
int btrfs_alloc_chunk(struct btrfs_trans_handle *trans,
		      struct btrfs_fs_info *fs_info, u64 type)
{
	u64 chunk_offset;

	ASSERT(mutex_is_locked(&fs_info->chunk_mutex));
	chunk_offset = find_next_chunk(fs_info);
	return __btrfs_alloc_chunk(trans, chunk_offset, type);
}

static noinline int init_first_rw_device(struct btrfs_trans_handle *trans,
					 struct btrfs_fs_info *fs_info)
{
	u64 chunk_offset;
	u64 sys_chunk_offset;
	u64 alloc_profile;
	int ret;

	chunk_offset = find_next_chunk(fs_info);
	alloc_profile = btrfs_metadata_alloc_profile(fs_info);
	ret = __btrfs_alloc_chunk(trans, chunk_offset, alloc_profile);
	if (ret)
		return ret;

	sys_chunk_offset = find_next_chunk(fs_info);
	alloc_profile = btrfs_system_alloc_profile(fs_info);
	ret = __btrfs_alloc_chunk(trans, sys_chunk_offset, alloc_profile);
	return ret;
}

static inline int btrfs_chunk_max_errors(struct map_lookup *map)
{
	int max_errors;

	if (map->type & (BTRFS_BLOCK_GROUP_RAID1 |
			 BTRFS_BLOCK_GROUP_RAID10 |
			 BTRFS_BLOCK_GROUP_RAID5 |
			 BTRFS_BLOCK_GROUP_DUP)) {
		max_errors = 1;
	} else if (map->type & BTRFS_BLOCK_GROUP_RAID6) {
		max_errors = 2;
	} else {
		max_errors = 0;
	}

	return max_errors;
}

int btrfs_chunk_readonly(struct btrfs_fs_info *fs_info, u64 chunk_offset)
{
	struct extent_map *em;
	struct map_lookup *map;
	int readonly = 0;
	int miss_ndevs = 0;
	int i;

	em = get_chunk_map(fs_info, chunk_offset, 1);
	if (IS_ERR(em))
		return 1;

	map = em->map_lookup;
	for (i = 0; i < map->num_stripes; i++) {
		if (map->stripes[i].dev->missing) {
			miss_ndevs++;
			continue;
		}

		if (!map->stripes[i].dev->writeable) {
			readonly = 1;
			goto end;
		}
	}

	/*
	 * If the number of missing devices is larger than max errors,
	 * we can not write the data into that chunk successfully, so
	 * set it readonly.
	 */
	if (miss_ndevs > btrfs_chunk_max_errors(map))
		readonly = 1;
end:
	free_extent_map(em);
	return readonly;
}

void btrfs_mapping_init(struct btrfs_mapping_tree *tree)
{
	extent_map_tree_init(&tree->map_tree);
}

void btrfs_mapping_tree_free(struct btrfs_mapping_tree *tree)
{
	struct extent_map *em;

	while (1) {
		write_lock(&tree->map_tree.lock);
		em = lookup_extent_mapping(&tree->map_tree, 0, (u64)-1);
		if (em)
			remove_extent_mapping(&tree->map_tree, em);
		write_unlock(&tree->map_tree.lock);
		if (!em)
			break;
		/* once for us */
		free_extent_map(em);
		/* once for the tree */
		free_extent_map(em);
	}
}

int btrfs_num_copies(struct btrfs_fs_info *fs_info, u64 logical, u64 len)
{
	struct extent_map *em;
	struct map_lookup *map;
	int ret;

	em = get_chunk_map(fs_info, logical, len);
	if (IS_ERR(em))
		/*
		 * We could return errors for these cases, but that could get
		 * ugly and we'd probably do the same thing which is just not do
		 * anything else and exit, so return 1 so the callers don't try
		 * to use other copies.
		 */
		return 1;

	map = em->map_lookup;
	if (map->type & (BTRFS_BLOCK_GROUP_DUP | BTRFS_BLOCK_GROUP_RAID1))
		ret = map->num_stripes;
	else if (map->type & BTRFS_BLOCK_GROUP_RAID10)
		ret = map->sub_stripes;
	else if (map->type & BTRFS_BLOCK_GROUP_RAID5)
		ret = 2;
	else if (map->type & BTRFS_BLOCK_GROUP_RAID6)
		ret = 3;
	else
		ret = 1;
	free_extent_map(em);

	btrfs_dev_replace_lock(&fs_info->dev_replace, 0);
	if (btrfs_dev_replace_is_ongoing(&fs_info->dev_replace) &&
	    fs_info->dev_replace.tgtdev)
		ret++;
	btrfs_dev_replace_unlock(&fs_info->dev_replace, 0);

	return ret;
}

unsigned long btrfs_full_stripe_len(struct btrfs_fs_info *fs_info,
				    u64 logical)
{
	struct extent_map *em;
	struct map_lookup *map;
	unsigned long len = fs_info->sectorsize;

	em = get_chunk_map(fs_info, logical, len);

	if (!WARN_ON(IS_ERR(em))) {
		map = em->map_lookup;
		if (map->type & BTRFS_BLOCK_GROUP_RAID56_MASK)
			len = map->stripe_len * nr_data_stripes(map);
		free_extent_map(em);
	}
	return len;
}

int btrfs_is_parity_mirror(struct btrfs_fs_info *fs_info, u64 logical, u64 len)
{
	struct extent_map *em;
	struct map_lookup *map;
	int ret = 0;

	em = get_chunk_map(fs_info, logical, len);

	if(!WARN_ON(IS_ERR(em))) {
		map = em->map_lookup;
		if (map->type & BTRFS_BLOCK_GROUP_RAID56_MASK)
			ret = 1;
		free_extent_map(em);
	}
	return ret;
}

static int find_live_mirror(struct btrfs_fs_info *fs_info,
			    struct map_lookup *map, int first, int num,
			    int optimal, int dev_replace_is_ongoing)
{
	int i;
	int tolerance;
	struct btrfs_device *srcdev;

	if (dev_replace_is_ongoing &&
	    fs_info->dev_replace.cont_reading_from_srcdev_mode ==
	     BTRFS_DEV_REPLACE_ITEM_CONT_READING_FROM_SRCDEV_MODE_AVOID)
		srcdev = fs_info->dev_replace.srcdev;
	else
		srcdev = NULL;

	/*
	 * try to avoid the drive that is the source drive for a
	 * dev-replace procedure, only choose it if no other non-missing
	 * mirror is available
	 */
	for (tolerance = 0; tolerance < 2; tolerance++) {
		if (map->stripes[optimal].dev->bdev &&
		    (tolerance || map->stripes[optimal].dev != srcdev))
			return optimal;
		for (i = first; i < first + num; i++) {
			if (map->stripes[i].dev->bdev &&
			    (tolerance || map->stripes[i].dev != srcdev))
				return i;
		}
	}

	/* we couldn't find one that doesn't fail.  Just return something
	 * and the io error handling code will clean up eventually
	 */
	return optimal;
}

static inline int parity_smaller(u64 a, u64 b)
{
	return a > b;
}

/* Bubble-sort the stripe set to put the parity/syndrome stripes last */
static void sort_parity_stripes(struct btrfs_bio *bbio, int num_stripes)
{
	struct btrfs_bio_stripe s;
	int i;
	u64 l;
	int again = 1;

	while (again) {
		again = 0;
		for (i = 0; i < num_stripes - 1; i++) {
			if (parity_smaller(bbio->raid_map[i],
					   bbio->raid_map[i+1])) {
				s = bbio->stripes[i];
				l = bbio->raid_map[i];
				bbio->stripes[i] = bbio->stripes[i+1];
				bbio->raid_map[i] = bbio->raid_map[i+1];
				bbio->stripes[i+1] = s;
				bbio->raid_map[i+1] = l;

				again = 1;
			}
		}
	}
}

static struct btrfs_bio *alloc_btrfs_bio(int total_stripes, int real_stripes)
{
	struct btrfs_bio *bbio = kzalloc(
		 /* the size of the btrfs_bio */
		sizeof(struct btrfs_bio) +
		/* plus the variable array for the stripes */
		sizeof(struct btrfs_bio_stripe) * (total_stripes) +
		/* plus the variable array for the tgt dev */
		sizeof(int) * (real_stripes) +
		/*
		 * plus the raid_map, which includes both the tgt dev
		 * and the stripes
		 */
		sizeof(u64) * (total_stripes),
		GFP_NOFS|__GFP_NOFAIL);

	atomic_set(&bbio->error, 0);
	refcount_set(&bbio->refs, 1);

	return bbio;
}

void btrfs_get_bbio(struct btrfs_bio *bbio)
{
	WARN_ON(!refcount_read(&bbio->refs));
	refcount_inc(&bbio->refs);
}

void btrfs_put_bbio(struct btrfs_bio *bbio)
{
	if (!bbio)
		return;
	if (refcount_dec_and_test(&bbio->refs))
		kfree(bbio);
}

/* can REQ_OP_DISCARD be sent with other REQ like REQ_OP_WRITE? */
/*
 * Please note that, discard won't be sent to target device of device
 * replace.
 */
static int __btrfs_map_block_for_discard(struct btrfs_fs_info *fs_info,
					 u64 logical, u64 length,
					 struct btrfs_bio **bbio_ret)
{
	struct extent_map *em;
	struct map_lookup *map;
	struct btrfs_bio *bbio;
	u64 offset;
	u64 stripe_nr;
	u64 stripe_nr_end;
	u64 stripe_end_offset;
	u64 stripe_cnt;
	u64 stripe_len;
	u64 stripe_offset;
	u64 num_stripes;
	u32 stripe_index;
	u32 factor = 0;
	u32 sub_stripes = 0;
	u64 stripes_per_dev = 0;
	u32 remaining_stripes = 0;
	u32 last_stripe = 0;
	int ret = 0;
	int i;

	/* discard always return a bbio */
	ASSERT(bbio_ret);

	em = get_chunk_map(fs_info, logical, length);
	if (IS_ERR(em))
		return PTR_ERR(em);

	map = em->map_lookup;
	/* we don't discard raid56 yet */
	if (map->type & BTRFS_BLOCK_GROUP_RAID56_MASK) {
		ret = -EOPNOTSUPP;
		goto out;
	}

	offset = logical - em->start;
	length = min_t(u64, em->len - offset, length);

	stripe_len = map->stripe_len;
	/*
	 * stripe_nr counts the total number of stripes we have to stride
	 * to get to this block
	 */
	stripe_nr = div64_u64(offset, stripe_len);

	/* stripe_offset is the offset of this block in its stripe */
	stripe_offset = offset - stripe_nr * stripe_len;

	stripe_nr_end = round_up(offset + length, map->stripe_len);
	stripe_nr_end = div64_u64(stripe_nr_end, map->stripe_len);
	stripe_cnt = stripe_nr_end - stripe_nr;
	stripe_end_offset = stripe_nr_end * map->stripe_len -
			    (offset + length);
	/*
	 * after this, stripe_nr is the number of stripes on this
	 * device we have to walk to find the data, and stripe_index is
	 * the number of our device in the stripe array
	 */
	num_stripes = 1;
	stripe_index = 0;
	if (map->type & (BTRFS_BLOCK_GROUP_RAID0 |
			 BTRFS_BLOCK_GROUP_RAID10)) {
		if (map->type & BTRFS_BLOCK_GROUP_RAID0)
			sub_stripes = 1;
		else
			sub_stripes = map->sub_stripes;

		factor = map->num_stripes / sub_stripes;
		num_stripes = min_t(u64, map->num_stripes,
				    sub_stripes * stripe_cnt);
		stripe_nr = div_u64_rem(stripe_nr, factor, &stripe_index);
		stripe_index *= sub_stripes;
		stripes_per_dev = div_u64_rem(stripe_cnt, factor,
					      &remaining_stripes);
		div_u64_rem(stripe_nr_end - 1, factor, &last_stripe);
		last_stripe *= sub_stripes;
	} else if (map->type & (BTRFS_BLOCK_GROUP_RAID1 |
				BTRFS_BLOCK_GROUP_DUP)) {
		num_stripes = map->num_stripes;
	} else {
		stripe_nr = div_u64_rem(stripe_nr, map->num_stripes,
					&stripe_index);
	}

	bbio = alloc_btrfs_bio(num_stripes, 0);
	if (!bbio) {
		ret = -ENOMEM;
		goto out;
	}

	for (i = 0; i < num_stripes; i++) {
		bbio->stripes[i].physical =
			map->stripes[stripe_index].physical +
			stripe_offset + stripe_nr * map->stripe_len;
		bbio->stripes[i].dev = map->stripes[stripe_index].dev;

		if (map->type & (BTRFS_BLOCK_GROUP_RAID0 |
				 BTRFS_BLOCK_GROUP_RAID10)) {
			bbio->stripes[i].length = stripes_per_dev *
				map->stripe_len;

			if (i / sub_stripes < remaining_stripes)
				bbio->stripes[i].length +=
					map->stripe_len;

			/*
			 * Special for the first stripe and
			 * the last stripe:
			 *
			 * |-------|...|-------|
			 *     |----------|
			 *    off     end_off
			 */
			if (i < sub_stripes)
				bbio->stripes[i].length -=
					stripe_offset;

			if (stripe_index >= last_stripe &&
			    stripe_index <= (last_stripe +
					     sub_stripes - 1))
				bbio->stripes[i].length -=
					stripe_end_offset;

			if (i == sub_stripes - 1)
				stripe_offset = 0;
		} else {
			bbio->stripes[i].length = length;
		}

		stripe_index++;
		if (stripe_index == map->num_stripes) {
			stripe_index = 0;
			stripe_nr++;
		}
	}

	*bbio_ret = bbio;
	bbio->map_type = map->type;
	bbio->num_stripes = num_stripes;
out:
	free_extent_map(em);
	return ret;
}

/*
 * In dev-replace case, for repair case (that's the only case where the mirror
 * is selected explicitly when calling btrfs_map_block), blocks left of the
 * left cursor can also be read from the target drive.
 *
 * For REQ_GET_READ_MIRRORS, the target drive is added as the last one to the
 * array of stripes.
 * For READ, it also needs to be supported using the same mirror number.
 *
 * If the requested block is not left of the left cursor, EIO is returned. This
 * can happen because btrfs_num_copies() returns one more in the dev-replace
 * case.
 */
static int get_extra_mirror_from_replace(struct btrfs_fs_info *fs_info,
					 u64 logical, u64 length,
					 u64 srcdev_devid, int *mirror_num,
					 u64 *physical)
{
	struct btrfs_bio *bbio = NULL;
	int num_stripes;
	int index_srcdev = 0;
	int found = 0;
	u64 physical_of_found = 0;
	int i;
	int ret = 0;

	ret = __btrfs_map_block(fs_info, BTRFS_MAP_GET_READ_MIRRORS,
				logical, &length, &bbio, 0, 0);
	if (ret) {
		ASSERT(bbio == NULL);
		return ret;
	}

	num_stripes = bbio->num_stripes;
	if (*mirror_num > num_stripes) {
		/*
		 * BTRFS_MAP_GET_READ_MIRRORS does not contain this mirror,
		 * that means that the requested area is not left of the left
		 * cursor
		 */
		btrfs_put_bbio(bbio);
		return -EIO;
	}

	/*
	 * process the rest of the function using the mirror_num of the source
	 * drive. Therefore look it up first.  At the end, patch the device
	 * pointer to the one of the target drive.
	 */
	for (i = 0; i < num_stripes; i++) {
		if (bbio->stripes[i].dev->devid != srcdev_devid)
			continue;

		/*
		 * In case of DUP, in order to keep it simple, only add the
		 * mirror with the lowest physical address
		 */
		if (found &&
		    physical_of_found <= bbio->stripes[i].physical)
			continue;

		index_srcdev = i;
		found = 1;
		physical_of_found = bbio->stripes[i].physical;
	}

	btrfs_put_bbio(bbio);

	ASSERT(found);
	if (!found)
		return -EIO;

	*mirror_num = index_srcdev + 1;
	*physical = physical_of_found;
	return ret;
}

static void handle_ops_on_dev_replace(enum btrfs_map_op op,
				      struct btrfs_bio **bbio_ret,
				      struct btrfs_dev_replace *dev_replace,
				      int *num_stripes_ret, int *max_errors_ret)
{
	struct btrfs_bio *bbio = *bbio_ret;
	u64 srcdev_devid = dev_replace->srcdev->devid;
	int tgtdev_indexes = 0;
	int num_stripes = *num_stripes_ret;
	int max_errors = *max_errors_ret;
	int i;

	if (op == BTRFS_MAP_WRITE) {
		int index_where_to_add;

		/*
		 * duplicate the write operations while the dev replace
		 * procedure is running. Since the copying of the old disk to
		 * the new disk takes place at run time while the filesystem is
		 * mounted writable, the regular write operations to the old
		 * disk have to be duplicated to go to the new disk as well.
		 *
		 * Note that device->missing is handled by the caller, and that
		 * the write to the old disk is already set up in the stripes
		 * array.
		 */
		index_where_to_add = num_stripes;
		for (i = 0; i < num_stripes; i++) {
			if (bbio->stripes[i].dev->devid == srcdev_devid) {
				/* write to new disk, too */
				struct btrfs_bio_stripe *new =
					bbio->stripes + index_where_to_add;
				struct btrfs_bio_stripe *old =
					bbio->stripes + i;

				new->physical = old->physical;
				new->length = old->length;
				new->dev = dev_replace->tgtdev;
				bbio->tgtdev_map[i] = index_where_to_add;
				index_where_to_add++;
				max_errors++;
				tgtdev_indexes++;
			}
		}
		num_stripes = index_where_to_add;
	} else if (op == BTRFS_MAP_GET_READ_MIRRORS) {
		int index_srcdev = 0;
		int found = 0;
		u64 physical_of_found = 0;

		/*
		 * During the dev-replace procedure, the target drive can also
		 * be used to read data in case it is needed to repair a corrupt
		 * block elsewhere. This is possible if the requested area is
		 * left of the left cursor. In this area, the target drive is a
		 * full copy of the source drive.
		 */
		for (i = 0; i < num_stripes; i++) {
			if (bbio->stripes[i].dev->devid == srcdev_devid) {
				/*
				 * In case of DUP, in order to keep it simple,
				 * only add the mirror with the lowest physical
				 * address
				 */
				if (found &&
				    physical_of_found <=
				     bbio->stripes[i].physical)
					continue;
				index_srcdev = i;
				found = 1;
				physical_of_found = bbio->stripes[i].physical;
			}
		}
		if (found) {
			struct btrfs_bio_stripe *tgtdev_stripe =
				bbio->stripes + num_stripes;

			tgtdev_stripe->physical = physical_of_found;
			tgtdev_stripe->length =
				bbio->stripes[index_srcdev].length;
			tgtdev_stripe->dev = dev_replace->tgtdev;
			bbio->tgtdev_map[index_srcdev] = num_stripes;

			tgtdev_indexes++;
			num_stripes++;
		}
	}

	*num_stripes_ret = num_stripes;
	*max_errors_ret = max_errors;
	bbio->num_tgtdevs = tgtdev_indexes;
	*bbio_ret = bbio;
}

static bool need_full_stripe(enum btrfs_map_op op)
{
	return (op == BTRFS_MAP_WRITE || op == BTRFS_MAP_GET_READ_MIRRORS);
}

static int __btrfs_map_block(struct btrfs_fs_info *fs_info,
			     enum btrfs_map_op op,
			     u64 logical, u64 *length,
			     struct btrfs_bio **bbio_ret,
			     int mirror_num, int need_raid_map)
{
	struct extent_map *em;
	struct map_lookup *map;
	u64 offset;
	u64 stripe_offset;
	u64 stripe_nr;
	u64 stripe_len;
	u32 stripe_index;
	int i;
	int ret = 0;
	int num_stripes;
	int max_errors = 0;
	int tgtdev_indexes = 0;
	struct btrfs_bio *bbio = NULL;
	struct btrfs_dev_replace *dev_replace = &fs_info->dev_replace;
	int dev_replace_is_ongoing = 0;
	int num_alloc_stripes;
	int patch_the_first_stripe_for_dev_replace = 0;
	u64 physical_to_patch_in_first_stripe = 0;
	u64 raid56_full_stripe_start = (u64)-1;

	if (op == BTRFS_MAP_DISCARD)
		return __btrfs_map_block_for_discard(fs_info, logical,
						     *length, bbio_ret);

	em = get_chunk_map(fs_info, logical, *length);
	if (IS_ERR(em))
		return PTR_ERR(em);

	map = em->map_lookup;
	offset = logical - em->start;

	stripe_len = map->stripe_len;
	stripe_nr = offset;
	/*
	 * stripe_nr counts the total number of stripes we have to stride
	 * to get to this block
	 */
	stripe_nr = div64_u64(stripe_nr, stripe_len);

	stripe_offset = stripe_nr * stripe_len;
	if (offset < stripe_offset) {
		btrfs_crit(fs_info,
			   "stripe math has gone wrong, stripe_offset=%llu, offset=%llu, start=%llu, logical=%llu, stripe_len=%llu",
			   stripe_offset, offset, em->start, logical,
			   stripe_len);
		free_extent_map(em);
		return -EINVAL;
	}

	/* stripe_offset is the offset of this block in its stripe*/
	stripe_offset = offset - stripe_offset;

	/* if we're here for raid56, we need to know the stripe aligned start */
	if (map->type & BTRFS_BLOCK_GROUP_RAID56_MASK) {
		unsigned long full_stripe_len = stripe_len * nr_data_stripes(map);
		raid56_full_stripe_start = offset;

		/* allow a write of a full stripe, but make sure we don't
		 * allow straddling of stripes
		 */
		raid56_full_stripe_start = div64_u64(raid56_full_stripe_start,
				full_stripe_len);
		raid56_full_stripe_start *= full_stripe_len;
	}

	if (map->type & BTRFS_BLOCK_GROUP_PROFILE_MASK) {
		u64 max_len;
		/* For writes to RAID[56], allow a full stripeset across all disks.
		   For other RAID types and for RAID[56] reads, just allow a single
		   stripe (on a single disk). */
		if ((map->type & BTRFS_BLOCK_GROUP_RAID56_MASK) &&
		    (op == BTRFS_MAP_WRITE)) {
			max_len = stripe_len * nr_data_stripes(map) -
				(offset - raid56_full_stripe_start);
		} else {
			/* we limit the length of each bio to what fits in a stripe */
			max_len = stripe_len - stripe_offset;
		}
		*length = min_t(u64, em->len - offset, max_len);
	} else {
		*length = em->len - offset;
	}

	/* This is for when we're called from btrfs_merge_bio_hook() and all
	   it cares about is the length */
	if (!bbio_ret)
		goto out;

	btrfs_dev_replace_lock(dev_replace, 0);
	dev_replace_is_ongoing = btrfs_dev_replace_is_ongoing(dev_replace);
	if (!dev_replace_is_ongoing)
		btrfs_dev_replace_unlock(dev_replace, 0);
	else
		btrfs_dev_replace_set_lock_blocking(dev_replace);

	if (dev_replace_is_ongoing && mirror_num == map->num_stripes + 1 &&
	    !need_full_stripe(op) && dev_replace->tgtdev != NULL) {
		ret = get_extra_mirror_from_replace(fs_info, logical, *length,
						    dev_replace->srcdev->devid,
						    &mirror_num,
					    &physical_to_patch_in_first_stripe);
		if (ret)
			goto out;
		else
			patch_the_first_stripe_for_dev_replace = 1;
	} else if (mirror_num > map->num_stripes) {
		mirror_num = 0;
	}

	num_stripes = 1;
	stripe_index = 0;
	if (map->type & BTRFS_BLOCK_GROUP_RAID0) {
		stripe_nr = div_u64_rem(stripe_nr, map->num_stripes,
				&stripe_index);
		if (!need_full_stripe(op))
			mirror_num = 1;
	} else if (map->type & BTRFS_BLOCK_GROUP_RAID1) {
		if (need_full_stripe(op))
			num_stripes = map->num_stripes;
		else if (mirror_num)
			stripe_index = mirror_num - 1;
		else {
			stripe_index = find_live_mirror(fs_info, map, 0,
					    map->num_stripes,
					    current->pid % map->num_stripes,
					    dev_replace_is_ongoing);
			mirror_num = stripe_index + 1;
		}

	} else if (map->type & BTRFS_BLOCK_GROUP_DUP) {
		if (need_full_stripe(op)) {
			num_stripes = map->num_stripes;
		} else if (mirror_num) {
			stripe_index = mirror_num - 1;
		} else {
			mirror_num = 1;
		}

	} else if (map->type & BTRFS_BLOCK_GROUP_RAID10) {
		u32 factor = map->num_stripes / map->sub_stripes;

		stripe_nr = div_u64_rem(stripe_nr, factor, &stripe_index);
		stripe_index *= map->sub_stripes;

		if (need_full_stripe(op))
			num_stripes = map->sub_stripes;
		else if (mirror_num)
			stripe_index += mirror_num - 1;
		else {
			int old_stripe_index = stripe_index;
			stripe_index = find_live_mirror(fs_info, map,
					      stripe_index,
					      map->sub_stripes, stripe_index +
					      current->pid % map->sub_stripes,
					      dev_replace_is_ongoing);
			mirror_num = stripe_index - old_stripe_index + 1;
		}

	} else if (map->type & BTRFS_BLOCK_GROUP_RAID56_MASK) {
		if (need_raid_map && (need_full_stripe(op) || mirror_num > 1)) {
			/* push stripe_nr back to the start of the full stripe */
			stripe_nr = div64_u64(raid56_full_stripe_start,
					stripe_len * nr_data_stripes(map));

			/* RAID[56] write or recovery. Return all stripes */
			num_stripes = map->num_stripes;
			max_errors = nr_parity_stripes(map);

			*length = map->stripe_len;
			stripe_index = 0;
			stripe_offset = 0;
		} else {
			/*
			 * Mirror #0 or #1 means the original data block.
			 * Mirror #2 is RAID5 parity block.
			 * Mirror #3 is RAID6 Q block.
			 */
			stripe_nr = div_u64_rem(stripe_nr,
					nr_data_stripes(map), &stripe_index);
			if (mirror_num > 1)
				stripe_index = nr_data_stripes(map) +
						mirror_num - 2;

			/* We distribute the parity blocks across stripes */
			div_u64_rem(stripe_nr + stripe_index, map->num_stripes,
					&stripe_index);
			if (!need_full_stripe(op) && mirror_num <= 1)
				mirror_num = 1;
		}
	} else {
		/*
		 * after this, stripe_nr is the number of stripes on this
		 * device we have to walk to find the data, and stripe_index is
		 * the number of our device in the stripe array
		 */
		stripe_nr = div_u64_rem(stripe_nr, map->num_stripes,
				&stripe_index);
		mirror_num = stripe_index + 1;
	}
	if (stripe_index >= map->num_stripes) {
		btrfs_crit(fs_info,
			   "stripe index math went horribly wrong, got stripe_index=%u, num_stripes=%u",
			   stripe_index, map->num_stripes);
		ret = -EINVAL;
		goto out;
	}

	num_alloc_stripes = num_stripes;
	if (dev_replace_is_ongoing && dev_replace->tgtdev != NULL) {
		if (op == BTRFS_MAP_WRITE)
			num_alloc_stripes <<= 1;
		if (op == BTRFS_MAP_GET_READ_MIRRORS)
			num_alloc_stripes++;
		tgtdev_indexes = num_stripes;
	}

	bbio = alloc_btrfs_bio(num_alloc_stripes, tgtdev_indexes);
	if (!bbio) {
		ret = -ENOMEM;
		goto out;
	}
	if (dev_replace_is_ongoing && dev_replace->tgtdev != NULL)
		bbio->tgtdev_map = (int *)(bbio->stripes + num_alloc_stripes);

	/* build raid_map */
	if (map->type & BTRFS_BLOCK_GROUP_RAID56_MASK && need_raid_map &&
	    (need_full_stripe(op) || mirror_num > 1)) {
		u64 tmp;
		unsigned rot;

		bbio->raid_map = (u64 *)((void *)bbio->stripes +
				 sizeof(struct btrfs_bio_stripe) *
				 num_alloc_stripes +
				 sizeof(int) * tgtdev_indexes);

		/* Work out the disk rotation on this stripe-set */
		div_u64_rem(stripe_nr, num_stripes, &rot);

		/* Fill in the logical address of each stripe */
		tmp = stripe_nr * nr_data_stripes(map);
		for (i = 0; i < nr_data_stripes(map); i++)
			bbio->raid_map[(i+rot) % num_stripes] =
				em->start + (tmp + i) * map->stripe_len;

		bbio->raid_map[(i+rot) % map->num_stripes] = RAID5_P_STRIPE;
		if (map->type & BTRFS_BLOCK_GROUP_RAID6)
			bbio->raid_map[(i+rot+1) % num_stripes] =
				RAID6_Q_STRIPE;
	}


	for (i = 0; i < num_stripes; i++) {
		bbio->stripes[i].physical =
			map->stripes[stripe_index].physical +
			stripe_offset +
			stripe_nr * map->stripe_len;
		bbio->stripes[i].dev =
			map->stripes[stripe_index].dev;
		stripe_index++;
	}

	if (need_full_stripe(op))
		max_errors = btrfs_chunk_max_errors(map);

	if (bbio->raid_map)
		sort_parity_stripes(bbio, num_stripes);

	if (dev_replace_is_ongoing && dev_replace->tgtdev != NULL &&
	    need_full_stripe(op)) {
		handle_ops_on_dev_replace(op, &bbio, dev_replace, &num_stripes,
					  &max_errors);
	}

	*bbio_ret = bbio;
	bbio->map_type = map->type;
	bbio->num_stripes = num_stripes;
	bbio->max_errors = max_errors;
	bbio->mirror_num = mirror_num;

	/*
	 * this is the case that REQ_READ && dev_replace_is_ongoing &&
	 * mirror_num == num_stripes + 1 && dev_replace target drive is
	 * available as a mirror
	 */
	if (patch_the_first_stripe_for_dev_replace && num_stripes > 0) {
		WARN_ON(num_stripes > 1);
		bbio->stripes[0].dev = dev_replace->tgtdev;
		bbio->stripes[0].physical = physical_to_patch_in_first_stripe;
		bbio->mirror_num = map->num_stripes + 1;
	}
out:
	if (dev_replace_is_ongoing) {
		btrfs_dev_replace_clear_lock_blocking(dev_replace);
		btrfs_dev_replace_unlock(dev_replace, 0);
	}
	free_extent_map(em);
	return ret;
}

int btrfs_map_block(struct btrfs_fs_info *fs_info, enum btrfs_map_op op,
		      u64 logical, u64 *length,
		      struct btrfs_bio **bbio_ret, int mirror_num)
{
	return __btrfs_map_block(fs_info, op, logical, length, bbio_ret,
				 mirror_num, 0);
}

/* For Scrub/replace */
int btrfs_map_sblock(struct btrfs_fs_info *fs_info, enum btrfs_map_op op,
		     u64 logical, u64 *length,
		     struct btrfs_bio **bbio_ret)
{
	return __btrfs_map_block(fs_info, op, logical, length, bbio_ret, 0, 1);
}

int btrfs_rmap_block(struct btrfs_fs_info *fs_info,
		     u64 chunk_start, u64 physical, u64 devid,
		     u64 **logical, int *naddrs, int *stripe_len)
{
	struct extent_map *em;
	struct map_lookup *map;
	u64 *buf;
	u64 bytenr;
	u64 length;
	u64 stripe_nr;
	u64 rmap_len;
	int i, j, nr = 0;

	em = get_chunk_map(fs_info, chunk_start, 1);
	if (IS_ERR(em))
		return -EIO;

	map = em->map_lookup;
	length = em->len;
	rmap_len = map->stripe_len;

	if (map->type & BTRFS_BLOCK_GROUP_RAID10)
		length = div_u64(length, map->num_stripes / map->sub_stripes);
	else if (map->type & BTRFS_BLOCK_GROUP_RAID0)
		length = div_u64(length, map->num_stripes);
	else if (map->type & BTRFS_BLOCK_GROUP_RAID56_MASK) {
		length = div_u64(length, nr_data_stripes(map));
		rmap_len = map->stripe_len * nr_data_stripes(map);
	}

	buf = kcalloc(map->num_stripes, sizeof(u64), GFP_NOFS);
	BUG_ON(!buf); /* -ENOMEM */

	for (i = 0; i < map->num_stripes; i++) {
		if (devid && map->stripes[i].dev->devid != devid)
			continue;
		if (map->stripes[i].physical > physical ||
		    map->stripes[i].physical + length <= physical)
			continue;

		stripe_nr = physical - map->stripes[i].physical;
		stripe_nr = div64_u64(stripe_nr, map->stripe_len);

		if (map->type & BTRFS_BLOCK_GROUP_RAID10) {
			stripe_nr = stripe_nr * map->num_stripes + i;
			stripe_nr = div_u64(stripe_nr, map->sub_stripes);
		} else if (map->type & BTRFS_BLOCK_GROUP_RAID0) {
			stripe_nr = stripe_nr * map->num_stripes + i;
		} /* else if RAID[56], multiply by nr_data_stripes().
		   * Alternatively, just use rmap_len below instead of
		   * map->stripe_len */

		bytenr = chunk_start + stripe_nr * rmap_len;
		WARN_ON(nr >= map->num_stripes);
		for (j = 0; j < nr; j++) {
			if (buf[j] == bytenr)
				break;
		}
		if (j == nr) {
			WARN_ON(nr >= map->num_stripes);
			buf[nr++] = bytenr;
		}
	}

	*logical = buf;
	*naddrs = nr;
	*stripe_len = rmap_len;

	free_extent_map(em);
	return 0;
}

static inline void btrfs_end_bbio(struct btrfs_bio *bbio, struct bio *bio)
{
	bio->bi_private = bbio->private;
	bio->bi_end_io = bbio->end_io;
	bio_endio(bio);

	btrfs_put_bbio(bbio);
}

static void btrfs_end_bio(struct bio *bio)
{
	struct btrfs_bio *bbio = bio->bi_private;
	int is_orig_bio = 0;

	if (bio->bi_status) {
		atomic_inc(&bbio->error);
		if (bio->bi_status == BLK_STS_IOERR ||
		    bio->bi_status == BLK_STS_TARGET) {
			unsigned int stripe_index =
				btrfs_io_bio(bio)->stripe_index;
			struct btrfs_device *dev;

			BUG_ON(stripe_index >= bbio->num_stripes);
			dev = bbio->stripes[stripe_index].dev;
			if (dev->bdev) {
				if (bio_op(bio) == REQ_OP_WRITE)
					btrfs_dev_stat_inc_and_print(dev,
						BTRFS_DEV_STAT_WRITE_ERRS);
				else
					btrfs_dev_stat_inc_and_print(dev,
						BTRFS_DEV_STAT_READ_ERRS);
				if (bio->bi_opf & REQ_PREFLUSH)
					btrfs_dev_stat_inc_and_print(dev,
						BTRFS_DEV_STAT_FLUSH_ERRS);
			}
		}
	}

	if (bio == bbio->orig_bio)
		is_orig_bio = 1;

	btrfs_bio_counter_dec(bbio->fs_info);

	if (atomic_dec_and_test(&bbio->stripes_pending)) {
		if (!is_orig_bio) {
			bio_put(bio);
			bio = bbio->orig_bio;
		}

		btrfs_io_bio(bio)->mirror_num = bbio->mirror_num;
		/* only send an error to the higher layers if it is
		 * beyond the tolerance of the btrfs bio
		 */
		if (atomic_read(&bbio->error) > bbio->max_errors) {
			bio->bi_status = BLK_STS_IOERR;
		} else {
			/*
			 * this bio is actually up to date, we didn't
			 * go over the max number of errors
			 */
			bio->bi_status = BLK_STS_OK;
		}

		btrfs_end_bbio(bbio, bio);
	} else if (!is_orig_bio) {
		bio_put(bio);
	}
}

/*
 * see run_scheduled_bios for a description of why bios are collected for
 * async submit.
 *
 * This will add one bio to the pending list for a device and make sure
 * the work struct is scheduled.
 */
static noinline void btrfs_schedule_bio(struct btrfs_device *device,
					struct bio *bio)
{
	struct btrfs_fs_info *fs_info = device->fs_info;
	int should_queue = 1;
	struct btrfs_pending_bios *pending_bios;

	if (device->missing || !device->bdev) {
		bio_io_error(bio);
		return;
	}

	/* don't bother with additional async steps for reads, right now */
	if (bio_op(bio) == REQ_OP_READ) {
		bio_get(bio);
		btrfsic_submit_bio(bio);
		bio_put(bio);
		return;
	}

	WARN_ON(bio->bi_next);
	bio->bi_next = NULL;

	spin_lock(&device->io_lock);
	if (op_is_sync(bio->bi_opf))
		pending_bios = &device->pending_sync_bios;
	else
		pending_bios = &device->pending_bios;

	if (pending_bios->tail)
		pending_bios->tail->bi_next = bio;

	pending_bios->tail = bio;
	if (!pending_bios->head)
		pending_bios->head = bio;
	if (device->running_pending)
		should_queue = 0;

	spin_unlock(&device->io_lock);

	if (should_queue)
		btrfs_queue_work(fs_info->submit_workers, &device->work);
}

static void submit_stripe_bio(struct btrfs_bio *bbio, struct bio *bio,
			      u64 physical, int dev_nr, int async)
{
	struct btrfs_device *dev = bbio->stripes[dev_nr].dev;
	struct btrfs_fs_info *fs_info = bbio->fs_info;

	bio->bi_private = bbio;
	btrfs_io_bio(bio)->stripe_index = dev_nr;
	bio->bi_end_io = btrfs_end_bio;
	bio->bi_iter.bi_sector = physical >> 9;
#ifdef DEBUG
	{
		struct rcu_string *name;

		rcu_read_lock();
		name = rcu_dereference(dev->name);
		btrfs_debug(fs_info,
			"btrfs_map_bio: rw %d 0x%x, sector=%llu, dev=%lu (%s id %llu), size=%u",
			bio_op(bio), bio->bi_opf,
			(u64)bio->bi_iter.bi_sector,
			(u_long)dev->bdev->bd_dev, name->str, dev->devid,
			bio->bi_iter.bi_size);
		rcu_read_unlock();
	}
#endif
	bio_set_dev(bio, dev->bdev);

	btrfs_bio_counter_inc_noblocked(fs_info);

	if (async)
		btrfs_schedule_bio(dev, bio);
	else
		btrfsic_submit_bio(bio);
}

static void bbio_error(struct btrfs_bio *bbio, struct bio *bio, u64 logical)
{
	atomic_inc(&bbio->error);
	if (atomic_dec_and_test(&bbio->stripes_pending)) {
		/* Should be the original bio. */
		WARN_ON(bio != bbio->orig_bio);

		btrfs_io_bio(bio)->mirror_num = bbio->mirror_num;
		bio->bi_iter.bi_sector = logical >> 9;
		if (atomic_read(&bbio->error) > bbio->max_errors)
			bio->bi_status = BLK_STS_IOERR;
		else
			bio->bi_status = BLK_STS_OK;
		btrfs_end_bbio(bbio, bio);
	}
}

blk_status_t btrfs_map_bio(struct btrfs_fs_info *fs_info, struct bio *bio,
			   int mirror_num, int async_submit)
{
	struct btrfs_device *dev;
	struct bio *first_bio = bio;
	u64 logical = (u64)bio->bi_iter.bi_sector << 9;
	u64 length = 0;
	u64 map_length;
	int ret;
	int dev_nr;
	int total_devs;
	struct btrfs_bio *bbio = NULL;

	length = bio->bi_iter.bi_size;
	map_length = length;

	btrfs_bio_counter_inc_blocked(fs_info);
	ret = __btrfs_map_block(fs_info, btrfs_op(bio), logical,
				&map_length, &bbio, mirror_num, 1);
	if (ret) {
		btrfs_bio_counter_dec(fs_info);
		return errno_to_blk_status(ret);
	}

	total_devs = bbio->num_stripes;
	bbio->orig_bio = first_bio;
	bbio->private = first_bio->bi_private;
	bbio->end_io = first_bio->bi_end_io;
	bbio->fs_info = fs_info;
	atomic_set(&bbio->stripes_pending, bbio->num_stripes);

	if ((bbio->map_type & BTRFS_BLOCK_GROUP_RAID56_MASK) &&
	    ((bio_op(bio) == REQ_OP_WRITE) || (mirror_num > 1))) {
		/* In this case, map_length has been set to the length of
		   a single stripe; not the whole write */
		if (bio_op(bio) == REQ_OP_WRITE) {
			ret = raid56_parity_write(fs_info, bio, bbio,
						  map_length);
		} else {
			ret = raid56_parity_recover(fs_info, bio, bbio,
						    map_length, mirror_num, 1);
		}

		btrfs_bio_counter_dec(fs_info);
		return errno_to_blk_status(ret);
	}

	if (map_length < length) {
		btrfs_crit(fs_info,
			   "mapping failed logical %llu bio len %llu len %llu",
			   logical, length, map_length);
		BUG();
	}

	for (dev_nr = 0; dev_nr < total_devs; dev_nr++) {
		dev = bbio->stripes[dev_nr].dev;
		if (!dev || !dev->bdev ||
		    (bio_op(first_bio) == REQ_OP_WRITE && !dev->writeable)) {
			bbio_error(bbio, first_bio, logical);
			continue;
		}

		if (dev_nr < total_devs - 1)
			bio = btrfs_bio_clone(first_bio);
		else
			bio = first_bio;

		submit_stripe_bio(bbio, bio, bbio->stripes[dev_nr].physical,
				  dev_nr, async_submit);
	}
	btrfs_bio_counter_dec(fs_info);
	return BLK_STS_OK;
}

struct btrfs_device *btrfs_find_device(struct btrfs_fs_info *fs_info, u64 devid,
				       u8 *uuid, u8 *fsid)
{
	struct btrfs_device *device;
	struct btrfs_fs_devices *cur_devices;

	cur_devices = fs_info->fs_devices;
	while (cur_devices) {
		if (!fsid ||
		    !memcmp(cur_devices->fsid, fsid, BTRFS_FSID_SIZE)) {
			device = find_device(cur_devices, devid, uuid);
			if (device)
				return device;
		}
		cur_devices = cur_devices->seed;
	}
	return NULL;
}

static struct btrfs_device *add_missing_dev(struct btrfs_fs_devices *fs_devices,
					    u64 devid, u8 *dev_uuid)
{
	struct btrfs_device *device;

	device = btrfs_alloc_device(NULL, &devid, dev_uuid);
	if (IS_ERR(device))
		return device;

	list_add(&device->dev_list, &fs_devices->devices);
	device->fs_devices = fs_devices;
	fs_devices->num_devices++;

	device->missing = 1;
	fs_devices->missing_devices++;

	return device;
}

/**
 * btrfs_alloc_device - allocate struct btrfs_device
 * @fs_info:	used only for generating a new devid, can be NULL if
 *		devid is provided (i.e. @devid != NULL).
 * @devid:	a pointer to devid for this device.  If NULL a new devid
 *		is generated.
 * @uuid:	a pointer to UUID for this device.  If NULL a new UUID
 *		is generated.
 *
 * Return: a pointer to a new &struct btrfs_device on success; ERR_PTR()
 * on error.  Returned struct is not linked onto any lists and must be
 * destroyed with free_device.
 */
struct btrfs_device *btrfs_alloc_device(struct btrfs_fs_info *fs_info,
					const u64 *devid,
					const u8 *uuid)
{
	struct btrfs_device *dev;
	u64 tmp;

	if (WARN_ON(!devid && !fs_info))
		return ERR_PTR(-EINVAL);

	dev = __alloc_device();
	if (IS_ERR(dev))
		return dev;

	if (devid)
		tmp = *devid;
	else {
		int ret;

		ret = find_next_devid(fs_info, &tmp);
		if (ret) {
			free_device(dev);
			return ERR_PTR(ret);
		}
	}
	dev->devid = tmp;

	if (uuid)
		memcpy(dev->uuid, uuid, BTRFS_UUID_SIZE);
	else
		generate_random_uuid(dev->uuid);

	btrfs_init_work(&dev->work, btrfs_submit_helper,
			pending_bios_fn, NULL, NULL);

	return dev;
}

/* Return -EIO if any error, otherwise return 0. */
static int btrfs_check_chunk_valid(struct btrfs_fs_info *fs_info,
				   struct extent_buffer *leaf,
				   struct btrfs_chunk *chunk, u64 logical)
{
	u64 length;
	u64 stripe_len;
	u16 num_stripes;
	u16 sub_stripes;
	u64 type;

	length = btrfs_chunk_length(leaf, chunk);
	stripe_len = btrfs_chunk_stripe_len(leaf, chunk);
	num_stripes = btrfs_chunk_num_stripes(leaf, chunk);
	sub_stripes = btrfs_chunk_sub_stripes(leaf, chunk);
	type = btrfs_chunk_type(leaf, chunk);

	if (!num_stripes) {
		btrfs_err(fs_info, "invalid chunk num_stripes: %u",
			  num_stripes);
		return -EIO;
	}
	if (!IS_ALIGNED(logical, fs_info->sectorsize)) {
		btrfs_err(fs_info, "invalid chunk logical %llu", logical);
		return -EIO;
	}
	if (btrfs_chunk_sector_size(leaf, chunk) != fs_info->sectorsize) {
		btrfs_err(fs_info, "invalid chunk sectorsize %u",
			  btrfs_chunk_sector_size(leaf, chunk));
		return -EIO;
	}
	if (!length || !IS_ALIGNED(length, fs_info->sectorsize)) {
		btrfs_err(fs_info, "invalid chunk length %llu", length);
		return -EIO;
	}
	if (!is_power_of_2(stripe_len) || stripe_len != BTRFS_STRIPE_LEN) {
		btrfs_err(fs_info, "invalid chunk stripe length: %llu",
			  stripe_len);
		return -EIO;
	}
	if (~(BTRFS_BLOCK_GROUP_TYPE_MASK | BTRFS_BLOCK_GROUP_PROFILE_MASK) &
	    type) {
		btrfs_err(fs_info, "unrecognized chunk type: %llu",
			  ~(BTRFS_BLOCK_GROUP_TYPE_MASK |
			    BTRFS_BLOCK_GROUP_PROFILE_MASK) &
			  btrfs_chunk_type(leaf, chunk));
		return -EIO;
	}
	if ((type & BTRFS_BLOCK_GROUP_RAID10 && sub_stripes != 2) ||
	    (type & BTRFS_BLOCK_GROUP_RAID1 && num_stripes < 1) ||
	    (type & BTRFS_BLOCK_GROUP_RAID5 && num_stripes < 2) ||
	    (type & BTRFS_BLOCK_GROUP_RAID6 && num_stripes < 3) ||
	    (type & BTRFS_BLOCK_GROUP_DUP && num_stripes > 2) ||
	    ((type & BTRFS_BLOCK_GROUP_PROFILE_MASK) == 0 &&
	     num_stripes != 1)) {
		btrfs_err(fs_info,
			"invalid num_stripes:sub_stripes %u:%u for profile %llu",
			num_stripes, sub_stripes,
			type & BTRFS_BLOCK_GROUP_PROFILE_MASK);
		return -EIO;
	}

	return 0;
}

static void btrfs_report_missing_device(struct btrfs_fs_info *fs_info,
					u64 devid, u8 *uuid, bool error)
{
	if (error)
		btrfs_err_rl(fs_info, "devid %llu uuid %pU is missing",
			      devid, uuid);
	else
		btrfs_warn_rl(fs_info, "devid %llu uuid %pU is missing",
			      devid, uuid);
}

static int read_one_chunk(struct btrfs_fs_info *fs_info, struct btrfs_key *key,
			  struct extent_buffer *leaf,
			  struct btrfs_chunk *chunk)
{
	struct btrfs_mapping_tree *map_tree = &fs_info->mapping_tree;
	struct map_lookup *map;
	struct extent_map *em;
	u64 logical;
	u64 length;
	u64 devid;
	u8 uuid[BTRFS_UUID_SIZE];
	int num_stripes;
	int ret;
	int i;

	logical = key->offset;
	length = btrfs_chunk_length(leaf, chunk);
	num_stripes = btrfs_chunk_num_stripes(leaf, chunk);

	ret = btrfs_check_chunk_valid(fs_info, leaf, chunk, logical);
	if (ret)
		return ret;

	read_lock(&map_tree->map_tree.lock);
	em = lookup_extent_mapping(&map_tree->map_tree, logical, 1);
	read_unlock(&map_tree->map_tree.lock);

	/* already mapped? */
	if (em && em->start <= logical && em->start + em->len > logical) {
		free_extent_map(em);
		return 0;
	} else if (em) {
		free_extent_map(em);
	}

	em = alloc_extent_map();
	if (!em)
		return -ENOMEM;
	map = kmalloc(map_lookup_size(num_stripes), GFP_NOFS);
	if (!map) {
		free_extent_map(em);
		return -ENOMEM;
	}

	set_bit(EXTENT_FLAG_FS_MAPPING, &em->flags);
	em->map_lookup = map;
	em->start = logical;
	em->len = length;
	em->orig_start = 0;
	em->block_start = 0;
	em->block_len = em->len;

	map->num_stripes = num_stripes;
	map->io_width = btrfs_chunk_io_width(leaf, chunk);
	map->io_align = btrfs_chunk_io_align(leaf, chunk);
	map->stripe_len = btrfs_chunk_stripe_len(leaf, chunk);
	map->type = btrfs_chunk_type(leaf, chunk);
	map->sub_stripes = btrfs_chunk_sub_stripes(leaf, chunk);
	for (i = 0; i < num_stripes; i++) {
		map->stripes[i].physical =
			btrfs_stripe_offset_nr(leaf, chunk, i);
		devid = btrfs_stripe_devid_nr(leaf, chunk, i);
		read_extent_buffer(leaf, uuid, (unsigned long)
				   btrfs_stripe_dev_uuid_nr(chunk, i),
				   BTRFS_UUID_SIZE);
		map->stripes[i].dev = btrfs_find_device(fs_info, devid,
							uuid, NULL);
		if (!map->stripes[i].dev &&
		    !btrfs_test_opt(fs_info, DEGRADED)) {
			free_extent_map(em);
			btrfs_report_missing_device(fs_info, devid, uuid, true);
			return -ENOENT;
		}
		if (!map->stripes[i].dev) {
			map->stripes[i].dev =
				add_missing_dev(fs_info->fs_devices, devid,
						uuid);
			if (IS_ERR(map->stripes[i].dev)) {
				free_extent_map(em);
				btrfs_err(fs_info,
					"failed to init missing dev %llu: %ld",
					devid, PTR_ERR(map->stripes[i].dev));
				return PTR_ERR(map->stripes[i].dev);
			}
			btrfs_report_missing_device(fs_info, devid, uuid, false);
		}
		map->stripes[i].dev->in_fs_metadata = 1;
	}

	write_lock(&map_tree->map_tree.lock);
	ret = add_extent_mapping(&map_tree->map_tree, em, 0);
	write_unlock(&map_tree->map_tree.lock);
	BUG_ON(ret); /* Tree corruption */
	free_extent_map(em);

	return 0;
}

static void fill_device_from_item(struct extent_buffer *leaf,
				 struct btrfs_dev_item *dev_item,
				 struct btrfs_device *device)
{
	unsigned long ptr;

	device->devid = btrfs_device_id(leaf, dev_item);
	device->disk_total_bytes = btrfs_device_total_bytes(leaf, dev_item);
	device->total_bytes = device->disk_total_bytes;
	device->commit_total_bytes = device->disk_total_bytes;
	device->bytes_used = btrfs_device_bytes_used(leaf, dev_item);
	device->commit_bytes_used = device->bytes_used;
	device->type = btrfs_device_type(leaf, dev_item);
	device->io_align = btrfs_device_io_align(leaf, dev_item);
	device->io_width = btrfs_device_io_width(leaf, dev_item);
	device->sector_size = btrfs_device_sector_size(leaf, dev_item);
	WARN_ON(device->devid == BTRFS_DEV_REPLACE_DEVID);
	device->is_tgtdev_for_dev_replace = 0;

	ptr = btrfs_device_uuid(dev_item);
	read_extent_buffer(leaf, device->uuid, ptr, BTRFS_UUID_SIZE);
}

static struct btrfs_fs_devices *open_seed_devices(struct btrfs_fs_info *fs_info,
						  u8 *fsid)
{
	struct btrfs_fs_devices *fs_devices;
	int ret;

	BUG_ON(!mutex_is_locked(&uuid_mutex));
	ASSERT(fsid);

	fs_devices = fs_info->fs_devices->seed;
	while (fs_devices) {
		if (!memcmp(fs_devices->fsid, fsid, BTRFS_FSID_SIZE))
			return fs_devices;

		fs_devices = fs_devices->seed;
	}

	fs_devices = find_fsid(fsid);
	if (!fs_devices) {
		if (!btrfs_test_opt(fs_info, DEGRADED))
			return ERR_PTR(-ENOENT);

		fs_devices = alloc_fs_devices(fsid);
		if (IS_ERR(fs_devices))
			return fs_devices;

		fs_devices->seeding = 1;
		fs_devices->opened = 1;
		return fs_devices;
	}

	fs_devices = clone_fs_devices(fs_devices);
	if (IS_ERR(fs_devices))
		return fs_devices;

	ret = __btrfs_open_devices(fs_devices, FMODE_READ,
				   fs_info->bdev_holder);
	if (ret) {
		free_fs_devices(fs_devices);
		fs_devices = ERR_PTR(ret);
		goto out;
	}

	if (!fs_devices->seeding) {
		__btrfs_close_devices(fs_devices);
		free_fs_devices(fs_devices);
		fs_devices = ERR_PTR(-EINVAL);
		goto out;
	}

	fs_devices->seed = fs_info->fs_devices->seed;
	fs_info->fs_devices->seed = fs_devices;
out:
	return fs_devices;
}

static int read_one_dev(struct btrfs_fs_info *fs_info,
			struct extent_buffer *leaf,
			struct btrfs_dev_item *dev_item)
{
	struct btrfs_fs_devices *fs_devices = fs_info->fs_devices;
	struct btrfs_device *device;
	u64 devid;
	int ret;
	u8 fs_uuid[BTRFS_FSID_SIZE];
	u8 dev_uuid[BTRFS_UUID_SIZE];

	devid = btrfs_device_id(leaf, dev_item);
	read_extent_buffer(leaf, dev_uuid, btrfs_device_uuid(dev_item),
			   BTRFS_UUID_SIZE);
	read_extent_buffer(leaf, fs_uuid, btrfs_device_fsid(dev_item),
			   BTRFS_FSID_SIZE);

	if (memcmp(fs_uuid, fs_info->fsid, BTRFS_FSID_SIZE)) {
		fs_devices = open_seed_devices(fs_info, fs_uuid);
		if (IS_ERR(fs_devices))
			return PTR_ERR(fs_devices);
	}

	device = btrfs_find_device(fs_info, devid, dev_uuid, fs_uuid);
	if (!device) {
		if (!btrfs_test_opt(fs_info, DEGRADED)) {
			btrfs_report_missing_device(fs_info, devid,
							dev_uuid, true);
			return -ENOENT;
		}

		device = add_missing_dev(fs_devices, devid, dev_uuid);
		if (IS_ERR(device)) {
			btrfs_err(fs_info,
				"failed to add missing dev %llu: %ld",
				devid, PTR_ERR(device));
			return PTR_ERR(device);
		}
		btrfs_report_missing_device(fs_info, devid, dev_uuid, false);
	} else {
		if (!device->bdev) {
			if (!btrfs_test_opt(fs_info, DEGRADED)) {
				btrfs_report_missing_device(fs_info,
						devid, dev_uuid, true);
				return -ENOENT;
			}
			btrfs_report_missing_device(fs_info, devid,
							dev_uuid, false);
		}

		if(!device->bdev && !device->missing) {
			/*
			 * this happens when a device that was properly setup
			 * in the device info lists suddenly goes bad.
			 * device->bdev is NULL, and so we have to set
			 * device->missing to one here
			 */
			device->fs_devices->missing_devices++;
			device->missing = 1;
		}

		/* Move the device to its own fs_devices */
		if (device->fs_devices != fs_devices) {
			ASSERT(device->missing);

			list_move(&device->dev_list, &fs_devices->devices);
			device->fs_devices->num_devices--;
			fs_devices->num_devices++;

			device->fs_devices->missing_devices--;
			fs_devices->missing_devices++;

			device->fs_devices = fs_devices;
		}
	}

	if (device->fs_devices != fs_info->fs_devices) {
		BUG_ON(device->writeable);
		if (device->generation !=
		    btrfs_device_generation(leaf, dev_item))
			return -EINVAL;
	}

	fill_device_from_item(leaf, dev_item, device);
	device->in_fs_metadata = 1;
	if (device->writeable && !device->is_tgtdev_for_dev_replace) {
		device->fs_devices->total_rw_bytes += device->total_bytes;
		atomic64_add(device->total_bytes - device->bytes_used,
				&fs_info->free_chunk_space);
	}
	ret = 0;
	return ret;
}

int btrfs_read_sys_array(struct btrfs_fs_info *fs_info)
{
	struct btrfs_root *root = fs_info->tree_root;
	struct btrfs_super_block *super_copy = fs_info->super_copy;
	struct extent_buffer *sb;
	struct btrfs_disk_key *disk_key;
	struct btrfs_chunk *chunk;
	u8 *array_ptr;
	unsigned long sb_array_offset;
	int ret = 0;
	u32 num_stripes;
	u32 array_size;
	u32 len = 0;
	u32 cur_offset;
	u64 type;
	struct btrfs_key key;

	ASSERT(BTRFS_SUPER_INFO_SIZE <= fs_info->nodesize);
	/*
	 * This will create extent buffer of nodesize, superblock size is
	 * fixed to BTRFS_SUPER_INFO_SIZE. If nodesize > sb size, this will
	 * overallocate but we can keep it as-is, only the first page is used.
	 */
	sb = btrfs_find_create_tree_block(fs_info, BTRFS_SUPER_INFO_OFFSET);
	if (IS_ERR(sb))
		return PTR_ERR(sb);
	set_extent_buffer_uptodate(sb);
	btrfs_set_buffer_lockdep_class(root->root_key.objectid, sb, 0);
	/*
	 * The sb extent buffer is artificial and just used to read the system array.
	 * set_extent_buffer_uptodate() call does not properly mark all it's
	 * pages up-to-date when the page is larger: extent does not cover the
	 * whole page and consequently check_page_uptodate does not find all
	 * the page's extents up-to-date (the hole beyond sb),
	 * write_extent_buffer then triggers a WARN_ON.
	 *
	 * Regular short extents go through mark_extent_buffer_dirty/writeback cycle,
	 * but sb spans only this function. Add an explicit SetPageUptodate call
	 * to silence the warning eg. on PowerPC 64.
	 */
	if (PAGE_SIZE > BTRFS_SUPER_INFO_SIZE)
		SetPageUptodate(sb->pages[0]);

	write_extent_buffer(sb, super_copy, 0, BTRFS_SUPER_INFO_SIZE);
	array_size = btrfs_super_sys_array_size(super_copy);

	array_ptr = super_copy->sys_chunk_array;
	sb_array_offset = offsetof(struct btrfs_super_block, sys_chunk_array);
	cur_offset = 0;

	while (cur_offset < array_size) {
		disk_key = (struct btrfs_disk_key *)array_ptr;
		len = sizeof(*disk_key);
		if (cur_offset + len > array_size)
			goto out_short_read;

		btrfs_disk_key_to_cpu(&key, disk_key);

		array_ptr += len;
		sb_array_offset += len;
		cur_offset += len;

		if (key.type == BTRFS_CHUNK_ITEM_KEY) {
			chunk = (struct btrfs_chunk *)sb_array_offset;
			/*
			 * At least one btrfs_chunk with one stripe must be
			 * present, exact stripe count check comes afterwards
			 */
			len = btrfs_chunk_item_size(1);
			if (cur_offset + len > array_size)
				goto out_short_read;

			num_stripes = btrfs_chunk_num_stripes(sb, chunk);
			if (!num_stripes) {
				btrfs_err(fs_info,
					"invalid number of stripes %u in sys_array at offset %u",
					num_stripes, cur_offset);
				ret = -EIO;
				break;
			}

			type = btrfs_chunk_type(sb, chunk);
			if ((type & BTRFS_BLOCK_GROUP_SYSTEM) == 0) {
				btrfs_err(fs_info,
			    "invalid chunk type %llu in sys_array at offset %u",
					type, cur_offset);
				ret = -EIO;
				break;
			}

			len = btrfs_chunk_item_size(num_stripes);
			if (cur_offset + len > array_size)
				goto out_short_read;

			ret = read_one_chunk(fs_info, &key, sb, chunk);
			if (ret)
				break;
		} else {
			btrfs_err(fs_info,
			    "unexpected item type %u in sys_array at offset %u",
				  (u32)key.type, cur_offset);
			ret = -EIO;
			break;
		}
		array_ptr += len;
		sb_array_offset += len;
		cur_offset += len;
	}
	clear_extent_buffer_uptodate(sb);
	free_extent_buffer_stale(sb);
	return ret;

out_short_read:
	btrfs_err(fs_info, "sys_array too short to read %u bytes at offset %u",
			len, cur_offset);
	clear_extent_buffer_uptodate(sb);
	free_extent_buffer_stale(sb);
	return -EIO;
}

/*
 * Check if all chunks in the fs are OK for read-write degraded mount
 *
 * Return true if all chunks meet the minimal RW mount requirements.
 * Return false if any chunk doesn't meet the minimal RW mount requirements.
 */
bool btrfs_check_rw_degradable(struct btrfs_fs_info *fs_info)
{
	struct btrfs_mapping_tree *map_tree = &fs_info->mapping_tree;
	struct extent_map *em;
	u64 next_start = 0;
	bool ret = true;

	read_lock(&map_tree->map_tree.lock);
	em = lookup_extent_mapping(&map_tree->map_tree, 0, (u64)-1);
	read_unlock(&map_tree->map_tree.lock);
	/* No chunk at all? Return false anyway */
	if (!em) {
		ret = false;
		goto out;
	}
	while (em) {
		struct map_lookup *map;
		int missing = 0;
		int max_tolerated;
		int i;

		map = em->map_lookup;
		max_tolerated =
			btrfs_get_num_tolerated_disk_barrier_failures(
					map->type);
		for (i = 0; i < map->num_stripes; i++) {
			struct btrfs_device *dev = map->stripes[i].dev;

			if (!dev || !dev->bdev || dev->missing ||
			    dev->last_flush_error)
				missing++;
		}
		if (missing > max_tolerated) {
			btrfs_warn(fs_info,
	"chunk %llu missing %d devices, max tolerance is %d for writeable mount",
				   em->start, missing, max_tolerated);
			free_extent_map(em);
			ret = false;
			goto out;
		}
		next_start = extent_map_end(em);
		free_extent_map(em);

		read_lock(&map_tree->map_tree.lock);
		em = lookup_extent_mapping(&map_tree->map_tree, next_start,
					   (u64)(-1) - next_start);
		read_unlock(&map_tree->map_tree.lock);
	}
out:
	return ret;
}

int btrfs_read_chunk_tree(struct btrfs_fs_info *fs_info)
{
	struct btrfs_root *root = fs_info->chunk_root;
	struct btrfs_path *path;
	struct extent_buffer *leaf;
	struct btrfs_key key;
	struct btrfs_key found_key;
	int ret;
	int slot;
	u64 total_dev = 0;

	path = btrfs_alloc_path();
	if (!path)
		return -ENOMEM;

	mutex_lock(&uuid_mutex);
	mutex_lock(&fs_info->chunk_mutex);

	/*
	 * Read all device items, and then all the chunk items. All
	 * device items are found before any chunk item (their object id
	 * is smaller than the lowest possible object id for a chunk
	 * item - BTRFS_FIRST_CHUNK_TREE_OBJECTID).
	 */
	key.objectid = BTRFS_DEV_ITEMS_OBJECTID;
	key.offset = 0;
	key.type = 0;
	ret = btrfs_search_slot(NULL, root, &key, path, 0, 0);
	if (ret < 0)
		goto error;
	while (1) {
		leaf = path->nodes[0];
		slot = path->slots[0];
		if (slot >= btrfs_header_nritems(leaf)) {
			ret = btrfs_next_leaf(root, path);
			if (ret == 0)
				continue;
			if (ret < 0)
				goto error;
			break;
		}
		btrfs_item_key_to_cpu(leaf, &found_key, slot);
		if (found_key.type == BTRFS_DEV_ITEM_KEY) {
			struct btrfs_dev_item *dev_item;
			dev_item = btrfs_item_ptr(leaf, slot,
						  struct btrfs_dev_item);
			ret = read_one_dev(fs_info, leaf, dev_item);
			if (ret)
				goto error;
			total_dev++;
		} else if (found_key.type == BTRFS_CHUNK_ITEM_KEY) {
			struct btrfs_chunk *chunk;
			chunk = btrfs_item_ptr(leaf, slot, struct btrfs_chunk);
			ret = read_one_chunk(fs_info, &found_key, leaf, chunk);
			if (ret)
				goto error;
		}
		path->slots[0]++;
	}

	/*
	 * After loading chunk tree, we've got all device information,
	 * do another round of validation checks.
	 */
	if (total_dev != fs_info->fs_devices->total_devices) {
		btrfs_err(fs_info,
	   "super_num_devices %llu mismatch with num_devices %llu found here",
			  btrfs_super_num_devices(fs_info->super_copy),
			  total_dev);
		ret = -EINVAL;
		goto error;
	}
	if (btrfs_super_total_bytes(fs_info->super_copy) <
	    fs_info->fs_devices->total_rw_bytes) {
		btrfs_err(fs_info,
	"super_total_bytes %llu mismatch with fs_devices total_rw_bytes %llu",
			  btrfs_super_total_bytes(fs_info->super_copy),
			  fs_info->fs_devices->total_rw_bytes);
		ret = -EINVAL;
		goto error;
	}
	ret = 0;
error:
	mutex_unlock(&fs_info->chunk_mutex);
	mutex_unlock(&uuid_mutex);

	btrfs_free_path(path);
	return ret;
}

void btrfs_init_devices_late(struct btrfs_fs_info *fs_info)
{
	struct btrfs_fs_devices *fs_devices = fs_info->fs_devices;
	struct btrfs_device *device;

	while (fs_devices) {
		mutex_lock(&fs_devices->device_list_mutex);
		list_for_each_entry(device, &fs_devices->devices, dev_list)
			device->fs_info = fs_info;
		mutex_unlock(&fs_devices->device_list_mutex);

		fs_devices = fs_devices->seed;
	}
}

static void __btrfs_reset_dev_stats(struct btrfs_device *dev)
{
	int i;

	for (i = 0; i < BTRFS_DEV_STAT_VALUES_MAX; i++)
		btrfs_dev_stat_reset(dev, i);
}

int btrfs_init_dev_stats(struct btrfs_fs_info *fs_info)
{
	struct btrfs_key key;
	struct btrfs_key found_key;
	struct btrfs_root *dev_root = fs_info->dev_root;
	struct btrfs_fs_devices *fs_devices = fs_info->fs_devices;
	struct extent_buffer *eb;
	int slot;
	int ret = 0;
	struct btrfs_device *device;
	struct btrfs_path *path = NULL;
	int i;

	path = btrfs_alloc_path();
	if (!path) {
		ret = -ENOMEM;
		goto out;
	}

	mutex_lock(&fs_devices->device_list_mutex);
	list_for_each_entry(device, &fs_devices->devices, dev_list) {
		int item_size;
		struct btrfs_dev_stats_item *ptr;

		key.objectid = BTRFS_DEV_STATS_OBJECTID;
		key.type = BTRFS_PERSISTENT_ITEM_KEY;
		key.offset = device->devid;
		ret = btrfs_search_slot(NULL, dev_root, &key, path, 0, 0);
		if (ret) {
			__btrfs_reset_dev_stats(device);
			device->dev_stats_valid = 1;
			btrfs_release_path(path);
			continue;
		}
		slot = path->slots[0];
		eb = path->nodes[0];
		btrfs_item_key_to_cpu(eb, &found_key, slot);
		item_size = btrfs_item_size_nr(eb, slot);

		ptr = btrfs_item_ptr(eb, slot,
				     struct btrfs_dev_stats_item);

		for (i = 0; i < BTRFS_DEV_STAT_VALUES_MAX; i++) {
			if (item_size >= (1 + i) * sizeof(__le64))
				btrfs_dev_stat_set(device, i,
					btrfs_dev_stats_value(eb, ptr, i));
			else
				btrfs_dev_stat_reset(device, i);
		}

		device->dev_stats_valid = 1;
		btrfs_dev_stat_print_on_load(device);
		btrfs_release_path(path);
	}
	mutex_unlock(&fs_devices->device_list_mutex);

out:
	btrfs_free_path(path);
	return ret < 0 ? ret : 0;
}

static int update_dev_stat_item(struct btrfs_trans_handle *trans,
				struct btrfs_fs_info *fs_info,
				struct btrfs_device *device)
{
	struct btrfs_root *dev_root = fs_info->dev_root;
	struct btrfs_path *path;
	struct btrfs_key key;
	struct extent_buffer *eb;
	struct btrfs_dev_stats_item *ptr;
	int ret;
	int i;

	key.objectid = BTRFS_DEV_STATS_OBJECTID;
	key.type = BTRFS_PERSISTENT_ITEM_KEY;
	key.offset = device->devid;

	path = btrfs_alloc_path();
	if (!path)
		return -ENOMEM;
	ret = btrfs_search_slot(trans, dev_root, &key, path, -1, 1);
	if (ret < 0) {
		btrfs_warn_in_rcu(fs_info,
			"error %d while searching for dev_stats item for device %s",
			      ret, rcu_str_deref(device->name));
		goto out;
	}

	if (ret == 0 &&
	    btrfs_item_size_nr(path->nodes[0], path->slots[0]) < sizeof(*ptr)) {
		/* need to delete old one and insert a new one */
		ret = btrfs_del_item(trans, dev_root, path);
		if (ret != 0) {
			btrfs_warn_in_rcu(fs_info,
				"delete too small dev_stats item for device %s failed %d",
				      rcu_str_deref(device->name), ret);
			goto out;
		}
		ret = 1;
	}

	if (ret == 1) {
		/* need to insert a new item */
		btrfs_release_path(path);
		ret = btrfs_insert_empty_item(trans, dev_root, path,
					      &key, sizeof(*ptr));
		if (ret < 0) {
			btrfs_warn_in_rcu(fs_info,
				"insert dev_stats item for device %s failed %d",
				rcu_str_deref(device->name), ret);
			goto out;
		}
	}

	eb = path->nodes[0];
	ptr = btrfs_item_ptr(eb, path->slots[0], struct btrfs_dev_stats_item);
	for (i = 0; i < BTRFS_DEV_STAT_VALUES_MAX; i++)
		btrfs_set_dev_stats_value(eb, ptr, i,
					  btrfs_dev_stat_read(device, i));
	btrfs_mark_buffer_dirty(eb);

out:
	btrfs_free_path(path);
	return ret;
}

/*
 * called from commit_transaction. Writes all changed device stats to disk.
 */
int btrfs_run_dev_stats(struct btrfs_trans_handle *trans,
			struct btrfs_fs_info *fs_info)
{
	struct btrfs_fs_devices *fs_devices = fs_info->fs_devices;
	struct btrfs_device *device;
	int stats_cnt;
	int ret = 0;

	mutex_lock(&fs_devices->device_list_mutex);
	list_for_each_entry(device, &fs_devices->devices, dev_list) {
		stats_cnt = atomic_read(&device->dev_stats_ccnt);
		if (!device->dev_stats_valid || stats_cnt == 0)
			continue;


		/*
		 * There is a LOAD-LOAD control dependency between the value of
		 * dev_stats_ccnt and updating the on-disk values which requires
		 * reading the in-memory counters. Such control dependencies
		 * require explicit read memory barriers.
		 *
		 * This memory barriers pairs with smp_mb__before_atomic in
		 * btrfs_dev_stat_inc/btrfs_dev_stat_set and with the full
		 * barrier implied by atomic_xchg in
		 * btrfs_dev_stats_read_and_reset
		 */
		smp_rmb();

		ret = update_dev_stat_item(trans, fs_info, device);
		if (!ret)
			atomic_sub(stats_cnt, &device->dev_stats_ccnt);
	}
	mutex_unlock(&fs_devices->device_list_mutex);

	return ret;
}

void btrfs_dev_stat_inc_and_print(struct btrfs_device *dev, int index)
{
	btrfs_dev_stat_inc(dev, index);
	btrfs_dev_stat_print_on_error(dev);
}

static void btrfs_dev_stat_print_on_error(struct btrfs_device *dev)
{
	if (!dev->dev_stats_valid)
		return;
	btrfs_err_rl_in_rcu(dev->fs_info,
		"bdev %s errs: wr %u, rd %u, flush %u, corrupt %u, gen %u",
			   rcu_str_deref(dev->name),
			   btrfs_dev_stat_read(dev, BTRFS_DEV_STAT_WRITE_ERRS),
			   btrfs_dev_stat_read(dev, BTRFS_DEV_STAT_READ_ERRS),
			   btrfs_dev_stat_read(dev, BTRFS_DEV_STAT_FLUSH_ERRS),
			   btrfs_dev_stat_read(dev, BTRFS_DEV_STAT_CORRUPTION_ERRS),
			   btrfs_dev_stat_read(dev, BTRFS_DEV_STAT_GENERATION_ERRS));
}

static void btrfs_dev_stat_print_on_load(struct btrfs_device *dev)
{
	int i;

	for (i = 0; i < BTRFS_DEV_STAT_VALUES_MAX; i++)
		if (btrfs_dev_stat_read(dev, i) != 0)
			break;
	if (i == BTRFS_DEV_STAT_VALUES_MAX)
		return; /* all values == 0, suppress message */

	btrfs_info_in_rcu(dev->fs_info,
		"bdev %s errs: wr %u, rd %u, flush %u, corrupt %u, gen %u",
	       rcu_str_deref(dev->name),
	       btrfs_dev_stat_read(dev, BTRFS_DEV_STAT_WRITE_ERRS),
	       btrfs_dev_stat_read(dev, BTRFS_DEV_STAT_READ_ERRS),
	       btrfs_dev_stat_read(dev, BTRFS_DEV_STAT_FLUSH_ERRS),
	       btrfs_dev_stat_read(dev, BTRFS_DEV_STAT_CORRUPTION_ERRS),
	       btrfs_dev_stat_read(dev, BTRFS_DEV_STAT_GENERATION_ERRS));
}

int btrfs_get_dev_stats(struct btrfs_fs_info *fs_info,
			struct btrfs_ioctl_get_dev_stats *stats)
{
	struct btrfs_device *dev;
	struct btrfs_fs_devices *fs_devices = fs_info->fs_devices;
	int i;

	mutex_lock(&fs_devices->device_list_mutex);
	dev = btrfs_find_device(fs_info, stats->devid, NULL, NULL);
	mutex_unlock(&fs_devices->device_list_mutex);

	if (!dev) {
		btrfs_warn(fs_info, "get dev_stats failed, device not found");
		return -ENODEV;
	} else if (!dev->dev_stats_valid) {
		btrfs_warn(fs_info, "get dev_stats failed, not yet valid");
		return -ENODEV;
	} else if (stats->flags & BTRFS_DEV_STATS_RESET) {
		for (i = 0; i < BTRFS_DEV_STAT_VALUES_MAX; i++) {
			if (stats->nr_items > i)
				stats->values[i] =
					btrfs_dev_stat_read_and_reset(dev, i);
			else
				btrfs_dev_stat_reset(dev, i);
		}
	} else {
		for (i = 0; i < BTRFS_DEV_STAT_VALUES_MAX; i++)
			if (stats->nr_items > i)
				stats->values[i] = btrfs_dev_stat_read(dev, i);
	}
	if (stats->nr_items > BTRFS_DEV_STAT_VALUES_MAX)
		stats->nr_items = BTRFS_DEV_STAT_VALUES_MAX;
	return 0;
}

void btrfs_scratch_superblocks(struct block_device *bdev, const char *device_path)
{
	struct buffer_head *bh;
	struct btrfs_super_block *disk_super;
	int copy_num;

	if (!bdev)
		return;

	for (copy_num = 0; copy_num < BTRFS_SUPER_MIRROR_MAX;
		copy_num++) {

		if (btrfs_read_dev_one_super(bdev, copy_num, &bh))
			continue;

		disk_super = (struct btrfs_super_block *)bh->b_data;

		memset(&disk_super->magic, 0, sizeof(disk_super->magic));
		set_buffer_dirty(bh);
		sync_dirty_buffer(bh);
		brelse(bh);
	}

	/* Notify udev that device has changed */
	btrfs_kobject_uevent(bdev, KOBJ_CHANGE);

	/* Update ctime/mtime for device path for libblkid */
	update_dev_time(device_path);
}

/*
 * Update the size of all devices, which is used for writing out the
 * super blocks.
 */
void btrfs_update_commit_device_size(struct btrfs_fs_info *fs_info)
{
	struct btrfs_fs_devices *fs_devices = fs_info->fs_devices;
	struct btrfs_device *curr, *next;

	if (list_empty(&fs_devices->resized_devices))
		return;

	mutex_lock(&fs_devices->device_list_mutex);
	mutex_lock(&fs_info->chunk_mutex);
	list_for_each_entry_safe(curr, next, &fs_devices->resized_devices,
				 resized_list) {
		list_del_init(&curr->resized_list);
		curr->commit_total_bytes = curr->disk_total_bytes;
	}
	mutex_unlock(&fs_info->chunk_mutex);
	mutex_unlock(&fs_devices->device_list_mutex);
}

/* Must be invoked during the transaction commit */
void btrfs_update_commit_device_bytes_used(struct btrfs_fs_info *fs_info,
					struct btrfs_transaction *transaction)
{
	struct extent_map *em;
	struct map_lookup *map;
	struct btrfs_device *dev;
	int i;

	if (list_empty(&transaction->pending_chunks))
		return;

	/* In order to kick the device replace finish process */
	mutex_lock(&fs_info->chunk_mutex);
	list_for_each_entry(em, &transaction->pending_chunks, list) {
		map = em->map_lookup;

		for (i = 0; i < map->num_stripes; i++) {
			dev = map->stripes[i].dev;
			dev->commit_bytes_used = dev->bytes_used;
		}
	}
	mutex_unlock(&fs_info->chunk_mutex);
}

void btrfs_set_fs_info_ptr(struct btrfs_fs_info *fs_info)
{
	struct btrfs_fs_devices *fs_devices = fs_info->fs_devices;
	while (fs_devices) {
		fs_devices->fs_info = fs_info;
		fs_devices = fs_devices->seed;
	}
}

void btrfs_reset_fs_info_ptr(struct btrfs_fs_info *fs_info)
{
	struct btrfs_fs_devices *fs_devices = fs_info->fs_devices;
	while (fs_devices) {
		fs_devices->fs_info = NULL;
		fs_devices = fs_devices->seed;
	}
}<|MERGE_RESOLUTION|>--- conflicted
+++ resolved
@@ -2090,11 +2090,7 @@
 	}
 
 	btrfs_close_bdev(srcdev);
-<<<<<<< HEAD
-	call_rcu(&srcdev->rcu, free_device);
-=======
 	call_rcu(&srcdev->rcu, free_device_rcu);
->>>>>>> b7cd6e4e
 
 	/* if this is no devs we rather delete the fs_devices */
 	if (!fs_devices->num_devices) {
@@ -2575,13 +2571,8 @@
 		sb->s_flags |= MS_RDONLY;
 	if (trans)
 		btrfs_end_transaction(trans);
-<<<<<<< HEAD
-	rcu_string_free(device->name);
-	kfree(device);
-=======
 error_free_device:
 	free_device(device);
->>>>>>> b7cd6e4e
 error:
 	blkdev_put(bdev, FMODE_EXCL);
 	if (seeding_dev && !unlocked) {
