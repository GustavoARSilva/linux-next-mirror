--- conflicted
+++ resolved
@@ -160,11 +160,7 @@
 	struct cgroup_subsys_state *subsys[CGROUP_SUBSYS_COUNT];
 
 	/* reference count */
-<<<<<<< HEAD
-	atomic_t refcount;
-=======
 	refcount_t refcount;
->>>>>>> 2ac97f0f
 
 	/* the default cgroup associated with this css_set */
 	struct cgroup *dfl_cgrp;
