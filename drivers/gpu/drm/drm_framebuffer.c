/*
 * Copyright (c) 2016 Intel Corporation
 *
 * Permission to use, copy, modify, distribute, and sell this software and its
 * documentation for any purpose is hereby granted without fee, provided that
 * the above copyright notice appear in all copies and that both that copyright
 * notice and this permission notice appear in supporting documentation, and
 * that the name of the copyright holders not be used in advertising or
 * publicity pertaining to distribution of the software without specific,
 * written prior permission.  The copyright holders make no representations
 * about the suitability of this software for any purpose.  It is provided "as
 * is" without express or implied warranty.
 *
 * THE COPYRIGHT HOLDERS DISCLAIM ALL WARRANTIES WITH REGARD TO THIS SOFTWARE,
 * INCLUDING ALL IMPLIED WARRANTIES OF MERCHANTABILITY AND FITNESS, IN NO
 * EVENT SHALL THE COPYRIGHT HOLDERS BE LIABLE FOR ANY SPECIAL, INDIRECT OR
 * CONSEQUENTIAL DAMAGES OR ANY DAMAGES WHATSOEVER RESULTING FROM LOSS OF USE,
 * DATA OR PROFITS, WHETHER IN AN ACTION OF CONTRACT, NEGLIGENCE OR OTHER
 * TORTIOUS ACTION, ARISING OUT OF OR IN CONNECTION WITH THE USE OR PERFORMANCE
 * OF THIS SOFTWARE.
 */

#include <linux/export.h>
#include <drm/drmP.h>
#include <drm/drm_auth.h>
#include <drm/drm_framebuffer.h>
#include <drm/drm_atomic.h>
#include <drm/drm_print.h>

#include "drm_internal.h"
#include "drm_crtc_internal.h"

/**
 * DOC: overview
 *
 * Frame buffers are abstract memory objects that provide a source of pixels to
 * scanout to a CRTC. Applications explicitly request the creation of frame
 * buffers through the DRM_IOCTL_MODE_ADDFB(2) ioctls and receive an opaque
 * handle that can be passed to the KMS CRTC control, plane configuration and
 * page flip functions.
 *
 * Frame buffers rely on the underlying memory manager for allocating backing
 * storage. When creating a frame buffer applications pass a memory handle
 * (or a list of memory handles for multi-planar formats) through the
 * &struct drm_mode_fb_cmd2 argument. For drivers using GEM as their userspace
 * buffer management interface this would be a GEM handle.  Drivers are however
 * free to use their own backing storage object handles, e.g. vmwgfx directly
 * exposes special TTM handles to userspace and so expects TTM handles in the
 * create ioctl and not GEM handles.
 *
 * Framebuffers are tracked with &struct drm_framebuffer. They are published
 * using drm_framebuffer_init() - after calling that function userspace can use
 * and access the framebuffer object. The helper function
 * drm_helper_mode_fill_fb_struct() can be used to pre-fill the required
 * metadata fields.
 *
 * The lifetime of a drm framebuffer is controlled with a reference count,
 * drivers can grab additional references with drm_framebuffer_get() and drop
 * them again with drm_framebuffer_put(). For driver-private framebuffers for
 * which the last reference is never dropped (e.g. for the fbdev framebuffer
 * when the struct &struct drm_framebuffer is embedded into the fbdev helper
 * struct) drivers can manually clean up a framebuffer at module unload time
 * with drm_framebuffer_unregister_private(). But doing this is not
 * recommended, and it's better to have a normal free-standing &struct
 * drm_framebuffer.
 */

int drm_framebuffer_check_src_coords(uint32_t src_x, uint32_t src_y,
				     uint32_t src_w, uint32_t src_h,
				     const struct drm_framebuffer *fb)
{
	unsigned int fb_width, fb_height;

	fb_width = fb->width << 16;
	fb_height = fb->height << 16;

	/* Make sure source coordinates are inside the fb. */
	if (src_w > fb_width ||
	    src_x > fb_width - src_w ||
	    src_h > fb_height ||
	    src_y > fb_height - src_h) {
		DRM_DEBUG_KMS("Invalid source coordinates "
			      "%u.%06ux%u.%06u+%u.%06u+%u.%06u (fb %ux%u)\n",
			      src_w >> 16, ((src_w & 0xffff) * 15625) >> 10,
			      src_h >> 16, ((src_h & 0xffff) * 15625) >> 10,
			      src_x >> 16, ((src_x & 0xffff) * 15625) >> 10,
			      src_y >> 16, ((src_y & 0xffff) * 15625) >> 10,
			      fb->width, fb->height);
		return -ENOSPC;
	}

	return 0;
}

/**
 * drm_mode_addfb - add an FB to the graphics configuration
 * @dev: drm device for the ioctl
 * @or: pointer to request structure
 * @file_priv: drm file
 *
 * Add a new FB to the specified CRTC, given a user request. This is the
 * original addfb ioctl which only supported RGB formats.
 *
 * Called by the user via ioctl, or by an in-kernel client.
 *
 * Returns:
 * Zero on success, negative errno on failure.
 */
int drm_mode_addfb(struct drm_device *dev, struct drm_mode_fb_cmd *or,
		   struct drm_file *file_priv)
{
	struct drm_mode_fb_cmd2 r = {};
	int ret;

	/* convert to new format and call new ioctl */
	r.fb_id = or->fb_id;
	r.width = or->width;
	r.height = or->height;
	r.pitches[0] = or->pitch;
	r.pixel_format = drm_mode_legacy_fb_format(or->bpp, or->depth);
	r.handles[0] = or->handle;

	if (r.pixel_format == DRM_FORMAT_XRGB2101010 &&
	    dev->driver->driver_features & DRIVER_PREFER_XBGR_30BPP)
		r.pixel_format = DRM_FORMAT_XBGR2101010;

	ret = drm_mode_addfb2(dev, &r, file_priv);
	if (ret)
		return ret;

	or->fb_id = r.fb_id;

	return 0;
}

int drm_mode_addfb_ioctl(struct drm_device *dev,
			 void *data, struct drm_file *file_priv)
{
	return drm_mode_addfb(dev, data, file_priv);
}

static int fb_plane_width(int width,
			  const struct drm_format_info *format, int plane)
{
	if (plane == 0)
		return width;

	return DIV_ROUND_UP(width, format->hsub);
}

static int fb_plane_height(int height,
			   const struct drm_format_info *format, int plane)
{
	if (plane == 0)
		return height;

	return DIV_ROUND_UP(height, format->vsub);
}

static int framebuffer_check(struct drm_device *dev,
			     const struct drm_mode_fb_cmd2 *r)
{
	const struct drm_format_info *info;
	int i;

	/* check if the format is supported at all */
	info = __drm_format_info(r->pixel_format & ~DRM_FORMAT_BIG_ENDIAN);
	if (!info) {
		struct drm_format_name_buf format_name;

		DRM_DEBUG_KMS("bad framebuffer format %s\n",
			      drm_get_format_name(r->pixel_format,
						  &format_name));
		return -EINVAL;
	}

	/* now let the driver pick its own format info */
	info = drm_get_format_info(dev, r);

	if (r->width == 0) {
		DRM_DEBUG_KMS("bad framebuffer width %u\n", r->width);
		return -EINVAL;
	}

	if (r->height == 0) {
		DRM_DEBUG_KMS("bad framebuffer height %u\n", r->height);
		return -EINVAL;
	}

	for (i = 0; i < info->num_planes; i++) {
		unsigned int width = fb_plane_width(r->width, info, i);
		unsigned int height = fb_plane_height(r->height, info, i);
		unsigned int cpp = info->cpp[i];

		if (!r->handles[i]) {
			DRM_DEBUG_KMS("no buffer object handle for plane %d\n", i);
			return -EINVAL;
		}

		if ((uint64_t) width * cpp > UINT_MAX)
			return -ERANGE;

		if ((uint64_t) height * r->pitches[i] + r->offsets[i] > UINT_MAX)
			return -ERANGE;

		if (r->pitches[i] < width * cpp) {
			DRM_DEBUG_KMS("bad pitch %u for plane %d\n", r->pitches[i], i);
			return -EINVAL;
		}

		if (r->modifier[i] && !(r->flags & DRM_MODE_FB_MODIFIERS)) {
			DRM_DEBUG_KMS("bad fb modifier %llu for plane %d\n",
				      r->modifier[i], i);
			return -EINVAL;
		}

		if (r->flags & DRM_MODE_FB_MODIFIERS &&
		    r->modifier[i] != r->modifier[0]) {
			DRM_DEBUG_KMS("bad fb modifier %llu for plane %d\n",
				      r->modifier[i], i);
			return -EINVAL;
		}

		/* modifier specific checks: */
		switch (r->modifier[i]) {
		case DRM_FORMAT_MOD_SAMSUNG_64_32_TILE:
			/* NOTE: the pitch restriction may be lifted later if it turns
			 * out that no hw has this restriction:
			 */
			if (r->pixel_format != DRM_FORMAT_NV12 ||
					width % 128 || height % 32 ||
					r->pitches[i] % 128) {
				DRM_DEBUG_KMS("bad modifier data for plane %d\n", i);
				return -EINVAL;
			}
			break;

		default:
			break;
		}
	}

	for (i = info->num_planes; i < 4; i++) {
		if (r->modifier[i]) {
			DRM_DEBUG_KMS("non-zero modifier for unused plane %d\n", i);
			return -EINVAL;
		}

		/* Pre-FB_MODIFIERS userspace didn't clear the structs properly. */
		if (!(r->flags & DRM_MODE_FB_MODIFIERS))
			continue;

		if (r->handles[i]) {
			DRM_DEBUG_KMS("buffer object handle for unused plane %d\n", i);
			return -EINVAL;
		}

		if (r->pitches[i]) {
			DRM_DEBUG_KMS("non-zero pitch for unused plane %d\n", i);
			return -EINVAL;
		}

		if (r->offsets[i]) {
			DRM_DEBUG_KMS("non-zero offset for unused plane %d\n", i);
			return -EINVAL;
		}
	}

	return 0;
}

struct drm_framebuffer *
drm_internal_framebuffer_create(struct drm_device *dev,
				const struct drm_mode_fb_cmd2 *r,
				struct drm_file *file_priv)
{
	struct drm_mode_config *config = &dev->mode_config;
	struct drm_framebuffer *fb;
	int ret;

	if (r->flags & ~(DRM_MODE_FB_INTERLACED | DRM_MODE_FB_MODIFIERS)) {
		DRM_DEBUG_KMS("bad framebuffer flags 0x%08x\n", r->flags);
		return ERR_PTR(-EINVAL);
	}

	if ((config->min_width > r->width) || (r->width > config->max_width)) {
		DRM_DEBUG_KMS("bad framebuffer width %d, should be >= %d && <= %d\n",
			  r->width, config->min_width, config->max_width);
		return ERR_PTR(-EINVAL);
	}
	if ((config->min_height > r->height) || (r->height > config->max_height)) {
		DRM_DEBUG_KMS("bad framebuffer height %d, should be >= %d && <= %d\n",
			  r->height, config->min_height, config->max_height);
		return ERR_PTR(-EINVAL);
	}

	if (r->flags & DRM_MODE_FB_MODIFIERS &&
	    !dev->mode_config.allow_fb_modifiers) {
		DRM_DEBUG_KMS("driver does not support fb modifiers\n");
		return ERR_PTR(-EINVAL);
	}

	ret = framebuffer_check(dev, r);
	if (ret)
		return ERR_PTR(ret);

	fb = dev->mode_config.funcs->fb_create(dev, file_priv, r);
	if (IS_ERR(fb)) {
		DRM_DEBUG_KMS("could not create framebuffer\n");
		return fb;
	}

	return fb;
}

/**
 * drm_mode_addfb2 - add an FB to the graphics configuration
 * @dev: drm device for the ioctl
 * @data: data pointer for the ioctl
 * @file_priv: drm file for the ioctl call
 *
 * Add a new FB to the specified CRTC, given a user request with format. This is
 * the 2nd version of the addfb ioctl, which supports multi-planar framebuffers
 * and uses fourcc codes as pixel format specifiers.
 *
 * Called by the user via ioctl.
 *
 * Returns:
 * Zero on success, negative errno on failure.
 */
int drm_mode_addfb2(struct drm_device *dev,
		    void *data, struct drm_file *file_priv)
{
	struct drm_mode_fb_cmd2 *r = data;
	struct drm_framebuffer *fb;

	if (!drm_core_check_feature(dev, DRIVER_MODESET))
		return -EINVAL;

	fb = drm_internal_framebuffer_create(dev, r, file_priv);
	if (IS_ERR(fb))
		return PTR_ERR(fb);

	DRM_DEBUG_KMS("[FB:%d]\n", fb->base.id);
	r->fb_id = fb->base.id;

	/* Transfer ownership to the filp for reaping on close */
	mutex_lock(&file_priv->fbs_lock);
	list_add(&fb->filp_head, &file_priv->fbs);
	mutex_unlock(&file_priv->fbs_lock);

	return 0;
}

struct drm_mode_rmfb_work {
	struct work_struct work;
	struct list_head fbs;
};

static void drm_mode_rmfb_work_fn(struct work_struct *w)
{
	struct drm_mode_rmfb_work *arg = container_of(w, typeof(*arg), work);

	while (!list_empty(&arg->fbs)) {
		struct drm_framebuffer *fb =
			list_first_entry(&arg->fbs, typeof(*fb), filp_head);

		list_del_init(&fb->filp_head);
		drm_framebuffer_remove(fb);
	}
}

/**
 * drm_mode_rmfb - remove an FB from the configuration
 * @dev: drm device
 * @fb_id: id of framebuffer to remove
 * @file_priv: drm file
 *
 * Remove the specified FB.
 *
 * Called by the user via ioctl, or by an in-kernel client.
 *
 * Returns:
 * Zero on success, negative errno on failure.
 */
int drm_mode_rmfb(struct drm_device *dev, u32 fb_id,
		  struct drm_file *file_priv)
{
	struct drm_framebuffer *fb = NULL;
	struct drm_framebuffer *fbl = NULL;
	int found = 0;

	if (!drm_core_check_feature(dev, DRIVER_MODESET))
		return -EINVAL;

	fb = drm_framebuffer_lookup(dev, file_priv, fb_id);
	if (!fb)
		return -ENOENT;

	mutex_lock(&file_priv->fbs_lock);
	list_for_each_entry(fbl, &file_priv->fbs, filp_head)
		if (fb == fbl)
			found = 1;
	if (!found) {
		mutex_unlock(&file_priv->fbs_lock);
		goto fail_unref;
	}

	list_del_init(&fb->filp_head);
	mutex_unlock(&file_priv->fbs_lock);

	/* drop the reference we picked up in framebuffer lookup */
	drm_framebuffer_put(fb);

	/*
	 * we now own the reference that was stored in the fbs list
	 *
	 * drm_framebuffer_remove may fail with -EINTR on pending signals,
	 * so run this in a separate stack as there's no way to correctly
	 * handle this after the fb is already removed from the lookup table.
	 */
	if (drm_framebuffer_read_refcount(fb) > 1) {
		struct drm_mode_rmfb_work arg;

		INIT_WORK_ONSTACK(&arg.work, drm_mode_rmfb_work_fn);
		INIT_LIST_HEAD(&arg.fbs);
		list_add_tail(&fb->filp_head, &arg.fbs);

		schedule_work(&arg.work);
		flush_work(&arg.work);
		destroy_work_on_stack(&arg.work);
	} else
		drm_framebuffer_put(fb);

	return 0;

fail_unref:
	drm_framebuffer_put(fb);
	return -ENOENT;
}

int drm_mode_rmfb_ioctl(struct drm_device *dev,
			void *data, struct drm_file *file_priv)
{
	uint32_t *fb_id = data;

	return drm_mode_rmfb(dev, *fb_id, file_priv);
}

/**
 * drm_mode_getfb - get FB info
 * @dev: drm device for the ioctl
 * @data: data pointer for the ioctl
 * @file_priv: drm file for the ioctl call
 *
 * Lookup the FB given its ID and return info about it.
 *
 * Called by the user via ioctl.
 *
 * Returns:
 * Zero on success, negative errno on failure.
 */
int drm_mode_getfb(struct drm_device *dev,
		   void *data, struct drm_file *file_priv)
{
	struct drm_mode_fb_cmd *r = data;
	struct drm_framebuffer *fb;
	int ret;

	if (!drm_core_check_feature(dev, DRIVER_MODESET))
		return -EINVAL;

	fb = drm_framebuffer_lookup(dev, file_priv, r->fb_id);
	if (!fb)
		return -ENOENT;

	/* Multi-planar framebuffers need getfb2. */
	if (fb->format->num_planes > 1) {
		ret = -EINVAL;
		goto out;
	}

	if (!fb->funcs->create_handle) {
		ret = -ENODEV;
		goto out;
	}

	r->height = fb->height;
	r->width = fb->width;
	r->depth = fb->format->depth;
	r->bpp = fb->format->cpp[0] * 8;
	r->pitch = fb->pitches[0];

	/* GET_FB() is an unprivileged ioctl so we must not return a
	 * buffer-handle to non-master processes! For
	 * backwards-compatibility reasons, we cannot make GET_FB() privileged,
	 * so just return an invalid handle for non-masters.
	 */
	if (!drm_is_current_master(file_priv) && !capable(CAP_SYS_ADMIN)) {
		r->handle = 0;
		ret = 0;
		goto out;
	}

	ret = fb->funcs->create_handle(fb, file_priv, &r->handle);

out:
	drm_framebuffer_put(fb);

	return ret;
}

/**
 * drm_mode_dirtyfb_ioctl - flush frontbuffer rendering on an FB
 * @dev: drm device for the ioctl
 * @data: data pointer for the ioctl
 * @file_priv: drm file for the ioctl call
 *
 * Lookup the FB and flush out the damaged area supplied by userspace as a clip
 * rectangle list. Generic userspace which does frontbuffer rendering must call
 * this ioctl to flush out the changes on manual-update display outputs, e.g.
 * usb display-link, mipi manual update panels or edp panel self refresh modes.
 *
 * Modesetting drivers which always update the frontbuffer do not need to
 * implement the corresponding &drm_framebuffer_funcs.dirty callback.
 *
 * Called by the user via ioctl.
 *
 * Returns:
 * Zero on success, negative errno on failure.
 */
int drm_mode_dirtyfb_ioctl(struct drm_device *dev,
			   void *data, struct drm_file *file_priv)
{
	struct drm_clip_rect __user *clips_ptr;
	struct drm_clip_rect *clips = NULL;
	struct drm_mode_fb_dirty_cmd *r = data;
	struct drm_framebuffer *fb;
	unsigned flags;
	int num_clips;
	int ret;

	if (!drm_core_check_feature(dev, DRIVER_MODESET))
		return -EINVAL;

	fb = drm_framebuffer_lookup(dev, file_priv, r->fb_id);
	if (!fb)
		return -ENOENT;

	num_clips = r->num_clips;
	clips_ptr = (struct drm_clip_rect __user *)(unsigned long)r->clips_ptr;

	if (!num_clips != !clips_ptr) {
		ret = -EINVAL;
		goto out_err1;
	}

	flags = DRM_MODE_FB_DIRTY_FLAGS & r->flags;

	/* If userspace annotates copy, clips must come in pairs */
	if (flags & DRM_MODE_FB_DIRTY_ANNOTATE_COPY && (num_clips % 2)) {
		ret = -EINVAL;
		goto out_err1;
	}

	if (num_clips && clips_ptr) {
		if (num_clips < 0 || num_clips > DRM_MODE_FB_DIRTY_MAX_CLIPS) {
			ret = -EINVAL;
			goto out_err1;
		}
		clips = kcalloc(num_clips, sizeof(*clips), GFP_KERNEL);
		if (!clips) {
			ret = -ENOMEM;
			goto out_err1;
		}

		ret = copy_from_user(clips, clips_ptr,
				     num_clips * sizeof(*clips));
		if (ret) {
			ret = -EFAULT;
			goto out_err2;
		}
	}

	if (fb->funcs->dirty) {
		ret = fb->funcs->dirty(fb, file_priv, flags, r->color,
				       clips, num_clips);
	} else {
		ret = -ENOSYS;
	}

out_err2:
	kfree(clips);
out_err1:
	drm_framebuffer_put(fb);

	return ret;
}

/**
 * drm_fb_release - remove and free the FBs on this file
 * @priv: drm file for the ioctl
 *
 * Destroy all the FBs associated with @filp.
 *
 * Called by the user via ioctl.
 *
 * Returns:
 * Zero on success, negative errno on failure.
 */
void drm_fb_release(struct drm_file *priv)
{
	struct drm_framebuffer *fb, *tfb;
	struct drm_mode_rmfb_work arg;

	INIT_LIST_HEAD(&arg.fbs);

	/*
	 * When the file gets released that means no one else can access the fb
	 * list any more, so no need to grab fpriv->fbs_lock. And we need to
	 * avoid upsetting lockdep since the universal cursor code adds a
	 * framebuffer while holding mutex locks.
	 *
	 * Note that a real deadlock between fpriv->fbs_lock and the modeset
	 * locks is impossible here since no one else but this function can get
	 * at it any more.
	 */
	list_for_each_entry_safe(fb, tfb, &priv->fbs, filp_head) {
		if (drm_framebuffer_read_refcount(fb) > 1) {
			list_move_tail(&fb->filp_head, &arg.fbs);
		} else {
			list_del_init(&fb->filp_head);

			/* This drops the fpriv->fbs reference. */
			drm_framebuffer_put(fb);
		}
	}

	if (!list_empty(&arg.fbs)) {
		INIT_WORK_ONSTACK(&arg.work, drm_mode_rmfb_work_fn);

		schedule_work(&arg.work);
		flush_work(&arg.work);
		destroy_work_on_stack(&arg.work);
	}
}

void drm_framebuffer_free(struct kref *kref)
{
	struct drm_framebuffer *fb =
			container_of(kref, struct drm_framebuffer, base.refcount);
	struct drm_device *dev = fb->dev;

	/*
	 * The lookup idr holds a weak reference, which has not necessarily been
	 * removed at this point. Check for that.
	 */
	drm_mode_object_unregister(dev, &fb->base);

	fb->funcs->destroy(fb);
}

/**
 * drm_framebuffer_init - initialize a framebuffer
 * @dev: DRM device
 * @fb: framebuffer to be initialized
 * @funcs: ... with these functions
 *
 * Allocates an ID for the framebuffer's parent mode object, sets its mode
 * functions & device file and adds it to the master fd list.
 *
 * IMPORTANT:
 * This functions publishes the fb and makes it available for concurrent access
 * by other users. Which means by this point the fb _must_ be fully set up -
 * since all the fb attributes are invariant over its lifetime, no further
 * locking but only correct reference counting is required.
 *
 * Returns:
 * Zero on success, error code on failure.
 */
int drm_framebuffer_init(struct drm_device *dev, struct drm_framebuffer *fb,
			 const struct drm_framebuffer_funcs *funcs)
{
	int ret;

	if (WARN_ON_ONCE(fb->dev != dev || !fb->format))
		return -EINVAL;

	INIT_LIST_HEAD(&fb->filp_head);

	fb->funcs = funcs;
	strcpy(fb->comm, current->comm);

	ret = __drm_mode_object_add(dev, &fb->base, DRM_MODE_OBJECT_FB,
				    false, drm_framebuffer_free);
	if (ret)
		goto out;

	mutex_lock(&dev->mode_config.fb_lock);
	dev->mode_config.num_fb++;
	list_add(&fb->head, &dev->mode_config.fb_list);
	mutex_unlock(&dev->mode_config.fb_lock);

	drm_mode_object_register(dev, &fb->base);
out:
	return ret;
}
EXPORT_SYMBOL(drm_framebuffer_init);

/**
 * drm_framebuffer_lookup - look up a drm framebuffer and grab a reference
 * @dev: drm device
 * @file_priv: drm file to check for lease against.
 * @id: id of the fb object
 *
 * If successful, this grabs an additional reference to the framebuffer -
 * callers need to make sure to eventually unreference the returned framebuffer
 * again, using drm_framebuffer_put().
 */
struct drm_framebuffer *drm_framebuffer_lookup(struct drm_device *dev,
					       struct drm_file *file_priv,
					       uint32_t id)
{
	struct drm_mode_object *obj;
	struct drm_framebuffer *fb = NULL;

	obj = __drm_mode_object_find(dev, file_priv, id, DRM_MODE_OBJECT_FB);
	if (obj)
		fb = obj_to_fb(obj);
	return fb;
}
EXPORT_SYMBOL(drm_framebuffer_lookup);

/**
 * drm_framebuffer_unregister_private - unregister a private fb from the lookup idr
 * @fb: fb to unregister
 *
 * Drivers need to call this when cleaning up driver-private framebuffers, e.g.
 * those used for fbdev. Note that the caller must hold a reference of it's own,
 * i.e. the object may not be destroyed through this call (since it'll lead to a
 * locking inversion).
 *
 * NOTE: This function is deprecated. For driver-private framebuffers it is not
 * recommended to embed a framebuffer struct info fbdev struct, instead, a
 * framebuffer pointer is preferred and drm_framebuffer_put() should be called
 * when the framebuffer is to be cleaned up.
 */
void drm_framebuffer_unregister_private(struct drm_framebuffer *fb)
{
	struct drm_device *dev;

	if (!fb)
		return;

	dev = fb->dev;

	/* Mark fb as reaped and drop idr ref. */
	drm_mode_object_unregister(dev, &fb->base);
}
EXPORT_SYMBOL(drm_framebuffer_unregister_private);

/**
 * drm_framebuffer_cleanup - remove a framebuffer object
 * @fb: framebuffer to remove
 *
 * Cleanup framebuffer. This function is intended to be used from the drivers
 * &drm_framebuffer_funcs.destroy callback. It can also be used to clean up
 * driver private framebuffers embedded into a larger structure.
 *
 * Note that this function does not remove the fb from active usage - if it is
 * still used anywhere, hilarity can ensue since userspace could call getfb on
 * the id and get back -EINVAL. Obviously no concern at driver unload time.
 *
 * Also, the framebuffer will not be removed from the lookup idr - for
 * user-created framebuffers this will happen in in the rmfb ioctl. For
 * driver-private objects (e.g. for fbdev) drivers need to explicitly call
 * drm_framebuffer_unregister_private.
 */
void drm_framebuffer_cleanup(struct drm_framebuffer *fb)
{
	struct drm_device *dev = fb->dev;

	mutex_lock(&dev->mode_config.fb_lock);
	list_del(&fb->head);
	dev->mode_config.num_fb--;
	mutex_unlock(&dev->mode_config.fb_lock);
}
EXPORT_SYMBOL(drm_framebuffer_cleanup);

static int atomic_remove_fb(struct drm_framebuffer *fb)
{
	struct drm_modeset_acquire_ctx ctx;
	struct drm_device *dev = fb->dev;
	struct drm_atomic_state *state;
	struct drm_plane *plane;
	struct drm_connector *conn;
	struct drm_connector_state *conn_state;
	int i, ret;
	unsigned plane_mask;
	bool disable_crtcs = false;

retry_disable:
	drm_modeset_acquire_init(&ctx, 0);

	state = drm_atomic_state_alloc(dev);
	if (!state) {
		ret = -ENOMEM;
		goto out;
	}
	state->acquire_ctx = &ctx;

retry:
	plane_mask = 0;
	ret = drm_modeset_lock_all_ctx(dev, &ctx);
	if (ret)
		goto unlock;

	drm_for_each_plane(plane, dev) {
		struct drm_plane_state *plane_state;

		if (plane->state->fb != fb)
			continue;

		plane_state = drm_atomic_get_plane_state(state, plane);
		if (IS_ERR(plane_state)) {
			ret = PTR_ERR(plane_state);
			goto unlock;
		}

		if (disable_crtcs && plane_state->crtc->primary == plane) {
			struct drm_crtc_state *crtc_state;

			crtc_state = drm_atomic_get_existing_crtc_state(state, plane_state->crtc);

			ret = drm_atomic_add_affected_connectors(state, plane_state->crtc);
			if (ret)
				goto unlock;

			crtc_state->active = false;
			ret = drm_atomic_set_mode_for_crtc(crtc_state, NULL);
			if (ret)
				goto unlock;
		}

		drm_atomic_set_fb_for_plane(plane_state, NULL);
		ret = drm_atomic_set_crtc_for_plane(plane_state, NULL);
		if (ret)
			goto unlock;

<<<<<<< HEAD
		plane_mask |= BIT(drm_plane_index(plane));
=======
		plane_mask |= drm_plane_mask(plane);
>>>>>>> a1de8d0a
	}

	/* This list is only filled when disable_crtcs is set. */
	for_each_new_connector_in_state(state, conn, conn_state, i) {
		ret = drm_atomic_set_crtc_for_connector(conn_state, NULL);

		if (ret)
			goto unlock;
	}

	if (plane_mask)
		ret = drm_atomic_commit(state);

unlock:
	if (ret == -EDEADLK) {
		drm_atomic_state_clear(state);
		drm_modeset_backoff(&ctx);
		goto retry;
	}

	drm_atomic_state_put(state);

out:
	drm_modeset_drop_locks(&ctx);
	drm_modeset_acquire_fini(&ctx);

	if (ret == -EINVAL && !disable_crtcs) {
		disable_crtcs = true;
		goto retry_disable;
	}

	return ret;
}

static void legacy_remove_fb(struct drm_framebuffer *fb)
{
	struct drm_device *dev = fb->dev;
	struct drm_crtc *crtc;
	struct drm_plane *plane;

	drm_modeset_lock_all(dev);
	/* remove from any CRTC */
	drm_for_each_crtc(crtc, dev) {
		if (crtc->primary->fb == fb) {
			/* should turn off the crtc */
			if (drm_crtc_force_disable(crtc))
				DRM_ERROR("failed to reset crtc %p when fb was deleted\n", crtc);
		}
	}

	drm_for_each_plane(plane, dev) {
		if (plane->fb == fb)
			drm_plane_force_disable(plane);
	}
	drm_modeset_unlock_all(dev);
}

/**
 * drm_framebuffer_remove - remove and unreference a framebuffer object
 * @fb: framebuffer to remove
 *
 * Scans all the CRTCs and planes in @dev's mode_config.  If they're
 * using @fb, removes it, setting it to NULL. Then drops the reference to the
 * passed-in framebuffer. Might take the modeset locks.
 *
 * Note that this function optimizes the cleanup away if the caller holds the
 * last reference to the framebuffer. It is also guaranteed to not take the
 * modeset locks in this case.
 */
void drm_framebuffer_remove(struct drm_framebuffer *fb)
{
	struct drm_device *dev;

	if (!fb)
		return;

	dev = fb->dev;

	WARN_ON(!list_empty(&fb->filp_head));

	/*
	 * drm ABI mandates that we remove any deleted framebuffers from active
	 * useage. But since most sane clients only remove framebuffers they no
	 * longer need, try to optimize this away.
	 *
	 * Since we're holding a reference ourselves, observing a refcount of 1
	 * means that we're the last holder and can skip it. Also, the refcount
	 * can never increase from 1 again, so we don't need any barriers or
	 * locks.
	 *
	 * Note that userspace could try to race with use and instate a new
	 * usage _after_ we've cleared all current ones. End result will be an
	 * in-use fb with fb-id == 0. Userspace is allowed to shoot its own foot
	 * in this manner.
	 */
	if (drm_framebuffer_read_refcount(fb) > 1) {
		if (drm_drv_uses_atomic_modeset(dev)) {
			int ret = atomic_remove_fb(fb);
			WARN(ret, "atomic remove_fb failed with %i\n", ret);
		} else
			legacy_remove_fb(fb);
	}

	drm_framebuffer_put(fb);
}
EXPORT_SYMBOL(drm_framebuffer_remove);

/**
 * drm_framebuffer_plane_width - width of the plane given the first plane
 * @width: width of the first plane
 * @fb: the framebuffer
 * @plane: plane index
 *
 * Returns:
 * The width of @plane, given that the width of the first plane is @width.
 */
int drm_framebuffer_plane_width(int width,
				const struct drm_framebuffer *fb, int plane)
{
	if (plane >= fb->format->num_planes)
		return 0;

	return fb_plane_width(width, fb->format, plane);
}
EXPORT_SYMBOL(drm_framebuffer_plane_width);

/**
 * drm_framebuffer_plane_height - height of the plane given the first plane
 * @height: height of the first plane
 * @fb: the framebuffer
 * @plane: plane index
 *
 * Returns:
 * The height of @plane, given that the height of the first plane is @height.
 */
int drm_framebuffer_plane_height(int height,
				 const struct drm_framebuffer *fb, int plane)
{
	if (plane >= fb->format->num_planes)
		return 0;

	return fb_plane_height(height, fb->format, plane);
}
EXPORT_SYMBOL(drm_framebuffer_plane_height);

void drm_framebuffer_print_info(struct drm_printer *p, unsigned int indent,
				const struct drm_framebuffer *fb)
{
	struct drm_format_name_buf format_name;
	unsigned int i;

	drm_printf_indent(p, indent, "allocated by = %s\n", fb->comm);
	drm_printf_indent(p, indent, "refcount=%u\n",
			  drm_framebuffer_read_refcount(fb));
	drm_printf_indent(p, indent, "format=%s\n",
			  drm_get_format_name(fb->format->format, &format_name));
	drm_printf_indent(p, indent, "modifier=0x%llx\n", fb->modifier);
	drm_printf_indent(p, indent, "size=%ux%u\n", fb->width, fb->height);
	drm_printf_indent(p, indent, "layers:\n");

	for (i = 0; i < fb->format->num_planes; i++) {
		drm_printf_indent(p, indent + 1, "size[%u]=%dx%d\n", i,
				  drm_framebuffer_plane_width(fb->width, fb, i),
				  drm_framebuffer_plane_height(fb->height, fb, i));
		drm_printf_indent(p, indent + 1, "pitch[%u]=%u\n", i, fb->pitches[i]);
		drm_printf_indent(p, indent + 1, "offset[%u]=%u\n", i, fb->offsets[i]);
		drm_printf_indent(p, indent + 1, "obj[%u]:%s\n", i,
				  fb->obj[i] ? "" : "(null)");
		if (fb->obj[i])
			drm_gem_print_info(p, indent + 2, fb->obj[i]);
	}
}

#ifdef CONFIG_DEBUG_FS
static int drm_framebuffer_info(struct seq_file *m, void *data)
{
	struct drm_info_node *node = m->private;
	struct drm_device *dev = node->minor->dev;
	struct drm_printer p = drm_seq_file_printer(m);
	struct drm_framebuffer *fb;

	mutex_lock(&dev->mode_config.fb_lock);
	drm_for_each_fb(fb, dev) {
		drm_printf(&p, "framebuffer[%u]:\n", fb->base.id);
		drm_framebuffer_print_info(&p, 1, fb);
	}
	mutex_unlock(&dev->mode_config.fb_lock);

	return 0;
}

static const struct drm_info_list drm_framebuffer_debugfs_list[] = {
	{ "framebuffer", drm_framebuffer_info, 0 },
};

int drm_framebuffer_debugfs_init(struct drm_minor *minor)
{
	return drm_debugfs_create_files(drm_framebuffer_debugfs_list,
				ARRAY_SIZE(drm_framebuffer_debugfs_list),
				minor->debugfs_root, minor);
}
#endif<|MERGE_RESOLUTION|>--- conflicted
+++ resolved
@@ -847,11 +847,7 @@
 		if (ret)
 			goto unlock;
 
-<<<<<<< HEAD
-		plane_mask |= BIT(drm_plane_index(plane));
-=======
 		plane_mask |= drm_plane_mask(plane);
->>>>>>> a1de8d0a
 	}
 
 	/* This list is only filled when disable_crtcs is set. */
