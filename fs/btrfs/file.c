/*
 * Copyright (C) 2007 Oracle.  All rights reserved.
 *
 * This program is free software; you can redistribute it and/or
 * modify it under the terms of the GNU General Public
 * License v2 as published by the Free Software Foundation.
 *
 * This program is distributed in the hope that it will be useful,
 * but WITHOUT ANY WARRANTY; without even the implied warranty of
 * MERCHANTABILITY or FITNESS FOR A PARTICULAR PURPOSE.  See the GNU
 * General Public License for more details.
 *
 * You should have received a copy of the GNU General Public
 * License along with this program; if not, write to the
 * Free Software Foundation, Inc., 59 Temple Place - Suite 330,
 * Boston, MA 021110-1307, USA.
 */

#include <linux/fs.h>
#include <linux/pagemap.h>
#include <linux/highmem.h>
#include <linux/time.h>
#include <linux/init.h>
#include <linux/string.h>
#include <linux/backing-dev.h>
#include <linux/mpage.h>
#include <linux/falloc.h>
#include <linux/swap.h>
#include <linux/writeback.h>
#include <linux/compat.h>
#include <linux/slab.h>
#include <linux/btrfs.h>
#include <linux/uio.h>
#include "ctree.h"
#include "disk-io.h"
#include "transaction.h"
#include "btrfs_inode.h"
#include "print-tree.h"
#include "tree-log.h"
#include "locking.h"
#include "volumes.h"
#include "qgroup.h"
#include "compression.h"

static struct kmem_cache *btrfs_inode_defrag_cachep;
/*
 * when auto defrag is enabled we
 * queue up these defrag structs to remember which
 * inodes need defragging passes
 */
struct inode_defrag {
	struct rb_node rb_node;
	/* objectid */
	u64 ino;
	/*
	 * transid where the defrag was added, we search for
	 * extents newer than this
	 */
	u64 transid;

	/* root objectid */
	u64 root;

	/* last offset we were able to defrag */
	u64 last_offset;

	/* if we've wrapped around back to zero once already */
	int cycled;
};

static int __compare_inode_defrag(struct inode_defrag *defrag1,
				  struct inode_defrag *defrag2)
{
	if (defrag1->root > defrag2->root)
		return 1;
	else if (defrag1->root < defrag2->root)
		return -1;
	else if (defrag1->ino > defrag2->ino)
		return 1;
	else if (defrag1->ino < defrag2->ino)
		return -1;
	else
		return 0;
}

/* pop a record for an inode into the defrag tree.  The lock
 * must be held already
 *
 * If you're inserting a record for an older transid than an
 * existing record, the transid already in the tree is lowered
 *
 * If an existing record is found the defrag item you
 * pass in is freed
 */
static int __btrfs_add_inode_defrag(struct btrfs_inode *inode,
				    struct inode_defrag *defrag)
{
	struct btrfs_fs_info *fs_info = btrfs_sb(inode->vfs_inode.i_sb);
	struct inode_defrag *entry;
	struct rb_node **p;
	struct rb_node *parent = NULL;
	int ret;

	p = &fs_info->defrag_inodes.rb_node;
	while (*p) {
		parent = *p;
		entry = rb_entry(parent, struct inode_defrag, rb_node);

		ret = __compare_inode_defrag(defrag, entry);
		if (ret < 0)
			p = &parent->rb_left;
		else if (ret > 0)
			p = &parent->rb_right;
		else {
			/* if we're reinserting an entry for
			 * an old defrag run, make sure to
			 * lower the transid of our existing record
			 */
			if (defrag->transid < entry->transid)
				entry->transid = defrag->transid;
			if (defrag->last_offset > entry->last_offset)
				entry->last_offset = defrag->last_offset;
			return -EEXIST;
		}
	}
	set_bit(BTRFS_INODE_IN_DEFRAG, &inode->runtime_flags);
	rb_link_node(&defrag->rb_node, parent, p);
	rb_insert_color(&defrag->rb_node, &fs_info->defrag_inodes);
	return 0;
}

static inline int __need_auto_defrag(struct btrfs_fs_info *fs_info)
{
	if (!btrfs_test_opt(fs_info, AUTO_DEFRAG))
		return 0;

	if (btrfs_fs_closing(fs_info))
		return 0;

	return 1;
}

/*
 * insert a defrag record for this inode if auto defrag is
 * enabled
 */
int btrfs_add_inode_defrag(struct btrfs_trans_handle *trans,
			   struct btrfs_inode *inode)
{
	struct btrfs_fs_info *fs_info = btrfs_sb(inode->vfs_inode.i_sb);
	struct btrfs_root *root = inode->root;
	struct inode_defrag *defrag;
	u64 transid;
	int ret;

	if (!__need_auto_defrag(fs_info))
		return 0;

	if (test_bit(BTRFS_INODE_IN_DEFRAG, &inode->runtime_flags))
		return 0;

	if (trans)
		transid = trans->transid;
	else
		transid = inode->root->last_trans;

	defrag = kmem_cache_zalloc(btrfs_inode_defrag_cachep, GFP_NOFS);
	if (!defrag)
		return -ENOMEM;

	defrag->ino = btrfs_ino(inode);
	defrag->transid = transid;
	defrag->root = root->root_key.objectid;

	spin_lock(&fs_info->defrag_inodes_lock);
	if (!test_bit(BTRFS_INODE_IN_DEFRAG, &inode->runtime_flags)) {
		/*
		 * If we set IN_DEFRAG flag and evict the inode from memory,
		 * and then re-read this inode, this new inode doesn't have
		 * IN_DEFRAG flag. At the case, we may find the existed defrag.
		 */
		ret = __btrfs_add_inode_defrag(inode, defrag);
		if (ret)
			kmem_cache_free(btrfs_inode_defrag_cachep, defrag);
	} else {
		kmem_cache_free(btrfs_inode_defrag_cachep, defrag);
	}
	spin_unlock(&fs_info->defrag_inodes_lock);
	return 0;
}

/*
 * Requeue the defrag object. If there is a defrag object that points to
 * the same inode in the tree, we will merge them together (by
 * __btrfs_add_inode_defrag()) and free the one that we want to requeue.
 */
static void btrfs_requeue_inode_defrag(struct btrfs_inode *inode,
				       struct inode_defrag *defrag)
{
	struct btrfs_fs_info *fs_info = btrfs_sb(inode->vfs_inode.i_sb);
	int ret;

	if (!__need_auto_defrag(fs_info))
		goto out;

	/*
	 * Here we don't check the IN_DEFRAG flag, because we need merge
	 * them together.
	 */
	spin_lock(&fs_info->defrag_inodes_lock);
	ret = __btrfs_add_inode_defrag(inode, defrag);
	spin_unlock(&fs_info->defrag_inodes_lock);
	if (ret)
		goto out;
	return;
out:
	kmem_cache_free(btrfs_inode_defrag_cachep, defrag);
}

/*
 * pick the defragable inode that we want, if it doesn't exist, we will get
 * the next one.
 */
static struct inode_defrag *
btrfs_pick_defrag_inode(struct btrfs_fs_info *fs_info, u64 root, u64 ino)
{
	struct inode_defrag *entry = NULL;
	struct inode_defrag tmp;
	struct rb_node *p;
	struct rb_node *parent = NULL;
	int ret;

	tmp.ino = ino;
	tmp.root = root;

	spin_lock(&fs_info->defrag_inodes_lock);
	p = fs_info->defrag_inodes.rb_node;
	while (p) {
		parent = p;
		entry = rb_entry(parent, struct inode_defrag, rb_node);

		ret = __compare_inode_defrag(&tmp, entry);
		if (ret < 0)
			p = parent->rb_left;
		else if (ret > 0)
			p = parent->rb_right;
		else
			goto out;
	}

	if (parent && __compare_inode_defrag(&tmp, entry) > 0) {
		parent = rb_next(parent);
		if (parent)
			entry = rb_entry(parent, struct inode_defrag, rb_node);
		else
			entry = NULL;
	}
out:
	if (entry)
		rb_erase(parent, &fs_info->defrag_inodes);
	spin_unlock(&fs_info->defrag_inodes_lock);
	return entry;
}

void btrfs_cleanup_defrag_inodes(struct btrfs_fs_info *fs_info)
{
	struct inode_defrag *defrag;
	struct rb_node *node;

	spin_lock(&fs_info->defrag_inodes_lock);
	node = rb_first(&fs_info->defrag_inodes);
	while (node) {
		rb_erase(node, &fs_info->defrag_inodes);
		defrag = rb_entry(node, struct inode_defrag, rb_node);
		kmem_cache_free(btrfs_inode_defrag_cachep, defrag);

		cond_resched_lock(&fs_info->defrag_inodes_lock);

		node = rb_first(&fs_info->defrag_inodes);
	}
	spin_unlock(&fs_info->defrag_inodes_lock);
}

#define BTRFS_DEFRAG_BATCH	1024

static int __btrfs_run_defrag_inode(struct btrfs_fs_info *fs_info,
				    struct inode_defrag *defrag)
{
	struct btrfs_root *inode_root;
	struct inode *inode;
	struct btrfs_key key;
	struct btrfs_ioctl_defrag_range_args range;
	int num_defrag;
	int index;
	int ret;

	/* get the inode */
	key.objectid = defrag->root;
	key.type = BTRFS_ROOT_ITEM_KEY;
	key.offset = (u64)-1;

	index = srcu_read_lock(&fs_info->subvol_srcu);

	inode_root = btrfs_read_fs_root_no_name(fs_info, &key);
	if (IS_ERR(inode_root)) {
		ret = PTR_ERR(inode_root);
		goto cleanup;
	}

	key.objectid = defrag->ino;
	key.type = BTRFS_INODE_ITEM_KEY;
	key.offset = 0;
	inode = btrfs_iget(fs_info->sb, &key, inode_root, NULL);
	if (IS_ERR(inode)) {
		ret = PTR_ERR(inode);
		goto cleanup;
	}
	srcu_read_unlock(&fs_info->subvol_srcu, index);

	/* do a chunk of defrag */
	clear_bit(BTRFS_INODE_IN_DEFRAG, &BTRFS_I(inode)->runtime_flags);
	memset(&range, 0, sizeof(range));
	range.len = (u64)-1;
	range.start = defrag->last_offset;

	sb_start_write(fs_info->sb);
	num_defrag = btrfs_defrag_file(inode, NULL, &range, defrag->transid,
				       BTRFS_DEFRAG_BATCH);
	sb_end_write(fs_info->sb);
	/*
	 * if we filled the whole defrag batch, there
	 * must be more work to do.  Queue this defrag
	 * again
	 */
	if (num_defrag == BTRFS_DEFRAG_BATCH) {
		defrag->last_offset = range.start;
		btrfs_requeue_inode_defrag(BTRFS_I(inode), defrag);
	} else if (defrag->last_offset && !defrag->cycled) {
		/*
		 * we didn't fill our defrag batch, but
		 * we didn't start at zero.  Make sure we loop
		 * around to the start of the file.
		 */
		defrag->last_offset = 0;
		defrag->cycled = 1;
		btrfs_requeue_inode_defrag(BTRFS_I(inode), defrag);
	} else {
		kmem_cache_free(btrfs_inode_defrag_cachep, defrag);
	}

	iput(inode);
	return 0;
cleanup:
	srcu_read_unlock(&fs_info->subvol_srcu, index);
	kmem_cache_free(btrfs_inode_defrag_cachep, defrag);
	return ret;
}

/*
 * run through the list of inodes in the FS that need
 * defragging
 */
int btrfs_run_defrag_inodes(struct btrfs_fs_info *fs_info)
{
	struct inode_defrag *defrag;
	u64 first_ino = 0;
	u64 root_objectid = 0;

	atomic_inc(&fs_info->defrag_running);
	while (1) {
		/* Pause the auto defragger. */
		if (test_bit(BTRFS_FS_STATE_REMOUNTING,
			     &fs_info->fs_state))
			break;

		if (!__need_auto_defrag(fs_info))
			break;

		/* find an inode to defrag */
		defrag = btrfs_pick_defrag_inode(fs_info, root_objectid,
						 first_ino);
		if (!defrag) {
			if (root_objectid || first_ino) {
				root_objectid = 0;
				first_ino = 0;
				continue;
			} else {
				break;
			}
		}

		first_ino = defrag->ino + 1;
		root_objectid = defrag->root;

		__btrfs_run_defrag_inode(fs_info, defrag);
	}
	atomic_dec(&fs_info->defrag_running);

	/*
	 * during unmount, we use the transaction_wait queue to
	 * wait for the defragger to stop
	 */
	wake_up(&fs_info->transaction_wait);
	return 0;
}

/* simple helper to fault in pages and copy.  This should go away
 * and be replaced with calls into generic code.
 */
static noinline int btrfs_copy_from_user(loff_t pos, size_t write_bytes,
					 struct page **prepared_pages,
					 struct iov_iter *i)
{
	size_t copied = 0;
	size_t total_copied = 0;
	int pg = 0;
	int offset = pos & (PAGE_SIZE - 1);

	while (write_bytes > 0) {
		size_t count = min_t(size_t,
				     PAGE_SIZE - offset, write_bytes);
		struct page *page = prepared_pages[pg];
		/*
		 * Copy data from userspace to the current page
		 */
		copied = iov_iter_copy_from_user_atomic(page, i, offset, count);

		/* Flush processor's dcache for this page */
		flush_dcache_page(page);

		/*
		 * if we get a partial write, we can end up with
		 * partially up to date pages.  These add
		 * a lot of complexity, so make sure they don't
		 * happen by forcing this copy to be retried.
		 *
		 * The rest of the btrfs_file_write code will fall
		 * back to page at a time copies after we return 0.
		 */
		if (!PageUptodate(page) && copied < count)
			copied = 0;

		iov_iter_advance(i, copied);
		write_bytes -= copied;
		total_copied += copied;

		/* Return to btrfs_file_write_iter to fault page */
		if (unlikely(copied == 0))
			break;

		if (copied < PAGE_SIZE - offset) {
			offset += copied;
		} else {
			pg++;
			offset = 0;
		}
	}
	return total_copied;
}

/*
 * unlocks pages after btrfs_file_write is done with them
 */
static void btrfs_drop_pages(struct page **pages, size_t num_pages)
{
	size_t i;
	for (i = 0; i < num_pages; i++) {
		/* page checked is some magic around finding pages that
		 * have been modified without going through btrfs_set_page_dirty
		 * clear it here. There should be no need to mark the pages
		 * accessed as prepare_pages should have marked them accessed
		 * in prepare_pages via find_or_create_page()
		 */
		ClearPageChecked(pages[i]);
		unlock_page(pages[i]);
		put_page(pages[i]);
	}
}

<<<<<<< HEAD
=======

>>>>>>> e31aaba8
static int btrfs_find_new_delalloc_bytes(struct btrfs_inode *inode,
					 const u64 start,
					 const u64 len,
					 struct extent_state **cached_state)
{
	u64 search_start = start;
	const u64 end = start + len - 1;

	while (search_start < end) {
		const u64 search_len = end - search_start + 1;
		struct extent_map *em;
		u64 em_len;
		int ret = 0;

		em = btrfs_get_extent(inode, NULL, 0, search_start,
				      search_len, 0);
		if (IS_ERR(em))
			return PTR_ERR(em);

		if (em->block_start != EXTENT_MAP_HOLE)
			goto next;

		em_len = em->len;
		if (em->start < search_start)
			em_len -= search_start - em->start;
		if (em_len > search_len)
			em_len = search_len;

		ret = set_extent_bit(&inode->io_tree, search_start,
				     search_start + em_len - 1,
				     EXTENT_DELALLOC_NEW,
				     NULL, cached_state, GFP_NOFS);
next:
		search_start = extent_map_end(em);
		free_extent_map(em);
		if (ret)
			return ret;
	}
	return 0;
}

/*
 * after copy_from_user, pages need to be dirtied and we need to make
 * sure holes are created between the current EOF and the start of
 * any next extents (if required).
 *
 * this also makes the decision about creating an inline extent vs
 * doing real data extents, marking pages dirty and delalloc as required.
 */
int btrfs_dirty_pages(struct inode *inode, struct page **pages,
		      size_t num_pages, loff_t pos, size_t write_bytes,
		      struct extent_state **cached)
{
	struct btrfs_fs_info *fs_info = btrfs_sb(inode->i_sb);
	int err = 0;
	int i;
	u64 num_bytes;
	u64 start_pos;
	u64 end_of_last_block;
	u64 end_pos = pos + write_bytes;
	loff_t isize = i_size_read(inode);
	unsigned int extra_bits = 0;

	start_pos = pos & ~((u64) fs_info->sectorsize - 1);
	num_bytes = round_up(write_bytes + pos - start_pos,
			     fs_info->sectorsize);

	end_of_last_block = start_pos + num_bytes - 1;

	if (!btrfs_is_free_space_inode(BTRFS_I(inode))) {
		if (start_pos >= isize &&
		    !(BTRFS_I(inode)->flags & BTRFS_INODE_PREALLOC)) {
			/*
			 * There can't be any extents following eof in this case
			 * so just set the delalloc new bit for the range
			 * directly.
			 */
			extra_bits |= EXTENT_DELALLOC_NEW;
		} else {
			err = btrfs_find_new_delalloc_bytes(BTRFS_I(inode),
							    start_pos,
							    num_bytes, cached);
			if (err)
				return err;
		}
	}

	err = btrfs_set_extent_delalloc(inode, start_pos, end_of_last_block,
					extra_bits, cached, 0);
	if (err)
		return err;

	for (i = 0; i < num_pages; i++) {
		struct page *p = pages[i];
		SetPageUptodate(p);
		ClearPageChecked(p);
		set_page_dirty(p);
	}

	/*
	 * we've only changed i_size in ram, and we haven't updated
	 * the disk i_size.  There is no need to log the inode
	 * at this time.
	 */
	if (end_pos > isize)
		i_size_write(inode, end_pos);
	return 0;
}

/*
 * this drops all the extents in the cache that intersect the range
 * [start, end].  Existing extents are split as required.
 */
void btrfs_drop_extent_cache(struct btrfs_inode *inode, u64 start, u64 end,
			     int skip_pinned)
{
	struct extent_map *em;
	struct extent_map *split = NULL;
	struct extent_map *split2 = NULL;
	struct extent_map_tree *em_tree = &inode->extent_tree;
	u64 len = end - start + 1;
	u64 gen;
	int ret;
	int testend = 1;
	unsigned long flags;
	int compressed = 0;
	bool modified;

	WARN_ON(end < start);
	if (end == (u64)-1) {
		len = (u64)-1;
		testend = 0;
	}
	while (1) {
		int no_splits = 0;

		modified = false;
		if (!split)
			split = alloc_extent_map();
		if (!split2)
			split2 = alloc_extent_map();
		if (!split || !split2)
			no_splits = 1;

		write_lock(&em_tree->lock);
		em = lookup_extent_mapping(em_tree, start, len);
		if (!em) {
			write_unlock(&em_tree->lock);
			break;
		}
		flags = em->flags;
		gen = em->generation;
		if (skip_pinned && test_bit(EXTENT_FLAG_PINNED, &em->flags)) {
			if (testend && em->start + em->len >= start + len) {
				free_extent_map(em);
				write_unlock(&em_tree->lock);
				break;
			}
			start = em->start + em->len;
			if (testend)
				len = start + len - (em->start + em->len);
			free_extent_map(em);
			write_unlock(&em_tree->lock);
			continue;
		}
		compressed = test_bit(EXTENT_FLAG_COMPRESSED, &em->flags);
		clear_bit(EXTENT_FLAG_PINNED, &em->flags);
		clear_bit(EXTENT_FLAG_LOGGING, &flags);
		modified = !list_empty(&em->list);
		if (no_splits)
			goto next;

		if (em->start < start) {
			split->start = em->start;
			split->len = start - em->start;

			if (em->block_start < EXTENT_MAP_LAST_BYTE) {
				split->orig_start = em->orig_start;
				split->block_start = em->block_start;

				if (compressed)
					split->block_len = em->block_len;
				else
					split->block_len = split->len;
				split->orig_block_len = max(split->block_len,
						em->orig_block_len);
				split->ram_bytes = em->ram_bytes;
			} else {
				split->orig_start = split->start;
				split->block_len = 0;
				split->block_start = em->block_start;
				split->orig_block_len = 0;
				split->ram_bytes = split->len;
			}

			split->generation = gen;
			split->bdev = em->bdev;
			split->flags = flags;
			split->compress_type = em->compress_type;
			replace_extent_mapping(em_tree, em, split, modified);
			free_extent_map(split);
			split = split2;
			split2 = NULL;
		}
		if (testend && em->start + em->len > start + len) {
			u64 diff = start + len - em->start;

			split->start = start + len;
			split->len = em->start + em->len - (start + len);
			split->bdev = em->bdev;
			split->flags = flags;
			split->compress_type = em->compress_type;
			split->generation = gen;

			if (em->block_start < EXTENT_MAP_LAST_BYTE) {
				split->orig_block_len = max(em->block_len,
						    em->orig_block_len);

				split->ram_bytes = em->ram_bytes;
				if (compressed) {
					split->block_len = em->block_len;
					split->block_start = em->block_start;
					split->orig_start = em->orig_start;
				} else {
					split->block_len = split->len;
					split->block_start = em->block_start
						+ diff;
					split->orig_start = em->orig_start;
				}
			} else {
				split->ram_bytes = split->len;
				split->orig_start = split->start;
				split->block_len = 0;
				split->block_start = em->block_start;
				split->orig_block_len = 0;
			}

			if (extent_map_in_tree(em)) {
				replace_extent_mapping(em_tree, em, split,
						       modified);
			} else {
				ret = add_extent_mapping(em_tree, split,
							 modified);
				ASSERT(ret == 0); /* Logic error */
			}
			free_extent_map(split);
			split = NULL;
		}
next:
		if (extent_map_in_tree(em))
			remove_extent_mapping(em_tree, em);
		write_unlock(&em_tree->lock);

		/* once for us */
		free_extent_map(em);
		/* once for the tree*/
		free_extent_map(em);
	}
	if (split)
		free_extent_map(split);
	if (split2)
		free_extent_map(split2);
}

/*
 * this is very complex, but the basic idea is to drop all extents
 * in the range start - end.  hint_block is filled in with a block number
 * that would be a good hint to the block allocator for this file.
 *
 * If an extent intersects the range but is not entirely inside the range
 * it is either truncated or split.  Anything entirely inside the range
 * is deleted from the tree.
 */
int __btrfs_drop_extents(struct btrfs_trans_handle *trans,
			 struct btrfs_root *root, struct inode *inode,
			 struct btrfs_path *path, u64 start, u64 end,
			 u64 *drop_end, int drop_cache,
			 int replace_extent,
			 u32 extent_item_size,
			 int *key_inserted)
{
	struct btrfs_fs_info *fs_info = root->fs_info;
	struct extent_buffer *leaf;
	struct btrfs_file_extent_item *fi;
	struct btrfs_key key;
	struct btrfs_key new_key;
	u64 ino = btrfs_ino(BTRFS_I(inode));
	u64 search_start = start;
	u64 disk_bytenr = 0;
	u64 num_bytes = 0;
	u64 extent_offset = 0;
	u64 extent_end = 0;
	u64 last_end = start;
	int del_nr = 0;
	int del_slot = 0;
	int extent_type;
	int recow;
	int ret;
	int modify_tree = -1;
	int update_refs;
	int found = 0;
	int leafs_visited = 0;

	if (drop_cache)
		btrfs_drop_extent_cache(BTRFS_I(inode), start, end - 1, 0);

	if (start >= BTRFS_I(inode)->disk_i_size && !replace_extent)
		modify_tree = 0;

	update_refs = (test_bit(BTRFS_ROOT_REF_COWS, &root->state) ||
		       root == fs_info->tree_root);
	while (1) {
		recow = 0;
		ret = btrfs_lookup_file_extent(trans, root, path, ino,
					       search_start, modify_tree);
		if (ret < 0)
			break;
		if (ret > 0 && path->slots[0] > 0 && search_start == start) {
			leaf = path->nodes[0];
			btrfs_item_key_to_cpu(leaf, &key, path->slots[0] - 1);
			if (key.objectid == ino &&
			    key.type == BTRFS_EXTENT_DATA_KEY)
				path->slots[0]--;
		}
		ret = 0;
		leafs_visited++;
next_slot:
		leaf = path->nodes[0];
		if (path->slots[0] >= btrfs_header_nritems(leaf)) {
			BUG_ON(del_nr > 0);
			ret = btrfs_next_leaf(root, path);
			if (ret < 0)
				break;
			if (ret > 0) {
				ret = 0;
				break;
			}
			leafs_visited++;
			leaf = path->nodes[0];
			recow = 1;
		}

		btrfs_item_key_to_cpu(leaf, &key, path->slots[0]);

		if (key.objectid > ino)
			break;
		if (WARN_ON_ONCE(key.objectid < ino) ||
		    key.type < BTRFS_EXTENT_DATA_KEY) {
			ASSERT(del_nr == 0);
			path->slots[0]++;
			goto next_slot;
		}
		if (key.type > BTRFS_EXTENT_DATA_KEY || key.offset >= end)
			break;

		fi = btrfs_item_ptr(leaf, path->slots[0],
				    struct btrfs_file_extent_item);
		extent_type = btrfs_file_extent_type(leaf, fi);

		if (extent_type == BTRFS_FILE_EXTENT_REG ||
		    extent_type == BTRFS_FILE_EXTENT_PREALLOC) {
			disk_bytenr = btrfs_file_extent_disk_bytenr(leaf, fi);
			num_bytes = btrfs_file_extent_disk_num_bytes(leaf, fi);
			extent_offset = btrfs_file_extent_offset(leaf, fi);
			extent_end = key.offset +
				btrfs_file_extent_num_bytes(leaf, fi);
		} else if (extent_type == BTRFS_FILE_EXTENT_INLINE) {
			extent_end = key.offset +
				btrfs_file_extent_inline_len(leaf,
						     path->slots[0], fi);
		} else {
			/* can't happen */
			BUG();
		}

		/*
		 * Don't skip extent items representing 0 byte lengths. They
		 * used to be created (bug) if while punching holes we hit
		 * -ENOSPC condition. So if we find one here, just ensure we
		 * delete it, otherwise we would insert a new file extent item
		 * with the same key (offset) as that 0 bytes length file
		 * extent item in the call to setup_items_for_insert() later
		 * in this function.
		 */
		if (extent_end == key.offset && extent_end >= search_start) {
			last_end = extent_end;
			goto delete_extent_item;
		}

		if (extent_end <= search_start) {
			path->slots[0]++;
			goto next_slot;
		}

		found = 1;
		search_start = max(key.offset, start);
		if (recow || !modify_tree) {
			modify_tree = -1;
			btrfs_release_path(path);
			continue;
		}

		/*
		 *     | - range to drop - |
		 *  | -------- extent -------- |
		 */
		if (start > key.offset && end < extent_end) {
			BUG_ON(del_nr > 0);
			if (extent_type == BTRFS_FILE_EXTENT_INLINE) {
				ret = -EOPNOTSUPP;
				break;
			}

			memcpy(&new_key, &key, sizeof(new_key));
			new_key.offset = start;
			ret = btrfs_duplicate_item(trans, root, path,
						   &new_key);
			if (ret == -EAGAIN) {
				btrfs_release_path(path);
				continue;
			}
			if (ret < 0)
				break;

			leaf = path->nodes[0];
			fi = btrfs_item_ptr(leaf, path->slots[0] - 1,
					    struct btrfs_file_extent_item);
			btrfs_set_file_extent_num_bytes(leaf, fi,
							start - key.offset);

			fi = btrfs_item_ptr(leaf, path->slots[0],
					    struct btrfs_file_extent_item);

			extent_offset += start - key.offset;
			btrfs_set_file_extent_offset(leaf, fi, extent_offset);
			btrfs_set_file_extent_num_bytes(leaf, fi,
							extent_end - start);
			btrfs_mark_buffer_dirty(leaf);

			if (update_refs && disk_bytenr > 0) {
				ret = btrfs_inc_extent_ref(trans, root,
						disk_bytenr, num_bytes, 0,
						root->root_key.objectid,
						new_key.objectid,
						start - extent_offset);
				BUG_ON(ret); /* -ENOMEM */
			}
			key.offset = start;
		}
		/*
		 * From here on out we will have actually dropped something, so
		 * last_end can be updated.
		 */
		last_end = extent_end;

		/*
		 *  | ---- range to drop ----- |
		 *      | -------- extent -------- |
		 */
		if (start <= key.offset && end < extent_end) {
			if (extent_type == BTRFS_FILE_EXTENT_INLINE) {
				ret = -EOPNOTSUPP;
				break;
			}

			memcpy(&new_key, &key, sizeof(new_key));
			new_key.offset = end;
			btrfs_set_item_key_safe(fs_info, path, &new_key);

			extent_offset += end - key.offset;
			btrfs_set_file_extent_offset(leaf, fi, extent_offset);
			btrfs_set_file_extent_num_bytes(leaf, fi,
							extent_end - end);
			btrfs_mark_buffer_dirty(leaf);
			if (update_refs && disk_bytenr > 0)
				inode_sub_bytes(inode, end - key.offset);
			break;
		}

		search_start = extent_end;
		/*
		 *       | ---- range to drop ----- |
		 *  | -------- extent -------- |
		 */
		if (start > key.offset && end >= extent_end) {
			BUG_ON(del_nr > 0);
			if (extent_type == BTRFS_FILE_EXTENT_INLINE) {
				ret = -EOPNOTSUPP;
				break;
			}

			btrfs_set_file_extent_num_bytes(leaf, fi,
							start - key.offset);
			btrfs_mark_buffer_dirty(leaf);
			if (update_refs && disk_bytenr > 0)
				inode_sub_bytes(inode, extent_end - start);
			if (end == extent_end)
				break;

			path->slots[0]++;
			goto next_slot;
		}

		/*
		 *  | ---- range to drop ----- |
		 *    | ------ extent ------ |
		 */
		if (start <= key.offset && end >= extent_end) {
delete_extent_item:
			if (del_nr == 0) {
				del_slot = path->slots[0];
				del_nr = 1;
			} else {
				BUG_ON(del_slot + del_nr != path->slots[0]);
				del_nr++;
			}

			if (update_refs &&
			    extent_type == BTRFS_FILE_EXTENT_INLINE) {
				inode_sub_bytes(inode,
						extent_end - key.offset);
				extent_end = ALIGN(extent_end,
						   fs_info->sectorsize);
			} else if (update_refs && disk_bytenr > 0) {
				ret = btrfs_free_extent(trans, root,
						disk_bytenr, num_bytes, 0,
						root->root_key.objectid,
						key.objectid, key.offset -
						extent_offset);
				BUG_ON(ret); /* -ENOMEM */
				inode_sub_bytes(inode,
						extent_end - key.offset);
			}

			if (end == extent_end)
				break;

			if (path->slots[0] + 1 < btrfs_header_nritems(leaf)) {
				path->slots[0]++;
				goto next_slot;
			}

			ret = btrfs_del_items(trans, root, path, del_slot,
					      del_nr);
			if (ret) {
				btrfs_abort_transaction(trans, ret);
				break;
			}

			del_nr = 0;
			del_slot = 0;

			btrfs_release_path(path);
			continue;
		}

		BUG_ON(1);
	}

	if (!ret && del_nr > 0) {
		/*
		 * Set path->slots[0] to first slot, so that after the delete
		 * if items are move off from our leaf to its immediate left or
		 * right neighbor leafs, we end up with a correct and adjusted
		 * path->slots[0] for our insertion (if replace_extent != 0).
		 */
		path->slots[0] = del_slot;
		ret = btrfs_del_items(trans, root, path, del_slot, del_nr);
		if (ret)
			btrfs_abort_transaction(trans, ret);
	}

	leaf = path->nodes[0];
	/*
	 * If btrfs_del_items() was called, it might have deleted a leaf, in
	 * which case it unlocked our path, so check path->locks[0] matches a
	 * write lock.
	 */
	if (!ret && replace_extent && leafs_visited == 1 &&
	    (path->locks[0] == BTRFS_WRITE_LOCK_BLOCKING ||
	     path->locks[0] == BTRFS_WRITE_LOCK) &&
	    btrfs_leaf_free_space(fs_info, leaf) >=
	    sizeof(struct btrfs_item) + extent_item_size) {

		key.objectid = ino;
		key.type = BTRFS_EXTENT_DATA_KEY;
		key.offset = start;
		if (!del_nr && path->slots[0] < btrfs_header_nritems(leaf)) {
			struct btrfs_key slot_key;

			btrfs_item_key_to_cpu(leaf, &slot_key, path->slots[0]);
			if (btrfs_comp_cpu_keys(&key, &slot_key) > 0)
				path->slots[0]++;
		}
		setup_items_for_insert(root, path, &key,
				       &extent_item_size,
				       extent_item_size,
				       sizeof(struct btrfs_item) +
				       extent_item_size, 1);
		*key_inserted = 1;
	}

	if (!replace_extent || !(*key_inserted))
		btrfs_release_path(path);
	if (drop_end)
		*drop_end = found ? min(end, last_end) : end;
	return ret;
}

int btrfs_drop_extents(struct btrfs_trans_handle *trans,
		       struct btrfs_root *root, struct inode *inode, u64 start,
		       u64 end, int drop_cache)
{
	struct btrfs_path *path;
	int ret;

	path = btrfs_alloc_path();
	if (!path)
		return -ENOMEM;
	ret = __btrfs_drop_extents(trans, root, inode, path, start, end, NULL,
				   drop_cache, 0, 0, NULL);
	btrfs_free_path(path);
	return ret;
}

static int extent_mergeable(struct extent_buffer *leaf, int slot,
			    u64 objectid, u64 bytenr, u64 orig_offset,
			    u64 *start, u64 *end)
{
	struct btrfs_file_extent_item *fi;
	struct btrfs_key key;
	u64 extent_end;

	if (slot < 0 || slot >= btrfs_header_nritems(leaf))
		return 0;

	btrfs_item_key_to_cpu(leaf, &key, slot);
	if (key.objectid != objectid || key.type != BTRFS_EXTENT_DATA_KEY)
		return 0;

	fi = btrfs_item_ptr(leaf, slot, struct btrfs_file_extent_item);
	if (btrfs_file_extent_type(leaf, fi) != BTRFS_FILE_EXTENT_REG ||
	    btrfs_file_extent_disk_bytenr(leaf, fi) != bytenr ||
	    btrfs_file_extent_offset(leaf, fi) != key.offset - orig_offset ||
	    btrfs_file_extent_compression(leaf, fi) ||
	    btrfs_file_extent_encryption(leaf, fi) ||
	    btrfs_file_extent_other_encoding(leaf, fi))
		return 0;

	extent_end = key.offset + btrfs_file_extent_num_bytes(leaf, fi);
	if ((*start && *start != key.offset) || (*end && *end != extent_end))
		return 0;

	*start = key.offset;
	*end = extent_end;
	return 1;
}

/*
 * Mark extent in the range start - end as written.
 *
 * This changes extent type from 'pre-allocated' to 'regular'. If only
 * part of extent is marked as written, the extent will be split into
 * two or three.
 */
int btrfs_mark_extent_written(struct btrfs_trans_handle *trans,
			      struct btrfs_inode *inode, u64 start, u64 end)
{
	struct btrfs_fs_info *fs_info = btrfs_sb(inode->vfs_inode.i_sb);
	struct btrfs_root *root = inode->root;
	struct extent_buffer *leaf;
	struct btrfs_path *path;
	struct btrfs_file_extent_item *fi;
	struct btrfs_key key;
	struct btrfs_key new_key;
	u64 bytenr;
	u64 num_bytes;
	u64 extent_end;
	u64 orig_offset;
	u64 other_start;
	u64 other_end;
	u64 split;
	int del_nr = 0;
	int del_slot = 0;
	int recow;
	int ret;
	u64 ino = btrfs_ino(inode);

	path = btrfs_alloc_path();
	if (!path)
		return -ENOMEM;
again:
	recow = 0;
	split = start;
	key.objectid = ino;
	key.type = BTRFS_EXTENT_DATA_KEY;
	key.offset = split;

	ret = btrfs_search_slot(trans, root, &key, path, -1, 1);
	if (ret < 0)
		goto out;
	if (ret > 0 && path->slots[0] > 0)
		path->slots[0]--;

	leaf = path->nodes[0];
	btrfs_item_key_to_cpu(leaf, &key, path->slots[0]);
	if (key.objectid != ino ||
	    key.type != BTRFS_EXTENT_DATA_KEY) {
		ret = -EINVAL;
		btrfs_abort_transaction(trans, ret);
		goto out;
	}
	fi = btrfs_item_ptr(leaf, path->slots[0],
			    struct btrfs_file_extent_item);
	if (btrfs_file_extent_type(leaf, fi) != BTRFS_FILE_EXTENT_PREALLOC) {
		ret = -EINVAL;
		btrfs_abort_transaction(trans, ret);
		goto out;
	}
	extent_end = key.offset + btrfs_file_extent_num_bytes(leaf, fi);
	if (key.offset > start || extent_end < end) {
		ret = -EINVAL;
		btrfs_abort_transaction(trans, ret);
		goto out;
	}

	bytenr = btrfs_file_extent_disk_bytenr(leaf, fi);
	num_bytes = btrfs_file_extent_disk_num_bytes(leaf, fi);
	orig_offset = key.offset - btrfs_file_extent_offset(leaf, fi);
	memcpy(&new_key, &key, sizeof(new_key));

	if (start == key.offset && end < extent_end) {
		other_start = 0;
		other_end = start;
		if (extent_mergeable(leaf, path->slots[0] - 1,
				     ino, bytenr, orig_offset,
				     &other_start, &other_end)) {
			new_key.offset = end;
			btrfs_set_item_key_safe(fs_info, path, &new_key);
			fi = btrfs_item_ptr(leaf, path->slots[0],
					    struct btrfs_file_extent_item);
			btrfs_set_file_extent_generation(leaf, fi,
							 trans->transid);
			btrfs_set_file_extent_num_bytes(leaf, fi,
							extent_end - end);
			btrfs_set_file_extent_offset(leaf, fi,
						     end - orig_offset);
			fi = btrfs_item_ptr(leaf, path->slots[0] - 1,
					    struct btrfs_file_extent_item);
			btrfs_set_file_extent_generation(leaf, fi,
							 trans->transid);
			btrfs_set_file_extent_num_bytes(leaf, fi,
							end - other_start);
			btrfs_mark_buffer_dirty(leaf);
			goto out;
		}
	}

	if (start > key.offset && end == extent_end) {
		other_start = end;
		other_end = 0;
		if (extent_mergeable(leaf, path->slots[0] + 1,
				     ino, bytenr, orig_offset,
				     &other_start, &other_end)) {
			fi = btrfs_item_ptr(leaf, path->slots[0],
					    struct btrfs_file_extent_item);
			btrfs_set_file_extent_num_bytes(leaf, fi,
							start - key.offset);
			btrfs_set_file_extent_generation(leaf, fi,
							 trans->transid);
			path->slots[0]++;
			new_key.offset = start;
			btrfs_set_item_key_safe(fs_info, path, &new_key);

			fi = btrfs_item_ptr(leaf, path->slots[0],
					    struct btrfs_file_extent_item);
			btrfs_set_file_extent_generation(leaf, fi,
							 trans->transid);
			btrfs_set_file_extent_num_bytes(leaf, fi,
							other_end - start);
			btrfs_set_file_extent_offset(leaf, fi,
						     start - orig_offset);
			btrfs_mark_buffer_dirty(leaf);
			goto out;
		}
	}

	while (start > key.offset || end < extent_end) {
		if (key.offset == start)
			split = end;

		new_key.offset = split;
		ret = btrfs_duplicate_item(trans, root, path, &new_key);
		if (ret == -EAGAIN) {
			btrfs_release_path(path);
			goto again;
		}
		if (ret < 0) {
			btrfs_abort_transaction(trans, ret);
			goto out;
		}

		leaf = path->nodes[0];
		fi = btrfs_item_ptr(leaf, path->slots[0] - 1,
				    struct btrfs_file_extent_item);
		btrfs_set_file_extent_generation(leaf, fi, trans->transid);
		btrfs_set_file_extent_num_bytes(leaf, fi,
						split - key.offset);

		fi = btrfs_item_ptr(leaf, path->slots[0],
				    struct btrfs_file_extent_item);

		btrfs_set_file_extent_generation(leaf, fi, trans->transid);
		btrfs_set_file_extent_offset(leaf, fi, split - orig_offset);
		btrfs_set_file_extent_num_bytes(leaf, fi,
						extent_end - split);
		btrfs_mark_buffer_dirty(leaf);

		ret = btrfs_inc_extent_ref(trans, root, bytenr, num_bytes,
					   0, root->root_key.objectid,
					   ino, orig_offset);
		if (ret) {
			btrfs_abort_transaction(trans, ret);
			goto out;
		}

		if (split == start) {
			key.offset = start;
		} else {
			if (start != key.offset) {
				ret = -EINVAL;
				btrfs_abort_transaction(trans, ret);
				goto out;
			}
			path->slots[0]--;
			extent_end = end;
		}
		recow = 1;
	}

	other_start = end;
	other_end = 0;
	if (extent_mergeable(leaf, path->slots[0] + 1,
			     ino, bytenr, orig_offset,
			     &other_start, &other_end)) {
		if (recow) {
			btrfs_release_path(path);
			goto again;
		}
		extent_end = other_end;
		del_slot = path->slots[0] + 1;
		del_nr++;
		ret = btrfs_free_extent(trans, root, bytenr, num_bytes,
					0, root->root_key.objectid,
					ino, orig_offset);
		if (ret) {
			btrfs_abort_transaction(trans, ret);
			goto out;
		}
	}
	other_start = 0;
	other_end = start;
	if (extent_mergeable(leaf, path->slots[0] - 1,
			     ino, bytenr, orig_offset,
			     &other_start, &other_end)) {
		if (recow) {
			btrfs_release_path(path);
			goto again;
		}
		key.offset = other_start;
		del_slot = path->slots[0];
		del_nr++;
		ret = btrfs_free_extent(trans, root, bytenr, num_bytes,
					0, root->root_key.objectid,
					ino, orig_offset);
		if (ret) {
			btrfs_abort_transaction(trans, ret);
			goto out;
		}
	}
	if (del_nr == 0) {
		fi = btrfs_item_ptr(leaf, path->slots[0],
			   struct btrfs_file_extent_item);
		btrfs_set_file_extent_type(leaf, fi,
					   BTRFS_FILE_EXTENT_REG);
		btrfs_set_file_extent_generation(leaf, fi, trans->transid);
		btrfs_mark_buffer_dirty(leaf);
	} else {
		fi = btrfs_item_ptr(leaf, del_slot - 1,
			   struct btrfs_file_extent_item);
		btrfs_set_file_extent_type(leaf, fi,
					   BTRFS_FILE_EXTENT_REG);
		btrfs_set_file_extent_generation(leaf, fi, trans->transid);
		btrfs_set_file_extent_num_bytes(leaf, fi,
						extent_end - key.offset);
		btrfs_mark_buffer_dirty(leaf);

		ret = btrfs_del_items(trans, root, path, del_slot, del_nr);
		if (ret < 0) {
			btrfs_abort_transaction(trans, ret);
			goto out;
		}
	}
out:
	btrfs_free_path(path);
	return 0;
}

/*
 * on error we return an unlocked page and the error value
 * on success we return a locked page and 0
 */
static int prepare_uptodate_page(struct inode *inode,
				 struct page *page, u64 pos,
				 bool force_uptodate)
{
	int ret = 0;

	if (((pos & (PAGE_SIZE - 1)) || force_uptodate) &&
	    !PageUptodate(page)) {
		ret = btrfs_readpage(NULL, page);
		if (ret)
			return ret;
		lock_page(page);
		if (!PageUptodate(page)) {
			unlock_page(page);
			return -EIO;
		}
		if (page->mapping != inode->i_mapping) {
			unlock_page(page);
			return -EAGAIN;
		}
	}
	return 0;
}

/*
 * this just gets pages into the page cache and locks them down.
 */
static noinline int prepare_pages(struct inode *inode, struct page **pages,
				  size_t num_pages, loff_t pos,
				  size_t write_bytes, bool force_uptodate)
{
	int i;
	unsigned long index = pos >> PAGE_SHIFT;
	gfp_t mask = btrfs_alloc_write_mask(inode->i_mapping);
	int err = 0;
	int faili;

	for (i = 0; i < num_pages; i++) {
again:
		pages[i] = find_or_create_page(inode->i_mapping, index + i,
					       mask | __GFP_WRITE);
		if (!pages[i]) {
			faili = i - 1;
			err = -ENOMEM;
			goto fail;
		}

		if (i == 0)
			err = prepare_uptodate_page(inode, pages[i], pos,
						    force_uptodate);
		if (!err && i == num_pages - 1)
			err = prepare_uptodate_page(inode, pages[i],
						    pos + write_bytes, false);
		if (err) {
			put_page(pages[i]);
			if (err == -EAGAIN) {
				err = 0;
				goto again;
			}
			faili = i - 1;
			goto fail;
		}
		wait_on_page_writeback(pages[i]);
	}

	return 0;
fail:
	while (faili >= 0) {
		unlock_page(pages[faili]);
		put_page(pages[faili]);
		faili--;
	}
	return err;

}

/*
 * This function locks the extent and properly waits for data=ordered extents
 * to finish before allowing the pages to be modified if need.
 *
 * The return value:
 * 1 - the extent is locked
 * 0 - the extent is not locked, and everything is OK
 * -EAGAIN - need re-prepare the pages
 * the other < 0 number - Something wrong happens
 */
static noinline int
lock_and_cleanup_extent_if_need(struct btrfs_inode *inode, struct page **pages,
				size_t num_pages, loff_t pos,
				size_t write_bytes,
				u64 *lockstart, u64 *lockend,
				struct extent_state **cached_state)
{
	struct btrfs_fs_info *fs_info = btrfs_sb(inode->vfs_inode.i_sb);
	u64 start_pos;
	u64 last_pos;
	int i;
	int ret = 0;

	start_pos = round_down(pos, fs_info->sectorsize);
	last_pos = start_pos
		+ round_up(pos + write_bytes - start_pos,
			   fs_info->sectorsize) - 1;

	if (start_pos < inode->vfs_inode.i_size) {
		struct btrfs_ordered_extent *ordered;

		lock_extent_bits(&inode->io_tree, start_pos, last_pos,
				cached_state);
		ordered = btrfs_lookup_ordered_range(inode, start_pos,
						     last_pos - start_pos + 1);
		if (ordered &&
		    ordered->file_offset + ordered->len > start_pos &&
		    ordered->file_offset <= last_pos) {
			unlock_extent_cached(&inode->io_tree, start_pos,
					last_pos, cached_state, GFP_NOFS);
			for (i = 0; i < num_pages; i++) {
				unlock_page(pages[i]);
				put_page(pages[i]);
			}
			btrfs_start_ordered_extent(&inode->vfs_inode,
					ordered, 1);
			btrfs_put_ordered_extent(ordered);
			return -EAGAIN;
		}
		if (ordered)
			btrfs_put_ordered_extent(ordered);
		clear_extent_bit(&inode->io_tree, start_pos, last_pos,
				 EXTENT_DIRTY | EXTENT_DELALLOC |
				 EXTENT_DO_ACCOUNTING | EXTENT_DEFRAG,
<<<<<<< HEAD
				 0, 0, cached_state, GFP_NOFS);
=======
				 0, 0, cached_state);
>>>>>>> e31aaba8
		*lockstart = start_pos;
		*lockend = last_pos;
		ret = 1;
	}

	for (i = 0; i < num_pages; i++) {
		if (clear_page_dirty_for_io(pages[i]))
			account_page_redirty(pages[i]);
		set_page_extent_mapped(pages[i]);
		WARN_ON(!PageLocked(pages[i]));
	}

	return ret;
}

static noinline int check_can_nocow(struct btrfs_inode *inode, loff_t pos,
				    size_t *write_bytes)
{
	struct btrfs_fs_info *fs_info = btrfs_sb(inode->vfs_inode.i_sb);
	struct btrfs_root *root = inode->root;
	struct btrfs_ordered_extent *ordered;
	u64 lockstart, lockend;
	u64 num_bytes;
	int ret;

	ret = btrfs_start_write_no_snapshotting(root);
	if (!ret)
		return -ENOSPC;

	lockstart = round_down(pos, fs_info->sectorsize);
	lockend = round_up(pos + *write_bytes,
			   fs_info->sectorsize) - 1;

	while (1) {
		lock_extent(&inode->io_tree, lockstart, lockend);
		ordered = btrfs_lookup_ordered_range(inode, lockstart,
						     lockend - lockstart + 1);
		if (!ordered) {
			break;
		}
		unlock_extent(&inode->io_tree, lockstart, lockend);
		btrfs_start_ordered_extent(&inode->vfs_inode, ordered, 1);
		btrfs_put_ordered_extent(ordered);
	}

	num_bytes = lockend - lockstart + 1;
	ret = can_nocow_extent(&inode->vfs_inode, lockstart, &num_bytes,
			NULL, NULL, NULL);
	if (ret <= 0) {
		ret = 0;
		btrfs_end_write_no_snapshotting(root);
	} else {
		*write_bytes = min_t(size_t, *write_bytes ,
				     num_bytes - pos + lockstart);
	}

	unlock_extent(&inode->io_tree, lockstart, lockend);

	return ret;
}

static noinline ssize_t __btrfs_buffered_write(struct file *file,
					       struct iov_iter *i,
					       loff_t pos)
{
	struct inode *inode = file_inode(file);
	struct btrfs_fs_info *fs_info = btrfs_sb(inode->i_sb);
	struct btrfs_root *root = BTRFS_I(inode)->root;
	struct page **pages = NULL;
	struct extent_state *cached_state = NULL;
	struct extent_changeset *data_reserved = NULL;
	u64 release_bytes = 0;
	u64 lockstart;
	u64 lockend;
	size_t num_written = 0;
	int nrptrs;
	int ret = 0;
	bool only_release_metadata = false;
	bool force_page_uptodate = false;

	nrptrs = min(DIV_ROUND_UP(iov_iter_count(i), PAGE_SIZE),
			PAGE_SIZE / (sizeof(struct page *)));
	nrptrs = min(nrptrs, current->nr_dirtied_pause - current->nr_dirtied);
	nrptrs = max(nrptrs, 8);
	pages = kmalloc_array(nrptrs, sizeof(struct page *), GFP_KERNEL);
	if (!pages)
		return -ENOMEM;

	while (iov_iter_count(i) > 0) {
		size_t offset = pos & (PAGE_SIZE - 1);
		size_t sector_offset;
		size_t write_bytes = min(iov_iter_count(i),
					 nrptrs * (size_t)PAGE_SIZE -
					 offset);
		size_t num_pages = DIV_ROUND_UP(write_bytes + offset,
						PAGE_SIZE);
		size_t reserve_bytes;
		size_t dirty_pages;
		size_t copied;
		size_t dirty_sectors;
		size_t num_sectors;
		int extents_locked;

		WARN_ON(num_pages > nrptrs);

		/*
		 * Fault pages before locking them in prepare_pages
		 * to avoid recursive lock
		 */
		if (unlikely(iov_iter_fault_in_readable(i, write_bytes))) {
			ret = -EFAULT;
			break;
		}

		sector_offset = pos & (fs_info->sectorsize - 1);
		reserve_bytes = round_up(write_bytes + sector_offset,
				fs_info->sectorsize);

		extent_changeset_release(data_reserved);
		ret = btrfs_check_data_free_space(inode, &data_reserved, pos,
						  write_bytes);
		if (ret < 0) {
			if ((BTRFS_I(inode)->flags & (BTRFS_INODE_NODATACOW |
						      BTRFS_INODE_PREALLOC)) &&
			    check_can_nocow(BTRFS_I(inode), pos,
					&write_bytes) > 0) {
				/*
				 * For nodata cow case, no need to reserve
				 * data space.
				 */
				only_release_metadata = true;
				/*
				 * our prealloc extent may be smaller than
				 * write_bytes, so scale down.
				 */
				num_pages = DIV_ROUND_UP(write_bytes + offset,
							 PAGE_SIZE);
				reserve_bytes = round_up(write_bytes +
							 sector_offset,
							 fs_info->sectorsize);
			} else {
				break;
			}
		}

		WARN_ON(reserve_bytes == 0);
		ret = btrfs_delalloc_reserve_metadata(BTRFS_I(inode),
				reserve_bytes);
		if (ret) {
			if (!only_release_metadata)
				btrfs_free_reserved_data_space(inode,
						data_reserved, pos,
						write_bytes);
			else
				btrfs_end_write_no_snapshotting(root);
			break;
		}

		release_bytes = reserve_bytes;
again:
		/*
		 * This is going to setup the pages array with the number of
		 * pages we want, so we don't really need to worry about the
		 * contents of pages from loop to loop
		 */
		ret = prepare_pages(inode, pages, num_pages,
				    pos, write_bytes,
				    force_page_uptodate);
		if (ret) {
			btrfs_delalloc_release_extents(BTRFS_I(inode),
						       reserve_bytes);
			break;
		}

		extents_locked = lock_and_cleanup_extent_if_need(
				BTRFS_I(inode), pages,
				num_pages, pos, write_bytes, &lockstart,
				&lockend, &cached_state);
		if (extents_locked < 0) {
			if (extents_locked == -EAGAIN)
				goto again;
			btrfs_delalloc_release_extents(BTRFS_I(inode),
						       reserve_bytes);
			ret = extents_locked;
			break;
		}

		copied = btrfs_copy_from_user(pos, write_bytes, pages, i);

		num_sectors = BTRFS_BYTES_TO_BLKS(fs_info, reserve_bytes);
		dirty_sectors = round_up(copied + sector_offset,
					fs_info->sectorsize);
		dirty_sectors = BTRFS_BYTES_TO_BLKS(fs_info, dirty_sectors);

		/*
		 * if we have trouble faulting in the pages, fall
		 * back to one page at a time
		 */
		if (copied < write_bytes)
			nrptrs = 1;

		if (copied == 0) {
			force_page_uptodate = true;
			dirty_sectors = 0;
			dirty_pages = 0;
		} else {
			force_page_uptodate = false;
			dirty_pages = DIV_ROUND_UP(copied + offset,
						   PAGE_SIZE);
		}

		if (num_sectors > dirty_sectors) {
			/* release everything except the sectors we dirtied */
			release_bytes -= dirty_sectors <<
						fs_info->sb->s_blocksize_bits;
			if (only_release_metadata) {
				btrfs_delalloc_release_metadata(BTRFS_I(inode),
								release_bytes);
			} else {
				u64 __pos;

				__pos = round_down(pos,
						   fs_info->sectorsize) +
					(dirty_pages << PAGE_SHIFT);
				btrfs_delalloc_release_space(inode,
						data_reserved, __pos,
						release_bytes);
			}
		}

		release_bytes = round_up(copied + sector_offset,
					fs_info->sectorsize);

		if (copied > 0)
			ret = btrfs_dirty_pages(inode, pages, dirty_pages,
<<<<<<< HEAD
						pos, copied, NULL);
=======
						pos, copied, &cached_state);
>>>>>>> e31aaba8
		if (extents_locked)
			unlock_extent_cached(&BTRFS_I(inode)->io_tree,
					     lockstart, lockend, &cached_state,
					     GFP_NOFS);
		btrfs_delalloc_release_extents(BTRFS_I(inode), reserve_bytes);
		if (ret) {
			btrfs_drop_pages(pages, num_pages);
			break;
		}

		release_bytes = 0;
		if (only_release_metadata)
			btrfs_end_write_no_snapshotting(root);

		if (only_release_metadata && copied > 0) {
			lockstart = round_down(pos,
					       fs_info->sectorsize);
			lockend = round_up(pos + copied,
					   fs_info->sectorsize) - 1;

			set_extent_bit(&BTRFS_I(inode)->io_tree, lockstart,
				       lockend, EXTENT_NORESERVE, NULL,
				       NULL, GFP_NOFS);
			only_release_metadata = false;
		}

		btrfs_drop_pages(pages, num_pages);

		cond_resched();

		balance_dirty_pages_ratelimited(inode->i_mapping);
		if (dirty_pages < (fs_info->nodesize >> PAGE_SHIFT) + 1)
			btrfs_btree_balance_dirty(fs_info);

		pos += copied;
		num_written += copied;
	}

	kfree(pages);

	if (release_bytes) {
		if (only_release_metadata) {
			btrfs_end_write_no_snapshotting(root);
			btrfs_delalloc_release_metadata(BTRFS_I(inode),
					release_bytes);
		} else {
			btrfs_delalloc_release_space(inode, data_reserved,
					round_down(pos, fs_info->sectorsize),
					release_bytes);
		}
	}

	extent_changeset_free(data_reserved);
	return num_written ? num_written : ret;
}

static ssize_t __btrfs_direct_write(struct kiocb *iocb, struct iov_iter *from)
{
	struct file *file = iocb->ki_filp;
	struct inode *inode = file_inode(file);
	loff_t pos = iocb->ki_pos;
	ssize_t written;
	ssize_t written_buffered;
	loff_t endbyte;
	int err;

	written = generic_file_direct_write(iocb, from);

	if (written < 0 || !iov_iter_count(from))
		return written;

	pos += written;
	written_buffered = __btrfs_buffered_write(file, from, pos);
	if (written_buffered < 0) {
		err = written_buffered;
		goto out;
	}
	/*
	 * Ensure all data is persisted. We want the next direct IO read to be
	 * able to read what was just written.
	 */
	endbyte = pos + written_buffered - 1;
	err = btrfs_fdatawrite_range(inode, pos, endbyte);
	if (err)
		goto out;
	err = filemap_fdatawait_range(inode->i_mapping, pos, endbyte);
	if (err)
		goto out;
	written += written_buffered;
	iocb->ki_pos = pos + written_buffered;
	invalidate_mapping_pages(file->f_mapping, pos >> PAGE_SHIFT,
				 endbyte >> PAGE_SHIFT);
out:
	return written ? written : err;
}

static void update_time_for_write(struct inode *inode)
{
	struct timespec now;

	if (IS_NOCMTIME(inode))
		return;

	now = current_time(inode);
	if (!timespec_equal(&inode->i_mtime, &now))
		inode->i_mtime = now;

	if (!timespec_equal(&inode->i_ctime, &now))
		inode->i_ctime = now;

	if (IS_I_VERSION(inode))
		inode_inc_iversion(inode);
}

static ssize_t btrfs_file_write_iter(struct kiocb *iocb,
				    struct iov_iter *from)
{
	struct file *file = iocb->ki_filp;
	struct inode *inode = file_inode(file);
	struct btrfs_fs_info *fs_info = btrfs_sb(inode->i_sb);
	struct btrfs_root *root = BTRFS_I(inode)->root;
	u64 start_pos;
	u64 end_pos;
	ssize_t num_written = 0;
	bool sync = (file->f_flags & O_DSYNC) || IS_SYNC(file->f_mapping->host);
	ssize_t err;
	loff_t pos;
	size_t count = iov_iter_count(from);
	loff_t oldsize;
	int clean_page = 0;

	if (!(iocb->ki_flags & IOCB_DIRECT) &&
	    (iocb->ki_flags & IOCB_NOWAIT))
		return -EOPNOTSUPP;

	if (!inode_trylock(inode)) {
		if (iocb->ki_flags & IOCB_NOWAIT)
			return -EAGAIN;
		inode_lock(inode);
	}

	err = generic_write_checks(iocb, from);
	if (err <= 0) {
		inode_unlock(inode);
		return err;
	}

	pos = iocb->ki_pos;
	if (iocb->ki_flags & IOCB_NOWAIT) {
		/*
		 * We will allocate space in case nodatacow is not set,
		 * so bail
		 */
		if (!(BTRFS_I(inode)->flags & (BTRFS_INODE_NODATACOW |
					      BTRFS_INODE_PREALLOC)) ||
		    check_can_nocow(BTRFS_I(inode), pos, &count) <= 0) {
			inode_unlock(inode);
			return -EAGAIN;
		}
	}

	current->backing_dev_info = inode_to_bdi(inode);
	err = file_remove_privs(file);
	if (err) {
		inode_unlock(inode);
		goto out;
	}

	/*
	 * If BTRFS flips readonly due to some impossible error
	 * (fs_info->fs_state now has BTRFS_SUPER_FLAG_ERROR),
	 * although we have opened a file as writable, we have
	 * to stop this write operation to ensure FS consistency.
	 */
	if (test_bit(BTRFS_FS_STATE_ERROR, &fs_info->fs_state)) {
		inode_unlock(inode);
		err = -EROFS;
		goto out;
	}

	/*
	 * We reserve space for updating the inode when we reserve space for the
	 * extent we are going to write, so we will enospc out there.  We don't
	 * need to start yet another transaction to update the inode as we will
	 * update the inode when we finish writing whatever data we write.
	 */
	update_time_for_write(inode);

	start_pos = round_down(pos, fs_info->sectorsize);
	oldsize = i_size_read(inode);
	if (start_pos > oldsize) {
		/* Expand hole size to cover write data, preventing empty gap */
		end_pos = round_up(pos + count,
				   fs_info->sectorsize);
		err = btrfs_cont_expand(inode, oldsize, end_pos);
		if (err) {
			inode_unlock(inode);
			goto out;
		}
		if (start_pos > round_up(oldsize, fs_info->sectorsize))
			clean_page = 1;
	}

	if (sync)
		atomic_inc(&BTRFS_I(inode)->sync_writers);

	if (iocb->ki_flags & IOCB_DIRECT) {
		num_written = __btrfs_direct_write(iocb, from);
	} else {
		num_written = __btrfs_buffered_write(file, from, pos);
		if (num_written > 0)
			iocb->ki_pos = pos + num_written;
		if (clean_page)
			pagecache_isize_extended(inode, oldsize,
						i_size_read(inode));
	}

	inode_unlock(inode);

	/*
	 * We also have to set last_sub_trans to the current log transid,
	 * otherwise subsequent syncs to a file that's been synced in this
	 * transaction will appear to have already occurred.
	 */
	spin_lock(&BTRFS_I(inode)->lock);
	BTRFS_I(inode)->last_sub_trans = root->log_transid;
	spin_unlock(&BTRFS_I(inode)->lock);
	if (num_written > 0)
		num_written = generic_write_sync(iocb, num_written);

	if (sync)
		atomic_dec(&BTRFS_I(inode)->sync_writers);
out:
	current->backing_dev_info = NULL;
	return num_written ? num_written : err;
}

int btrfs_release_file(struct inode *inode, struct file *filp)
{
	struct btrfs_file_private *private = filp->private_data;

	if (private && private->trans)
		btrfs_ioctl_trans_end(filp);
	if (private && private->filldir_buf)
		kfree(private->filldir_buf);
	kfree(private);
	filp->private_data = NULL;

	/*
	 * ordered_data_close is set by settattr when we are about to truncate
	 * a file from a non-zero size to a zero size.  This tries to
	 * flush down new bytes that may have been written if the
	 * application were using truncate to replace a file in place.
	 */
	if (test_and_clear_bit(BTRFS_INODE_ORDERED_DATA_CLOSE,
			       &BTRFS_I(inode)->runtime_flags))
			filemap_flush(inode->i_mapping);
	return 0;
}

static int start_ordered_ops(struct inode *inode, loff_t start, loff_t end)
{
	int ret;
	struct blk_plug plug;

	/*
	 * This is only called in fsync, which would do synchronous writes, so
	 * a plug can merge adjacent IOs as much as possible.  Esp. in case of
	 * multiple disks using raid profile, a large IO can be split to
	 * several segments of stripe length (currently 64K).
	 */
	blk_start_plug(&plug);
	atomic_inc(&BTRFS_I(inode)->sync_writers);
	ret = btrfs_fdatawrite_range(inode, start, end);
	atomic_dec(&BTRFS_I(inode)->sync_writers);
	blk_finish_plug(&plug);

	return ret;
}

/*
 * fsync call for both files and directories.  This logs the inode into
 * the tree log instead of forcing full commits whenever possible.
 *
 * It needs to call filemap_fdatawait so that all ordered extent updates are
 * in the metadata btree are up to date for copying to the log.
 *
 * It drops the inode mutex before doing the tree log commit.  This is an
 * important optimization for directories because holding the mutex prevents
 * new operations on the dir while we write to disk.
 */
int btrfs_sync_file(struct file *file, loff_t start, loff_t end, int datasync)
{
	struct dentry *dentry = file_dentry(file);
	struct inode *inode = d_inode(dentry);
	struct btrfs_fs_info *fs_info = btrfs_sb(inode->i_sb);
	struct btrfs_root *root = BTRFS_I(inode)->root;
	struct btrfs_trans_handle *trans;
	struct btrfs_log_ctx ctx;
	int ret = 0, err;
	bool full_sync = false;
	u64 len;

	/*
	 * The range length can be represented by u64, we have to do the typecasts
	 * to avoid signed overflow if it's [0, LLONG_MAX] eg. from fsync()
	 */
	len = (u64)end - (u64)start + 1;
	trace_btrfs_sync_file(file, datasync);

	btrfs_init_log_ctx(&ctx, inode);

	/*
	 * We write the dirty pages in the range and wait until they complete
	 * out of the ->i_mutex. If so, we can flush the dirty pages by
	 * multi-task, and make the performance up.  See
	 * btrfs_wait_ordered_range for an explanation of the ASYNC check.
	 */
	ret = start_ordered_ops(inode, start, end);
	if (ret)
		goto out;

	inode_lock(inode);
	atomic_inc(&root->log_batch);
	full_sync = test_bit(BTRFS_INODE_NEEDS_FULL_SYNC,
			     &BTRFS_I(inode)->runtime_flags);
	/*
	 * We might have have had more pages made dirty after calling
	 * start_ordered_ops and before acquiring the inode's i_mutex.
	 */
	if (full_sync) {
		/*
		 * For a full sync, we need to make sure any ordered operations
		 * start and finish before we start logging the inode, so that
		 * all extents are persisted and the respective file extent
		 * items are in the fs/subvol btree.
		 */
		ret = btrfs_wait_ordered_range(inode, start, len);
	} else {
		/*
		 * Start any new ordered operations before starting to log the
		 * inode. We will wait for them to finish in btrfs_sync_log().
		 *
		 * Right before acquiring the inode's mutex, we might have new
		 * writes dirtying pages, which won't immediately start the
		 * respective ordered operations - that is done through the
		 * fill_delalloc callbacks invoked from the writepage and
		 * writepages address space operations. So make sure we start
		 * all ordered operations before starting to log our inode. Not
		 * doing this means that while logging the inode, writeback
		 * could start and invoke writepage/writepages, which would call
		 * the fill_delalloc callbacks (cow_file_range,
		 * submit_compressed_extents). These callbacks add first an
		 * extent map to the modified list of extents and then create
		 * the respective ordered operation, which means in
		 * tree-log.c:btrfs_log_inode() we might capture all existing
		 * ordered operations (with btrfs_get_logged_extents()) before
		 * the fill_delalloc callback adds its ordered operation, and by
		 * the time we visit the modified list of extent maps (with
		 * btrfs_log_changed_extents()), we see and process the extent
		 * map they created. We then use the extent map to construct a
		 * file extent item for logging without waiting for the
		 * respective ordered operation to finish - this file extent
		 * item points to a disk location that might not have yet been
		 * written to, containing random data - so after a crash a log
		 * replay will make our inode have file extent items that point
		 * to disk locations containing invalid data, as we returned
		 * success to userspace without waiting for the respective
		 * ordered operation to finish, because it wasn't captured by
		 * btrfs_get_logged_extents().
		 */
		ret = start_ordered_ops(inode, start, end);
	}
	if (ret) {
		inode_unlock(inode);
		goto out;
	}
	atomic_inc(&root->log_batch);

	/*
	 * If the last transaction that changed this file was before the current
	 * transaction and we have the full sync flag set in our inode, we can
	 * bail out now without any syncing.
	 *
	 * Note that we can't bail out if the full sync flag isn't set. This is
	 * because when the full sync flag is set we start all ordered extents
	 * and wait for them to fully complete - when they complete they update
	 * the inode's last_trans field through:
	 *
	 *     btrfs_finish_ordered_io() ->
	 *         btrfs_update_inode_fallback() ->
	 *             btrfs_update_inode() ->
	 *                 btrfs_set_inode_last_trans()
	 *
	 * So we are sure that last_trans is up to date and can do this check to
	 * bail out safely. For the fast path, when the full sync flag is not
	 * set in our inode, we can not do it because we start only our ordered
	 * extents and don't wait for them to complete (that is when
	 * btrfs_finish_ordered_io runs), so here at this point their last_trans
	 * value might be less than or equals to fs_info->last_trans_committed,
	 * and setting a speculative last_trans for an inode when a buffered
	 * write is made (such as fs_info->generation + 1 for example) would not
	 * be reliable since after setting the value and before fsync is called
	 * any number of transactions can start and commit (transaction kthread
	 * commits the current transaction periodically), and a transaction
	 * commit does not start nor waits for ordered extents to complete.
	 */
	smp_mb();
	if (btrfs_inode_in_log(BTRFS_I(inode), fs_info->generation) ||
	    (full_sync && BTRFS_I(inode)->last_trans <=
	     fs_info->last_trans_committed) ||
	    (!btrfs_have_ordered_extents_in_range(inode, start, len) &&
	     BTRFS_I(inode)->last_trans
	     <= fs_info->last_trans_committed)) {
		/*
		 * We've had everything committed since the last time we were
		 * modified so clear this flag in case it was set for whatever
		 * reason, it's no longer relevant.
		 */
		clear_bit(BTRFS_INODE_NEEDS_FULL_SYNC,
			  &BTRFS_I(inode)->runtime_flags);
		/*
		 * An ordered extent might have started before and completed
		 * already with io errors, in which case the inode was not
		 * updated and we end up here. So check the inode's mapping
		 * for any errors that might have happened since we last
		 * checked called fsync.
		 */
		ret = filemap_check_wb_err(inode->i_mapping, file->f_wb_err);
		inode_unlock(inode);
		goto out;
	}

	/*
	 * ok we haven't committed the transaction yet, lets do a commit
	 */
	if (file->private_data)
		btrfs_ioctl_trans_end(file);

	/*
	 * We use start here because we will need to wait on the IO to complete
	 * in btrfs_sync_log, which could require joining a transaction (for
	 * example checking cross references in the nocow path).  If we use join
	 * here we could get into a situation where we're waiting on IO to
	 * happen that is blocked on a transaction trying to commit.  With start
	 * we inc the extwriter counter, so we wait for all extwriters to exit
	 * before we start blocking join'ers.  This comment is to keep somebody
	 * from thinking they are super smart and changing this to
	 * btrfs_join_transaction *cough*Josef*cough*.
	 */
	trans = btrfs_start_transaction(root, 0);
	if (IS_ERR(trans)) {
		ret = PTR_ERR(trans);
		inode_unlock(inode);
		goto out;
	}
	trans->sync = true;

	ret = btrfs_log_dentry_safe(trans, root, dentry, start, end, &ctx);
	if (ret < 0) {
		/* Fallthrough and commit/free transaction. */
		ret = 1;
	}

	/* we've logged all the items and now have a consistent
	 * version of the file in the log.  It is possible that
	 * someone will come in and modify the file, but that's
	 * fine because the log is consistent on disk, and we
	 * have references to all of the file's extents
	 *
	 * It is possible that someone will come in and log the
	 * file again, but that will end up using the synchronization
	 * inside btrfs_sync_log to keep things safe.
	 */
	inode_unlock(inode);

	/*
	 * If any of the ordered extents had an error, just return it to user
	 * space, so that the application knows some writes didn't succeed and
	 * can take proper action (retry for e.g.). Blindly committing the
	 * transaction in this case, would fool userspace that everything was
	 * successful. And we also want to make sure our log doesn't contain
	 * file extent items pointing to extents that weren't fully written to -
	 * just like in the non fast fsync path, where we check for the ordered
	 * operation's error flag before writing to the log tree and return -EIO
	 * if any of them had this flag set (btrfs_wait_ordered_range) -
	 * therefore we need to check for errors in the ordered operations,
	 * which are indicated by ctx.io_err.
	 */
	if (ctx.io_err) {
		btrfs_end_transaction(trans);
		ret = ctx.io_err;
		goto out;
	}

	if (ret != BTRFS_NO_LOG_SYNC) {
		if (!ret) {
			ret = btrfs_sync_log(trans, root, &ctx);
			if (!ret) {
				ret = btrfs_end_transaction(trans);
				goto out;
			}
		}
		if (!full_sync) {
			ret = btrfs_wait_ordered_range(inode, start, len);
			if (ret) {
				btrfs_end_transaction(trans);
				goto out;
			}
		}
		ret = btrfs_commit_transaction(trans);
	} else {
		ret = btrfs_end_transaction(trans);
	}
out:
	ASSERT(list_empty(&ctx.list));
	err = file_check_and_advance_wb_err(file);
	if (!ret)
		ret = err;
	return ret > 0 ? -EIO : ret;
}

static const struct vm_operations_struct btrfs_file_vm_ops = {
	.fault		= filemap_fault,
	.map_pages	= filemap_map_pages,
	.page_mkwrite	= btrfs_page_mkwrite,
};

static int btrfs_file_mmap(struct file	*filp, struct vm_area_struct *vma)
{
	struct address_space *mapping = filp->f_mapping;

	if (!mapping->a_ops->readpage)
		return -ENOEXEC;

	file_accessed(filp);
	vma->vm_ops = &btrfs_file_vm_ops;

	return 0;
}

static int hole_mergeable(struct btrfs_inode *inode, struct extent_buffer *leaf,
			  int slot, u64 start, u64 end)
{
	struct btrfs_file_extent_item *fi;
	struct btrfs_key key;

	if (slot < 0 || slot >= btrfs_header_nritems(leaf))
		return 0;

	btrfs_item_key_to_cpu(leaf, &key, slot);
	if (key.objectid != btrfs_ino(inode) ||
	    key.type != BTRFS_EXTENT_DATA_KEY)
		return 0;

	fi = btrfs_item_ptr(leaf, slot, struct btrfs_file_extent_item);

	if (btrfs_file_extent_type(leaf, fi) != BTRFS_FILE_EXTENT_REG)
		return 0;

	if (btrfs_file_extent_disk_bytenr(leaf, fi))
		return 0;

	if (key.offset == end)
		return 1;
	if (key.offset + btrfs_file_extent_num_bytes(leaf, fi) == start)
		return 1;
	return 0;
}

static int fill_holes(struct btrfs_trans_handle *trans,
		struct btrfs_inode *inode,
		struct btrfs_path *path, u64 offset, u64 end)
{
	struct btrfs_fs_info *fs_info = btrfs_sb(inode->vfs_inode.i_sb);
	struct btrfs_root *root = inode->root;
	struct extent_buffer *leaf;
	struct btrfs_file_extent_item *fi;
	struct extent_map *hole_em;
	struct extent_map_tree *em_tree = &inode->extent_tree;
	struct btrfs_key key;
	int ret;

	if (btrfs_fs_incompat(fs_info, NO_HOLES))
		goto out;

	key.objectid = btrfs_ino(inode);
	key.type = BTRFS_EXTENT_DATA_KEY;
	key.offset = offset;

	ret = btrfs_search_slot(trans, root, &key, path, 0, 1);
	if (ret <= 0) {
		/*
		 * We should have dropped this offset, so if we find it then
		 * something has gone horribly wrong.
		 */
		if (ret == 0)
			ret = -EINVAL;
		return ret;
	}

	leaf = path->nodes[0];
	if (hole_mergeable(inode, leaf, path->slots[0] - 1, offset, end)) {
		u64 num_bytes;

		path->slots[0]--;
		fi = btrfs_item_ptr(leaf, path->slots[0],
				    struct btrfs_file_extent_item);
		num_bytes = btrfs_file_extent_num_bytes(leaf, fi) +
			end - offset;
		btrfs_set_file_extent_num_bytes(leaf, fi, num_bytes);
		btrfs_set_file_extent_ram_bytes(leaf, fi, num_bytes);
		btrfs_set_file_extent_offset(leaf, fi, 0);
		btrfs_mark_buffer_dirty(leaf);
		goto out;
	}

	if (hole_mergeable(inode, leaf, path->slots[0], offset, end)) {
		u64 num_bytes;

		key.offset = offset;
		btrfs_set_item_key_safe(fs_info, path, &key);
		fi = btrfs_item_ptr(leaf, path->slots[0],
				    struct btrfs_file_extent_item);
		num_bytes = btrfs_file_extent_num_bytes(leaf, fi) + end -
			offset;
		btrfs_set_file_extent_num_bytes(leaf, fi, num_bytes);
		btrfs_set_file_extent_ram_bytes(leaf, fi, num_bytes);
		btrfs_set_file_extent_offset(leaf, fi, 0);
		btrfs_mark_buffer_dirty(leaf);
		goto out;
	}
	btrfs_release_path(path);

	ret = btrfs_insert_file_extent(trans, root, btrfs_ino(inode),
			offset, 0, 0, end - offset, 0, end - offset, 0, 0, 0);
	if (ret)
		return ret;

out:
	btrfs_release_path(path);

	hole_em = alloc_extent_map();
	if (!hole_em) {
		btrfs_drop_extent_cache(inode, offset, end - 1, 0);
		set_bit(BTRFS_INODE_NEEDS_FULL_SYNC, &inode->runtime_flags);
	} else {
		hole_em->start = offset;
		hole_em->len = end - offset;
		hole_em->ram_bytes = hole_em->len;
		hole_em->orig_start = offset;

		hole_em->block_start = EXTENT_MAP_HOLE;
		hole_em->block_len = 0;
		hole_em->orig_block_len = 0;
		hole_em->bdev = fs_info->fs_devices->latest_bdev;
		hole_em->compress_type = BTRFS_COMPRESS_NONE;
		hole_em->generation = trans->transid;

		do {
			btrfs_drop_extent_cache(inode, offset, end - 1, 0);
			write_lock(&em_tree->lock);
			ret = add_extent_mapping(em_tree, hole_em, 1);
			write_unlock(&em_tree->lock);
		} while (ret == -EEXIST);
		free_extent_map(hole_em);
		if (ret)
			set_bit(BTRFS_INODE_NEEDS_FULL_SYNC,
					&inode->runtime_flags);
	}

	return 0;
}

/*
 * Find a hole extent on given inode and change start/len to the end of hole
 * extent.(hole/vacuum extent whose em->start <= start &&
 *	   em->start + em->len > start)
 * When a hole extent is found, return 1 and modify start/len.
 */
static int find_first_non_hole(struct inode *inode, u64 *start, u64 *len)
{
	struct btrfs_fs_info *fs_info = btrfs_sb(inode->i_sb);
	struct extent_map *em;
	int ret = 0;

	em = btrfs_get_extent(BTRFS_I(inode), NULL, 0,
			      round_down(*start, fs_info->sectorsize),
			      round_up(*len, fs_info->sectorsize), 0);
	if (IS_ERR(em))
		return PTR_ERR(em);

	/* Hole or vacuum extent(only exists in no-hole mode) */
	if (em->block_start == EXTENT_MAP_HOLE) {
		ret = 1;
		*len = em->start + em->len > *start + *len ?
		       0 : *start + *len - em->start - em->len;
		*start = em->start + em->len;
	}
	free_extent_map(em);
	return ret;
}

static int btrfs_punch_hole_lock_range(struct inode *inode,
				       const u64 lockstart,
				       const u64 lockend,
				       struct extent_state **cached_state)
{
	while (1) {
		struct btrfs_ordered_extent *ordered;
		int ret;

		truncate_pagecache_range(inode, lockstart, lockend);

		lock_extent_bits(&BTRFS_I(inode)->io_tree, lockstart, lockend,
				 cached_state);
		ordered = btrfs_lookup_first_ordered_extent(inode, lockend);

		/*
		 * We need to make sure we have no ordered extents in this range
		 * and nobody raced in and read a page in this range, if we did
		 * we need to try again.
		 */
		if ((!ordered ||
		    (ordered->file_offset + ordered->len <= lockstart ||
		     ordered->file_offset > lockend)) &&
		     !btrfs_page_exists_in_range(inode, lockstart, lockend)) {
			if (ordered)
				btrfs_put_ordered_extent(ordered);
			break;
		}
		if (ordered)
			btrfs_put_ordered_extent(ordered);
		unlock_extent_cached(&BTRFS_I(inode)->io_tree, lockstart,
				     lockend, cached_state, GFP_NOFS);
		ret = btrfs_wait_ordered_range(inode, lockstart,
					       lockend - lockstart + 1);
		if (ret)
			return ret;
	}
	return 0;
}

static int btrfs_punch_hole(struct inode *inode, loff_t offset, loff_t len)
{
	struct btrfs_fs_info *fs_info = btrfs_sb(inode->i_sb);
	struct btrfs_root *root = BTRFS_I(inode)->root;
	struct extent_state *cached_state = NULL;
	struct btrfs_path *path;
	struct btrfs_block_rsv *rsv;
	struct btrfs_trans_handle *trans;
	u64 lockstart;
	u64 lockend;
	u64 tail_start;
	u64 tail_len;
	u64 orig_start = offset;
	u64 cur_offset;
	u64 min_size = btrfs_calc_trans_metadata_size(fs_info, 1);
	u64 drop_end;
	int ret = 0;
	int err = 0;
	unsigned int rsv_count;
	bool same_block;
	bool no_holes = btrfs_fs_incompat(fs_info, NO_HOLES);
	u64 ino_size;
	bool truncated_block = false;
	bool updated_inode = false;

	ret = btrfs_wait_ordered_range(inode, offset, len);
	if (ret)
		return ret;

	inode_lock(inode);
	ino_size = round_up(inode->i_size, fs_info->sectorsize);
	ret = find_first_non_hole(inode, &offset, &len);
	if (ret < 0)
		goto out_only_mutex;
	if (ret && !len) {
		/* Already in a large hole */
		ret = 0;
		goto out_only_mutex;
	}

	lockstart = round_up(offset, btrfs_inode_sectorsize(inode));
	lockend = round_down(offset + len,
			     btrfs_inode_sectorsize(inode)) - 1;
	same_block = (BTRFS_BYTES_TO_BLKS(fs_info, offset))
		== (BTRFS_BYTES_TO_BLKS(fs_info, offset + len - 1));
	/*
	 * We needn't truncate any block which is beyond the end of the file
	 * because we are sure there is no data there.
	 */
	/*
	 * Only do this if we are in the same block and we aren't doing the
	 * entire block.
	 */
	if (same_block && len < fs_info->sectorsize) {
		if (offset < ino_size) {
			truncated_block = true;
			ret = btrfs_truncate_block(inode, offset, len, 0);
		} else {
			ret = 0;
		}
		goto out_only_mutex;
	}

	/* zero back part of the first block */
	if (offset < ino_size) {
		truncated_block = true;
		ret = btrfs_truncate_block(inode, offset, 0, 0);
		if (ret) {
			inode_unlock(inode);
			return ret;
		}
	}

	/* Check the aligned pages after the first unaligned page,
	 * if offset != orig_start, which means the first unaligned page
	 * including several following pages are already in holes,
	 * the extra check can be skipped */
	if (offset == orig_start) {
		/* after truncate page, check hole again */
		len = offset + len - lockstart;
		offset = lockstart;
		ret = find_first_non_hole(inode, &offset, &len);
		if (ret < 0)
			goto out_only_mutex;
		if (ret && !len) {
			ret = 0;
			goto out_only_mutex;
		}
		lockstart = offset;
	}

	/* Check the tail unaligned part is in a hole */
	tail_start = lockend + 1;
	tail_len = offset + len - tail_start;
	if (tail_len) {
		ret = find_first_non_hole(inode, &tail_start, &tail_len);
		if (unlikely(ret < 0))
			goto out_only_mutex;
		if (!ret) {
			/* zero the front end of the last page */
			if (tail_start + tail_len < ino_size) {
				truncated_block = true;
				ret = btrfs_truncate_block(inode,
							tail_start + tail_len,
							0, 1);
				if (ret)
					goto out_only_mutex;
			}
		}
	}

	if (lockend < lockstart) {
		ret = 0;
		goto out_only_mutex;
	}

	ret = btrfs_punch_hole_lock_range(inode, lockstart, lockend,
					  &cached_state);
	if (ret) {
		inode_unlock(inode);
		goto out_only_mutex;
	}

	path = btrfs_alloc_path();
	if (!path) {
		ret = -ENOMEM;
		goto out;
	}

	rsv = btrfs_alloc_block_rsv(fs_info, BTRFS_BLOCK_RSV_TEMP);
	if (!rsv) {
		ret = -ENOMEM;
		goto out_free;
	}
	rsv->size = btrfs_calc_trans_metadata_size(fs_info, 1);
	rsv->failfast = 1;

	/*
	 * 1 - update the inode
	 * 1 - removing the extents in the range
	 * 1 - adding the hole extent if no_holes isn't set
	 */
	rsv_count = no_holes ? 2 : 3;
	trans = btrfs_start_transaction(root, rsv_count);
	if (IS_ERR(trans)) {
		err = PTR_ERR(trans);
		goto out_free;
	}

	ret = btrfs_block_rsv_migrate(&fs_info->trans_block_rsv, rsv,
				      min_size, 0);
	BUG_ON(ret);
	trans->block_rsv = rsv;

	cur_offset = lockstart;
	len = lockend - cur_offset;
	while (cur_offset < lockend) {
		ret = __btrfs_drop_extents(trans, root, inode, path,
					   cur_offset, lockend + 1,
					   &drop_end, 1, 0, 0, NULL);
		if (ret != -ENOSPC)
			break;

		trans->block_rsv = &fs_info->trans_block_rsv;

		if (cur_offset < drop_end && cur_offset < ino_size) {
			ret = fill_holes(trans, BTRFS_I(inode), path,
					cur_offset, drop_end);
			if (ret) {
				/*
				 * If we failed then we didn't insert our hole
				 * entries for the area we dropped, so now the
				 * fs is corrupted, so we must abort the
				 * transaction.
				 */
				btrfs_abort_transaction(trans, ret);
				err = ret;
				break;
			}
		}

		cur_offset = drop_end;

		ret = btrfs_update_inode(trans, root, inode);
		if (ret) {
			err = ret;
			break;
		}

		btrfs_end_transaction(trans);
		btrfs_btree_balance_dirty(fs_info);

		trans = btrfs_start_transaction(root, rsv_count);
		if (IS_ERR(trans)) {
			ret = PTR_ERR(trans);
			trans = NULL;
			break;
		}

		ret = btrfs_block_rsv_migrate(&fs_info->trans_block_rsv,
					      rsv, min_size, 0);
		BUG_ON(ret);	/* shouldn't happen */
		trans->block_rsv = rsv;

		ret = find_first_non_hole(inode, &cur_offset, &len);
		if (unlikely(ret < 0))
			break;
		if (ret && !len) {
			ret = 0;
			break;
		}
	}

	if (ret) {
		err = ret;
		goto out_trans;
	}

	trans->block_rsv = &fs_info->trans_block_rsv;
	/*
	 * If we are using the NO_HOLES feature we might have had already an
	 * hole that overlaps a part of the region [lockstart, lockend] and
	 * ends at (or beyond) lockend. Since we have no file extent items to
	 * represent holes, drop_end can be less than lockend and so we must
	 * make sure we have an extent map representing the existing hole (the
	 * call to __btrfs_drop_extents() might have dropped the existing extent
	 * map representing the existing hole), otherwise the fast fsync path
	 * will not record the existence of the hole region
	 * [existing_hole_start, lockend].
	 */
	if (drop_end <= lockend)
		drop_end = lockend + 1;
	/*
	 * Don't insert file hole extent item if it's for a range beyond eof
	 * (because it's useless) or if it represents a 0 bytes range (when
	 * cur_offset == drop_end).
	 */
	if (cur_offset < ino_size && cur_offset < drop_end) {
		ret = fill_holes(trans, BTRFS_I(inode), path,
				cur_offset, drop_end);
		if (ret) {
			/* Same comment as above. */
			btrfs_abort_transaction(trans, ret);
			err = ret;
			goto out_trans;
		}
	}

out_trans:
	if (!trans)
		goto out_free;

	inode_inc_iversion(inode);
	inode->i_mtime = inode->i_ctime = current_time(inode);

	trans->block_rsv = &fs_info->trans_block_rsv;
	ret = btrfs_update_inode(trans, root, inode);
	updated_inode = true;
	btrfs_end_transaction(trans);
	btrfs_btree_balance_dirty(fs_info);
out_free:
	btrfs_free_path(path);
	btrfs_free_block_rsv(fs_info, rsv);
out:
	unlock_extent_cached(&BTRFS_I(inode)->io_tree, lockstart, lockend,
			     &cached_state, GFP_NOFS);
out_only_mutex:
	if (!updated_inode && truncated_block && !ret && !err) {
		/*
		 * If we only end up zeroing part of a page, we still need to
		 * update the inode item, so that all the time fields are
		 * updated as well as the necessary btrfs inode in memory fields
		 * for detecting, at fsync time, if the inode isn't yet in the
		 * log tree or it's there but not up to date.
		 */
		trans = btrfs_start_transaction(root, 1);
		if (IS_ERR(trans)) {
			err = PTR_ERR(trans);
		} else {
			err = btrfs_update_inode(trans, root, inode);
			ret = btrfs_end_transaction(trans);
		}
	}
	inode_unlock(inode);
	if (ret && !err)
		err = ret;
	return err;
}

/* Helper structure to record which range is already reserved */
struct falloc_range {
	struct list_head list;
	u64 start;
	u64 len;
};

/*
 * Helper function to add falloc range
 *
 * Caller should have locked the larger range of extent containing
 * [start, len)
 */
static int add_falloc_range(struct list_head *head, u64 start, u64 len)
{
	struct falloc_range *prev = NULL;
	struct falloc_range *range = NULL;

	if (list_empty(head))
		goto insert;

	/*
	 * As fallocate iterate by bytenr order, we only need to check
	 * the last range.
	 */
	prev = list_entry(head->prev, struct falloc_range, list);
	if (prev->start + prev->len == start) {
		prev->len += len;
		return 0;
	}
insert:
	range = kmalloc(sizeof(*range), GFP_KERNEL);
	if (!range)
		return -ENOMEM;
	range->start = start;
	range->len = len;
	list_add_tail(&range->list, head);
	return 0;
}

static int btrfs_fallocate_update_isize(struct inode *inode,
					const u64 end,
					const int mode)
{
	struct btrfs_trans_handle *trans;
	struct btrfs_root *root = BTRFS_I(inode)->root;
	int ret;
	int ret2;

	if (mode & FALLOC_FL_KEEP_SIZE || end <= i_size_read(inode))
		return 0;

	trans = btrfs_start_transaction(root, 1);
	if (IS_ERR(trans))
		return PTR_ERR(trans);

	inode->i_ctime = current_time(inode);
	i_size_write(inode, end);
	btrfs_ordered_update_i_size(inode, end, NULL);
	ret = btrfs_update_inode(trans, root, inode);
	ret2 = btrfs_end_transaction(trans);

	return ret ? ret : ret2;
}

static int btrfs_zero_range_check_range_boundary(struct inode *inode,
						 u64 offset)
{
	const u64 sectorsize = btrfs_inode_sectorsize(inode);
	struct extent_map *em;
	int ret = 0;

	offset = round_down(offset, sectorsize);
	em = btrfs_get_extent(BTRFS_I(inode), NULL, 0, offset, sectorsize, 0);
	if (IS_ERR(em))
		return PTR_ERR(em);

	if (em->block_start == EXTENT_MAP_HOLE)
		ret = 1;

	free_extent_map(em);
	return ret;
}

static int btrfs_zero_range(struct inode *inode,
			    loff_t offset,
			    loff_t len,
			    const int mode)
{
	struct btrfs_fs_info *fs_info = BTRFS_I(inode)->root->fs_info;
	struct extent_map *em;
	struct extent_changeset *data_reserved = NULL;
	int ret;
	u64 alloc_hint = 0;
	const u64 sectorsize = btrfs_inode_sectorsize(inode);
	u64 alloc_start = round_down(offset, sectorsize);
	u64 alloc_end = round_up(offset + len, sectorsize);
	u64 bytes_to_reserve = 0;
	bool space_reserved = false;

	inode_dio_wait(inode);

	em = btrfs_get_extent(BTRFS_I(inode), NULL, 0,
			      alloc_start, alloc_end - alloc_start, 0);
	if (IS_ERR(em)) {
		ret = PTR_ERR(em);
		goto out;
	}

	/*
	 * Avoid hole punching and extent allocation for some cases. More cases
	 * could be considered, but these are unlikely common and we keep things
	 * as simple as possible for now. Also, intentionally, if the target
	 * range contains one or more prealloc extents together with regular
	 * extents and holes, we drop all the existing extents and allocate a
	 * new prealloc extent, so that we get a larger contiguous disk extent.
	 */
	if (em->start <= alloc_start &&
	    test_bit(EXTENT_FLAG_PREALLOC, &em->flags)) {
		const u64 em_end = em->start + em->len;

		if (em_end >= offset + len) {
			/*
			 * The whole range is already a prealloc extent,
			 * do nothing except updating the inode's i_size if
			 * needed.
			 */
			free_extent_map(em);
			ret = btrfs_fallocate_update_isize(inode, offset + len,
							   mode);
			goto out;
		}
		/*
		 * Part of the range is already a prealloc extent, so operate
		 * only on the remaining part of the range.
		 */
		alloc_start = em_end;
		ASSERT(IS_ALIGNED(alloc_start, sectorsize));
		len = offset + len - alloc_start;
		offset = alloc_start;
		alloc_hint = em->block_start + em->len;
	}
	free_extent_map(em);

	if (BTRFS_BYTES_TO_BLKS(fs_info, offset) ==
	    BTRFS_BYTES_TO_BLKS(fs_info, offset + len - 1)) {
		em = btrfs_get_extent(BTRFS_I(inode), NULL, 0,
				      alloc_start, sectorsize, 0);
		if (IS_ERR(em)) {
			ret = PTR_ERR(em);
			goto out;
		}

		if (test_bit(EXTENT_FLAG_PREALLOC, &em->flags)) {
			free_extent_map(em);
			ret = btrfs_fallocate_update_isize(inode, offset + len,
							   mode);
			goto out;
		}
		if (len < sectorsize && em->block_start != EXTENT_MAP_HOLE) {
			free_extent_map(em);
			ret = btrfs_truncate_block(inode, offset, len, 0);
			if (!ret)
				ret = btrfs_fallocate_update_isize(inode,
								   offset + len,
								   mode);
			return ret;
		}
		free_extent_map(em);
		alloc_start = round_down(offset, sectorsize);
		alloc_end = alloc_start + sectorsize;
		goto reserve_space;
	}

	alloc_start = round_up(offset, sectorsize);
	alloc_end = round_down(offset + len, sectorsize);

	/*
	 * For unaligned ranges, check the pages at the boundaries, they might
	 * map to an extent, in which case we need to partially zero them, or
	 * they might map to a hole, in which case we need our allocation range
	 * to cover them.
	 */
	if (!IS_ALIGNED(offset, sectorsize)) {
		ret = btrfs_zero_range_check_range_boundary(inode, offset);
		if (ret < 0)
			goto out;
		if (ret) {
			alloc_start = round_down(offset, sectorsize);
			ret = 0;
		} else {
			ret = btrfs_truncate_block(inode, offset, 0, 0);
			if (ret)
				goto out;
		}
	}

	if (!IS_ALIGNED(offset + len, sectorsize)) {
		ret = btrfs_zero_range_check_range_boundary(inode,
							    offset + len);
		if (ret < 0)
			goto out;
		if (ret) {
			alloc_end = round_up(offset + len, sectorsize);
			ret = 0;
		} else {
			ret = btrfs_truncate_block(inode, offset + len, 0, 1);
			if (ret)
				goto out;
		}
	}

reserve_space:
	if (alloc_start < alloc_end) {
		struct extent_state *cached_state = NULL;
		const u64 lockstart = alloc_start;
		const u64 lockend = alloc_end - 1;

		bytes_to_reserve = alloc_end - alloc_start;
		ret = btrfs_alloc_data_chunk_ondemand(BTRFS_I(inode),
						      bytes_to_reserve);
		if (ret < 0)
			goto out;
		space_reserved = true;
		ret = btrfs_qgroup_reserve_data(inode, &data_reserved,
						alloc_start, bytes_to_reserve);
		if (ret)
			goto out;
		ret = btrfs_punch_hole_lock_range(inode, lockstart, lockend,
						  &cached_state);
		if (ret)
			goto out;
		ret = btrfs_prealloc_file_range(inode, mode, alloc_start,
						alloc_end - alloc_start,
						i_blocksize(inode),
						offset + len, &alloc_hint);
		unlock_extent_cached(&BTRFS_I(inode)->io_tree, lockstart,
				     lockend, &cached_state, GFP_KERNEL);
		/* btrfs_prealloc_file_range releases reserved space on error */
		if (ret)
			space_reserved = false;
	}
 out:
	if (ret && space_reserved)
		btrfs_free_reserved_data_space(inode, data_reserved,
					       alloc_start, bytes_to_reserve);
	extent_changeset_free(data_reserved);

	return ret;
}

static long btrfs_fallocate(struct file *file, int mode,
			    loff_t offset, loff_t len)
{
	struct inode *inode = file_inode(file);
	struct extent_state *cached_state = NULL;
	struct extent_changeset *data_reserved = NULL;
	struct falloc_range *range;
	struct falloc_range *tmp;
	struct list_head reserve_list;
	u64 cur_offset;
	u64 last_byte;
	u64 alloc_start;
	u64 alloc_end;
	u64 alloc_hint = 0;
	u64 locked_end;
	u64 actual_end = 0;
	struct extent_map *em;
	int blocksize = btrfs_inode_sectorsize(inode);
	int ret;

	alloc_start = round_down(offset, blocksize);
	alloc_end = round_up(offset + len, blocksize);
	cur_offset = alloc_start;

	/* Make sure we aren't being give some crap mode */
	if (mode & ~(FALLOC_FL_KEEP_SIZE | FALLOC_FL_PUNCH_HOLE |
		     FALLOC_FL_ZERO_RANGE))
		return -EOPNOTSUPP;

	if (mode & FALLOC_FL_PUNCH_HOLE)
		return btrfs_punch_hole(inode, offset, len);

	/*
	 * Only trigger disk allocation, don't trigger qgroup reserve
	 *
	 * For qgroup space, it will be checked later.
	 */
	if (!(mode & FALLOC_FL_ZERO_RANGE)) {
		ret = btrfs_alloc_data_chunk_ondemand(BTRFS_I(inode),
						      alloc_end - alloc_start);
		if (ret < 0)
			return ret;
	}

	inode_lock(inode);

	if (!(mode & FALLOC_FL_KEEP_SIZE) && offset + len > inode->i_size) {
		ret = inode_newsize_ok(inode, offset + len);
		if (ret)
			goto out;
	}

	/*
	 * TODO: Move these two operations after we have checked
	 * accurate reserved space, or fallocate can still fail but
	 * with page truncated or size expanded.
	 *
	 * But that's a minor problem and won't do much harm BTW.
	 */
	if (alloc_start > inode->i_size) {
		ret = btrfs_cont_expand(inode, i_size_read(inode),
					alloc_start);
		if (ret)
			goto out;
	} else if (offset + len > inode->i_size) {
		/*
		 * If we are fallocating from the end of the file onward we
		 * need to zero out the end of the block if i_size lands in the
		 * middle of a block.
		 */
		ret = btrfs_truncate_block(inode, inode->i_size, 0, 0);
		if (ret)
			goto out;
	}

	/*
	 * wait for ordered IO before we have any locks.  We'll loop again
	 * below with the locks held.
	 */
	ret = btrfs_wait_ordered_range(inode, alloc_start,
				       alloc_end - alloc_start);
	if (ret)
		goto out;

	if (mode & FALLOC_FL_ZERO_RANGE) {
		ret = btrfs_zero_range(inode, offset, len, mode);
		inode_unlock(inode);
		return ret;
	}

	locked_end = alloc_end - 1;
	while (1) {
		struct btrfs_ordered_extent *ordered;

		/* the extent lock is ordered inside the running
		 * transaction
		 */
		lock_extent_bits(&BTRFS_I(inode)->io_tree, alloc_start,
				 locked_end, &cached_state);
		ordered = btrfs_lookup_first_ordered_extent(inode, locked_end);

		if (ordered &&
		    ordered->file_offset + ordered->len > alloc_start &&
		    ordered->file_offset < alloc_end) {
			btrfs_put_ordered_extent(ordered);
			unlock_extent_cached(&BTRFS_I(inode)->io_tree,
					     alloc_start, locked_end,
					     &cached_state, GFP_KERNEL);
			/*
			 * we can't wait on the range with the transaction
			 * running or with the extent lock held
			 */
			ret = btrfs_wait_ordered_range(inode, alloc_start,
						       alloc_end - alloc_start);
			if (ret)
				goto out;
		} else {
			if (ordered)
				btrfs_put_ordered_extent(ordered);
			break;
		}
	}

	/* First, check if we exceed the qgroup limit */
	INIT_LIST_HEAD(&reserve_list);
	while (cur_offset < alloc_end) {
		em = btrfs_get_extent(BTRFS_I(inode), NULL, 0, cur_offset,
				      alloc_end - cur_offset, 0);
		if (IS_ERR(em)) {
			ret = PTR_ERR(em);
			break;
		}
		last_byte = min(extent_map_end(em), alloc_end);
		actual_end = min_t(u64, extent_map_end(em), offset + len);
		last_byte = ALIGN(last_byte, blocksize);
		if (em->block_start == EXTENT_MAP_HOLE ||
		    (cur_offset >= inode->i_size &&
		     !test_bit(EXTENT_FLAG_PREALLOC, &em->flags))) {
			ret = add_falloc_range(&reserve_list, cur_offset,
					       last_byte - cur_offset);
			if (ret < 0) {
				free_extent_map(em);
				break;
			}
			ret = btrfs_qgroup_reserve_data(inode, &data_reserved,
					cur_offset, last_byte - cur_offset);
			if (ret < 0) {
				free_extent_map(em);
				break;
			}
		} else {
			/*
			 * Do not need to reserve unwritten extent for this
			 * range, free reserved data space first, otherwise
			 * it'll result in false ENOSPC error.
			 */
			btrfs_free_reserved_data_space(inode, data_reserved,
					cur_offset, last_byte - cur_offset);
		}
		free_extent_map(em);
		cur_offset = last_byte;
	}

	/*
	 * If ret is still 0, means we're OK to fallocate.
	 * Or just cleanup the list and exit.
	 */
	list_for_each_entry_safe(range, tmp, &reserve_list, list) {
		if (!ret)
			ret = btrfs_prealloc_file_range(inode, mode,
					range->start,
					range->len, i_blocksize(inode),
					offset + len, &alloc_hint);
		else
			btrfs_free_reserved_data_space(inode,
					data_reserved, range->start,
					range->len);
		list_del(&range->list);
		kfree(range);
	}
	if (ret < 0)
		goto out_unlock;

	/*
	 * We didn't need to allocate any more space, but we still extended the
	 * size of the file so we need to update i_size and the inode item.
	 */
	ret = btrfs_fallocate_update_isize(inode, actual_end, mode);
out_unlock:
	unlock_extent_cached(&BTRFS_I(inode)->io_tree, alloc_start, locked_end,
			     &cached_state, GFP_KERNEL);
out:
	inode_unlock(inode);
	/* Let go of our reservation. */
	if (ret != 0 && !(mode & FALLOC_FL_ZERO_RANGE))
		btrfs_free_reserved_data_space(inode, data_reserved,
				alloc_start, alloc_end - cur_offset);
	extent_changeset_free(data_reserved);
	return ret;
}

static int find_desired_extent(struct inode *inode, loff_t *offset, int whence)
{
	struct btrfs_fs_info *fs_info = btrfs_sb(inode->i_sb);
	struct extent_map *em = NULL;
	struct extent_state *cached_state = NULL;
	u64 lockstart;
	u64 lockend;
	u64 start;
	u64 len;
	int ret = 0;

	if (inode->i_size == 0)
		return -ENXIO;

	/*
	 * *offset can be negative, in this case we start finding DATA/HOLE from
	 * the very start of the file.
	 */
	start = max_t(loff_t, 0, *offset);

	lockstart = round_down(start, fs_info->sectorsize);
	lockend = round_up(i_size_read(inode),
			   fs_info->sectorsize);
	if (lockend <= lockstart)
		lockend = lockstart + fs_info->sectorsize;
	lockend--;
	len = lockend - lockstart + 1;

	lock_extent_bits(&BTRFS_I(inode)->io_tree, lockstart, lockend,
			 &cached_state);

	while (start < inode->i_size) {
		em = btrfs_get_extent_fiemap(BTRFS_I(inode), NULL, 0,
				start, len, 0);
		if (IS_ERR(em)) {
			ret = PTR_ERR(em);
			em = NULL;
			break;
		}

		if (whence == SEEK_HOLE &&
		    (em->block_start == EXTENT_MAP_HOLE ||
		     test_bit(EXTENT_FLAG_PREALLOC, &em->flags)))
			break;
		else if (whence == SEEK_DATA &&
			   (em->block_start != EXTENT_MAP_HOLE &&
			    !test_bit(EXTENT_FLAG_PREALLOC, &em->flags)))
			break;

		start = em->start + em->len;
		free_extent_map(em);
		em = NULL;
		cond_resched();
	}
	free_extent_map(em);
	if (!ret) {
		if (whence == SEEK_DATA && start >= inode->i_size)
			ret = -ENXIO;
		else
			*offset = min_t(loff_t, start, inode->i_size);
	}
	unlock_extent_cached(&BTRFS_I(inode)->io_tree, lockstart, lockend,
			     &cached_state, GFP_NOFS);
	return ret;
}

static loff_t btrfs_file_llseek(struct file *file, loff_t offset, int whence)
{
	struct inode *inode = file->f_mapping->host;
	int ret;

	inode_lock(inode);
	switch (whence) {
	case SEEK_END:
	case SEEK_CUR:
		offset = generic_file_llseek(file, offset, whence);
		goto out;
	case SEEK_DATA:
	case SEEK_HOLE:
		if (offset >= i_size_read(inode)) {
			inode_unlock(inode);
			return -ENXIO;
		}

		ret = find_desired_extent(inode, &offset, whence);
		if (ret) {
			inode_unlock(inode);
			return ret;
		}
	}

	offset = vfs_setpos(file, offset, inode->i_sb->s_maxbytes);
out:
	inode_unlock(inode);
	return offset;
}

static int btrfs_file_open(struct inode *inode, struct file *filp)
{
	filp->f_mode |= FMODE_NOWAIT;
	return generic_file_open(inode, filp);
}

const struct file_operations btrfs_file_operations = {
	.llseek		= btrfs_file_llseek,
	.read_iter      = generic_file_read_iter,
	.splice_read	= generic_file_splice_read,
	.write_iter	= btrfs_file_write_iter,
	.mmap		= btrfs_file_mmap,
	.open		= btrfs_file_open,
	.release	= btrfs_release_file,
	.fsync		= btrfs_sync_file,
	.fallocate	= btrfs_fallocate,
	.unlocked_ioctl	= btrfs_ioctl,
#ifdef CONFIG_COMPAT
	.compat_ioctl	= btrfs_compat_ioctl,
#endif
	.clone_file_range = btrfs_clone_file_range,
	.dedupe_file_range = btrfs_dedupe_file_range,
};

void btrfs_auto_defrag_exit(void)
{
	kmem_cache_destroy(btrfs_inode_defrag_cachep);
}

int __init btrfs_auto_defrag_init(void)
{
	btrfs_inode_defrag_cachep = kmem_cache_create("btrfs_inode_defrag",
					sizeof(struct inode_defrag), 0,
					SLAB_MEM_SPREAD,
					NULL);
	if (!btrfs_inode_defrag_cachep)
		return -ENOMEM;

	return 0;
}

int btrfs_fdatawrite_range(struct inode *inode, loff_t start, loff_t end)
{
	int ret;

	/*
	 * So with compression we will find and lock a dirty page and clear the
	 * first one as dirty, setup an async extent, and immediately return
	 * with the entire range locked but with nobody actually marked with
	 * writeback.  So we can't just filemap_write_and_wait_range() and
	 * expect it to work since it will just kick off a thread to do the
	 * actual work.  So we need to call filemap_fdatawrite_range _again_
	 * since it will wait on the page lock, which won't be unlocked until
	 * after the pages have been marked as writeback and so we're good to go
	 * from there.  We have to do this otherwise we'll miss the ordered
	 * extents and that results in badness.  Please Josef, do not think you
	 * know better and pull this out at some point in the future, it is
	 * right and you are wrong.
	 */
	ret = filemap_fdatawrite_range(inode->i_mapping, start, end);
	if (!ret && test_bit(BTRFS_INODE_HAS_ASYNC_EXTENT,
			     &BTRFS_I(inode)->runtime_flags))
		ret = filemap_fdatawrite_range(inode->i_mapping, start, end);

	return ret;
}<|MERGE_RESOLUTION|>--- conflicted
+++ resolved
@@ -477,10 +477,6 @@
 	}
 }
 
-<<<<<<< HEAD
-=======
-
->>>>>>> e31aaba8
 static int btrfs_find_new_delalloc_bytes(struct btrfs_inode *inode,
 					 const u64 start,
 					 const u64 len,
@@ -1523,11 +1519,7 @@
 		clear_extent_bit(&inode->io_tree, start_pos, last_pos,
 				 EXTENT_DIRTY | EXTENT_DELALLOC |
 				 EXTENT_DO_ACCOUNTING | EXTENT_DEFRAG,
-<<<<<<< HEAD
-				 0, 0, cached_state, GFP_NOFS);
-=======
 				 0, 0, cached_state);
->>>>>>> e31aaba8
 		*lockstart = start_pos;
 		*lockend = last_pos;
 		ret = 1;
@@ -1763,11 +1755,7 @@
 
 		if (copied > 0)
 			ret = btrfs_dirty_pages(inode, pages, dirty_pages,
-<<<<<<< HEAD
-						pos, copied, NULL);
-=======
 						pos, copied, &cached_state);
->>>>>>> e31aaba8
 		if (extents_locked)
 			unlock_extent_cached(&BTRFS_I(inode)->io_tree,
 					     lockstart, lockend, &cached_state,
