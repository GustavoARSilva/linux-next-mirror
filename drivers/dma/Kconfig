--- conflicted
+++ resolved
@@ -512,8 +512,6 @@
 	  If you have a board based on STM32 SoC and wish to use the master DMA
 	  say Y here.
 
-<<<<<<< HEAD
-=======
 config SPRD_DMA
 	tristate "Spreadtrum DMA support"
 	depends on ARCH_SPRD || COMPILE_TEST
@@ -522,7 +520,6 @@
 	help
 	  Enable support for the on-chip DMA controller on Spreadtrum platform.
 
->>>>>>> cecd5fc5
 config S3C24XX_DMAC
 	bool "Samsung S3C24XX DMA support"
 	depends on ARCH_S3C24XX || COMPILE_TEST
