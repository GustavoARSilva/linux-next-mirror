/*
 *  linux/kernel/fork.c
 *
 *  Copyright (C) 1991, 1992  Linus Torvalds
 */

/*
 *  'fork.c' contains the help-routines for the 'fork' system call
 * (see also entry.S and others).
 * Fork is rather simple, once you get the hang of it, but the memory
 * management can be a bitch. See 'mm/memory.c': 'copy_page_range()'
 */

#include <linux/slab.h>
#include <linux/sched/autogroup.h>
#include <linux/sched/mm.h>
#include <linux/sched/coredump.h>
#include <linux/sched/user.h>
#include <linux/sched/numa_balancing.h>
#include <linux/sched/stat.h>
#include <linux/sched/task.h>
#include <linux/sched/task_stack.h>
#include <linux/sched/cputime.h>
#include <linux/rtmutex.h>
#include <linux/init.h>
#include <linux/unistd.h>
#include <linux/module.h>
#include <linux/vmalloc.h>
#include <linux/completion.h>
#include <linux/personality.h>
#include <linux/mempolicy.h>
#include <linux/sem.h>
#include <linux/file.h>
#include <linux/fdtable.h>
#include <linux/iocontext.h>
#include <linux/key.h>
#include <linux/binfmts.h>
#include <linux/mman.h>
#include <linux/mmu_notifier.h>
#include <linux/hmm.h>
#include <linux/fs.h>
#include <linux/mm.h>
#include <linux/vmacache.h>
#include <linux/nsproxy.h>
#include <linux/capability.h>
#include <linux/cpu.h>
#include <linux/cgroup.h>
#include <linux/security.h>
#include <linux/hugetlb.h>
#include <linux/seccomp.h>
#include <linux/swap.h>
#include <linux/syscalls.h>
#include <linux/jiffies.h>
#include <linux/futex.h>
#include <linux/compat.h>
#include <linux/kthread.h>
#include <linux/task_io_accounting_ops.h>
#include <linux/rcupdate.h>
#include <linux/ptrace.h>
#include <linux/mount.h>
#include <linux/audit.h>
#include <linux/memcontrol.h>
#include <linux/ftrace.h>
#include <linux/proc_fs.h>
#include <linux/profile.h>
#include <linux/rmap.h>
#include <linux/ksm.h>
#include <linux/acct.h>
#include <linux/userfaultfd_k.h>
#include <linux/tsacct_kern.h>
#include <linux/cn_proc.h>
#include <linux/freezer.h>
#include <linux/delayacct.h>
#include <linux/taskstats_kern.h>
#include <linux/random.h>
#include <linux/tty.h>
#include <linux/blkdev.h>
#include <linux/fs_struct.h>
#include <linux/magic.h>
#include <linux/sched/mm.h>
#include <linux/perf_event.h>
#include <linux/posix-timers.h>
#include <linux/user-return-notifier.h>
#include <linux/oom.h>
#include <linux/khugepaged.h>
#include <linux/signalfd.h>
#include <linux/uprobes.h>
#include <linux/aio.h>
#include <linux/compiler.h>
#include <linux/sysctl.h>
#include <linux/kcov.h>
#include <linux/livepatch.h>
#include <linux/thread_info.h>

#include <asm/pgtable.h>
#include <asm/pgalloc.h>
#include <linux/uaccess.h>
#include <asm/mmu_context.h>
#include <asm/cacheflush.h>
#include <asm/tlbflush.h>

#include <trace/events/sched.h>

#define CREATE_TRACE_POINTS
#include <trace/events/task.h>

/*
 * Minimum number of threads to boot the kernel
 */
#define MIN_THREADS 20

/*
 * Maximum number of threads
 */
#define MAX_THREADS FUTEX_TID_MASK

/*
 * Protected counters by write_lock_irq(&tasklist_lock)
 */
unsigned long total_forks;	/* Handle normal Linux uptimes. */
int nr_threads;			/* The idle threads do not count.. */

int max_threads;		/* tunable limit on nr_threads */

DEFINE_PER_CPU(unsigned long, process_counts) = 0;

__cacheline_aligned DEFINE_RWLOCK(tasklist_lock);  /* outer */

#ifdef CONFIG_PROVE_RCU
int lockdep_tasklist_lock_is_held(void)
{
	return lockdep_is_held(&tasklist_lock);
}
EXPORT_SYMBOL_GPL(lockdep_tasklist_lock_is_held);
#endif /* #ifdef CONFIG_PROVE_RCU */

int nr_processes(void)
{
	int cpu;
	int total = 0;

	for_each_possible_cpu(cpu)
		total += per_cpu(process_counts, cpu);

	return total;
}

void __weak arch_release_task_struct(struct task_struct *tsk)
{
}

#ifndef CONFIG_ARCH_TASK_STRUCT_ALLOCATOR
static struct kmem_cache *task_struct_cachep;

static inline struct task_struct *alloc_task_struct_node(int node)
{
	return kmem_cache_alloc_node(task_struct_cachep, GFP_KERNEL, node);
}

static inline void free_task_struct(struct task_struct *tsk)
{
	kmem_cache_free(task_struct_cachep, tsk);
}
#endif

void __weak arch_release_thread_stack(unsigned long *stack)
{
}

#ifndef CONFIG_ARCH_THREAD_STACK_ALLOCATOR

/*
 * Allocate pages if THREAD_SIZE is >= PAGE_SIZE, otherwise use a
 * kmemcache based allocator.
 */
# if THREAD_SIZE >= PAGE_SIZE || defined(CONFIG_VMAP_STACK)

#ifdef CONFIG_VMAP_STACK
/*
 * vmalloc() is a bit slow, and calling vfree() enough times will force a TLB
 * flush.  Try to minimize the number of calls by caching stacks.
 */
#define NR_CACHED_STACKS 2
static DEFINE_PER_CPU(struct vm_struct *, cached_stacks[NR_CACHED_STACKS]);

static int free_vm_stack_cache(unsigned int cpu)
{
	struct vm_struct **cached_vm_stacks = per_cpu_ptr(cached_stacks, cpu);
	int i;

	for (i = 0; i < NR_CACHED_STACKS; i++) {
		struct vm_struct *vm_stack = cached_vm_stacks[i];

		if (!vm_stack)
			continue;

		vfree(vm_stack->addr);
		cached_vm_stacks[i] = NULL;
	}

	return 0;
}
#endif

static unsigned long *alloc_thread_stack_node(struct task_struct *tsk, int node)
{
#ifdef CONFIG_VMAP_STACK
	void *stack;
	int i;

	for (i = 0; i < NR_CACHED_STACKS; i++) {
		struct vm_struct *s;

		s = this_cpu_xchg(cached_stacks[i], NULL);

		if (!s)
			continue;

#ifdef CONFIG_DEBUG_KMEMLEAK
		/* Clear stale pointers from reused stack. */
		memset(s->addr, 0, THREAD_SIZE);
#endif
		tsk->stack_vm_area = s;
		return s->addr;
	}

	stack = __vmalloc_node_range(THREAD_SIZE, THREAD_ALIGN,
				     VMALLOC_START, VMALLOC_END,
				     THREADINFO_GFP,
				     PAGE_KERNEL,
				     0, node, __builtin_return_address(0));

	/*
	 * We can't call find_vm_area() in interrupt context, and
	 * free_thread_stack() can be called in interrupt context,
	 * so cache the vm_struct.
	 */
	if (stack)
		tsk->stack_vm_area = find_vm_area(stack);
	return stack;
#else
	struct page *page = alloc_pages_node(node, THREADINFO_GFP,
					     THREAD_SIZE_ORDER);

	return page ? page_address(page) : NULL;
#endif
}

static inline void free_thread_stack(struct task_struct *tsk)
{
#ifdef CONFIG_VMAP_STACK
	if (task_stack_vm_area(tsk)) {
		int i;

		for (i = 0; i < NR_CACHED_STACKS; i++) {
			if (this_cpu_cmpxchg(cached_stacks[i],
					NULL, tsk->stack_vm_area) != NULL)
				continue;

			return;
		}

		vfree_atomic(tsk->stack);
		return;
	}
#endif

	__free_pages(virt_to_page(tsk->stack), THREAD_SIZE_ORDER);
}
# else
static struct kmem_cache *thread_stack_cache;

static unsigned long *alloc_thread_stack_node(struct task_struct *tsk,
						  int node)
{
	return kmem_cache_alloc_node(thread_stack_cache, THREADINFO_GFP, node);
}

static void free_thread_stack(struct task_struct *tsk)
{
	kmem_cache_free(thread_stack_cache, tsk->stack);
}

void thread_stack_cache_init(void)
{
	thread_stack_cache = kmem_cache_create_usercopy("thread_stack",
					THREAD_SIZE, THREAD_SIZE, 0, 0,
					THREAD_SIZE, NULL);
	BUG_ON(thread_stack_cache == NULL);
}
# endif
#endif

/* SLAB cache for signal_struct structures (tsk->signal) */
static struct kmem_cache *signal_cachep;

/* SLAB cache for sighand_struct structures (tsk->sighand) */
struct kmem_cache *sighand_cachep;

/* SLAB cache for files_struct structures (tsk->files) */
struct kmem_cache *files_cachep;

/* SLAB cache for fs_struct structures (tsk->fs) */
struct kmem_cache *fs_cachep;

/* SLAB cache for vm_area_struct structures */
struct kmem_cache *vm_area_cachep;

/* SLAB cache for mm_struct structures (tsk->mm) */
static struct kmem_cache *mm_cachep;

static void account_kernel_stack(struct task_struct *tsk, int account)
{
	void *stack = task_stack_page(tsk);
	struct vm_struct *vm = task_stack_vm_area(tsk);

	BUILD_BUG_ON(IS_ENABLED(CONFIG_VMAP_STACK) && PAGE_SIZE % 1024 != 0);

	if (vm) {
		int i;

		BUG_ON(vm->nr_pages != THREAD_SIZE / PAGE_SIZE);

		for (i = 0; i < THREAD_SIZE / PAGE_SIZE; i++) {
			mod_zone_page_state(page_zone(vm->pages[i]),
					    NR_KERNEL_STACK_KB,
					    PAGE_SIZE / 1024 * account);
		}

		/* All stack pages belong to the same memcg. */
		mod_memcg_page_state(vm->pages[0], MEMCG_KERNEL_STACK_KB,
				     account * (THREAD_SIZE / 1024));
	} else {
		/*
		 * All stack pages are in the same zone and belong to the
		 * same memcg.
		 */
		struct page *first_page = virt_to_page(stack);

		mod_zone_page_state(page_zone(first_page), NR_KERNEL_STACK_KB,
				    THREAD_SIZE / 1024 * account);

		mod_memcg_page_state(first_page, MEMCG_KERNEL_STACK_KB,
				     account * (THREAD_SIZE / 1024));
	}
}

static void release_task_stack(struct task_struct *tsk)
{
	if (WARN_ON(tsk->state != TASK_DEAD))
		return;  /* Better to leak the stack than to free prematurely */

	account_kernel_stack(tsk, -1);
	arch_release_thread_stack(tsk->stack);
	free_thread_stack(tsk);
	tsk->stack = NULL;
#ifdef CONFIG_VMAP_STACK
	tsk->stack_vm_area = NULL;
#endif
}

#ifdef CONFIG_THREAD_INFO_IN_TASK
void put_task_stack(struct task_struct *tsk)
{
	if (atomic_dec_and_test(&tsk->stack_refcount))
		release_task_stack(tsk);
}
#endif

void free_task(struct task_struct *tsk)
{
#ifndef CONFIG_THREAD_INFO_IN_TASK
	/*
	 * The task is finally done with both the stack and thread_info,
	 * so free both.
	 */
	release_task_stack(tsk);
#else
	/*
	 * If the task had a separate stack allocation, it should be gone
	 * by now.
	 */
	WARN_ON_ONCE(atomic_read(&tsk->stack_refcount) != 0);
#endif
	rt_mutex_debug_task_free(tsk);
	ftrace_graph_exit_task(tsk);
	put_seccomp_filter(tsk);
	arch_release_task_struct(tsk);
	if (tsk->flags & PF_KTHREAD)
		free_kthread_struct(tsk);
	free_task_struct(tsk);
}
EXPORT_SYMBOL(free_task);

#ifdef CONFIG_MMU
static __latent_entropy int dup_mmap(struct mm_struct *mm,
					struct mm_struct *oldmm)
{
	struct vm_area_struct *mpnt, *tmp, *prev, **pprev;
	struct rb_node **rb_link, *rb_parent;
	int retval;
	unsigned long charge;
	LIST_HEAD(uf);

	uprobe_start_dup_mmap();
	if (down_write_killable(&oldmm->mmap_sem)) {
		retval = -EINTR;
		goto fail_uprobe_end;
	}
	flush_cache_dup_mm(oldmm);
	uprobe_dup_mmap(oldmm, mm);
	/*
	 * Not linked in yet - no deadlock potential:
	 */
	down_write_nested(&mm->mmap_sem, SINGLE_DEPTH_NESTING);

	/* No ordering required: file already has been exposed. */
	RCU_INIT_POINTER(mm->exe_file, get_mm_exe_file(oldmm));

	mm->total_vm = oldmm->total_vm;
	mm->data_vm = oldmm->data_vm;
	mm->exec_vm = oldmm->exec_vm;
	mm->stack_vm = oldmm->stack_vm;

	rb_link = &mm->mm_rb.rb_node;
	rb_parent = NULL;
	pprev = &mm->mmap;
	retval = ksm_fork(mm, oldmm);
	if (retval)
		goto out;
	retval = khugepaged_fork(mm, oldmm);
	if (retval)
		goto out;

	prev = NULL;
	for (mpnt = oldmm->mmap; mpnt; mpnt = mpnt->vm_next) {
		struct file *file;

		if (mpnt->vm_flags & VM_DONTCOPY) {
			vm_stat_account(mm, mpnt->vm_flags, -vma_pages(mpnt));
			continue;
		}
		charge = 0;
		if (mpnt->vm_flags & VM_ACCOUNT) {
			unsigned long len = vma_pages(mpnt);

			if (security_vm_enough_memory_mm(oldmm, len)) /* sic */
				goto fail_nomem;
			charge = len;
		}
		tmp = kmem_cache_alloc(vm_area_cachep, GFP_KERNEL);
		if (!tmp)
			goto fail_nomem;
		*tmp = *mpnt;
		INIT_LIST_HEAD(&tmp->anon_vma_chain);
		retval = vma_dup_policy(mpnt, tmp);
		if (retval)
			goto fail_nomem_policy;
		tmp->vm_mm = mm;
		retval = dup_userfaultfd(tmp, &uf);
		if (retval)
			goto fail_nomem_anon_vma_fork;
		if (tmp->vm_flags & VM_WIPEONFORK) {
			/* VM_WIPEONFORK gets a clean slate in the child. */
			tmp->anon_vma = NULL;
			if (anon_vma_prepare(tmp))
				goto fail_nomem_anon_vma_fork;
		} else if (anon_vma_fork(tmp, mpnt))
			goto fail_nomem_anon_vma_fork;
		tmp->vm_flags &= ~(VM_LOCKED | VM_LOCKONFAULT);
		tmp->vm_next = tmp->vm_prev = NULL;
		file = tmp->vm_file;
		if (file) {
			struct inode *inode = file_inode(file);
			struct address_space *mapping = file->f_mapping;

			get_file(file);
			if (tmp->vm_flags & VM_DENYWRITE)
				atomic_dec(&inode->i_writecount);
			i_mmap_lock_write(mapping);
			if (tmp->vm_flags & VM_SHARED)
				atomic_inc(&mapping->i_mmap_writable);
			flush_dcache_mmap_lock(mapping);
			/* insert tmp into the share list, just after mpnt */
			vma_interval_tree_insert_after(tmp, mpnt,
					&mapping->i_mmap);
			flush_dcache_mmap_unlock(mapping);
			i_mmap_unlock_write(mapping);
		}

		/*
		 * Clear hugetlb-related page reserves for children. This only
		 * affects MAP_PRIVATE mappings. Faults generated by the child
		 * are not guaranteed to succeed, even if read-only
		 */
		if (is_vm_hugetlb_page(tmp))
			reset_vma_resv_huge_pages(tmp);

		/*
		 * Link in the new vma and copy the page table entries.
		 */
		*pprev = tmp;
		pprev = &tmp->vm_next;
		tmp->vm_prev = prev;
		prev = tmp;

		__vma_link_rb(mm, tmp, rb_link, rb_parent);
		rb_link = &tmp->vm_rb.rb_right;
		rb_parent = &tmp->vm_rb;

		mm->map_count++;
		if (!(tmp->vm_flags & VM_WIPEONFORK))
			retval = copy_page_range(mm, oldmm, mpnt);

		if (tmp->vm_ops && tmp->vm_ops->open)
			tmp->vm_ops->open(tmp);

		if (retval)
			goto out;
	}
	/* a new mm has just been created */
	arch_dup_mmap(oldmm, mm);
	retval = 0;
out:
	up_write(&mm->mmap_sem);
	flush_tlb_mm(oldmm);
	up_write(&oldmm->mmap_sem);
	dup_userfaultfd_complete(&uf);
fail_uprobe_end:
	uprobe_end_dup_mmap();
	return retval;
fail_nomem_anon_vma_fork:
	mpol_put(vma_policy(tmp));
fail_nomem_policy:
	kmem_cache_free(vm_area_cachep, tmp);
fail_nomem:
	retval = -ENOMEM;
	vm_unacct_memory(charge);
	goto out;
}

static inline int mm_alloc_pgd(struct mm_struct *mm)
{
	mm->pgd = pgd_alloc(mm);
	if (unlikely(!mm->pgd))
		return -ENOMEM;
	return 0;
}

static inline void mm_free_pgd(struct mm_struct *mm)
{
	pgd_free(mm, mm->pgd);
}
#else
static int dup_mmap(struct mm_struct *mm, struct mm_struct *oldmm)
{
	down_write(&oldmm->mmap_sem);
	RCU_INIT_POINTER(mm->exe_file, get_mm_exe_file(oldmm));
	up_write(&oldmm->mmap_sem);
	return 0;
}
#define mm_alloc_pgd(mm)	(0)
#define mm_free_pgd(mm)
#endif /* CONFIG_MMU */

static void check_mm(struct mm_struct *mm)
{
	int i;

	for (i = 0; i < NR_MM_COUNTERS; i++) {
		long x = atomic_long_read(&mm->rss_stat.count[i]);

		if (unlikely(x))
			printk(KERN_ALERT "BUG: Bad rss-counter state "
					  "mm:%p idx:%d val:%ld\n", mm, i, x);
	}

	if (mm_pgtables_bytes(mm))
		pr_alert("BUG: non-zero pgtables_bytes on freeing mm: %ld\n",
				mm_pgtables_bytes(mm));

#if defined(CONFIG_TRANSPARENT_HUGEPAGE) && !USE_SPLIT_PMD_PTLOCKS
	VM_BUG_ON_MM(mm->pmd_huge_pte, mm);
#endif
}

#define allocate_mm()	(kmem_cache_alloc(mm_cachep, GFP_KERNEL))
#define free_mm(mm)	(kmem_cache_free(mm_cachep, (mm)))

/*
 * Called when the last reference to the mm
 * is dropped: either by a lazy thread or by
 * mmput. Free the page directory and the mm.
 */
static void __mmdrop(struct mm_struct *mm)
{
	BUG_ON(mm == &init_mm);
	mm_free_pgd(mm);
	destroy_context(mm);
	hmm_mm_destroy(mm);
	mmu_notifier_mm_destroy(mm);
	check_mm(mm);
	put_user_ns(mm->user_ns);
	free_mm(mm);
}

void mmdrop(struct mm_struct *mm)
{
	if (unlikely(atomic_dec_and_test(&mm->mm_count)))
		__mmdrop(mm);
}
EXPORT_SYMBOL_GPL(mmdrop);

static void mmdrop_async_fn(struct work_struct *work)
{
	struct mm_struct *mm;

	mm = container_of(work, struct mm_struct, async_put_work);
	__mmdrop(mm);
}

static void mmdrop_async(struct mm_struct *mm)
{
	if (unlikely(atomic_dec_and_test(&mm->mm_count))) {
		INIT_WORK(&mm->async_put_work, mmdrop_async_fn);
		schedule_work(&mm->async_put_work);
	}
}

static inline void free_signal_struct(struct signal_struct *sig)
{
	taskstats_tgid_free(sig);
	sched_autogroup_exit(sig);
	/*
	 * __mmdrop is not safe to call from softirq context on x86 due to
	 * pgd_dtor so postpone it to the async context
	 */
	if (sig->oom_mm)
		mmdrop_async(sig->oom_mm);
	kmem_cache_free(signal_cachep, sig);
}

static inline void put_signal_struct(struct signal_struct *sig)
{
	if (atomic_dec_and_test(&sig->sigcnt))
		free_signal_struct(sig);
}

void __put_task_struct(struct task_struct *tsk)
{
	WARN_ON(!tsk->exit_state);
	WARN_ON(atomic_read(&tsk->usage));
	WARN_ON(tsk == current);

	cgroup_free(tsk);
	task_numa_free(tsk);
	security_task_free(tsk);
	exit_creds(tsk);
	delayacct_tsk_free(tsk);
	put_signal_struct(tsk->signal);

	if (!profile_handoff_task(tsk))
		free_task(tsk);
}
EXPORT_SYMBOL_GPL(__put_task_struct);

void __init __weak arch_task_cache_init(void) { }

/*
 * set_max_threads
 */
static void set_max_threads(unsigned int max_threads_suggested)
{
	u64 threads;

	/*
	 * The number of threads shall be limited such that the thread
	 * structures may only consume a small part of the available memory.
	 */
	if (fls64(totalram_pages) + fls64(PAGE_SIZE) > 64)
		threads = MAX_THREADS;
	else
		threads = div64_u64((u64) totalram_pages * (u64) PAGE_SIZE,
				    (u64) THREAD_SIZE * 8UL);

	if (threads > max_threads_suggested)
		threads = max_threads_suggested;

	max_threads = clamp_t(u64, threads, MIN_THREADS, MAX_THREADS);
}

#ifdef CONFIG_ARCH_WANTS_DYNAMIC_TASK_STRUCT
/* Initialized by the architecture: */
int arch_task_struct_size __read_mostly;
#endif

static void task_struct_whitelist(unsigned long *offset, unsigned long *size)
{
	/* Fetch thread_struct whitelist for the architecture. */
	arch_thread_struct_whitelist(offset, size);

	/*
	 * Handle zero-sized whitelist or empty thread_struct, otherwise
	 * adjust offset to position of thread_struct in task_struct.
	 */
	if (unlikely(*size == 0))
		*offset = 0;
	else
		*offset += offsetof(struct task_struct, thread);
}

void __init fork_init(void)
{
	int i;
#ifndef CONFIG_ARCH_TASK_STRUCT_ALLOCATOR
#ifndef ARCH_MIN_TASKALIGN
#define ARCH_MIN_TASKALIGN	0
#endif
	int align = max_t(int, L1_CACHE_BYTES, ARCH_MIN_TASKALIGN);
	unsigned long useroffset, usersize;

	/* create a slab on which task_structs can be allocated */
	task_struct_whitelist(&useroffset, &usersize);
	task_struct_cachep = kmem_cache_create_usercopy("task_struct",
			arch_task_struct_size, align,
<<<<<<< HEAD
			SLAB_PANIC|SLAB_ACCOUNT,
			useroffset, usersize, NULL);
=======
			SLAB_PANIC|SLAB_ACCOUNT, NULL);
>>>>>>> e5410482
#endif

	/* do the arch specific task caches init */
	arch_task_cache_init();

	set_max_threads(MAX_THREADS);

	init_task.signal->rlim[RLIMIT_NPROC].rlim_cur = max_threads/2;
	init_task.signal->rlim[RLIMIT_NPROC].rlim_max = max_threads/2;
	init_task.signal->rlim[RLIMIT_SIGPENDING] =
		init_task.signal->rlim[RLIMIT_NPROC];

	for (i = 0; i < UCOUNT_COUNTS; i++) {
		init_user_ns.ucount_max[i] = max_threads/2;
	}

#ifdef CONFIG_VMAP_STACK
	cpuhp_setup_state(CPUHP_BP_PREPARE_DYN, "fork:vm_stack_cache",
			  NULL, free_vm_stack_cache);
#endif

	lockdep_init_task(&init_task);
}

int __weak arch_dup_task_struct(struct task_struct *dst,
					       struct task_struct *src)
{
	*dst = *src;
	return 0;
}

void set_task_stack_end_magic(struct task_struct *tsk)
{
	unsigned long *stackend;

	stackend = end_of_stack(tsk);
	*stackend = STACK_END_MAGIC;	/* for overflow detection */
}

static struct task_struct *dup_task_struct(struct task_struct *orig, int node)
{
	struct task_struct *tsk;
	unsigned long *stack;
	struct vm_struct *stack_vm_area;
	int err;

	if (node == NUMA_NO_NODE)
		node = tsk_fork_get_node(orig);
	tsk = alloc_task_struct_node(node);
	if (!tsk)
		return NULL;

	stack = alloc_thread_stack_node(tsk, node);
	if (!stack)
		goto free_tsk;

	stack_vm_area = task_stack_vm_area(tsk);

	err = arch_dup_task_struct(tsk, orig);

	/*
	 * arch_dup_task_struct() clobbers the stack-related fields.  Make
	 * sure they're properly initialized before using any stack-related
	 * functions again.
	 */
	tsk->stack = stack;
#ifdef CONFIG_VMAP_STACK
	tsk->stack_vm_area = stack_vm_area;
#endif
#ifdef CONFIG_THREAD_INFO_IN_TASK
	atomic_set(&tsk->stack_refcount, 1);
#endif

	if (err)
		goto free_stack;

#ifdef CONFIG_SECCOMP
	/*
	 * We must handle setting up seccomp filters once we're under
	 * the sighand lock in case orig has changed between now and
	 * then. Until then, filter must be NULL to avoid messing up
	 * the usage counts on the error path calling free_task.
	 */
	tsk->seccomp.filter = NULL;
#endif

	setup_thread_stack(tsk, orig);
	clear_user_return_notifier(tsk);
	clear_tsk_need_resched(tsk);
	set_task_stack_end_magic(tsk);

#ifdef CONFIG_CC_STACKPROTECTOR
	tsk->stack_canary = get_random_canary();
#endif

	/*
	 * One for us, one for whoever does the "release_task()" (usually
	 * parent)
	 */
	atomic_set(&tsk->usage, 2);
#ifdef CONFIG_BLK_DEV_IO_TRACE
	tsk->btrace_seq = 0;
#endif
	tsk->splice_pipe = NULL;
	tsk->task_frag.page = NULL;
	tsk->wake_q.next = NULL;

	account_kernel_stack(tsk, 1);

	kcov_task_init(tsk);

#ifdef CONFIG_FAULT_INJECTION
	tsk->fail_nth = 0;
#endif

	return tsk;

free_stack:
	free_thread_stack(tsk);
free_tsk:
	free_task_struct(tsk);
	return NULL;
}

__cacheline_aligned_in_smp DEFINE_SPINLOCK(mmlist_lock);

static unsigned long default_dump_filter = MMF_DUMP_FILTER_DEFAULT;

static int __init coredump_filter_setup(char *s)
{
	default_dump_filter =
		(simple_strtoul(s, NULL, 0) << MMF_DUMP_FILTER_SHIFT) &
		MMF_DUMP_FILTER_MASK;
	return 1;
}

__setup("coredump_filter=", coredump_filter_setup);

#include <linux/init_task.h>

static void mm_init_aio(struct mm_struct *mm)
{
#ifdef CONFIG_AIO
	spin_lock_init(&mm->ioctx_lock);
	mm->ioctx_table = NULL;
#endif
}

static void mm_init_owner(struct mm_struct *mm, struct task_struct *p)
{
#ifdef CONFIG_MEMCG
	mm->owner = p;
#endif
}

static void mm_init_uprobes_state(struct mm_struct *mm)
{
#ifdef CONFIG_UPROBES
	mm->uprobes_state.xol_area = NULL;
#endif
}

static struct mm_struct *mm_init(struct mm_struct *mm, struct task_struct *p,
	struct user_namespace *user_ns)
{
	mm->mmap = NULL;
	mm->mm_rb = RB_ROOT;
	mm->vmacache_seqnum = 0;
	atomic_set(&mm->mm_users, 1);
	atomic_set(&mm->mm_count, 1);
	init_rwsem(&mm->mmap_sem);
	INIT_LIST_HEAD(&mm->mmlist);
	mm->core_state = NULL;
	mm_pgtables_bytes_init(mm);
	mm->map_count = 0;
	mm->locked_vm = 0;
	mm->pinned_vm = 0;
	memset(&mm->rss_stat, 0, sizeof(mm->rss_stat));
	spin_lock_init(&mm->page_table_lock);
	mm_init_cpumask(mm);
	mm_init_aio(mm);
	mm_init_owner(mm, p);
	RCU_INIT_POINTER(mm->exe_file, NULL);
	mmu_notifier_mm_init(mm);
	hmm_mm_init(mm);
	init_tlb_flush_pending(mm);
#if defined(CONFIG_TRANSPARENT_HUGEPAGE) && !USE_SPLIT_PMD_PTLOCKS
	mm->pmd_huge_pte = NULL;
#endif
	mm_init_uprobes_state(mm);

	if (current->mm) {
		mm->flags = current->mm->flags & MMF_INIT_MASK;
		mm->def_flags = current->mm->def_flags & VM_INIT_DEF_MASK;
	} else {
		mm->flags = default_dump_filter;
		mm->def_flags = 0;
	}

	if (mm_alloc_pgd(mm))
		goto fail_nopgd;

	if (init_new_context(p, mm))
		goto fail_nocontext;

	mm->user_ns = get_user_ns(user_ns);
	return mm;

fail_nocontext:
	mm_free_pgd(mm);
fail_nopgd:
	free_mm(mm);
	return NULL;
}

<<<<<<< HEAD
static void check_mm(struct mm_struct *mm)
{
	int i;

	for (i = 0; i < NR_MM_COUNTERS; i++) {
		long x = atomic_long_read(&mm->rss_stat.count[i]);

		if (unlikely(x))
			printk(KERN_ALERT "BUG: Bad rss-counter state "
					  "mm:%p idx:%d val:%ld\n", mm, i, x);
	}

	if (mm_pgtables_bytes(mm))
		pr_alert("BUG: non-zero pgtables_bytes on freeing mm: %ld\n",
				mm_pgtables_bytes(mm));

#if defined(CONFIG_TRANSPARENT_HUGEPAGE) && !USE_SPLIT_PMD_PTLOCKS
	VM_BUG_ON_MM(mm->pmd_huge_pte, mm);
#endif
}

=======
>>>>>>> e5410482
/*
 * Allocate and initialize an mm_struct.
 */
struct mm_struct *mm_alloc(void)
{
	struct mm_struct *mm;

	mm = allocate_mm();
	if (!mm)
		return NULL;

	memset(mm, 0, sizeof(*mm));
	return mm_init(mm, current, current_user_ns());
}

static inline void __mmput(struct mm_struct *mm)
{
	VM_BUG_ON(atomic_read(&mm->mm_users));

	uprobe_clear_state(mm);
	exit_aio(mm);
	ksm_exit(mm);
	khugepaged_exit(mm); /* must run before exit_mmap */
	exit_mmap(mm);
	mm_put_huge_zero_page(mm);
	set_mm_exe_file(mm, NULL);
	if (!list_empty(&mm->mmlist)) {
		spin_lock(&mmlist_lock);
		list_del(&mm->mmlist);
		spin_unlock(&mmlist_lock);
	}
	if (mm->binfmt)
		module_put(mm->binfmt->module);
	mmdrop(mm);
}

/*
 * Decrement the use count and release all resources for an mm.
 */
void mmput(struct mm_struct *mm)
{
	might_sleep();

	if (atomic_dec_and_test(&mm->mm_users))
		__mmput(mm);
}
EXPORT_SYMBOL_GPL(mmput);

#ifdef CONFIG_MMU
static void mmput_async_fn(struct work_struct *work)
{
	struct mm_struct *mm = container_of(work, struct mm_struct,
					    async_put_work);

	__mmput(mm);
}

void mmput_async(struct mm_struct *mm)
{
	if (atomic_dec_and_test(&mm->mm_users)) {
		INIT_WORK(&mm->async_put_work, mmput_async_fn);
		schedule_work(&mm->async_put_work);
	}
}
#endif

/**
 * set_mm_exe_file - change a reference to the mm's executable file
 *
 * This changes mm's executable file (shown as symlink /proc/[pid]/exe).
 *
 * Main users are mmput() and sys_execve(). Callers prevent concurrent
 * invocations: in mmput() nobody alive left, in execve task is single
 * threaded. sys_prctl(PR_SET_MM_MAP/EXE_FILE) also needs to set the
 * mm->exe_file, but does so without using set_mm_exe_file() in order
 * to do avoid the need for any locks.
 */
void set_mm_exe_file(struct mm_struct *mm, struct file *new_exe_file)
{
	struct file *old_exe_file;

	/*
	 * It is safe to dereference the exe_file without RCU as
	 * this function is only called if nobody else can access
	 * this mm -- see comment above for justification.
	 */
	old_exe_file = rcu_dereference_raw(mm->exe_file);

	if (new_exe_file)
		get_file(new_exe_file);
	rcu_assign_pointer(mm->exe_file, new_exe_file);
	if (old_exe_file)
		fput(old_exe_file);
}

/**
 * get_mm_exe_file - acquire a reference to the mm's executable file
 *
 * Returns %NULL if mm has no associated executable file.
 * User must release file via fput().
 */
struct file *get_mm_exe_file(struct mm_struct *mm)
{
	struct file *exe_file;

	rcu_read_lock();
	exe_file = rcu_dereference(mm->exe_file);
	if (exe_file && !get_file_rcu(exe_file))
		exe_file = NULL;
	rcu_read_unlock();
	return exe_file;
}
EXPORT_SYMBOL(get_mm_exe_file);

/**
 * get_task_exe_file - acquire a reference to the task's executable file
 *
 * Returns %NULL if task's mm (if any) has no associated executable file or
 * this is a kernel thread with borrowed mm (see the comment above get_task_mm).
 * User must release file via fput().
 */
struct file *get_task_exe_file(struct task_struct *task)
{
	struct file *exe_file = NULL;
	struct mm_struct *mm;

	task_lock(task);
	mm = task->mm;
	if (mm) {
		if (!(task->flags & PF_KTHREAD))
			exe_file = get_mm_exe_file(mm);
	}
	task_unlock(task);
	return exe_file;
}
EXPORT_SYMBOL(get_task_exe_file);

/**
 * get_task_mm - acquire a reference to the task's mm
 *
 * Returns %NULL if the task has no mm.  Checks PF_KTHREAD (meaning
 * this kernel workthread has transiently adopted a user mm with use_mm,
 * to do its AIO) is not set and if so returns a reference to it, after
 * bumping up the use count.  User must release the mm via mmput()
 * after use.  Typically used by /proc and ptrace.
 */
struct mm_struct *get_task_mm(struct task_struct *task)
{
	struct mm_struct *mm;

	task_lock(task);
	mm = task->mm;
	if (mm) {
		if (task->flags & PF_KTHREAD)
			mm = NULL;
		else
			mmget(mm);
	}
	task_unlock(task);
	return mm;
}
EXPORT_SYMBOL_GPL(get_task_mm);

struct mm_struct *mm_access(struct task_struct *task, unsigned int mode)
{
	struct mm_struct *mm;
	int err;

	err =  mutex_lock_killable(&task->signal->cred_guard_mutex);
	if (err)
		return ERR_PTR(err);

	mm = get_task_mm(task);
	if (mm && mm != current->mm &&
			!ptrace_may_access(task, mode)) {
		mmput(mm);
		mm = ERR_PTR(-EACCES);
	}
	mutex_unlock(&task->signal->cred_guard_mutex);

	return mm;
}

static void complete_vfork_done(struct task_struct *tsk)
{
	struct completion *vfork;

	task_lock(tsk);
	vfork = tsk->vfork_done;
	if (likely(vfork)) {
		tsk->vfork_done = NULL;
		complete(vfork);
	}
	task_unlock(tsk);
}

static int wait_for_vfork_done(struct task_struct *child,
				struct completion *vfork)
{
	int killed;

	freezer_do_not_count();
	killed = wait_for_completion_killable(vfork);
	freezer_count();

	if (killed) {
		task_lock(child);
		child->vfork_done = NULL;
		task_unlock(child);
	}

	put_task_struct(child);
	return killed;
}

/* Please note the differences between mmput and mm_release.
 * mmput is called whenever we stop holding onto a mm_struct,
 * error success whatever.
 *
 * mm_release is called after a mm_struct has been removed
 * from the current process.
 *
 * This difference is important for error handling, when we
 * only half set up a mm_struct for a new process and need to restore
 * the old one.  Because we mmput the new mm_struct before
 * restoring the old one. . .
 * Eric Biederman 10 January 1998
 */
void mm_release(struct task_struct *tsk, struct mm_struct *mm)
{
	/* Get rid of any futexes when releasing the mm */
#ifdef CONFIG_FUTEX
	if (unlikely(tsk->robust_list)) {
		exit_robust_list(tsk);
		tsk->robust_list = NULL;
	}
#ifdef CONFIG_COMPAT
	if (unlikely(tsk->compat_robust_list)) {
		compat_exit_robust_list(tsk);
		tsk->compat_robust_list = NULL;
	}
#endif
	if (unlikely(!list_empty(&tsk->pi_state_list)))
		exit_pi_state_list(tsk);
#endif

	uprobe_free_utask(tsk);

	/* Get rid of any cached register state */
	deactivate_mm(tsk, mm);

	/*
	 * Signal userspace if we're not exiting with a core dump
	 * because we want to leave the value intact for debugging
	 * purposes.
	 */
	if (tsk->clear_child_tid) {
		if (!(tsk->signal->flags & SIGNAL_GROUP_COREDUMP) &&
		    atomic_read(&mm->mm_users) > 1) {
			/*
			 * We don't check the error code - if userspace has
			 * not set up a proper pointer then tough luck.
			 */
			put_user(0, tsk->clear_child_tid);
			sys_futex(tsk->clear_child_tid, FUTEX_WAKE,
					1, NULL, NULL, 0);
		}
		tsk->clear_child_tid = NULL;
	}

	/*
	 * All done, finally we can wake up parent and return this mm to him.
	 * Also kthread_stop() uses this completion for synchronization.
	 */
	if (tsk->vfork_done)
		complete_vfork_done(tsk);
}

/*
 * Allocate a new mm structure and copy contents from the
 * mm structure of the passed in task structure.
 */
static struct mm_struct *dup_mm(struct task_struct *tsk)
{
	struct mm_struct *mm, *oldmm = current->mm;
	int err;

	mm = allocate_mm();
	if (!mm)
		goto fail_nomem;

	memcpy(mm, oldmm, sizeof(*mm));

	if (!mm_init(mm, tsk, mm->user_ns))
		goto fail_nomem;

	err = dup_mmap(mm, oldmm);
	if (err)
		goto free_pt;

	mm->hiwater_rss = get_mm_rss(mm);
	mm->hiwater_vm = mm->total_vm;

	if (mm->binfmt && !try_module_get(mm->binfmt->module))
		goto free_pt;

	return mm;

free_pt:
	/* don't put binfmt in mmput, we haven't got module yet */
	mm->binfmt = NULL;
	mmput(mm);

fail_nomem:
	return NULL;
}

static int copy_mm(unsigned long clone_flags, struct task_struct *tsk)
{
	struct mm_struct *mm, *oldmm;
	int retval;

	tsk->min_flt = tsk->maj_flt = 0;
	tsk->nvcsw = tsk->nivcsw = 0;
#ifdef CONFIG_DETECT_HUNG_TASK
	tsk->last_switch_count = tsk->nvcsw + tsk->nivcsw;
#endif

	tsk->mm = NULL;
	tsk->active_mm = NULL;

	/*
	 * Are we cloning a kernel thread?
	 *
	 * We need to steal a active VM for that..
	 */
	oldmm = current->mm;
	if (!oldmm)
		return 0;

	/* initialize the new vmacache entries */
	vmacache_flush(tsk);

	if (clone_flags & CLONE_VM) {
		mmget(oldmm);
		mm = oldmm;
		goto good_mm;
	}

	retval = -ENOMEM;
	mm = dup_mm(tsk);
	if (!mm)
		goto fail_nomem;

good_mm:
	tsk->mm = mm;
	tsk->active_mm = mm;
	return 0;

fail_nomem:
	return retval;
}

static int copy_fs(unsigned long clone_flags, struct task_struct *tsk)
{
	struct fs_struct *fs = current->fs;
	if (clone_flags & CLONE_FS) {
		/* tsk->fs is already what we want */
		spin_lock(&fs->lock);
		if (fs->in_exec) {
			spin_unlock(&fs->lock);
			return -EAGAIN;
		}
		fs->users++;
		spin_unlock(&fs->lock);
		return 0;
	}
	tsk->fs = copy_fs_struct(fs);
	if (!tsk->fs)
		return -ENOMEM;
	return 0;
}

static int copy_files(unsigned long clone_flags, struct task_struct *tsk)
{
	struct files_struct *oldf, *newf;
	int error = 0;

	/*
	 * A background process may not have any files ...
	 */
	oldf = current->files;
	if (!oldf)
		goto out;

	if (clone_flags & CLONE_FILES) {
		atomic_inc(&oldf->count);
		goto out;
	}

	newf = dup_fd(oldf, &error);
	if (!newf)
		goto out;

	tsk->files = newf;
	error = 0;
out:
	return error;
}

static int copy_io(unsigned long clone_flags, struct task_struct *tsk)
{
#ifdef CONFIG_BLOCK
	struct io_context *ioc = current->io_context;
	struct io_context *new_ioc;

	if (!ioc)
		return 0;
	/*
	 * Share io context with parent, if CLONE_IO is set
	 */
	if (clone_flags & CLONE_IO) {
		ioc_task_link(ioc);
		tsk->io_context = ioc;
	} else if (ioprio_valid(ioc->ioprio)) {
		new_ioc = get_task_io_context(tsk, GFP_KERNEL, NUMA_NO_NODE);
		if (unlikely(!new_ioc))
			return -ENOMEM;

		new_ioc->ioprio = ioc->ioprio;
		put_io_context(new_ioc);
	}
#endif
	return 0;
}

static int copy_sighand(unsigned long clone_flags, struct task_struct *tsk)
{
	struct sighand_struct *sig;

	if (clone_flags & CLONE_SIGHAND) {
		atomic_inc(&current->sighand->count);
		return 0;
	}
	sig = kmem_cache_alloc(sighand_cachep, GFP_KERNEL);
	rcu_assign_pointer(tsk->sighand, sig);
	if (!sig)
		return -ENOMEM;

	atomic_set(&sig->count, 1);
	memcpy(sig->action, current->sighand->action, sizeof(sig->action));
	return 0;
}

void __cleanup_sighand(struct sighand_struct *sighand)
{
	if (atomic_dec_and_test(&sighand->count)) {
		signalfd_cleanup(sighand);
		/*
		 * sighand_cachep is SLAB_TYPESAFE_BY_RCU so we can free it
		 * without an RCU grace period, see __lock_task_sighand().
		 */
		kmem_cache_free(sighand_cachep, sighand);
	}
}

#ifdef CONFIG_POSIX_TIMERS
/*
 * Initialize POSIX timer handling for a thread group.
 */
static void posix_cpu_timers_init_group(struct signal_struct *sig)
{
	unsigned long cpu_limit;

	cpu_limit = READ_ONCE(sig->rlim[RLIMIT_CPU].rlim_cur);
	if (cpu_limit != RLIM_INFINITY) {
		sig->cputime_expires.prof_exp = cpu_limit * NSEC_PER_SEC;
		sig->cputimer.running = true;
	}

	/* The timer lists. */
	INIT_LIST_HEAD(&sig->cpu_timers[0]);
	INIT_LIST_HEAD(&sig->cpu_timers[1]);
	INIT_LIST_HEAD(&sig->cpu_timers[2]);
}
#else
static inline void posix_cpu_timers_init_group(struct signal_struct *sig) { }
#endif

static int copy_signal(unsigned long clone_flags, struct task_struct *tsk)
{
	struct signal_struct *sig;

	if (clone_flags & CLONE_THREAD)
		return 0;

	sig = kmem_cache_zalloc(signal_cachep, GFP_KERNEL);
	tsk->signal = sig;
	if (!sig)
		return -ENOMEM;

	sig->nr_threads = 1;
	atomic_set(&sig->live, 1);
	atomic_set(&sig->sigcnt, 1);

	/* list_add(thread_node, thread_head) without INIT_LIST_HEAD() */
	sig->thread_head = (struct list_head)LIST_HEAD_INIT(tsk->thread_node);
	tsk->thread_node = (struct list_head)LIST_HEAD_INIT(sig->thread_head);

	init_waitqueue_head(&sig->wait_chldexit);
	sig->curr_target = tsk;
	init_sigpending(&sig->shared_pending);
	seqlock_init(&sig->stats_lock);
	prev_cputime_init(&sig->prev_cputime);

#ifdef CONFIG_POSIX_TIMERS
	INIT_LIST_HEAD(&sig->posix_timers);
	hrtimer_init(&sig->real_timer, CLOCK_MONOTONIC, HRTIMER_MODE_REL);
	sig->real_timer.function = it_real_fn;
#endif

	task_lock(current->group_leader);
	memcpy(sig->rlim, current->signal->rlim, sizeof sig->rlim);
	task_unlock(current->group_leader);

	posix_cpu_timers_init_group(sig);

	tty_audit_fork(sig);
	sched_autogroup_fork(sig);

	sig->oom_score_adj = current->signal->oom_score_adj;
	sig->oom_score_adj_min = current->signal->oom_score_adj_min;

	mutex_init(&sig->cred_guard_mutex);

	sig->pdeath_signal_proc = current->signal->pdeath_signal_proc;

	return 0;
}

static void copy_seccomp(struct task_struct *p)
{
#ifdef CONFIG_SECCOMP
	/*
	 * Must be called with sighand->lock held, which is common to
	 * all threads in the group. Holding cred_guard_mutex is not
	 * needed because this new task is not yet running and cannot
	 * be racing exec.
	 */
	assert_spin_locked(&current->sighand->siglock);

	/* Ref-count the new filter user, and assign it. */
	get_seccomp_filter(current);
	p->seccomp = current->seccomp;

	/*
	 * Explicitly enable no_new_privs here in case it got set
	 * between the task_struct being duplicated and holding the
	 * sighand lock. The seccomp state and nnp must be in sync.
	 */
	if (task_no_new_privs(current))
		task_set_no_new_privs(p);

	/*
	 * If the parent gained a seccomp mode after copying thread
	 * flags and between before we held the sighand lock, we have
	 * to manually enable the seccomp thread flag here.
	 */
	if (p->seccomp.mode != SECCOMP_MODE_DISABLED)
		set_tsk_thread_flag(p, TIF_SECCOMP);
#endif
}

SYSCALL_DEFINE1(set_tid_address, int __user *, tidptr)
{
	current->clear_child_tid = tidptr;

	return task_pid_vnr(current);
}

static void rt_mutex_init_task(struct task_struct *p)
{
	raw_spin_lock_init(&p->pi_lock);
#ifdef CONFIG_RT_MUTEXES
	p->pi_waiters = RB_ROOT_CACHED;
	p->pi_top_task = NULL;
	p->pi_blocked_on = NULL;
#endif
}

#ifdef CONFIG_POSIX_TIMERS
/*
 * Initialize POSIX timer handling for a single task.
 */
static void posix_cpu_timers_init(struct task_struct *tsk)
{
	tsk->cputime_expires.prof_exp = 0;
	tsk->cputime_expires.virt_exp = 0;
	tsk->cputime_expires.sched_exp = 0;
	INIT_LIST_HEAD(&tsk->cpu_timers[0]);
	INIT_LIST_HEAD(&tsk->cpu_timers[1]);
	INIT_LIST_HEAD(&tsk->cpu_timers[2]);
}
#else
static inline void posix_cpu_timers_init(struct task_struct *tsk) { }
#endif

static inline void
init_task_pid(struct task_struct *task, enum pid_type type, struct pid *pid)
{
	 task->pids[type].pid = pid;
}

static inline void rcu_copy_process(struct task_struct *p)
{
#ifdef CONFIG_PREEMPT_RCU
	p->rcu_read_lock_nesting = 0;
	p->rcu_read_unlock_special.s = 0;
	p->rcu_blocked_node = NULL;
	INIT_LIST_HEAD(&p->rcu_node_entry);
#endif /* #ifdef CONFIG_PREEMPT_RCU */
#ifdef CONFIG_TASKS_RCU
	p->rcu_tasks_holdout = false;
	INIT_LIST_HEAD(&p->rcu_tasks_holdout_list);
	p->rcu_tasks_idle_cpu = -1;
#endif /* #ifdef CONFIG_TASKS_RCU */
}

/*
 * This creates a new process as a copy of the old one,
 * but does not actually start it yet.
 *
 * It copies the registers, and all the appropriate
 * parts of the process environment (as per the clone
 * flags). The actual kick-off is left to the caller.
 */
static __latent_entropy struct task_struct *copy_process(
					unsigned long clone_flags,
					unsigned long stack_start,
					unsigned long stack_size,
					int __user *child_tidptr,
					struct pid *pid,
					int trace,
					unsigned long tls,
					int node)
{
	int retval;
	struct task_struct *p;

	if ((clone_flags & (CLONE_NEWNS|CLONE_FS)) == (CLONE_NEWNS|CLONE_FS))
		return ERR_PTR(-EINVAL);

	if ((clone_flags & (CLONE_NEWUSER|CLONE_FS)) == (CLONE_NEWUSER|CLONE_FS))
		return ERR_PTR(-EINVAL);

	/*
	 * Thread groups must share signals as well, and detached threads
	 * can only be started up within the thread group.
	 */
	if ((clone_flags & CLONE_THREAD) && !(clone_flags & CLONE_SIGHAND))
		return ERR_PTR(-EINVAL);

	/*
	 * Shared signal handlers imply shared VM. By way of the above,
	 * thread groups also imply shared VM. Blocking this case allows
	 * for various simplifications in other code.
	 */
	if ((clone_flags & CLONE_SIGHAND) && !(clone_flags & CLONE_VM))
		return ERR_PTR(-EINVAL);

	/*
	 * Siblings of global init remain as zombies on exit since they are
	 * not reaped by their parent (swapper). To solve this and to avoid
	 * multi-rooted process trees, prevent global and container-inits
	 * from creating siblings.
	 */
	if ((clone_flags & CLONE_PARENT) &&
				current->signal->flags & SIGNAL_UNKILLABLE)
		return ERR_PTR(-EINVAL);

	/*
	 * If the new process will be in a different pid or user namespace
	 * do not allow it to share a thread group with the forking task.
	 */
	if (clone_flags & CLONE_THREAD) {
		if ((clone_flags & (CLONE_NEWUSER | CLONE_NEWPID)) ||
		    (task_active_pid_ns(current) !=
				current->nsproxy->pid_ns_for_children))
			return ERR_PTR(-EINVAL);
	}

	retval = -ENOMEM;
	p = dup_task_struct(current, node);
	if (!p)
		goto fork_out;

	/*
	 * This _must_ happen before we call free_task(), i.e. before we jump
	 * to any of the bad_fork_* labels. This is to avoid freeing
	 * p->set_child_tid which is (ab)used as a kthread's data pointer for
	 * kernel threads (PF_KTHREAD).
	 */
	p->set_child_tid = (clone_flags & CLONE_CHILD_SETTID) ? child_tidptr : NULL;
	/*
	 * Clear TID on mm_release()?
	 */
	p->clear_child_tid = (clone_flags & CLONE_CHILD_CLEARTID) ? child_tidptr : NULL;

	ftrace_graph_init_task(p);

	rt_mutex_init_task(p);

#ifdef CONFIG_PROVE_LOCKING
	DEBUG_LOCKS_WARN_ON(!p->hardirqs_enabled);
	DEBUG_LOCKS_WARN_ON(!p->softirqs_enabled);
#endif
	retval = -EAGAIN;
	if (atomic_read(&p->real_cred->user->processes) >=
			task_rlimit(p, RLIMIT_NPROC)) {
		if (p->real_cred->user != INIT_USER &&
		    !capable(CAP_SYS_RESOURCE) && !capable(CAP_SYS_ADMIN))
			goto bad_fork_free;
	}
	current->flags &= ~PF_NPROC_EXCEEDED;

	retval = copy_creds(p, clone_flags);
	if (retval < 0)
		goto bad_fork_free;

	/*
	 * If multiple threads are within copy_process(), then this check
	 * triggers too late. This doesn't hurt, the check is only there
	 * to stop root fork bombs.
	 */
	retval = -EAGAIN;
	if (nr_threads >= max_threads)
		goto bad_fork_cleanup_count;

	delayacct_tsk_init(p);	/* Must remain after dup_task_struct() */
	p->flags &= ~(PF_SUPERPRIV | PF_WQ_WORKER | PF_IDLE);
	p->flags |= PF_FORKNOEXEC;
	INIT_LIST_HEAD(&p->children);
	INIT_LIST_HEAD(&p->sibling);
	rcu_copy_process(p);
	p->vfork_done = NULL;
	spin_lock_init(&p->alloc_lock);

	init_sigpending(&p->pending);

	p->utime = p->stime = p->gtime = 0;
#ifdef CONFIG_ARCH_HAS_SCALED_CPUTIME
	p->utimescaled = p->stimescaled = 0;
#endif
	prev_cputime_init(&p->prev_cputime);

#ifdef CONFIG_VIRT_CPU_ACCOUNTING_GEN
	seqcount_init(&p->vtime.seqcount);
	p->vtime.starttime = 0;
	p->vtime.state = VTIME_INACTIVE;
#endif

#if defined(SPLIT_RSS_COUNTING)
	memset(&p->rss_stat, 0, sizeof(p->rss_stat));
#endif

	p->default_timer_slack_ns = current->timer_slack_ns;

	task_io_accounting_init(&p->ioac);
	acct_clear_integrals(p);

	posix_cpu_timers_init(p);

	p->start_time = ktime_get_ns();
	p->real_start_time = ktime_get_boot_ns();
	p->io_context = NULL;
	p->audit_context = NULL;
	cgroup_fork(p);
#ifdef CONFIG_NUMA
	p->mempolicy = mpol_dup(p->mempolicy);
	if (IS_ERR(p->mempolicy)) {
		retval = PTR_ERR(p->mempolicy);
		p->mempolicy = NULL;
		goto bad_fork_cleanup_threadgroup_lock;
	}
#endif
#ifdef CONFIG_CPUSETS
	p->cpuset_mem_spread_rotor = NUMA_NO_NODE;
	p->cpuset_slab_spread_rotor = NUMA_NO_NODE;
	seqcount_init(&p->mems_allowed_seq);
#endif
#ifdef CONFIG_TRACE_IRQFLAGS
	p->irq_events = 0;
	p->hardirqs_enabled = 0;
	p->hardirq_enable_ip = 0;
	p->hardirq_enable_event = 0;
	p->hardirq_disable_ip = _THIS_IP_;
	p->hardirq_disable_event = 0;
	p->softirqs_enabled = 1;
	p->softirq_enable_ip = _THIS_IP_;
	p->softirq_enable_event = 0;
	p->softirq_disable_ip = 0;
	p->softirq_disable_event = 0;
	p->hardirq_context = 0;
	p->softirq_context = 0;
#endif

	p->pagefault_disabled = 0;

#ifdef CONFIG_LOCKDEP
	p->lockdep_depth = 0; /* no locks held yet */
	p->curr_chain_key = 0;
	p->lockdep_recursion = 0;
	lockdep_init_task(p);
#endif

#ifdef CONFIG_DEBUG_MUTEXES
	p->blocked_on = NULL; /* not blocked yet */
#endif
#ifdef CONFIG_BCACHE
	p->sequential_io	= 0;
	p->sequential_io_avg	= 0;
#endif

	/* Perform scheduler related setup. Assign this task to a CPU. */
	retval = sched_fork(clone_flags, p);
	if (retval)
		goto bad_fork_cleanup_policy;

	retval = perf_event_init_task(p);
	if (retval)
		goto bad_fork_cleanup_policy;
	retval = audit_alloc(p);
	if (retval)
		goto bad_fork_cleanup_perf;
	/* copy all the process information */
	shm_init_task(p);
	retval = security_task_alloc(p, clone_flags);
	if (retval)
		goto bad_fork_cleanup_audit;
	retval = copy_semundo(clone_flags, p);
	if (retval)
		goto bad_fork_cleanup_security;
	retval = copy_files(clone_flags, p);
	if (retval)
		goto bad_fork_cleanup_semundo;
	retval = copy_fs(clone_flags, p);
	if (retval)
		goto bad_fork_cleanup_files;
	retval = copy_sighand(clone_flags, p);
	if (retval)
		goto bad_fork_cleanup_fs;
	retval = copy_signal(clone_flags, p);
	if (retval)
		goto bad_fork_cleanup_sighand;
	retval = copy_mm(clone_flags, p);
	if (retval)
		goto bad_fork_cleanup_signal;
	retval = copy_namespaces(clone_flags, p);
	if (retval)
		goto bad_fork_cleanup_mm;
	retval = copy_io(clone_flags, p);
	if (retval)
		goto bad_fork_cleanup_namespaces;
	retval = copy_thread_tls(clone_flags, stack_start, stack_size, p, tls);
	if (retval)
		goto bad_fork_cleanup_io;

	if (pid != &init_struct_pid) {
		pid = alloc_pid(p->nsproxy->pid_ns_for_children);
		if (IS_ERR(pid)) {
			retval = PTR_ERR(pid);
			goto bad_fork_cleanup_thread;
		}
	}

#ifdef CONFIG_BLOCK
	p->plug = NULL;
#endif
#ifdef CONFIG_FUTEX
	p->robust_list = NULL;
#ifdef CONFIG_COMPAT
	p->compat_robust_list = NULL;
#endif
	INIT_LIST_HEAD(&p->pi_state_list);
	p->pi_state_cache = NULL;
#endif
	/*
	 * sigaltstack should be cleared when sharing the same VM
	 */
	if ((clone_flags & (CLONE_VM|CLONE_VFORK)) == CLONE_VM)
		sas_ss_reset(p);

	/*
	 * Syscall tracing and stepping should be turned off in the
	 * child regardless of CLONE_PTRACE.
	 */
	user_disable_single_step(p);
	clear_tsk_thread_flag(p, TIF_SYSCALL_TRACE);
#ifdef TIF_SYSCALL_EMU
	clear_tsk_thread_flag(p, TIF_SYSCALL_EMU);
#endif
	clear_all_latency_tracing(p);

	/* ok, now we should be set up.. */
	p->pid = pid_nr(pid);
	if (clone_flags & CLONE_THREAD) {
		p->exit_signal = -1;
		p->group_leader = current->group_leader;
		p->tgid = current->tgid;
	} else {
		if (clone_flags & CLONE_PARENT)
			p->exit_signal = current->group_leader->exit_signal;
		else
			p->exit_signal = (clone_flags & CSIGNAL);
		p->group_leader = p;
		p->tgid = p->pid;
	}

	p->nr_dirtied = 0;
	p->nr_dirtied_pause = 128 >> (PAGE_SHIFT - 10);
	p->dirty_paused_when = 0;

	p->pdeath_signal = 0;
	INIT_LIST_HEAD(&p->thread_group);
	p->task_works = NULL;

	cgroup_threadgroup_change_begin(current);
	/*
	 * Ensure that the cgroup subsystem policies allow the new process to be
	 * forked. It should be noted the the new process's css_set can be changed
	 * between here and cgroup_post_fork() if an organisation operation is in
	 * progress.
	 */
	retval = cgroup_can_fork(p);
	if (retval)
		goto bad_fork_free_pid;

	/*
	 * Make it visible to the rest of the system, but dont wake it up yet.
	 * Need tasklist lock for parent etc handling!
	 */
	write_lock_irq(&tasklist_lock);

	/* CLONE_PARENT re-uses the old parent */
	if (clone_flags & (CLONE_PARENT|CLONE_THREAD)) {
		p->real_parent = current->real_parent;
		p->parent_exec_id = current->parent_exec_id;
	} else {
		p->real_parent = current;
		p->parent_exec_id = current->self_exec_id;
	}

	klp_copy_process(p);

	spin_lock(&current->sighand->siglock);

	/*
	 * Copy seccomp details explicitly here, in case they were changed
	 * before holding sighand lock.
	 */
	copy_seccomp(p);

	/*
	 * Process group and session signals need to be delivered to just the
	 * parent before the fork or both the parent and the child after the
	 * fork. Restart if a signal comes in before we add the new process to
	 * it's process group.
	 * A fatal signal pending means that current will exit, so the new
	 * thread can't slip out of an OOM kill (or normal SIGKILL).
	*/
	recalc_sigpending();
	if (signal_pending(current)) {
		retval = -ERESTARTNOINTR;
		goto bad_fork_cancel_cgroup;
	}
	if (unlikely(!(ns_of_pid(pid)->pid_allocated & PIDNS_ADDING))) {
		retval = -ENOMEM;
		goto bad_fork_cancel_cgroup;
	}

	if (likely(p->pid)) {
		ptrace_init_task(p, (clone_flags & CLONE_PTRACE) || trace);

		init_task_pid(p, PIDTYPE_PID, pid);
		if (thread_group_leader(p)) {
			init_task_pid(p, PIDTYPE_PGID, task_pgrp(current));
			init_task_pid(p, PIDTYPE_SID, task_session(current));

			if (is_child_reaper(pid)) {
				ns_of_pid(pid)->child_reaper = p;
				p->signal->flags |= SIGNAL_UNKILLABLE;
			}

			p->signal->leader_pid = pid;
			p->signal->tty = tty_kref_get(current->signal->tty);
			/*
			 * Inherit has_child_subreaper flag under the same
			 * tasklist_lock with adding child to the process tree
			 * for propagate_has_child_subreaper optimization.
			 */
			p->signal->has_child_subreaper = p->real_parent->signal->has_child_subreaper ||
							 p->real_parent->signal->is_child_subreaper;
			list_add_tail(&p->sibling, &p->real_parent->children);
			list_add_tail_rcu(&p->tasks, &init_task.tasks);
			attach_pid(p, PIDTYPE_PGID);
			attach_pid(p, PIDTYPE_SID);
			__this_cpu_inc(process_counts);
		} else {
			current->signal->nr_threads++;
			atomic_inc(&current->signal->live);
			atomic_inc(&current->signal->sigcnt);
			list_add_tail_rcu(&p->thread_group,
					  &p->group_leader->thread_group);
			list_add_tail_rcu(&p->thread_node,
					  &p->signal->thread_head);
		}
		attach_pid(p, PIDTYPE_PID);
		nr_threads++;
	}

	total_forks++;
	spin_unlock(&current->sighand->siglock);
	syscall_tracepoint_update(p);
	write_unlock_irq(&tasklist_lock);

	proc_fork_connector(p);
	cgroup_post_fork(p);
	cgroup_threadgroup_change_end(current);
	perf_event_fork(p);

	trace_task_newtask(p, clone_flags);
	uprobe_copy_process(p, clone_flags);

	return p;

bad_fork_cancel_cgroup:
	spin_unlock(&current->sighand->siglock);
	write_unlock_irq(&tasklist_lock);
	cgroup_cancel_fork(p);
bad_fork_free_pid:
	cgroup_threadgroup_change_end(current);
	if (pid != &init_struct_pid)
		free_pid(pid);
bad_fork_cleanup_thread:
	exit_thread(p);
bad_fork_cleanup_io:
	if (p->io_context)
		exit_io_context(p);
bad_fork_cleanup_namespaces:
	exit_task_namespaces(p);
bad_fork_cleanup_mm:
	if (p->mm)
		mmput(p->mm);
bad_fork_cleanup_signal:
	if (!(clone_flags & CLONE_THREAD))
		free_signal_struct(p->signal);
bad_fork_cleanup_sighand:
	__cleanup_sighand(p->sighand);
bad_fork_cleanup_fs:
	exit_fs(p); /* blocking */
bad_fork_cleanup_files:
	exit_files(p); /* blocking */
bad_fork_cleanup_semundo:
	exit_sem(p);
bad_fork_cleanup_security:
	security_task_free(p);
bad_fork_cleanup_audit:
	audit_free(p);
bad_fork_cleanup_perf:
	perf_event_free_task(p);
bad_fork_cleanup_policy:
	lockdep_free_task(p);
#ifdef CONFIG_NUMA
	mpol_put(p->mempolicy);
bad_fork_cleanup_threadgroup_lock:
#endif
	delayacct_tsk_free(p);
bad_fork_cleanup_count:
	atomic_dec(&p->cred->user->processes);
	exit_creds(p);
bad_fork_free:
	p->state = TASK_DEAD;
	put_task_stack(p);
	free_task(p);
fork_out:
	return ERR_PTR(retval);
}

static inline void init_idle_pids(struct pid_link *links)
{
	enum pid_type type;

	for (type = PIDTYPE_PID; type < PIDTYPE_MAX; ++type) {
		INIT_HLIST_NODE(&links[type].node); /* not really needed */
		links[type].pid = &init_struct_pid;
	}
}

struct task_struct *fork_idle(int cpu)
{
	struct task_struct *task;
	task = copy_process(CLONE_VM, 0, 0, NULL, &init_struct_pid, 0, 0,
			    cpu_to_node(cpu));
	if (!IS_ERR(task)) {
		init_idle_pids(task->pids);
		init_idle(task, cpu);
	}

	return task;
}

/*
 *  Ok, this is the main fork-routine.
 *
 * It copies the process, and if successful kick-starts
 * it and waits for it to finish using the VM if required.
 */
long _do_fork(unsigned long clone_flags,
	      unsigned long stack_start,
	      unsigned long stack_size,
	      int __user *parent_tidptr,
	      int __user *child_tidptr,
	      unsigned long tls)
{
	struct task_struct *p;
	int trace = 0;
	long nr;

	/*
	 * Determine whether and which event to report to ptracer.  When
	 * called from kernel_thread or CLONE_UNTRACED is explicitly
	 * requested, no event is reported; otherwise, report if the event
	 * for the type of forking is enabled.
	 */
	if (!(clone_flags & CLONE_UNTRACED)) {
		if (clone_flags & CLONE_VFORK)
			trace = PTRACE_EVENT_VFORK;
		else if ((clone_flags & CSIGNAL) != SIGCHLD)
			trace = PTRACE_EVENT_CLONE;
		else
			trace = PTRACE_EVENT_FORK;

		if (likely(!ptrace_event_enabled(current, trace)))
			trace = 0;
	}

	p = copy_process(clone_flags, stack_start, stack_size,
			 child_tidptr, NULL, trace, tls, NUMA_NO_NODE);
	add_latent_entropy();
	/*
	 * Do this prior waking up the new thread - the thread pointer
	 * might get invalid after that point, if the thread exits quickly.
	 */
	if (!IS_ERR(p)) {
		struct completion vfork;
		struct pid *pid;

		trace_sched_process_fork(current, p);

		pid = get_task_pid(p, PIDTYPE_PID);
		nr = pid_vnr(pid);

		if (clone_flags & CLONE_PARENT_SETTID)
			put_user(nr, parent_tidptr);

		if (clone_flags & CLONE_VFORK) {
			p->vfork_done = &vfork;
			init_completion(&vfork);
			get_task_struct(p);
		}

		wake_up_new_task(p);

		/* forking complete and child started to run, tell ptracer */
		if (unlikely(trace))
			ptrace_event_pid(trace, pid);

		if (clone_flags & CLONE_VFORK) {
			if (!wait_for_vfork_done(p, &vfork))
				ptrace_event_pid(PTRACE_EVENT_VFORK_DONE, pid);
		}

		put_pid(pid);
	} else {
		nr = PTR_ERR(p);
	}
	return nr;
}

#ifndef CONFIG_HAVE_COPY_THREAD_TLS
/* For compatibility with architectures that call do_fork directly rather than
 * using the syscall entry points below. */
long do_fork(unsigned long clone_flags,
	      unsigned long stack_start,
	      unsigned long stack_size,
	      int __user *parent_tidptr,
	      int __user *child_tidptr)
{
	return _do_fork(clone_flags, stack_start, stack_size,
			parent_tidptr, child_tidptr, 0);
}
#endif

/*
 * Create a kernel thread.
 */
pid_t kernel_thread(int (*fn)(void *), void *arg, unsigned long flags)
{
	return _do_fork(flags|CLONE_VM|CLONE_UNTRACED, (unsigned long)fn,
		(unsigned long)arg, NULL, NULL, 0);
}

#ifdef __ARCH_WANT_SYS_FORK
SYSCALL_DEFINE0(fork)
{
#ifdef CONFIG_MMU
	return _do_fork(SIGCHLD, 0, 0, NULL, NULL, 0);
#else
	/* can not support in nommu mode */
	return -EINVAL;
#endif
}
#endif

#ifdef __ARCH_WANT_SYS_VFORK
SYSCALL_DEFINE0(vfork)
{
	return _do_fork(CLONE_VFORK | CLONE_VM | SIGCHLD, 0,
			0, NULL, NULL, 0);
}
#endif

#ifdef __ARCH_WANT_SYS_CLONE
#ifdef CONFIG_CLONE_BACKWARDS
SYSCALL_DEFINE5(clone, unsigned long, clone_flags, unsigned long, newsp,
		 int __user *, parent_tidptr,
		 unsigned long, tls,
		 int __user *, child_tidptr)
#elif defined(CONFIG_CLONE_BACKWARDS2)
SYSCALL_DEFINE5(clone, unsigned long, newsp, unsigned long, clone_flags,
		 int __user *, parent_tidptr,
		 int __user *, child_tidptr,
		 unsigned long, tls)
#elif defined(CONFIG_CLONE_BACKWARDS3)
SYSCALL_DEFINE6(clone, unsigned long, clone_flags, unsigned long, newsp,
		int, stack_size,
		int __user *, parent_tidptr,
		int __user *, child_tidptr,
		unsigned long, tls)
#else
SYSCALL_DEFINE5(clone, unsigned long, clone_flags, unsigned long, newsp,
		 int __user *, parent_tidptr,
		 int __user *, child_tidptr,
		 unsigned long, tls)
#endif
{
	return _do_fork(clone_flags, newsp, 0, parent_tidptr, child_tidptr, tls);
}
#endif

void walk_process_tree(struct task_struct *top, proc_visitor visitor, void *data)
{
	struct task_struct *leader, *parent, *child;
	int res;

	read_lock(&tasklist_lock);
	leader = top = top->group_leader;
down:
	for_each_thread(leader, parent) {
		list_for_each_entry(child, &parent->children, sibling) {
			res = visitor(child, data);
			if (res) {
				if (res < 0)
					goto out;
				leader = child;
				goto down;
			}
up:
			;
		}
	}

	if (leader != top) {
		child = leader;
		parent = child->real_parent;
		leader = parent->group_leader;
		goto up;
	}
out:
	read_unlock(&tasklist_lock);
}

#ifndef ARCH_MIN_MMSTRUCT_ALIGN
#define ARCH_MIN_MMSTRUCT_ALIGN 0
#endif

static void sighand_ctor(void *data)
{
	struct sighand_struct *sighand = data;

	spin_lock_init(&sighand->siglock);
	init_waitqueue_head(&sighand->signalfd_wqh);
}

void __init proc_caches_init(void)
{
	sighand_cachep = kmem_cache_create("sighand_cache",
			sizeof(struct sighand_struct), 0,
			SLAB_HWCACHE_ALIGN|SLAB_PANIC|SLAB_TYPESAFE_BY_RCU|
			SLAB_ACCOUNT, sighand_ctor);
	signal_cachep = kmem_cache_create("signal_cache",
			sizeof(struct signal_struct), 0,
			SLAB_HWCACHE_ALIGN|SLAB_PANIC|SLAB_ACCOUNT,
			NULL);
	files_cachep = kmem_cache_create("files_cache",
			sizeof(struct files_struct), 0,
			SLAB_HWCACHE_ALIGN|SLAB_PANIC|SLAB_ACCOUNT,
			NULL);
	fs_cachep = kmem_cache_create("fs_cache",
			sizeof(struct fs_struct), 0,
			SLAB_HWCACHE_ALIGN|SLAB_PANIC|SLAB_ACCOUNT,
			NULL);
	/*
	 * FIXME! The "sizeof(struct mm_struct)" currently includes the
	 * whole struct cpumask for the OFFSTACK case. We could change
	 * this to *only* allocate as much of it as required by the
	 * maximum number of CPU's we can ever have.  The cpumask_allocation
	 * is at the end of the structure, exactly for that reason.
	 */
	mm_cachep = kmem_cache_create_usercopy("mm_struct",
			sizeof(struct mm_struct), ARCH_MIN_MMSTRUCT_ALIGN,
			SLAB_HWCACHE_ALIGN|SLAB_PANIC|SLAB_ACCOUNT,
<<<<<<< HEAD
			offsetof(struct mm_struct, saved_auxv),
			sizeof_field(struct mm_struct, saved_auxv),
=======
>>>>>>> e5410482
			NULL);
	vm_area_cachep = KMEM_CACHE(vm_area_struct, SLAB_PANIC|SLAB_ACCOUNT);
	mmap_init();
	nsproxy_cache_init();
}

/*
 * Check constraints on flags passed to the unshare system call.
 */
static int check_unshare_flags(unsigned long unshare_flags)
{
	if (unshare_flags & ~(CLONE_THREAD|CLONE_FS|CLONE_NEWNS|CLONE_SIGHAND|
				CLONE_VM|CLONE_FILES|CLONE_SYSVSEM|
				CLONE_NEWUTS|CLONE_NEWIPC|CLONE_NEWNET|
				CLONE_NEWUSER|CLONE_NEWPID|CLONE_NEWCGROUP))
		return -EINVAL;
	/*
	 * Not implemented, but pretend it works if there is nothing
	 * to unshare.  Note that unsharing the address space or the
	 * signal handlers also need to unshare the signal queues (aka
	 * CLONE_THREAD).
	 */
	if (unshare_flags & (CLONE_THREAD | CLONE_SIGHAND | CLONE_VM)) {
		if (!thread_group_empty(current))
			return -EINVAL;
	}
	if (unshare_flags & (CLONE_SIGHAND | CLONE_VM)) {
		if (atomic_read(&current->sighand->count) > 1)
			return -EINVAL;
	}
	if (unshare_flags & CLONE_VM) {
		if (!current_is_single_threaded())
			return -EINVAL;
	}

	return 0;
}

/*
 * Unshare the filesystem structure if it is being shared
 */
static int unshare_fs(unsigned long unshare_flags, struct fs_struct **new_fsp)
{
	struct fs_struct *fs = current->fs;

	if (!(unshare_flags & CLONE_FS) || !fs)
		return 0;

	/* don't need lock here; in the worst case we'll do useless copy */
	if (fs->users == 1)
		return 0;

	*new_fsp = copy_fs_struct(fs);
	if (!*new_fsp)
		return -ENOMEM;

	return 0;
}

/*
 * Unshare file descriptor table if it is being shared
 */
static int unshare_fd(unsigned long unshare_flags, struct files_struct **new_fdp)
{
	struct files_struct *fd = current->files;
	int error = 0;

	if ((unshare_flags & CLONE_FILES) &&
	    (fd && atomic_read(&fd->count) > 1)) {
		*new_fdp = dup_fd(fd, &error);
		if (!*new_fdp)
			return error;
	}

	return 0;
}

/*
 * unshare allows a process to 'unshare' part of the process
 * context which was originally shared using clone.  copy_*
 * functions used by do_fork() cannot be used here directly
 * because they modify an inactive task_struct that is being
 * constructed. Here we are modifying the current, active,
 * task_struct.
 */
SYSCALL_DEFINE1(unshare, unsigned long, unshare_flags)
{
	struct fs_struct *fs, *new_fs = NULL;
	struct files_struct *fd, *new_fd = NULL;
	struct cred *new_cred = NULL;
	struct nsproxy *new_nsproxy = NULL;
	int do_sysvsem = 0;
	int err;

	/*
	 * If unsharing a user namespace must also unshare the thread group
	 * and unshare the filesystem root and working directories.
	 */
	if (unshare_flags & CLONE_NEWUSER)
		unshare_flags |= CLONE_THREAD | CLONE_FS;
	/*
	 * If unsharing vm, must also unshare signal handlers.
	 */
	if (unshare_flags & CLONE_VM)
		unshare_flags |= CLONE_SIGHAND;
	/*
	 * If unsharing a signal handlers, must also unshare the signal queues.
	 */
	if (unshare_flags & CLONE_SIGHAND)
		unshare_flags |= CLONE_THREAD;
	/*
	 * If unsharing namespace, must also unshare filesystem information.
	 */
	if (unshare_flags & CLONE_NEWNS)
		unshare_flags |= CLONE_FS;

	err = check_unshare_flags(unshare_flags);
	if (err)
		goto bad_unshare_out;
	/*
	 * CLONE_NEWIPC must also detach from the undolist: after switching
	 * to a new ipc namespace, the semaphore arrays from the old
	 * namespace are unreachable.
	 */
	if (unshare_flags & (CLONE_NEWIPC|CLONE_SYSVSEM))
		do_sysvsem = 1;
	err = unshare_fs(unshare_flags, &new_fs);
	if (err)
		goto bad_unshare_out;
	err = unshare_fd(unshare_flags, &new_fd);
	if (err)
		goto bad_unshare_cleanup_fs;
	err = unshare_userns(unshare_flags, &new_cred);
	if (err)
		goto bad_unshare_cleanup_fd;
	err = unshare_nsproxy_namespaces(unshare_flags, &new_nsproxy,
					 new_cred, new_fs);
	if (err)
		goto bad_unshare_cleanup_cred;

	if (new_fs || new_fd || do_sysvsem || new_cred || new_nsproxy) {
		if (do_sysvsem) {
			/*
			 * CLONE_SYSVSEM is equivalent to sys_exit().
			 */
			exit_sem(current);
		}
		if (unshare_flags & CLONE_NEWIPC) {
			/* Orphan segments in old ns (see sem above). */
			exit_shm(current);
			shm_init_task(current);
		}

		if (new_nsproxy)
			switch_task_namespaces(current, new_nsproxy);

		task_lock(current);

		if (new_fs) {
			fs = current->fs;
			spin_lock(&fs->lock);
			current->fs = new_fs;
			if (--fs->users)
				new_fs = NULL;
			else
				new_fs = fs;
			spin_unlock(&fs->lock);
		}

		if (new_fd) {
			fd = current->files;
			current->files = new_fd;
			new_fd = fd;
		}

		task_unlock(current);

		if (new_cred) {
			/* Install the new user namespace */
			commit_creds(new_cred);
			new_cred = NULL;
		}
	}

	perf_event_namespaces(current);

bad_unshare_cleanup_cred:
	if (new_cred)
		put_cred(new_cred);
bad_unshare_cleanup_fd:
	if (new_fd)
		put_files_struct(new_fd);

bad_unshare_cleanup_fs:
	if (new_fs)
		free_fs_struct(new_fs);

bad_unshare_out:
	return err;
}

/*
 *	Helper to unshare the files of the current task.
 *	We don't want to expose copy_files internals to
 *	the exec layer of the kernel.
 */

int unshare_files(struct files_struct **displaced)
{
	struct task_struct *task = current;
	struct files_struct *copy = NULL;
	int error;

	error = unshare_fd(CLONE_FILES, &copy);
	if (error || !copy) {
		*displaced = NULL;
		return error;
	}
	*displaced = task->files;
	task_lock(task);
	task->files = copy;
	task_unlock(task);
	return 0;
}

int sysctl_max_threads(struct ctl_table *table, int write,
		       void __user *buffer, size_t *lenp, loff_t *ppos)
{
	struct ctl_table t;
	int ret;
	int threads = max_threads;
	int min = MIN_THREADS;
	int max = MAX_THREADS;

	t = *table;
	t.data = &threads;
	t.extra1 = &min;
	t.extra2 = &max;

	ret = proc_dointvec_minmax(&t, write, buffer, lenp, ppos);
	if (ret || !write)
		return ret;

	set_max_threads(threads);

	return 0;
}<|MERGE_RESOLUTION|>--- conflicted
+++ resolved
@@ -723,12 +723,8 @@
 	task_struct_whitelist(&useroffset, &usersize);
 	task_struct_cachep = kmem_cache_create_usercopy("task_struct",
 			arch_task_struct_size, align,
-<<<<<<< HEAD
 			SLAB_PANIC|SLAB_ACCOUNT,
 			useroffset, usersize, NULL);
-=======
-			SLAB_PANIC|SLAB_ACCOUNT, NULL);
->>>>>>> e5410482
 #endif
 
 	/* do the arch specific task caches init */
@@ -944,30 +940,6 @@
 	return NULL;
 }
 
-<<<<<<< HEAD
-static void check_mm(struct mm_struct *mm)
-{
-	int i;
-
-	for (i = 0; i < NR_MM_COUNTERS; i++) {
-		long x = atomic_long_read(&mm->rss_stat.count[i]);
-
-		if (unlikely(x))
-			printk(KERN_ALERT "BUG: Bad rss-counter state "
-					  "mm:%p idx:%d val:%ld\n", mm, i, x);
-	}
-
-	if (mm_pgtables_bytes(mm))
-		pr_alert("BUG: non-zero pgtables_bytes on freeing mm: %ld\n",
-				mm_pgtables_bytes(mm));
-
-#if defined(CONFIG_TRANSPARENT_HUGEPAGE) && !USE_SPLIT_PMD_PTLOCKS
-	VM_BUG_ON_MM(mm->pmd_huge_pte, mm);
-#endif
-}
-
-=======
->>>>>>> e5410482
 /*
  * Allocate and initialize an mm_struct.
  */
@@ -2300,11 +2272,8 @@
 	mm_cachep = kmem_cache_create_usercopy("mm_struct",
 			sizeof(struct mm_struct), ARCH_MIN_MMSTRUCT_ALIGN,
 			SLAB_HWCACHE_ALIGN|SLAB_PANIC|SLAB_ACCOUNT,
-<<<<<<< HEAD
 			offsetof(struct mm_struct, saved_auxv),
 			sizeof_field(struct mm_struct, saved_auxv),
-=======
->>>>>>> e5410482
 			NULL);
 	vm_area_cachep = KMEM_CACHE(vm_area_struct, SLAB_PANIC|SLAB_ACCOUNT);
 	mmap_init();
