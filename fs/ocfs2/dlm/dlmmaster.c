--- conflicted
+++ resolved
@@ -2648,13 +2648,8 @@
 	 * otherwise the assert_master from the new
 	 * master will destroy this.
 	 */
-<<<<<<< HEAD
 	if (ret != -EEXIST)
 		dlm_get_mle_inuse(mle);
-=======
-	dlm_get_mle_inuse(mle);
-	mle_added = 1;
->>>>>>> e5410482
 
 	spin_unlock(&dlm->master_lock);
 	spin_unlock(&dlm->spinlock);
