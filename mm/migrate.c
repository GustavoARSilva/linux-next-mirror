/*
 * Memory Migration functionality - linux/mm/migrate.c
 *
 * Copyright (C) 2006 Silicon Graphics, Inc., Christoph Lameter
 *
 * Page migration was first developed in the context of the memory hotplug
 * project. The main authors of the migration code are:
 *
 * IWAMOTO Toshihiro <iwamoto@valinux.co.jp>
 * Hirokazu Takahashi <taka@valinux.co.jp>
 * Dave Hansen <haveblue@us.ibm.com>
 * Christoph Lameter
 */

#include <linux/migrate.h>
#include <linux/export.h>
#include <linux/swap.h>
#include <linux/swapops.h>
#include <linux/pagemap.h>
#include <linux/buffer_head.h>
#include <linux/mm_inline.h>
#include <linux/nsproxy.h>
#include <linux/pagevec.h>
#include <linux/ksm.h>
#include <linux/rmap.h>
#include <linux/topology.h>
#include <linux/cpu.h>
#include <linux/cpuset.h>
#include <linux/writeback.h>
#include <linux/mempolicy.h>
#include <linux/vmalloc.h>
#include <linux/security.h>
#include <linux/backing-dev.h>
#include <linux/compaction.h>
#include <linux/syscalls.h>
#include <linux/hugetlb.h>
#include <linux/hugetlb_cgroup.h>
#include <linux/gfp.h>
#include <linux/balloon_compaction.h>
#include <linux/mmu_notifier.h>
#include <linux/page_idle.h>
#include <linux/page_owner.h>
#include <linux/sched/mm.h>

#include <asm/tlbflush.h>

#define CREATE_TRACE_POINTS
#include <trace/events/migrate.h>

#include "internal.h"

/*
 * migrate_prep() needs to be called before we start compiling a list of pages
 * to be migrated using isolate_lru_page(). If scheduling work on other CPUs is
 * undesirable, use migrate_prep_local()
 */
int migrate_prep(void)
{
	/*
	 * Clear the LRU lists so pages can be isolated.
	 * Note that pages may be moved off the LRU after we have
	 * drained them. Those pages will fail to migrate like other
	 * pages that may be busy.
	 */
	lru_add_drain_all();

	return 0;
}

/* Do the necessary work of migrate_prep but not if it involves other CPUs */
int migrate_prep_local(void)
{
	lru_add_drain();

	return 0;
}

int isolate_movable_page(struct page *page, isolate_mode_t mode)
{
	struct address_space *mapping;

	/*
	 * Avoid burning cycles with pages that are yet under __free_pages(),
	 * or just got freed under us.
	 *
	 * In case we 'win' a race for a movable page being freed under us and
	 * raise its refcount preventing __free_pages() from doing its job
	 * the put_page() at the end of this block will take care of
	 * release this page, thus avoiding a nasty leakage.
	 */
	if (unlikely(!get_page_unless_zero(page)))
		goto out;

	/*
	 * Check PageMovable before holding a PG_lock because page's owner
	 * assumes anybody doesn't touch PG_lock of newly allocated page
	 * so unconditionally grapping the lock ruins page's owner side.
	 */
	if (unlikely(!__PageMovable(page)))
		goto out_putpage;
	/*
	 * As movable pages are not isolated from LRU lists, concurrent
	 * compaction threads can race against page migration functions
	 * as well as race against the releasing a page.
	 *
	 * In order to avoid having an already isolated movable page
	 * being (wrongly) re-isolated while it is under migration,
	 * or to avoid attempting to isolate pages being released,
	 * lets be sure we have the page lock
	 * before proceeding with the movable page isolation steps.
	 */
	if (unlikely(!trylock_page(page)))
		goto out_putpage;

	if (!PageMovable(page) || PageIsolated(page))
		goto out_no_isolated;

	mapping = page_mapping(page);
	VM_BUG_ON_PAGE(!mapping, page);

	if (!mapping->a_ops->isolate_page(page, mode))
		goto out_no_isolated;

	/* Driver shouldn't use PG_isolated bit of page->flags */
	WARN_ON_ONCE(PageIsolated(page));
	__SetPageIsolated(page);
	unlock_page(page);

	return 0;

out_no_isolated:
	unlock_page(page);
out_putpage:
	put_page(page);
out:
	return -EBUSY;
}

/* It should be called on page which is PG_movable */
void putback_movable_page(struct page *page)
{
	struct address_space *mapping;

	VM_BUG_ON_PAGE(!PageLocked(page), page);
	VM_BUG_ON_PAGE(!PageMovable(page), page);
	VM_BUG_ON_PAGE(!PageIsolated(page), page);

	mapping = page_mapping(page);
	mapping->a_ops->putback_page(page);
	__ClearPageIsolated(page);
}

/*
 * Put previously isolated pages back onto the appropriate lists
 * from where they were once taken off for compaction/migration.
 *
 * This function shall be used whenever the isolated pageset has been
 * built from lru, balloon, hugetlbfs page. See isolate_migratepages_range()
 * and isolate_huge_page().
 */
void putback_movable_pages(struct list_head *l)
{
	struct page *page;
	struct page *page2;

	list_for_each_entry_safe(page, page2, l, lru) {
		if (unlikely(PageHuge(page))) {
			putback_active_hugepage(page);
			continue;
		}
		list_del(&page->lru);
		/*
		 * We isolated non-lru movable page so here we can use
		 * __PageMovable because LRU page's mapping cannot have
		 * PAGE_MAPPING_MOVABLE.
		 */
		if (unlikely(__PageMovable(page))) {
			VM_BUG_ON_PAGE(!PageIsolated(page), page);
			lock_page(page);
			if (PageMovable(page))
				putback_movable_page(page);
			else
				__ClearPageIsolated(page);
			unlock_page(page);
			put_page(page);
		} else {
			dec_node_page_state(page, NR_ISOLATED_ANON +
					page_is_file_cache(page));
			putback_lru_page(page);
		}
	}
}

/*
 * Restore a potential migration pte to a working pte entry
 */
static int remove_migration_pte(struct page *page, struct vm_area_struct *vma,
				 unsigned long addr, void *old)
{
	struct page_vma_mapped_walk pvmw = {
		.page = old,
		.vma = vma,
		.address = addr,
		.flags = PVMW_SYNC | PVMW_MIGRATION,
	};
	struct page *new;
	pte_t pte;
	swp_entry_t entry;

	VM_BUG_ON_PAGE(PageTail(page), page);
	while (page_vma_mapped_walk(&pvmw)) {
<<<<<<< HEAD
		new = page - pvmw.page->index +
			linear_page_index(vma, pvmw.address);
=======
		if (PageKsm(page))
			new = page;
		else
			new = page - pvmw.page->index +
				linear_page_index(vma, pvmw.address);
>>>>>>> 2ac97f0f

		get_page(new);
		pte = pte_mkold(mk_pte(new, READ_ONCE(vma->vm_page_prot)));
		if (pte_swp_soft_dirty(*pvmw.pte))
			pte = pte_mksoft_dirty(pte);

		/*
		 * Recheck VMA as permissions can change since migration started
		 */
		entry = pte_to_swp_entry(*pvmw.pte);
		if (is_write_migration_entry(entry))
			pte = maybe_mkwrite(pte, vma);

#ifdef CONFIG_HUGETLB_PAGE
		if (PageHuge(new)) {
			pte = pte_mkhuge(pte);
			pte = arch_make_huge_pte(pte, vma, new, 0);
		}
#endif
		flush_dcache_page(new);
		set_pte_at(vma->vm_mm, pvmw.address, pvmw.pte, pte);

		if (PageHuge(new)) {
			if (PageAnon(new))
				hugepage_add_anon_rmap(new, vma, pvmw.address);
			else
				page_dup_rmap(new, true);
		} else if (PageAnon(new))
			page_add_anon_rmap(new, vma, pvmw.address, false);
		else
			page_add_file_rmap(new, false);

		if (vma->vm_flags & VM_LOCKED && !PageTransCompound(new))
			mlock_vma_page(new);

		/* No need to invalidate - it was non-present before */
		update_mmu_cache(vma, pvmw.address, pvmw.pte);
	}

	return SWAP_AGAIN;
}

/*
 * Get rid of all migration entries and replace them by
 * references to the indicated page.
 */
void remove_migration_ptes(struct page *old, struct page *new, bool locked)
{
	struct rmap_walk_control rwc = {
		.rmap_one = remove_migration_pte,
		.arg = old,
	};

	if (locked)
		rmap_walk_locked(new, &rwc);
	else
		rmap_walk(new, &rwc);
}

/*
 * Something used the pte of a page under migration. We need to
 * get to the page and wait until migration is finished.
 * When we return from this function the fault will be retried.
 */
void __migration_entry_wait(struct mm_struct *mm, pte_t *ptep,
				spinlock_t *ptl)
{
	pte_t pte;
	swp_entry_t entry;
	struct page *page;

	spin_lock(ptl);
	pte = *ptep;
	if (!is_swap_pte(pte))
		goto out;

	entry = pte_to_swp_entry(pte);
	if (!is_migration_entry(entry))
		goto out;

	page = migration_entry_to_page(entry);

	/*
	 * Once radix-tree replacement of page migration started, page_count
	 * *must* be zero. And, we don't want to call wait_on_page_locked()
	 * against a page without get_page().
	 * So, we use get_page_unless_zero(), here. Even failed, page fault
	 * will occur again.
	 */
	if (!get_page_unless_zero(page))
		goto out;
	pte_unmap_unlock(ptep, ptl);
	wait_on_page_locked(page);
	put_page(page);
	return;
out:
	pte_unmap_unlock(ptep, ptl);
}

void migration_entry_wait(struct mm_struct *mm, pmd_t *pmd,
				unsigned long address)
{
	spinlock_t *ptl = pte_lockptr(mm, pmd);
	pte_t *ptep = pte_offset_map(pmd, address);
	__migration_entry_wait(mm, ptep, ptl);
}

void migration_entry_wait_huge(struct vm_area_struct *vma,
		struct mm_struct *mm, pte_t *pte)
{
	spinlock_t *ptl = huge_pte_lockptr(hstate_vma(vma), mm, pte);
	__migration_entry_wait(mm, pte, ptl);
}

#ifdef CONFIG_BLOCK
/* Returns true if all buffers are successfully locked */
static bool buffer_migrate_lock_buffers(struct buffer_head *head,
							enum migrate_mode mode)
{
	struct buffer_head *bh = head;

	/* Simple case, sync compaction */
	if (mode != MIGRATE_ASYNC) {
		do {
			get_bh(bh);
			lock_buffer(bh);
			bh = bh->b_this_page;

		} while (bh != head);

		return true;
	}

	/* async case, we cannot block on lock_buffer so use trylock_buffer */
	do {
		get_bh(bh);
		if (!trylock_buffer(bh)) {
			/*
			 * We failed to lock the buffer and cannot stall in
			 * async migration. Release the taken locks
			 */
			struct buffer_head *failed_bh = bh;
			put_bh(failed_bh);
			bh = head;
			while (bh != failed_bh) {
				unlock_buffer(bh);
				put_bh(bh);
				bh = bh->b_this_page;
			}
			return false;
		}

		bh = bh->b_this_page;
	} while (bh != head);
	return true;
}
#else
static inline bool buffer_migrate_lock_buffers(struct buffer_head *head,
							enum migrate_mode mode)
{
	return true;
}
#endif /* CONFIG_BLOCK */

/*
 * Replace the page in the mapping.
 *
 * The number of remaining references must be:
 * 1 for anonymous pages without a mapping
 * 2 for pages with a mapping
 * 3 for pages with a mapping and PagePrivate/PagePrivate2 set.
 */
int migrate_page_move_mapping(struct address_space *mapping,
		struct page *newpage, struct page *page,
		struct buffer_head *head, enum migrate_mode mode,
		int extra_count)
{
	struct zone *oldzone, *newzone;
	int dirty;
	int expected_count = 1 + extra_count;
	void **pslot;

	if (!mapping) {
		/* Anonymous page without mapping */
		if (page_count(page) != expected_count)
			return -EAGAIN;

		/* No turning back from here */
		newpage->index = page->index;
		newpage->mapping = page->mapping;
		if (PageSwapBacked(page))
			__SetPageSwapBacked(newpage);

		return MIGRATEPAGE_SUCCESS;
	}

	oldzone = page_zone(page);
	newzone = page_zone(newpage);

	spin_lock_irq(&mapping->tree_lock);

	pslot = radix_tree_lookup_slot(&mapping->page_tree,
 					page_index(page));

	expected_count += 1 + page_has_private(page);
	if (page_count(page) != expected_count ||
		radix_tree_deref_slot_protected(pslot, &mapping->tree_lock) != page) {
		spin_unlock_irq(&mapping->tree_lock);
		return -EAGAIN;
	}

	if (!page_ref_freeze(page, expected_count)) {
		spin_unlock_irq(&mapping->tree_lock);
		return -EAGAIN;
	}

	/*
	 * In the async migration case of moving a page with buffers, lock the
	 * buffers using trylock before the mapping is moved. If the mapping
	 * was moved, we later failed to lock the buffers and could not move
	 * the mapping back due to an elevated page count, we would have to
	 * block waiting on other references to be dropped.
	 */
	if (mode == MIGRATE_ASYNC && head &&
			!buffer_migrate_lock_buffers(head, mode)) {
		page_ref_unfreeze(page, expected_count);
		spin_unlock_irq(&mapping->tree_lock);
		return -EAGAIN;
	}

	/*
	 * Now we know that no one else is looking at the page:
	 * no turning back from here.
	 */
	newpage->index = page->index;
	newpage->mapping = page->mapping;
	get_page(newpage);	/* add cache reference */
	if (PageSwapBacked(page)) {
		__SetPageSwapBacked(newpage);
		if (PageSwapCache(page)) {
			SetPageSwapCache(newpage);
			set_page_private(newpage, page_private(page));
		}
	} else {
		VM_BUG_ON_PAGE(PageSwapCache(page), page);
	}

	/* Move dirty while page refs frozen and newpage not yet exposed */
	dirty = PageDirty(page);
	if (dirty) {
		ClearPageDirty(page);
		SetPageDirty(newpage);
	}

	radix_tree_replace_slot(&mapping->page_tree, pslot, newpage);

	/*
	 * Drop cache reference from old page by unfreezing
	 * to one less reference.
	 * We know this isn't the last reference.
	 */
	page_ref_unfreeze(page, expected_count - 1);

	spin_unlock(&mapping->tree_lock);
	/* Leave irq disabled to prevent preemption while updating stats */

	/*
	 * If moved to a different zone then also account
	 * the page for that zone. Other VM counters will be
	 * taken care of when we establish references to the
	 * new page and drop references to the old page.
	 *
	 * Note that anonymous pages are accounted for
	 * via NR_FILE_PAGES and NR_ANON_MAPPED if they
	 * are mapped to swap space.
	 */
	if (newzone != oldzone) {
		__dec_node_state(oldzone->zone_pgdat, NR_FILE_PAGES);
		__inc_node_state(newzone->zone_pgdat, NR_FILE_PAGES);
		if (PageSwapBacked(page) && !PageSwapCache(page)) {
			__dec_node_state(oldzone->zone_pgdat, NR_SHMEM);
			__inc_node_state(newzone->zone_pgdat, NR_SHMEM);
		}
		if (dirty && mapping_cap_account_dirty(mapping)) {
			__dec_node_state(oldzone->zone_pgdat, NR_FILE_DIRTY);
			__dec_zone_state(oldzone, NR_ZONE_WRITE_PENDING);
			__inc_node_state(newzone->zone_pgdat, NR_FILE_DIRTY);
			__inc_zone_state(newzone, NR_ZONE_WRITE_PENDING);
		}
	}
	local_irq_enable();

	return MIGRATEPAGE_SUCCESS;
}
EXPORT_SYMBOL(migrate_page_move_mapping);

/*
 * The expected number of remaining references is the same as that
 * of migrate_page_move_mapping().
 */
int migrate_huge_page_move_mapping(struct address_space *mapping,
				   struct page *newpage, struct page *page)
{
	int expected_count;
	void **pslot;

	spin_lock_irq(&mapping->tree_lock);

	pslot = radix_tree_lookup_slot(&mapping->page_tree,
					page_index(page));

	expected_count = 2 + page_has_private(page);
	if (page_count(page) != expected_count ||
		radix_tree_deref_slot_protected(pslot, &mapping->tree_lock) != page) {
		spin_unlock_irq(&mapping->tree_lock);
		return -EAGAIN;
	}

	if (!page_ref_freeze(page, expected_count)) {
		spin_unlock_irq(&mapping->tree_lock);
		return -EAGAIN;
	}

	newpage->index = page->index;
	newpage->mapping = page->mapping;

	get_page(newpage);

	radix_tree_replace_slot(&mapping->page_tree, pslot, newpage);

	page_ref_unfreeze(page, expected_count - 1);

	spin_unlock_irq(&mapping->tree_lock);

	return MIGRATEPAGE_SUCCESS;
}

/*
 * Gigantic pages are so large that we do not guarantee that page++ pointer
 * arithmetic will work across the entire page.  We need something more
 * specialized.
 */
static void __copy_gigantic_page(struct page *dst, struct page *src,
				int nr_pages)
{
	int i;
	struct page *dst_base = dst;
	struct page *src_base = src;

	for (i = 0; i < nr_pages; ) {
		cond_resched();
		copy_highpage(dst, src);

		i++;
		dst = mem_map_next(dst, dst_base, i);
		src = mem_map_next(src, src_base, i);
	}
}

static void copy_huge_page(struct page *dst, struct page *src)
{
	int i;
	int nr_pages;

	if (PageHuge(src)) {
		/* hugetlbfs page */
		struct hstate *h = page_hstate(src);
		nr_pages = pages_per_huge_page(h);

		if (unlikely(nr_pages > MAX_ORDER_NR_PAGES)) {
			__copy_gigantic_page(dst, src, nr_pages);
			return;
		}
	} else {
		/* thp page */
		BUG_ON(!PageTransHuge(src));
		nr_pages = hpage_nr_pages(src);
	}

	for (i = 0; i < nr_pages; i++) {
		cond_resched();
		copy_highpage(dst + i, src + i);
	}
}

/*
 * Copy the page to its new location
 */
void migrate_page_copy(struct page *newpage, struct page *page)
{
	int cpupid;

	if (PageHuge(page) || PageTransHuge(page))
		copy_huge_page(newpage, page);
	else
		copy_highpage(newpage, page);

	if (PageError(page))
		SetPageError(newpage);
	if (PageReferenced(page))
		SetPageReferenced(newpage);
	if (PageUptodate(page))
		SetPageUptodate(newpage);
	if (TestClearPageActive(page)) {
		VM_BUG_ON_PAGE(PageUnevictable(page), page);
		SetPageActive(newpage);
	} else if (TestClearPageUnevictable(page))
		SetPageUnevictable(newpage);
	if (PageChecked(page))
		SetPageChecked(newpage);
	if (PageMappedToDisk(page))
		SetPageMappedToDisk(newpage);

	/* Move dirty on pages not done by migrate_page_move_mapping() */
	if (PageDirty(page))
		SetPageDirty(newpage);

	if (page_is_young(page))
		set_page_young(newpage);
	if (page_is_idle(page))
		set_page_idle(newpage);

	/*
	 * Copy NUMA information to the new page, to prevent over-eager
	 * future migrations of this same page.
	 */
	cpupid = page_cpupid_xchg_last(page, -1);
	page_cpupid_xchg_last(newpage, cpupid);

	ksm_migrate_page(newpage, page);
	/*
	 * Please do not reorder this without considering how mm/ksm.c's
	 * get_ksm_page() depends upon ksm_migrate_page() and PageSwapCache().
	 */
	if (PageSwapCache(page))
		ClearPageSwapCache(page);
	ClearPagePrivate(page);
	set_page_private(page, 0);

	/*
	 * If any waiters have accumulated on the new page then
	 * wake them up.
	 */
	if (PageWriteback(newpage))
		end_page_writeback(newpage);

	copy_page_owner(page, newpage);

	mem_cgroup_migrate(page, newpage);
}
EXPORT_SYMBOL(migrate_page_copy);

/************************************************************
 *                    Migration functions
 ***********************************************************/

/*
 * Common logic to directly migrate a single LRU page suitable for
 * pages that do not use PagePrivate/PagePrivate2.
 *
 * Pages are locked upon entry and exit.
 */
int migrate_page(struct address_space *mapping,
		struct page *newpage, struct page *page,
		enum migrate_mode mode)
{
	int rc;

	BUG_ON(PageWriteback(page));	/* Writeback must be complete */

	rc = migrate_page_move_mapping(mapping, newpage, page, NULL, mode, 0);

	if (rc != MIGRATEPAGE_SUCCESS)
		return rc;

	migrate_page_copy(newpage, page);
	return MIGRATEPAGE_SUCCESS;
}
EXPORT_SYMBOL(migrate_page);

#ifdef CONFIG_BLOCK
/*
 * Migration function for pages with buffers. This function can only be used
 * if the underlying filesystem guarantees that no other references to "page"
 * exist.
 */
int buffer_migrate_page(struct address_space *mapping,
		struct page *newpage, struct page *page, enum migrate_mode mode)
{
	struct buffer_head *bh, *head;
	int rc;

	if (!page_has_buffers(page))
		return migrate_page(mapping, newpage, page, mode);

	head = page_buffers(page);

	rc = migrate_page_move_mapping(mapping, newpage, page, head, mode, 0);

	if (rc != MIGRATEPAGE_SUCCESS)
		return rc;

	/*
	 * In the async case, migrate_page_move_mapping locked the buffers
	 * with an IRQ-safe spinlock held. In the sync case, the buffers
	 * need to be locked now
	 */
	if (mode != MIGRATE_ASYNC)
		BUG_ON(!buffer_migrate_lock_buffers(head, mode));

	ClearPagePrivate(page);
	set_page_private(newpage, page_private(page));
	set_page_private(page, 0);
	put_page(page);
	get_page(newpage);

	bh = head;
	do {
		set_bh_page(bh, newpage, bh_offset(bh));
		bh = bh->b_this_page;

	} while (bh != head);

	SetPagePrivate(newpage);

	migrate_page_copy(newpage, page);

	bh = head;
	do {
		unlock_buffer(bh);
 		put_bh(bh);
		bh = bh->b_this_page;

	} while (bh != head);

	return MIGRATEPAGE_SUCCESS;
}
EXPORT_SYMBOL(buffer_migrate_page);
#endif

/*
 * Writeback a page to clean the dirty state
 */
static int writeout(struct address_space *mapping, struct page *page)
{
	struct writeback_control wbc = {
		.sync_mode = WB_SYNC_NONE,
		.nr_to_write = 1,
		.range_start = 0,
		.range_end = LLONG_MAX,
		.for_reclaim = 1
	};
	int rc;

	if (!mapping->a_ops->writepage)
		/* No write method for the address space */
		return -EINVAL;

	if (!clear_page_dirty_for_io(page))
		/* Someone else already triggered a write */
		return -EAGAIN;

	/*
	 * A dirty page may imply that the underlying filesystem has
	 * the page on some queue. So the page must be clean for
	 * migration. Writeout may mean we loose the lock and the
	 * page state is no longer what we checked for earlier.
	 * At this point we know that the migration attempt cannot
	 * be successful.
	 */
	remove_migration_ptes(page, page, false);

	rc = mapping->a_ops->writepage(page, &wbc);

	if (rc != AOP_WRITEPAGE_ACTIVATE)
		/* unlocked. Relock */
		lock_page(page);

	return (rc < 0) ? -EIO : -EAGAIN;
}

/*
 * Default handling if a filesystem does not provide a migration function.
 */
static int fallback_migrate_page(struct address_space *mapping,
	struct page *newpage, struct page *page, enum migrate_mode mode)
{
	if (PageDirty(page)) {
		/* Only writeback pages in full synchronous migration */
		if (mode != MIGRATE_SYNC)
			return -EBUSY;
		return writeout(mapping, page);
	}

	/*
	 * Buffers may be managed in a filesystem specific way.
	 * We must have no buffers or drop them.
	 */
	if (page_has_private(page) &&
	    !try_to_release_page(page, GFP_KERNEL))
		return -EAGAIN;

	return migrate_page(mapping, newpage, page, mode);
}

/*
 * Move a page to a newly allocated page
 * The page is locked and all ptes have been successfully removed.
 *
 * The new page will have replaced the old page if this function
 * is successful.
 *
 * Return value:
 *   < 0 - error code
 *  MIGRATEPAGE_SUCCESS - success
 */
static int move_to_new_page(struct page *newpage, struct page *page,
				enum migrate_mode mode)
{
	struct address_space *mapping;
	int rc = -EAGAIN;
	bool is_lru = !__PageMovable(page);

	VM_BUG_ON_PAGE(!PageLocked(page), page);
	VM_BUG_ON_PAGE(!PageLocked(newpage), newpage);

	mapping = page_mapping(page);

	if (likely(is_lru)) {
		if (!mapping)
			rc = migrate_page(mapping, newpage, page, mode);
		else if (mapping->a_ops->migratepage)
			/*
			 * Most pages have a mapping and most filesystems
			 * provide a migratepage callback. Anonymous pages
			 * are part of swap space which also has its own
			 * migratepage callback. This is the most common path
			 * for page migration.
			 */
			rc = mapping->a_ops->migratepage(mapping, newpage,
							page, mode);
		else
			rc = fallback_migrate_page(mapping, newpage,
							page, mode);
	} else {
		/*
		 * In case of non-lru page, it could be released after
		 * isolation step. In that case, we shouldn't try migration.
		 */
		VM_BUG_ON_PAGE(!PageIsolated(page), page);
		if (!PageMovable(page)) {
			rc = MIGRATEPAGE_SUCCESS;
			__ClearPageIsolated(page);
			goto out;
		}

		rc = mapping->a_ops->migratepage(mapping, newpage,
						page, mode);
		WARN_ON_ONCE(rc == MIGRATEPAGE_SUCCESS &&
			!PageIsolated(page));
	}

	/*
	 * When successful, old pagecache page->mapping must be cleared before
	 * page is freed; but stats require that PageAnon be left as PageAnon.
	 */
	if (rc == MIGRATEPAGE_SUCCESS) {
		if (__PageMovable(page)) {
			VM_BUG_ON_PAGE(!PageIsolated(page), page);

			/*
			 * We clear PG_movable under page_lock so any compactor
			 * cannot try to migrate this page.
			 */
			__ClearPageIsolated(page);
		}

		/*
		 * Anonymous and movable page->mapping will be cleard by
		 * free_pages_prepare so don't reset it here for keeping
		 * the type to work PageAnon, for example.
		 */
		if (!PageMappingFlags(page))
			page->mapping = NULL;
	}
out:
	return rc;
}

static int __unmap_and_move(struct page *page, struct page *newpage,
				int force, enum migrate_mode mode)
{
	int rc = -EAGAIN;
	int page_was_mapped = 0;
	struct anon_vma *anon_vma = NULL;
	bool is_lru = !__PageMovable(page);

	if (!trylock_page(page)) {
		if (!force || mode == MIGRATE_ASYNC)
			goto out;

		/*
		 * It's not safe for direct compaction to call lock_page.
		 * For example, during page readahead pages are added locked
		 * to the LRU. Later, when the IO completes the pages are
		 * marked uptodate and unlocked. However, the queueing
		 * could be merging multiple pages for one bio (e.g.
		 * mpage_readpages). If an allocation happens for the
		 * second or third page, the process can end up locking
		 * the same page twice and deadlocking. Rather than
		 * trying to be clever about what pages can be locked,
		 * avoid the use of lock_page for direct compaction
		 * altogether.
		 */
		if (current->flags & PF_MEMALLOC)
			goto out;

		lock_page(page);
	}

	if (PageWriteback(page)) {
		/*
		 * Only in the case of a full synchronous migration is it
		 * necessary to wait for PageWriteback. In the async case,
		 * the retry loop is too short and in the sync-light case,
		 * the overhead of stalling is too much
		 */
		if (mode != MIGRATE_SYNC) {
			rc = -EBUSY;
			goto out_unlock;
		}
		if (!force)
			goto out_unlock;
		wait_on_page_writeback(page);
	}

	/*
	 * By try_to_unmap(), page->mapcount goes down to 0 here. In this case,
	 * we cannot notice that anon_vma is freed while we migrates a page.
	 * This get_anon_vma() delays freeing anon_vma pointer until the end
	 * of migration. File cache pages are no problem because of page_lock()
	 * File Caches may use write_page() or lock_page() in migration, then,
	 * just care Anon page here.
	 *
	 * Only page_get_anon_vma() understands the subtleties of
	 * getting a hold on an anon_vma from outside one of its mms.
	 * But if we cannot get anon_vma, then we won't need it anyway,
	 * because that implies that the anon page is no longer mapped
	 * (and cannot be remapped so long as we hold the page lock).
	 */
	if (PageAnon(page) && !PageKsm(page))
		anon_vma = page_get_anon_vma(page);

	/*
	 * Block others from accessing the new page when we get around to
	 * establishing additional references. We are usually the only one
	 * holding a reference to newpage at this point. We used to have a BUG
	 * here if trylock_page(newpage) fails, but would like to allow for
	 * cases where there might be a race with the previous use of newpage.
	 * This is much like races on refcount of oldpage: just don't BUG().
	 */
	if (unlikely(!trylock_page(newpage)))
		goto out_unlock;

	if (unlikely(!is_lru)) {
		rc = move_to_new_page(newpage, page, mode);
		goto out_unlock_both;
	}

	/*
	 * Corner case handling:
	 * 1. When a new swap-cache page is read into, it is added to the LRU
	 * and treated as swapcache but it has no rmap yet.
	 * Calling try_to_unmap() against a page->mapping==NULL page will
	 * trigger a BUG.  So handle it here.
	 * 2. An orphaned page (see truncate_complete_page) might have
	 * fs-private metadata. The page can be picked up due to memory
	 * offlining.  Everywhere else except page reclaim, the page is
	 * invisible to the vm, so the page can not be migrated.  So try to
	 * free the metadata, so the page can be freed.
	 */
	if (!page->mapping) {
		VM_BUG_ON_PAGE(PageAnon(page), page);
		if (page_has_private(page)) {
			try_to_free_buffers(page);
			goto out_unlock_both;
		}
	} else if (page_mapped(page)) {
		/* Establish migration ptes */
		VM_BUG_ON_PAGE(PageAnon(page) && !PageKsm(page) && !anon_vma,
				page);
		try_to_unmap(page,
			TTU_MIGRATION|TTU_IGNORE_MLOCK|TTU_IGNORE_ACCESS);
		page_was_mapped = 1;
	}

	if (!page_mapped(page))
		rc = move_to_new_page(newpage, page, mode);

	if (page_was_mapped)
		remove_migration_ptes(page,
			rc == MIGRATEPAGE_SUCCESS ? newpage : page, false);

out_unlock_both:
	unlock_page(newpage);
out_unlock:
	/* Drop an anon_vma reference if we took one */
	if (anon_vma)
		put_anon_vma(anon_vma);
	unlock_page(page);
out:
	/*
	 * If migration is successful, decrease refcount of the newpage
	 * which will not free the page because new page owner increased
	 * refcounter. As well, if it is LRU page, add the page to LRU
	 * list in here.
	 */
	if (rc == MIGRATEPAGE_SUCCESS) {
		if (unlikely(__PageMovable(newpage)))
			put_page(newpage);
		else
			putback_lru_page(newpage);
	}

	return rc;
}

/*
 * gcc 4.7 and 4.8 on arm get an ICEs when inlining unmap_and_move().  Work
 * around it.
 */
#if (GCC_VERSION >= 40700 && GCC_VERSION < 40900) && defined(CONFIG_ARM)
#define ICE_noinline noinline
#else
#define ICE_noinline
#endif

/*
 * Obtain the lock on page, remove all ptes and migrate the page
 * to the newly allocated page in newpage.
 */
static ICE_noinline int unmap_and_move(new_page_t get_new_page,
				   free_page_t put_new_page,
				   unsigned long private, struct page *page,
				   int force, enum migrate_mode mode,
				   enum migrate_reason reason)
{
	int rc = MIGRATEPAGE_SUCCESS;
	int *result = NULL;
	struct page *newpage;

	newpage = get_new_page(page, private, &result);
	if (!newpage)
		return -ENOMEM;

	if (page_count(page) == 1) {
		/* page was freed from under us. So we are done. */
		ClearPageActive(page);
		ClearPageUnevictable(page);
		if (unlikely(__PageMovable(page))) {
			lock_page(page);
			if (!PageMovable(page))
				__ClearPageIsolated(page);
			unlock_page(page);
		}
		if (put_new_page)
			put_new_page(newpage, private);
		else
			put_page(newpage);
		goto out;
	}

	if (unlikely(PageTransHuge(page))) {
		lock_page(page);
		rc = split_huge_page(page);
		unlock_page(page);
		if (rc)
			goto out;
	}

	rc = __unmap_and_move(page, newpage, force, mode);
	if (rc == MIGRATEPAGE_SUCCESS)
		set_page_owner_migrate_reason(newpage, reason);

out:
	if (rc != -EAGAIN) {
		/*
		 * A page that has been migrated has all references
		 * removed and will be freed. A page that has not been
		 * migrated will have kepts its references and be
		 * restored.
		 */
		list_del(&page->lru);

		/*
		 * Compaction can migrate also non-LRU pages which are
		 * not accounted to NR_ISOLATED_*. They can be recognized
		 * as __PageMovable
		 */
		if (likely(!__PageMovable(page)))
			dec_node_page_state(page, NR_ISOLATED_ANON +
					page_is_file_cache(page));
	}

	/*
	 * If migration is successful, releases reference grabbed during
	 * isolation. Otherwise, restore the page to right list unless
	 * we want to retry.
	 */
	if (rc == MIGRATEPAGE_SUCCESS) {
		put_page(page);
		if (reason == MR_MEMORY_FAILURE) {
			/*
			 * Set PG_HWPoison on just freed page
			 * intentionally. Although it's rather weird,
			 * it's how HWPoison flag works at the moment.
			 */
			if (!test_set_page_hwpoison(page))
				num_poisoned_pages_inc();
		}
	} else {
		if (rc != -EAGAIN) {
			if (likely(!__PageMovable(page))) {
				putback_lru_page(page);
				goto put_new;
			}

			lock_page(page);
			if (PageMovable(page))
				putback_movable_page(page);
			else
				__ClearPageIsolated(page);
			unlock_page(page);
			put_page(page);
		}
put_new:
		if (put_new_page)
			put_new_page(newpage, private);
		else
			put_page(newpage);
	}

	if (result) {
		if (rc)
			*result = rc;
		else
			*result = page_to_nid(newpage);
	}
	return rc;
}

/*
 * Counterpart of unmap_and_move_page() for hugepage migration.
 *
 * This function doesn't wait the completion of hugepage I/O
 * because there is no race between I/O and migration for hugepage.
 * Note that currently hugepage I/O occurs only in direct I/O
 * where no lock is held and PG_writeback is irrelevant,
 * and writeback status of all subpages are counted in the reference
 * count of the head page (i.e. if all subpages of a 2MB hugepage are
 * under direct I/O, the reference of the head page is 512 and a bit more.)
 * This means that when we try to migrate hugepage whose subpages are
 * doing direct I/O, some references remain after try_to_unmap() and
 * hugepage migration fails without data corruption.
 *
 * There is also no race when direct I/O is issued on the page under migration,
 * because then pte is replaced with migration swap entry and direct I/O code
 * will wait in the page fault for migration to complete.
 */
static int unmap_and_move_huge_page(new_page_t get_new_page,
				free_page_t put_new_page, unsigned long private,
				struct page *hpage, int force,
				enum migrate_mode mode, int reason)
{
	int rc = -EAGAIN;
	int *result = NULL;
	int page_was_mapped = 0;
	struct page *new_hpage;
	struct anon_vma *anon_vma = NULL;

	/*
	 * Movability of hugepages depends on architectures and hugepage size.
	 * This check is necessary because some callers of hugepage migration
	 * like soft offline and memory hotremove don't walk through page
	 * tables or check whether the hugepage is pmd-based or not before
	 * kicking migration.
	 */
	if (!hugepage_migration_supported(page_hstate(hpage))) {
		putback_active_hugepage(hpage);
		return -ENOSYS;
	}

	new_hpage = get_new_page(hpage, private, &result);
	if (!new_hpage)
		return -ENOMEM;

	if (!trylock_page(hpage)) {
		if (!force || mode != MIGRATE_SYNC)
			goto out;
		lock_page(hpage);
	}

	if (PageAnon(hpage))
		anon_vma = page_get_anon_vma(hpage);

	if (unlikely(!trylock_page(new_hpage)))
		goto put_anon;

	if (page_mapped(hpage)) {
		try_to_unmap(hpage,
			TTU_MIGRATION|TTU_IGNORE_MLOCK|TTU_IGNORE_ACCESS);
		page_was_mapped = 1;
	}

	if (!page_mapped(hpage))
		rc = move_to_new_page(new_hpage, hpage, mode);

	if (page_was_mapped)
		remove_migration_ptes(hpage,
			rc == MIGRATEPAGE_SUCCESS ? new_hpage : hpage, false);

	unlock_page(new_hpage);

put_anon:
	if (anon_vma)
		put_anon_vma(anon_vma);

	if (rc == MIGRATEPAGE_SUCCESS) {
		hugetlb_cgroup_migrate(hpage, new_hpage);
		put_new_page = NULL;
		set_page_owner_migrate_reason(new_hpage, reason);
	}

	unlock_page(hpage);
out:
	if (rc != -EAGAIN)
		putback_active_hugepage(hpage);

	/*
	 * If migration was not successful and there's a freeing callback, use
	 * it.  Otherwise, put_page() will drop the reference grabbed during
	 * isolation.
	 */
	if (put_new_page)
		put_new_page(new_hpage, private);
	else
		putback_active_hugepage(new_hpage);

	if (result) {
		if (rc)
			*result = rc;
		else
			*result = page_to_nid(new_hpage);
	}
	return rc;
}

/*
 * migrate_pages - migrate the pages specified in a list, to the free pages
 *		   supplied as the target for the page migration
 *
 * @from:		The list of pages to be migrated.
 * @get_new_page:	The function used to allocate free pages to be used
 *			as the target of the page migration.
 * @put_new_page:	The function used to free target pages if migration
 *			fails, or NULL if no special handling is necessary.
 * @private:		Private data to be passed on to get_new_page()
 * @mode:		The migration mode that specifies the constraints for
 *			page migration, if any.
 * @reason:		The reason for page migration.
 *
 * The function returns after 10 attempts or if no pages are movable any more
 * because the list has become empty or no retryable pages exist any more.
 * The caller should call putback_movable_pages() to return pages to the LRU
 * or free list only if ret != 0.
 *
 * Returns the number of pages that were not migrated, or an error code.
 */
int migrate_pages(struct list_head *from, new_page_t get_new_page,
		free_page_t put_new_page, unsigned long private,
		enum migrate_mode mode, int reason)
{
	int retry = 1;
	int nr_failed = 0;
	int nr_succeeded = 0;
	int pass = 0;
	struct page *page;
	struct page *page2;
	int swapwrite = current->flags & PF_SWAPWRITE;
	int rc;

	if (!swapwrite)
		current->flags |= PF_SWAPWRITE;

	for(pass = 0; pass < 10 && retry; pass++) {
		retry = 0;

		list_for_each_entry_safe(page, page2, from, lru) {
			cond_resched();

			if (PageHuge(page))
				rc = unmap_and_move_huge_page(get_new_page,
						put_new_page, private, page,
						pass > 2, mode, reason);
			else
				rc = unmap_and_move(get_new_page, put_new_page,
						private, page, pass > 2, mode,
						reason);

			switch(rc) {
			case -ENOMEM:
				nr_failed++;
				goto out;
			case -EAGAIN:
				retry++;
				break;
			case MIGRATEPAGE_SUCCESS:
				nr_succeeded++;
				break;
			default:
				/*
				 * Permanent failure (-EBUSY, -ENOSYS, etc.):
				 * unlike -EAGAIN case, the failed page is
				 * removed from migration page list and not
				 * retried in the next outer loop.
				 */
				nr_failed++;
				break;
			}
		}
	}
	nr_failed += retry;
	rc = nr_failed;
out:
	if (nr_succeeded)
		count_vm_events(PGMIGRATE_SUCCESS, nr_succeeded);
	if (nr_failed)
		count_vm_events(PGMIGRATE_FAIL, nr_failed);
	trace_mm_migrate_pages(nr_succeeded, nr_failed, mode, reason);

	if (!swapwrite)
		current->flags &= ~PF_SWAPWRITE;

	return rc;
}

#ifdef CONFIG_NUMA
/*
 * Move a list of individual pages
 */
struct page_to_node {
	unsigned long addr;
	struct page *page;
	int node;
	int status;
};

static struct page *new_page_node(struct page *p, unsigned long private,
		int **result)
{
	struct page_to_node *pm = (struct page_to_node *)private;

	while (pm->node != MAX_NUMNODES && pm->page != p)
		pm++;

	if (pm->node == MAX_NUMNODES)
		return NULL;

	*result = &pm->status;

	if (PageHuge(p))
		return alloc_huge_page_node(page_hstate(compound_head(p)),
					pm->node);
	else
		return __alloc_pages_node(pm->node,
				GFP_HIGHUSER_MOVABLE | __GFP_THISNODE, 0);
}

/*
 * Move a set of pages as indicated in the pm array. The addr
 * field must be set to the virtual address of the page to be moved
 * and the node number must contain a valid target node.
 * The pm array ends with node = MAX_NUMNODES.
 */
static int do_move_page_to_node_array(struct mm_struct *mm,
				      struct page_to_node *pm,
				      int migrate_all)
{
	int err;
	struct page_to_node *pp;
	LIST_HEAD(pagelist);

	down_read(&mm->mmap_sem);

	/*
	 * Build a list of pages to migrate
	 */
	for (pp = pm; pp->node != MAX_NUMNODES; pp++) {
		struct vm_area_struct *vma;
		struct page *page;

		err = -EFAULT;
		vma = find_vma(mm, pp->addr);
		if (!vma || pp->addr < vma->vm_start || !vma_migratable(vma))
			goto set_status;

		/* FOLL_DUMP to ignore special (like zero) pages */
		page = follow_page(vma, pp->addr,
				FOLL_GET | FOLL_SPLIT | FOLL_DUMP);

		err = PTR_ERR(page);
		if (IS_ERR(page))
			goto set_status;

		err = -ENOENT;
		if (!page)
			goto set_status;

		pp->page = page;
		err = page_to_nid(page);

		if (err == pp->node)
			/*
			 * Node already in the right place
			 */
			goto put_and_set;

		err = -EACCES;
		if (page_mapcount(page) > 1 &&
				!migrate_all)
			goto put_and_set;

		if (PageHuge(page)) {
			if (PageHead(page))
				isolate_huge_page(page, &pagelist);
			goto put_and_set;
		}

		err = isolate_lru_page(page);
		if (!err) {
			list_add_tail(&page->lru, &pagelist);
			inc_node_page_state(page, NR_ISOLATED_ANON +
					    page_is_file_cache(page));
		}
put_and_set:
		/*
		 * Either remove the duplicate refcount from
		 * isolate_lru_page() or drop the page ref if it was
		 * not isolated.
		 */
		put_page(page);
set_status:
		pp->status = err;
	}

	err = 0;
	if (!list_empty(&pagelist)) {
		err = migrate_pages(&pagelist, new_page_node, NULL,
				(unsigned long)pm, MIGRATE_SYNC, MR_SYSCALL);
		if (err)
			putback_movable_pages(&pagelist);
	}

	up_read(&mm->mmap_sem);
	return err;
}

/*
 * Migrate an array of page address onto an array of nodes and fill
 * the corresponding array of status.
 */
static int do_pages_move(struct mm_struct *mm, nodemask_t task_nodes,
			 unsigned long nr_pages,
			 const void __user * __user *pages,
			 const int __user *nodes,
			 int __user *status, int flags)
{
	struct page_to_node *pm;
	unsigned long chunk_nr_pages;
	unsigned long chunk_start;
	int err;

	err = -ENOMEM;
	pm = (struct page_to_node *)__get_free_page(GFP_KERNEL);
	if (!pm)
		goto out;

	migrate_prep();

	/*
	 * Store a chunk of page_to_node array in a page,
	 * but keep the last one as a marker
	 */
	chunk_nr_pages = (PAGE_SIZE / sizeof(struct page_to_node)) - 1;

	for (chunk_start = 0;
	     chunk_start < nr_pages;
	     chunk_start += chunk_nr_pages) {
		int j;

		if (chunk_start + chunk_nr_pages > nr_pages)
			chunk_nr_pages = nr_pages - chunk_start;

		/* fill the chunk pm with addrs and nodes from user-space */
		for (j = 0; j < chunk_nr_pages; j++) {
			const void __user *p;
			int node;

			err = -EFAULT;
			if (get_user(p, pages + j + chunk_start))
				goto out_pm;
			pm[j].addr = (unsigned long) p;

			if (get_user(node, nodes + j + chunk_start))
				goto out_pm;

			err = -ENODEV;
			if (node < 0 || node >= MAX_NUMNODES)
				goto out_pm;

			if (!node_state(node, N_MEMORY))
				goto out_pm;

			err = -EACCES;
			if (!node_isset(node, task_nodes))
				goto out_pm;

			pm[j].node = node;
		}

		/* End marker for this chunk */
		pm[chunk_nr_pages].node = MAX_NUMNODES;

		/* Migrate this chunk */
		err = do_move_page_to_node_array(mm, pm,
						 flags & MPOL_MF_MOVE_ALL);
		if (err < 0)
			goto out_pm;

		/* Return status information */
		for (j = 0; j < chunk_nr_pages; j++)
			if (put_user(pm[j].status, status + j + chunk_start)) {
				err = -EFAULT;
				goto out_pm;
			}
	}
	err = 0;

out_pm:
	free_page((unsigned long)pm);
out:
	return err;
}

/*
 * Determine the nodes of an array of pages and store it in an array of status.
 */
static void do_pages_stat_array(struct mm_struct *mm, unsigned long nr_pages,
				const void __user **pages, int *status)
{
	unsigned long i;

	down_read(&mm->mmap_sem);

	for (i = 0; i < nr_pages; i++) {
		unsigned long addr = (unsigned long)(*pages);
		struct vm_area_struct *vma;
		struct page *page;
		int err = -EFAULT;

		vma = find_vma(mm, addr);
		if (!vma || addr < vma->vm_start)
			goto set_status;

		/* FOLL_DUMP to ignore special (like zero) pages */
		page = follow_page(vma, addr, FOLL_DUMP);

		err = PTR_ERR(page);
		if (IS_ERR(page))
			goto set_status;

		err = page ? page_to_nid(page) : -ENOENT;
set_status:
		*status = err;

		pages++;
		status++;
	}

	up_read(&mm->mmap_sem);
}

/*
 * Determine the nodes of a user array of pages and store it in
 * a user array of status.
 */
static int do_pages_stat(struct mm_struct *mm, unsigned long nr_pages,
			 const void __user * __user *pages,
			 int __user *status)
{
#define DO_PAGES_STAT_CHUNK_NR 16
	const void __user *chunk_pages[DO_PAGES_STAT_CHUNK_NR];
	int chunk_status[DO_PAGES_STAT_CHUNK_NR];

	while (nr_pages) {
		unsigned long chunk_nr;

		chunk_nr = nr_pages;
		if (chunk_nr > DO_PAGES_STAT_CHUNK_NR)
			chunk_nr = DO_PAGES_STAT_CHUNK_NR;

		if (copy_from_user(chunk_pages, pages, chunk_nr * sizeof(*chunk_pages)))
			break;

		do_pages_stat_array(mm, chunk_nr, chunk_pages, chunk_status);

		if (copy_to_user(status, chunk_status, chunk_nr * sizeof(*status)))
			break;

		pages += chunk_nr;
		status += chunk_nr;
		nr_pages -= chunk_nr;
	}
	return nr_pages ? -EFAULT : 0;
}

/*
 * Move a list of pages in the address space of the currently executing
 * process.
 */
SYSCALL_DEFINE6(move_pages, pid_t, pid, unsigned long, nr_pages,
		const void __user * __user *, pages,
		const int __user *, nodes,
		int __user *, status, int, flags)
{
	const struct cred *cred = current_cred(), *tcred;
	struct task_struct *task;
	struct mm_struct *mm;
	int err;
	nodemask_t task_nodes;

	/* Check flags */
	if (flags & ~(MPOL_MF_MOVE|MPOL_MF_MOVE_ALL))
		return -EINVAL;

	if ((flags & MPOL_MF_MOVE_ALL) && !capable(CAP_SYS_NICE))
		return -EPERM;

	/* Find the mm_struct */
	rcu_read_lock();
	task = pid ? find_task_by_vpid(pid) : current;
	if (!task) {
		rcu_read_unlock();
		return -ESRCH;
	}
	get_task_struct(task);

	/*
	 * Check if this process has the right to modify the specified
	 * process. The right exists if the process has administrative
	 * capabilities, superuser privileges or the same
	 * userid as the target process.
	 */
	tcred = __task_cred(task);
	if (!uid_eq(cred->euid, tcred->suid) && !uid_eq(cred->euid, tcred->uid) &&
	    !uid_eq(cred->uid,  tcred->suid) && !uid_eq(cred->uid,  tcred->uid) &&
	    !capable(CAP_SYS_NICE)) {
		rcu_read_unlock();
		err = -EPERM;
		goto out;
	}
	rcu_read_unlock();

 	err = security_task_movememory(task);
 	if (err)
		goto out;

	task_nodes = cpuset_mems_allowed(task);
	mm = get_task_mm(task);
	put_task_struct(task);

	if (!mm)
		return -EINVAL;

	if (nodes)
		err = do_pages_move(mm, task_nodes, nr_pages, pages,
				    nodes, status, flags);
	else
		err = do_pages_stat(mm, nr_pages, pages, status);

	mmput(mm);
	return err;

out:
	put_task_struct(task);
	return err;
}

#ifdef CONFIG_NUMA_BALANCING
/*
 * Returns true if this is a safe migration target node for misplaced NUMA
 * pages. Currently it only checks the watermarks which crude
 */
static bool migrate_balanced_pgdat(struct pglist_data *pgdat,
				   unsigned long nr_migrate_pages)
{
	int z;

	if (!pgdat_reclaimable(pgdat))
		return false;

	for (z = pgdat->nr_zones - 1; z >= 0; z--) {
		struct zone *zone = pgdat->node_zones + z;

		if (!populated_zone(zone))
			continue;

		/* Avoid waking kswapd by allocating pages_to_migrate pages. */
		if (!zone_watermark_ok(zone, 0,
				       high_wmark_pages(zone) +
				       nr_migrate_pages,
				       0, 0))
			continue;
		return true;
	}
	return false;
}

static struct page *alloc_misplaced_dst_page(struct page *page,
					   unsigned long data,
					   int **result)
{
	int nid = (int) data;
	struct page *newpage;

	newpage = __alloc_pages_node(nid,
					 (GFP_HIGHUSER_MOVABLE |
					  __GFP_THISNODE | __GFP_NOMEMALLOC |
					  __GFP_NORETRY | __GFP_NOWARN) &
					 ~__GFP_RECLAIM, 0);

	return newpage;
}

/*
 * page migration rate limiting control.
 * Do not migrate more than @pages_to_migrate in a @migrate_interval_millisecs
 * window of time. Default here says do not migrate more than 1280M per second.
 */
static unsigned int migrate_interval_millisecs __read_mostly = 100;
static unsigned int ratelimit_pages __read_mostly = 128 << (20 - PAGE_SHIFT);

/* Returns true if the node is migrate rate-limited after the update */
static bool numamigrate_update_ratelimit(pg_data_t *pgdat,
					unsigned long nr_pages)
{
	/*
	 * Rate-limit the amount of data that is being migrated to a node.
	 * Optimal placement is no good if the memory bus is saturated and
	 * all the time is being spent migrating!
	 */
	if (time_after(jiffies, pgdat->numabalancing_migrate_next_window)) {
		spin_lock(&pgdat->numabalancing_migrate_lock);
		pgdat->numabalancing_migrate_nr_pages = 0;
		pgdat->numabalancing_migrate_next_window = jiffies +
			msecs_to_jiffies(migrate_interval_millisecs);
		spin_unlock(&pgdat->numabalancing_migrate_lock);
	}
	if (pgdat->numabalancing_migrate_nr_pages > ratelimit_pages) {
		trace_mm_numa_migrate_ratelimit(current, pgdat->node_id,
								nr_pages);
		return true;
	}

	/*
	 * This is an unlocked non-atomic update so errors are possible.
	 * The consequences are failing to migrate when we potentiall should
	 * have which is not severe enough to warrant locking. If it is ever
	 * a problem, it can be converted to a per-cpu counter.
	 */
	pgdat->numabalancing_migrate_nr_pages += nr_pages;
	return false;
}

static int numamigrate_isolate_page(pg_data_t *pgdat, struct page *page)
{
	int page_lru;

	VM_BUG_ON_PAGE(compound_order(page) && !PageTransHuge(page), page);

	/* Avoid migrating to a node that is nearly full */
	if (!migrate_balanced_pgdat(pgdat, 1UL << compound_order(page)))
		return 0;

	if (isolate_lru_page(page))
		return 0;

	/*
	 * migrate_misplaced_transhuge_page() skips page migration's usual
	 * check on page_count(), so we must do it here, now that the page
	 * has been isolated: a GUP pin, or any other pin, prevents migration.
	 * The expected page count is 3: 1 for page's mapcount and 1 for the
	 * caller's pin and 1 for the reference taken by isolate_lru_page().
	 */
	if (PageTransHuge(page) && page_count(page) != 3) {
		putback_lru_page(page);
		return 0;
	}

	page_lru = page_is_file_cache(page);
	mod_node_page_state(page_pgdat(page), NR_ISOLATED_ANON + page_lru,
				hpage_nr_pages(page));

	/*
	 * Isolating the page has taken another reference, so the
	 * caller's reference can be safely dropped without the page
	 * disappearing underneath us during migration.
	 */
	put_page(page);
	return 1;
}

bool pmd_trans_migrating(pmd_t pmd)
{
	struct page *page = pmd_page(pmd);
	return PageLocked(page);
}

/*
 * Attempt to migrate a misplaced page to the specified destination
 * node. Caller is expected to have an elevated reference count on
 * the page that will be dropped by this function before returning.
 */
int migrate_misplaced_page(struct page *page, struct vm_area_struct *vma,
			   int node)
{
	pg_data_t *pgdat = NODE_DATA(node);
	int isolated;
	int nr_remaining;
	LIST_HEAD(migratepages);

	/*
	 * Don't migrate file pages that are mapped in multiple processes
	 * with execute permissions as they are probably shared libraries.
	 */
	if (page_mapcount(page) != 1 && page_is_file_cache(page) &&
	    (vma->vm_flags & VM_EXEC))
		goto out;

	/*
	 * Rate-limit the amount of data that is being migrated to a node.
	 * Optimal placement is no good if the memory bus is saturated and
	 * all the time is being spent migrating!
	 */
	if (numamigrate_update_ratelimit(pgdat, 1))
		goto out;

	isolated = numamigrate_isolate_page(pgdat, page);
	if (!isolated)
		goto out;

	list_add(&page->lru, &migratepages);
	nr_remaining = migrate_pages(&migratepages, alloc_misplaced_dst_page,
				     NULL, node, MIGRATE_ASYNC,
				     MR_NUMA_MISPLACED);
	if (nr_remaining) {
		if (!list_empty(&migratepages)) {
			list_del(&page->lru);
			dec_node_page_state(page, NR_ISOLATED_ANON +
					page_is_file_cache(page));
			putback_lru_page(page);
		}
		isolated = 0;
	} else
		count_vm_numa_event(NUMA_PAGE_MIGRATE);
	BUG_ON(!list_empty(&migratepages));
	return isolated;

out:
	put_page(page);
	return 0;
}
#endif /* CONFIG_NUMA_BALANCING */

#if defined(CONFIG_NUMA_BALANCING) && defined(CONFIG_TRANSPARENT_HUGEPAGE)
/*
 * Migrates a THP to a given target node. page must be locked and is unlocked
 * before returning.
 */
int migrate_misplaced_transhuge_page(struct mm_struct *mm,
				struct vm_area_struct *vma,
				pmd_t *pmd, pmd_t entry,
				unsigned long address,
				struct page *page, int node)
{
	spinlock_t *ptl;
	pg_data_t *pgdat = NODE_DATA(node);
	int isolated = 0;
	struct page *new_page = NULL;
	int page_lru = page_is_file_cache(page);
	unsigned long mmun_start = address & HPAGE_PMD_MASK;
	unsigned long mmun_end = mmun_start + HPAGE_PMD_SIZE;
	pmd_t orig_entry;

	/*
	 * Rate-limit the amount of data that is being migrated to a node.
	 * Optimal placement is no good if the memory bus is saturated and
	 * all the time is being spent migrating!
	 */
	if (numamigrate_update_ratelimit(pgdat, HPAGE_PMD_NR))
		goto out_dropref;

	new_page = alloc_pages_node(node,
		(GFP_TRANSHUGE_LIGHT | __GFP_THISNODE),
		HPAGE_PMD_ORDER);
	if (!new_page)
		goto out_fail;
	prep_transhuge_page(new_page);

	isolated = numamigrate_isolate_page(pgdat, page);
	if (!isolated) {
		put_page(new_page);
		goto out_fail;
	}
	/*
	 * We are not sure a pending tlb flush here is for a huge page
	 * mapping or not. Hence use the tlb range variant
	 */
	if (mm_tlb_flush_pending(mm))
		flush_tlb_range(vma, mmun_start, mmun_end);

	/* Prepare a page as a migration target */
	__SetPageLocked(new_page);
	__SetPageSwapBacked(new_page);

	/* anon mapping, we can simply copy page->mapping to the new page: */
	new_page->mapping = page->mapping;
	new_page->index = page->index;
	migrate_page_copy(new_page, page);
	WARN_ON(PageLRU(new_page));

	/* Recheck the target PMD */
	mmu_notifier_invalidate_range_start(mm, mmun_start, mmun_end);
	ptl = pmd_lock(mm, pmd);
	if (unlikely(!pmd_same(*pmd, entry) || page_count(page) != 2)) {
fail_putback:
		spin_unlock(ptl);
		mmu_notifier_invalidate_range_end(mm, mmun_start, mmun_end);

		/* Reverse changes made by migrate_page_copy() */
		if (TestClearPageActive(new_page))
			SetPageActive(page);
		if (TestClearPageUnevictable(new_page))
			SetPageUnevictable(page);

		unlock_page(new_page);
		put_page(new_page);		/* Free it */

		/* Retake the callers reference and putback on LRU */
		get_page(page);
		putback_lru_page(page);
		mod_node_page_state(page_pgdat(page),
			 NR_ISOLATED_ANON + page_lru, -HPAGE_PMD_NR);

		goto out_unlock;
	}

	orig_entry = *pmd;
	entry = mk_huge_pmd(new_page, vma->vm_page_prot);
	entry = maybe_pmd_mkwrite(pmd_mkdirty(entry), vma);

	/*
	 * Clear the old entry under pagetable lock and establish the new PTE.
	 * Any parallel GUP will either observe the old page blocking on the
	 * page lock, block on the page table lock or observe the new page.
	 * The SetPageUptodate on the new page and page_add_new_anon_rmap
	 * guarantee the copy is visible before the pagetable update.
	 */
	flush_cache_range(vma, mmun_start, mmun_end);
	page_add_anon_rmap(new_page, vma, mmun_start, true);
	pmdp_huge_clear_flush_notify(vma, mmun_start, pmd);
	set_pmd_at(mm, mmun_start, pmd, entry);
	update_mmu_cache_pmd(vma, address, &entry);

	if (page_count(page) != 2) {
		set_pmd_at(mm, mmun_start, pmd, orig_entry);
		flush_pmd_tlb_range(vma, mmun_start, mmun_end);
		mmu_notifier_invalidate_range(mm, mmun_start, mmun_end);
		update_mmu_cache_pmd(vma, address, &entry);
		page_remove_rmap(new_page, true);
		goto fail_putback;
	}

	mlock_migrate_page(new_page, page);
	page_remove_rmap(page, true);
	set_page_owner_migrate_reason(new_page, MR_NUMA_MISPLACED);

	spin_unlock(ptl);
	mmu_notifier_invalidate_range_end(mm, mmun_start, mmun_end);

	/* Take an "isolate" reference and put new page on the LRU. */
	get_page(new_page);
	putback_lru_page(new_page);

	unlock_page(new_page);
	unlock_page(page);
	put_page(page);			/* Drop the rmap reference */
	put_page(page);			/* Drop the LRU isolation reference */

	count_vm_events(PGMIGRATE_SUCCESS, HPAGE_PMD_NR);
	count_vm_numa_events(NUMA_PAGE_MIGRATE, HPAGE_PMD_NR);

	mod_node_page_state(page_pgdat(page),
			NR_ISOLATED_ANON + page_lru,
			-HPAGE_PMD_NR);
	return isolated;

out_fail:
	count_vm_events(PGMIGRATE_FAIL, HPAGE_PMD_NR);
out_dropref:
	ptl = pmd_lock(mm, pmd);
	if (pmd_same(*pmd, entry)) {
		entry = pmd_modify(entry, vma->vm_page_prot);
		set_pmd_at(mm, mmun_start, pmd, entry);
		update_mmu_cache_pmd(vma, address, &entry);
	}
	spin_unlock(ptl);

out_unlock:
	unlock_page(page);
	put_page(page);
	return 0;
}
#endif /* CONFIG_NUMA_BALANCING */

#endif /* CONFIG_NUMA */<|MERGE_RESOLUTION|>--- conflicted
+++ resolved
@@ -209,16 +209,11 @@
 
 	VM_BUG_ON_PAGE(PageTail(page), page);
 	while (page_vma_mapped_walk(&pvmw)) {
-<<<<<<< HEAD
-		new = page - pvmw.page->index +
-			linear_page_index(vma, pvmw.address);
-=======
 		if (PageKsm(page))
 			new = page;
 		else
 			new = page - pvmw.page->index +
 				linear_page_index(vma, pvmw.address);
->>>>>>> 2ac97f0f
 
 		get_page(new);
 		pte = pte_mkold(mk_pte(new, READ_ONCE(vma->vm_page_prot)));
