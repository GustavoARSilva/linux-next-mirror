--- conflicted
+++ resolved
@@ -46,12 +46,9 @@
 	size_t size;
 	char *buf;
 	struct list_head list;
-<<<<<<< HEAD
 	ZSTD_inBuffer in_buf;
 	ZSTD_outBuffer out_buf;
-=======
 	int level;
->>>>>>> 6a84d1e9
 };
 
 static void zstd_free_workspace(struct list_head *ws)
