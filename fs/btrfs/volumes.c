/*
 * Copyright (C) 2007 Oracle.  All rights reserved.
 *
 * This program is free software; you can redistribute it and/or
 * modify it under the terms of the GNU General Public
 * License v2 as published by the Free Software Foundation.
 *
 * This program is distributed in the hope that it will be useful,
 * but WITHOUT ANY WARRANTY; without even the implied warranty of
 * MERCHANTABILITY or FITNESS FOR A PARTICULAR PURPOSE.  See the GNU
 * General Public License for more details.
 *
 * You should have received a copy of the GNU General Public
 * License along with this program; if not, write to the
 * Free Software Foundation, Inc., 59 Temple Place - Suite 330,
 * Boston, MA 021110-1307, USA.
 */
#include <linux/sched.h>
#include <linux/bio.h>
#include <linux/slab.h>
#include <linux/buffer_head.h>
#include <linux/blkdev.h>
#include <linux/iocontext.h>
#include <linux/capability.h>
#include <linux/ratelimit.h>
#include <linux/kthread.h>
#include <linux/raid/pq.h>
#include <linux/semaphore.h>
#include <linux/uuid.h>
#include <asm/div64.h>
#include "ctree.h"
#include "extent_map.h"
#include "disk-io.h"
#include "transaction.h"
#include "print-tree.h"
#include "volumes.h"
#include "raid56.h"
#include "async-thread.h"
#include "check-integrity.h"
#include "rcu-string.h"
#include "math.h"
#include "dev-replace.h"
#include "sysfs.h"

const struct btrfs_raid_attr btrfs_raid_array[BTRFS_NR_RAID_TYPES] = {
	[BTRFS_RAID_RAID10] = {
		.sub_stripes	= 2,
		.dev_stripes	= 1,
		.devs_max	= 0,	/* 0 == as many as possible */
		.devs_min	= 4,
		.tolerated_failures = 1,
		.devs_increment	= 2,
		.ncopies	= 2,
	},
	[BTRFS_RAID_RAID1] = {
		.sub_stripes	= 1,
		.dev_stripes	= 1,
		.devs_max	= 2,
		.devs_min	= 2,
		.tolerated_failures = 1,
		.devs_increment	= 2,
		.ncopies	= 2,
	},
	[BTRFS_RAID_DUP] = {
		.sub_stripes	= 1,
		.dev_stripes	= 2,
		.devs_max	= 1,
		.devs_min	= 1,
		.tolerated_failures = 0,
		.devs_increment	= 1,
		.ncopies	= 2,
	},
	[BTRFS_RAID_RAID0] = {
		.sub_stripes	= 1,
		.dev_stripes	= 1,
		.devs_max	= 0,
		.devs_min	= 2,
		.tolerated_failures = 0,
		.devs_increment	= 1,
		.ncopies	= 1,
	},
	[BTRFS_RAID_SINGLE] = {
		.sub_stripes	= 1,
		.dev_stripes	= 1,
		.devs_max	= 1,
		.devs_min	= 1,
		.tolerated_failures = 0,
		.devs_increment	= 1,
		.ncopies	= 1,
	},
	[BTRFS_RAID_RAID5] = {
		.sub_stripes	= 1,
		.dev_stripes	= 1,
		.devs_max	= 0,
		.devs_min	= 2,
		.tolerated_failures = 1,
		.devs_increment	= 1,
		.ncopies	= 2,
	},
	[BTRFS_RAID_RAID6] = {
		.sub_stripes	= 1,
		.dev_stripes	= 1,
		.devs_max	= 0,
		.devs_min	= 3,
		.tolerated_failures = 2,
		.devs_increment	= 1,
		.ncopies	= 3,
	},
};

const u64 btrfs_raid_group[BTRFS_NR_RAID_TYPES] = {
	[BTRFS_RAID_RAID10] = BTRFS_BLOCK_GROUP_RAID10,
	[BTRFS_RAID_RAID1]  = BTRFS_BLOCK_GROUP_RAID1,
	[BTRFS_RAID_DUP]    = BTRFS_BLOCK_GROUP_DUP,
	[BTRFS_RAID_RAID0]  = BTRFS_BLOCK_GROUP_RAID0,
	[BTRFS_RAID_SINGLE] = 0,
	[BTRFS_RAID_RAID5]  = BTRFS_BLOCK_GROUP_RAID5,
	[BTRFS_RAID_RAID6]  = BTRFS_BLOCK_GROUP_RAID6,
};

/*
 * Table to convert BTRFS_RAID_* to the error code if minimum number of devices
 * condition is not met. Zero means there's no corresponding
 * BTRFS_ERROR_DEV_*_NOT_MET value.
 */
const int btrfs_raid_mindev_error[BTRFS_NR_RAID_TYPES] = {
	[BTRFS_RAID_RAID10] = BTRFS_ERROR_DEV_RAID10_MIN_NOT_MET,
	[BTRFS_RAID_RAID1]  = BTRFS_ERROR_DEV_RAID1_MIN_NOT_MET,
	[BTRFS_RAID_DUP]    = 0,
	[BTRFS_RAID_RAID0]  = 0,
	[BTRFS_RAID_SINGLE] = 0,
	[BTRFS_RAID_RAID5]  = BTRFS_ERROR_DEV_RAID5_MIN_NOT_MET,
	[BTRFS_RAID_RAID6]  = BTRFS_ERROR_DEV_RAID6_MIN_NOT_MET,
};

static int init_first_rw_device(struct btrfs_trans_handle *trans,
				struct btrfs_fs_info *fs_info);
static int btrfs_relocate_sys_chunks(struct btrfs_fs_info *fs_info);
static void __btrfs_reset_dev_stats(struct btrfs_device *dev);
static void btrfs_dev_stat_print_on_error(struct btrfs_device *dev);
static void btrfs_dev_stat_print_on_load(struct btrfs_device *device);
static int __btrfs_map_block(struct btrfs_fs_info *fs_info,
			     enum btrfs_map_op op,
			     u64 logical, u64 *length,
			     struct btrfs_bio **bbio_ret,
			     int mirror_num, int need_raid_map);

/*
 * Device locking
 * ==============
 *
 * There are several mutexes that protect manipulation of devices and low-level
 * structures like chunks but not block groups, extents or files
 *
 * uuid_mutex (global lock)
 * ------------------------
 * protects the fs_uuids list that tracks all per-fs fs_devices, resulting from
 * the SCAN_DEV ioctl registration or from mount either implicitly (the first
 * device) or requested by the device= mount option
 *
 * the mutex can be very coarse and can cover long-running operations
 *
 * protects: updates to fs_devices counters like missing devices, rw devices,
 * seeding, structure cloning, openning/closing devices at mount/umount time
 *
 * global::fs_devs - add, remove, updates to the global list
 *
 * does not protect: manipulation of the fs_devices::devices list!
 *
 * btrfs_device::name - renames (write side), read is RCU
 *
 * fs_devices::device_list_mutex (per-fs, with RCU)
 * ------------------------------------------------
 * protects updates to fs_devices::devices, ie. adding and deleting
 *
 * simple list traversal with read-only actions can be done with RCU protection
 *
 * may be used to exclude some operations from running concurrently without any
 * modifications to the list (see write_all_supers)
 *
 * volume_mutex
 * ------------
 * coarse lock owned by a mounted filesystem; used to exclude some operations
 * that cannot run in parallel and affect the higher-level properties of the
 * filesystem like: device add/deleting/resize/replace, or balance
 *
 * balance_mutex
 * -------------
 * protects balance structures (status, state) and context accessed from
 * several places (internally, ioctl)
 *
 * chunk_mutex
 * -----------
 * protects chunks, adding or removing during allocation, trim or when a new
 * device is added/removed
 *
 * cleaner_mutex
 * -------------
 * a big lock that is held by the cleaner thread and prevents running subvolume
 * cleaning together with relocation or delayed iputs
 *
 *
 * Lock nesting
 * ============
 *
 * uuid_mutex
 *   volume_mutex
 *     device_list_mutex
 *       chunk_mutex
 *     balance_mutex
 */

DEFINE_MUTEX(uuid_mutex);
static LIST_HEAD(fs_uuids);
struct list_head *btrfs_get_fs_uuids(void)
{
	return &fs_uuids;
}

/*
 * alloc_fs_devices - allocate struct btrfs_fs_devices
 * @fsid:	if not NULL, copy the uuid to fs_devices::fsid
 *
 * Return a pointer to a new struct btrfs_fs_devices on success, or ERR_PTR().
 * The returned struct is not linked onto any lists and can be destroyed with
 * kfree() right away.
 */
static struct btrfs_fs_devices *alloc_fs_devices(const u8 *fsid)
{
	struct btrfs_fs_devices *fs_devs;

	fs_devs = kzalloc(sizeof(*fs_devs), GFP_KERNEL);
	if (!fs_devs)
		return ERR_PTR(-ENOMEM);

	mutex_init(&fs_devs->device_list_mutex);

	INIT_LIST_HEAD(&fs_devs->devices);
	INIT_LIST_HEAD(&fs_devs->resized_devices);
	INIT_LIST_HEAD(&fs_devs->alloc_list);
	INIT_LIST_HEAD(&fs_devs->list);
	if (fsid)
		memcpy(fs_devs->fsid, fsid, BTRFS_FSID_SIZE);

	return fs_devs;
}

static void free_device(struct btrfs_device *device)
{
	rcu_string_free(device->name);
	bio_put(device->flush_bio);
	kfree(device);
}

static void free_fs_devices(struct btrfs_fs_devices *fs_devices)
{
	struct btrfs_device *device;
	WARN_ON(fs_devices->opened);
	while (!list_empty(&fs_devices->devices)) {
		device = list_entry(fs_devices->devices.next,
				    struct btrfs_device, dev_list);
		list_del(&device->dev_list);
		free_device(device);
	}
	kfree(fs_devices);
}

static void btrfs_kobject_uevent(struct block_device *bdev,
				 enum kobject_action action)
{
	int ret;

	ret = kobject_uevent(&disk_to_dev(bdev->bd_disk)->kobj, action);
	if (ret)
		pr_warn("BTRFS: Sending event '%d' to kobject: '%s' (%p): failed\n",
			action,
			kobject_name(&disk_to_dev(bdev->bd_disk)->kobj),
			&disk_to_dev(bdev->bd_disk)->kobj);
}

void btrfs_cleanup_fs_uuids(void)
{
	struct btrfs_fs_devices *fs_devices;

	while (!list_empty(&fs_uuids)) {
		fs_devices = list_entry(fs_uuids.next,
					struct btrfs_fs_devices, list);
		list_del(&fs_devices->list);
		free_fs_devices(fs_devices);
	}
}

/*
 * Returns a pointer to a new btrfs_device on success; ERR_PTR() on error.
 * Returned struct is not linked onto any lists and must be destroyed using
 * free_device.
 */
static struct btrfs_device *__alloc_device(void)
{
	struct btrfs_device *dev;

	dev = kzalloc(sizeof(*dev), GFP_KERNEL);
	if (!dev)
		return ERR_PTR(-ENOMEM);

	/*
	 * Preallocate a bio that's always going to be used for flushing device
	 * barriers and matches the device lifespan
	 */
	dev->flush_bio = bio_alloc_bioset(GFP_KERNEL, 0, NULL);
	if (!dev->flush_bio) {
		kfree(dev);
		return ERR_PTR(-ENOMEM);
	}
	bio_get(dev->flush_bio);

	INIT_LIST_HEAD(&dev->dev_list);
	INIT_LIST_HEAD(&dev->dev_alloc_list);
	INIT_LIST_HEAD(&dev->resized_list);

	spin_lock_init(&dev->io_lock);

	spin_lock_init(&dev->reada_lock);
	atomic_set(&dev->reada_in_flight, 0);
	atomic_set(&dev->dev_stats_ccnt, 0);
	btrfs_device_data_ordered_init(dev);
	INIT_RADIX_TREE(&dev->reada_zones, GFP_NOFS & ~__GFP_DIRECT_RECLAIM);
	INIT_RADIX_TREE(&dev->reada_extents, GFP_NOFS & ~__GFP_DIRECT_RECLAIM);

	return dev;
}

/*
 * Find a device specified by @devid or @uuid in the list of @fs_devices, or
 * return NULL.
 *
 * If devid and uuid are both specified, the match must be exact, otherwise
 * only devid is used.
 */
static struct btrfs_device *find_device(struct btrfs_fs_devices *fs_devices,
		u64 devid, const u8 *uuid)
{
	struct list_head *head = &fs_devices->devices;
	struct btrfs_device *dev;

	list_for_each_entry(dev, head, dev_list) {
		if (dev->devid == devid &&
		    (!uuid || !memcmp(dev->uuid, uuid, BTRFS_UUID_SIZE))) {
			return dev;
		}
	}
	return NULL;
}

static noinline struct btrfs_fs_devices *find_fsid(u8 *fsid)
{
	struct btrfs_fs_devices *fs_devices;

	list_for_each_entry(fs_devices, &fs_uuids, list) {
		if (memcmp(fsid, fs_devices->fsid, BTRFS_FSID_SIZE) == 0)
			return fs_devices;
	}
	return NULL;
}

static int
btrfs_get_bdev_and_sb(const char *device_path, fmode_t flags, void *holder,
		      int flush, struct block_device **bdev,
		      struct buffer_head **bh)
{
	int ret;

	*bdev = blkdev_get_by_path(device_path, flags, holder);

	if (IS_ERR(*bdev)) {
		ret = PTR_ERR(*bdev);
		goto error;
	}

	if (flush)
		filemap_write_and_wait((*bdev)->bd_inode->i_mapping);
	ret = set_blocksize(*bdev, BTRFS_BDEV_BLOCKSIZE);
	if (ret) {
		blkdev_put(*bdev, flags);
		goto error;
	}
	invalidate_bdev(*bdev);
	*bh = btrfs_read_dev_super(*bdev);
	if (IS_ERR(*bh)) {
		ret = PTR_ERR(*bh);
		blkdev_put(*bdev, flags);
		goto error;
	}

	return 0;

error:
	*bdev = NULL;
	*bh = NULL;
	return ret;
}

static void requeue_list(struct btrfs_pending_bios *pending_bios,
			struct bio *head, struct bio *tail)
{

	struct bio *old_head;

	old_head = pending_bios->head;
	pending_bios->head = head;
	if (pending_bios->tail)
		tail->bi_next = old_head;
	else
		pending_bios->tail = tail;
}

/*
 * we try to collect pending bios for a device so we don't get a large
 * number of procs sending bios down to the same device.  This greatly
 * improves the schedulers ability to collect and merge the bios.
 *
 * But, it also turns into a long list of bios to process and that is sure
 * to eventually make the worker thread block.  The solution here is to
 * make some progress and then put this work struct back at the end of
 * the list if the block device is congested.  This way, multiple devices
 * can make progress from a single worker thread.
 */
static noinline void run_scheduled_bios(struct btrfs_device *device)
{
	struct btrfs_fs_info *fs_info = device->fs_info;
	struct bio *pending;
	struct backing_dev_info *bdi;
	struct btrfs_pending_bios *pending_bios;
	struct bio *tail;
	struct bio *cur;
	int again = 0;
	unsigned long num_run;
	unsigned long batch_run = 0;
	unsigned long last_waited = 0;
	int force_reg = 0;
	int sync_pending = 0;
	struct blk_plug plug;

	/*
	 * this function runs all the bios we've collected for
	 * a particular device.  We don't want to wander off to
	 * another device without first sending all of these down.
	 * So, setup a plug here and finish it off before we return
	 */
	blk_start_plug(&plug);

	bdi = device->bdev->bd_bdi;

loop:
	spin_lock(&device->io_lock);

loop_lock:
	num_run = 0;

	/* take all the bios off the list at once and process them
	 * later on (without the lock held).  But, remember the
	 * tail and other pointers so the bios can be properly reinserted
	 * into the list if we hit congestion
	 */
	if (!force_reg && device->pending_sync_bios.head) {
		pending_bios = &device->pending_sync_bios;
		force_reg = 1;
	} else {
		pending_bios = &device->pending_bios;
		force_reg = 0;
	}

	pending = pending_bios->head;
	tail = pending_bios->tail;
	WARN_ON(pending && !tail);

	/*
	 * if pending was null this time around, no bios need processing
	 * at all and we can stop.  Otherwise it'll loop back up again
	 * and do an additional check so no bios are missed.
	 *
	 * device->running_pending is used to synchronize with the
	 * schedule_bio code.
	 */
	if (device->pending_sync_bios.head == NULL &&
	    device->pending_bios.head == NULL) {
		again = 0;
		device->running_pending = 0;
	} else {
		again = 1;
		device->running_pending = 1;
	}

	pending_bios->head = NULL;
	pending_bios->tail = NULL;

	spin_unlock(&device->io_lock);

	while (pending) {

		rmb();
		/* we want to work on both lists, but do more bios on the
		 * sync list than the regular list
		 */
		if ((num_run > 32 &&
		    pending_bios != &device->pending_sync_bios &&
		    device->pending_sync_bios.head) ||
		   (num_run > 64 && pending_bios == &device->pending_sync_bios &&
		    device->pending_bios.head)) {
			spin_lock(&device->io_lock);
			requeue_list(pending_bios, pending, tail);
			goto loop_lock;
		}

		cur = pending;
		pending = pending->bi_next;
		cur->bi_next = NULL;

		BUG_ON(atomic_read(&cur->__bi_cnt) == 0);

		/*
		 * if we're doing the sync list, record that our
		 * plug has some sync requests on it
		 *
		 * If we're doing the regular list and there are
		 * sync requests sitting around, unplug before
		 * we add more
		 */
		if (pending_bios == &device->pending_sync_bios) {
			sync_pending = 1;
		} else if (sync_pending) {
			blk_finish_plug(&plug);
			blk_start_plug(&plug);
			sync_pending = 0;
		}

		btrfsic_submit_bio(cur);
		num_run++;
		batch_run++;

		cond_resched();

		/*
		 * we made progress, there is more work to do and the bdi
		 * is now congested.  Back off and let other work structs
		 * run instead
		 */
		if (pending && bdi_write_congested(bdi) && batch_run > 8 &&
		    fs_info->fs_devices->open_devices > 1) {
			struct io_context *ioc;

			ioc = current->io_context;

			/*
			 * the main goal here is that we don't want to
			 * block if we're going to be able to submit
			 * more requests without blocking.
			 *
			 * This code does two great things, it pokes into
			 * the elevator code from a filesystem _and_
			 * it makes assumptions about how batching works.
			 */
			if (ioc && ioc->nr_batch_requests > 0 &&
			    time_before(jiffies, ioc->last_waited + HZ/50UL) &&
			    (last_waited == 0 ||
			     ioc->last_waited == last_waited)) {
				/*
				 * we want to go through our batch of
				 * requests and stop.  So, we copy out
				 * the ioc->last_waited time and test
				 * against it before looping
				 */
				last_waited = ioc->last_waited;
				cond_resched();
				continue;
			}
			spin_lock(&device->io_lock);
			requeue_list(pending_bios, pending, tail);
			device->running_pending = 1;

			spin_unlock(&device->io_lock);
			btrfs_queue_work(fs_info->submit_workers,
					 &device->work);
			goto done;
		}
	}

	cond_resched();
	if (again)
		goto loop;

	spin_lock(&device->io_lock);
	if (device->pending_bios.head || device->pending_sync_bios.head)
		goto loop_lock;
	spin_unlock(&device->io_lock);

done:
	blk_finish_plug(&plug);
}

static void pending_bios_fn(struct btrfs_work *work)
{
	struct btrfs_device *device;

	device = container_of(work, struct btrfs_device, work);
	run_scheduled_bios(device);
}


static void btrfs_free_stale_device(struct btrfs_device *cur_dev)
{
	struct btrfs_fs_devices *fs_devs;
	struct btrfs_device *dev;

	if (!cur_dev->name)
		return;

	list_for_each_entry(fs_devs, &fs_uuids, list) {
		int del = 1;

		if (fs_devs->opened)
			continue;
		if (fs_devs->seeding)
			continue;

		list_for_each_entry(dev, &fs_devs->devices, dev_list) {

			if (dev == cur_dev)
				continue;
			if (!dev->name)
				continue;

			/*
			 * Todo: This won't be enough. What if the same device
			 * comes back (with new uuid and) with its mapper path?
			 * But for now, this does help as mostly an admin will
			 * either use mapper or non mapper path throughout.
			 */
			rcu_read_lock();
			del = strcmp(rcu_str_deref(dev->name),
						rcu_str_deref(cur_dev->name));
			rcu_read_unlock();
			if (!del)
				break;
		}

		if (!del) {
			/* delete the stale device */
			if (fs_devs->num_devices == 1) {
				btrfs_sysfs_remove_fsid(fs_devs);
				list_del(&fs_devs->list);
				free_fs_devices(fs_devs);
			} else {
				fs_devs->num_devices--;
				list_del(&dev->dev_list);
				free_device(dev);
			}
			break;
		}
	}
}

/*
 * Add new device to list of registered devices
 *
 * Returns:
 * 1   - first time device is seen
 * 0   - device already known
 * < 0 - error
 */
static noinline int device_list_add(const char *path,
			   struct btrfs_super_block *disk_super,
			   u64 devid, struct btrfs_fs_devices **fs_devices_ret)
{
	struct btrfs_device *device;
	struct btrfs_fs_devices *fs_devices;
	struct rcu_string *name;
	int ret = 0;
	u64 found_transid = btrfs_super_generation(disk_super);

	fs_devices = find_fsid(disk_super->fsid);
	if (!fs_devices) {
		fs_devices = alloc_fs_devices(disk_super->fsid);
		if (IS_ERR(fs_devices))
			return PTR_ERR(fs_devices);

		list_add(&fs_devices->list, &fs_uuids);

		device = NULL;
	} else {
		device = find_device(fs_devices, devid,
				disk_super->dev_item.uuid);
	}

	if (!device) {
		if (fs_devices->opened)
			return -EBUSY;

		device = btrfs_alloc_device(NULL, &devid,
					    disk_super->dev_item.uuid);
		if (IS_ERR(device)) {
			/* we can safely leave the fs_devices entry around */
			return PTR_ERR(device);
		}

		name = rcu_string_strdup(path, GFP_NOFS);
		if (!name) {
			free_device(device);
			return -ENOMEM;
		}
		rcu_assign_pointer(device->name, name);

		mutex_lock(&fs_devices->device_list_mutex);
		list_add_rcu(&device->dev_list, &fs_devices->devices);
		fs_devices->num_devices++;
		mutex_unlock(&fs_devices->device_list_mutex);

		ret = 1;
		device->fs_devices = fs_devices;
	} else if (!device->name || strcmp(device->name->str, path)) {
		/*
		 * When FS is already mounted.
		 * 1. If you are here and if the device->name is NULL that
		 *    means this device was missing at time of FS mount.
		 * 2. If you are here and if the device->name is different
		 *    from 'path' that means either
		 *      a. The same device disappeared and reappeared with
		 *         different name. or
		 *      b. The missing-disk-which-was-replaced, has
		 *         reappeared now.
		 *
		 * We must allow 1 and 2a above. But 2b would be a spurious
		 * and unintentional.
		 *
		 * Further in case of 1 and 2a above, the disk at 'path'
		 * would have missed some transaction when it was away and
		 * in case of 2a the stale bdev has to be updated as well.
		 * 2b must not be allowed at all time.
		 */

		/*
		 * For now, we do allow update to btrfs_fs_device through the
		 * btrfs dev scan cli after FS has been mounted.  We're still
		 * tracking a problem where systems fail mount by subvolume id
		 * when we reject replacement on a mounted FS.
		 */
		if (!fs_devices->opened && found_transid < device->generation) {
			/*
			 * That is if the FS is _not_ mounted and if you
			 * are here, that means there is more than one
			 * disk with same uuid and devid.We keep the one
			 * with larger generation number or the last-in if
			 * generation are equal.
			 */
			return -EEXIST;
		}

		name = rcu_string_strdup(path, GFP_NOFS);
		if (!name)
			return -ENOMEM;
		rcu_string_free(device->name);
		rcu_assign_pointer(device->name, name);
		if (device->missing) {
			fs_devices->missing_devices--;
			device->missing = 0;
		}
	}

	/*
	 * Unmount does not free the btrfs_device struct but would zero
	 * generation along with most of the other members. So just update
	 * it back. We need it to pick the disk with largest generation
	 * (as above).
	 */
	if (!fs_devices->opened)
		device->generation = found_transid;

	/*
	 * if there is new btrfs on an already registered device,
	 * then remove the stale device entry.
	 */
	if (ret > 0)
		btrfs_free_stale_device(device);

	*fs_devices_ret = fs_devices;

	return ret;
}

static struct btrfs_fs_devices *clone_fs_devices(struct btrfs_fs_devices *orig)
{
	struct btrfs_fs_devices *fs_devices;
	struct btrfs_device *device;
	struct btrfs_device *orig_dev;

	fs_devices = alloc_fs_devices(orig->fsid);
	if (IS_ERR(fs_devices))
		return fs_devices;

	mutex_lock(&orig->device_list_mutex);
	fs_devices->total_devices = orig->total_devices;

	/* We have held the volume lock, it is safe to get the devices. */
	list_for_each_entry(orig_dev, &orig->devices, dev_list) {
		struct rcu_string *name;

		device = btrfs_alloc_device(NULL, &orig_dev->devid,
					    orig_dev->uuid);
		if (IS_ERR(device))
			goto error;

		/*
		 * This is ok to do without rcu read locked because we hold the
		 * uuid mutex so nothing we touch in here is going to disappear.
		 */
		if (orig_dev->name) {
			name = rcu_string_strdup(orig_dev->name->str,
					GFP_KERNEL);
			if (!name) {
				free_device(device);
				goto error;
			}
			rcu_assign_pointer(device->name, name);
		}

		list_add(&device->dev_list, &fs_devices->devices);
		device->fs_devices = fs_devices;
		fs_devices->num_devices++;
	}
	mutex_unlock(&orig->device_list_mutex);
	return fs_devices;
error:
	mutex_unlock(&orig->device_list_mutex);
	free_fs_devices(fs_devices);
	return ERR_PTR(-ENOMEM);
}

void btrfs_close_extra_devices(struct btrfs_fs_devices *fs_devices, int step)
{
	struct btrfs_device *device, *next;
	struct btrfs_device *latest_dev = NULL;

	mutex_lock(&uuid_mutex);
again:
	/* This is the initialized path, it is safe to release the devices. */
	list_for_each_entry_safe(device, next, &fs_devices->devices, dev_list) {
		if (device->in_fs_metadata) {
			if (!device->is_tgtdev_for_dev_replace &&
			    (!latest_dev ||
			     device->generation > latest_dev->generation)) {
				latest_dev = device;
			}
			continue;
		}

		if (device->devid == BTRFS_DEV_REPLACE_DEVID) {
			/*
			 * In the first step, keep the device which has
			 * the correct fsid and the devid that is used
			 * for the dev_replace procedure.
			 * In the second step, the dev_replace state is
			 * read from the device tree and it is known
			 * whether the procedure is really active or
			 * not, which means whether this device is
			 * used or whether it should be removed.
			 */
			if (step == 0 || device->is_tgtdev_for_dev_replace) {
				continue;
			}
		}
		if (device->bdev) {
			blkdev_put(device->bdev, device->mode);
			device->bdev = NULL;
			fs_devices->open_devices--;
		}
		if (device->writeable) {
			list_del_init(&device->dev_alloc_list);
			device->writeable = 0;
			if (!device->is_tgtdev_for_dev_replace)
				fs_devices->rw_devices--;
		}
		list_del_init(&device->dev_list);
		fs_devices->num_devices--;
		free_device(device);
	}

	if (fs_devices->seed) {
		fs_devices = fs_devices->seed;
		goto again;
	}

	fs_devices->latest_bdev = latest_dev->bdev;

	mutex_unlock(&uuid_mutex);
}

static void free_device_rcu(struct rcu_head *head)
{
	struct btrfs_device *device;

	device = container_of(head, struct btrfs_device, rcu);
	free_device(device);
}

static void btrfs_close_bdev(struct btrfs_device *device)
{
	if (!device->bdev)
		return;

	if (device->writeable) {
		sync_blockdev(device->bdev);
		invalidate_bdev(device->bdev);
	}

	blkdev_put(device->bdev, device->mode);
}

static void btrfs_prepare_close_one_device(struct btrfs_device *device)
{
	struct btrfs_fs_devices *fs_devices = device->fs_devices;
	struct btrfs_device *new_device;
	struct rcu_string *name;

	if (device->bdev)
		fs_devices->open_devices--;

	if (device->writeable &&
	    device->devid != BTRFS_DEV_REPLACE_DEVID) {
		list_del_init(&device->dev_alloc_list);
		fs_devices->rw_devices--;
	}

	if (device->missing)
		fs_devices->missing_devices--;

	new_device = btrfs_alloc_device(NULL, &device->devid,
					device->uuid);
	BUG_ON(IS_ERR(new_device)); /* -ENOMEM */

	/* Safe because we are under uuid_mutex */
	if (device->name) {
		name = rcu_string_strdup(device->name->str, GFP_NOFS);
		BUG_ON(!name); /* -ENOMEM */
		rcu_assign_pointer(new_device->name, name);
	}

	list_replace_rcu(&device->dev_list, &new_device->dev_list);
	new_device->fs_devices = device->fs_devices;
}

static int __btrfs_close_devices(struct btrfs_fs_devices *fs_devices)
{
	struct btrfs_device *device, *tmp;
	struct list_head pending_put;

	INIT_LIST_HEAD(&pending_put);

	if (--fs_devices->opened > 0)
		return 0;

	mutex_lock(&fs_devices->device_list_mutex);
	list_for_each_entry_safe(device, tmp, &fs_devices->devices, dev_list) {
		btrfs_prepare_close_one_device(device);
		list_add(&device->dev_list, &pending_put);
	}
	mutex_unlock(&fs_devices->device_list_mutex);

	/*
	 * btrfs_show_devname() is using the device_list_mutex,
	 * sometimes call to blkdev_put() leads vfs calling
	 * into this func. So do put outside of device_list_mutex,
	 * as of now.
	 */
	while (!list_empty(&pending_put)) {
		device = list_first_entry(&pending_put,
				struct btrfs_device, dev_list);
		list_del(&device->dev_list);
		btrfs_close_bdev(device);
		call_rcu(&device->rcu, free_device_rcu);
	}

	WARN_ON(fs_devices->open_devices);
	WARN_ON(fs_devices->rw_devices);
	fs_devices->opened = 0;
	fs_devices->seeding = 0;

	return 0;
}

int btrfs_close_devices(struct btrfs_fs_devices *fs_devices)
{
	struct btrfs_fs_devices *seed_devices = NULL;
	int ret;

	mutex_lock(&uuid_mutex);
	ret = __btrfs_close_devices(fs_devices);
	if (!fs_devices->opened) {
		seed_devices = fs_devices->seed;
		fs_devices->seed = NULL;
	}
	mutex_unlock(&uuid_mutex);

	while (seed_devices) {
		fs_devices = seed_devices;
		seed_devices = fs_devices->seed;
		__btrfs_close_devices(fs_devices);
		free_fs_devices(fs_devices);
	}
	return ret;
}

static int __btrfs_open_devices(struct btrfs_fs_devices *fs_devices,
				fmode_t flags, void *holder)
{
	struct request_queue *q;
	struct block_device *bdev;
	struct list_head *head = &fs_devices->devices;
	struct btrfs_device *device;
	struct btrfs_device *latest_dev = NULL;
	struct buffer_head *bh;
	struct btrfs_super_block *disk_super;
	u64 devid;
	int seeding = 1;
	int ret = 0;

	flags |= FMODE_EXCL;

	list_for_each_entry(device, head, dev_list) {
		if (device->bdev)
			continue;
		if (!device->name)
			continue;

		/* Just open everything we can; ignore failures here */
		if (btrfs_get_bdev_and_sb(device->name->str, flags, holder, 1,
					    &bdev, &bh))
			continue;

		disk_super = (struct btrfs_super_block *)bh->b_data;
		devid = btrfs_stack_device_id(&disk_super->dev_item);
		if (devid != device->devid)
			goto error_brelse;

		if (memcmp(device->uuid, disk_super->dev_item.uuid,
			   BTRFS_UUID_SIZE))
			goto error_brelse;

		device->generation = btrfs_super_generation(disk_super);
		if (!latest_dev ||
		    device->generation > latest_dev->generation)
			latest_dev = device;

		if (btrfs_super_flags(disk_super) & BTRFS_SUPER_FLAG_SEEDING) {
			device->writeable = 0;
		} else {
			device->writeable = !bdev_read_only(bdev);
			seeding = 0;
		}

		q = bdev_get_queue(bdev);
		if (blk_queue_discard(q))
			device->can_discard = 1;
		if (!blk_queue_nonrot(q))
			fs_devices->rotating = 1;

		device->bdev = bdev;
		device->in_fs_metadata = 0;
		device->mode = flags;

		fs_devices->open_devices++;
		if (device->writeable &&
		    device->devid != BTRFS_DEV_REPLACE_DEVID) {
			fs_devices->rw_devices++;
			list_add(&device->dev_alloc_list,
				 &fs_devices->alloc_list);
		}
		brelse(bh);
		continue;

error_brelse:
		brelse(bh);
		blkdev_put(bdev, flags);
		continue;
	}
	if (fs_devices->open_devices == 0) {
		ret = -EINVAL;
		goto out;
	}
	fs_devices->seeding = seeding;
	fs_devices->opened = 1;
	fs_devices->latest_bdev = latest_dev->bdev;
	fs_devices->total_rw_bytes = 0;
out:
	return ret;
}

int btrfs_open_devices(struct btrfs_fs_devices *fs_devices,
		       fmode_t flags, void *holder)
{
	int ret;

	mutex_lock(&uuid_mutex);
	if (fs_devices->opened) {
		fs_devices->opened++;
		ret = 0;
	} else {
		ret = __btrfs_open_devices(fs_devices, flags, holder);
	}
	mutex_unlock(&uuid_mutex);
	return ret;
}

static void btrfs_release_disk_super(struct page *page)
{
	kunmap(page);
	put_page(page);
}

static int btrfs_read_disk_super(struct block_device *bdev, u64 bytenr,
				 struct page **page,
				 struct btrfs_super_block **disk_super)
{
	void *p;
	pgoff_t index;

	/* make sure our super fits in the device */
	if (bytenr + PAGE_SIZE >= i_size_read(bdev->bd_inode))
		return 1;

	/* make sure our super fits in the page */
	if (sizeof(**disk_super) > PAGE_SIZE)
		return 1;

	/* make sure our super doesn't straddle pages on disk */
	index = bytenr >> PAGE_SHIFT;
	if ((bytenr + sizeof(**disk_super) - 1) >> PAGE_SHIFT != index)
		return 1;

	/* pull in the page with our super */
	*page = read_cache_page_gfp(bdev->bd_inode->i_mapping,
				   index, GFP_KERNEL);

	if (IS_ERR_OR_NULL(*page))
		return 1;

	p = kmap(*page);

	/* align our pointer to the offset of the super block */
	*disk_super = p + (bytenr & ~PAGE_MASK);

	if (btrfs_super_bytenr(*disk_super) != bytenr ||
	    btrfs_super_magic(*disk_super) != BTRFS_MAGIC) {
		btrfs_release_disk_super(*page);
		return 1;
	}

	if ((*disk_super)->label[0] &&
		(*disk_super)->label[BTRFS_LABEL_SIZE - 1])
		(*disk_super)->label[BTRFS_LABEL_SIZE - 1] = '\0';

	return 0;
}

/*
 * Look for a btrfs signature on a device. This may be called out of the mount path
 * and we are not allowed to call set_blocksize during the scan. The superblock
 * is read via pagecache
 */
int btrfs_scan_one_device(const char *path, fmode_t flags, void *holder,
			  struct btrfs_fs_devices **fs_devices_ret)
{
	struct btrfs_super_block *disk_super;
	struct block_device *bdev;
	struct page *page;
	int ret = -EINVAL;
	u64 devid;
	u64 transid;
	u64 total_devices;
	u64 bytenr;

	/*
	 * we would like to check all the supers, but that would make
	 * a btrfs mount succeed after a mkfs from a different FS.
	 * So, we need to add a special mount option to scan for
	 * later supers, using BTRFS_SUPER_MIRROR_MAX instead
	 */
	bytenr = btrfs_sb_offset(0);
	flags |= FMODE_EXCL;
	mutex_lock(&uuid_mutex);

	bdev = blkdev_get_by_path(path, flags, holder);
	if (IS_ERR(bdev)) {
		ret = PTR_ERR(bdev);
		goto error;
	}

	if (btrfs_read_disk_super(bdev, bytenr, &page, &disk_super))
		goto error_bdev_put;

	devid = btrfs_stack_device_id(&disk_super->dev_item);
	transid = btrfs_super_generation(disk_super);
	total_devices = btrfs_super_num_devices(disk_super);

	ret = device_list_add(path, disk_super, devid, fs_devices_ret);
	if (ret > 0) {
		if (disk_super->label[0]) {
			pr_info("BTRFS: device label %s ", disk_super->label);
		} else {
			pr_info("BTRFS: device fsid %pU ", disk_super->fsid);
		}

		pr_cont("devid %llu transid %llu %s\n", devid, transid, path);
		ret = 0;
	}
	if (!ret && fs_devices_ret)
		(*fs_devices_ret)->total_devices = total_devices;

	btrfs_release_disk_super(page);

error_bdev_put:
	blkdev_put(bdev, flags);
error:
	mutex_unlock(&uuid_mutex);
	return ret;
}

/* helper to account the used device space in the range */
int btrfs_account_dev_extents_size(struct btrfs_device *device, u64 start,
				   u64 end, u64 *length)
{
	struct btrfs_key key;
	struct btrfs_root *root = device->fs_info->dev_root;
	struct btrfs_dev_extent *dev_extent;
	struct btrfs_path *path;
	u64 extent_end;
	int ret;
	int slot;
	struct extent_buffer *l;

	*length = 0;

	if (start >= device->total_bytes || device->is_tgtdev_for_dev_replace)
		return 0;

	path = btrfs_alloc_path();
	if (!path)
		return -ENOMEM;
	path->reada = READA_FORWARD;

	key.objectid = device->devid;
	key.offset = start;
	key.type = BTRFS_DEV_EXTENT_KEY;

	ret = btrfs_search_slot(NULL, root, &key, path, 0, 0);
	if (ret < 0)
		goto out;
	if (ret > 0) {
		ret = btrfs_previous_item(root, path, key.objectid, key.type);
		if (ret < 0)
			goto out;
	}

	while (1) {
		l = path->nodes[0];
		slot = path->slots[0];
		if (slot >= btrfs_header_nritems(l)) {
			ret = btrfs_next_leaf(root, path);
			if (ret == 0)
				continue;
			if (ret < 0)
				goto out;

			break;
		}
		btrfs_item_key_to_cpu(l, &key, slot);

		if (key.objectid < device->devid)
			goto next;

		if (key.objectid > device->devid)
			break;

		if (key.type != BTRFS_DEV_EXTENT_KEY)
			goto next;

		dev_extent = btrfs_item_ptr(l, slot, struct btrfs_dev_extent);
		extent_end = key.offset + btrfs_dev_extent_length(l,
								  dev_extent);
		if (key.offset <= start && extent_end > end) {
			*length = end - start + 1;
			break;
		} else if (key.offset <= start && extent_end > start)
			*length += extent_end - start;
		else if (key.offset > start && extent_end <= end)
			*length += extent_end - key.offset;
		else if (key.offset > start && key.offset <= end) {
			*length += end - key.offset + 1;
			break;
		} else if (key.offset > end)
			break;

next:
		path->slots[0]++;
	}
	ret = 0;
out:
	btrfs_free_path(path);
	return ret;
}

static int contains_pending_extent(struct btrfs_transaction *transaction,
				   struct btrfs_device *device,
				   u64 *start, u64 len)
{
	struct btrfs_fs_info *fs_info = device->fs_info;
	struct extent_map *em;
	struct list_head *search_list = &fs_info->pinned_chunks;
	int ret = 0;
	u64 physical_start = *start;

	if (transaction)
		search_list = &transaction->pending_chunks;
again:
	list_for_each_entry(em, search_list, list) {
		struct map_lookup *map;
		int i;

		map = em->map_lookup;
		for (i = 0; i < map->num_stripes; i++) {
			u64 end;

			if (map->stripes[i].dev != device)
				continue;
			if (map->stripes[i].physical >= physical_start + len ||
			    map->stripes[i].physical + em->orig_block_len <=
			    physical_start)
				continue;
			/*
			 * Make sure that while processing the pinned list we do
			 * not override our *start with a lower value, because
			 * we can have pinned chunks that fall within this
			 * device hole and that have lower physical addresses
			 * than the pending chunks we processed before. If we
			 * do not take this special care we can end up getting
			 * 2 pending chunks that start at the same physical
			 * device offsets because the end offset of a pinned
			 * chunk can be equal to the start offset of some
			 * pending chunk.
			 */
			end = map->stripes[i].physical + em->orig_block_len;
			if (end > *start) {
				*start = end;
				ret = 1;
			}
		}
	}
	if (search_list != &fs_info->pinned_chunks) {
		search_list = &fs_info->pinned_chunks;
		goto again;
	}

	return ret;
}


/*
 * find_free_dev_extent_start - find free space in the specified device
 * @device:	  the device which we search the free space in
 * @num_bytes:	  the size of the free space that we need
 * @search_start: the position from which to begin the search
 * @start:	  store the start of the free space.
 * @len:	  the size of the free space. that we find, or the size
 *		  of the max free space if we don't find suitable free space
 *
 * this uses a pretty simple search, the expectation is that it is
 * called very infrequently and that a given device has a small number
 * of extents
 *
 * @start is used to store the start of the free space if we find. But if we
 * don't find suitable free space, it will be used to store the start position
 * of the max free space.
 *
 * @len is used to store the size of the free space that we find.
 * But if we don't find suitable free space, it is used to store the size of
 * the max free space.
 */
int find_free_dev_extent_start(struct btrfs_transaction *transaction,
			       struct btrfs_device *device, u64 num_bytes,
			       u64 search_start, u64 *start, u64 *len)
{
	struct btrfs_fs_info *fs_info = device->fs_info;
	struct btrfs_root *root = fs_info->dev_root;
	struct btrfs_key key;
	struct btrfs_dev_extent *dev_extent;
	struct btrfs_path *path;
	u64 hole_size;
	u64 max_hole_start;
	u64 max_hole_size;
	u64 extent_end;
	u64 search_end = device->total_bytes;
	int ret;
	int slot;
	struct extent_buffer *l;

	/*
	 * We don't want to overwrite the superblock on the drive nor any area
	 * used by the boot loader (grub for example), so we make sure to start
	 * at an offset of at least 1MB.
	 */
	search_start = max_t(u64, search_start, SZ_1M);

	path = btrfs_alloc_path();
	if (!path)
		return -ENOMEM;

	max_hole_start = search_start;
	max_hole_size = 0;

again:
	if (search_start >= search_end || device->is_tgtdev_for_dev_replace) {
		ret = -ENOSPC;
		goto out;
	}

	path->reada = READA_FORWARD;
	path->search_commit_root = 1;
	path->skip_locking = 1;

	key.objectid = device->devid;
	key.offset = search_start;
	key.type = BTRFS_DEV_EXTENT_KEY;

	ret = btrfs_search_slot(NULL, root, &key, path, 0, 0);
	if (ret < 0)
		goto out;
	if (ret > 0) {
		ret = btrfs_previous_item(root, path, key.objectid, key.type);
		if (ret < 0)
			goto out;
	}

	while (1) {
		l = path->nodes[0];
		slot = path->slots[0];
		if (slot >= btrfs_header_nritems(l)) {
			ret = btrfs_next_leaf(root, path);
			if (ret == 0)
				continue;
			if (ret < 0)
				goto out;

			break;
		}
		btrfs_item_key_to_cpu(l, &key, slot);

		if (key.objectid < device->devid)
			goto next;

		if (key.objectid > device->devid)
			break;

		if (key.type != BTRFS_DEV_EXTENT_KEY)
			goto next;

		if (key.offset > search_start) {
			hole_size = key.offset - search_start;

			/*
			 * Have to check before we set max_hole_start, otherwise
			 * we could end up sending back this offset anyway.
			 */
			if (contains_pending_extent(transaction, device,
						    &search_start,
						    hole_size)) {
				if (key.offset >= search_start) {
					hole_size = key.offset - search_start;
				} else {
					WARN_ON_ONCE(1);
					hole_size = 0;
				}
			}

			if (hole_size > max_hole_size) {
				max_hole_start = search_start;
				max_hole_size = hole_size;
			}

			/*
			 * If this free space is greater than which we need,
			 * it must be the max free space that we have found
			 * until now, so max_hole_start must point to the start
			 * of this free space and the length of this free space
			 * is stored in max_hole_size. Thus, we return
			 * max_hole_start and max_hole_size and go back to the
			 * caller.
			 */
			if (hole_size >= num_bytes) {
				ret = 0;
				goto out;
			}
		}

		dev_extent = btrfs_item_ptr(l, slot, struct btrfs_dev_extent);
		extent_end = key.offset + btrfs_dev_extent_length(l,
								  dev_extent);
		if (extent_end > search_start)
			search_start = extent_end;
next:
		path->slots[0]++;
		cond_resched();
	}

	/*
	 * At this point, search_start should be the end of
	 * allocated dev extents, and when shrinking the device,
	 * search_end may be smaller than search_start.
	 */
	if (search_end > search_start) {
		hole_size = search_end - search_start;

		if (contains_pending_extent(transaction, device, &search_start,
					    hole_size)) {
			btrfs_release_path(path);
			goto again;
		}

		if (hole_size > max_hole_size) {
			max_hole_start = search_start;
			max_hole_size = hole_size;
		}
	}

	/* See above. */
	if (max_hole_size < num_bytes)
		ret = -ENOSPC;
	else
		ret = 0;

out:
	btrfs_free_path(path);
	*start = max_hole_start;
	if (len)
		*len = max_hole_size;
	return ret;
}

int find_free_dev_extent(struct btrfs_trans_handle *trans,
			 struct btrfs_device *device, u64 num_bytes,
			 u64 *start, u64 *len)
{
	/* FIXME use last free of some kind */
	return find_free_dev_extent_start(trans->transaction, device,
					  num_bytes, 0, start, len);
}

static int btrfs_free_dev_extent(struct btrfs_trans_handle *trans,
			  struct btrfs_device *device,
			  u64 start, u64 *dev_extent_len)
{
	struct btrfs_fs_info *fs_info = device->fs_info;
	struct btrfs_root *root = fs_info->dev_root;
	int ret;
	struct btrfs_path *path;
	struct btrfs_key key;
	struct btrfs_key found_key;
	struct extent_buffer *leaf = NULL;
	struct btrfs_dev_extent *extent = NULL;

	path = btrfs_alloc_path();
	if (!path)
		return -ENOMEM;

	key.objectid = device->devid;
	key.offset = start;
	key.type = BTRFS_DEV_EXTENT_KEY;
again:
	ret = btrfs_search_slot(trans, root, &key, path, -1, 1);
	if (ret > 0) {
		ret = btrfs_previous_item(root, path, key.objectid,
					  BTRFS_DEV_EXTENT_KEY);
		if (ret)
			goto out;
		leaf = path->nodes[0];
		btrfs_item_key_to_cpu(leaf, &found_key, path->slots[0]);
		extent = btrfs_item_ptr(leaf, path->slots[0],
					struct btrfs_dev_extent);
		BUG_ON(found_key.offset > start || found_key.offset +
		       btrfs_dev_extent_length(leaf, extent) < start);
		key = found_key;
		btrfs_release_path(path);
		goto again;
	} else if (ret == 0) {
		leaf = path->nodes[0];
		extent = btrfs_item_ptr(leaf, path->slots[0],
					struct btrfs_dev_extent);
	} else {
		btrfs_handle_fs_error(fs_info, ret, "Slot search failed");
		goto out;
	}

	*dev_extent_len = btrfs_dev_extent_length(leaf, extent);

	ret = btrfs_del_item(trans, root, path);
	if (ret) {
		btrfs_handle_fs_error(fs_info, ret,
				      "Failed to remove dev extent item");
	} else {
		set_bit(BTRFS_TRANS_HAVE_FREE_BGS, &trans->transaction->flags);
	}
out:
	btrfs_free_path(path);
	return ret;
}

static int btrfs_alloc_dev_extent(struct btrfs_trans_handle *trans,
				  struct btrfs_device *device,
				  u64 chunk_offset, u64 start, u64 num_bytes)
{
	int ret;
	struct btrfs_path *path;
	struct btrfs_fs_info *fs_info = device->fs_info;
	struct btrfs_root *root = fs_info->dev_root;
	struct btrfs_dev_extent *extent;
	struct extent_buffer *leaf;
	struct btrfs_key key;

	WARN_ON(!device->in_fs_metadata);
	WARN_ON(device->is_tgtdev_for_dev_replace);
	path = btrfs_alloc_path();
	if (!path)
		return -ENOMEM;

	key.objectid = device->devid;
	key.offset = start;
	key.type = BTRFS_DEV_EXTENT_KEY;
	ret = btrfs_insert_empty_item(trans, root, path, &key,
				      sizeof(*extent));
	if (ret)
		goto out;

	leaf = path->nodes[0];
	extent = btrfs_item_ptr(leaf, path->slots[0],
				struct btrfs_dev_extent);
	btrfs_set_dev_extent_chunk_tree(leaf, extent,
					BTRFS_CHUNK_TREE_OBJECTID);
	btrfs_set_dev_extent_chunk_objectid(leaf, extent,
					    BTRFS_FIRST_CHUNK_TREE_OBJECTID);
	btrfs_set_dev_extent_chunk_offset(leaf, extent, chunk_offset);

	btrfs_set_dev_extent_length(leaf, extent, num_bytes);
	btrfs_mark_buffer_dirty(leaf);
out:
	btrfs_free_path(path);
	return ret;
}

static u64 find_next_chunk(struct btrfs_fs_info *fs_info)
{
	struct extent_map_tree *em_tree;
	struct extent_map *em;
	struct rb_node *n;
	u64 ret = 0;

	em_tree = &fs_info->mapping_tree.map_tree;
	read_lock(&em_tree->lock);
	n = rb_last(&em_tree->map);
	if (n) {
		em = rb_entry(n, struct extent_map, rb_node);
		ret = em->start + em->len;
	}
	read_unlock(&em_tree->lock);

	return ret;
}

static noinline int find_next_devid(struct btrfs_fs_info *fs_info,
				    u64 *devid_ret)
{
	int ret;
	struct btrfs_key key;
	struct btrfs_key found_key;
	struct btrfs_path *path;

	path = btrfs_alloc_path();
	if (!path)
		return -ENOMEM;

	key.objectid = BTRFS_DEV_ITEMS_OBJECTID;
	key.type = BTRFS_DEV_ITEM_KEY;
	key.offset = (u64)-1;

	ret = btrfs_search_slot(NULL, fs_info->chunk_root, &key, path, 0, 0);
	if (ret < 0)
		goto error;

	BUG_ON(ret == 0); /* Corruption */

	ret = btrfs_previous_item(fs_info->chunk_root, path,
				  BTRFS_DEV_ITEMS_OBJECTID,
				  BTRFS_DEV_ITEM_KEY);
	if (ret) {
		*devid_ret = 1;
	} else {
		btrfs_item_key_to_cpu(path->nodes[0], &found_key,
				      path->slots[0]);
		*devid_ret = found_key.offset + 1;
	}
	ret = 0;
error:
	btrfs_free_path(path);
	return ret;
}

/*
 * the device information is stored in the chunk root
 * the btrfs_device struct should be fully filled in
 */
static int btrfs_add_dev_item(struct btrfs_trans_handle *trans,
			    struct btrfs_fs_info *fs_info,
			    struct btrfs_device *device)
{
	struct btrfs_root *root = fs_info->chunk_root;
	int ret;
	struct btrfs_path *path;
	struct btrfs_dev_item *dev_item;
	struct extent_buffer *leaf;
	struct btrfs_key key;
	unsigned long ptr;

	path = btrfs_alloc_path();
	if (!path)
		return -ENOMEM;

	key.objectid = BTRFS_DEV_ITEMS_OBJECTID;
	key.type = BTRFS_DEV_ITEM_KEY;
	key.offset = device->devid;

	ret = btrfs_insert_empty_item(trans, root, path, &key,
				      sizeof(*dev_item));
	if (ret)
		goto out;

	leaf = path->nodes[0];
	dev_item = btrfs_item_ptr(leaf, path->slots[0], struct btrfs_dev_item);

	btrfs_set_device_id(leaf, dev_item, device->devid);
	btrfs_set_device_generation(leaf, dev_item, 0);
	btrfs_set_device_type(leaf, dev_item, device->type);
	btrfs_set_device_io_align(leaf, dev_item, device->io_align);
	btrfs_set_device_io_width(leaf, dev_item, device->io_width);
	btrfs_set_device_sector_size(leaf, dev_item, device->sector_size);
	btrfs_set_device_total_bytes(leaf, dev_item,
				     btrfs_device_get_disk_total_bytes(device));
	btrfs_set_device_bytes_used(leaf, dev_item,
				    btrfs_device_get_bytes_used(device));
	btrfs_set_device_group(leaf, dev_item, 0);
	btrfs_set_device_seek_speed(leaf, dev_item, 0);
	btrfs_set_device_bandwidth(leaf, dev_item, 0);
	btrfs_set_device_start_offset(leaf, dev_item, 0);

	ptr = btrfs_device_uuid(dev_item);
	write_extent_buffer(leaf, device->uuid, ptr, BTRFS_UUID_SIZE);
	ptr = btrfs_device_fsid(dev_item);
	write_extent_buffer(leaf, fs_info->fsid, ptr, BTRFS_FSID_SIZE);
	btrfs_mark_buffer_dirty(leaf);

	ret = 0;
out:
	btrfs_free_path(path);
	return ret;
}

/*
 * Function to update ctime/mtime for a given device path.
 * Mainly used for ctime/mtime based probe like libblkid.
 */
static void update_dev_time(const char *path_name)
{
	struct file *filp;

	filp = filp_open(path_name, O_RDWR, 0);
	if (IS_ERR(filp))
		return;
	file_update_time(filp);
	filp_close(filp, NULL);
}

static int btrfs_rm_dev_item(struct btrfs_fs_info *fs_info,
			     struct btrfs_device *device)
{
	struct btrfs_root *root = fs_info->chunk_root;
	int ret;
	struct btrfs_path *path;
	struct btrfs_key key;
	struct btrfs_trans_handle *trans;

	path = btrfs_alloc_path();
	if (!path)
		return -ENOMEM;

	trans = btrfs_start_transaction(root, 0);
	if (IS_ERR(trans)) {
		btrfs_free_path(path);
		return PTR_ERR(trans);
	}
	key.objectid = BTRFS_DEV_ITEMS_OBJECTID;
	key.type = BTRFS_DEV_ITEM_KEY;
	key.offset = device->devid;

	ret = btrfs_search_slot(trans, root, &key, path, -1, 1);
	if (ret) {
		if (ret > 0)
			ret = -ENOENT;
		btrfs_abort_transaction(trans, ret);
		btrfs_end_transaction(trans);
		goto out;
	}

	ret = btrfs_del_item(trans, root, path);
	if (ret) {
		btrfs_abort_transaction(trans, ret);
		btrfs_end_transaction(trans);
	}

out:
	btrfs_free_path(path);
	if (!ret)
		ret = btrfs_commit_transaction(trans);
	return ret;
}

/*
 * Verify that @num_devices satisfies the RAID profile constraints in the whole
 * filesystem. It's up to the caller to adjust that number regarding eg. device
 * replace.
 */
static int btrfs_check_raid_min_devices(struct btrfs_fs_info *fs_info,
		u64 num_devices)
{
	u64 all_avail;
	unsigned seq;
	int i;

	do {
		seq = read_seqbegin(&fs_info->profiles_lock);

		all_avail = fs_info->avail_data_alloc_bits |
			    fs_info->avail_system_alloc_bits |
			    fs_info->avail_metadata_alloc_bits;
	} while (read_seqretry(&fs_info->profiles_lock, seq));

	for (i = 0; i < BTRFS_NR_RAID_TYPES; i++) {
		if (!(all_avail & btrfs_raid_group[i]))
			continue;

		if (num_devices < btrfs_raid_array[i].devs_min) {
			int ret = btrfs_raid_mindev_error[i];

			if (ret)
				return ret;
		}
	}

	return 0;
}

static struct btrfs_device * btrfs_find_next_active_device(
		struct btrfs_fs_devices *fs_devs, struct btrfs_device *device)
{
	struct btrfs_device *next_device;

	list_for_each_entry(next_device, &fs_devs->devices, dev_list) {
		if (next_device != device &&
			!next_device->missing && next_device->bdev)
			return next_device;
	}

	return NULL;
}

/*
 * Helper function to check if the given device is part of s_bdev / latest_bdev
 * and replace it with the provided or the next active device, in the context
 * where this function called, there should be always be another device (or
 * this_dev) which is active.
 */
void btrfs_assign_next_active_device(struct btrfs_fs_info *fs_info,
		struct btrfs_device *device, struct btrfs_device *this_dev)
{
	struct btrfs_device *next_device;

	if (this_dev)
		next_device = this_dev;
	else
		next_device = btrfs_find_next_active_device(fs_info->fs_devices,
								device);
	ASSERT(next_device);

	if (fs_info->sb->s_bdev &&
			(fs_info->sb->s_bdev == device->bdev))
		fs_info->sb->s_bdev = next_device->bdev;

	if (fs_info->fs_devices->latest_bdev == device->bdev)
		fs_info->fs_devices->latest_bdev = next_device->bdev;
}

int btrfs_rm_device(struct btrfs_fs_info *fs_info, const char *device_path,
		u64 devid)
{
	struct btrfs_device *device;
	struct btrfs_fs_devices *cur_devices;
	u64 num_devices;
	int ret = 0;

	mutex_lock(&fs_info->volume_mutex);
	mutex_lock(&uuid_mutex);

	num_devices = fs_info->fs_devices->num_devices;
	btrfs_dev_replace_lock(&fs_info->dev_replace, 0);
	if (btrfs_dev_replace_is_ongoing(&fs_info->dev_replace)) {
		WARN_ON(num_devices < 1);
		num_devices--;
	}
	btrfs_dev_replace_unlock(&fs_info->dev_replace, 0);

	ret = btrfs_check_raid_min_devices(fs_info, num_devices - 1);
	if (ret)
		goto out;

	ret = btrfs_find_device_by_devspec(fs_info, devid, device_path,
					   &device);
	if (ret)
		goto out;

	if (device->is_tgtdev_for_dev_replace) {
		ret = BTRFS_ERROR_DEV_TGT_REPLACE;
		goto out;
	}

	if (device->writeable && fs_info->fs_devices->rw_devices == 1) {
		ret = BTRFS_ERROR_DEV_ONLY_WRITABLE;
		goto out;
	}

	if (device->writeable) {
		mutex_lock(&fs_info->chunk_mutex);
		list_del_init(&device->dev_alloc_list);
		device->fs_devices->rw_devices--;
		mutex_unlock(&fs_info->chunk_mutex);
	}

	mutex_unlock(&uuid_mutex);
	ret = btrfs_shrink_device(device, 0);
	mutex_lock(&uuid_mutex);
	if (ret)
		goto error_undo;

	/*
	 * TODO: the superblock still includes this device in its num_devices
	 * counter although write_all_supers() is not locked out. This
	 * could give a filesystem state which requires a degraded mount.
	 */
	ret = btrfs_rm_dev_item(fs_info, device);
	if (ret)
		goto error_undo;

	device->in_fs_metadata = 0;
	btrfs_scrub_cancel_dev(fs_info, device);

	/*
	 * the device list mutex makes sure that we don't change
	 * the device list while someone else is writing out all
	 * the device supers. Whoever is writing all supers, should
	 * lock the device list mutex before getting the number of
	 * devices in the super block (super_copy). Conversely,
	 * whoever updates the number of devices in the super block
	 * (super_copy) should hold the device list mutex.
	 */

	cur_devices = device->fs_devices;
	mutex_lock(&fs_info->fs_devices->device_list_mutex);
	list_del_rcu(&device->dev_list);

	device->fs_devices->num_devices--;
	device->fs_devices->total_devices--;

	if (device->missing)
		device->fs_devices->missing_devices--;

	btrfs_assign_next_active_device(fs_info, device, NULL);

	if (device->bdev) {
		device->fs_devices->open_devices--;
		/* remove sysfs entry */
		btrfs_sysfs_rm_device_link(fs_info->fs_devices, device);
	}

	num_devices = btrfs_super_num_devices(fs_info->super_copy) - 1;
	btrfs_set_super_num_devices(fs_info->super_copy, num_devices);
	mutex_unlock(&fs_info->fs_devices->device_list_mutex);

	/*
	 * at this point, the device is zero sized and detached from
	 * the devices list.  All that's left is to zero out the old
	 * supers and free the device.
	 */
	if (device->writeable)
		btrfs_scratch_superblocks(device->bdev, device->name->str);

	btrfs_close_bdev(device);
	call_rcu(&device->rcu, free_device_rcu);

	if (cur_devices->open_devices == 0) {
		struct btrfs_fs_devices *fs_devices;
		fs_devices = fs_info->fs_devices;
		while (fs_devices) {
			if (fs_devices->seed == cur_devices) {
				fs_devices->seed = cur_devices->seed;
				break;
			}
			fs_devices = fs_devices->seed;
		}
		cur_devices->seed = NULL;
		__btrfs_close_devices(cur_devices);
		free_fs_devices(cur_devices);
	}

out:
	mutex_unlock(&uuid_mutex);
	mutex_unlock(&fs_info->volume_mutex);
	return ret;

error_undo:
	if (device->writeable) {
		mutex_lock(&fs_info->chunk_mutex);
		list_add(&device->dev_alloc_list,
			 &fs_info->fs_devices->alloc_list);
		device->fs_devices->rw_devices++;
		mutex_unlock(&fs_info->chunk_mutex);
	}
	goto out;
}

void btrfs_rm_dev_replace_remove_srcdev(struct btrfs_fs_info *fs_info,
					struct btrfs_device *srcdev)
{
	struct btrfs_fs_devices *fs_devices;

	WARN_ON(!mutex_is_locked(&fs_info->fs_devices->device_list_mutex));

	/*
	 * in case of fs with no seed, srcdev->fs_devices will point
	 * to fs_devices of fs_info. However when the dev being replaced is
	 * a seed dev it will point to the seed's local fs_devices. In short
	 * srcdev will have its correct fs_devices in both the cases.
	 */
	fs_devices = srcdev->fs_devices;

	list_del_rcu(&srcdev->dev_list);
	list_del(&srcdev->dev_alloc_list);
	fs_devices->num_devices--;
	if (srcdev->missing)
		fs_devices->missing_devices--;

	if (srcdev->writeable)
		fs_devices->rw_devices--;

	if (srcdev->bdev)
		fs_devices->open_devices--;
}

void btrfs_rm_dev_replace_free_srcdev(struct btrfs_fs_info *fs_info,
				      struct btrfs_device *srcdev)
{
	struct btrfs_fs_devices *fs_devices = srcdev->fs_devices;

	if (srcdev->writeable) {
		/* zero out the old super if it is writable */
		btrfs_scratch_superblocks(srcdev->bdev, srcdev->name->str);
	}

	btrfs_close_bdev(srcdev);
<<<<<<< HEAD
	call_rcu(&srcdev->rcu, free_device);
=======
	call_rcu(&srcdev->rcu, free_device_rcu);
>>>>>>> 32a7ff6b

	/* if this is no devs we rather delete the fs_devices */
	if (!fs_devices->num_devices) {
		struct btrfs_fs_devices *tmp_fs_devices;

		/*
		 * On a mounted FS, num_devices can't be zero unless it's a
		 * seed. In case of a seed device being replaced, the replace
		 * target added to the sprout FS, so there will be no more
		 * device left under the seed FS.
		 */
		ASSERT(fs_devices->seeding);

		tmp_fs_devices = fs_info->fs_devices;
		while (tmp_fs_devices) {
			if (tmp_fs_devices->seed == fs_devices) {
				tmp_fs_devices->seed = fs_devices->seed;
				break;
			}
			tmp_fs_devices = tmp_fs_devices->seed;
		}
		fs_devices->seed = NULL;
		__btrfs_close_devices(fs_devices);
		free_fs_devices(fs_devices);
	}
}

void btrfs_destroy_dev_replace_tgtdev(struct btrfs_fs_info *fs_info,
				      struct btrfs_device *tgtdev)
{
	mutex_lock(&uuid_mutex);
	WARN_ON(!tgtdev);
	mutex_lock(&fs_info->fs_devices->device_list_mutex);

	btrfs_sysfs_rm_device_link(fs_info->fs_devices, tgtdev);

	if (tgtdev->bdev)
		fs_info->fs_devices->open_devices--;

	fs_info->fs_devices->num_devices--;

	btrfs_assign_next_active_device(fs_info, tgtdev, NULL);

	list_del_rcu(&tgtdev->dev_list);

	mutex_unlock(&fs_info->fs_devices->device_list_mutex);
	mutex_unlock(&uuid_mutex);

	/*
	 * The update_dev_time() with in btrfs_scratch_superblocks()
	 * may lead to a call to btrfs_show_devname() which will try
	 * to hold device_list_mutex. And here this device
	 * is already out of device list, so we don't have to hold
	 * the device_list_mutex lock.
	 */
	btrfs_scratch_superblocks(tgtdev->bdev, tgtdev->name->str);

	btrfs_close_bdev(tgtdev);
	call_rcu(&tgtdev->rcu, free_device_rcu);
}

static int btrfs_find_device_by_path(struct btrfs_fs_info *fs_info,
				     const char *device_path,
				     struct btrfs_device **device)
{
	int ret = 0;
	struct btrfs_super_block *disk_super;
	u64 devid;
	u8 *dev_uuid;
	struct block_device *bdev;
	struct buffer_head *bh;

	*device = NULL;
	ret = btrfs_get_bdev_and_sb(device_path, FMODE_READ,
				    fs_info->bdev_holder, 0, &bdev, &bh);
	if (ret)
		return ret;
	disk_super = (struct btrfs_super_block *)bh->b_data;
	devid = btrfs_stack_device_id(&disk_super->dev_item);
	dev_uuid = disk_super->dev_item.uuid;
	*device = btrfs_find_device(fs_info, devid, dev_uuid, disk_super->fsid);
	brelse(bh);
	if (!*device)
		ret = -ENOENT;
	blkdev_put(bdev, FMODE_READ);
	return ret;
}

int btrfs_find_device_missing_or_by_path(struct btrfs_fs_info *fs_info,
					 const char *device_path,
					 struct btrfs_device **device)
{
	*device = NULL;
	if (strcmp(device_path, "missing") == 0) {
		struct list_head *devices;
		struct btrfs_device *tmp;

		devices = &fs_info->fs_devices->devices;
		/*
		 * It is safe to read the devices since the volume_mutex
		 * is held by the caller.
		 */
		list_for_each_entry(tmp, devices, dev_list) {
			if (tmp->in_fs_metadata && !tmp->bdev) {
				*device = tmp;
				break;
			}
		}

		if (!*device)
			return BTRFS_ERROR_DEV_MISSING_NOT_FOUND;

		return 0;
	} else {
		return btrfs_find_device_by_path(fs_info, device_path, device);
	}
}

/*
 * Lookup a device given by device id, or the path if the id is 0.
 */
int btrfs_find_device_by_devspec(struct btrfs_fs_info *fs_info, u64 devid,
				 const char *devpath,
				 struct btrfs_device **device)
{
	int ret;

	if (devid) {
		ret = 0;
		*device = btrfs_find_device(fs_info, devid, NULL, NULL);
		if (!*device)
			ret = -ENOENT;
	} else {
		if (!devpath || !devpath[0])
			return -EINVAL;

		ret = btrfs_find_device_missing_or_by_path(fs_info, devpath,
							   device);
	}
	return ret;
}

/*
 * does all the dirty work required for changing file system's UUID.
 */
static int btrfs_prepare_sprout(struct btrfs_fs_info *fs_info)
{
	struct btrfs_fs_devices *fs_devices = fs_info->fs_devices;
	struct btrfs_fs_devices *old_devices;
	struct btrfs_fs_devices *seed_devices;
	struct btrfs_super_block *disk_super = fs_info->super_copy;
	struct btrfs_device *device;
	u64 super_flags;

	BUG_ON(!mutex_is_locked(&uuid_mutex));
	if (!fs_devices->seeding)
		return -EINVAL;

	seed_devices = alloc_fs_devices(NULL);
	if (IS_ERR(seed_devices))
		return PTR_ERR(seed_devices);

	old_devices = clone_fs_devices(fs_devices);
	if (IS_ERR(old_devices)) {
		kfree(seed_devices);
		return PTR_ERR(old_devices);
	}

	list_add(&old_devices->list, &fs_uuids);

	memcpy(seed_devices, fs_devices, sizeof(*seed_devices));
	seed_devices->opened = 1;
	INIT_LIST_HEAD(&seed_devices->devices);
	INIT_LIST_HEAD(&seed_devices->alloc_list);
	mutex_init(&seed_devices->device_list_mutex);

	mutex_lock(&fs_info->fs_devices->device_list_mutex);
	list_splice_init_rcu(&fs_devices->devices, &seed_devices->devices,
			      synchronize_rcu);
	list_for_each_entry(device, &seed_devices->devices, dev_list)
		device->fs_devices = seed_devices;

	mutex_lock(&fs_info->chunk_mutex);
	list_splice_init(&fs_devices->alloc_list, &seed_devices->alloc_list);
	mutex_unlock(&fs_info->chunk_mutex);

	fs_devices->seeding = 0;
	fs_devices->num_devices = 0;
	fs_devices->open_devices = 0;
	fs_devices->missing_devices = 0;
	fs_devices->rotating = 0;
	fs_devices->seed = seed_devices;

	generate_random_uuid(fs_devices->fsid);
	memcpy(fs_info->fsid, fs_devices->fsid, BTRFS_FSID_SIZE);
	memcpy(disk_super->fsid, fs_devices->fsid, BTRFS_FSID_SIZE);
	mutex_unlock(&fs_info->fs_devices->device_list_mutex);

	super_flags = btrfs_super_flags(disk_super) &
		      ~BTRFS_SUPER_FLAG_SEEDING;
	btrfs_set_super_flags(disk_super, super_flags);

	return 0;
}

/*
 * Store the expected generation for seed devices in device items.
 */
static int btrfs_finish_sprout(struct btrfs_trans_handle *trans,
			       struct btrfs_fs_info *fs_info)
{
	struct btrfs_root *root = fs_info->chunk_root;
	struct btrfs_path *path;
	struct extent_buffer *leaf;
	struct btrfs_dev_item *dev_item;
	struct btrfs_device *device;
	struct btrfs_key key;
	u8 fs_uuid[BTRFS_FSID_SIZE];
	u8 dev_uuid[BTRFS_UUID_SIZE];
	u64 devid;
	int ret;

	path = btrfs_alloc_path();
	if (!path)
		return -ENOMEM;

	key.objectid = BTRFS_DEV_ITEMS_OBJECTID;
	key.offset = 0;
	key.type = BTRFS_DEV_ITEM_KEY;

	while (1) {
		ret = btrfs_search_slot(trans, root, &key, path, 0, 1);
		if (ret < 0)
			goto error;

		leaf = path->nodes[0];
next_slot:
		if (path->slots[0] >= btrfs_header_nritems(leaf)) {
			ret = btrfs_next_leaf(root, path);
			if (ret > 0)
				break;
			if (ret < 0)
				goto error;
			leaf = path->nodes[0];
			btrfs_item_key_to_cpu(leaf, &key, path->slots[0]);
			btrfs_release_path(path);
			continue;
		}

		btrfs_item_key_to_cpu(leaf, &key, path->slots[0]);
		if (key.objectid != BTRFS_DEV_ITEMS_OBJECTID ||
		    key.type != BTRFS_DEV_ITEM_KEY)
			break;

		dev_item = btrfs_item_ptr(leaf, path->slots[0],
					  struct btrfs_dev_item);
		devid = btrfs_device_id(leaf, dev_item);
		read_extent_buffer(leaf, dev_uuid, btrfs_device_uuid(dev_item),
				   BTRFS_UUID_SIZE);
		read_extent_buffer(leaf, fs_uuid, btrfs_device_fsid(dev_item),
				   BTRFS_FSID_SIZE);
		device = btrfs_find_device(fs_info, devid, dev_uuid, fs_uuid);
		BUG_ON(!device); /* Logic error */

		if (device->fs_devices->seeding) {
			btrfs_set_device_generation(leaf, dev_item,
						    device->generation);
			btrfs_mark_buffer_dirty(leaf);
		}

		path->slots[0]++;
		goto next_slot;
	}
	ret = 0;
error:
	btrfs_free_path(path);
	return ret;
}

int btrfs_init_new_device(struct btrfs_fs_info *fs_info, const char *device_path)
{
	struct btrfs_root *root = fs_info->dev_root;
	struct request_queue *q;
	struct btrfs_trans_handle *trans;
	struct btrfs_device *device;
	struct block_device *bdev;
	struct list_head *devices;
	struct super_block *sb = fs_info->sb;
	struct rcu_string *name;
	u64 tmp;
	int seeding_dev = 0;
	int ret = 0;
	bool unlocked = false;

	if (sb_rdonly(sb) && !fs_info->fs_devices->seeding)
		return -EROFS;

	bdev = blkdev_get_by_path(device_path, FMODE_WRITE | FMODE_EXCL,
				  fs_info->bdev_holder);
	if (IS_ERR(bdev))
		return PTR_ERR(bdev);

	if (fs_info->fs_devices->seeding) {
		seeding_dev = 1;
		down_write(&sb->s_umount);
		mutex_lock(&uuid_mutex);
	}

	filemap_write_and_wait(bdev->bd_inode->i_mapping);

	devices = &fs_info->fs_devices->devices;

	mutex_lock(&fs_info->fs_devices->device_list_mutex);
	list_for_each_entry(device, devices, dev_list) {
		if (device->bdev == bdev) {
			ret = -EEXIST;
			mutex_unlock(
				&fs_info->fs_devices->device_list_mutex);
			goto error;
		}
	}
	mutex_unlock(&fs_info->fs_devices->device_list_mutex);

	device = btrfs_alloc_device(fs_info, NULL, NULL);
	if (IS_ERR(device)) {
		/* we can safely leave the fs_devices entry around */
		ret = PTR_ERR(device);
		goto error;
	}

	name = rcu_string_strdup(device_path, GFP_KERNEL);
	if (!name) {
		ret = -ENOMEM;
		goto error_free_device;
	}
	rcu_assign_pointer(device->name, name);

	trans = btrfs_start_transaction(root, 0);
	if (IS_ERR(trans)) {
		ret = PTR_ERR(trans);
		goto error_free_device;
	}

	q = bdev_get_queue(bdev);
	if (blk_queue_discard(q))
		device->can_discard = 1;
	device->writeable = 1;
	device->generation = trans->transid;
	device->io_width = fs_info->sectorsize;
	device->io_align = fs_info->sectorsize;
	device->sector_size = fs_info->sectorsize;
	device->total_bytes = round_down(i_size_read(bdev->bd_inode),
					 fs_info->sectorsize);
	device->disk_total_bytes = device->total_bytes;
	device->commit_total_bytes = device->total_bytes;
	device->fs_info = fs_info;
	device->bdev = bdev;
	device->in_fs_metadata = 1;
	device->is_tgtdev_for_dev_replace = 0;
	device->mode = FMODE_EXCL;
	device->dev_stats_valid = 1;
	set_blocksize(device->bdev, BTRFS_BDEV_BLOCKSIZE);

	if (seeding_dev) {
		sb->s_flags &= ~MS_RDONLY;
		ret = btrfs_prepare_sprout(fs_info);
		if (ret) {
			btrfs_abort_transaction(trans, ret);
			goto error_trans;
		}
	}

	device->fs_devices = fs_info->fs_devices;

	mutex_lock(&fs_info->fs_devices->device_list_mutex);
	mutex_lock(&fs_info->chunk_mutex);
	list_add_rcu(&device->dev_list, &fs_info->fs_devices->devices);
	list_add(&device->dev_alloc_list,
		 &fs_info->fs_devices->alloc_list);
	fs_info->fs_devices->num_devices++;
	fs_info->fs_devices->open_devices++;
	fs_info->fs_devices->rw_devices++;
	fs_info->fs_devices->total_devices++;
	fs_info->fs_devices->total_rw_bytes += device->total_bytes;

	atomic64_add(device->total_bytes, &fs_info->free_chunk_space);

	if (!blk_queue_nonrot(q))
		fs_info->fs_devices->rotating = 1;

	tmp = btrfs_super_total_bytes(fs_info->super_copy);
	btrfs_set_super_total_bytes(fs_info->super_copy,
		round_down(tmp + device->total_bytes, fs_info->sectorsize));

	tmp = btrfs_super_num_devices(fs_info->super_copy);
	btrfs_set_super_num_devices(fs_info->super_copy, tmp + 1);

	/* add sysfs device entry */
	btrfs_sysfs_add_device_link(fs_info->fs_devices, device);

	/*
	 * we've got more storage, clear any full flags on the space
	 * infos
	 */
	btrfs_clear_space_info_full(fs_info);

	mutex_unlock(&fs_info->chunk_mutex);
	mutex_unlock(&fs_info->fs_devices->device_list_mutex);

	if (seeding_dev) {
		mutex_lock(&fs_info->chunk_mutex);
		ret = init_first_rw_device(trans, fs_info);
		mutex_unlock(&fs_info->chunk_mutex);
		if (ret) {
			btrfs_abort_transaction(trans, ret);
			goto error_sysfs;
		}
	}

	ret = btrfs_add_dev_item(trans, fs_info, device);
	if (ret) {
		btrfs_abort_transaction(trans, ret);
		goto error_sysfs;
	}

	if (seeding_dev) {
		char fsid_buf[BTRFS_UUID_UNPARSED_SIZE];

		ret = btrfs_finish_sprout(trans, fs_info);
		if (ret) {
			btrfs_abort_transaction(trans, ret);
			goto error_sysfs;
		}

		/* Sprouting would change fsid of the mounted root,
		 * so rename the fsid on the sysfs
		 */
		snprintf(fsid_buf, BTRFS_UUID_UNPARSED_SIZE, "%pU",
						fs_info->fsid);
		if (kobject_rename(&fs_info->fs_devices->fsid_kobj, fsid_buf))
			btrfs_warn(fs_info,
				   "sysfs: failed to create fsid for sprout");
	}

	ret = btrfs_commit_transaction(trans);

	if (seeding_dev) {
		mutex_unlock(&uuid_mutex);
		up_write(&sb->s_umount);
		unlocked = true;

		if (ret) /* transaction commit */
			return ret;

		ret = btrfs_relocate_sys_chunks(fs_info);
		if (ret < 0)
			btrfs_handle_fs_error(fs_info, ret,
				    "Failed to relocate sys chunks after device initialization. This can be fixed using the \"btrfs balance\" command.");
		trans = btrfs_attach_transaction(root);
		if (IS_ERR(trans)) {
			if (PTR_ERR(trans) == -ENOENT)
				return 0;
			ret = PTR_ERR(trans);
			trans = NULL;
			goto error_sysfs;
		}
		ret = btrfs_commit_transaction(trans);
	}

	/* Update ctime/mtime for libblkid */
	update_dev_time(device_path);
	return ret;

error_sysfs:
	btrfs_sysfs_rm_device_link(fs_info->fs_devices, device);
error_trans:
	if (seeding_dev)
		sb->s_flags |= MS_RDONLY;
	if (trans)
		btrfs_end_transaction(trans);
<<<<<<< HEAD
	rcu_string_free(device->name);
	kfree(device);
=======
error_free_device:
	free_device(device);
>>>>>>> 32a7ff6b
error:
	blkdev_put(bdev, FMODE_EXCL);
	if (seeding_dev && !unlocked) {
		mutex_unlock(&uuid_mutex);
		up_write(&sb->s_umount);
	}
	return ret;
}

int btrfs_init_dev_replace_tgtdev(struct btrfs_fs_info *fs_info,
				  const char *device_path,
				  struct btrfs_device *srcdev,
				  struct btrfs_device **device_out)
{
	struct request_queue *q;
	struct btrfs_device *device;
	struct block_device *bdev;
	struct list_head *devices;
	struct rcu_string *name;
	u64 devid = BTRFS_DEV_REPLACE_DEVID;
	int ret = 0;

	*device_out = NULL;
	if (fs_info->fs_devices->seeding) {
		btrfs_err(fs_info, "the filesystem is a seed filesystem!");
		return -EINVAL;
	}

	bdev = blkdev_get_by_path(device_path, FMODE_WRITE | FMODE_EXCL,
				  fs_info->bdev_holder);
	if (IS_ERR(bdev)) {
		btrfs_err(fs_info, "target device %s is invalid!", device_path);
		return PTR_ERR(bdev);
	}

	filemap_write_and_wait(bdev->bd_inode->i_mapping);

	devices = &fs_info->fs_devices->devices;
	list_for_each_entry(device, devices, dev_list) {
		if (device->bdev == bdev) {
			btrfs_err(fs_info,
				  "target device is in the filesystem!");
			ret = -EEXIST;
			goto error;
		}
	}


	if (i_size_read(bdev->bd_inode) <
	    btrfs_device_get_total_bytes(srcdev)) {
		btrfs_err(fs_info,
			  "target device is smaller than source device!");
		ret = -EINVAL;
		goto error;
	}


	device = btrfs_alloc_device(NULL, &devid, NULL);
	if (IS_ERR(device)) {
		ret = PTR_ERR(device);
		goto error;
	}

	name = rcu_string_strdup(device_path, GFP_KERNEL);
	if (!name) {
		free_device(device);
		ret = -ENOMEM;
		goto error;
	}
	rcu_assign_pointer(device->name, name);

	q = bdev_get_queue(bdev);
	if (blk_queue_discard(q))
		device->can_discard = 1;
	mutex_lock(&fs_info->fs_devices->device_list_mutex);
	device->writeable = 1;
	device->generation = 0;
	device->io_width = fs_info->sectorsize;
	device->io_align = fs_info->sectorsize;
	device->sector_size = fs_info->sectorsize;
	device->total_bytes = btrfs_device_get_total_bytes(srcdev);
	device->disk_total_bytes = btrfs_device_get_disk_total_bytes(srcdev);
	device->bytes_used = btrfs_device_get_bytes_used(srcdev);
	ASSERT(list_empty(&srcdev->resized_list));
	device->commit_total_bytes = srcdev->commit_total_bytes;
	device->commit_bytes_used = device->bytes_used;
	device->fs_info = fs_info;
	device->bdev = bdev;
	device->in_fs_metadata = 1;
	device->is_tgtdev_for_dev_replace = 1;
	device->mode = FMODE_EXCL;
	device->dev_stats_valid = 1;
	set_blocksize(device->bdev, BTRFS_BDEV_BLOCKSIZE);
	device->fs_devices = fs_info->fs_devices;
	list_add(&device->dev_list, &fs_info->fs_devices->devices);
	fs_info->fs_devices->num_devices++;
	fs_info->fs_devices->open_devices++;
	mutex_unlock(&fs_info->fs_devices->device_list_mutex);

	*device_out = device;
	return ret;

error:
	blkdev_put(bdev, FMODE_EXCL);
	return ret;
}

void btrfs_init_dev_replace_tgtdev_for_resume(struct btrfs_fs_info *fs_info,
					      struct btrfs_device *tgtdev)
{
	u32 sectorsize = fs_info->sectorsize;

	WARN_ON(fs_info->fs_devices->rw_devices == 0);
	tgtdev->io_width = sectorsize;
	tgtdev->io_align = sectorsize;
	tgtdev->sector_size = sectorsize;
	tgtdev->fs_info = fs_info;
	tgtdev->in_fs_metadata = 1;
}

static noinline int btrfs_update_device(struct btrfs_trans_handle *trans,
					struct btrfs_device *device)
{
	int ret;
	struct btrfs_path *path;
	struct btrfs_root *root = device->fs_info->chunk_root;
	struct btrfs_dev_item *dev_item;
	struct extent_buffer *leaf;
	struct btrfs_key key;

	path = btrfs_alloc_path();
	if (!path)
		return -ENOMEM;

	key.objectid = BTRFS_DEV_ITEMS_OBJECTID;
	key.type = BTRFS_DEV_ITEM_KEY;
	key.offset = device->devid;

	ret = btrfs_search_slot(trans, root, &key, path, 0, 1);
	if (ret < 0)
		goto out;

	if (ret > 0) {
		ret = -ENOENT;
		goto out;
	}

	leaf = path->nodes[0];
	dev_item = btrfs_item_ptr(leaf, path->slots[0], struct btrfs_dev_item);

	btrfs_set_device_id(leaf, dev_item, device->devid);
	btrfs_set_device_type(leaf, dev_item, device->type);
	btrfs_set_device_io_align(leaf, dev_item, device->io_align);
	btrfs_set_device_io_width(leaf, dev_item, device->io_width);
	btrfs_set_device_sector_size(leaf, dev_item, device->sector_size);
	btrfs_set_device_total_bytes(leaf, dev_item,
				     btrfs_device_get_disk_total_bytes(device));
	btrfs_set_device_bytes_used(leaf, dev_item,
				    btrfs_device_get_bytes_used(device));
	btrfs_mark_buffer_dirty(leaf);

out:
	btrfs_free_path(path);
	return ret;
}

int btrfs_grow_device(struct btrfs_trans_handle *trans,
		      struct btrfs_device *device, u64 new_size)
{
	struct btrfs_fs_info *fs_info = device->fs_info;
	struct btrfs_super_block *super_copy = fs_info->super_copy;
	struct btrfs_fs_devices *fs_devices;
	u64 old_total;
	u64 diff;

	if (!device->writeable)
		return -EACCES;

	new_size = round_down(new_size, fs_info->sectorsize);

	mutex_lock(&fs_info->chunk_mutex);
	old_total = btrfs_super_total_bytes(super_copy);
	diff = round_down(new_size - device->total_bytes, fs_info->sectorsize);

	if (new_size <= device->total_bytes ||
	    device->is_tgtdev_for_dev_replace) {
		mutex_unlock(&fs_info->chunk_mutex);
		return -EINVAL;
	}

	fs_devices = fs_info->fs_devices;

	btrfs_set_super_total_bytes(super_copy,
			round_down(old_total + diff, fs_info->sectorsize));
	device->fs_devices->total_rw_bytes += diff;

	btrfs_device_set_total_bytes(device, new_size);
	btrfs_device_set_disk_total_bytes(device, new_size);
	btrfs_clear_space_info_full(device->fs_info);
	if (list_empty(&device->resized_list))
		list_add_tail(&device->resized_list,
			      &fs_devices->resized_devices);
	mutex_unlock(&fs_info->chunk_mutex);

	return btrfs_update_device(trans, device);
}

static int btrfs_free_chunk(struct btrfs_trans_handle *trans,
			    struct btrfs_fs_info *fs_info, u64 chunk_offset)
{
	struct btrfs_root *root = fs_info->chunk_root;
	int ret;
	struct btrfs_path *path;
	struct btrfs_key key;

	path = btrfs_alloc_path();
	if (!path)
		return -ENOMEM;

	key.objectid = BTRFS_FIRST_CHUNK_TREE_OBJECTID;
	key.offset = chunk_offset;
	key.type = BTRFS_CHUNK_ITEM_KEY;

	ret = btrfs_search_slot(trans, root, &key, path, -1, 1);
	if (ret < 0)
		goto out;
	else if (ret > 0) { /* Logic error or corruption */
		btrfs_handle_fs_error(fs_info, -ENOENT,
				      "Failed lookup while freeing chunk.");
		ret = -ENOENT;
		goto out;
	}

	ret = btrfs_del_item(trans, root, path);
	if (ret < 0)
		btrfs_handle_fs_error(fs_info, ret,
				      "Failed to delete chunk item.");
out:
	btrfs_free_path(path);
	return ret;
}

static int btrfs_del_sys_chunk(struct btrfs_fs_info *fs_info, u64 chunk_offset)
{
	struct btrfs_super_block *super_copy = fs_info->super_copy;
	struct btrfs_disk_key *disk_key;
	struct btrfs_chunk *chunk;
	u8 *ptr;
	int ret = 0;
	u32 num_stripes;
	u32 array_size;
	u32 len = 0;
	u32 cur;
	struct btrfs_key key;

	mutex_lock(&fs_info->chunk_mutex);
	array_size = btrfs_super_sys_array_size(super_copy);

	ptr = super_copy->sys_chunk_array;
	cur = 0;

	while (cur < array_size) {
		disk_key = (struct btrfs_disk_key *)ptr;
		btrfs_disk_key_to_cpu(&key, disk_key);

		len = sizeof(*disk_key);

		if (key.type == BTRFS_CHUNK_ITEM_KEY) {
			chunk = (struct btrfs_chunk *)(ptr + len);
			num_stripes = btrfs_stack_chunk_num_stripes(chunk);
			len += btrfs_chunk_item_size(num_stripes);
		} else {
			ret = -EIO;
			break;
		}
		if (key.objectid == BTRFS_FIRST_CHUNK_TREE_OBJECTID &&
		    key.offset == chunk_offset) {
			memmove(ptr, ptr + len, array_size - (cur + len));
			array_size -= len;
			btrfs_set_super_sys_array_size(super_copy, array_size);
		} else {
			ptr += len;
			cur += len;
		}
	}
	mutex_unlock(&fs_info->chunk_mutex);
	return ret;
}

static struct extent_map *get_chunk_map(struct btrfs_fs_info *fs_info,
					u64 logical, u64 length)
{
	struct extent_map_tree *em_tree;
	struct extent_map *em;

	em_tree = &fs_info->mapping_tree.map_tree;
	read_lock(&em_tree->lock);
	em = lookup_extent_mapping(em_tree, logical, length);
	read_unlock(&em_tree->lock);

	if (!em) {
		btrfs_crit(fs_info, "unable to find logical %llu length %llu",
			   logical, length);
		return ERR_PTR(-EINVAL);
	}

	if (em->start > logical || em->start + em->len < logical) {
		btrfs_crit(fs_info,
			   "found a bad mapping, wanted %llu-%llu, found %llu-%llu",
			   logical, length, em->start, em->start + em->len);
		free_extent_map(em);
		return ERR_PTR(-EINVAL);
	}

	/* callers are responsible for dropping em's ref. */
	return em;
}

int btrfs_remove_chunk(struct btrfs_trans_handle *trans,
		       struct btrfs_fs_info *fs_info, u64 chunk_offset)
{
	struct extent_map *em;
	struct map_lookup *map;
	u64 dev_extent_len = 0;
	int i, ret = 0;
	struct btrfs_fs_devices *fs_devices = fs_info->fs_devices;

	em = get_chunk_map(fs_info, chunk_offset, 1);
	if (IS_ERR(em)) {
		/*
		 * This is a logic error, but we don't want to just rely on the
		 * user having built with ASSERT enabled, so if ASSERT doesn't
		 * do anything we still error out.
		 */
		ASSERT(0);
		return PTR_ERR(em);
	}
	map = em->map_lookup;
	mutex_lock(&fs_info->chunk_mutex);
	check_system_chunk(trans, fs_info, map->type);
	mutex_unlock(&fs_info->chunk_mutex);

	/*
	 * Take the device list mutex to prevent races with the final phase of
	 * a device replace operation that replaces the device object associated
	 * with map stripes (dev-replace.c:btrfs_dev_replace_finishing()).
	 */
	mutex_lock(&fs_devices->device_list_mutex);
	for (i = 0; i < map->num_stripes; i++) {
		struct btrfs_device *device = map->stripes[i].dev;
		ret = btrfs_free_dev_extent(trans, device,
					    map->stripes[i].physical,
					    &dev_extent_len);
		if (ret) {
			mutex_unlock(&fs_devices->device_list_mutex);
			btrfs_abort_transaction(trans, ret);
			goto out;
		}

		if (device->bytes_used > 0) {
			mutex_lock(&fs_info->chunk_mutex);
			btrfs_device_set_bytes_used(device,
					device->bytes_used - dev_extent_len);
			atomic64_add(dev_extent_len, &fs_info->free_chunk_space);
			btrfs_clear_space_info_full(fs_info);
			mutex_unlock(&fs_info->chunk_mutex);
		}

		if (map->stripes[i].dev) {
			ret = btrfs_update_device(trans, map->stripes[i].dev);
			if (ret) {
				mutex_unlock(&fs_devices->device_list_mutex);
				btrfs_abort_transaction(trans, ret);
				goto out;
			}
		}
	}
	mutex_unlock(&fs_devices->device_list_mutex);

	ret = btrfs_free_chunk(trans, fs_info, chunk_offset);
	if (ret) {
		btrfs_abort_transaction(trans, ret);
		goto out;
	}

	trace_btrfs_chunk_free(fs_info, map, chunk_offset, em->len);

	if (map->type & BTRFS_BLOCK_GROUP_SYSTEM) {
		ret = btrfs_del_sys_chunk(fs_info, chunk_offset);
		if (ret) {
			btrfs_abort_transaction(trans, ret);
			goto out;
		}
	}

	ret = btrfs_remove_block_group(trans, fs_info, chunk_offset, em);
	if (ret) {
		btrfs_abort_transaction(trans, ret);
		goto out;
	}

out:
	/* once for us */
	free_extent_map(em);
	return ret;
}

static int btrfs_relocate_chunk(struct btrfs_fs_info *fs_info, u64 chunk_offset)
{
	struct btrfs_root *root = fs_info->chunk_root;
	struct btrfs_trans_handle *trans;
	int ret;

	/*
	 * Prevent races with automatic removal of unused block groups.
	 * After we relocate and before we remove the chunk with offset
	 * chunk_offset, automatic removal of the block group can kick in,
	 * resulting in a failure when calling btrfs_remove_chunk() below.
	 *
	 * Make sure to acquire this mutex before doing a tree search (dev
	 * or chunk trees) to find chunks. Otherwise the cleaner kthread might
	 * call btrfs_remove_chunk() (through btrfs_delete_unused_bgs()) after
	 * we release the path used to search the chunk/dev tree and before
	 * the current task acquires this mutex and calls us.
	 */
	ASSERT(mutex_is_locked(&fs_info->delete_unused_bgs_mutex));

	ret = btrfs_can_relocate(fs_info, chunk_offset);
	if (ret)
		return -ENOSPC;

	/* step one, relocate all the extents inside this chunk */
	btrfs_scrub_pause(fs_info);
	ret = btrfs_relocate_block_group(fs_info, chunk_offset);
	btrfs_scrub_continue(fs_info);
	if (ret)
		return ret;

	trans = btrfs_start_trans_remove_block_group(root->fs_info,
						     chunk_offset);
	if (IS_ERR(trans)) {
		ret = PTR_ERR(trans);
		btrfs_handle_fs_error(root->fs_info, ret, NULL);
		return ret;
	}

	/*
	 * step two, delete the device extents and the
	 * chunk tree entries
	 */
	ret = btrfs_remove_chunk(trans, fs_info, chunk_offset);
	btrfs_end_transaction(trans);
	return ret;
}

static int btrfs_relocate_sys_chunks(struct btrfs_fs_info *fs_info)
{
	struct btrfs_root *chunk_root = fs_info->chunk_root;
	struct btrfs_path *path;
	struct extent_buffer *leaf;
	struct btrfs_chunk *chunk;
	struct btrfs_key key;
	struct btrfs_key found_key;
	u64 chunk_type;
	bool retried = false;
	int failed = 0;
	int ret;

	path = btrfs_alloc_path();
	if (!path)
		return -ENOMEM;

again:
	key.objectid = BTRFS_FIRST_CHUNK_TREE_OBJECTID;
	key.offset = (u64)-1;
	key.type = BTRFS_CHUNK_ITEM_KEY;

	while (1) {
		mutex_lock(&fs_info->delete_unused_bgs_mutex);
		ret = btrfs_search_slot(NULL, chunk_root, &key, path, 0, 0);
		if (ret < 0) {
			mutex_unlock(&fs_info->delete_unused_bgs_mutex);
			goto error;
		}
		BUG_ON(ret == 0); /* Corruption */

		ret = btrfs_previous_item(chunk_root, path, key.objectid,
					  key.type);
		if (ret)
			mutex_unlock(&fs_info->delete_unused_bgs_mutex);
		if (ret < 0)
			goto error;
		if (ret > 0)
			break;

		leaf = path->nodes[0];
		btrfs_item_key_to_cpu(leaf, &found_key, path->slots[0]);

		chunk = btrfs_item_ptr(leaf, path->slots[0],
				       struct btrfs_chunk);
		chunk_type = btrfs_chunk_type(leaf, chunk);
		btrfs_release_path(path);

		if (chunk_type & BTRFS_BLOCK_GROUP_SYSTEM) {
			ret = btrfs_relocate_chunk(fs_info, found_key.offset);
			if (ret == -ENOSPC)
				failed++;
			else
				BUG_ON(ret);
		}
		mutex_unlock(&fs_info->delete_unused_bgs_mutex);

		if (found_key.offset == 0)
			break;
		key.offset = found_key.offset - 1;
	}
	ret = 0;
	if (failed && !retried) {
		failed = 0;
		retried = true;
		goto again;
	} else if (WARN_ON(failed && retried)) {
		ret = -ENOSPC;
	}
error:
	btrfs_free_path(path);
	return ret;
}

static int insert_balance_item(struct btrfs_fs_info *fs_info,
			       struct btrfs_balance_control *bctl)
{
	struct btrfs_root *root = fs_info->tree_root;
	struct btrfs_trans_handle *trans;
	struct btrfs_balance_item *item;
	struct btrfs_disk_balance_args disk_bargs;
	struct btrfs_path *path;
	struct extent_buffer *leaf;
	struct btrfs_key key;
	int ret, err;

	path = btrfs_alloc_path();
	if (!path)
		return -ENOMEM;

	trans = btrfs_start_transaction(root, 0);
	if (IS_ERR(trans)) {
		btrfs_free_path(path);
		return PTR_ERR(trans);
	}

	key.objectid = BTRFS_BALANCE_OBJECTID;
	key.type = BTRFS_TEMPORARY_ITEM_KEY;
	key.offset = 0;

	ret = btrfs_insert_empty_item(trans, root, path, &key,
				      sizeof(*item));
	if (ret)
		goto out;

	leaf = path->nodes[0];
	item = btrfs_item_ptr(leaf, path->slots[0], struct btrfs_balance_item);

	memzero_extent_buffer(leaf, (unsigned long)item, sizeof(*item));

	btrfs_cpu_balance_args_to_disk(&disk_bargs, &bctl->data);
	btrfs_set_balance_data(leaf, item, &disk_bargs);
	btrfs_cpu_balance_args_to_disk(&disk_bargs, &bctl->meta);
	btrfs_set_balance_meta(leaf, item, &disk_bargs);
	btrfs_cpu_balance_args_to_disk(&disk_bargs, &bctl->sys);
	btrfs_set_balance_sys(leaf, item, &disk_bargs);

	btrfs_set_balance_flags(leaf, item, bctl->flags);

	btrfs_mark_buffer_dirty(leaf);
out:
	btrfs_free_path(path);
	err = btrfs_commit_transaction(trans);
	if (err && !ret)
		ret = err;
	return ret;
}

static int del_balance_item(struct btrfs_fs_info *fs_info)
{
	struct btrfs_root *root = fs_info->tree_root;
	struct btrfs_trans_handle *trans;
	struct btrfs_path *path;
	struct btrfs_key key;
	int ret, err;

	path = btrfs_alloc_path();
	if (!path)
		return -ENOMEM;

	trans = btrfs_start_transaction(root, 0);
	if (IS_ERR(trans)) {
		btrfs_free_path(path);
		return PTR_ERR(trans);
	}

	key.objectid = BTRFS_BALANCE_OBJECTID;
	key.type = BTRFS_TEMPORARY_ITEM_KEY;
	key.offset = 0;

	ret = btrfs_search_slot(trans, root, &key, path, -1, 1);
	if (ret < 0)
		goto out;
	if (ret > 0) {
		ret = -ENOENT;
		goto out;
	}

	ret = btrfs_del_item(trans, root, path);
out:
	btrfs_free_path(path);
	err = btrfs_commit_transaction(trans);
	if (err && !ret)
		ret = err;
	return ret;
}

/*
 * This is a heuristic used to reduce the number of chunks balanced on
 * resume after balance was interrupted.
 */
static void update_balance_args(struct btrfs_balance_control *bctl)
{
	/*
	 * Turn on soft mode for chunk types that were being converted.
	 */
	if (bctl->data.flags & BTRFS_BALANCE_ARGS_CONVERT)
		bctl->data.flags |= BTRFS_BALANCE_ARGS_SOFT;
	if (bctl->sys.flags & BTRFS_BALANCE_ARGS_CONVERT)
		bctl->sys.flags |= BTRFS_BALANCE_ARGS_SOFT;
	if (bctl->meta.flags & BTRFS_BALANCE_ARGS_CONVERT)
		bctl->meta.flags |= BTRFS_BALANCE_ARGS_SOFT;

	/*
	 * Turn on usage filter if is not already used.  The idea is
	 * that chunks that we have already balanced should be
	 * reasonably full.  Don't do it for chunks that are being
	 * converted - that will keep us from relocating unconverted
	 * (albeit full) chunks.
	 */
	if (!(bctl->data.flags & BTRFS_BALANCE_ARGS_USAGE) &&
	    !(bctl->data.flags & BTRFS_BALANCE_ARGS_USAGE_RANGE) &&
	    !(bctl->data.flags & BTRFS_BALANCE_ARGS_CONVERT)) {
		bctl->data.flags |= BTRFS_BALANCE_ARGS_USAGE;
		bctl->data.usage = 90;
	}
	if (!(bctl->sys.flags & BTRFS_BALANCE_ARGS_USAGE) &&
	    !(bctl->sys.flags & BTRFS_BALANCE_ARGS_USAGE_RANGE) &&
	    !(bctl->sys.flags & BTRFS_BALANCE_ARGS_CONVERT)) {
		bctl->sys.flags |= BTRFS_BALANCE_ARGS_USAGE;
		bctl->sys.usage = 90;
	}
	if (!(bctl->meta.flags & BTRFS_BALANCE_ARGS_USAGE) &&
	    !(bctl->meta.flags & BTRFS_BALANCE_ARGS_USAGE_RANGE) &&
	    !(bctl->meta.flags & BTRFS_BALANCE_ARGS_CONVERT)) {
		bctl->meta.flags |= BTRFS_BALANCE_ARGS_USAGE;
		bctl->meta.usage = 90;
	}
}

/*
 * Should be called with both balance and volume mutexes held to
 * serialize other volume operations (add_dev/rm_dev/resize) with
 * restriper.  Same goes for unset_balance_control.
 */
static void set_balance_control(struct btrfs_balance_control *bctl)
{
	struct btrfs_fs_info *fs_info = bctl->fs_info;

	BUG_ON(fs_info->balance_ctl);

	spin_lock(&fs_info->balance_lock);
	fs_info->balance_ctl = bctl;
	spin_unlock(&fs_info->balance_lock);
}

static void unset_balance_control(struct btrfs_fs_info *fs_info)
{
	struct btrfs_balance_control *bctl = fs_info->balance_ctl;

	BUG_ON(!fs_info->balance_ctl);

	spin_lock(&fs_info->balance_lock);
	fs_info->balance_ctl = NULL;
	spin_unlock(&fs_info->balance_lock);

	kfree(bctl);
}

/*
 * Balance filters.  Return 1 if chunk should be filtered out
 * (should not be balanced).
 */
static int chunk_profiles_filter(u64 chunk_type,
				 struct btrfs_balance_args *bargs)
{
	chunk_type = chunk_to_extended(chunk_type) &
				BTRFS_EXTENDED_PROFILE_MASK;

	if (bargs->profiles & chunk_type)
		return 0;

	return 1;
}

static int chunk_usage_range_filter(struct btrfs_fs_info *fs_info, u64 chunk_offset,
			      struct btrfs_balance_args *bargs)
{
	struct btrfs_block_group_cache *cache;
	u64 chunk_used;
	u64 user_thresh_min;
	u64 user_thresh_max;
	int ret = 1;

	cache = btrfs_lookup_block_group(fs_info, chunk_offset);
	chunk_used = btrfs_block_group_used(&cache->item);

	if (bargs->usage_min == 0)
		user_thresh_min = 0;
	else
		user_thresh_min = div_factor_fine(cache->key.offset,
					bargs->usage_min);

	if (bargs->usage_max == 0)
		user_thresh_max = 1;
	else if (bargs->usage_max > 100)
		user_thresh_max = cache->key.offset;
	else
		user_thresh_max = div_factor_fine(cache->key.offset,
					bargs->usage_max);

	if (user_thresh_min <= chunk_used && chunk_used < user_thresh_max)
		ret = 0;

	btrfs_put_block_group(cache);
	return ret;
}

static int chunk_usage_filter(struct btrfs_fs_info *fs_info,
		u64 chunk_offset, struct btrfs_balance_args *bargs)
{
	struct btrfs_block_group_cache *cache;
	u64 chunk_used, user_thresh;
	int ret = 1;

	cache = btrfs_lookup_block_group(fs_info, chunk_offset);
	chunk_used = btrfs_block_group_used(&cache->item);

	if (bargs->usage_min == 0)
		user_thresh = 1;
	else if (bargs->usage > 100)
		user_thresh = cache->key.offset;
	else
		user_thresh = div_factor_fine(cache->key.offset,
					      bargs->usage);

	if (chunk_used < user_thresh)
		ret = 0;

	btrfs_put_block_group(cache);
	return ret;
}

static int chunk_devid_filter(struct extent_buffer *leaf,
			      struct btrfs_chunk *chunk,
			      struct btrfs_balance_args *bargs)
{
	struct btrfs_stripe *stripe;
	int num_stripes = btrfs_chunk_num_stripes(leaf, chunk);
	int i;

	for (i = 0; i < num_stripes; i++) {
		stripe = btrfs_stripe_nr(chunk, i);
		if (btrfs_stripe_devid(leaf, stripe) == bargs->devid)
			return 0;
	}

	return 1;
}

/* [pstart, pend) */
static int chunk_drange_filter(struct extent_buffer *leaf,
			       struct btrfs_chunk *chunk,
			       struct btrfs_balance_args *bargs)
{
	struct btrfs_stripe *stripe;
	int num_stripes = btrfs_chunk_num_stripes(leaf, chunk);
	u64 stripe_offset;
	u64 stripe_length;
	int factor;
	int i;

	if (!(bargs->flags & BTRFS_BALANCE_ARGS_DEVID))
		return 0;

	if (btrfs_chunk_type(leaf, chunk) & (BTRFS_BLOCK_GROUP_DUP |
	     BTRFS_BLOCK_GROUP_RAID1 | BTRFS_BLOCK_GROUP_RAID10)) {
		factor = num_stripes / 2;
	} else if (btrfs_chunk_type(leaf, chunk) & BTRFS_BLOCK_GROUP_RAID5) {
		factor = num_stripes - 1;
	} else if (btrfs_chunk_type(leaf, chunk) & BTRFS_BLOCK_GROUP_RAID6) {
		factor = num_stripes - 2;
	} else {
		factor = num_stripes;
	}

	for (i = 0; i < num_stripes; i++) {
		stripe = btrfs_stripe_nr(chunk, i);
		if (btrfs_stripe_devid(leaf, stripe) != bargs->devid)
			continue;

		stripe_offset = btrfs_stripe_offset(leaf, stripe);
		stripe_length = btrfs_chunk_length(leaf, chunk);
		stripe_length = div_u64(stripe_length, factor);

		if (stripe_offset < bargs->pend &&
		    stripe_offset + stripe_length > bargs->pstart)
			return 0;
	}

	return 1;
}

/* [vstart, vend) */
static int chunk_vrange_filter(struct extent_buffer *leaf,
			       struct btrfs_chunk *chunk,
			       u64 chunk_offset,
			       struct btrfs_balance_args *bargs)
{
	if (chunk_offset < bargs->vend &&
	    chunk_offset + btrfs_chunk_length(leaf, chunk) > bargs->vstart)
		/* at least part of the chunk is inside this vrange */
		return 0;

	return 1;
}

static int chunk_stripes_range_filter(struct extent_buffer *leaf,
			       struct btrfs_chunk *chunk,
			       struct btrfs_balance_args *bargs)
{
	int num_stripes = btrfs_chunk_num_stripes(leaf, chunk);

	if (bargs->stripes_min <= num_stripes
			&& num_stripes <= bargs->stripes_max)
		return 0;

	return 1;
}

static int chunk_soft_convert_filter(u64 chunk_type,
				     struct btrfs_balance_args *bargs)
{
	if (!(bargs->flags & BTRFS_BALANCE_ARGS_CONVERT))
		return 0;

	chunk_type = chunk_to_extended(chunk_type) &
				BTRFS_EXTENDED_PROFILE_MASK;

	if (bargs->target == chunk_type)
		return 1;

	return 0;
}

static int should_balance_chunk(struct btrfs_fs_info *fs_info,
				struct extent_buffer *leaf,
				struct btrfs_chunk *chunk, u64 chunk_offset)
{
	struct btrfs_balance_control *bctl = fs_info->balance_ctl;
	struct btrfs_balance_args *bargs = NULL;
	u64 chunk_type = btrfs_chunk_type(leaf, chunk);

	/* type filter */
	if (!((chunk_type & BTRFS_BLOCK_GROUP_TYPE_MASK) &
	      (bctl->flags & BTRFS_BALANCE_TYPE_MASK))) {
		return 0;
	}

	if (chunk_type & BTRFS_BLOCK_GROUP_DATA)
		bargs = &bctl->data;
	else if (chunk_type & BTRFS_BLOCK_GROUP_SYSTEM)
		bargs = &bctl->sys;
	else if (chunk_type & BTRFS_BLOCK_GROUP_METADATA)
		bargs = &bctl->meta;

	/* profiles filter */
	if ((bargs->flags & BTRFS_BALANCE_ARGS_PROFILES) &&
	    chunk_profiles_filter(chunk_type, bargs)) {
		return 0;
	}

	/* usage filter */
	if ((bargs->flags & BTRFS_BALANCE_ARGS_USAGE) &&
	    chunk_usage_filter(fs_info, chunk_offset, bargs)) {
		return 0;
	} else if ((bargs->flags & BTRFS_BALANCE_ARGS_USAGE_RANGE) &&
	    chunk_usage_range_filter(fs_info, chunk_offset, bargs)) {
		return 0;
	}

	/* devid filter */
	if ((bargs->flags & BTRFS_BALANCE_ARGS_DEVID) &&
	    chunk_devid_filter(leaf, chunk, bargs)) {
		return 0;
	}

	/* drange filter, makes sense only with devid filter */
	if ((bargs->flags & BTRFS_BALANCE_ARGS_DRANGE) &&
	    chunk_drange_filter(leaf, chunk, bargs)) {
		return 0;
	}

	/* vrange filter */
	if ((bargs->flags & BTRFS_BALANCE_ARGS_VRANGE) &&
	    chunk_vrange_filter(leaf, chunk, chunk_offset, bargs)) {
		return 0;
	}

	/* stripes filter */
	if ((bargs->flags & BTRFS_BALANCE_ARGS_STRIPES_RANGE) &&
	    chunk_stripes_range_filter(leaf, chunk, bargs)) {
		return 0;
	}

	/* soft profile changing mode */
	if ((bargs->flags & BTRFS_BALANCE_ARGS_SOFT) &&
	    chunk_soft_convert_filter(chunk_type, bargs)) {
		return 0;
	}

	/*
	 * limited by count, must be the last filter
	 */
	if ((bargs->flags & BTRFS_BALANCE_ARGS_LIMIT)) {
		if (bargs->limit == 0)
			return 0;
		else
			bargs->limit--;
	} else if ((bargs->flags & BTRFS_BALANCE_ARGS_LIMIT_RANGE)) {
		/*
		 * Same logic as the 'limit' filter; the minimum cannot be
		 * determined here because we do not have the global information
		 * about the count of all chunks that satisfy the filters.
		 */
		if (bargs->limit_max == 0)
			return 0;
		else
			bargs->limit_max--;
	}

	return 1;
}

static int __btrfs_balance(struct btrfs_fs_info *fs_info)
{
	struct btrfs_balance_control *bctl = fs_info->balance_ctl;
	struct btrfs_root *chunk_root = fs_info->chunk_root;
	struct btrfs_root *dev_root = fs_info->dev_root;
	struct list_head *devices;
	struct btrfs_device *device;
	u64 old_size;
	u64 size_to_free;
	u64 chunk_type;
	struct btrfs_chunk *chunk;
	struct btrfs_path *path = NULL;
	struct btrfs_key key;
	struct btrfs_key found_key;
	struct btrfs_trans_handle *trans;
	struct extent_buffer *leaf;
	int slot;
	int ret;
	int enospc_errors = 0;
	bool counting = true;
	/* The single value limit and min/max limits use the same bytes in the */
	u64 limit_data = bctl->data.limit;
	u64 limit_meta = bctl->meta.limit;
	u64 limit_sys = bctl->sys.limit;
	u32 count_data = 0;
	u32 count_meta = 0;
	u32 count_sys = 0;
	int chunk_reserved = 0;
	u64 bytes_used = 0;

	/* step one make some room on all the devices */
	devices = &fs_info->fs_devices->devices;
	list_for_each_entry(device, devices, dev_list) {
		old_size = btrfs_device_get_total_bytes(device);
		size_to_free = div_factor(old_size, 1);
		size_to_free = min_t(u64, size_to_free, SZ_1M);
		if (!device->writeable ||
		    btrfs_device_get_total_bytes(device) -
		    btrfs_device_get_bytes_used(device) > size_to_free ||
		    device->is_tgtdev_for_dev_replace)
			continue;

		ret = btrfs_shrink_device(device, old_size - size_to_free);
		if (ret == -ENOSPC)
			break;
		if (ret) {
			/* btrfs_shrink_device never returns ret > 0 */
			WARN_ON(ret > 0);
			goto error;
		}

		trans = btrfs_start_transaction(dev_root, 0);
		if (IS_ERR(trans)) {
			ret = PTR_ERR(trans);
			btrfs_info_in_rcu(fs_info,
		 "resize: unable to start transaction after shrinking device %s (error %d), old size %llu, new size %llu",
					  rcu_str_deref(device->name), ret,
					  old_size, old_size - size_to_free);
			goto error;
		}

		ret = btrfs_grow_device(trans, device, old_size);
		if (ret) {
			btrfs_end_transaction(trans);
			/* btrfs_grow_device never returns ret > 0 */
			WARN_ON(ret > 0);
			btrfs_info_in_rcu(fs_info,
		 "resize: unable to grow device after shrinking device %s (error %d), old size %llu, new size %llu",
					  rcu_str_deref(device->name), ret,
					  old_size, old_size - size_to_free);
			goto error;
		}

		btrfs_end_transaction(trans);
	}

	/* step two, relocate all the chunks */
	path = btrfs_alloc_path();
	if (!path) {
		ret = -ENOMEM;
		goto error;
	}

	/* zero out stat counters */
	spin_lock(&fs_info->balance_lock);
	memset(&bctl->stat, 0, sizeof(bctl->stat));
	spin_unlock(&fs_info->balance_lock);
again:
	if (!counting) {
		/*
		 * The single value limit and min/max limits use the same bytes
		 * in the
		 */
		bctl->data.limit = limit_data;
		bctl->meta.limit = limit_meta;
		bctl->sys.limit = limit_sys;
	}
	key.objectid = BTRFS_FIRST_CHUNK_TREE_OBJECTID;
	key.offset = (u64)-1;
	key.type = BTRFS_CHUNK_ITEM_KEY;

	while (1) {
		if ((!counting && atomic_read(&fs_info->balance_pause_req)) ||
		    atomic_read(&fs_info->balance_cancel_req)) {
			ret = -ECANCELED;
			goto error;
		}

		mutex_lock(&fs_info->delete_unused_bgs_mutex);
		ret = btrfs_search_slot(NULL, chunk_root, &key, path, 0, 0);
		if (ret < 0) {
			mutex_unlock(&fs_info->delete_unused_bgs_mutex);
			goto error;
		}

		/*
		 * this shouldn't happen, it means the last relocate
		 * failed
		 */
		if (ret == 0)
			BUG(); /* FIXME break ? */

		ret = btrfs_previous_item(chunk_root, path, 0,
					  BTRFS_CHUNK_ITEM_KEY);
		if (ret) {
			mutex_unlock(&fs_info->delete_unused_bgs_mutex);
			ret = 0;
			break;
		}

		leaf = path->nodes[0];
		slot = path->slots[0];
		btrfs_item_key_to_cpu(leaf, &found_key, slot);

		if (found_key.objectid != key.objectid) {
			mutex_unlock(&fs_info->delete_unused_bgs_mutex);
			break;
		}

		chunk = btrfs_item_ptr(leaf, slot, struct btrfs_chunk);
		chunk_type = btrfs_chunk_type(leaf, chunk);

		if (!counting) {
			spin_lock(&fs_info->balance_lock);
			bctl->stat.considered++;
			spin_unlock(&fs_info->balance_lock);
		}

		ret = should_balance_chunk(fs_info, leaf, chunk,
					   found_key.offset);

		btrfs_release_path(path);
		if (!ret) {
			mutex_unlock(&fs_info->delete_unused_bgs_mutex);
			goto loop;
		}

		if (counting) {
			mutex_unlock(&fs_info->delete_unused_bgs_mutex);
			spin_lock(&fs_info->balance_lock);
			bctl->stat.expected++;
			spin_unlock(&fs_info->balance_lock);

			if (chunk_type & BTRFS_BLOCK_GROUP_DATA)
				count_data++;
			else if (chunk_type & BTRFS_BLOCK_GROUP_SYSTEM)
				count_sys++;
			else if (chunk_type & BTRFS_BLOCK_GROUP_METADATA)
				count_meta++;

			goto loop;
		}

		/*
		 * Apply limit_min filter, no need to check if the LIMITS
		 * filter is used, limit_min is 0 by default
		 */
		if (((chunk_type & BTRFS_BLOCK_GROUP_DATA) &&
					count_data < bctl->data.limit_min)
				|| ((chunk_type & BTRFS_BLOCK_GROUP_METADATA) &&
					count_meta < bctl->meta.limit_min)
				|| ((chunk_type & BTRFS_BLOCK_GROUP_SYSTEM) &&
					count_sys < bctl->sys.limit_min)) {
			mutex_unlock(&fs_info->delete_unused_bgs_mutex);
			goto loop;
		}

		ASSERT(fs_info->data_sinfo);
		spin_lock(&fs_info->data_sinfo->lock);
		bytes_used = fs_info->data_sinfo->bytes_used;
		spin_unlock(&fs_info->data_sinfo->lock);

		if ((chunk_type & BTRFS_BLOCK_GROUP_DATA) &&
		    !chunk_reserved && !bytes_used) {
			trans = btrfs_start_transaction(chunk_root, 0);
			if (IS_ERR(trans)) {
				mutex_unlock(&fs_info->delete_unused_bgs_mutex);
				ret = PTR_ERR(trans);
				goto error;
			}

			ret = btrfs_force_chunk_alloc(trans, fs_info,
						      BTRFS_BLOCK_GROUP_DATA);
			btrfs_end_transaction(trans);
			if (ret < 0) {
				mutex_unlock(&fs_info->delete_unused_bgs_mutex);
				goto error;
			}
			chunk_reserved = 1;
		}

		ret = btrfs_relocate_chunk(fs_info, found_key.offset);
		mutex_unlock(&fs_info->delete_unused_bgs_mutex);
		if (ret && ret != -ENOSPC)
			goto error;
		if (ret == -ENOSPC) {
			enospc_errors++;
		} else {
			spin_lock(&fs_info->balance_lock);
			bctl->stat.completed++;
			spin_unlock(&fs_info->balance_lock);
		}
loop:
		if (found_key.offset == 0)
			break;
		key.offset = found_key.offset - 1;
	}

	if (counting) {
		btrfs_release_path(path);
		counting = false;
		goto again;
	}
error:
	btrfs_free_path(path);
	if (enospc_errors) {
		btrfs_info(fs_info, "%d enospc errors during balance",
			   enospc_errors);
		if (!ret)
			ret = -ENOSPC;
	}

	return ret;
}

/**
 * alloc_profile_is_valid - see if a given profile is valid and reduced
 * @flags: profile to validate
 * @extended: if true @flags is treated as an extended profile
 */
static int alloc_profile_is_valid(u64 flags, int extended)
{
	u64 mask = (extended ? BTRFS_EXTENDED_PROFILE_MASK :
			       BTRFS_BLOCK_GROUP_PROFILE_MASK);

	flags &= ~BTRFS_BLOCK_GROUP_TYPE_MASK;

	/* 1) check that all other bits are zeroed */
	if (flags & ~mask)
		return 0;

	/* 2) see if profile is reduced */
	if (flags == 0)
		return !extended; /* "0" is valid for usual profiles */

	/* true if exactly one bit set */
	return (flags & (flags - 1)) == 0;
}

static inline int balance_need_close(struct btrfs_fs_info *fs_info)
{
	/* cancel requested || normal exit path */
	return atomic_read(&fs_info->balance_cancel_req) ||
		(atomic_read(&fs_info->balance_pause_req) == 0 &&
		 atomic_read(&fs_info->balance_cancel_req) == 0);
}

static void __cancel_balance(struct btrfs_fs_info *fs_info)
{
	int ret;

	unset_balance_control(fs_info);
	ret = del_balance_item(fs_info);
	if (ret)
		btrfs_handle_fs_error(fs_info, ret, NULL);

	clear_bit(BTRFS_FS_EXCL_OP, &fs_info->flags);
}

/* Non-zero return value signifies invalidity */
static inline int validate_convert_profile(struct btrfs_balance_args *bctl_arg,
		u64 allowed)
{
	return ((bctl_arg->flags & BTRFS_BALANCE_ARGS_CONVERT) &&
		(!alloc_profile_is_valid(bctl_arg->target, 1) ||
		 (bctl_arg->target & ~allowed)));
}

/*
 * Should be called with both balance and volume mutexes held
 */
int btrfs_balance(struct btrfs_balance_control *bctl,
		  struct btrfs_ioctl_balance_args *bargs)
{
	struct btrfs_fs_info *fs_info = bctl->fs_info;
	u64 meta_target, data_target;
	u64 allowed;
	int mixed = 0;
	int ret;
	u64 num_devices;
	unsigned seq;

	if (btrfs_fs_closing(fs_info) ||
	    atomic_read(&fs_info->balance_pause_req) ||
	    atomic_read(&fs_info->balance_cancel_req)) {
		ret = -EINVAL;
		goto out;
	}

	allowed = btrfs_super_incompat_flags(fs_info->super_copy);
	if (allowed & BTRFS_FEATURE_INCOMPAT_MIXED_GROUPS)
		mixed = 1;

	/*
	 * In case of mixed groups both data and meta should be picked,
	 * and identical options should be given for both of them.
	 */
	allowed = BTRFS_BALANCE_DATA | BTRFS_BALANCE_METADATA;
	if (mixed && (bctl->flags & allowed)) {
		if (!(bctl->flags & BTRFS_BALANCE_DATA) ||
		    !(bctl->flags & BTRFS_BALANCE_METADATA) ||
		    memcmp(&bctl->data, &bctl->meta, sizeof(bctl->data))) {
			btrfs_err(fs_info,
				  "with mixed groups data and metadata balance options must be the same");
			ret = -EINVAL;
			goto out;
		}
	}

	num_devices = fs_info->fs_devices->num_devices;
	btrfs_dev_replace_lock(&fs_info->dev_replace, 0);
	if (btrfs_dev_replace_is_ongoing(&fs_info->dev_replace)) {
		BUG_ON(num_devices < 1);
		num_devices--;
	}
	btrfs_dev_replace_unlock(&fs_info->dev_replace, 0);
	allowed = BTRFS_AVAIL_ALLOC_BIT_SINGLE | BTRFS_BLOCK_GROUP_DUP;
	if (num_devices > 1)
		allowed |= (BTRFS_BLOCK_GROUP_RAID0 | BTRFS_BLOCK_GROUP_RAID1);
	if (num_devices > 2)
		allowed |= BTRFS_BLOCK_GROUP_RAID5;
	if (num_devices > 3)
		allowed |= (BTRFS_BLOCK_GROUP_RAID10 |
			    BTRFS_BLOCK_GROUP_RAID6);
	if (validate_convert_profile(&bctl->data, allowed)) {
		btrfs_err(fs_info,
			  "unable to start balance with target data profile %llu",
			  bctl->data.target);
		ret = -EINVAL;
		goto out;
	}
	if (validate_convert_profile(&bctl->meta, allowed)) {
		btrfs_err(fs_info,
			  "unable to start balance with target metadata profile %llu",
			  bctl->meta.target);
		ret = -EINVAL;
		goto out;
	}
	if (validate_convert_profile(&bctl->sys, allowed)) {
		btrfs_err(fs_info,
			  "unable to start balance with target system profile %llu",
			  bctl->sys.target);
		ret = -EINVAL;
		goto out;
	}

	/* allow to reduce meta or sys integrity only if force set */
	allowed = BTRFS_BLOCK_GROUP_DUP | BTRFS_BLOCK_GROUP_RAID1 |
			BTRFS_BLOCK_GROUP_RAID10 |
			BTRFS_BLOCK_GROUP_RAID5 |
			BTRFS_BLOCK_GROUP_RAID6;
	do {
		seq = read_seqbegin(&fs_info->profiles_lock);

		if (((bctl->sys.flags & BTRFS_BALANCE_ARGS_CONVERT) &&
		     (fs_info->avail_system_alloc_bits & allowed) &&
		     !(bctl->sys.target & allowed)) ||
		    ((bctl->meta.flags & BTRFS_BALANCE_ARGS_CONVERT) &&
		     (fs_info->avail_metadata_alloc_bits & allowed) &&
		     !(bctl->meta.target & allowed))) {
			if (bctl->flags & BTRFS_BALANCE_FORCE) {
				btrfs_info(fs_info,
					   "force reducing metadata integrity");
			} else {
				btrfs_err(fs_info,
					  "balance will reduce metadata integrity, use force if you want this");
				ret = -EINVAL;
				goto out;
			}
		}
	} while (read_seqretry(&fs_info->profiles_lock, seq));

	/* if we're not converting, the target field is uninitialized */
	meta_target = (bctl->meta.flags & BTRFS_BALANCE_ARGS_CONVERT) ?
		bctl->meta.target : fs_info->avail_metadata_alloc_bits;
	data_target = (bctl->data.flags & BTRFS_BALANCE_ARGS_CONVERT) ?
		bctl->data.target : fs_info->avail_data_alloc_bits;
	if (btrfs_get_num_tolerated_disk_barrier_failures(meta_target) <
		btrfs_get_num_tolerated_disk_barrier_failures(data_target)) {
		btrfs_warn(fs_info,
			   "metadata profile 0x%llx has lower redundancy than data profile 0x%llx",
			   meta_target, data_target);
	}

	ret = insert_balance_item(fs_info, bctl);
	if (ret && ret != -EEXIST)
		goto out;

	if (!(bctl->flags & BTRFS_BALANCE_RESUME)) {
		BUG_ON(ret == -EEXIST);
		set_balance_control(bctl);
	} else {
		BUG_ON(ret != -EEXIST);
		spin_lock(&fs_info->balance_lock);
		update_balance_args(bctl);
		spin_unlock(&fs_info->balance_lock);
	}

	atomic_inc(&fs_info->balance_running);
	mutex_unlock(&fs_info->balance_mutex);

	ret = __btrfs_balance(fs_info);

	mutex_lock(&fs_info->balance_mutex);
	atomic_dec(&fs_info->balance_running);

	if (bargs) {
		memset(bargs, 0, sizeof(*bargs));
		update_ioctl_balance_args(fs_info, 0, bargs);
	}

	if ((ret && ret != -ECANCELED && ret != -ENOSPC) ||
	    balance_need_close(fs_info)) {
		__cancel_balance(fs_info);
	}

	wake_up(&fs_info->balance_wait_q);

	return ret;
out:
	if (bctl->flags & BTRFS_BALANCE_RESUME)
		__cancel_balance(fs_info);
	else {
		kfree(bctl);
		clear_bit(BTRFS_FS_EXCL_OP, &fs_info->flags);
	}
	return ret;
}

static int balance_kthread(void *data)
{
	struct btrfs_fs_info *fs_info = data;
	int ret = 0;

	mutex_lock(&fs_info->volume_mutex);
	mutex_lock(&fs_info->balance_mutex);

	if (fs_info->balance_ctl) {
		btrfs_info(fs_info, "continuing balance");
		ret = btrfs_balance(fs_info->balance_ctl, NULL);
	}

	mutex_unlock(&fs_info->balance_mutex);
	mutex_unlock(&fs_info->volume_mutex);

	return ret;
}

int btrfs_resume_balance_async(struct btrfs_fs_info *fs_info)
{
	struct task_struct *tsk;

	spin_lock(&fs_info->balance_lock);
	if (!fs_info->balance_ctl) {
		spin_unlock(&fs_info->balance_lock);
		return 0;
	}
	spin_unlock(&fs_info->balance_lock);

	if (btrfs_test_opt(fs_info, SKIP_BALANCE)) {
		btrfs_info(fs_info, "force skipping balance");
		return 0;
	}

	tsk = kthread_run(balance_kthread, fs_info, "btrfs-balance");
	return PTR_ERR_OR_ZERO(tsk);
}

int btrfs_recover_balance(struct btrfs_fs_info *fs_info)
{
	struct btrfs_balance_control *bctl;
	struct btrfs_balance_item *item;
	struct btrfs_disk_balance_args disk_bargs;
	struct btrfs_path *path;
	struct extent_buffer *leaf;
	struct btrfs_key key;
	int ret;

	path = btrfs_alloc_path();
	if (!path)
		return -ENOMEM;

	key.objectid = BTRFS_BALANCE_OBJECTID;
	key.type = BTRFS_TEMPORARY_ITEM_KEY;
	key.offset = 0;

	ret = btrfs_search_slot(NULL, fs_info->tree_root, &key, path, 0, 0);
	if (ret < 0)
		goto out;
	if (ret > 0) { /* ret = -ENOENT; */
		ret = 0;
		goto out;
	}

	bctl = kzalloc(sizeof(*bctl), GFP_NOFS);
	if (!bctl) {
		ret = -ENOMEM;
		goto out;
	}

	leaf = path->nodes[0];
	item = btrfs_item_ptr(leaf, path->slots[0], struct btrfs_balance_item);

	bctl->fs_info = fs_info;
	bctl->flags = btrfs_balance_flags(leaf, item);
	bctl->flags |= BTRFS_BALANCE_RESUME;

	btrfs_balance_data(leaf, item, &disk_bargs);
	btrfs_disk_balance_args_to_cpu(&bctl->data, &disk_bargs);
	btrfs_balance_meta(leaf, item, &disk_bargs);
	btrfs_disk_balance_args_to_cpu(&bctl->meta, &disk_bargs);
	btrfs_balance_sys(leaf, item, &disk_bargs);
	btrfs_disk_balance_args_to_cpu(&bctl->sys, &disk_bargs);

	WARN_ON(test_and_set_bit(BTRFS_FS_EXCL_OP, &fs_info->flags));

	mutex_lock(&fs_info->volume_mutex);
	mutex_lock(&fs_info->balance_mutex);

	set_balance_control(bctl);

	mutex_unlock(&fs_info->balance_mutex);
	mutex_unlock(&fs_info->volume_mutex);
out:
	btrfs_free_path(path);
	return ret;
}

int btrfs_pause_balance(struct btrfs_fs_info *fs_info)
{
	int ret = 0;

	mutex_lock(&fs_info->balance_mutex);
	if (!fs_info->balance_ctl) {
		mutex_unlock(&fs_info->balance_mutex);
		return -ENOTCONN;
	}

	if (atomic_read(&fs_info->balance_running)) {
		atomic_inc(&fs_info->balance_pause_req);
		mutex_unlock(&fs_info->balance_mutex);

		wait_event(fs_info->balance_wait_q,
			   atomic_read(&fs_info->balance_running) == 0);

		mutex_lock(&fs_info->balance_mutex);
		/* we are good with balance_ctl ripped off from under us */
		BUG_ON(atomic_read(&fs_info->balance_running));
		atomic_dec(&fs_info->balance_pause_req);
	} else {
		ret = -ENOTCONN;
	}

	mutex_unlock(&fs_info->balance_mutex);
	return ret;
}

int btrfs_cancel_balance(struct btrfs_fs_info *fs_info)
{
	if (sb_rdonly(fs_info->sb))
		return -EROFS;

	mutex_lock(&fs_info->balance_mutex);
	if (!fs_info->balance_ctl) {
		mutex_unlock(&fs_info->balance_mutex);
		return -ENOTCONN;
	}

	atomic_inc(&fs_info->balance_cancel_req);
	/*
	 * if we are running just wait and return, balance item is
	 * deleted in btrfs_balance in this case
	 */
	if (atomic_read(&fs_info->balance_running)) {
		mutex_unlock(&fs_info->balance_mutex);
		wait_event(fs_info->balance_wait_q,
			   atomic_read(&fs_info->balance_running) == 0);
		mutex_lock(&fs_info->balance_mutex);
	} else {
		/* __cancel_balance needs volume_mutex */
		mutex_unlock(&fs_info->balance_mutex);
		mutex_lock(&fs_info->volume_mutex);
		mutex_lock(&fs_info->balance_mutex);

		if (fs_info->balance_ctl)
			__cancel_balance(fs_info);

		mutex_unlock(&fs_info->volume_mutex);
	}

	BUG_ON(fs_info->balance_ctl || atomic_read(&fs_info->balance_running));
	atomic_dec(&fs_info->balance_cancel_req);
	mutex_unlock(&fs_info->balance_mutex);
	return 0;
}

static int btrfs_uuid_scan_kthread(void *data)
{
	struct btrfs_fs_info *fs_info = data;
	struct btrfs_root *root = fs_info->tree_root;
	struct btrfs_key key;
	struct btrfs_path *path = NULL;
	int ret = 0;
	struct extent_buffer *eb;
	int slot;
	struct btrfs_root_item root_item;
	u32 item_size;
	struct btrfs_trans_handle *trans = NULL;

	path = btrfs_alloc_path();
	if (!path) {
		ret = -ENOMEM;
		goto out;
	}

	key.objectid = 0;
	key.type = BTRFS_ROOT_ITEM_KEY;
	key.offset = 0;

	while (1) {
		ret = btrfs_search_forward(root, &key, path, 0);
		if (ret) {
			if (ret > 0)
				ret = 0;
			break;
		}

		if (key.type != BTRFS_ROOT_ITEM_KEY ||
		    (key.objectid < BTRFS_FIRST_FREE_OBJECTID &&
		     key.objectid != BTRFS_FS_TREE_OBJECTID) ||
		    key.objectid > BTRFS_LAST_FREE_OBJECTID)
			goto skip;

		eb = path->nodes[0];
		slot = path->slots[0];
		item_size = btrfs_item_size_nr(eb, slot);
		if (item_size < sizeof(root_item))
			goto skip;

		read_extent_buffer(eb, &root_item,
				   btrfs_item_ptr_offset(eb, slot),
				   (int)sizeof(root_item));
		if (btrfs_root_refs(&root_item) == 0)
			goto skip;

		if (!btrfs_is_empty_uuid(root_item.uuid) ||
		    !btrfs_is_empty_uuid(root_item.received_uuid)) {
			if (trans)
				goto update_tree;

			btrfs_release_path(path);
			/*
			 * 1 - subvol uuid item
			 * 1 - received_subvol uuid item
			 */
			trans = btrfs_start_transaction(fs_info->uuid_root, 2);
			if (IS_ERR(trans)) {
				ret = PTR_ERR(trans);
				break;
			}
			continue;
		} else {
			goto skip;
		}
update_tree:
		if (!btrfs_is_empty_uuid(root_item.uuid)) {
			ret = btrfs_uuid_tree_add(trans, fs_info,
						  root_item.uuid,
						  BTRFS_UUID_KEY_SUBVOL,
						  key.objectid);
			if (ret < 0) {
				btrfs_warn(fs_info, "uuid_tree_add failed %d",
					ret);
				break;
			}
		}

		if (!btrfs_is_empty_uuid(root_item.received_uuid)) {
			ret = btrfs_uuid_tree_add(trans, fs_info,
						  root_item.received_uuid,
						 BTRFS_UUID_KEY_RECEIVED_SUBVOL,
						  key.objectid);
			if (ret < 0) {
				btrfs_warn(fs_info, "uuid_tree_add failed %d",
					ret);
				break;
			}
		}

skip:
		if (trans) {
			ret = btrfs_end_transaction(trans);
			trans = NULL;
			if (ret)
				break;
		}

		btrfs_release_path(path);
		if (key.offset < (u64)-1) {
			key.offset++;
		} else if (key.type < BTRFS_ROOT_ITEM_KEY) {
			key.offset = 0;
			key.type = BTRFS_ROOT_ITEM_KEY;
		} else if (key.objectid < (u64)-1) {
			key.offset = 0;
			key.type = BTRFS_ROOT_ITEM_KEY;
			key.objectid++;
		} else {
			break;
		}
		cond_resched();
	}

out:
	btrfs_free_path(path);
	if (trans && !IS_ERR(trans))
		btrfs_end_transaction(trans);
	if (ret)
		btrfs_warn(fs_info, "btrfs_uuid_scan_kthread failed %d", ret);
	else
		set_bit(BTRFS_FS_UPDATE_UUID_TREE_GEN, &fs_info->flags);
	mutex_unlock(&fs_info->uuid_tree_mutex);
	return 0;
}

/*
 * Callback for btrfs_uuid_tree_iterate().
 * returns:
 * 0	check succeeded, the entry is not outdated.
 * < 0	if an error occurred.
 * > 0	if the check failed, which means the caller shall remove the entry.
 */
static int btrfs_check_uuid_tree_entry(struct btrfs_fs_info *fs_info,
				       u8 *uuid, u8 type, u64 subid)
{
	struct btrfs_key key;
	int ret = 0;
	struct btrfs_root *subvol_root;

	if (type != BTRFS_UUID_KEY_SUBVOL &&
	    type != BTRFS_UUID_KEY_RECEIVED_SUBVOL)
		goto out;

	key.objectid = subid;
	key.type = BTRFS_ROOT_ITEM_KEY;
	key.offset = (u64)-1;
	subvol_root = btrfs_read_fs_root_no_name(fs_info, &key);
	if (IS_ERR(subvol_root)) {
		ret = PTR_ERR(subvol_root);
		if (ret == -ENOENT)
			ret = 1;
		goto out;
	}

	switch (type) {
	case BTRFS_UUID_KEY_SUBVOL:
		if (memcmp(uuid, subvol_root->root_item.uuid, BTRFS_UUID_SIZE))
			ret = 1;
		break;
	case BTRFS_UUID_KEY_RECEIVED_SUBVOL:
		if (memcmp(uuid, subvol_root->root_item.received_uuid,
			   BTRFS_UUID_SIZE))
			ret = 1;
		break;
	}

out:
	return ret;
}

static int btrfs_uuid_rescan_kthread(void *data)
{
	struct btrfs_fs_info *fs_info = (struct btrfs_fs_info *)data;
	int ret;

	/*
	 * 1st step is to iterate through the existing UUID tree and
	 * to delete all entries that contain outdated data.
	 * 2nd step is to add all missing entries to the UUID tree.
	 */
	ret = btrfs_uuid_tree_iterate(fs_info, btrfs_check_uuid_tree_entry);
	if (ret < 0) {
		btrfs_warn(fs_info, "iterating uuid_tree failed %d", ret);
		mutex_unlock(&fs_info->uuid_tree_mutex);
		return ret;
	}
	return btrfs_uuid_scan_kthread(data);
}

int btrfs_create_uuid_tree(struct btrfs_fs_info *fs_info)
{
	struct btrfs_trans_handle *trans;
	struct btrfs_root *tree_root = fs_info->tree_root;
	struct btrfs_root *uuid_root;
	struct task_struct *task;
	int ret;

	/*
	 * 1 - root node
	 * 1 - root item
	 */
	trans = btrfs_start_transaction(tree_root, 2);
	if (IS_ERR(trans))
		return PTR_ERR(trans);

	uuid_root = btrfs_create_tree(trans, fs_info,
				      BTRFS_UUID_TREE_OBJECTID);
	if (IS_ERR(uuid_root)) {
		ret = PTR_ERR(uuid_root);
		btrfs_abort_transaction(trans, ret);
		btrfs_end_transaction(trans);
		return ret;
	}

	fs_info->uuid_root = uuid_root;

	ret = btrfs_commit_transaction(trans);
	if (ret)
		return ret;

	mutex_lock(&fs_info->uuid_tree_mutex);
	task = kthread_run(btrfs_uuid_scan_kthread, fs_info, "btrfs-uuid");
	if (IS_ERR(task)) {
		/* fs_info->update_uuid_tree_gen remains 0 in all error case */
		btrfs_warn(fs_info, "failed to start uuid_scan task");
		mutex_unlock(&fs_info->uuid_tree_mutex);
		return PTR_ERR(task);
	}

	return 0;
}

int btrfs_check_uuid_tree(struct btrfs_fs_info *fs_info)
{
	struct task_struct *task;

	mutex_lock(&fs_info->uuid_tree_mutex);
	task = kthread_run(btrfs_uuid_rescan_kthread, fs_info, "btrfs-uuid");
	if (IS_ERR(task)) {
		/* fs_info->update_uuid_tree_gen remains 0 in all error case */
		btrfs_warn(fs_info, "failed to start uuid_rescan task");
		mutex_unlock(&fs_info->uuid_tree_mutex);
		return PTR_ERR(task);
	}

	return 0;
}

/*
 * shrinking a device means finding all of the device extents past
 * the new size, and then following the back refs to the chunks.
 * The chunk relocation code actually frees the device extent
 */
int btrfs_shrink_device(struct btrfs_device *device, u64 new_size)
{
	struct btrfs_fs_info *fs_info = device->fs_info;
	struct btrfs_root *root = fs_info->dev_root;
	struct btrfs_trans_handle *trans;
	struct btrfs_dev_extent *dev_extent = NULL;
	struct btrfs_path *path;
	u64 length;
	u64 chunk_offset;
	int ret;
	int slot;
	int failed = 0;
	bool retried = false;
	bool checked_pending_chunks = false;
	struct extent_buffer *l;
	struct btrfs_key key;
	struct btrfs_super_block *super_copy = fs_info->super_copy;
	u64 old_total = btrfs_super_total_bytes(super_copy);
	u64 old_size = btrfs_device_get_total_bytes(device);
	u64 diff;

	new_size = round_down(new_size, fs_info->sectorsize);
	diff = round_down(old_size - new_size, fs_info->sectorsize);

	if (device->is_tgtdev_for_dev_replace)
		return -EINVAL;

	path = btrfs_alloc_path();
	if (!path)
		return -ENOMEM;

	path->reada = READA_FORWARD;

	mutex_lock(&fs_info->chunk_mutex);

	btrfs_device_set_total_bytes(device, new_size);
	if (device->writeable) {
		device->fs_devices->total_rw_bytes -= diff;
		atomic64_sub(diff, &fs_info->free_chunk_space);
	}
	mutex_unlock(&fs_info->chunk_mutex);

again:
	key.objectid = device->devid;
	key.offset = (u64)-1;
	key.type = BTRFS_DEV_EXTENT_KEY;

	do {
		mutex_lock(&fs_info->delete_unused_bgs_mutex);
		ret = btrfs_search_slot(NULL, root, &key, path, 0, 0);
		if (ret < 0) {
			mutex_unlock(&fs_info->delete_unused_bgs_mutex);
			goto done;
		}

		ret = btrfs_previous_item(root, path, 0, key.type);
		if (ret)
			mutex_unlock(&fs_info->delete_unused_bgs_mutex);
		if (ret < 0)
			goto done;
		if (ret) {
			ret = 0;
			btrfs_release_path(path);
			break;
		}

		l = path->nodes[0];
		slot = path->slots[0];
		btrfs_item_key_to_cpu(l, &key, path->slots[0]);

		if (key.objectid != device->devid) {
			mutex_unlock(&fs_info->delete_unused_bgs_mutex);
			btrfs_release_path(path);
			break;
		}

		dev_extent = btrfs_item_ptr(l, slot, struct btrfs_dev_extent);
		length = btrfs_dev_extent_length(l, dev_extent);

		if (key.offset + length <= new_size) {
			mutex_unlock(&fs_info->delete_unused_bgs_mutex);
			btrfs_release_path(path);
			break;
		}

		chunk_offset = btrfs_dev_extent_chunk_offset(l, dev_extent);
		btrfs_release_path(path);

		ret = btrfs_relocate_chunk(fs_info, chunk_offset);
		mutex_unlock(&fs_info->delete_unused_bgs_mutex);
		if (ret && ret != -ENOSPC)
			goto done;
		if (ret == -ENOSPC)
			failed++;
	} while (key.offset-- > 0);

	if (failed && !retried) {
		failed = 0;
		retried = true;
		goto again;
	} else if (failed && retried) {
		ret = -ENOSPC;
		goto done;
	}

	/* Shrinking succeeded, else we would be at "done". */
	trans = btrfs_start_transaction(root, 0);
	if (IS_ERR(trans)) {
		ret = PTR_ERR(trans);
		goto done;
	}

	mutex_lock(&fs_info->chunk_mutex);

	/*
	 * We checked in the above loop all device extents that were already in
	 * the device tree. However before we have updated the device's
	 * total_bytes to the new size, we might have had chunk allocations that
	 * have not complete yet (new block groups attached to transaction
	 * handles), and therefore their device extents were not yet in the
	 * device tree and we missed them in the loop above. So if we have any
	 * pending chunk using a device extent that overlaps the device range
	 * that we can not use anymore, commit the current transaction and
	 * repeat the search on the device tree - this way we guarantee we will
	 * not have chunks using device extents that end beyond 'new_size'.
	 */
	if (!checked_pending_chunks) {
		u64 start = new_size;
		u64 len = old_size - new_size;

		if (contains_pending_extent(trans->transaction, device,
					    &start, len)) {
			mutex_unlock(&fs_info->chunk_mutex);
			checked_pending_chunks = true;
			failed = 0;
			retried = false;
			ret = btrfs_commit_transaction(trans);
			if (ret)
				goto done;
			goto again;
		}
	}

	btrfs_device_set_disk_total_bytes(device, new_size);
	if (list_empty(&device->resized_list))
		list_add_tail(&device->resized_list,
			      &fs_info->fs_devices->resized_devices);

	WARN_ON(diff > old_total);
	btrfs_set_super_total_bytes(super_copy,
			round_down(old_total - diff, fs_info->sectorsize));
	mutex_unlock(&fs_info->chunk_mutex);

	/* Now btrfs_update_device() will change the on-disk size. */
	ret = btrfs_update_device(trans, device);
	btrfs_end_transaction(trans);
done:
	btrfs_free_path(path);
	if (ret) {
		mutex_lock(&fs_info->chunk_mutex);
		btrfs_device_set_total_bytes(device, old_size);
		if (device->writeable)
			device->fs_devices->total_rw_bytes += diff;
		atomic64_add(diff, &fs_info->free_chunk_space);
		mutex_unlock(&fs_info->chunk_mutex);
	}
	return ret;
}

static int btrfs_add_system_chunk(struct btrfs_fs_info *fs_info,
			   struct btrfs_key *key,
			   struct btrfs_chunk *chunk, int item_size)
{
	struct btrfs_super_block *super_copy = fs_info->super_copy;
	struct btrfs_disk_key disk_key;
	u32 array_size;
	u8 *ptr;

	mutex_lock(&fs_info->chunk_mutex);
	array_size = btrfs_super_sys_array_size(super_copy);
	if (array_size + item_size + sizeof(disk_key)
			> BTRFS_SYSTEM_CHUNK_ARRAY_SIZE) {
		mutex_unlock(&fs_info->chunk_mutex);
		return -EFBIG;
	}

	ptr = super_copy->sys_chunk_array + array_size;
	btrfs_cpu_key_to_disk(&disk_key, key);
	memcpy(ptr, &disk_key, sizeof(disk_key));
	ptr += sizeof(disk_key);
	memcpy(ptr, chunk, item_size);
	item_size += sizeof(disk_key);
	btrfs_set_super_sys_array_size(super_copy, array_size + item_size);
	mutex_unlock(&fs_info->chunk_mutex);

	return 0;
}

/*
 * sort the devices in descending order by max_avail, total_avail
 */
static int btrfs_cmp_device_info(const void *a, const void *b)
{
	const struct btrfs_device_info *di_a = a;
	const struct btrfs_device_info *di_b = b;

	if (di_a->max_avail > di_b->max_avail)
		return -1;
	if (di_a->max_avail < di_b->max_avail)
		return 1;
	if (di_a->total_avail > di_b->total_avail)
		return -1;
	if (di_a->total_avail < di_b->total_avail)
		return 1;
	return 0;
}

static void check_raid56_incompat_flag(struct btrfs_fs_info *info, u64 type)
{
	if (!(type & BTRFS_BLOCK_GROUP_RAID56_MASK))
		return;

	btrfs_set_fs_incompat(info, RAID56);
}

#define BTRFS_MAX_DEVS(r) ((BTRFS_MAX_ITEM_SIZE(r->fs_info)		\
			- sizeof(struct btrfs_chunk))		\
			/ sizeof(struct btrfs_stripe) + 1)

#define BTRFS_MAX_DEVS_SYS_CHUNK ((BTRFS_SYSTEM_CHUNK_ARRAY_SIZE	\
				- 2 * sizeof(struct btrfs_disk_key)	\
				- 2 * sizeof(struct btrfs_chunk))	\
				/ sizeof(struct btrfs_stripe) + 1)

static int __btrfs_alloc_chunk(struct btrfs_trans_handle *trans,
			       u64 start, u64 type)
{
	struct btrfs_fs_info *info = trans->fs_info;
	struct btrfs_fs_devices *fs_devices = info->fs_devices;
	struct btrfs_device *device;
	struct map_lookup *map = NULL;
	struct extent_map_tree *em_tree;
	struct extent_map *em;
	struct btrfs_device_info *devices_info = NULL;
	u64 total_avail;
	int num_stripes;	/* total number of stripes to allocate */
	int data_stripes;	/* number of stripes that count for
				   block group size */
	int sub_stripes;	/* sub_stripes info for map */
	int dev_stripes;	/* stripes per dev */
	int devs_max;		/* max devs to use */
	int devs_min;		/* min devs needed */
	int devs_increment;	/* ndevs has to be a multiple of this */
	int ncopies;		/* how many copies to data has */
	int ret;
	u64 max_stripe_size;
	u64 max_chunk_size;
	u64 stripe_size;
	u64 num_bytes;
	int ndevs;
	int i;
	int j;
	int index;

	BUG_ON(!alloc_profile_is_valid(type, 0));

	if (list_empty(&fs_devices->alloc_list))
		return -ENOSPC;

	index = __get_raid_index(type);

	sub_stripes = btrfs_raid_array[index].sub_stripes;
	dev_stripes = btrfs_raid_array[index].dev_stripes;
	devs_max = btrfs_raid_array[index].devs_max;
	devs_min = btrfs_raid_array[index].devs_min;
	devs_increment = btrfs_raid_array[index].devs_increment;
	ncopies = btrfs_raid_array[index].ncopies;

	if (type & BTRFS_BLOCK_GROUP_DATA) {
		max_stripe_size = SZ_1G;
		max_chunk_size = 10 * max_stripe_size;
		if (!devs_max)
			devs_max = BTRFS_MAX_DEVS(info->chunk_root);
	} else if (type & BTRFS_BLOCK_GROUP_METADATA) {
		/* for larger filesystems, use larger metadata chunks */
		if (fs_devices->total_rw_bytes > 50ULL * SZ_1G)
			max_stripe_size = SZ_1G;
		else
			max_stripe_size = SZ_256M;
		max_chunk_size = max_stripe_size;
		if (!devs_max)
			devs_max = BTRFS_MAX_DEVS(info->chunk_root);
	} else if (type & BTRFS_BLOCK_GROUP_SYSTEM) {
		max_stripe_size = SZ_32M;
		max_chunk_size = 2 * max_stripe_size;
		if (!devs_max)
			devs_max = BTRFS_MAX_DEVS_SYS_CHUNK;
	} else {
		btrfs_err(info, "invalid chunk type 0x%llx requested",
		       type);
		BUG_ON(1);
	}

	/* we don't want a chunk larger than 10% of writeable space */
	max_chunk_size = min(div_factor(fs_devices->total_rw_bytes, 1),
			     max_chunk_size);

	devices_info = kcalloc(fs_devices->rw_devices, sizeof(*devices_info),
			       GFP_NOFS);
	if (!devices_info)
		return -ENOMEM;

	/*
	 * in the first pass through the devices list, we gather information
	 * about the available holes on each device.
	 */
	ndevs = 0;
	list_for_each_entry(device, &fs_devices->alloc_list, dev_alloc_list) {
		u64 max_avail;
		u64 dev_offset;

		if (!device->writeable) {
			WARN(1, KERN_ERR
			       "BTRFS: read-only device in alloc_list\n");
			continue;
		}

		if (!device->in_fs_metadata ||
		    device->is_tgtdev_for_dev_replace)
			continue;

		if (device->total_bytes > device->bytes_used)
			total_avail = device->total_bytes - device->bytes_used;
		else
			total_avail = 0;

		/* If there is no space on this device, skip it. */
		if (total_avail == 0)
			continue;

		ret = find_free_dev_extent(trans, device,
					   max_stripe_size * dev_stripes,
					   &dev_offset, &max_avail);
		if (ret && ret != -ENOSPC)
			goto error;

		if (ret == 0)
			max_avail = max_stripe_size * dev_stripes;

		if (max_avail < BTRFS_STRIPE_LEN * dev_stripes)
			continue;

		if (ndevs == fs_devices->rw_devices) {
			WARN(1, "%s: found more than %llu devices\n",
			     __func__, fs_devices->rw_devices);
			break;
		}
		devices_info[ndevs].dev_offset = dev_offset;
		devices_info[ndevs].max_avail = max_avail;
		devices_info[ndevs].total_avail = total_avail;
		devices_info[ndevs].dev = device;
		++ndevs;
	}

	/*
	 * now sort the devices by hole size / available space
	 */
	sort(devices_info, ndevs, sizeof(struct btrfs_device_info),
	     btrfs_cmp_device_info, NULL);

	/* round down to number of usable stripes */
	ndevs = round_down(ndevs, devs_increment);

	if (ndevs < devs_increment * sub_stripes || ndevs < devs_min) {
		ret = -ENOSPC;
		goto error;
	}

	ndevs = min(ndevs, devs_max);

	/*
	 * the primary goal is to maximize the number of stripes, so use as many
	 * devices as possible, even if the stripes are not maximum sized.
	 */
	stripe_size = devices_info[ndevs-1].max_avail;
	num_stripes = ndevs * dev_stripes;

	/*
	 * this will have to be fixed for RAID1 and RAID10 over
	 * more drives
	 */
	data_stripes = num_stripes / ncopies;

	if (type & BTRFS_BLOCK_GROUP_RAID5)
		data_stripes = num_stripes - 1;

	if (type & BTRFS_BLOCK_GROUP_RAID6)
		data_stripes = num_stripes - 2;

	/*
	 * Use the number of data stripes to figure out how big this chunk
	 * is really going to be in terms of logical address space,
	 * and compare that answer with the max chunk size
	 */
	if (stripe_size * data_stripes > max_chunk_size) {
		u64 mask = (1ULL << 24) - 1;

		stripe_size = div_u64(max_chunk_size, data_stripes);

		/* bump the answer up to a 16MB boundary */
		stripe_size = (stripe_size + mask) & ~mask;

		/* but don't go higher than the limits we found
		 * while searching for free extents
		 */
		if (stripe_size > devices_info[ndevs-1].max_avail)
			stripe_size = devices_info[ndevs-1].max_avail;
	}

	stripe_size = div_u64(stripe_size, dev_stripes);

	/* align to BTRFS_STRIPE_LEN */
	stripe_size = round_down(stripe_size, BTRFS_STRIPE_LEN);

	map = kmalloc(map_lookup_size(num_stripes), GFP_NOFS);
	if (!map) {
		ret = -ENOMEM;
		goto error;
	}
	map->num_stripes = num_stripes;

	for (i = 0; i < ndevs; ++i) {
		for (j = 0; j < dev_stripes; ++j) {
			int s = i * dev_stripes + j;
			map->stripes[s].dev = devices_info[i].dev;
			map->stripes[s].physical = devices_info[i].dev_offset +
						   j * stripe_size;
		}
	}
	map->stripe_len = BTRFS_STRIPE_LEN;
	map->io_align = BTRFS_STRIPE_LEN;
	map->io_width = BTRFS_STRIPE_LEN;
	map->type = type;
	map->sub_stripes = sub_stripes;

	num_bytes = stripe_size * data_stripes;

	trace_btrfs_chunk_alloc(info, map, start, num_bytes);

	em = alloc_extent_map();
	if (!em) {
		kfree(map);
		ret = -ENOMEM;
		goto error;
	}
	set_bit(EXTENT_FLAG_FS_MAPPING, &em->flags);
	em->map_lookup = map;
	em->start = start;
	em->len = num_bytes;
	em->block_start = 0;
	em->block_len = em->len;
	em->orig_block_len = stripe_size;

	em_tree = &info->mapping_tree.map_tree;
	write_lock(&em_tree->lock);
	ret = add_extent_mapping(em_tree, em, 0);
	if (ret) {
		write_unlock(&em_tree->lock);
		free_extent_map(em);
		goto error;
	}

	list_add_tail(&em->list, &trans->transaction->pending_chunks);
	refcount_inc(&em->refs);
	write_unlock(&em_tree->lock);

	ret = btrfs_make_block_group(trans, info, 0, type, start, num_bytes);
	if (ret)
		goto error_del_extent;

	for (i = 0; i < map->num_stripes; i++) {
		num_bytes = map->stripes[i].dev->bytes_used + stripe_size;
		btrfs_device_set_bytes_used(map->stripes[i].dev, num_bytes);
	}

	atomic64_sub(stripe_size * map->num_stripes, &info->free_chunk_space);

	free_extent_map(em);
	check_raid56_incompat_flag(info, type);

	kfree(devices_info);
	return 0;

error_del_extent:
	write_lock(&em_tree->lock);
	remove_extent_mapping(em_tree, em);
	write_unlock(&em_tree->lock);

	/* One for our allocation */
	free_extent_map(em);
	/* One for the tree reference */
	free_extent_map(em);
	/* One for the pending_chunks list reference */
	free_extent_map(em);
error:
	kfree(devices_info);
	return ret;
}

int btrfs_finish_chunk_alloc(struct btrfs_trans_handle *trans,
				struct btrfs_fs_info *fs_info,
				u64 chunk_offset, u64 chunk_size)
{
	struct btrfs_root *extent_root = fs_info->extent_root;
	struct btrfs_root *chunk_root = fs_info->chunk_root;
	struct btrfs_key key;
	struct btrfs_device *device;
	struct btrfs_chunk *chunk;
	struct btrfs_stripe *stripe;
	struct extent_map *em;
	struct map_lookup *map;
	size_t item_size;
	u64 dev_offset;
	u64 stripe_size;
	int i = 0;
	int ret = 0;

	em = get_chunk_map(fs_info, chunk_offset, chunk_size);
	if (IS_ERR(em))
		return PTR_ERR(em);

	map = em->map_lookup;
	item_size = btrfs_chunk_item_size(map->num_stripes);
	stripe_size = em->orig_block_len;

	chunk = kzalloc(item_size, GFP_NOFS);
	if (!chunk) {
		ret = -ENOMEM;
		goto out;
	}

	/*
	 * Take the device list mutex to prevent races with the final phase of
	 * a device replace operation that replaces the device object associated
	 * with the map's stripes, because the device object's id can change
	 * at any time during that final phase of the device replace operation
	 * (dev-replace.c:btrfs_dev_replace_finishing()).
	 */
	mutex_lock(&fs_info->fs_devices->device_list_mutex);
	for (i = 0; i < map->num_stripes; i++) {
		device = map->stripes[i].dev;
		dev_offset = map->stripes[i].physical;

		ret = btrfs_update_device(trans, device);
		if (ret)
			break;
		ret = btrfs_alloc_dev_extent(trans, device, chunk_offset,
					     dev_offset, stripe_size);
		if (ret)
			break;
	}
	if (ret) {
		mutex_unlock(&fs_info->fs_devices->device_list_mutex);
		goto out;
	}

	stripe = &chunk->stripe;
	for (i = 0; i < map->num_stripes; i++) {
		device = map->stripes[i].dev;
		dev_offset = map->stripes[i].physical;

		btrfs_set_stack_stripe_devid(stripe, device->devid);
		btrfs_set_stack_stripe_offset(stripe, dev_offset);
		memcpy(stripe->dev_uuid, device->uuid, BTRFS_UUID_SIZE);
		stripe++;
	}
	mutex_unlock(&fs_info->fs_devices->device_list_mutex);

	btrfs_set_stack_chunk_length(chunk, chunk_size);
	btrfs_set_stack_chunk_owner(chunk, extent_root->root_key.objectid);
	btrfs_set_stack_chunk_stripe_len(chunk, map->stripe_len);
	btrfs_set_stack_chunk_type(chunk, map->type);
	btrfs_set_stack_chunk_num_stripes(chunk, map->num_stripes);
	btrfs_set_stack_chunk_io_align(chunk, map->stripe_len);
	btrfs_set_stack_chunk_io_width(chunk, map->stripe_len);
	btrfs_set_stack_chunk_sector_size(chunk, fs_info->sectorsize);
	btrfs_set_stack_chunk_sub_stripes(chunk, map->sub_stripes);

	key.objectid = BTRFS_FIRST_CHUNK_TREE_OBJECTID;
	key.type = BTRFS_CHUNK_ITEM_KEY;
	key.offset = chunk_offset;

	ret = btrfs_insert_item(trans, chunk_root, &key, chunk, item_size);
	if (ret == 0 && map->type & BTRFS_BLOCK_GROUP_SYSTEM) {
		/*
		 * TODO: Cleanup of inserted chunk root in case of
		 * failure.
		 */
		ret = btrfs_add_system_chunk(fs_info, &key, chunk, item_size);
	}

out:
	kfree(chunk);
	free_extent_map(em);
	return ret;
}

/*
 * Chunk allocation falls into two parts. The first part does works
 * that make the new allocated chunk useable, but not do any operation
 * that modifies the chunk tree. The second part does the works that
 * require modifying the chunk tree. This division is important for the
 * bootstrap process of adding storage to a seed btrfs.
 */
int btrfs_alloc_chunk(struct btrfs_trans_handle *trans,
		      struct btrfs_fs_info *fs_info, u64 type)
{
	u64 chunk_offset;

	ASSERT(mutex_is_locked(&fs_info->chunk_mutex));
	chunk_offset = find_next_chunk(fs_info);
	return __btrfs_alloc_chunk(trans, chunk_offset, type);
}

static noinline int init_first_rw_device(struct btrfs_trans_handle *trans,
					 struct btrfs_fs_info *fs_info)
{
	u64 chunk_offset;
	u64 sys_chunk_offset;
	u64 alloc_profile;
	int ret;

	chunk_offset = find_next_chunk(fs_info);
	alloc_profile = btrfs_metadata_alloc_profile(fs_info);
	ret = __btrfs_alloc_chunk(trans, chunk_offset, alloc_profile);
	if (ret)
		return ret;

	sys_chunk_offset = find_next_chunk(fs_info);
	alloc_profile = btrfs_system_alloc_profile(fs_info);
	ret = __btrfs_alloc_chunk(trans, sys_chunk_offset, alloc_profile);
	return ret;
}

static inline int btrfs_chunk_max_errors(struct map_lookup *map)
{
	int max_errors;

	if (map->type & (BTRFS_BLOCK_GROUP_RAID1 |
			 BTRFS_BLOCK_GROUP_RAID10 |
			 BTRFS_BLOCK_GROUP_RAID5 |
			 BTRFS_BLOCK_GROUP_DUP)) {
		max_errors = 1;
	} else if (map->type & BTRFS_BLOCK_GROUP_RAID6) {
		max_errors = 2;
	} else {
		max_errors = 0;
	}

	return max_errors;
}

int btrfs_chunk_readonly(struct btrfs_fs_info *fs_info, u64 chunk_offset)
{
	struct extent_map *em;
	struct map_lookup *map;
	int readonly = 0;
	int miss_ndevs = 0;
	int i;

	em = get_chunk_map(fs_info, chunk_offset, 1);
	if (IS_ERR(em))
		return 1;

	map = em->map_lookup;
	for (i = 0; i < map->num_stripes; i++) {
		if (map->stripes[i].dev->missing) {
			miss_ndevs++;
			continue;
		}

		if (!map->stripes[i].dev->writeable) {
			readonly = 1;
			goto end;
		}
	}

	/*
	 * If the number of missing devices is larger than max errors,
	 * we can not write the data into that chunk successfully, so
	 * set it readonly.
	 */
	if (miss_ndevs > btrfs_chunk_max_errors(map))
		readonly = 1;
end:
	free_extent_map(em);
	return readonly;
}

void btrfs_mapping_init(struct btrfs_mapping_tree *tree)
{
	extent_map_tree_init(&tree->map_tree);
}

void btrfs_mapping_tree_free(struct btrfs_mapping_tree *tree)
{
	struct extent_map *em;

	while (1) {
		write_lock(&tree->map_tree.lock);
		em = lookup_extent_mapping(&tree->map_tree, 0, (u64)-1);
		if (em)
			remove_extent_mapping(&tree->map_tree, em);
		write_unlock(&tree->map_tree.lock);
		if (!em)
			break;
		/* once for us */
		free_extent_map(em);
		/* once for the tree */
		free_extent_map(em);
	}
}

int btrfs_num_copies(struct btrfs_fs_info *fs_info, u64 logical, u64 len)
{
	struct extent_map *em;
	struct map_lookup *map;
	int ret;

	em = get_chunk_map(fs_info, logical, len);
	if (IS_ERR(em))
		/*
		 * We could return errors for these cases, but that could get
		 * ugly and we'd probably do the same thing which is just not do
		 * anything else and exit, so return 1 so the callers don't try
		 * to use other copies.
		 */
		return 1;

	map = em->map_lookup;
	if (map->type & (BTRFS_BLOCK_GROUP_DUP | BTRFS_BLOCK_GROUP_RAID1))
		ret = map->num_stripes;
	else if (map->type & BTRFS_BLOCK_GROUP_RAID10)
		ret = map->sub_stripes;
	else if (map->type & BTRFS_BLOCK_GROUP_RAID5)
		ret = 2;
	else if (map->type & BTRFS_BLOCK_GROUP_RAID6)
		ret = 3;
	else
		ret = 1;
	free_extent_map(em);

	btrfs_dev_replace_lock(&fs_info->dev_replace, 0);
	if (btrfs_dev_replace_is_ongoing(&fs_info->dev_replace) &&
	    fs_info->dev_replace.tgtdev)
		ret++;
	btrfs_dev_replace_unlock(&fs_info->dev_replace, 0);

	return ret;
}

unsigned long btrfs_full_stripe_len(struct btrfs_fs_info *fs_info,
				    u64 logical)
{
	struct extent_map *em;
	struct map_lookup *map;
	unsigned long len = fs_info->sectorsize;

	em = get_chunk_map(fs_info, logical, len);

	if (!WARN_ON(IS_ERR(em))) {
		map = em->map_lookup;
		if (map->type & BTRFS_BLOCK_GROUP_RAID56_MASK)
			len = map->stripe_len * nr_data_stripes(map);
		free_extent_map(em);
	}
	return len;
}

int btrfs_is_parity_mirror(struct btrfs_fs_info *fs_info, u64 logical, u64 len)
{
	struct extent_map *em;
	struct map_lookup *map;
	int ret = 0;

	em = get_chunk_map(fs_info, logical, len);

	if(!WARN_ON(IS_ERR(em))) {
		map = em->map_lookup;
		if (map->type & BTRFS_BLOCK_GROUP_RAID56_MASK)
			ret = 1;
		free_extent_map(em);
	}
	return ret;
}

static int find_live_mirror(struct btrfs_fs_info *fs_info,
			    struct map_lookup *map, int first, int num,
			    int optimal, int dev_replace_is_ongoing)
{
	int i;
	int tolerance;
	struct btrfs_device *srcdev;

	if (dev_replace_is_ongoing &&
	    fs_info->dev_replace.cont_reading_from_srcdev_mode ==
	     BTRFS_DEV_REPLACE_ITEM_CONT_READING_FROM_SRCDEV_MODE_AVOID)
		srcdev = fs_info->dev_replace.srcdev;
	else
		srcdev = NULL;

	/*
	 * try to avoid the drive that is the source drive for a
	 * dev-replace procedure, only choose it if no other non-missing
	 * mirror is available
	 */
	for (tolerance = 0; tolerance < 2; tolerance++) {
		if (map->stripes[optimal].dev->bdev &&
		    (tolerance || map->stripes[optimal].dev != srcdev))
			return optimal;
		for (i = first; i < first + num; i++) {
			if (map->stripes[i].dev->bdev &&
			    (tolerance || map->stripes[i].dev != srcdev))
				return i;
		}
	}

	/* we couldn't find one that doesn't fail.  Just return something
	 * and the io error handling code will clean up eventually
	 */
	return optimal;
}

static inline int parity_smaller(u64 a, u64 b)
{
	return a > b;
}

/* Bubble-sort the stripe set to put the parity/syndrome stripes last */
static void sort_parity_stripes(struct btrfs_bio *bbio, int num_stripes)
{
	struct btrfs_bio_stripe s;
	int i;
	u64 l;
	int again = 1;

	while (again) {
		again = 0;
		for (i = 0; i < num_stripes - 1; i++) {
			if (parity_smaller(bbio->raid_map[i],
					   bbio->raid_map[i+1])) {
				s = bbio->stripes[i];
				l = bbio->raid_map[i];
				bbio->stripes[i] = bbio->stripes[i+1];
				bbio->raid_map[i] = bbio->raid_map[i+1];
				bbio->stripes[i+1] = s;
				bbio->raid_map[i+1] = l;

				again = 1;
			}
		}
	}
}

static struct btrfs_bio *alloc_btrfs_bio(int total_stripes, int real_stripes)
{
	struct btrfs_bio *bbio = kzalloc(
		 /* the size of the btrfs_bio */
		sizeof(struct btrfs_bio) +
		/* plus the variable array for the stripes */
		sizeof(struct btrfs_bio_stripe) * (total_stripes) +
		/* plus the variable array for the tgt dev */
		sizeof(int) * (real_stripes) +
		/*
		 * plus the raid_map, which includes both the tgt dev
		 * and the stripes
		 */
		sizeof(u64) * (total_stripes),
		GFP_NOFS|__GFP_NOFAIL);

	atomic_set(&bbio->error, 0);
	refcount_set(&bbio->refs, 1);

	return bbio;
}

void btrfs_get_bbio(struct btrfs_bio *bbio)
{
	WARN_ON(!refcount_read(&bbio->refs));
	refcount_inc(&bbio->refs);
}

void btrfs_put_bbio(struct btrfs_bio *bbio)
{
	if (!bbio)
		return;
	if (refcount_dec_and_test(&bbio->refs))
		kfree(bbio);
}

/* can REQ_OP_DISCARD be sent with other REQ like REQ_OP_WRITE? */
/*
 * Please note that, discard won't be sent to target device of device
 * replace.
 */
static int __btrfs_map_block_for_discard(struct btrfs_fs_info *fs_info,
					 u64 logical, u64 length,
					 struct btrfs_bio **bbio_ret)
{
	struct extent_map *em;
	struct map_lookup *map;
	struct btrfs_bio *bbio;
	u64 offset;
	u64 stripe_nr;
	u64 stripe_nr_end;
	u64 stripe_end_offset;
	u64 stripe_cnt;
	u64 stripe_len;
	u64 stripe_offset;
	u64 num_stripes;
	u32 stripe_index;
	u32 factor = 0;
	u32 sub_stripes = 0;
	u64 stripes_per_dev = 0;
	u32 remaining_stripes = 0;
	u32 last_stripe = 0;
	int ret = 0;
	int i;

	/* discard always return a bbio */
	ASSERT(bbio_ret);

	em = get_chunk_map(fs_info, logical, length);
	if (IS_ERR(em))
		return PTR_ERR(em);

	map = em->map_lookup;
	/* we don't discard raid56 yet */
	if (map->type & BTRFS_BLOCK_GROUP_RAID56_MASK) {
		ret = -EOPNOTSUPP;
		goto out;
	}

	offset = logical - em->start;
	length = min_t(u64, em->len - offset, length);

	stripe_len = map->stripe_len;
	/*
	 * stripe_nr counts the total number of stripes we have to stride
	 * to get to this block
	 */
	stripe_nr = div64_u64(offset, stripe_len);

	/* stripe_offset is the offset of this block in its stripe */
	stripe_offset = offset - stripe_nr * stripe_len;

	stripe_nr_end = round_up(offset + length, map->stripe_len);
	stripe_nr_end = div64_u64(stripe_nr_end, map->stripe_len);
	stripe_cnt = stripe_nr_end - stripe_nr;
	stripe_end_offset = stripe_nr_end * map->stripe_len -
			    (offset + length);
	/*
	 * after this, stripe_nr is the number of stripes on this
	 * device we have to walk to find the data, and stripe_index is
	 * the number of our device in the stripe array
	 */
	num_stripes = 1;
	stripe_index = 0;
	if (map->type & (BTRFS_BLOCK_GROUP_RAID0 |
			 BTRFS_BLOCK_GROUP_RAID10)) {
		if (map->type & BTRFS_BLOCK_GROUP_RAID0)
			sub_stripes = 1;
		else
			sub_stripes = map->sub_stripes;

		factor = map->num_stripes / sub_stripes;
		num_stripes = min_t(u64, map->num_stripes,
				    sub_stripes * stripe_cnt);
		stripe_nr = div_u64_rem(stripe_nr, factor, &stripe_index);
		stripe_index *= sub_stripes;
		stripes_per_dev = div_u64_rem(stripe_cnt, factor,
					      &remaining_stripes);
		div_u64_rem(stripe_nr_end - 1, factor, &last_stripe);
		last_stripe *= sub_stripes;
	} else if (map->type & (BTRFS_BLOCK_GROUP_RAID1 |
				BTRFS_BLOCK_GROUP_DUP)) {
		num_stripes = map->num_stripes;
	} else {
		stripe_nr = div_u64_rem(stripe_nr, map->num_stripes,
					&stripe_index);
	}

	bbio = alloc_btrfs_bio(num_stripes, 0);
	if (!bbio) {
		ret = -ENOMEM;
		goto out;
	}

	for (i = 0; i < num_stripes; i++) {
		bbio->stripes[i].physical =
			map->stripes[stripe_index].physical +
			stripe_offset + stripe_nr * map->stripe_len;
		bbio->stripes[i].dev = map->stripes[stripe_index].dev;

		if (map->type & (BTRFS_BLOCK_GROUP_RAID0 |
				 BTRFS_BLOCK_GROUP_RAID10)) {
			bbio->stripes[i].length = stripes_per_dev *
				map->stripe_len;

			if (i / sub_stripes < remaining_stripes)
				bbio->stripes[i].length +=
					map->stripe_len;

			/*
			 * Special for the first stripe and
			 * the last stripe:
			 *
			 * |-------|...|-------|
			 *     |----------|
			 *    off     end_off
			 */
			if (i < sub_stripes)
				bbio->stripes[i].length -=
					stripe_offset;

			if (stripe_index >= last_stripe &&
			    stripe_index <= (last_stripe +
					     sub_stripes - 1))
				bbio->stripes[i].length -=
					stripe_end_offset;

			if (i == sub_stripes - 1)
				stripe_offset = 0;
		} else {
			bbio->stripes[i].length = length;
		}

		stripe_index++;
		if (stripe_index == map->num_stripes) {
			stripe_index = 0;
			stripe_nr++;
		}
	}

	*bbio_ret = bbio;
	bbio->map_type = map->type;
	bbio->num_stripes = num_stripes;
out:
	free_extent_map(em);
	return ret;
}

/*
 * In dev-replace case, for repair case (that's the only case where the mirror
 * is selected explicitly when calling btrfs_map_block), blocks left of the
 * left cursor can also be read from the target drive.
 *
 * For REQ_GET_READ_MIRRORS, the target drive is added as the last one to the
 * array of stripes.
 * For READ, it also needs to be supported using the same mirror number.
 *
 * If the requested block is not left of the left cursor, EIO is returned. This
 * can happen because btrfs_num_copies() returns one more in the dev-replace
 * case.
 */
static int get_extra_mirror_from_replace(struct btrfs_fs_info *fs_info,
					 u64 logical, u64 length,
					 u64 srcdev_devid, int *mirror_num,
					 u64 *physical)
{
	struct btrfs_bio *bbio = NULL;
	int num_stripes;
	int index_srcdev = 0;
	int found = 0;
	u64 physical_of_found = 0;
	int i;
	int ret = 0;

	ret = __btrfs_map_block(fs_info, BTRFS_MAP_GET_READ_MIRRORS,
				logical, &length, &bbio, 0, 0);
	if (ret) {
		ASSERT(bbio == NULL);
		return ret;
	}

	num_stripes = bbio->num_stripes;
	if (*mirror_num > num_stripes) {
		/*
		 * BTRFS_MAP_GET_READ_MIRRORS does not contain this mirror,
		 * that means that the requested area is not left of the left
		 * cursor
		 */
		btrfs_put_bbio(bbio);
		return -EIO;
	}

	/*
	 * process the rest of the function using the mirror_num of the source
	 * drive. Therefore look it up first.  At the end, patch the device
	 * pointer to the one of the target drive.
	 */
	for (i = 0; i < num_stripes; i++) {
		if (bbio->stripes[i].dev->devid != srcdev_devid)
			continue;

		/*
		 * In case of DUP, in order to keep it simple, only add the
		 * mirror with the lowest physical address
		 */
		if (found &&
		    physical_of_found <= bbio->stripes[i].physical)
			continue;

		index_srcdev = i;
		found = 1;
		physical_of_found = bbio->stripes[i].physical;
	}

	btrfs_put_bbio(bbio);

	ASSERT(found);
	if (!found)
		return -EIO;

	*mirror_num = index_srcdev + 1;
	*physical = physical_of_found;
	return ret;
}

static void handle_ops_on_dev_replace(enum btrfs_map_op op,
				      struct btrfs_bio **bbio_ret,
				      struct btrfs_dev_replace *dev_replace,
				      int *num_stripes_ret, int *max_errors_ret)
{
	struct btrfs_bio *bbio = *bbio_ret;
	u64 srcdev_devid = dev_replace->srcdev->devid;
	int tgtdev_indexes = 0;
	int num_stripes = *num_stripes_ret;
	int max_errors = *max_errors_ret;
	int i;

	if (op == BTRFS_MAP_WRITE) {
		int index_where_to_add;

		/*
		 * duplicate the write operations while the dev replace
		 * procedure is running. Since the copying of the old disk to
		 * the new disk takes place at run time while the filesystem is
		 * mounted writable, the regular write operations to the old
		 * disk have to be duplicated to go to the new disk as well.
		 *
		 * Note that device->missing is handled by the caller, and that
		 * the write to the old disk is already set up in the stripes
		 * array.
		 */
		index_where_to_add = num_stripes;
		for (i = 0; i < num_stripes; i++) {
			if (bbio->stripes[i].dev->devid == srcdev_devid) {
				/* write to new disk, too */
				struct btrfs_bio_stripe *new =
					bbio->stripes + index_where_to_add;
				struct btrfs_bio_stripe *old =
					bbio->stripes + i;

				new->physical = old->physical;
				new->length = old->length;
				new->dev = dev_replace->tgtdev;
				bbio->tgtdev_map[i] = index_where_to_add;
				index_where_to_add++;
				max_errors++;
				tgtdev_indexes++;
			}
		}
		num_stripes = index_where_to_add;
	} else if (op == BTRFS_MAP_GET_READ_MIRRORS) {
		int index_srcdev = 0;
		int found = 0;
		u64 physical_of_found = 0;

		/*
		 * During the dev-replace procedure, the target drive can also
		 * be used to read data in case it is needed to repair a corrupt
		 * block elsewhere. This is possible if the requested area is
		 * left of the left cursor. In this area, the target drive is a
		 * full copy of the source drive.
		 */
		for (i = 0; i < num_stripes; i++) {
			if (bbio->stripes[i].dev->devid == srcdev_devid) {
				/*
				 * In case of DUP, in order to keep it simple,
				 * only add the mirror with the lowest physical
				 * address
				 */
				if (found &&
				    physical_of_found <=
				     bbio->stripes[i].physical)
					continue;
				index_srcdev = i;
				found = 1;
				physical_of_found = bbio->stripes[i].physical;
			}
		}
		if (found) {
			struct btrfs_bio_stripe *tgtdev_stripe =
				bbio->stripes + num_stripes;

			tgtdev_stripe->physical = physical_of_found;
			tgtdev_stripe->length =
				bbio->stripes[index_srcdev].length;
			tgtdev_stripe->dev = dev_replace->tgtdev;
			bbio->tgtdev_map[index_srcdev] = num_stripes;

			tgtdev_indexes++;
			num_stripes++;
		}
	}

	*num_stripes_ret = num_stripes;
	*max_errors_ret = max_errors;
	bbio->num_tgtdevs = tgtdev_indexes;
	*bbio_ret = bbio;
}

static bool need_full_stripe(enum btrfs_map_op op)
{
	return (op == BTRFS_MAP_WRITE || op == BTRFS_MAP_GET_READ_MIRRORS);
}

static int __btrfs_map_block(struct btrfs_fs_info *fs_info,
			     enum btrfs_map_op op,
			     u64 logical, u64 *length,
			     struct btrfs_bio **bbio_ret,
			     int mirror_num, int need_raid_map)
{
	struct extent_map *em;
	struct map_lookup *map;
	u64 offset;
	u64 stripe_offset;
	u64 stripe_nr;
	u64 stripe_len;
	u32 stripe_index;
	int i;
	int ret = 0;
	int num_stripes;
	int max_errors = 0;
	int tgtdev_indexes = 0;
	struct btrfs_bio *bbio = NULL;
	struct btrfs_dev_replace *dev_replace = &fs_info->dev_replace;
	int dev_replace_is_ongoing = 0;
	int num_alloc_stripes;
	int patch_the_first_stripe_for_dev_replace = 0;
	u64 physical_to_patch_in_first_stripe = 0;
	u64 raid56_full_stripe_start = (u64)-1;

	if (op == BTRFS_MAP_DISCARD)
		return __btrfs_map_block_for_discard(fs_info, logical,
						     *length, bbio_ret);

	em = get_chunk_map(fs_info, logical, *length);
	if (IS_ERR(em))
		return PTR_ERR(em);

	map = em->map_lookup;
	offset = logical - em->start;

	stripe_len = map->stripe_len;
	stripe_nr = offset;
	/*
	 * stripe_nr counts the total number of stripes we have to stride
	 * to get to this block
	 */
	stripe_nr = div64_u64(stripe_nr, stripe_len);

	stripe_offset = stripe_nr * stripe_len;
	if (offset < stripe_offset) {
		btrfs_crit(fs_info,
			   "stripe math has gone wrong, stripe_offset=%llu, offset=%llu, start=%llu, logical=%llu, stripe_len=%llu",
			   stripe_offset, offset, em->start, logical,
			   stripe_len);
		free_extent_map(em);
		return -EINVAL;
	}

	/* stripe_offset is the offset of this block in its stripe*/
	stripe_offset = offset - stripe_offset;

	/* if we're here for raid56, we need to know the stripe aligned start */
	if (map->type & BTRFS_BLOCK_GROUP_RAID56_MASK) {
		unsigned long full_stripe_len = stripe_len * nr_data_stripes(map);
		raid56_full_stripe_start = offset;

		/* allow a write of a full stripe, but make sure we don't
		 * allow straddling of stripes
		 */
		raid56_full_stripe_start = div64_u64(raid56_full_stripe_start,
				full_stripe_len);
		raid56_full_stripe_start *= full_stripe_len;
	}

	if (map->type & BTRFS_BLOCK_GROUP_PROFILE_MASK) {
		u64 max_len;
		/* For writes to RAID[56], allow a full stripeset across all disks.
		   For other RAID types and for RAID[56] reads, just allow a single
		   stripe (on a single disk). */
		if ((map->type & BTRFS_BLOCK_GROUP_RAID56_MASK) &&
		    (op == BTRFS_MAP_WRITE)) {
			max_len = stripe_len * nr_data_stripes(map) -
				(offset - raid56_full_stripe_start);
		} else {
			/* we limit the length of each bio to what fits in a stripe */
			max_len = stripe_len - stripe_offset;
		}
		*length = min_t(u64, em->len - offset, max_len);
	} else {
		*length = em->len - offset;
	}

	/* This is for when we're called from btrfs_merge_bio_hook() and all
	   it cares about is the length */
	if (!bbio_ret)
		goto out;

	btrfs_dev_replace_lock(dev_replace, 0);
	dev_replace_is_ongoing = btrfs_dev_replace_is_ongoing(dev_replace);
	if (!dev_replace_is_ongoing)
		btrfs_dev_replace_unlock(dev_replace, 0);
	else
		btrfs_dev_replace_set_lock_blocking(dev_replace);

	if (dev_replace_is_ongoing && mirror_num == map->num_stripes + 1 &&
	    !need_full_stripe(op) && dev_replace->tgtdev != NULL) {
		ret = get_extra_mirror_from_replace(fs_info, logical, *length,
						    dev_replace->srcdev->devid,
						    &mirror_num,
					    &physical_to_patch_in_first_stripe);
		if (ret)
			goto out;
		else
			patch_the_first_stripe_for_dev_replace = 1;
	} else if (mirror_num > map->num_stripes) {
		mirror_num = 0;
	}

	num_stripes = 1;
	stripe_index = 0;
	if (map->type & BTRFS_BLOCK_GROUP_RAID0) {
		stripe_nr = div_u64_rem(stripe_nr, map->num_stripes,
				&stripe_index);
		if (!need_full_stripe(op))
			mirror_num = 1;
	} else if (map->type & BTRFS_BLOCK_GROUP_RAID1) {
		if (need_full_stripe(op))
			num_stripes = map->num_stripes;
		else if (mirror_num)
			stripe_index = mirror_num - 1;
		else {
			stripe_index = find_live_mirror(fs_info, map, 0,
					    map->num_stripes,
					    current->pid % map->num_stripes,
					    dev_replace_is_ongoing);
			mirror_num = stripe_index + 1;
		}

	} else if (map->type & BTRFS_BLOCK_GROUP_DUP) {
		if (need_full_stripe(op)) {
			num_stripes = map->num_stripes;
		} else if (mirror_num) {
			stripe_index = mirror_num - 1;
		} else {
			mirror_num = 1;
		}

	} else if (map->type & BTRFS_BLOCK_GROUP_RAID10) {
		u32 factor = map->num_stripes / map->sub_stripes;

		stripe_nr = div_u64_rem(stripe_nr, factor, &stripe_index);
		stripe_index *= map->sub_stripes;

		if (need_full_stripe(op))
			num_stripes = map->sub_stripes;
		else if (mirror_num)
			stripe_index += mirror_num - 1;
		else {
			int old_stripe_index = stripe_index;
			stripe_index = find_live_mirror(fs_info, map,
					      stripe_index,
					      map->sub_stripes, stripe_index +
					      current->pid % map->sub_stripes,
					      dev_replace_is_ongoing);
			mirror_num = stripe_index - old_stripe_index + 1;
		}

	} else if (map->type & BTRFS_BLOCK_GROUP_RAID56_MASK) {
		if (need_raid_map && (need_full_stripe(op) || mirror_num > 1)) {
			/* push stripe_nr back to the start of the full stripe */
			stripe_nr = div64_u64(raid56_full_stripe_start,
					stripe_len * nr_data_stripes(map));

			/* RAID[56] write or recovery. Return all stripes */
			num_stripes = map->num_stripes;
			max_errors = nr_parity_stripes(map);

			*length = map->stripe_len;
			stripe_index = 0;
			stripe_offset = 0;
		} else {
			/*
			 * Mirror #0 or #1 means the original data block.
			 * Mirror #2 is RAID5 parity block.
			 * Mirror #3 is RAID6 Q block.
			 */
			stripe_nr = div_u64_rem(stripe_nr,
					nr_data_stripes(map), &stripe_index);
			if (mirror_num > 1)
				stripe_index = nr_data_stripes(map) +
						mirror_num - 2;

			/* We distribute the parity blocks across stripes */
			div_u64_rem(stripe_nr + stripe_index, map->num_stripes,
					&stripe_index);
			if (!need_full_stripe(op) && mirror_num <= 1)
				mirror_num = 1;
		}
	} else {
		/*
		 * after this, stripe_nr is the number of stripes on this
		 * device we have to walk to find the data, and stripe_index is
		 * the number of our device in the stripe array
		 */
		stripe_nr = div_u64_rem(stripe_nr, map->num_stripes,
				&stripe_index);
		mirror_num = stripe_index + 1;
	}
	if (stripe_index >= map->num_stripes) {
		btrfs_crit(fs_info,
			   "stripe index math went horribly wrong, got stripe_index=%u, num_stripes=%u",
			   stripe_index, map->num_stripes);
		ret = -EINVAL;
		goto out;
	}

	num_alloc_stripes = num_stripes;
	if (dev_replace_is_ongoing && dev_replace->tgtdev != NULL) {
		if (op == BTRFS_MAP_WRITE)
			num_alloc_stripes <<= 1;
		if (op == BTRFS_MAP_GET_READ_MIRRORS)
			num_alloc_stripes++;
		tgtdev_indexes = num_stripes;
	}

	bbio = alloc_btrfs_bio(num_alloc_stripes, tgtdev_indexes);
	if (!bbio) {
		ret = -ENOMEM;
		goto out;
	}
	if (dev_replace_is_ongoing && dev_replace->tgtdev != NULL)
		bbio->tgtdev_map = (int *)(bbio->stripes + num_alloc_stripes);

	/* build raid_map */
	if (map->type & BTRFS_BLOCK_GROUP_RAID56_MASK && need_raid_map &&
	    (need_full_stripe(op) || mirror_num > 1)) {
		u64 tmp;
		unsigned rot;

		bbio->raid_map = (u64 *)((void *)bbio->stripes +
				 sizeof(struct btrfs_bio_stripe) *
				 num_alloc_stripes +
				 sizeof(int) * tgtdev_indexes);

		/* Work out the disk rotation on this stripe-set */
		div_u64_rem(stripe_nr, num_stripes, &rot);

		/* Fill in the logical address of each stripe */
		tmp = stripe_nr * nr_data_stripes(map);
		for (i = 0; i < nr_data_stripes(map); i++)
			bbio->raid_map[(i+rot) % num_stripes] =
				em->start + (tmp + i) * map->stripe_len;

		bbio->raid_map[(i+rot) % map->num_stripes] = RAID5_P_STRIPE;
		if (map->type & BTRFS_BLOCK_GROUP_RAID6)
			bbio->raid_map[(i+rot+1) % num_stripes] =
				RAID6_Q_STRIPE;
	}


	for (i = 0; i < num_stripes; i++) {
		bbio->stripes[i].physical =
			map->stripes[stripe_index].physical +
			stripe_offset +
			stripe_nr * map->stripe_len;
		bbio->stripes[i].dev =
			map->stripes[stripe_index].dev;
		stripe_index++;
	}

	if (need_full_stripe(op))
		max_errors = btrfs_chunk_max_errors(map);

	if (bbio->raid_map)
		sort_parity_stripes(bbio, num_stripes);

	if (dev_replace_is_ongoing && dev_replace->tgtdev != NULL &&
	    need_full_stripe(op)) {
		handle_ops_on_dev_replace(op, &bbio, dev_replace, &num_stripes,
					  &max_errors);
	}

	*bbio_ret = bbio;
	bbio->map_type = map->type;
	bbio->num_stripes = num_stripes;
	bbio->max_errors = max_errors;
	bbio->mirror_num = mirror_num;

	/*
	 * this is the case that REQ_READ && dev_replace_is_ongoing &&
	 * mirror_num == num_stripes + 1 && dev_replace target drive is
	 * available as a mirror
	 */
	if (patch_the_first_stripe_for_dev_replace && num_stripes > 0) {
		WARN_ON(num_stripes > 1);
		bbio->stripes[0].dev = dev_replace->tgtdev;
		bbio->stripes[0].physical = physical_to_patch_in_first_stripe;
		bbio->mirror_num = map->num_stripes + 1;
	}
out:
	if (dev_replace_is_ongoing) {
		btrfs_dev_replace_clear_lock_blocking(dev_replace);
		btrfs_dev_replace_unlock(dev_replace, 0);
	}
	free_extent_map(em);
	return ret;
}

int btrfs_map_block(struct btrfs_fs_info *fs_info, enum btrfs_map_op op,
		      u64 logical, u64 *length,
		      struct btrfs_bio **bbio_ret, int mirror_num)
{
	return __btrfs_map_block(fs_info, op, logical, length, bbio_ret,
				 mirror_num, 0);
}

/* For Scrub/replace */
int btrfs_map_sblock(struct btrfs_fs_info *fs_info, enum btrfs_map_op op,
		     u64 logical, u64 *length,
		     struct btrfs_bio **bbio_ret)
{
	return __btrfs_map_block(fs_info, op, logical, length, bbio_ret, 0, 1);
}

int btrfs_rmap_block(struct btrfs_fs_info *fs_info,
		     u64 chunk_start, u64 physical, u64 devid,
		     u64 **logical, int *naddrs, int *stripe_len)
{
	struct extent_map *em;
	struct map_lookup *map;
	u64 *buf;
	u64 bytenr;
	u64 length;
	u64 stripe_nr;
	u64 rmap_len;
	int i, j, nr = 0;

	em = get_chunk_map(fs_info, chunk_start, 1);
	if (IS_ERR(em))
		return -EIO;

	map = em->map_lookup;
	length = em->len;
	rmap_len = map->stripe_len;

	if (map->type & BTRFS_BLOCK_GROUP_RAID10)
		length = div_u64(length, map->num_stripes / map->sub_stripes);
	else if (map->type & BTRFS_BLOCK_GROUP_RAID0)
		length = div_u64(length, map->num_stripes);
	else if (map->type & BTRFS_BLOCK_GROUP_RAID56_MASK) {
		length = div_u64(length, nr_data_stripes(map));
		rmap_len = map->stripe_len * nr_data_stripes(map);
	}

	buf = kcalloc(map->num_stripes, sizeof(u64), GFP_NOFS);
	BUG_ON(!buf); /* -ENOMEM */

	for (i = 0; i < map->num_stripes; i++) {
		if (devid && map->stripes[i].dev->devid != devid)
			continue;
		if (map->stripes[i].physical > physical ||
		    map->stripes[i].physical + length <= physical)
			continue;

		stripe_nr = physical - map->stripes[i].physical;
		stripe_nr = div64_u64(stripe_nr, map->stripe_len);

		if (map->type & BTRFS_BLOCK_GROUP_RAID10) {
			stripe_nr = stripe_nr * map->num_stripes + i;
			stripe_nr = div_u64(stripe_nr, map->sub_stripes);
		} else if (map->type & BTRFS_BLOCK_GROUP_RAID0) {
			stripe_nr = stripe_nr * map->num_stripes + i;
		} /* else if RAID[56], multiply by nr_data_stripes().
		   * Alternatively, just use rmap_len below instead of
		   * map->stripe_len */

		bytenr = chunk_start + stripe_nr * rmap_len;
		WARN_ON(nr >= map->num_stripes);
		for (j = 0; j < nr; j++) {
			if (buf[j] == bytenr)
				break;
		}
		if (j == nr) {
			WARN_ON(nr >= map->num_stripes);
			buf[nr++] = bytenr;
		}
	}

	*logical = buf;
	*naddrs = nr;
	*stripe_len = rmap_len;

	free_extent_map(em);
	return 0;
}

static inline void btrfs_end_bbio(struct btrfs_bio *bbio, struct bio *bio)
{
	bio->bi_private = bbio->private;
	bio->bi_end_io = bbio->end_io;
	bio_endio(bio);

	btrfs_put_bbio(bbio);
}

static void btrfs_end_bio(struct bio *bio)
{
	struct btrfs_bio *bbio = bio->bi_private;
	int is_orig_bio = 0;

	if (bio->bi_status) {
		atomic_inc(&bbio->error);
		if (bio->bi_status == BLK_STS_IOERR ||
		    bio->bi_status == BLK_STS_TARGET) {
			unsigned int stripe_index =
				btrfs_io_bio(bio)->stripe_index;
			struct btrfs_device *dev;

			BUG_ON(stripe_index >= bbio->num_stripes);
			dev = bbio->stripes[stripe_index].dev;
			if (dev->bdev) {
				if (bio_op(bio) == REQ_OP_WRITE)
					btrfs_dev_stat_inc_and_print(dev,
						BTRFS_DEV_STAT_WRITE_ERRS);
				else
					btrfs_dev_stat_inc_and_print(dev,
						BTRFS_DEV_STAT_READ_ERRS);
				if (bio->bi_opf & REQ_PREFLUSH)
					btrfs_dev_stat_inc_and_print(dev,
						BTRFS_DEV_STAT_FLUSH_ERRS);
			}
		}
	}

	if (bio == bbio->orig_bio)
		is_orig_bio = 1;

	btrfs_bio_counter_dec(bbio->fs_info);

	if (atomic_dec_and_test(&bbio->stripes_pending)) {
		if (!is_orig_bio) {
			bio_put(bio);
			bio = bbio->orig_bio;
		}

		btrfs_io_bio(bio)->mirror_num = bbio->mirror_num;
		/* only send an error to the higher layers if it is
		 * beyond the tolerance of the btrfs bio
		 */
		if (atomic_read(&bbio->error) > bbio->max_errors) {
			bio->bi_status = BLK_STS_IOERR;
		} else {
			/*
			 * this bio is actually up to date, we didn't
			 * go over the max number of errors
			 */
			bio->bi_status = BLK_STS_OK;
		}

		btrfs_end_bbio(bbio, bio);
	} else if (!is_orig_bio) {
		bio_put(bio);
	}
}

/*
 * see run_scheduled_bios for a description of why bios are collected for
 * async submit.
 *
 * This will add one bio to the pending list for a device and make sure
 * the work struct is scheduled.
 */
static noinline void btrfs_schedule_bio(struct btrfs_device *device,
					struct bio *bio)
{
	struct btrfs_fs_info *fs_info = device->fs_info;
	int should_queue = 1;
	struct btrfs_pending_bios *pending_bios;

	if (device->missing || !device->bdev) {
		bio_io_error(bio);
		return;
	}

	/* don't bother with additional async steps for reads, right now */
	if (bio_op(bio) == REQ_OP_READ) {
		bio_get(bio);
		btrfsic_submit_bio(bio);
		bio_put(bio);
		return;
	}

	WARN_ON(bio->bi_next);
	bio->bi_next = NULL;

	spin_lock(&device->io_lock);
	if (op_is_sync(bio->bi_opf))
		pending_bios = &device->pending_sync_bios;
	else
		pending_bios = &device->pending_bios;

	if (pending_bios->tail)
		pending_bios->tail->bi_next = bio;

	pending_bios->tail = bio;
	if (!pending_bios->head)
		pending_bios->head = bio;
	if (device->running_pending)
		should_queue = 0;

	spin_unlock(&device->io_lock);

	if (should_queue)
		btrfs_queue_work(fs_info->submit_workers, &device->work);
}

static void submit_stripe_bio(struct btrfs_bio *bbio, struct bio *bio,
			      u64 physical, int dev_nr, int async)
{
	struct btrfs_device *dev = bbio->stripes[dev_nr].dev;
	struct btrfs_fs_info *fs_info = bbio->fs_info;

	bio->bi_private = bbio;
	btrfs_io_bio(bio)->stripe_index = dev_nr;
	bio->bi_end_io = btrfs_end_bio;
	bio->bi_iter.bi_sector = physical >> 9;
#ifdef DEBUG
	{
		struct rcu_string *name;

		rcu_read_lock();
		name = rcu_dereference(dev->name);
		btrfs_debug(fs_info,
			"btrfs_map_bio: rw %d 0x%x, sector=%llu, dev=%lu (%s id %llu), size=%u",
			bio_op(bio), bio->bi_opf,
			(u64)bio->bi_iter.bi_sector,
			(u_long)dev->bdev->bd_dev, name->str, dev->devid,
			bio->bi_iter.bi_size);
		rcu_read_unlock();
	}
#endif
	bio_set_dev(bio, dev->bdev);

	btrfs_bio_counter_inc_noblocked(fs_info);

	if (async)
		btrfs_schedule_bio(dev, bio);
	else
		btrfsic_submit_bio(bio);
}

static void bbio_error(struct btrfs_bio *bbio, struct bio *bio, u64 logical)
{
	atomic_inc(&bbio->error);
	if (atomic_dec_and_test(&bbio->stripes_pending)) {
		/* Should be the original bio. */
		WARN_ON(bio != bbio->orig_bio);

		btrfs_io_bio(bio)->mirror_num = bbio->mirror_num;
		bio->bi_iter.bi_sector = logical >> 9;
		if (atomic_read(&bbio->error) > bbio->max_errors)
			bio->bi_status = BLK_STS_IOERR;
		else
			bio->bi_status = BLK_STS_OK;
		btrfs_end_bbio(bbio, bio);
	}
}

blk_status_t btrfs_map_bio(struct btrfs_fs_info *fs_info, struct bio *bio,
			   int mirror_num, int async_submit)
{
	struct btrfs_device *dev;
	struct bio *first_bio = bio;
	u64 logical = (u64)bio->bi_iter.bi_sector << 9;
	u64 length = 0;
	u64 map_length;
	int ret;
	int dev_nr;
	int total_devs;
	struct btrfs_bio *bbio = NULL;

	length = bio->bi_iter.bi_size;
	map_length = length;

	btrfs_bio_counter_inc_blocked(fs_info);
	ret = __btrfs_map_block(fs_info, btrfs_op(bio), logical,
				&map_length, &bbio, mirror_num, 1);
	if (ret) {
		btrfs_bio_counter_dec(fs_info);
		return errno_to_blk_status(ret);
	}

	total_devs = bbio->num_stripes;
	bbio->orig_bio = first_bio;
	bbio->private = first_bio->bi_private;
	bbio->end_io = first_bio->bi_end_io;
	bbio->fs_info = fs_info;
	atomic_set(&bbio->stripes_pending, bbio->num_stripes);

	if ((bbio->map_type & BTRFS_BLOCK_GROUP_RAID56_MASK) &&
	    ((bio_op(bio) == REQ_OP_WRITE) || (mirror_num > 1))) {
		/* In this case, map_length has been set to the length of
		   a single stripe; not the whole write */
		if (bio_op(bio) == REQ_OP_WRITE) {
			ret = raid56_parity_write(fs_info, bio, bbio,
						  map_length);
		} else {
			ret = raid56_parity_recover(fs_info, bio, bbio,
						    map_length, mirror_num, 1);
		}

		btrfs_bio_counter_dec(fs_info);
		return errno_to_blk_status(ret);
	}

	if (map_length < length) {
		btrfs_crit(fs_info,
			   "mapping failed logical %llu bio len %llu len %llu",
			   logical, length, map_length);
		BUG();
	}

	for (dev_nr = 0; dev_nr < total_devs; dev_nr++) {
		dev = bbio->stripes[dev_nr].dev;
		if (!dev || !dev->bdev ||
		    (bio_op(first_bio) == REQ_OP_WRITE && !dev->writeable)) {
			bbio_error(bbio, first_bio, logical);
			continue;
		}

		if (dev_nr < total_devs - 1)
			bio = btrfs_bio_clone(first_bio);
		else
			bio = first_bio;

		submit_stripe_bio(bbio, bio, bbio->stripes[dev_nr].physical,
				  dev_nr, async_submit);
	}
	btrfs_bio_counter_dec(fs_info);
	return BLK_STS_OK;
}

struct btrfs_device *btrfs_find_device(struct btrfs_fs_info *fs_info, u64 devid,
				       u8 *uuid, u8 *fsid)
{
	struct btrfs_device *device;
	struct btrfs_fs_devices *cur_devices;

	cur_devices = fs_info->fs_devices;
	while (cur_devices) {
		if (!fsid ||
		    !memcmp(cur_devices->fsid, fsid, BTRFS_FSID_SIZE)) {
			device = find_device(cur_devices, devid, uuid);
			if (device)
				return device;
		}
		cur_devices = cur_devices->seed;
	}
	return NULL;
}

static struct btrfs_device *add_missing_dev(struct btrfs_fs_devices *fs_devices,
					    u64 devid, u8 *dev_uuid)
{
	struct btrfs_device *device;

	device = btrfs_alloc_device(NULL, &devid, dev_uuid);
	if (IS_ERR(device))
		return device;

	list_add(&device->dev_list, &fs_devices->devices);
	device->fs_devices = fs_devices;
	fs_devices->num_devices++;

	device->missing = 1;
	fs_devices->missing_devices++;

	return device;
}

/**
 * btrfs_alloc_device - allocate struct btrfs_device
 * @fs_info:	used only for generating a new devid, can be NULL if
 *		devid is provided (i.e. @devid != NULL).
 * @devid:	a pointer to devid for this device.  If NULL a new devid
 *		is generated.
 * @uuid:	a pointer to UUID for this device.  If NULL a new UUID
 *		is generated.
 *
 * Return: a pointer to a new &struct btrfs_device on success; ERR_PTR()
 * on error.  Returned struct is not linked onto any lists and must be
 * destroyed with free_device.
 */
struct btrfs_device *btrfs_alloc_device(struct btrfs_fs_info *fs_info,
					const u64 *devid,
					const u8 *uuid)
{
	struct btrfs_device *dev;
	u64 tmp;

	if (WARN_ON(!devid && !fs_info))
		return ERR_PTR(-EINVAL);

	dev = __alloc_device();
	if (IS_ERR(dev))
		return dev;

	if (devid)
		tmp = *devid;
	else {
		int ret;

		ret = find_next_devid(fs_info, &tmp);
		if (ret) {
			free_device(dev);
			return ERR_PTR(ret);
		}
	}
	dev->devid = tmp;

	if (uuid)
		memcpy(dev->uuid, uuid, BTRFS_UUID_SIZE);
	else
		generate_random_uuid(dev->uuid);

	btrfs_init_work(&dev->work, btrfs_submit_helper,
			pending_bios_fn, NULL, NULL);

	return dev;
}

/* Return -EIO if any error, otherwise return 0. */
static int btrfs_check_chunk_valid(struct btrfs_fs_info *fs_info,
				   struct extent_buffer *leaf,
				   struct btrfs_chunk *chunk, u64 logical)
{
	u64 length;
	u64 stripe_len;
	u16 num_stripes;
	u16 sub_stripes;
	u64 type;

	length = btrfs_chunk_length(leaf, chunk);
	stripe_len = btrfs_chunk_stripe_len(leaf, chunk);
	num_stripes = btrfs_chunk_num_stripes(leaf, chunk);
	sub_stripes = btrfs_chunk_sub_stripes(leaf, chunk);
	type = btrfs_chunk_type(leaf, chunk);

	if (!num_stripes) {
		btrfs_err(fs_info, "invalid chunk num_stripes: %u",
			  num_stripes);
		return -EIO;
	}
	if (!IS_ALIGNED(logical, fs_info->sectorsize)) {
		btrfs_err(fs_info, "invalid chunk logical %llu", logical);
		return -EIO;
	}
	if (btrfs_chunk_sector_size(leaf, chunk) != fs_info->sectorsize) {
		btrfs_err(fs_info, "invalid chunk sectorsize %u",
			  btrfs_chunk_sector_size(leaf, chunk));
		return -EIO;
	}
	if (!length || !IS_ALIGNED(length, fs_info->sectorsize)) {
		btrfs_err(fs_info, "invalid chunk length %llu", length);
		return -EIO;
	}
	if (!is_power_of_2(stripe_len) || stripe_len != BTRFS_STRIPE_LEN) {
		btrfs_err(fs_info, "invalid chunk stripe length: %llu",
			  stripe_len);
		return -EIO;
	}
	if (~(BTRFS_BLOCK_GROUP_TYPE_MASK | BTRFS_BLOCK_GROUP_PROFILE_MASK) &
	    type) {
		btrfs_err(fs_info, "unrecognized chunk type: %llu",
			  ~(BTRFS_BLOCK_GROUP_TYPE_MASK |
			    BTRFS_BLOCK_GROUP_PROFILE_MASK) &
			  btrfs_chunk_type(leaf, chunk));
		return -EIO;
	}
	if ((type & BTRFS_BLOCK_GROUP_RAID10 && sub_stripes != 2) ||
	    (type & BTRFS_BLOCK_GROUP_RAID1 && num_stripes < 1) ||
	    (type & BTRFS_BLOCK_GROUP_RAID5 && num_stripes < 2) ||
	    (type & BTRFS_BLOCK_GROUP_RAID6 && num_stripes < 3) ||
	    (type & BTRFS_BLOCK_GROUP_DUP && num_stripes > 2) ||
	    ((type & BTRFS_BLOCK_GROUP_PROFILE_MASK) == 0 &&
	     num_stripes != 1)) {
		btrfs_err(fs_info,
			"invalid num_stripes:sub_stripes %u:%u for profile %llu",
			num_stripes, sub_stripes,
			type & BTRFS_BLOCK_GROUP_PROFILE_MASK);
		return -EIO;
	}

	return 0;
}

static void btrfs_report_missing_device(struct btrfs_fs_info *fs_info,
					u64 devid, u8 *uuid, bool error)
{
	if (error)
		btrfs_err_rl(fs_info, "devid %llu uuid %pU is missing",
			      devid, uuid);
	else
		btrfs_warn_rl(fs_info, "devid %llu uuid %pU is missing",
			      devid, uuid);
}

static int read_one_chunk(struct btrfs_fs_info *fs_info, struct btrfs_key *key,
			  struct extent_buffer *leaf,
			  struct btrfs_chunk *chunk)
{
	struct btrfs_mapping_tree *map_tree = &fs_info->mapping_tree;
	struct map_lookup *map;
	struct extent_map *em;
	u64 logical;
	u64 length;
	u64 devid;
	u8 uuid[BTRFS_UUID_SIZE];
	int num_stripes;
	int ret;
	int i;

	logical = key->offset;
	length = btrfs_chunk_length(leaf, chunk);
	num_stripes = btrfs_chunk_num_stripes(leaf, chunk);

	ret = btrfs_check_chunk_valid(fs_info, leaf, chunk, logical);
	if (ret)
		return ret;

	read_lock(&map_tree->map_tree.lock);
	em = lookup_extent_mapping(&map_tree->map_tree, logical, 1);
	read_unlock(&map_tree->map_tree.lock);

	/* already mapped? */
	if (em && em->start <= logical && em->start + em->len > logical) {
		free_extent_map(em);
		return 0;
	} else if (em) {
		free_extent_map(em);
	}

	em = alloc_extent_map();
	if (!em)
		return -ENOMEM;
	map = kmalloc(map_lookup_size(num_stripes), GFP_NOFS);
	if (!map) {
		free_extent_map(em);
		return -ENOMEM;
	}

	set_bit(EXTENT_FLAG_FS_MAPPING, &em->flags);
	em->map_lookup = map;
	em->start = logical;
	em->len = length;
	em->orig_start = 0;
	em->block_start = 0;
	em->block_len = em->len;

	map->num_stripes = num_stripes;
	map->io_width = btrfs_chunk_io_width(leaf, chunk);
	map->io_align = btrfs_chunk_io_align(leaf, chunk);
	map->stripe_len = btrfs_chunk_stripe_len(leaf, chunk);
	map->type = btrfs_chunk_type(leaf, chunk);
	map->sub_stripes = btrfs_chunk_sub_stripes(leaf, chunk);
	for (i = 0; i < num_stripes; i++) {
		map->stripes[i].physical =
			btrfs_stripe_offset_nr(leaf, chunk, i);
		devid = btrfs_stripe_devid_nr(leaf, chunk, i);
		read_extent_buffer(leaf, uuid, (unsigned long)
				   btrfs_stripe_dev_uuid_nr(chunk, i),
				   BTRFS_UUID_SIZE);
		map->stripes[i].dev = btrfs_find_device(fs_info, devid,
							uuid, NULL);
		if (!map->stripes[i].dev &&
		    !btrfs_test_opt(fs_info, DEGRADED)) {
			free_extent_map(em);
			btrfs_report_missing_device(fs_info, devid, uuid, true);
			return -ENOENT;
		}
		if (!map->stripes[i].dev) {
			map->stripes[i].dev =
				add_missing_dev(fs_info->fs_devices, devid,
						uuid);
			if (IS_ERR(map->stripes[i].dev)) {
				free_extent_map(em);
				btrfs_err(fs_info,
					"failed to init missing dev %llu: %ld",
					devid, PTR_ERR(map->stripes[i].dev));
				return PTR_ERR(map->stripes[i].dev);
			}
			btrfs_report_missing_device(fs_info, devid, uuid, false);
		}
		map->stripes[i].dev->in_fs_metadata = 1;
	}

	write_lock(&map_tree->map_tree.lock);
	ret = add_extent_mapping(&map_tree->map_tree, em, 0);
	write_unlock(&map_tree->map_tree.lock);
	BUG_ON(ret); /* Tree corruption */
	free_extent_map(em);

	return 0;
}

static void fill_device_from_item(struct extent_buffer *leaf,
				 struct btrfs_dev_item *dev_item,
				 struct btrfs_device *device)
{
	unsigned long ptr;

	device->devid = btrfs_device_id(leaf, dev_item);
	device->disk_total_bytes = btrfs_device_total_bytes(leaf, dev_item);
	device->total_bytes = device->disk_total_bytes;
	device->commit_total_bytes = device->disk_total_bytes;
	device->bytes_used = btrfs_device_bytes_used(leaf, dev_item);
	device->commit_bytes_used = device->bytes_used;
	device->type = btrfs_device_type(leaf, dev_item);
	device->io_align = btrfs_device_io_align(leaf, dev_item);
	device->io_width = btrfs_device_io_width(leaf, dev_item);
	device->sector_size = btrfs_device_sector_size(leaf, dev_item);
	WARN_ON(device->devid == BTRFS_DEV_REPLACE_DEVID);
	device->is_tgtdev_for_dev_replace = 0;

	ptr = btrfs_device_uuid(dev_item);
	read_extent_buffer(leaf, device->uuid, ptr, BTRFS_UUID_SIZE);
}

static struct btrfs_fs_devices *open_seed_devices(struct btrfs_fs_info *fs_info,
						  u8 *fsid)
{
	struct btrfs_fs_devices *fs_devices;
	int ret;

	BUG_ON(!mutex_is_locked(&uuid_mutex));
	ASSERT(fsid);

	fs_devices = fs_info->fs_devices->seed;
	while (fs_devices) {
		if (!memcmp(fs_devices->fsid, fsid, BTRFS_FSID_SIZE))
			return fs_devices;

		fs_devices = fs_devices->seed;
	}

	fs_devices = find_fsid(fsid);
	if (!fs_devices) {
		if (!btrfs_test_opt(fs_info, DEGRADED))
			return ERR_PTR(-ENOENT);

		fs_devices = alloc_fs_devices(fsid);
		if (IS_ERR(fs_devices))
			return fs_devices;

		fs_devices->seeding = 1;
		fs_devices->opened = 1;
		return fs_devices;
	}

	fs_devices = clone_fs_devices(fs_devices);
	if (IS_ERR(fs_devices))
		return fs_devices;

	ret = __btrfs_open_devices(fs_devices, FMODE_READ,
				   fs_info->bdev_holder);
	if (ret) {
		free_fs_devices(fs_devices);
		fs_devices = ERR_PTR(ret);
		goto out;
	}

	if (!fs_devices->seeding) {
		__btrfs_close_devices(fs_devices);
		free_fs_devices(fs_devices);
		fs_devices = ERR_PTR(-EINVAL);
		goto out;
	}

	fs_devices->seed = fs_info->fs_devices->seed;
	fs_info->fs_devices->seed = fs_devices;
out:
	return fs_devices;
}

static int read_one_dev(struct btrfs_fs_info *fs_info,
			struct extent_buffer *leaf,
			struct btrfs_dev_item *dev_item)
{
	struct btrfs_fs_devices *fs_devices = fs_info->fs_devices;
	struct btrfs_device *device;
	u64 devid;
	int ret;
	u8 fs_uuid[BTRFS_FSID_SIZE];
	u8 dev_uuid[BTRFS_UUID_SIZE];

	devid = btrfs_device_id(leaf, dev_item);
	read_extent_buffer(leaf, dev_uuid, btrfs_device_uuid(dev_item),
			   BTRFS_UUID_SIZE);
	read_extent_buffer(leaf, fs_uuid, btrfs_device_fsid(dev_item),
			   BTRFS_FSID_SIZE);

	if (memcmp(fs_uuid, fs_info->fsid, BTRFS_FSID_SIZE)) {
		fs_devices = open_seed_devices(fs_info, fs_uuid);
		if (IS_ERR(fs_devices))
			return PTR_ERR(fs_devices);
	}

	device = btrfs_find_device(fs_info, devid, dev_uuid, fs_uuid);
	if (!device) {
		if (!btrfs_test_opt(fs_info, DEGRADED)) {
			btrfs_report_missing_device(fs_info, devid,
							dev_uuid, true);
			return -ENOENT;
		}

		device = add_missing_dev(fs_devices, devid, dev_uuid);
		if (IS_ERR(device)) {
			btrfs_err(fs_info,
				"failed to add missing dev %llu: %ld",
				devid, PTR_ERR(device));
			return PTR_ERR(device);
		}
		btrfs_report_missing_device(fs_info, devid, dev_uuid, false);
	} else {
		if (!device->bdev) {
			if (!btrfs_test_opt(fs_info, DEGRADED)) {
				btrfs_report_missing_device(fs_info,
						devid, dev_uuid, true);
				return -ENOENT;
			}
			btrfs_report_missing_device(fs_info, devid,
							dev_uuid, false);
		}

		if(!device->bdev && !device->missing) {
			/*
			 * this happens when a device that was properly setup
			 * in the device info lists suddenly goes bad.
			 * device->bdev is NULL, and so we have to set
			 * device->missing to one here
			 */
			device->fs_devices->missing_devices++;
			device->missing = 1;
		}

		/* Move the device to its own fs_devices */
		if (device->fs_devices != fs_devices) {
			ASSERT(device->missing);

			list_move(&device->dev_list, &fs_devices->devices);
			device->fs_devices->num_devices--;
			fs_devices->num_devices++;

			device->fs_devices->missing_devices--;
			fs_devices->missing_devices++;

			device->fs_devices = fs_devices;
		}
	}

	if (device->fs_devices != fs_info->fs_devices) {
		BUG_ON(device->writeable);
		if (device->generation !=
		    btrfs_device_generation(leaf, dev_item))
			return -EINVAL;
	}

	fill_device_from_item(leaf, dev_item, device);
	device->in_fs_metadata = 1;
	if (device->writeable && !device->is_tgtdev_for_dev_replace) {
		device->fs_devices->total_rw_bytes += device->total_bytes;
		atomic64_add(device->total_bytes - device->bytes_used,
				&fs_info->free_chunk_space);
	}
	ret = 0;
	return ret;
}

int btrfs_read_sys_array(struct btrfs_fs_info *fs_info)
{
	struct btrfs_root *root = fs_info->tree_root;
	struct btrfs_super_block *super_copy = fs_info->super_copy;
	struct extent_buffer *sb;
	struct btrfs_disk_key *disk_key;
	struct btrfs_chunk *chunk;
	u8 *array_ptr;
	unsigned long sb_array_offset;
	int ret = 0;
	u32 num_stripes;
	u32 array_size;
	u32 len = 0;
	u32 cur_offset;
	u64 type;
	struct btrfs_key key;

	ASSERT(BTRFS_SUPER_INFO_SIZE <= fs_info->nodesize);
	/*
	 * This will create extent buffer of nodesize, superblock size is
	 * fixed to BTRFS_SUPER_INFO_SIZE. If nodesize > sb size, this will
	 * overallocate but we can keep it as-is, only the first page is used.
	 */
	sb = btrfs_find_create_tree_block(fs_info, BTRFS_SUPER_INFO_OFFSET);
	if (IS_ERR(sb))
		return PTR_ERR(sb);
	set_extent_buffer_uptodate(sb);
	btrfs_set_buffer_lockdep_class(root->root_key.objectid, sb, 0);
	/*
	 * The sb extent buffer is artificial and just used to read the system array.
	 * set_extent_buffer_uptodate() call does not properly mark all it's
	 * pages up-to-date when the page is larger: extent does not cover the
	 * whole page and consequently check_page_uptodate does not find all
	 * the page's extents up-to-date (the hole beyond sb),
	 * write_extent_buffer then triggers a WARN_ON.
	 *
	 * Regular short extents go through mark_extent_buffer_dirty/writeback cycle,
	 * but sb spans only this function. Add an explicit SetPageUptodate call
	 * to silence the warning eg. on PowerPC 64.
	 */
	if (PAGE_SIZE > BTRFS_SUPER_INFO_SIZE)
		SetPageUptodate(sb->pages[0]);

	write_extent_buffer(sb, super_copy, 0, BTRFS_SUPER_INFO_SIZE);
	array_size = btrfs_super_sys_array_size(super_copy);

	array_ptr = super_copy->sys_chunk_array;
	sb_array_offset = offsetof(struct btrfs_super_block, sys_chunk_array);
	cur_offset = 0;

	while (cur_offset < array_size) {
		disk_key = (struct btrfs_disk_key *)array_ptr;
		len = sizeof(*disk_key);
		if (cur_offset + len > array_size)
			goto out_short_read;

		btrfs_disk_key_to_cpu(&key, disk_key);

		array_ptr += len;
		sb_array_offset += len;
		cur_offset += len;

		if (key.type == BTRFS_CHUNK_ITEM_KEY) {
			chunk = (struct btrfs_chunk *)sb_array_offset;
			/*
			 * At least one btrfs_chunk with one stripe must be
			 * present, exact stripe count check comes afterwards
			 */
			len = btrfs_chunk_item_size(1);
			if (cur_offset + len > array_size)
				goto out_short_read;

			num_stripes = btrfs_chunk_num_stripes(sb, chunk);
			if (!num_stripes) {
				btrfs_err(fs_info,
					"invalid number of stripes %u in sys_array at offset %u",
					num_stripes, cur_offset);
				ret = -EIO;
				break;
			}

			type = btrfs_chunk_type(sb, chunk);
			if ((type & BTRFS_BLOCK_GROUP_SYSTEM) == 0) {
				btrfs_err(fs_info,
			    "invalid chunk type %llu in sys_array at offset %u",
					type, cur_offset);
				ret = -EIO;
				break;
			}

			len = btrfs_chunk_item_size(num_stripes);
			if (cur_offset + len > array_size)
				goto out_short_read;

			ret = read_one_chunk(fs_info, &key, sb, chunk);
			if (ret)
				break;
		} else {
			btrfs_err(fs_info,
			    "unexpected item type %u in sys_array at offset %u",
				  (u32)key.type, cur_offset);
			ret = -EIO;
			break;
		}
		array_ptr += len;
		sb_array_offset += len;
		cur_offset += len;
	}
	clear_extent_buffer_uptodate(sb);
	free_extent_buffer_stale(sb);
	return ret;

out_short_read:
	btrfs_err(fs_info, "sys_array too short to read %u bytes at offset %u",
			len, cur_offset);
	clear_extent_buffer_uptodate(sb);
	free_extent_buffer_stale(sb);
	return -EIO;
}

/*
 * Check if all chunks in the fs are OK for read-write degraded mount
 *
 * Return true if all chunks meet the minimal RW mount requirements.
 * Return false if any chunk doesn't meet the minimal RW mount requirements.
 */
bool btrfs_check_rw_degradable(struct btrfs_fs_info *fs_info)
{
	struct btrfs_mapping_tree *map_tree = &fs_info->mapping_tree;
	struct extent_map *em;
	u64 next_start = 0;
	bool ret = true;

	read_lock(&map_tree->map_tree.lock);
	em = lookup_extent_mapping(&map_tree->map_tree, 0, (u64)-1);
	read_unlock(&map_tree->map_tree.lock);
	/* No chunk at all? Return false anyway */
	if (!em) {
		ret = false;
		goto out;
	}
	while (em) {
		struct map_lookup *map;
		int missing = 0;
		int max_tolerated;
		int i;

		map = em->map_lookup;
		max_tolerated =
			btrfs_get_num_tolerated_disk_barrier_failures(
					map->type);
		for (i = 0; i < map->num_stripes; i++) {
			struct btrfs_device *dev = map->stripes[i].dev;

			if (!dev || !dev->bdev || dev->missing ||
			    dev->last_flush_error)
				missing++;
		}
		if (missing > max_tolerated) {
			btrfs_warn(fs_info,
	"chunk %llu missing %d devices, max tolerance is %d for writeable mount",
				   em->start, missing, max_tolerated);
			free_extent_map(em);
			ret = false;
			goto out;
		}
		next_start = extent_map_end(em);
		free_extent_map(em);

		read_lock(&map_tree->map_tree.lock);
		em = lookup_extent_mapping(&map_tree->map_tree, next_start,
					   (u64)(-1) - next_start);
		read_unlock(&map_tree->map_tree.lock);
	}
out:
	return ret;
}

int btrfs_read_chunk_tree(struct btrfs_fs_info *fs_info)
{
	struct btrfs_root *root = fs_info->chunk_root;
	struct btrfs_path *path;
	struct extent_buffer *leaf;
	struct btrfs_key key;
	struct btrfs_key found_key;
	int ret;
	int slot;
	u64 total_dev = 0;

	path = btrfs_alloc_path();
	if (!path)
		return -ENOMEM;

	mutex_lock(&uuid_mutex);
	mutex_lock(&fs_info->chunk_mutex);

	/*
	 * Read all device items, and then all the chunk items. All
	 * device items are found before any chunk item (their object id
	 * is smaller than the lowest possible object id for a chunk
	 * item - BTRFS_FIRST_CHUNK_TREE_OBJECTID).
	 */
	key.objectid = BTRFS_DEV_ITEMS_OBJECTID;
	key.offset = 0;
	key.type = 0;
	ret = btrfs_search_slot(NULL, root, &key, path, 0, 0);
	if (ret < 0)
		goto error;
	while (1) {
		leaf = path->nodes[0];
		slot = path->slots[0];
		if (slot >= btrfs_header_nritems(leaf)) {
			ret = btrfs_next_leaf(root, path);
			if (ret == 0)
				continue;
			if (ret < 0)
				goto error;
			break;
		}
		btrfs_item_key_to_cpu(leaf, &found_key, slot);
		if (found_key.type == BTRFS_DEV_ITEM_KEY) {
			struct btrfs_dev_item *dev_item;
			dev_item = btrfs_item_ptr(leaf, slot,
						  struct btrfs_dev_item);
			ret = read_one_dev(fs_info, leaf, dev_item);
			if (ret)
				goto error;
			total_dev++;
		} else if (found_key.type == BTRFS_CHUNK_ITEM_KEY) {
			struct btrfs_chunk *chunk;
			chunk = btrfs_item_ptr(leaf, slot, struct btrfs_chunk);
			ret = read_one_chunk(fs_info, &found_key, leaf, chunk);
			if (ret)
				goto error;
		}
		path->slots[0]++;
	}

	/*
	 * After loading chunk tree, we've got all device information,
	 * do another round of validation checks.
	 */
	if (total_dev != fs_info->fs_devices->total_devices) {
		btrfs_err(fs_info,
	   "super_num_devices %llu mismatch with num_devices %llu found here",
			  btrfs_super_num_devices(fs_info->super_copy),
			  total_dev);
		ret = -EINVAL;
		goto error;
	}
	if (btrfs_super_total_bytes(fs_info->super_copy) <
	    fs_info->fs_devices->total_rw_bytes) {
		btrfs_err(fs_info,
	"super_total_bytes %llu mismatch with fs_devices total_rw_bytes %llu",
			  btrfs_super_total_bytes(fs_info->super_copy),
			  fs_info->fs_devices->total_rw_bytes);
		ret = -EINVAL;
		goto error;
	}
	ret = 0;
error:
	mutex_unlock(&fs_info->chunk_mutex);
	mutex_unlock(&uuid_mutex);

	btrfs_free_path(path);
	return ret;
}

void btrfs_init_devices_late(struct btrfs_fs_info *fs_info)
{
	struct btrfs_fs_devices *fs_devices = fs_info->fs_devices;
	struct btrfs_device *device;

	while (fs_devices) {
		mutex_lock(&fs_devices->device_list_mutex);
		list_for_each_entry(device, &fs_devices->devices, dev_list)
			device->fs_info = fs_info;
		mutex_unlock(&fs_devices->device_list_mutex);

		fs_devices = fs_devices->seed;
	}
}

static void __btrfs_reset_dev_stats(struct btrfs_device *dev)
{
	int i;

	for (i = 0; i < BTRFS_DEV_STAT_VALUES_MAX; i++)
		btrfs_dev_stat_reset(dev, i);
}

int btrfs_init_dev_stats(struct btrfs_fs_info *fs_info)
{
	struct btrfs_key key;
	struct btrfs_key found_key;
	struct btrfs_root *dev_root = fs_info->dev_root;
	struct btrfs_fs_devices *fs_devices = fs_info->fs_devices;
	struct extent_buffer *eb;
	int slot;
	int ret = 0;
	struct btrfs_device *device;
	struct btrfs_path *path = NULL;
	int i;

	path = btrfs_alloc_path();
	if (!path) {
		ret = -ENOMEM;
		goto out;
	}

	mutex_lock(&fs_devices->device_list_mutex);
	list_for_each_entry(device, &fs_devices->devices, dev_list) {
		int item_size;
		struct btrfs_dev_stats_item *ptr;

		key.objectid = BTRFS_DEV_STATS_OBJECTID;
		key.type = BTRFS_PERSISTENT_ITEM_KEY;
		key.offset = device->devid;
		ret = btrfs_search_slot(NULL, dev_root, &key, path, 0, 0);
		if (ret) {
			__btrfs_reset_dev_stats(device);
			device->dev_stats_valid = 1;
			btrfs_release_path(path);
			continue;
		}
		slot = path->slots[0];
		eb = path->nodes[0];
		btrfs_item_key_to_cpu(eb, &found_key, slot);
		item_size = btrfs_item_size_nr(eb, slot);

		ptr = btrfs_item_ptr(eb, slot,
				     struct btrfs_dev_stats_item);

		for (i = 0; i < BTRFS_DEV_STAT_VALUES_MAX; i++) {
			if (item_size >= (1 + i) * sizeof(__le64))
				btrfs_dev_stat_set(device, i,
					btrfs_dev_stats_value(eb, ptr, i));
			else
				btrfs_dev_stat_reset(device, i);
		}

		device->dev_stats_valid = 1;
		btrfs_dev_stat_print_on_load(device);
		btrfs_release_path(path);
	}
	mutex_unlock(&fs_devices->device_list_mutex);

out:
	btrfs_free_path(path);
	return ret < 0 ? ret : 0;
}

static int update_dev_stat_item(struct btrfs_trans_handle *trans,
				struct btrfs_fs_info *fs_info,
				struct btrfs_device *device)
{
	struct btrfs_root *dev_root = fs_info->dev_root;
	struct btrfs_path *path;
	struct btrfs_key key;
	struct extent_buffer *eb;
	struct btrfs_dev_stats_item *ptr;
	int ret;
	int i;

	key.objectid = BTRFS_DEV_STATS_OBJECTID;
	key.type = BTRFS_PERSISTENT_ITEM_KEY;
	key.offset = device->devid;

	path = btrfs_alloc_path();
	if (!path)
		return -ENOMEM;
	ret = btrfs_search_slot(trans, dev_root, &key, path, -1, 1);
	if (ret < 0) {
		btrfs_warn_in_rcu(fs_info,
			"error %d while searching for dev_stats item for device %s",
			      ret, rcu_str_deref(device->name));
		goto out;
	}

	if (ret == 0 &&
	    btrfs_item_size_nr(path->nodes[0], path->slots[0]) < sizeof(*ptr)) {
		/* need to delete old one and insert a new one */
		ret = btrfs_del_item(trans, dev_root, path);
		if (ret != 0) {
			btrfs_warn_in_rcu(fs_info,
				"delete too small dev_stats item for device %s failed %d",
				      rcu_str_deref(device->name), ret);
			goto out;
		}
		ret = 1;
	}

	if (ret == 1) {
		/* need to insert a new item */
		btrfs_release_path(path);
		ret = btrfs_insert_empty_item(trans, dev_root, path,
					      &key, sizeof(*ptr));
		if (ret < 0) {
			btrfs_warn_in_rcu(fs_info,
				"insert dev_stats item for device %s failed %d",
				rcu_str_deref(device->name), ret);
			goto out;
		}
	}

	eb = path->nodes[0];
	ptr = btrfs_item_ptr(eb, path->slots[0], struct btrfs_dev_stats_item);
	for (i = 0; i < BTRFS_DEV_STAT_VALUES_MAX; i++)
		btrfs_set_dev_stats_value(eb, ptr, i,
					  btrfs_dev_stat_read(device, i));
	btrfs_mark_buffer_dirty(eb);

out:
	btrfs_free_path(path);
	return ret;
}

/*
 * called from commit_transaction. Writes all changed device stats to disk.
 */
int btrfs_run_dev_stats(struct btrfs_trans_handle *trans,
			struct btrfs_fs_info *fs_info)
{
	struct btrfs_fs_devices *fs_devices = fs_info->fs_devices;
	struct btrfs_device *device;
	int stats_cnt;
	int ret = 0;

	mutex_lock(&fs_devices->device_list_mutex);
	list_for_each_entry(device, &fs_devices->devices, dev_list) {
		stats_cnt = atomic_read(&device->dev_stats_ccnt);
		if (!device->dev_stats_valid || stats_cnt == 0)
			continue;


		/*
		 * There is a LOAD-LOAD control dependency between the value of
		 * dev_stats_ccnt and updating the on-disk values which requires
		 * reading the in-memory counters. Such control dependencies
		 * require explicit read memory barriers.
		 *
		 * This memory barriers pairs with smp_mb__before_atomic in
		 * btrfs_dev_stat_inc/btrfs_dev_stat_set and with the full
		 * barrier implied by atomic_xchg in
		 * btrfs_dev_stats_read_and_reset
		 */
		smp_rmb();

		ret = update_dev_stat_item(trans, fs_info, device);
		if (!ret)
			atomic_sub(stats_cnt, &device->dev_stats_ccnt);
	}
	mutex_unlock(&fs_devices->device_list_mutex);

	return ret;
}

void btrfs_dev_stat_inc_and_print(struct btrfs_device *dev, int index)
{
	btrfs_dev_stat_inc(dev, index);
	btrfs_dev_stat_print_on_error(dev);
}

static void btrfs_dev_stat_print_on_error(struct btrfs_device *dev)
{
	if (!dev->dev_stats_valid)
		return;
	btrfs_err_rl_in_rcu(dev->fs_info,
		"bdev %s errs: wr %u, rd %u, flush %u, corrupt %u, gen %u",
			   rcu_str_deref(dev->name),
			   btrfs_dev_stat_read(dev, BTRFS_DEV_STAT_WRITE_ERRS),
			   btrfs_dev_stat_read(dev, BTRFS_DEV_STAT_READ_ERRS),
			   btrfs_dev_stat_read(dev, BTRFS_DEV_STAT_FLUSH_ERRS),
			   btrfs_dev_stat_read(dev, BTRFS_DEV_STAT_CORRUPTION_ERRS),
			   btrfs_dev_stat_read(dev, BTRFS_DEV_STAT_GENERATION_ERRS));
}

static void btrfs_dev_stat_print_on_load(struct btrfs_device *dev)
{
	int i;

	for (i = 0; i < BTRFS_DEV_STAT_VALUES_MAX; i++)
		if (btrfs_dev_stat_read(dev, i) != 0)
			break;
	if (i == BTRFS_DEV_STAT_VALUES_MAX)
		return; /* all values == 0, suppress message */

	btrfs_info_in_rcu(dev->fs_info,
		"bdev %s errs: wr %u, rd %u, flush %u, corrupt %u, gen %u",
	       rcu_str_deref(dev->name),
	       btrfs_dev_stat_read(dev, BTRFS_DEV_STAT_WRITE_ERRS),
	       btrfs_dev_stat_read(dev, BTRFS_DEV_STAT_READ_ERRS),
	       btrfs_dev_stat_read(dev, BTRFS_DEV_STAT_FLUSH_ERRS),
	       btrfs_dev_stat_read(dev, BTRFS_DEV_STAT_CORRUPTION_ERRS),
	       btrfs_dev_stat_read(dev, BTRFS_DEV_STAT_GENERATION_ERRS));
}

int btrfs_get_dev_stats(struct btrfs_fs_info *fs_info,
			struct btrfs_ioctl_get_dev_stats *stats)
{
	struct btrfs_device *dev;
	struct btrfs_fs_devices *fs_devices = fs_info->fs_devices;
	int i;

	mutex_lock(&fs_devices->device_list_mutex);
	dev = btrfs_find_device(fs_info, stats->devid, NULL, NULL);
	mutex_unlock(&fs_devices->device_list_mutex);

	if (!dev) {
		btrfs_warn(fs_info, "get dev_stats failed, device not found");
		return -ENODEV;
	} else if (!dev->dev_stats_valid) {
		btrfs_warn(fs_info, "get dev_stats failed, not yet valid");
		return -ENODEV;
	} else if (stats->flags & BTRFS_DEV_STATS_RESET) {
		for (i = 0; i < BTRFS_DEV_STAT_VALUES_MAX; i++) {
			if (stats->nr_items > i)
				stats->values[i] =
					btrfs_dev_stat_read_and_reset(dev, i);
			else
				btrfs_dev_stat_reset(dev, i);
		}
	} else {
		for (i = 0; i < BTRFS_DEV_STAT_VALUES_MAX; i++)
			if (stats->nr_items > i)
				stats->values[i] = btrfs_dev_stat_read(dev, i);
	}
	if (stats->nr_items > BTRFS_DEV_STAT_VALUES_MAX)
		stats->nr_items = BTRFS_DEV_STAT_VALUES_MAX;
	return 0;
}

void btrfs_scratch_superblocks(struct block_device *bdev, const char *device_path)
{
	struct buffer_head *bh;
	struct btrfs_super_block *disk_super;
	int copy_num;

	if (!bdev)
		return;

	for (copy_num = 0; copy_num < BTRFS_SUPER_MIRROR_MAX;
		copy_num++) {

		if (btrfs_read_dev_one_super(bdev, copy_num, &bh))
			continue;

		disk_super = (struct btrfs_super_block *)bh->b_data;

		memset(&disk_super->magic, 0, sizeof(disk_super->magic));
		set_buffer_dirty(bh);
		sync_dirty_buffer(bh);
		brelse(bh);
	}

	/* Notify udev that device has changed */
	btrfs_kobject_uevent(bdev, KOBJ_CHANGE);

	/* Update ctime/mtime for device path for libblkid */
	update_dev_time(device_path);
}

/*
 * Update the size of all devices, which is used for writing out the
 * super blocks.
 */
void btrfs_update_commit_device_size(struct btrfs_fs_info *fs_info)
{
	struct btrfs_fs_devices *fs_devices = fs_info->fs_devices;
	struct btrfs_device *curr, *next;

	if (list_empty(&fs_devices->resized_devices))
		return;

	mutex_lock(&fs_devices->device_list_mutex);
	mutex_lock(&fs_info->chunk_mutex);
	list_for_each_entry_safe(curr, next, &fs_devices->resized_devices,
				 resized_list) {
		list_del_init(&curr->resized_list);
		curr->commit_total_bytes = curr->disk_total_bytes;
	}
	mutex_unlock(&fs_info->chunk_mutex);
	mutex_unlock(&fs_devices->device_list_mutex);
}

/* Must be invoked during the transaction commit */
void btrfs_update_commit_device_bytes_used(struct btrfs_fs_info *fs_info,
					struct btrfs_transaction *transaction)
{
	struct extent_map *em;
	struct map_lookup *map;
	struct btrfs_device *dev;
	int i;

	if (list_empty(&transaction->pending_chunks))
		return;

	/* In order to kick the device replace finish process */
	mutex_lock(&fs_info->chunk_mutex);
	list_for_each_entry(em, &transaction->pending_chunks, list) {
		map = em->map_lookup;

		for (i = 0; i < map->num_stripes; i++) {
			dev = map->stripes[i].dev;
			dev->commit_bytes_used = dev->bytes_used;
		}
	}
	mutex_unlock(&fs_info->chunk_mutex);
}

void btrfs_set_fs_info_ptr(struct btrfs_fs_info *fs_info)
{
	struct btrfs_fs_devices *fs_devices = fs_info->fs_devices;
	while (fs_devices) {
		fs_devices->fs_info = fs_info;
		fs_devices = fs_devices->seed;
	}
}

void btrfs_reset_fs_info_ptr(struct btrfs_fs_info *fs_info)
{
	struct btrfs_fs_devices *fs_devices = fs_info->fs_devices;
	while (fs_devices) {
		fs_devices->fs_info = NULL;
		fs_devices = fs_devices->seed;
	}
}<|MERGE_RESOLUTION|>--- conflicted
+++ resolved
@@ -2080,11 +2080,7 @@
 	}
 
 	btrfs_close_bdev(srcdev);
-<<<<<<< HEAD
-	call_rcu(&srcdev->rcu, free_device);
-=======
 	call_rcu(&srcdev->rcu, free_device_rcu);
->>>>>>> 32a7ff6b
 
 	/* if this is no devs we rather delete the fs_devices */
 	if (!fs_devices->num_devices) {
@@ -2565,13 +2561,8 @@
 		sb->s_flags |= MS_RDONLY;
 	if (trans)
 		btrfs_end_transaction(trans);
-<<<<<<< HEAD
-	rcu_string_free(device->name);
-	kfree(device);
-=======
 error_free_device:
 	free_device(device);
->>>>>>> 32a7ff6b
 error:
 	blkdev_put(bdev, FMODE_EXCL);
 	if (seeding_dev && !unlocked) {
