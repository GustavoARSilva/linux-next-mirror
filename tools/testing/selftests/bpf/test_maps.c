--- conflicted
+++ resolved
@@ -558,11 +558,7 @@
 		}
 	}
 
-<<<<<<< HEAD
-	/* Test attaching bad fds */
-=======
 	/* Test attaching/detaching bad fds */
->>>>>>> 1278f58c
 	err = bpf_prog_attach(-1, fd, BPF_SK_SKB_STREAM_PARSER, 0);
 	if (!err) {
 		printf("Failed invalid parser prog attach\n");
@@ -575,8 +571,6 @@
 		goto out_sockmap;
 	}
 
-<<<<<<< HEAD
-=======
 	err = bpf_prog_attach(-1, fd, __MAX_BPF_ATTACH_TYPE, 0);
 	if (!err) {
 		printf("Failed unknown prog attach\n");
@@ -601,7 +595,6 @@
 		goto out_sockmap;
 	}
 
->>>>>>> 1278f58c
 	/* Load SK_SKB program and Attach */
 	err = bpf_prog_load(SOCKMAP_PARSE_PROG,
 			    BPF_PROG_TYPE_SK_SKB, &obj, &parse_prog);
@@ -674,8 +667,6 @@
 		goto out_sockmap;
 	}
 
-<<<<<<< HEAD
-=======
 	err = bpf_prog_attach(verdict_prog, map_fd_rx,
 			      __MAX_BPF_ATTACH_TYPE, 0);
 	if (!err) {
@@ -683,7 +674,6 @@
 		goto out_sockmap;
 	}
 
->>>>>>> 1278f58c
 	/* Test map update elem afterwards fd lives in fd and map_fd */
 	for (i = 0; i < 6; i++) {
 		err = bpf_map_update_elem(map_fd_rx, &i, &sfd[i], BPF_ANY);
@@ -850,8 +840,6 @@
 		assert(status == 0);
 	}
 
-<<<<<<< HEAD
-=======
 	err = bpf_prog_detach(map_fd_rx, __MAX_BPF_ATTACH_TYPE);
 	if (!err) {
 		printf("Detached an invalid prog type.\n");
@@ -870,7 +858,6 @@
 		goto out_sockmap;
 	}
 
->>>>>>> 1278f58c
 	/* Test map close sockets */
 	for (i = 0; i < 6; i++)
 		close(sfd[i]);
