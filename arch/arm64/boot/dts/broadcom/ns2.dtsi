--- conflicted
+++ resolved
@@ -176,10 +176,7 @@
 	pcie8: pcie@60c00000 {
 		compatible = "brcm,iproc-pcie-paxc";
 		reg = <0 0x60c00000 0 0x1000>;
-<<<<<<< HEAD
-=======
 		dma-coherent;
->>>>>>> 2ac97f0f
 		linux,pci-domain = <8>;
 
 		bus-range = <0x0 0x1>;
