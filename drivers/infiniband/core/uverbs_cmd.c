/*
 * Copyright (c) 2005 Topspin Communications.  All rights reserved.
 * Copyright (c) 2005, 2006, 2007 Cisco Systems.  All rights reserved.
 * Copyright (c) 2005 PathScale, Inc.  All rights reserved.
 * Copyright (c) 2006 Mellanox Technologies.  All rights reserved.
 *
 * This software is available to you under a choice of one of two
 * licenses.  You may choose to be licensed under the terms of the GNU
 * General Public License (GPL) Version 2, available from the file
 * COPYING in the main directory of this source tree, or the
 * OpenIB.org BSD license below:
 *
 *     Redistribution and use in source and binary forms, with or
 *     without modification, are permitted provided that the following
 *     conditions are met:
 *
 *      - Redistributions of source code must retain the above
 *        copyright notice, this list of conditions and the following
 *        disclaimer.
 *
 *      - Redistributions in binary form must reproduce the above
 *        copyright notice, this list of conditions and the following
 *        disclaimer in the documentation and/or other materials
 *        provided with the distribution.
 *
 * THE SOFTWARE IS PROVIDED "AS IS", WITHOUT WARRANTY OF ANY KIND,
 * EXPRESS OR IMPLIED, INCLUDING BUT NOT LIMITED TO THE WARRANTIES OF
 * MERCHANTABILITY, FITNESS FOR A PARTICULAR PURPOSE AND
 * NONINFRINGEMENT. IN NO EVENT SHALL THE AUTHORS OR COPYRIGHT HOLDERS
 * BE LIABLE FOR ANY CLAIM, DAMAGES OR OTHER LIABILITY, WHETHER IN AN
 * ACTION OF CONTRACT, TORT OR OTHERWISE, ARISING FROM, OUT OF OR IN
 * CONNECTION WITH THE SOFTWARE OR THE USE OR OTHER DEALINGS IN THE
 * SOFTWARE.
 */

#include <linux/file.h>
#include <linux/fs.h>
#include <linux/slab.h>
#include <linux/sched.h>

#include <linux/uaccess.h>

#include <rdma/uverbs_types.h>
#include <rdma/uverbs_std_types.h>
#include "rdma_core.h"

#include "uverbs.h"
#include "core_priv.h"

static struct ib_uverbs_completion_event_file *
ib_uverbs_lookup_comp_file(int fd, struct ib_ucontext *context)
{
	struct ib_uobject *uobj = uobj_get_read(UVERBS_OBJECT_COMP_CHANNEL,
						fd, context);
	struct ib_uobject_file *uobj_file;

	if (IS_ERR(uobj))
		return (void *)uobj;

	uverbs_uobject_get(uobj);
	uobj_put_read(uobj);

	uobj_file = container_of(uobj, struct ib_uobject_file, uobj);
	return container_of(uobj_file, struct ib_uverbs_completion_event_file,
			    uobj_file);
}

ssize_t ib_uverbs_get_context(struct ib_uverbs_file *file,
			      struct ib_device *ib_dev,
			      const char __user *buf,
			      int in_len, int out_len)
{
	struct ib_uverbs_get_context      cmd;
	struct ib_uverbs_get_context_resp resp;
	struct ib_udata                   udata;
	struct ib_ucontext		 *ucontext;
	struct file			 *filp;
	struct ib_rdmacg_object		 cg_obj;
	int ret;

	if (out_len < sizeof resp)
		return -ENOSPC;

	if (copy_from_user(&cmd, buf, sizeof cmd))
		return -EFAULT;

	mutex_lock(&file->mutex);

	if (file->ucontext) {
		ret = -EINVAL;
		goto err;
	}

	ib_uverbs_init_udata(&udata, buf + sizeof(cmd),
		   u64_to_user_ptr(cmd.response) + sizeof(resp),
		   in_len - sizeof(cmd) - sizeof(struct ib_uverbs_cmd_hdr),
		   out_len - sizeof(resp));

	ret = ib_rdmacg_try_charge(&cg_obj, ib_dev, RDMACG_RESOURCE_HCA_HANDLE);
	if (ret)
		goto err;

	ucontext = ib_dev->alloc_ucontext(ib_dev, &udata);
	if (IS_ERR(ucontext)) {
		ret = PTR_ERR(ucontext);
		goto err_alloc;
	}

	ucontext->device = ib_dev;
	ucontext->cg_obj = cg_obj;
	/* ufile is required when some objects are released */
	ucontext->ufile = file;
	uverbs_initialize_ucontext(ucontext);

	rcu_read_lock();
	ucontext->tgid = get_task_pid(current->group_leader, PIDTYPE_PID);
	rcu_read_unlock();
	ucontext->closing = 0;
	ucontext->cleanup_retryable = false;

#ifdef CONFIG_INFINIBAND_ON_DEMAND_PAGING
	ucontext->umem_tree = RB_ROOT_CACHED;
	init_rwsem(&ucontext->umem_rwsem);
	ucontext->odp_mrs_count = 0;
	INIT_LIST_HEAD(&ucontext->no_private_counters);

	if (!(ib_dev->attrs.device_cap_flags & IB_DEVICE_ON_DEMAND_PAGING))
		ucontext->invalidate_range = NULL;

#endif

	resp.num_comp_vectors = file->device->num_comp_vectors;

	ret = get_unused_fd_flags(O_CLOEXEC);
	if (ret < 0)
		goto err_free;
	resp.async_fd = ret;

	filp = ib_uverbs_alloc_async_event_file(file, ib_dev);
	if (IS_ERR(filp)) {
		ret = PTR_ERR(filp);
		goto err_fd;
	}

	if (copy_to_user(u64_to_user_ptr(cmd.response), &resp, sizeof resp)) {
		ret = -EFAULT;
		goto err_file;
	}

	file->ucontext = ucontext;

	fd_install(resp.async_fd, filp);

	mutex_unlock(&file->mutex);

	return in_len;

err_file:
	ib_uverbs_free_async_event_file(file);
	fput(filp);

err_fd:
	put_unused_fd(resp.async_fd);

err_free:
	put_pid(ucontext->tgid);
	ib_dev->dealloc_ucontext(ucontext);

err_alloc:
	ib_rdmacg_uncharge(&cg_obj, ib_dev, RDMACG_RESOURCE_HCA_HANDLE);

err:
	mutex_unlock(&file->mutex);
	return ret;
}

static void copy_query_dev_fields(struct ib_uverbs_file *file,
				  struct ib_device *ib_dev,
				  struct ib_uverbs_query_device_resp *resp,
				  struct ib_device_attr *attr)
{
	resp->fw_ver		= attr->fw_ver;
	resp->node_guid		= ib_dev->node_guid;
	resp->sys_image_guid	= attr->sys_image_guid;
	resp->max_mr_size	= attr->max_mr_size;
	resp->page_size_cap	= attr->page_size_cap;
	resp->vendor_id		= attr->vendor_id;
	resp->vendor_part_id	= attr->vendor_part_id;
	resp->hw_ver		= attr->hw_ver;
	resp->max_qp		= attr->max_qp;
	resp->max_qp_wr		= attr->max_qp_wr;
	resp->device_cap_flags	= lower_32_bits(attr->device_cap_flags);
	resp->max_sge		= min(attr->max_send_sge, attr->max_recv_sge);
	resp->max_sge_rd	= attr->max_sge_rd;
	resp->max_cq		= attr->max_cq;
	resp->max_cqe		= attr->max_cqe;
	resp->max_mr		= attr->max_mr;
	resp->max_pd		= attr->max_pd;
	resp->max_qp_rd_atom	= attr->max_qp_rd_atom;
	resp->max_ee_rd_atom	= attr->max_ee_rd_atom;
	resp->max_res_rd_atom	= attr->max_res_rd_atom;
	resp->max_qp_init_rd_atom	= attr->max_qp_init_rd_atom;
	resp->max_ee_init_rd_atom	= attr->max_ee_init_rd_atom;
	resp->atomic_cap		= attr->atomic_cap;
	resp->max_ee			= attr->max_ee;
	resp->max_rdd			= attr->max_rdd;
	resp->max_mw			= attr->max_mw;
	resp->max_raw_ipv6_qp		= attr->max_raw_ipv6_qp;
	resp->max_raw_ethy_qp		= attr->max_raw_ethy_qp;
	resp->max_mcast_grp		= attr->max_mcast_grp;
	resp->max_mcast_qp_attach	= attr->max_mcast_qp_attach;
	resp->max_total_mcast_qp_attach	= attr->max_total_mcast_qp_attach;
	resp->max_ah			= attr->max_ah;
	resp->max_fmr			= attr->max_fmr;
	resp->max_map_per_fmr		= attr->max_map_per_fmr;
	resp->max_srq			= attr->max_srq;
	resp->max_srq_wr		= attr->max_srq_wr;
	resp->max_srq_sge		= attr->max_srq_sge;
	resp->max_pkeys			= attr->max_pkeys;
	resp->local_ca_ack_delay	= attr->local_ca_ack_delay;
	resp->phys_port_cnt		= ib_dev->phys_port_cnt;
}

ssize_t ib_uverbs_query_device(struct ib_uverbs_file *file,
			       struct ib_device *ib_dev,
			       const char __user *buf,
			       int in_len, int out_len)
{
	struct ib_uverbs_query_device      cmd;
	struct ib_uverbs_query_device_resp resp;

	if (out_len < sizeof resp)
		return -ENOSPC;

	if (copy_from_user(&cmd, buf, sizeof cmd))
		return -EFAULT;

	memset(&resp, 0, sizeof resp);
	copy_query_dev_fields(file, ib_dev, &resp, &ib_dev->attrs);

	if (copy_to_user(u64_to_user_ptr(cmd.response), &resp, sizeof resp))
		return -EFAULT;

	return in_len;
}

ssize_t ib_uverbs_query_port(struct ib_uverbs_file *file,
			     struct ib_device *ib_dev,
			     const char __user *buf,
			     int in_len, int out_len)
{
	struct ib_uverbs_query_port      cmd;
	struct ib_uverbs_query_port_resp resp;
	struct ib_port_attr              attr;
	int                              ret;

	if (out_len < sizeof resp)
		return -ENOSPC;

	if (copy_from_user(&cmd, buf, sizeof cmd))
		return -EFAULT;

	ret = ib_query_port(ib_dev, cmd.port_num, &attr);
	if (ret)
		return ret;

	memset(&resp, 0, sizeof resp);

	resp.state 	     = attr.state;
	resp.max_mtu 	     = attr.max_mtu;
	resp.active_mtu      = attr.active_mtu;
	resp.gid_tbl_len     = attr.gid_tbl_len;
	resp.port_cap_flags  = attr.port_cap_flags;
	resp.max_msg_sz      = attr.max_msg_sz;
	resp.bad_pkey_cntr   = attr.bad_pkey_cntr;
	resp.qkey_viol_cntr  = attr.qkey_viol_cntr;
	resp.pkey_tbl_len    = attr.pkey_tbl_len;

	if (rdma_cap_opa_ah(ib_dev, cmd.port_num)) {
		resp.lid     = OPA_TO_IB_UCAST_LID(attr.lid);
		resp.sm_lid  = OPA_TO_IB_UCAST_LID(attr.sm_lid);
	} else {
		resp.lid     = ib_lid_cpu16(attr.lid);
		resp.sm_lid  = ib_lid_cpu16(attr.sm_lid);
	}
	resp.lmc 	     = attr.lmc;
	resp.max_vl_num      = attr.max_vl_num;
	resp.sm_sl 	     = attr.sm_sl;
	resp.subnet_timeout  = attr.subnet_timeout;
	resp.init_type_reply = attr.init_type_reply;
	resp.active_width    = attr.active_width;
	resp.active_speed    = attr.active_speed;
	resp.phys_state      = attr.phys_state;
	resp.link_layer      = rdma_port_get_link_layer(ib_dev,
							cmd.port_num);

	if (copy_to_user(u64_to_user_ptr(cmd.response), &resp, sizeof resp))
		return -EFAULT;

	return in_len;
}

ssize_t ib_uverbs_alloc_pd(struct ib_uverbs_file *file,
			   struct ib_device *ib_dev,
			   const char __user *buf,
			   int in_len, int out_len)
{
	struct ib_uverbs_alloc_pd      cmd;
	struct ib_uverbs_alloc_pd_resp resp;
	struct ib_udata                udata;
	struct ib_uobject             *uobj;
	struct ib_pd                  *pd;
	int                            ret;

	if (out_len < sizeof resp)
		return -ENOSPC;

	if (copy_from_user(&cmd, buf, sizeof cmd))
		return -EFAULT;

	ib_uverbs_init_udata(&udata, buf + sizeof(cmd),
		   u64_to_user_ptr(cmd.response) + sizeof(resp),
                   in_len - sizeof(cmd) - sizeof(struct ib_uverbs_cmd_hdr),
                   out_len - sizeof(resp));

	uobj  = uobj_alloc(UVERBS_OBJECT_PD, file->ucontext);
	if (IS_ERR(uobj))
		return PTR_ERR(uobj);

	pd = ib_dev->alloc_pd(ib_dev, file->ucontext, &udata);
	if (IS_ERR(pd)) {
		ret = PTR_ERR(pd);
		goto err;
	}

	pd->device  = ib_dev;
	pd->uobject = uobj;
	pd->__internal_mr = NULL;
	atomic_set(&pd->usecnt, 0);

	uobj->object = pd;
	memset(&resp, 0, sizeof resp);
	resp.pd_handle = uobj->id;
	pd->res.type = RDMA_RESTRACK_PD;
	rdma_restrack_add(&pd->res);

	if (copy_to_user(u64_to_user_ptr(cmd.response), &resp, sizeof resp)) {
		ret = -EFAULT;
		goto err_copy;
	}

	uobj_alloc_commit(uobj);

	return in_len;

err_copy:
	ib_dealloc_pd(pd);

err:
	uobj_alloc_abort(uobj);
	return ret;
}

ssize_t ib_uverbs_dealloc_pd(struct ib_uverbs_file *file,
			     struct ib_device *ib_dev,
			     const char __user *buf,
			     int in_len, int out_len)
{
	struct ib_uverbs_dealloc_pd cmd;
	struct ib_uobject          *uobj;
	int                         ret;

	if (copy_from_user(&cmd, buf, sizeof cmd))
		return -EFAULT;

	uobj  = uobj_get_write(UVERBS_OBJECT_PD, cmd.pd_handle,
			       file->ucontext);
	if (IS_ERR(uobj))
		return PTR_ERR(uobj);

	ret = uobj_remove_commit(uobj);

	return ret ?: in_len;
}

struct xrcd_table_entry {
	struct rb_node  node;
	struct ib_xrcd *xrcd;
	struct inode   *inode;
};

static int xrcd_table_insert(struct ib_uverbs_device *dev,
			    struct inode *inode,
			    struct ib_xrcd *xrcd)
{
	struct xrcd_table_entry *entry, *scan;
	struct rb_node **p = &dev->xrcd_tree.rb_node;
	struct rb_node *parent = NULL;

	entry = kmalloc(sizeof *entry, GFP_KERNEL);
	if (!entry)
		return -ENOMEM;

	entry->xrcd  = xrcd;
	entry->inode = inode;

	while (*p) {
		parent = *p;
		scan = rb_entry(parent, struct xrcd_table_entry, node);

		if (inode < scan->inode) {
			p = &(*p)->rb_left;
		} else if (inode > scan->inode) {
			p = &(*p)->rb_right;
		} else {
			kfree(entry);
			return -EEXIST;
		}
	}

	rb_link_node(&entry->node, parent, p);
	rb_insert_color(&entry->node, &dev->xrcd_tree);
	igrab(inode);
	return 0;
}

static struct xrcd_table_entry *xrcd_table_search(struct ib_uverbs_device *dev,
						  struct inode *inode)
{
	struct xrcd_table_entry *entry;
	struct rb_node *p = dev->xrcd_tree.rb_node;

	while (p) {
		entry = rb_entry(p, struct xrcd_table_entry, node);

		if (inode < entry->inode)
			p = p->rb_left;
		else if (inode > entry->inode)
			p = p->rb_right;
		else
			return entry;
	}

	return NULL;
}

static struct ib_xrcd *find_xrcd(struct ib_uverbs_device *dev, struct inode *inode)
{
	struct xrcd_table_entry *entry;

	entry = xrcd_table_search(dev, inode);
	if (!entry)
		return NULL;

	return entry->xrcd;
}

static void xrcd_table_delete(struct ib_uverbs_device *dev,
			      struct inode *inode)
{
	struct xrcd_table_entry *entry;

	entry = xrcd_table_search(dev, inode);
	if (entry) {
		iput(inode);
		rb_erase(&entry->node, &dev->xrcd_tree);
		kfree(entry);
	}
}

ssize_t ib_uverbs_open_xrcd(struct ib_uverbs_file *file,
			    struct ib_device *ib_dev,
			    const char __user *buf, int in_len,
			    int out_len)
{
	struct ib_uverbs_open_xrcd	cmd;
	struct ib_uverbs_open_xrcd_resp	resp;
	struct ib_udata			udata;
	struct ib_uxrcd_object         *obj;
	struct ib_xrcd                 *xrcd = NULL;
	struct fd			f = {NULL, 0};
	struct inode                   *inode = NULL;
	int				ret = 0;
	int				new_xrcd = 0;

	if (out_len < sizeof resp)
		return -ENOSPC;

	if (copy_from_user(&cmd, buf, sizeof cmd))
		return -EFAULT;

	ib_uverbs_init_udata(&udata, buf + sizeof(cmd),
		   u64_to_user_ptr(cmd.response) + sizeof(resp),
                   in_len - sizeof(cmd) - sizeof(struct ib_uverbs_cmd_hdr),
                   out_len - sizeof(resp));

	mutex_lock(&file->device->xrcd_tree_mutex);

	if (cmd.fd != -1) {
		/* search for file descriptor */
		f = fdget(cmd.fd);
		if (!f.file) {
			ret = -EBADF;
			goto err_tree_mutex_unlock;
		}

		inode = file_inode(f.file);
		xrcd = find_xrcd(file->device, inode);
		if (!xrcd && !(cmd.oflags & O_CREAT)) {
			/* no file descriptor. Need CREATE flag */
			ret = -EAGAIN;
			goto err_tree_mutex_unlock;
		}

		if (xrcd && cmd.oflags & O_EXCL) {
			ret = -EINVAL;
			goto err_tree_mutex_unlock;
		}
	}

	obj  = (struct ib_uxrcd_object *)uobj_alloc(UVERBS_OBJECT_XRCD,
						    file->ucontext);
	if (IS_ERR(obj)) {
		ret = PTR_ERR(obj);
		goto err_tree_mutex_unlock;
	}

	if (!xrcd) {
		xrcd = ib_dev->alloc_xrcd(ib_dev, file->ucontext, &udata);
		if (IS_ERR(xrcd)) {
			ret = PTR_ERR(xrcd);
			goto err;
		}

		xrcd->inode   = inode;
		xrcd->device  = ib_dev;
		atomic_set(&xrcd->usecnt, 0);
		mutex_init(&xrcd->tgt_qp_mutex);
		INIT_LIST_HEAD(&xrcd->tgt_qp_list);
		new_xrcd = 1;
	}

	atomic_set(&obj->refcnt, 0);
	obj->uobject.object = xrcd;
	memset(&resp, 0, sizeof resp);
	resp.xrcd_handle = obj->uobject.id;

	if (inode) {
		if (new_xrcd) {
			/* create new inode/xrcd table entry */
			ret = xrcd_table_insert(file->device, inode, xrcd);
			if (ret)
				goto err_dealloc_xrcd;
		}
		atomic_inc(&xrcd->usecnt);
	}

	if (copy_to_user(u64_to_user_ptr(cmd.response), &resp, sizeof resp)) {
		ret = -EFAULT;
		goto err_copy;
	}

	if (f.file)
		fdput(f);

	mutex_unlock(&file->device->xrcd_tree_mutex);

	uobj_alloc_commit(&obj->uobject);

	return in_len;

err_copy:
	if (inode) {
		if (new_xrcd)
			xrcd_table_delete(file->device, inode);
		atomic_dec(&xrcd->usecnt);
	}

err_dealloc_xrcd:
	ib_dealloc_xrcd(xrcd);

err:
	uobj_alloc_abort(&obj->uobject);

err_tree_mutex_unlock:
	if (f.file)
		fdput(f);

	mutex_unlock(&file->device->xrcd_tree_mutex);

	return ret;
}

ssize_t ib_uverbs_close_xrcd(struct ib_uverbs_file *file,
			     struct ib_device *ib_dev,
			     const char __user *buf, int in_len,
			     int out_len)
{
	struct ib_uverbs_close_xrcd cmd;
	struct ib_uobject           *uobj;
	int                         ret = 0;

	if (copy_from_user(&cmd, buf, sizeof cmd))
		return -EFAULT;

	uobj  = uobj_get_write(UVERBS_OBJECT_XRCD, cmd.xrcd_handle,
			       file->ucontext);
	if (IS_ERR(uobj))
		return PTR_ERR(uobj);

	ret = uobj_remove_commit(uobj);
	return ret ?: in_len;
}

int ib_uverbs_dealloc_xrcd(struct ib_uobject *uobject,
			   struct ib_xrcd *xrcd,
			   enum rdma_remove_reason why)
{
	struct inode *inode;
	int ret;
	struct ib_uverbs_device *dev = uobject->context->ufile->device;

	inode = xrcd->inode;
	if (inode && !atomic_dec_and_test(&xrcd->usecnt))
		return 0;

	ret = ib_dealloc_xrcd(xrcd);

	if (ib_is_destroy_retryable(ret, why, uobject)) {
		atomic_inc(&xrcd->usecnt);
		return ret;
	}

	if (inode)
		xrcd_table_delete(dev, inode);

	return ret;
}

ssize_t ib_uverbs_reg_mr(struct ib_uverbs_file *file,
			 struct ib_device *ib_dev,
			 const char __user *buf, int in_len,
			 int out_len)
{
	struct ib_uverbs_reg_mr      cmd;
	struct ib_uverbs_reg_mr_resp resp;
	struct ib_udata              udata;
	struct ib_uobject           *uobj;
	struct ib_pd                *pd;
	struct ib_mr                *mr;
	int                          ret;

	if (out_len < sizeof resp)
		return -ENOSPC;

	if (copy_from_user(&cmd, buf, sizeof cmd))
		return -EFAULT;

	ib_uverbs_init_udata(&udata, buf + sizeof(cmd),
		   u64_to_user_ptr(cmd.response) + sizeof(resp),
                   in_len - sizeof(cmd) - sizeof(struct ib_uverbs_cmd_hdr),
                   out_len - sizeof(resp));

	if ((cmd.start & ~PAGE_MASK) != (cmd.hca_va & ~PAGE_MASK))
		return -EINVAL;

	ret = ib_check_mr_access(cmd.access_flags);
	if (ret)
		return ret;

	uobj  = uobj_alloc(UVERBS_OBJECT_MR, file->ucontext);
	if (IS_ERR(uobj))
		return PTR_ERR(uobj);

	pd = uobj_get_obj_read(pd, UVERBS_OBJECT_PD, cmd.pd_handle, file->ucontext);
	if (!pd) {
		ret = -EINVAL;
		goto err_free;
	}

	if (cmd.access_flags & IB_ACCESS_ON_DEMAND) {
		if (!(pd->device->attrs.device_cap_flags &
		      IB_DEVICE_ON_DEMAND_PAGING)) {
			pr_debug("ODP support not available\n");
			ret = -EINVAL;
			goto err_put;
		}
	}

	mr = pd->device->reg_user_mr(pd, cmd.start, cmd.length, cmd.hca_va,
				     cmd.access_flags, &udata);
	if (IS_ERR(mr)) {
		ret = PTR_ERR(mr);
		goto err_put;
	}

	mr->device  = pd->device;
	mr->pd      = pd;
	mr->dm	    = NULL;
	mr->uobject = uobj;
	atomic_inc(&pd->usecnt);
	mr->res.type = RDMA_RESTRACK_MR;
	rdma_restrack_add(&mr->res);

	uobj->object = mr;

	memset(&resp, 0, sizeof resp);
	resp.lkey      = mr->lkey;
	resp.rkey      = mr->rkey;
	resp.mr_handle = uobj->id;

	if (copy_to_user(u64_to_user_ptr(cmd.response), &resp, sizeof resp)) {
		ret = -EFAULT;
		goto err_copy;
	}

	uobj_put_obj_read(pd);

	uobj_alloc_commit(uobj);

	return in_len;

err_copy:
	ib_dereg_mr(mr);

err_put:
	uobj_put_obj_read(pd);

err_free:
	uobj_alloc_abort(uobj);
	return ret;
}

ssize_t ib_uverbs_rereg_mr(struct ib_uverbs_file *file,
			   struct ib_device *ib_dev,
			   const char __user *buf, int in_len,
			   int out_len)
{
	struct ib_uverbs_rereg_mr      cmd;
	struct ib_uverbs_rereg_mr_resp resp;
	struct ib_udata              udata;
	struct ib_pd                *pd = NULL;
	struct ib_mr                *mr;
	struct ib_pd		    *old_pd;
	int                          ret;
	struct ib_uobject	    *uobj;

	if (out_len < sizeof(resp))
		return -ENOSPC;

	if (copy_from_user(&cmd, buf, sizeof(cmd)))
		return -EFAULT;

	ib_uverbs_init_udata(&udata, buf + sizeof(cmd),
		   u64_to_user_ptr(cmd.response) + sizeof(resp),
                   in_len - sizeof(cmd) - sizeof(struct ib_uverbs_cmd_hdr),
                   out_len - sizeof(resp));

	if (cmd.flags & ~IB_MR_REREG_SUPPORTED || !cmd.flags)
		return -EINVAL;

	if ((cmd.flags & IB_MR_REREG_TRANS) &&
	    (!cmd.start || !cmd.hca_va || 0 >= cmd.length ||
	     (cmd.start & ~PAGE_MASK) != (cmd.hca_va & ~PAGE_MASK)))
			return -EINVAL;

	uobj  = uobj_get_write(UVERBS_OBJECT_MR, cmd.mr_handle,
			       file->ucontext);
	if (IS_ERR(uobj))
		return PTR_ERR(uobj);

	mr = uobj->object;

	if (mr->dm) {
		ret = -EINVAL;
		goto put_uobjs;
	}

	if (cmd.flags & IB_MR_REREG_ACCESS) {
		ret = ib_check_mr_access(cmd.access_flags);
		if (ret)
			goto put_uobjs;
	}

	if (cmd.flags & IB_MR_REREG_PD) {
		pd = uobj_get_obj_read(pd, UVERBS_OBJECT_PD, cmd.pd_handle, file->ucontext);
		if (!pd) {
			ret = -EINVAL;
			goto put_uobjs;
		}
	}

	old_pd = mr->pd;
	ret = mr->device->rereg_user_mr(mr, cmd.flags, cmd.start,
					cmd.length, cmd.hca_va,
					cmd.access_flags, pd, &udata);
	if (!ret) {
		if (cmd.flags & IB_MR_REREG_PD) {
			atomic_inc(&pd->usecnt);
			mr->pd = pd;
			atomic_dec(&old_pd->usecnt);
		}
	} else {
		goto put_uobj_pd;
	}

	memset(&resp, 0, sizeof(resp));
	resp.lkey      = mr->lkey;
	resp.rkey      = mr->rkey;

	if (copy_to_user(u64_to_user_ptr(cmd.response), &resp, sizeof(resp)))
		ret = -EFAULT;
	else
		ret = in_len;

put_uobj_pd:
	if (cmd.flags & IB_MR_REREG_PD)
		uobj_put_obj_read(pd);

put_uobjs:
	uobj_put_write(uobj);

	return ret;
}

ssize_t ib_uverbs_dereg_mr(struct ib_uverbs_file *file,
			   struct ib_device *ib_dev,
			   const char __user *buf, int in_len,
			   int out_len)
{
	struct ib_uverbs_dereg_mr cmd;
	struct ib_uobject	 *uobj;
	int                       ret = -EINVAL;

	if (copy_from_user(&cmd, buf, sizeof cmd))
		return -EFAULT;

	uobj  = uobj_get_write(UVERBS_OBJECT_MR, cmd.mr_handle,
			       file->ucontext);
	if (IS_ERR(uobj))
		return PTR_ERR(uobj);

	ret = uobj_remove_commit(uobj);

	return ret ?: in_len;
}

ssize_t ib_uverbs_alloc_mw(struct ib_uverbs_file *file,
			   struct ib_device *ib_dev,
			   const char __user *buf, int in_len,
			   int out_len)
{
	struct ib_uverbs_alloc_mw      cmd;
	struct ib_uverbs_alloc_mw_resp resp;
	struct ib_uobject             *uobj;
	struct ib_pd                  *pd;
	struct ib_mw                  *mw;
	struct ib_udata		       udata;
	int                            ret;

	if (out_len < sizeof(resp))
		return -ENOSPC;

	if (copy_from_user(&cmd, buf, sizeof(cmd)))
		return -EFAULT;

	uobj  = uobj_alloc(UVERBS_OBJECT_MW, file->ucontext);
	if (IS_ERR(uobj))
		return PTR_ERR(uobj);

	pd = uobj_get_obj_read(pd, UVERBS_OBJECT_PD, cmd.pd_handle, file->ucontext);
	if (!pd) {
		ret = -EINVAL;
		goto err_free;
	}

	ib_uverbs_init_udata(&udata, buf + sizeof(cmd),
		   u64_to_user_ptr(cmd.response) + sizeof(resp),
		   in_len - sizeof(cmd) - sizeof(struct ib_uverbs_cmd_hdr),
		   out_len - sizeof(resp));

	mw = pd->device->alloc_mw(pd, cmd.mw_type, &udata);
	if (IS_ERR(mw)) {
		ret = PTR_ERR(mw);
		goto err_put;
	}

	mw->device  = pd->device;
	mw->pd      = pd;
	mw->uobject = uobj;
	atomic_inc(&pd->usecnt);

	uobj->object = mw;

	memset(&resp, 0, sizeof(resp));
	resp.rkey      = mw->rkey;
	resp.mw_handle = uobj->id;

	if (copy_to_user(u64_to_user_ptr(cmd.response), &resp, sizeof(resp))) {
		ret = -EFAULT;
		goto err_copy;
	}

	uobj_put_obj_read(pd);
	uobj_alloc_commit(uobj);

	return in_len;

err_copy:
	uverbs_dealloc_mw(mw);
err_put:
	uobj_put_obj_read(pd);
err_free:
	uobj_alloc_abort(uobj);
	return ret;
}

ssize_t ib_uverbs_dealloc_mw(struct ib_uverbs_file *file,
			     struct ib_device *ib_dev,
			     const char __user *buf, int in_len,
			     int out_len)
{
	struct ib_uverbs_dealloc_mw cmd;
	struct ib_uobject	   *uobj;
	int                         ret = -EINVAL;

	if (copy_from_user(&cmd, buf, sizeof(cmd)))
		return -EFAULT;

	uobj  = uobj_get_write(UVERBS_OBJECT_MW, cmd.mw_handle,
			       file->ucontext);
	if (IS_ERR(uobj))
		return PTR_ERR(uobj);

	ret = uobj_remove_commit(uobj);
	return ret ?: in_len;
}

ssize_t ib_uverbs_create_comp_channel(struct ib_uverbs_file *file,
				      struct ib_device *ib_dev,
				      const char __user *buf, int in_len,
				      int out_len)
{
	struct ib_uverbs_create_comp_channel	   cmd;
	struct ib_uverbs_create_comp_channel_resp  resp;
	struct ib_uobject			  *uobj;
	struct ib_uverbs_completion_event_file	  *ev_file;

	if (out_len < sizeof resp)
		return -ENOSPC;

	if (copy_from_user(&cmd, buf, sizeof cmd))
		return -EFAULT;

	uobj = uobj_alloc(UVERBS_OBJECT_COMP_CHANNEL, file->ucontext);
	if (IS_ERR(uobj))
		return PTR_ERR(uobj);

	resp.fd = uobj->id;

	ev_file = container_of(uobj, struct ib_uverbs_completion_event_file,
			       uobj_file.uobj);
	ib_uverbs_init_event_queue(&ev_file->ev_queue);

	if (copy_to_user(u64_to_user_ptr(cmd.response), &resp, sizeof resp)) {
		uobj_alloc_abort(uobj);
		return -EFAULT;
	}

	uobj_alloc_commit(uobj);
	return in_len;
}

static struct ib_ucq_object *create_cq(struct ib_uverbs_file *file,
					struct ib_device *ib_dev,
				       struct ib_udata *ucore,
				       struct ib_udata *uhw,
				       struct ib_uverbs_ex_create_cq *cmd,
				       size_t cmd_sz,
				       int (*cb)(struct ib_uverbs_file *file,
						 struct ib_ucq_object *obj,
						 struct ib_uverbs_ex_create_cq_resp *resp,
						 struct ib_udata *udata,
						 void *context),
				       void *context)
{
	struct ib_ucq_object           *obj;
	struct ib_uverbs_completion_event_file    *ev_file = NULL;
	struct ib_cq                   *cq;
	int                             ret;
	struct ib_uverbs_ex_create_cq_resp resp;
	struct ib_cq_init_attr attr = {};

	if (!ib_dev->create_cq)
		return ERR_PTR(-EOPNOTSUPP);

	if (cmd->comp_vector >= file->device->num_comp_vectors)
		return ERR_PTR(-EINVAL);

	obj  = (struct ib_ucq_object *)uobj_alloc(UVERBS_OBJECT_CQ,
						  file->ucontext);
	if (IS_ERR(obj))
		return obj;

	if (cmd->comp_channel >= 0) {
		ev_file = ib_uverbs_lookup_comp_file(cmd->comp_channel,
						     file->ucontext);
		if (IS_ERR(ev_file)) {
			ret = PTR_ERR(ev_file);
			goto err;
		}
	}

	obj->uobject.user_handle = cmd->user_handle;
	obj->uverbs_file	   = file;
	obj->comp_events_reported  = 0;
	obj->async_events_reported = 0;
	INIT_LIST_HEAD(&obj->comp_list);
	INIT_LIST_HEAD(&obj->async_list);

	attr.cqe = cmd->cqe;
	attr.comp_vector = cmd->comp_vector;

	if (cmd_sz > offsetof(typeof(*cmd), flags) + sizeof(cmd->flags))
		attr.flags = cmd->flags;

	cq = ib_dev->create_cq(ib_dev, &attr, file->ucontext, uhw);
	if (IS_ERR(cq)) {
		ret = PTR_ERR(cq);
		goto err_file;
	}

	cq->device        = ib_dev;
	cq->uobject       = &obj->uobject;
	cq->comp_handler  = ib_uverbs_comp_handler;
	cq->event_handler = ib_uverbs_cq_event_handler;
	cq->cq_context    = ev_file ? &ev_file->ev_queue : NULL;
	atomic_set(&cq->usecnt, 0);

	obj->uobject.object = cq;
	memset(&resp, 0, sizeof resp);
	resp.base.cq_handle = obj->uobject.id;
	resp.base.cqe       = cq->cqe;

	resp.response_length = offsetof(typeof(resp), response_length) +
		sizeof(resp.response_length);

	cq->res.type = RDMA_RESTRACK_CQ;
	rdma_restrack_add(&cq->res);

	ret = cb(file, obj, &resp, ucore, context);
	if (ret)
		goto err_cb;

	uobj_alloc_commit(&obj->uobject);
	return obj;

err_cb:
	ib_destroy_cq(cq);

err_file:
	if (ev_file)
		ib_uverbs_release_ucq(file, ev_file, obj);

err:
	uobj_alloc_abort(&obj->uobject);

	return ERR_PTR(ret);
}

static int ib_uverbs_create_cq_cb(struct ib_uverbs_file *file,
				  struct ib_ucq_object *obj,
				  struct ib_uverbs_ex_create_cq_resp *resp,
				  struct ib_udata *ucore, void *context)
{
	if (ib_copy_to_udata(ucore, &resp->base, sizeof(resp->base)))
		return -EFAULT;

	return 0;
}

ssize_t ib_uverbs_create_cq(struct ib_uverbs_file *file,
			    struct ib_device *ib_dev,
			    const char __user *buf, int in_len,
			    int out_len)
{
	struct ib_uverbs_create_cq      cmd;
	struct ib_uverbs_ex_create_cq	cmd_ex;
	struct ib_uverbs_create_cq_resp resp;
	struct ib_udata                 ucore;
	struct ib_udata                 uhw;
	struct ib_ucq_object           *obj;

	if (out_len < sizeof(resp))
		return -ENOSPC;

	if (copy_from_user(&cmd, buf, sizeof(cmd)))
		return -EFAULT;

	ib_uverbs_init_udata(&ucore, buf, u64_to_user_ptr(cmd.response),
			     sizeof(cmd), sizeof(resp));

	ib_uverbs_init_udata(&uhw, buf + sizeof(cmd),
		   u64_to_user_ptr(cmd.response) + sizeof(resp),
		   in_len - sizeof(cmd) - sizeof(struct ib_uverbs_cmd_hdr),
		   out_len - sizeof(resp));

	memset(&cmd_ex, 0, sizeof(cmd_ex));
	cmd_ex.user_handle = cmd.user_handle;
	cmd_ex.cqe = cmd.cqe;
	cmd_ex.comp_vector = cmd.comp_vector;
	cmd_ex.comp_channel = cmd.comp_channel;

	obj = create_cq(file, ib_dev, &ucore, &uhw, &cmd_ex,
			offsetof(typeof(cmd_ex), comp_channel) +
			sizeof(cmd.comp_channel), ib_uverbs_create_cq_cb,
			NULL);

	if (IS_ERR(obj))
		return PTR_ERR(obj);

	return in_len;
}

static int ib_uverbs_ex_create_cq_cb(struct ib_uverbs_file *file,
				     struct ib_ucq_object *obj,
				     struct ib_uverbs_ex_create_cq_resp *resp,
				     struct ib_udata *ucore, void *context)
{
	if (ib_copy_to_udata(ucore, resp, resp->response_length))
		return -EFAULT;

	return 0;
}

int ib_uverbs_ex_create_cq(struct ib_uverbs_file *file,
			 struct ib_device *ib_dev,
			   struct ib_udata *ucore,
			   struct ib_udata *uhw)
{
	struct ib_uverbs_ex_create_cq_resp resp;
	struct ib_uverbs_ex_create_cq  cmd;
	struct ib_ucq_object           *obj;
	int err;

	if (ucore->inlen < sizeof(cmd))
		return -EINVAL;

	err = ib_copy_from_udata(&cmd, ucore, sizeof(cmd));
	if (err)
		return err;

	if (cmd.comp_mask)
		return -EINVAL;

	if (cmd.reserved)
		return -EINVAL;

	if (ucore->outlen < (offsetof(typeof(resp), response_length) +
			     sizeof(resp.response_length)))
		return -ENOSPC;

	obj = create_cq(file, ib_dev, ucore, uhw, &cmd,
			min(ucore->inlen, sizeof(cmd)),
			ib_uverbs_ex_create_cq_cb, NULL);

	return PTR_ERR_OR_ZERO(obj);
}

ssize_t ib_uverbs_resize_cq(struct ib_uverbs_file *file,
			    struct ib_device *ib_dev,
			    const char __user *buf, int in_len,
			    int out_len)
{
	struct ib_uverbs_resize_cq	cmd;
	struct ib_uverbs_resize_cq_resp	resp = {};
	struct ib_udata                 udata;
	struct ib_cq			*cq;
	int				ret = -EINVAL;

	if (copy_from_user(&cmd, buf, sizeof cmd))
		return -EFAULT;

	ib_uverbs_init_udata(&udata, buf + sizeof(cmd),
		   u64_to_user_ptr(cmd.response) + sizeof(resp),
		   in_len - sizeof(cmd) - sizeof(struct ib_uverbs_cmd_hdr),
		   out_len - sizeof(resp));

	cq = uobj_get_obj_read(cq, UVERBS_OBJECT_CQ, cmd.cq_handle, file->ucontext);
	if (!cq)
		return -EINVAL;

	ret = cq->device->resize_cq(cq, cmd.cqe, &udata);
	if (ret)
		goto out;

	resp.cqe = cq->cqe;

	if (copy_to_user(u64_to_user_ptr(cmd.response), &resp, sizeof resp.cqe))
		ret = -EFAULT;

out:
	uobj_put_obj_read(cq);

	return ret ? ret : in_len;
}

static int copy_wc_to_user(struct ib_device *ib_dev, void __user *dest,
			   struct ib_wc *wc)
{
	struct ib_uverbs_wc tmp;

	tmp.wr_id		= wc->wr_id;
	tmp.status		= wc->status;
	tmp.opcode		= wc->opcode;
	tmp.vendor_err		= wc->vendor_err;
	tmp.byte_len		= wc->byte_len;
	tmp.ex.imm_data		= wc->ex.imm_data;
	tmp.qp_num		= wc->qp->qp_num;
	tmp.src_qp		= wc->src_qp;
	tmp.wc_flags		= wc->wc_flags;
	tmp.pkey_index		= wc->pkey_index;
	if (rdma_cap_opa_ah(ib_dev, wc->port_num))
		tmp.slid	= OPA_TO_IB_UCAST_LID(wc->slid);
	else
		tmp.slid	= ib_lid_cpu16(wc->slid);
	tmp.sl			= wc->sl;
	tmp.dlid_path_bits	= wc->dlid_path_bits;
	tmp.port_num		= wc->port_num;
	tmp.reserved		= 0;

	if (copy_to_user(dest, &tmp, sizeof tmp))
		return -EFAULT;

	return 0;
}

ssize_t ib_uverbs_poll_cq(struct ib_uverbs_file *file,
			  struct ib_device *ib_dev,
			  const char __user *buf, int in_len,
			  int out_len)
{
	struct ib_uverbs_poll_cq       cmd;
	struct ib_uverbs_poll_cq_resp  resp;
	u8 __user                     *header_ptr;
	u8 __user                     *data_ptr;
	struct ib_cq                  *cq;
	struct ib_wc                   wc;
	int                            ret;

	if (copy_from_user(&cmd, buf, sizeof cmd))
		return -EFAULT;

	cq = uobj_get_obj_read(cq, UVERBS_OBJECT_CQ, cmd.cq_handle, file->ucontext);
	if (!cq)
		return -EINVAL;

	/* we copy a struct ib_uverbs_poll_cq_resp to user space */
	header_ptr = u64_to_user_ptr(cmd.response);
	data_ptr = header_ptr + sizeof resp;

	memset(&resp, 0, sizeof resp);
	while (resp.count < cmd.ne) {
		ret = ib_poll_cq(cq, 1, &wc);
		if (ret < 0)
			goto out_put;
		if (!ret)
			break;

		ret = copy_wc_to_user(ib_dev, data_ptr, &wc);
		if (ret)
			goto out_put;

		data_ptr += sizeof(struct ib_uverbs_wc);
		++resp.count;
	}

	if (copy_to_user(header_ptr, &resp, sizeof resp)) {
		ret = -EFAULT;
		goto out_put;
	}

	ret = in_len;

out_put:
	uobj_put_obj_read(cq);
	return ret;
}

ssize_t ib_uverbs_req_notify_cq(struct ib_uverbs_file *file,
				struct ib_device *ib_dev,
				const char __user *buf, int in_len,
				int out_len)
{
	struct ib_uverbs_req_notify_cq cmd;
	struct ib_cq                  *cq;

	if (copy_from_user(&cmd, buf, sizeof cmd))
		return -EFAULT;

	cq = uobj_get_obj_read(cq, UVERBS_OBJECT_CQ, cmd.cq_handle, file->ucontext);
	if (!cq)
		return -EINVAL;

	ib_req_notify_cq(cq, cmd.solicited_only ?
			 IB_CQ_SOLICITED : IB_CQ_NEXT_COMP);

	uobj_put_obj_read(cq);

	return in_len;
}

ssize_t ib_uverbs_destroy_cq(struct ib_uverbs_file *file,
			     struct ib_device *ib_dev,
			     const char __user *buf, int in_len,
			     int out_len)
{
	struct ib_uverbs_destroy_cq      cmd;
	struct ib_uverbs_destroy_cq_resp resp;
	struct ib_uobject		*uobj;
	struct ib_cq               	*cq;
	struct ib_ucq_object        	*obj;
	int                        	 ret = -EINVAL;

	if (copy_from_user(&cmd, buf, sizeof cmd))
		return -EFAULT;

	uobj  = uobj_get_write(UVERBS_OBJECT_CQ, cmd.cq_handle,
			       file->ucontext);
	if (IS_ERR(uobj))
		return PTR_ERR(uobj);

	/*
	 * Make sure we don't free the memory in remove_commit as we still
	 * needs the uobject memory to create the response.
	 */
	uverbs_uobject_get(uobj);
	cq      = uobj->object;
	obj     = container_of(cq->uobject, struct ib_ucq_object, uobject);

	memset(&resp, 0, sizeof(resp));

	ret = uobj_remove_commit(uobj);
	if (ret) {
		uverbs_uobject_put(uobj);
		return ret;
	}

	resp.comp_events_reported  = obj->comp_events_reported;
	resp.async_events_reported = obj->async_events_reported;

	uverbs_uobject_put(uobj);
	if (copy_to_user(u64_to_user_ptr(cmd.response), &resp, sizeof resp))
		return -EFAULT;

	return in_len;
}

static int create_qp(struct ib_uverbs_file *file,
		     struct ib_udata *ucore,
		     struct ib_udata *uhw,
		     struct ib_uverbs_ex_create_qp *cmd,
		     size_t cmd_sz,
		     int (*cb)(struct ib_uverbs_file *file,
			       struct ib_uverbs_ex_create_qp_resp *resp,
			       struct ib_udata *udata),
		     void *context)
{
	struct ib_uqp_object		*obj;
	struct ib_device		*device;
	struct ib_pd			*pd = NULL;
	struct ib_xrcd			*xrcd = NULL;
	struct ib_uobject		*xrcd_uobj = ERR_PTR(-ENOENT);
	struct ib_cq			*scq = NULL, *rcq = NULL;
	struct ib_srq			*srq = NULL;
	struct ib_qp			*qp;
	char				*buf;
	struct ib_qp_init_attr		attr = {};
	struct ib_uverbs_ex_create_qp_resp resp;
	int				ret;
	struct ib_rwq_ind_table *ind_tbl = NULL;
	bool has_sq = true;

	if (cmd->qp_type == IB_QPT_RAW_PACKET && !capable(CAP_NET_RAW))
		return -EPERM;

	obj  = (struct ib_uqp_object *)uobj_alloc(UVERBS_OBJECT_QP,
						  file->ucontext);
	if (IS_ERR(obj))
		return PTR_ERR(obj);
	obj->uxrcd = NULL;
	obj->uevent.uobject.user_handle = cmd->user_handle;
	mutex_init(&obj->mcast_lock);

	if (cmd_sz >= offsetof(typeof(*cmd), rwq_ind_tbl_handle) +
		      sizeof(cmd->rwq_ind_tbl_handle) &&
		      (cmd->comp_mask & IB_UVERBS_CREATE_QP_MASK_IND_TABLE)) {
		ind_tbl = uobj_get_obj_read(rwq_ind_table, UVERBS_OBJECT_RWQ_IND_TBL,
					    cmd->rwq_ind_tbl_handle,
					    file->ucontext);
		if (!ind_tbl) {
			ret = -EINVAL;
			goto err_put;
		}

		attr.rwq_ind_tbl = ind_tbl;
	}

	if (cmd_sz > sizeof(*cmd) &&
	    !ib_is_udata_cleared(ucore, sizeof(*cmd),
				 cmd_sz - sizeof(*cmd))) {
		ret = -EOPNOTSUPP;
		goto err_put;
	}

	if (ind_tbl && (cmd->max_recv_wr || cmd->max_recv_sge || cmd->is_srq)) {
		ret = -EINVAL;
		goto err_put;
	}

	if (ind_tbl && !cmd->max_send_wr)
		has_sq = false;

	if (cmd->qp_type == IB_QPT_XRC_TGT) {
		xrcd_uobj = uobj_get_read(UVERBS_OBJECT_XRCD, cmd->pd_handle,
					  file->ucontext);

		if (IS_ERR(xrcd_uobj)) {
			ret = -EINVAL;
			goto err_put;
		}

		xrcd = (struct ib_xrcd *)xrcd_uobj->object;
		if (!xrcd) {
			ret = -EINVAL;
			goto err_put;
		}
		device = xrcd->device;
	} else {
		if (cmd->qp_type == IB_QPT_XRC_INI) {
			cmd->max_recv_wr = 0;
			cmd->max_recv_sge = 0;
		} else {
			if (cmd->is_srq) {
				srq = uobj_get_obj_read(srq, UVERBS_OBJECT_SRQ, cmd->srq_handle,
							file->ucontext);
				if (!srq || srq->srq_type == IB_SRQT_XRC) {
					ret = -EINVAL;
					goto err_put;
				}
			}

			if (!ind_tbl) {
				if (cmd->recv_cq_handle != cmd->send_cq_handle) {
					rcq = uobj_get_obj_read(cq, UVERBS_OBJECT_CQ, cmd->recv_cq_handle,
								file->ucontext);
					if (!rcq) {
						ret = -EINVAL;
						goto err_put;
					}
				}
			}
		}

		if (has_sq)
			scq = uobj_get_obj_read(cq, UVERBS_OBJECT_CQ, cmd->send_cq_handle,
						file->ucontext);
		if (!ind_tbl)
			rcq = rcq ?: scq;
		pd  = uobj_get_obj_read(pd, UVERBS_OBJECT_PD, cmd->pd_handle, file->ucontext);
		if (!pd || (!scq && has_sq)) {
			ret = -EINVAL;
			goto err_put;
		}

		device = pd->device;
	}

	attr.event_handler = ib_uverbs_qp_event_handler;
	attr.qp_context    = file;
	attr.send_cq       = scq;
	attr.recv_cq       = rcq;
	attr.srq           = srq;
	attr.xrcd	   = xrcd;
	attr.sq_sig_type   = cmd->sq_sig_all ? IB_SIGNAL_ALL_WR :
					      IB_SIGNAL_REQ_WR;
	attr.qp_type       = cmd->qp_type;
	attr.create_flags  = 0;

	attr.cap.max_send_wr     = cmd->max_send_wr;
	attr.cap.max_recv_wr     = cmd->max_recv_wr;
	attr.cap.max_send_sge    = cmd->max_send_sge;
	attr.cap.max_recv_sge    = cmd->max_recv_sge;
	attr.cap.max_inline_data = cmd->max_inline_data;

	obj->uevent.events_reported     = 0;
	INIT_LIST_HEAD(&obj->uevent.event_list);
	INIT_LIST_HEAD(&obj->mcast_list);

	if (cmd_sz >= offsetof(typeof(*cmd), create_flags) +
		      sizeof(cmd->create_flags))
		attr.create_flags = cmd->create_flags;

	if (attr.create_flags & ~(IB_QP_CREATE_BLOCK_MULTICAST_LOOPBACK |
				IB_QP_CREATE_CROSS_CHANNEL |
				IB_QP_CREATE_MANAGED_SEND |
				IB_QP_CREATE_MANAGED_RECV |
				IB_QP_CREATE_SCATTER_FCS |
				IB_QP_CREATE_CVLAN_STRIPPING |
				IB_QP_CREATE_SOURCE_QPN |
				IB_QP_CREATE_PCI_WRITE_END_PADDING)) {
		ret = -EINVAL;
		goto err_put;
	}

	if (attr.create_flags & IB_QP_CREATE_SOURCE_QPN) {
		if (!capable(CAP_NET_RAW)) {
			ret = -EPERM;
			goto err_put;
		}

		attr.source_qpn = cmd->source_qpn;
	}

	buf = (void *)cmd + sizeof(*cmd);
	if (cmd_sz > sizeof(*cmd))
		if (!(buf[0] == 0 && !memcmp(buf, buf + 1,
					     cmd_sz - sizeof(*cmd) - 1))) {
			ret = -EINVAL;
			goto err_put;
		}

	if (cmd->qp_type == IB_QPT_XRC_TGT)
		qp = ib_create_qp(pd, &attr);
	else
		qp = _ib_create_qp(device, pd, &attr, uhw,
				   &obj->uevent.uobject);

	if (IS_ERR(qp)) {
		ret = PTR_ERR(qp);
		goto err_put;
	}

	if (cmd->qp_type != IB_QPT_XRC_TGT) {
		ret = ib_create_qp_security(qp, device);
		if (ret)
			goto err_cb;

		qp->real_qp	  = qp;
		qp->pd		  = pd;
		qp->send_cq	  = attr.send_cq;
		qp->recv_cq	  = attr.recv_cq;
		qp->srq		  = attr.srq;
		qp->rwq_ind_tbl	  = ind_tbl;
		qp->event_handler = attr.event_handler;
		qp->qp_context	  = attr.qp_context;
		qp->qp_type	  = attr.qp_type;
		atomic_set(&qp->usecnt, 0);
		atomic_inc(&pd->usecnt);
		qp->port = 0;
		if (attr.send_cq)
			atomic_inc(&attr.send_cq->usecnt);
		if (attr.recv_cq)
			atomic_inc(&attr.recv_cq->usecnt);
		if (attr.srq)
			atomic_inc(&attr.srq->usecnt);
		if (ind_tbl)
			atomic_inc(&ind_tbl->usecnt);
	} else {
		/* It is done in _ib_create_qp for other QP types */
		qp->uobject = &obj->uevent.uobject;
	}

	obj->uevent.uobject.object = qp;

	memset(&resp, 0, sizeof resp);
	resp.base.qpn             = qp->qp_num;
	resp.base.qp_handle       = obj->uevent.uobject.id;
	resp.base.max_recv_sge    = attr.cap.max_recv_sge;
	resp.base.max_send_sge    = attr.cap.max_send_sge;
	resp.base.max_recv_wr     = attr.cap.max_recv_wr;
	resp.base.max_send_wr     = attr.cap.max_send_wr;
	resp.base.max_inline_data = attr.cap.max_inline_data;

	resp.response_length = offsetof(typeof(resp), response_length) +
			       sizeof(resp.response_length);

	ret = cb(file, &resp, ucore);
	if (ret)
		goto err_cb;

	if (xrcd) {
		obj->uxrcd = container_of(xrcd_uobj, struct ib_uxrcd_object,
					  uobject);
		atomic_inc(&obj->uxrcd->refcnt);
		uobj_put_read(xrcd_uobj);
	}

	if (pd)
		uobj_put_obj_read(pd);
	if (scq)
		uobj_put_obj_read(scq);
	if (rcq && rcq != scq)
		uobj_put_obj_read(rcq);
	if (srq)
		uobj_put_obj_read(srq);
	if (ind_tbl)
		uobj_put_obj_read(ind_tbl);

	uobj_alloc_commit(&obj->uevent.uobject);

	return 0;
err_cb:
	ib_destroy_qp(qp);

err_put:
	if (!IS_ERR(xrcd_uobj))
		uobj_put_read(xrcd_uobj);
	if (pd)
		uobj_put_obj_read(pd);
	if (scq)
		uobj_put_obj_read(scq);
	if (rcq && rcq != scq)
		uobj_put_obj_read(rcq);
	if (srq)
		uobj_put_obj_read(srq);
	if (ind_tbl)
		uobj_put_obj_read(ind_tbl);

	uobj_alloc_abort(&obj->uevent.uobject);
	return ret;
}

static int ib_uverbs_create_qp_cb(struct ib_uverbs_file *file,
				  struct ib_uverbs_ex_create_qp_resp *resp,
				  struct ib_udata *ucore)
{
	if (ib_copy_to_udata(ucore, &resp->base, sizeof(resp->base)))
		return -EFAULT;

	return 0;
}

ssize_t ib_uverbs_create_qp(struct ib_uverbs_file *file,
			    struct ib_device *ib_dev,
			    const char __user *buf, int in_len,
			    int out_len)
{
	struct ib_uverbs_create_qp      cmd;
	struct ib_uverbs_ex_create_qp	cmd_ex;
	struct ib_udata			ucore;
	struct ib_udata			uhw;
	ssize_t resp_size = sizeof(struct ib_uverbs_create_qp_resp);
	int				err;

	if (out_len < resp_size)
		return -ENOSPC;

	if (copy_from_user(&cmd, buf, sizeof(cmd)))
		return -EFAULT;

	ib_uverbs_init_udata(&ucore, buf, u64_to_user_ptr(cmd.response),
		   sizeof(cmd), resp_size);
	ib_uverbs_init_udata(&uhw, buf + sizeof(cmd),
		   u64_to_user_ptr(cmd.response) + resp_size,
		   in_len - sizeof(cmd) - sizeof(struct ib_uverbs_cmd_hdr),
		   out_len - resp_size);

	memset(&cmd_ex, 0, sizeof(cmd_ex));
	cmd_ex.user_handle = cmd.user_handle;
	cmd_ex.pd_handle = cmd.pd_handle;
	cmd_ex.send_cq_handle = cmd.send_cq_handle;
	cmd_ex.recv_cq_handle = cmd.recv_cq_handle;
	cmd_ex.srq_handle = cmd.srq_handle;
	cmd_ex.max_send_wr = cmd.max_send_wr;
	cmd_ex.max_recv_wr = cmd.max_recv_wr;
	cmd_ex.max_send_sge = cmd.max_send_sge;
	cmd_ex.max_recv_sge = cmd.max_recv_sge;
	cmd_ex.max_inline_data = cmd.max_inline_data;
	cmd_ex.sq_sig_all = cmd.sq_sig_all;
	cmd_ex.qp_type = cmd.qp_type;
	cmd_ex.is_srq = cmd.is_srq;

	err = create_qp(file, &ucore, &uhw, &cmd_ex,
			offsetof(typeof(cmd_ex), is_srq) +
			sizeof(cmd.is_srq), ib_uverbs_create_qp_cb,
			NULL);

	if (err)
		return err;

	return in_len;
}

static int ib_uverbs_ex_create_qp_cb(struct ib_uverbs_file *file,
				     struct ib_uverbs_ex_create_qp_resp *resp,
				     struct ib_udata *ucore)
{
	if (ib_copy_to_udata(ucore, resp, resp->response_length))
		return -EFAULT;

	return 0;
}

int ib_uverbs_ex_create_qp(struct ib_uverbs_file *file,
			   struct ib_device *ib_dev,
			   struct ib_udata *ucore,
			   struct ib_udata *uhw)
{
	struct ib_uverbs_ex_create_qp_resp resp;
	struct ib_uverbs_ex_create_qp cmd = {0};
	int err;

	if (ucore->inlen < (offsetof(typeof(cmd), comp_mask) +
			    sizeof(cmd.comp_mask)))
		return -EINVAL;

	err = ib_copy_from_udata(&cmd, ucore, min(sizeof(cmd), ucore->inlen));
	if (err)
		return err;

	if (cmd.comp_mask & ~IB_UVERBS_CREATE_QP_SUP_COMP_MASK)
		return -EINVAL;

	if (cmd.reserved)
		return -EINVAL;

	if (ucore->outlen < (offsetof(typeof(resp), response_length) +
			     sizeof(resp.response_length)))
		return -ENOSPC;

	err = create_qp(file, ucore, uhw, &cmd,
			min(ucore->inlen, sizeof(cmd)),
			ib_uverbs_ex_create_qp_cb, NULL);

	if (err)
		return err;

	return 0;
}

ssize_t ib_uverbs_open_qp(struct ib_uverbs_file *file,
			  struct ib_device *ib_dev,
			  const char __user *buf, int in_len, int out_len)
{
	struct ib_uverbs_open_qp        cmd;
	struct ib_uverbs_create_qp_resp resp;
	struct ib_udata                 udata;
	struct ib_uqp_object           *obj;
	struct ib_xrcd		       *xrcd;
	struct ib_uobject	       *uninitialized_var(xrcd_uobj);
	struct ib_qp                   *qp;
	struct ib_qp_open_attr          attr;
	int ret;

	if (out_len < sizeof resp)
		return -ENOSPC;

	if (copy_from_user(&cmd, buf, sizeof cmd))
		return -EFAULT;

	ib_uverbs_init_udata(&udata, buf + sizeof(cmd),
		   u64_to_user_ptr(cmd.response) + sizeof(resp),
		   in_len - sizeof(cmd) - sizeof(struct ib_uverbs_cmd_hdr),
		   out_len - sizeof(resp));

	obj  = (struct ib_uqp_object *)uobj_alloc(UVERBS_OBJECT_QP,
						  file->ucontext);
	if (IS_ERR(obj))
		return PTR_ERR(obj);

	xrcd_uobj = uobj_get_read(UVERBS_OBJECT_XRCD, cmd.pd_handle,
				  file->ucontext);
	if (IS_ERR(xrcd_uobj)) {
		ret = -EINVAL;
		goto err_put;
	}

	xrcd = (struct ib_xrcd *)xrcd_uobj->object;
	if (!xrcd) {
		ret = -EINVAL;
		goto err_xrcd;
	}

	attr.event_handler = ib_uverbs_qp_event_handler;
	attr.qp_context    = file;
	attr.qp_num        = cmd.qpn;
	attr.qp_type       = cmd.qp_type;

	obj->uevent.events_reported = 0;
	INIT_LIST_HEAD(&obj->uevent.event_list);
	INIT_LIST_HEAD(&obj->mcast_list);

	qp = ib_open_qp(xrcd, &attr);
	if (IS_ERR(qp)) {
		ret = PTR_ERR(qp);
		goto err_xrcd;
	}

	obj->uevent.uobject.object = qp;
	obj->uevent.uobject.user_handle = cmd.user_handle;

	memset(&resp, 0, sizeof resp);
	resp.qpn       = qp->qp_num;
	resp.qp_handle = obj->uevent.uobject.id;

	if (copy_to_user(u64_to_user_ptr(cmd.response), &resp, sizeof resp)) {
		ret = -EFAULT;
		goto err_destroy;
	}

	obj->uxrcd = container_of(xrcd_uobj, struct ib_uxrcd_object, uobject);
	atomic_inc(&obj->uxrcd->refcnt);
	qp->uobject = &obj->uevent.uobject;
	uobj_put_read(xrcd_uobj);


	uobj_alloc_commit(&obj->uevent.uobject);

	return in_len;

err_destroy:
	ib_destroy_qp(qp);
err_xrcd:
	uobj_put_read(xrcd_uobj);
err_put:
	uobj_alloc_abort(&obj->uevent.uobject);
	return ret;
}

static void copy_ah_attr_to_uverbs(struct ib_uverbs_qp_dest *uverb_attr,
				   struct rdma_ah_attr *rdma_attr)
{
	const struct ib_global_route   *grh;

	uverb_attr->dlid              = rdma_ah_get_dlid(rdma_attr);
	uverb_attr->sl                = rdma_ah_get_sl(rdma_attr);
	uverb_attr->src_path_bits     = rdma_ah_get_path_bits(rdma_attr);
	uverb_attr->static_rate       = rdma_ah_get_static_rate(rdma_attr);
	uverb_attr->is_global         = !!(rdma_ah_get_ah_flags(rdma_attr) &
					 IB_AH_GRH);
	if (uverb_attr->is_global) {
		grh = rdma_ah_read_grh(rdma_attr);
		memcpy(uverb_attr->dgid, grh->dgid.raw, 16);
		uverb_attr->flow_label        = grh->flow_label;
		uverb_attr->sgid_index        = grh->sgid_index;
		uverb_attr->hop_limit         = grh->hop_limit;
		uverb_attr->traffic_class     = grh->traffic_class;
	}
	uverb_attr->port_num          = rdma_ah_get_port_num(rdma_attr);
}

ssize_t ib_uverbs_query_qp(struct ib_uverbs_file *file,
			   struct ib_device *ib_dev,
			   const char __user *buf, int in_len,
			   int out_len)
{
	struct ib_uverbs_query_qp      cmd;
	struct ib_uverbs_query_qp_resp resp;
	struct ib_qp                   *qp;
	struct ib_qp_attr              *attr;
	struct ib_qp_init_attr         *init_attr;
	int                            ret;

	if (copy_from_user(&cmd, buf, sizeof cmd))
		return -EFAULT;

	attr      = kmalloc(sizeof *attr, GFP_KERNEL);
	init_attr = kmalloc(sizeof *init_attr, GFP_KERNEL);
	if (!attr || !init_attr) {
		ret = -ENOMEM;
		goto out;
	}

	qp = uobj_get_obj_read(qp, UVERBS_OBJECT_QP, cmd.qp_handle, file->ucontext);
	if (!qp) {
		ret = -EINVAL;
		goto out;
	}

	ret = ib_query_qp(qp, attr, cmd.attr_mask, init_attr);

	uobj_put_obj_read(qp);

	if (ret)
		goto out;

	memset(&resp, 0, sizeof resp);

	resp.qp_state               = attr->qp_state;
	resp.cur_qp_state           = attr->cur_qp_state;
	resp.path_mtu               = attr->path_mtu;
	resp.path_mig_state         = attr->path_mig_state;
	resp.qkey                   = attr->qkey;
	resp.rq_psn                 = attr->rq_psn;
	resp.sq_psn                 = attr->sq_psn;
	resp.dest_qp_num            = attr->dest_qp_num;
	resp.qp_access_flags        = attr->qp_access_flags;
	resp.pkey_index             = attr->pkey_index;
	resp.alt_pkey_index         = attr->alt_pkey_index;
	resp.sq_draining            = attr->sq_draining;
	resp.max_rd_atomic          = attr->max_rd_atomic;
	resp.max_dest_rd_atomic     = attr->max_dest_rd_atomic;
	resp.min_rnr_timer          = attr->min_rnr_timer;
	resp.port_num               = attr->port_num;
	resp.timeout                = attr->timeout;
	resp.retry_cnt              = attr->retry_cnt;
	resp.rnr_retry              = attr->rnr_retry;
	resp.alt_port_num           = attr->alt_port_num;
	resp.alt_timeout            = attr->alt_timeout;

	copy_ah_attr_to_uverbs(&resp.dest, &attr->ah_attr);
	copy_ah_attr_to_uverbs(&resp.alt_dest, &attr->alt_ah_attr);

	resp.max_send_wr            = init_attr->cap.max_send_wr;
	resp.max_recv_wr            = init_attr->cap.max_recv_wr;
	resp.max_send_sge           = init_attr->cap.max_send_sge;
	resp.max_recv_sge           = init_attr->cap.max_recv_sge;
	resp.max_inline_data        = init_attr->cap.max_inline_data;
	resp.sq_sig_all             = init_attr->sq_sig_type == IB_SIGNAL_ALL_WR;

	if (copy_to_user(u64_to_user_ptr(cmd.response), &resp, sizeof resp))
		ret = -EFAULT;

out:
	kfree(attr);
	kfree(init_attr);

	return ret ? ret : in_len;
}

/* Remove ignored fields set in the attribute mask */
static int modify_qp_mask(enum ib_qp_type qp_type, int mask)
{
	switch (qp_type) {
	case IB_QPT_XRC_INI:
		return mask & ~(IB_QP_MAX_DEST_RD_ATOMIC | IB_QP_MIN_RNR_TIMER);
	case IB_QPT_XRC_TGT:
		return mask & ~(IB_QP_MAX_QP_RD_ATOMIC | IB_QP_RETRY_CNT |
				IB_QP_RNR_RETRY);
	default:
		return mask;
	}
}

static void copy_ah_attr_from_uverbs(struct ib_device *dev,
				     struct rdma_ah_attr *rdma_attr,
				     struct ib_uverbs_qp_dest *uverb_attr)
{
	rdma_attr->type = rdma_ah_find_type(dev, uverb_attr->port_num);
	if (uverb_attr->is_global) {
		rdma_ah_set_grh(rdma_attr, NULL,
				uverb_attr->flow_label,
				uverb_attr->sgid_index,
				uverb_attr->hop_limit,
				uverb_attr->traffic_class);
		rdma_ah_set_dgid_raw(rdma_attr, uverb_attr->dgid);
	} else {
		rdma_ah_set_ah_flags(rdma_attr, 0);
	}
	rdma_ah_set_dlid(rdma_attr, uverb_attr->dlid);
	rdma_ah_set_sl(rdma_attr, uverb_attr->sl);
	rdma_ah_set_path_bits(rdma_attr, uverb_attr->src_path_bits);
	rdma_ah_set_static_rate(rdma_attr, uverb_attr->static_rate);
	rdma_ah_set_port_num(rdma_attr, uverb_attr->port_num);
	rdma_ah_set_make_grd(rdma_attr, false);
}

static int modify_qp(struct ib_uverbs_file *file,
		     struct ib_uverbs_ex_modify_qp *cmd, struct ib_udata *udata)
{
	struct ib_qp_attr *attr;
	struct ib_qp *qp;
	int ret;

	attr = kzalloc(sizeof(*attr), GFP_KERNEL);
	if (!attr)
		return -ENOMEM;

	qp = uobj_get_obj_read(qp, UVERBS_OBJECT_QP, cmd->base.qp_handle, file->ucontext);
	if (!qp) {
		ret = -EINVAL;
		goto out;
	}

	if ((cmd->base.attr_mask & IB_QP_PORT) &&
	    !rdma_is_port_valid(qp->device, cmd->base.port_num)) {
		ret = -EINVAL;
		goto release_qp;
	}

	if ((cmd->base.attr_mask & IB_QP_AV) &&
	    !rdma_is_port_valid(qp->device, cmd->base.dest.port_num)) {
		ret = -EINVAL;
		goto release_qp;
	}

	if ((cmd->base.attr_mask & IB_QP_ALT_PATH) &&
	    (!rdma_is_port_valid(qp->device, cmd->base.alt_port_num) ||
	    !rdma_is_port_valid(qp->device, cmd->base.alt_dest.port_num))) {
		ret = -EINVAL;
		goto release_qp;
	}

	if ((cmd->base.attr_mask & IB_QP_CUR_STATE &&
	    cmd->base.cur_qp_state > IB_QPS_ERR) ||
	    cmd->base.qp_state > IB_QPS_ERR) {
		ret = -EINVAL;
		goto release_qp;
	}

	attr->qp_state		  = cmd->base.qp_state;
	attr->cur_qp_state	  = cmd->base.cur_qp_state;
	attr->path_mtu		  = cmd->base.path_mtu;
	attr->path_mig_state	  = cmd->base.path_mig_state;
	attr->qkey		  = cmd->base.qkey;
	attr->rq_psn		  = cmd->base.rq_psn;
	attr->sq_psn		  = cmd->base.sq_psn;
	attr->dest_qp_num	  = cmd->base.dest_qp_num;
	attr->qp_access_flags	  = cmd->base.qp_access_flags;
	attr->pkey_index	  = cmd->base.pkey_index;
	attr->alt_pkey_index	  = cmd->base.alt_pkey_index;
	attr->en_sqd_async_notify = cmd->base.en_sqd_async_notify;
	attr->max_rd_atomic	  = cmd->base.max_rd_atomic;
	attr->max_dest_rd_atomic  = cmd->base.max_dest_rd_atomic;
	attr->min_rnr_timer	  = cmd->base.min_rnr_timer;
	attr->port_num		  = cmd->base.port_num;
	attr->timeout		  = cmd->base.timeout;
	attr->retry_cnt		  = cmd->base.retry_cnt;
	attr->rnr_retry		  = cmd->base.rnr_retry;
	attr->alt_port_num	  = cmd->base.alt_port_num;
	attr->alt_timeout	  = cmd->base.alt_timeout;
	attr->rate_limit	  = cmd->rate_limit;

	if (cmd->base.attr_mask & IB_QP_AV)
		copy_ah_attr_from_uverbs(qp->device, &attr->ah_attr,
					 &cmd->base.dest);

	if (cmd->base.attr_mask & IB_QP_ALT_PATH)
		copy_ah_attr_from_uverbs(qp->device, &attr->alt_ah_attr,
					 &cmd->base.alt_dest);

	ret = ib_modify_qp_with_udata(qp, attr,
				      modify_qp_mask(qp->qp_type,
						     cmd->base.attr_mask),
				      udata);

release_qp:
	uobj_put_obj_read(qp);
out:
	kfree(attr);

	return ret;
}

ssize_t ib_uverbs_modify_qp(struct ib_uverbs_file *file,
			    struct ib_device *ib_dev,
			    const char __user *buf, int in_len,
			    int out_len)
{
	struct ib_uverbs_ex_modify_qp cmd = {};
	struct ib_udata udata;
	int ret;

	if (copy_from_user(&cmd.base, buf, sizeof(cmd.base)))
		return -EFAULT;

	if (cmd.base.attr_mask &
	    ~((IB_USER_LEGACY_LAST_QP_ATTR_MASK << 1) - 1))
		return -EOPNOTSUPP;

	ib_uverbs_init_udata(&udata, buf + sizeof(cmd.base), NULL,
		   in_len - sizeof(cmd.base) - sizeof(struct ib_uverbs_cmd_hdr),
		   out_len);

	ret = modify_qp(file, &cmd, &udata);
	if (ret)
		return ret;

	return in_len;
}

int ib_uverbs_ex_modify_qp(struct ib_uverbs_file *file,
			   struct ib_device *ib_dev,
			   struct ib_udata *ucore,
			   struct ib_udata *uhw)
{
	struct ib_uverbs_ex_modify_qp cmd = {};
	int ret;

	/*
	 * Last bit is reserved for extending the attr_mask by
	 * using another field.
	 */
	BUILD_BUG_ON(IB_USER_LAST_QP_ATTR_MASK == (1 << 31));

	if (ucore->inlen < sizeof(cmd.base))
		return -EINVAL;

	ret = ib_copy_from_udata(&cmd, ucore, min(sizeof(cmd), ucore->inlen));
	if (ret)
		return ret;

	if (cmd.base.attr_mask &
	    ~((IB_USER_LAST_QP_ATTR_MASK << 1) - 1))
		return -EOPNOTSUPP;

	if (ucore->inlen > sizeof(cmd)) {
		if (!ib_is_udata_cleared(ucore, sizeof(cmd),
					 ucore->inlen - sizeof(cmd)))
			return -EOPNOTSUPP;
	}

	ret = modify_qp(file, &cmd, uhw);

	return ret;
}

ssize_t ib_uverbs_destroy_qp(struct ib_uverbs_file *file,
			     struct ib_device *ib_dev,
			     const char __user *buf, int in_len,
			     int out_len)
{
	struct ib_uverbs_destroy_qp      cmd;
	struct ib_uverbs_destroy_qp_resp resp;
	struct ib_uobject		*uobj;
	struct ib_uqp_object        	*obj;
	int                        	 ret = -EINVAL;

	if (copy_from_user(&cmd, buf, sizeof cmd))
		return -EFAULT;

	memset(&resp, 0, sizeof resp);

	uobj  = uobj_get_write(UVERBS_OBJECT_QP, cmd.qp_handle,
			       file->ucontext);
	if (IS_ERR(uobj))
		return PTR_ERR(uobj);

	obj = container_of(uobj, struct ib_uqp_object, uevent.uobject);
	/*
	 * Make sure we don't free the memory in remove_commit as we still
	 * needs the uobject memory to create the response.
	 */
	uverbs_uobject_get(uobj);

	ret = uobj_remove_commit(uobj);
	if (ret) {
		uverbs_uobject_put(uobj);
		return ret;
	}

	resp.events_reported = obj->uevent.events_reported;
	uverbs_uobject_put(uobj);

	if (copy_to_user(u64_to_user_ptr(cmd.response), &resp, sizeof resp))
		return -EFAULT;

	return in_len;
}

static void *alloc_wr(size_t wr_size, __u32 num_sge)
{
	if (num_sge >= (U32_MAX - ALIGN(wr_size, sizeof (struct ib_sge))) /
		       sizeof (struct ib_sge))
		return NULL;

	return kmalloc(ALIGN(wr_size, sizeof (struct ib_sge)) +
			 num_sge * sizeof (struct ib_sge), GFP_KERNEL);
}

ssize_t ib_uverbs_post_send(struct ib_uverbs_file *file,
			    struct ib_device *ib_dev,
			    const char __user *buf, int in_len,
			    int out_len)
{
	struct ib_uverbs_post_send      cmd;
	struct ib_uverbs_post_send_resp resp;
	struct ib_uverbs_send_wr       *user_wr;
	struct ib_send_wr              *wr = NULL, *last, *next, *bad_wr;
	struct ib_qp                   *qp;
	int                             i, sg_ind;
	int				is_ud;
	ssize_t                         ret = -EINVAL;
	size_t                          next_size;

	if (copy_from_user(&cmd, buf, sizeof cmd))
		return -EFAULT;

	if (in_len < sizeof cmd + cmd.wqe_size * cmd.wr_count +
	    cmd.sge_count * sizeof (struct ib_uverbs_sge))
		return -EINVAL;

	if (cmd.wqe_size < sizeof (struct ib_uverbs_send_wr))
		return -EINVAL;

	user_wr = kmalloc(cmd.wqe_size, GFP_KERNEL);
	if (!user_wr)
		return -ENOMEM;

	qp = uobj_get_obj_read(qp, UVERBS_OBJECT_QP, cmd.qp_handle, file->ucontext);
	if (!qp)
		goto out;

	is_ud = qp->qp_type == IB_QPT_UD;
	sg_ind = 0;
	last = NULL;
	for (i = 0; i < cmd.wr_count; ++i) {
		if (copy_from_user(user_wr,
				   buf + sizeof cmd + i * cmd.wqe_size,
				   cmd.wqe_size)) {
			ret = -EFAULT;
			goto out_put;
		}

		if (user_wr->num_sge + sg_ind > cmd.sge_count) {
			ret = -EINVAL;
			goto out_put;
		}

		if (is_ud) {
			struct ib_ud_wr *ud;

			if (user_wr->opcode != IB_WR_SEND &&
			    user_wr->opcode != IB_WR_SEND_WITH_IMM) {
				ret = -EINVAL;
				goto out_put;
			}

			next_size = sizeof(*ud);
			ud = alloc_wr(next_size, user_wr->num_sge);
			if (!ud) {
				ret = -ENOMEM;
				goto out_put;
			}

			ud->ah = uobj_get_obj_read(ah, UVERBS_OBJECT_AH, user_wr->wr.ud.ah,
						   file->ucontext);
			if (!ud->ah) {
				kfree(ud);
				ret = -EINVAL;
				goto out_put;
			}
			ud->remote_qpn = user_wr->wr.ud.remote_qpn;
			ud->remote_qkey = user_wr->wr.ud.remote_qkey;

			next = &ud->wr;
		} else if (user_wr->opcode == IB_WR_RDMA_WRITE_WITH_IMM ||
			   user_wr->opcode == IB_WR_RDMA_WRITE ||
			   user_wr->opcode == IB_WR_RDMA_READ) {
			struct ib_rdma_wr *rdma;

			next_size = sizeof(*rdma);
			rdma = alloc_wr(next_size, user_wr->num_sge);
			if (!rdma) {
				ret = -ENOMEM;
				goto out_put;
			}

			rdma->remote_addr = user_wr->wr.rdma.remote_addr;
			rdma->rkey = user_wr->wr.rdma.rkey;

			next = &rdma->wr;
		} else if (user_wr->opcode == IB_WR_ATOMIC_CMP_AND_SWP ||
			   user_wr->opcode == IB_WR_ATOMIC_FETCH_AND_ADD) {
			struct ib_atomic_wr *atomic;

			next_size = sizeof(*atomic);
			atomic = alloc_wr(next_size, user_wr->num_sge);
			if (!atomic) {
				ret = -ENOMEM;
				goto out_put;
			}

			atomic->remote_addr = user_wr->wr.atomic.remote_addr;
			atomic->compare_add = user_wr->wr.atomic.compare_add;
			atomic->swap = user_wr->wr.atomic.swap;
			atomic->rkey = user_wr->wr.atomic.rkey;

			next = &atomic->wr;
		} else if (user_wr->opcode == IB_WR_SEND ||
			   user_wr->opcode == IB_WR_SEND_WITH_IMM ||
			   user_wr->opcode == IB_WR_SEND_WITH_INV) {
			next_size = sizeof(*next);
			next = alloc_wr(next_size, user_wr->num_sge);
			if (!next) {
				ret = -ENOMEM;
				goto out_put;
			}
		} else {
			ret = -EINVAL;
			goto out_put;
		}

		if (user_wr->opcode == IB_WR_SEND_WITH_IMM ||
		    user_wr->opcode == IB_WR_RDMA_WRITE_WITH_IMM) {
			next->ex.imm_data =
					(__be32 __force) user_wr->ex.imm_data;
		} else if (user_wr->opcode == IB_WR_SEND_WITH_INV) {
			next->ex.invalidate_rkey = user_wr->ex.invalidate_rkey;
		}

		if (!last)
			wr = next;
		else
			last->next = next;
		last = next;

		next->next       = NULL;
		next->wr_id      = user_wr->wr_id;
		next->num_sge    = user_wr->num_sge;
		next->opcode     = user_wr->opcode;
		next->send_flags = user_wr->send_flags;

		if (next->num_sge) {
			next->sg_list = (void *) next +
				ALIGN(next_size, sizeof(struct ib_sge));
			if (copy_from_user(next->sg_list,
					   buf + sizeof cmd +
					   cmd.wr_count * cmd.wqe_size +
					   sg_ind * sizeof (struct ib_sge),
					   next->num_sge * sizeof (struct ib_sge))) {
				ret = -EFAULT;
				goto out_put;
			}
			sg_ind += next->num_sge;
		} else
			next->sg_list = NULL;
	}

	resp.bad_wr = 0;
	ret = qp->device->post_send(qp->real_qp, wr, &bad_wr);
	if (ret)
		for (next = wr; next; next = next->next) {
			++resp.bad_wr;
			if (next == bad_wr)
				break;
		}

	if (copy_to_user(u64_to_user_ptr(cmd.response), &resp, sizeof resp))
		ret = -EFAULT;

out_put:
	uobj_put_obj_read(qp);

	while (wr) {
		if (is_ud && ud_wr(wr)->ah)
			uobj_put_obj_read(ud_wr(wr)->ah);
		next = wr->next;
		kfree(wr);
		wr = next;
	}

out:
	kfree(user_wr);

	return ret ? ret : in_len;
}

static struct ib_recv_wr *ib_uverbs_unmarshall_recv(const char __user *buf,
						    int in_len,
						    u32 wr_count,
						    u32 sge_count,
						    u32 wqe_size)
{
	struct ib_uverbs_recv_wr *user_wr;
	struct ib_recv_wr        *wr = NULL, *last, *next;
	int                       sg_ind;
	int                       i;
	int                       ret;

	if (in_len < wqe_size * wr_count +
	    sge_count * sizeof (struct ib_uverbs_sge))
		return ERR_PTR(-EINVAL);

	if (wqe_size < sizeof (struct ib_uverbs_recv_wr))
		return ERR_PTR(-EINVAL);

	user_wr = kmalloc(wqe_size, GFP_KERNEL);
	if (!user_wr)
		return ERR_PTR(-ENOMEM);

	sg_ind = 0;
	last = NULL;
	for (i = 0; i < wr_count; ++i) {
		if (copy_from_user(user_wr, buf + i * wqe_size,
				   wqe_size)) {
			ret = -EFAULT;
			goto err;
		}

		if (user_wr->num_sge + sg_ind > sge_count) {
			ret = -EINVAL;
			goto err;
		}

		if (user_wr->num_sge >=
		    (U32_MAX - ALIGN(sizeof *next, sizeof (struct ib_sge))) /
		    sizeof (struct ib_sge)) {
			ret = -EINVAL;
			goto err;
		}

		next = kmalloc(ALIGN(sizeof *next, sizeof (struct ib_sge)) +
			       user_wr->num_sge * sizeof (struct ib_sge),
			       GFP_KERNEL);
		if (!next) {
			ret = -ENOMEM;
			goto err;
		}

		if (!last)
			wr = next;
		else
			last->next = next;
		last = next;

		next->next       = NULL;
		next->wr_id      = user_wr->wr_id;
		next->num_sge    = user_wr->num_sge;

		if (next->num_sge) {
			next->sg_list = (void *) next +
				ALIGN(sizeof *next, sizeof (struct ib_sge));
			if (copy_from_user(next->sg_list,
					   buf + wr_count * wqe_size +
					   sg_ind * sizeof (struct ib_sge),
					   next->num_sge * sizeof (struct ib_sge))) {
				ret = -EFAULT;
				goto err;
			}
			sg_ind += next->num_sge;
		} else
			next->sg_list = NULL;
	}

	kfree(user_wr);
	return wr;

err:
	kfree(user_wr);

	while (wr) {
		next = wr->next;
		kfree(wr);
		wr = next;
	}

	return ERR_PTR(ret);
}

ssize_t ib_uverbs_post_recv(struct ib_uverbs_file *file,
			    struct ib_device *ib_dev,
			    const char __user *buf, int in_len,
			    int out_len)
{
	struct ib_uverbs_post_recv      cmd;
	struct ib_uverbs_post_recv_resp resp;
	struct ib_recv_wr              *wr, *next, *bad_wr;
	struct ib_qp                   *qp;
	ssize_t                         ret = -EINVAL;

	if (copy_from_user(&cmd, buf, sizeof cmd))
		return -EFAULT;

	wr = ib_uverbs_unmarshall_recv(buf + sizeof cmd,
				       in_len - sizeof cmd, cmd.wr_count,
				       cmd.sge_count, cmd.wqe_size);
	if (IS_ERR(wr))
		return PTR_ERR(wr);

	qp = uobj_get_obj_read(qp, UVERBS_OBJECT_QP, cmd.qp_handle, file->ucontext);
	if (!qp)
		goto out;

	resp.bad_wr = 0;
	ret = qp->device->post_recv(qp->real_qp, wr, &bad_wr);

	uobj_put_obj_read(qp);
	if (ret) {
		for (next = wr; next; next = next->next) {
			++resp.bad_wr;
			if (next == bad_wr)
				break;
		}
	}

	if (copy_to_user(u64_to_user_ptr(cmd.response), &resp, sizeof resp))
		ret = -EFAULT;

out:
	while (wr) {
		next = wr->next;
		kfree(wr);
		wr = next;
	}

	return ret ? ret : in_len;
}

ssize_t ib_uverbs_post_srq_recv(struct ib_uverbs_file *file,
				struct ib_device *ib_dev,
				const char __user *buf, int in_len,
				int out_len)
{
	struct ib_uverbs_post_srq_recv      cmd;
	struct ib_uverbs_post_srq_recv_resp resp;
	struct ib_recv_wr                  *wr, *next, *bad_wr;
	struct ib_srq                      *srq;
	ssize_t                             ret = -EINVAL;

	if (copy_from_user(&cmd, buf, sizeof cmd))
		return -EFAULT;

	wr = ib_uverbs_unmarshall_recv(buf + sizeof cmd,
				       in_len - sizeof cmd, cmd.wr_count,
				       cmd.sge_count, cmd.wqe_size);
	if (IS_ERR(wr))
		return PTR_ERR(wr);

	srq = uobj_get_obj_read(srq, UVERBS_OBJECT_SRQ, cmd.srq_handle, file->ucontext);
	if (!srq)
		goto out;

	resp.bad_wr = 0;
	ret = srq->device->post_srq_recv(srq, wr, &bad_wr);

	uobj_put_obj_read(srq);

	if (ret)
		for (next = wr; next; next = next->next) {
			++resp.bad_wr;
			if (next == bad_wr)
				break;
		}

	if (copy_to_user(u64_to_user_ptr(cmd.response), &resp, sizeof resp))
		ret = -EFAULT;

out:
	while (wr) {
		next = wr->next;
		kfree(wr);
		wr = next;
	}

	return ret ? ret : in_len;
}

ssize_t ib_uverbs_create_ah(struct ib_uverbs_file *file,
			    struct ib_device *ib_dev,
			    const char __user *buf, int in_len,
			    int out_len)
{
	struct ib_uverbs_create_ah	 cmd;
	struct ib_uverbs_create_ah_resp	 resp;
	struct ib_uobject		*uobj;
	struct ib_pd			*pd;
	struct ib_ah			*ah;
	struct rdma_ah_attr		attr = {};
	int ret;
	struct ib_udata                   udata;

	if (out_len < sizeof resp)
		return -ENOSPC;

	if (copy_from_user(&cmd, buf, sizeof cmd))
		return -EFAULT;

	if (!rdma_is_port_valid(ib_dev, cmd.attr.port_num))
		return -EINVAL;

	ib_uverbs_init_udata(&udata, buf + sizeof(cmd),
		   u64_to_user_ptr(cmd.response) + sizeof(resp),
		   in_len - sizeof(cmd) - sizeof(struct ib_uverbs_cmd_hdr),
		   out_len - sizeof(resp));

	uobj  = uobj_alloc(UVERBS_OBJECT_AH, file->ucontext);
	if (IS_ERR(uobj))
		return PTR_ERR(uobj);

	pd = uobj_get_obj_read(pd, UVERBS_OBJECT_PD, cmd.pd_handle, file->ucontext);
	if (!pd) {
		ret = -EINVAL;
		goto err;
	}

	attr.type = rdma_ah_find_type(ib_dev, cmd.attr.port_num);
	rdma_ah_set_make_grd(&attr, false);
	rdma_ah_set_dlid(&attr, cmd.attr.dlid);
	rdma_ah_set_sl(&attr, cmd.attr.sl);
	rdma_ah_set_path_bits(&attr, cmd.attr.src_path_bits);
	rdma_ah_set_static_rate(&attr, cmd.attr.static_rate);
	rdma_ah_set_port_num(&attr, cmd.attr.port_num);

	if (cmd.attr.is_global) {
		rdma_ah_set_grh(&attr, NULL, cmd.attr.grh.flow_label,
				cmd.attr.grh.sgid_index,
				cmd.attr.grh.hop_limit,
				cmd.attr.grh.traffic_class);
		rdma_ah_set_dgid_raw(&attr, cmd.attr.grh.dgid);
	} else {
		rdma_ah_set_ah_flags(&attr, 0);
	}

	ah = rdma_create_user_ah(pd, &attr, &udata);
	if (IS_ERR(ah)) {
		ret = PTR_ERR(ah);
		goto err_put;
	}

	ah->uobject  = uobj;
	uobj->user_handle = cmd.user_handle;
	uobj->object = ah;

	resp.ah_handle = uobj->id;

	if (copy_to_user(u64_to_user_ptr(cmd.response), &resp, sizeof resp)) {
		ret = -EFAULT;
		goto err_copy;
	}

	uobj_put_obj_read(pd);
	uobj_alloc_commit(uobj);

	return in_len;

err_copy:
	rdma_destroy_ah(ah);

err_put:
	uobj_put_obj_read(pd);

err:
	uobj_alloc_abort(uobj);
	return ret;
}

ssize_t ib_uverbs_destroy_ah(struct ib_uverbs_file *file,
			     struct ib_device *ib_dev,
			     const char __user *buf, int in_len, int out_len)
{
	struct ib_uverbs_destroy_ah cmd;
	struct ib_uobject	   *uobj;
	int			    ret;

	if (copy_from_user(&cmd, buf, sizeof cmd))
		return -EFAULT;

	uobj  = uobj_get_write(UVERBS_OBJECT_AH, cmd.ah_handle,
			       file->ucontext);
	if (IS_ERR(uobj))
		return PTR_ERR(uobj);

	ret = uobj_remove_commit(uobj);
	return ret ?: in_len;
}

ssize_t ib_uverbs_attach_mcast(struct ib_uverbs_file *file,
			       struct ib_device *ib_dev,
			       const char __user *buf, int in_len,
			       int out_len)
{
	struct ib_uverbs_attach_mcast cmd;
	struct ib_qp                 *qp;
	struct ib_uqp_object         *obj;
	struct ib_uverbs_mcast_entry *mcast;
	int                           ret;

	if (copy_from_user(&cmd, buf, sizeof cmd))
		return -EFAULT;

	qp = uobj_get_obj_read(qp, UVERBS_OBJECT_QP, cmd.qp_handle, file->ucontext);
	if (!qp)
		return -EINVAL;

	obj = container_of(qp->uobject, struct ib_uqp_object, uevent.uobject);

	mutex_lock(&obj->mcast_lock);
	list_for_each_entry(mcast, &obj->mcast_list, list)
		if (cmd.mlid == mcast->lid &&
		    !memcmp(cmd.gid, mcast->gid.raw, sizeof mcast->gid.raw)) {
			ret = 0;
			goto out_put;
		}

	mcast = kmalloc(sizeof *mcast, GFP_KERNEL);
	if (!mcast) {
		ret = -ENOMEM;
		goto out_put;
	}

	mcast->lid = cmd.mlid;
	memcpy(mcast->gid.raw, cmd.gid, sizeof mcast->gid.raw);

	ret = ib_attach_mcast(qp, &mcast->gid, cmd.mlid);
	if (!ret)
		list_add_tail(&mcast->list, &obj->mcast_list);
	else
		kfree(mcast);

out_put:
	mutex_unlock(&obj->mcast_lock);
	uobj_put_obj_read(qp);

	return ret ? ret : in_len;
}

ssize_t ib_uverbs_detach_mcast(struct ib_uverbs_file *file,
			       struct ib_device *ib_dev,
			       const char __user *buf, int in_len,
			       int out_len)
{
	struct ib_uverbs_detach_mcast cmd;
	struct ib_uqp_object         *obj;
	struct ib_qp                 *qp;
	struct ib_uverbs_mcast_entry *mcast;
	int                           ret = -EINVAL;
	bool                          found = false;

	if (copy_from_user(&cmd, buf, sizeof cmd))
		return -EFAULT;

	qp = uobj_get_obj_read(qp, UVERBS_OBJECT_QP, cmd.qp_handle, file->ucontext);
	if (!qp)
		return -EINVAL;

	obj = container_of(qp->uobject, struct ib_uqp_object, uevent.uobject);
	mutex_lock(&obj->mcast_lock);

	list_for_each_entry(mcast, &obj->mcast_list, list)
		if (cmd.mlid == mcast->lid &&
		    !memcmp(cmd.gid, mcast->gid.raw, sizeof mcast->gid.raw)) {
			list_del(&mcast->list);
			kfree(mcast);
			found = true;
			break;
		}

	if (!found) {
		ret = -EINVAL;
		goto out_put;
	}

	ret = ib_detach_mcast(qp, (union ib_gid *)cmd.gid, cmd.mlid);

out_put:
	mutex_unlock(&obj->mcast_lock);
	uobj_put_obj_read(qp);
	return ret ? ret : in_len;
}

struct ib_uflow_resources {
	size_t			max;
	size_t			num;
	size_t			collection_num;
	size_t			counters_num;
	struct ib_counters	**counters;
	struct ib_flow_action	**collection;
};

static struct ib_uflow_resources *flow_resources_alloc(size_t num_specs)
{
	struct ib_uflow_resources *resources;

	resources = kzalloc(sizeof(*resources), GFP_KERNEL);

	if (!resources)
		return NULL;

	if (!num_specs)
		goto out;

	resources->counters =
		kcalloc(num_specs, sizeof(*resources->counters), GFP_KERNEL);
	resources->collection =
		kcalloc(num_specs, sizeof(*resources->collection), GFP_KERNEL);

	if (!resources->counters || !resources->collection)
		goto err;

out:
	resources->max = num_specs;
	return resources;

err:
	kfree(resources->counters);
	kfree(resources);

	return NULL;
}

void ib_uverbs_flow_resources_free(struct ib_uflow_resources *uflow_res)
{
	unsigned int i;

	for (i = 0; i < uflow_res->collection_num; i++)
		atomic_dec(&uflow_res->collection[i]->usecnt);

	for (i = 0; i < uflow_res->counters_num; i++)
		atomic_dec(&uflow_res->counters[i]->usecnt);

	kfree(uflow_res->collection);
	kfree(uflow_res->counters);
	kfree(uflow_res);
}

static void flow_resources_add(struct ib_uflow_resources *uflow_res,
			       enum ib_flow_spec_type type,
			       void *ibobj)
{
	WARN_ON(uflow_res->num >= uflow_res->max);

	switch (type) {
	case IB_FLOW_SPEC_ACTION_HANDLE:
		atomic_inc(&((struct ib_flow_action *)ibobj)->usecnt);
		uflow_res->collection[uflow_res->collection_num++] =
			(struct ib_flow_action *)ibobj;
		break;
	case IB_FLOW_SPEC_ACTION_COUNT:
		atomic_inc(&((struct ib_counters *)ibobj)->usecnt);
		uflow_res->counters[uflow_res->counters_num++] =
			(struct ib_counters *)ibobj;
		break;
	default:
		WARN_ON(1);
	}

	uflow_res->num++;
}

static int kern_spec_to_ib_spec_action(struct ib_ucontext *ucontext,
				       struct ib_uverbs_flow_spec *kern_spec,
				       union ib_flow_spec *ib_spec,
				       struct ib_uflow_resources *uflow_res)
{
	ib_spec->type = kern_spec->type;
	switch (ib_spec->type) {
	case IB_FLOW_SPEC_ACTION_TAG:
		if (kern_spec->flow_tag.size !=
		    sizeof(struct ib_uverbs_flow_spec_action_tag))
			return -EINVAL;

		ib_spec->flow_tag.size = sizeof(struct ib_flow_spec_action_tag);
		ib_spec->flow_tag.tag_id = kern_spec->flow_tag.tag_id;
		break;
	case IB_FLOW_SPEC_ACTION_DROP:
		if (kern_spec->drop.size !=
		    sizeof(struct ib_uverbs_flow_spec_action_drop))
			return -EINVAL;

		ib_spec->drop.size = sizeof(struct ib_flow_spec_action_drop);
		break;
	case IB_FLOW_SPEC_ACTION_HANDLE:
		if (kern_spec->action.size !=
		    sizeof(struct ib_uverbs_flow_spec_action_handle))
			return -EOPNOTSUPP;
		ib_spec->action.act = uobj_get_obj_read(flow_action,
							UVERBS_OBJECT_FLOW_ACTION,
							kern_spec->action.handle,
							ucontext);
		if (!ib_spec->action.act)
			return -EINVAL;
		ib_spec->action.size =
			sizeof(struct ib_flow_spec_action_handle);
		flow_resources_add(uflow_res,
				   IB_FLOW_SPEC_ACTION_HANDLE,
				   ib_spec->action.act);
		uobj_put_obj_read(ib_spec->action.act);
		break;
	case IB_FLOW_SPEC_ACTION_COUNT:
		if (kern_spec->flow_count.size !=
			sizeof(struct ib_uverbs_flow_spec_action_count))
			return -EINVAL;
		ib_spec->flow_count.counters =
			uobj_get_obj_read(counters,
					  UVERBS_OBJECT_COUNTERS,
					  kern_spec->flow_count.handle,
					  ucontext);
		if (!ib_spec->flow_count.counters)
			return -EINVAL;
		ib_spec->flow_count.size =
				sizeof(struct ib_flow_spec_action_count);
		flow_resources_add(uflow_res,
				   IB_FLOW_SPEC_ACTION_COUNT,
				   ib_spec->flow_count.counters);
		uobj_put_obj_read(ib_spec->flow_count.counters);
		break;
	default:
		return -EINVAL;
	}
	return 0;
}

static size_t kern_spec_filter_sz(const struct ib_uverbs_flow_spec_hdr *spec)
{
	/* Returns user space filter size, includes padding */
	return (spec->size - sizeof(struct ib_uverbs_flow_spec_hdr)) / 2;
}

static ssize_t spec_filter_size(const void *kern_spec_filter, u16 kern_filter_size,
				u16 ib_real_filter_sz)
{
	/*
	 * User space filter structures must be 64 bit aligned, otherwise this
	 * may pass, but we won't handle additional new attributes.
	 */

	if (kern_filter_size > ib_real_filter_sz) {
		if (memchr_inv(kern_spec_filter +
			       ib_real_filter_sz, 0,
			       kern_filter_size - ib_real_filter_sz))
			return -EINVAL;
		return ib_real_filter_sz;
	}
	return kern_filter_size;
}

int ib_uverbs_kern_spec_to_ib_spec_filter(enum ib_flow_spec_type type,
					  const void *kern_spec_mask,
					  const void *kern_spec_val,
					  size_t kern_filter_sz,
					  union ib_flow_spec *ib_spec)
{
	ssize_t actual_filter_sz;
	ssize_t ib_filter_sz;

	/* User flow spec size must be aligned to 4 bytes */
	if (kern_filter_sz != ALIGN(kern_filter_sz, 4))
		return -EINVAL;

	ib_spec->type = type;

	if (ib_spec->type == (IB_FLOW_SPEC_INNER | IB_FLOW_SPEC_VXLAN_TUNNEL))
		return -EINVAL;

	switch (ib_spec->type & ~IB_FLOW_SPEC_INNER) {
	case IB_FLOW_SPEC_ETH:
		ib_filter_sz = offsetof(struct ib_flow_eth_filter, real_sz);
		actual_filter_sz = spec_filter_size(kern_spec_mask,
						    kern_filter_sz,
						    ib_filter_sz);
		if (actual_filter_sz <= 0)
			return -EINVAL;
		ib_spec->size = sizeof(struct ib_flow_spec_eth);
		memcpy(&ib_spec->eth.val, kern_spec_val, actual_filter_sz);
		memcpy(&ib_spec->eth.mask, kern_spec_mask, actual_filter_sz);
		break;
	case IB_FLOW_SPEC_IPV4:
		ib_filter_sz = offsetof(struct ib_flow_ipv4_filter, real_sz);
		actual_filter_sz = spec_filter_size(kern_spec_mask,
						    kern_filter_sz,
						    ib_filter_sz);
		if (actual_filter_sz <= 0)
			return -EINVAL;
		ib_spec->size = sizeof(struct ib_flow_spec_ipv4);
		memcpy(&ib_spec->ipv4.val, kern_spec_val, actual_filter_sz);
		memcpy(&ib_spec->ipv4.mask, kern_spec_mask, actual_filter_sz);
		break;
	case IB_FLOW_SPEC_IPV6:
		ib_filter_sz = offsetof(struct ib_flow_ipv6_filter, real_sz);
		actual_filter_sz = spec_filter_size(kern_spec_mask,
						    kern_filter_sz,
						    ib_filter_sz);
		if (actual_filter_sz <= 0)
			return -EINVAL;
		ib_spec->size = sizeof(struct ib_flow_spec_ipv6);
		memcpy(&ib_spec->ipv6.val, kern_spec_val, actual_filter_sz);
		memcpy(&ib_spec->ipv6.mask, kern_spec_mask, actual_filter_sz);

		if ((ntohl(ib_spec->ipv6.mask.flow_label)) >= BIT(20) ||
		    (ntohl(ib_spec->ipv6.val.flow_label)) >= BIT(20))
			return -EINVAL;
		break;
	case IB_FLOW_SPEC_TCP:
	case IB_FLOW_SPEC_UDP:
		ib_filter_sz = offsetof(struct ib_flow_tcp_udp_filter, real_sz);
		actual_filter_sz = spec_filter_size(kern_spec_mask,
						    kern_filter_sz,
						    ib_filter_sz);
		if (actual_filter_sz <= 0)
			return -EINVAL;
		ib_spec->size = sizeof(struct ib_flow_spec_tcp_udp);
		memcpy(&ib_spec->tcp_udp.val, kern_spec_val, actual_filter_sz);
		memcpy(&ib_spec->tcp_udp.mask, kern_spec_mask, actual_filter_sz);
		break;
	case IB_FLOW_SPEC_VXLAN_TUNNEL:
		ib_filter_sz = offsetof(struct ib_flow_tunnel_filter, real_sz);
		actual_filter_sz = spec_filter_size(kern_spec_mask,
						    kern_filter_sz,
						    ib_filter_sz);
		if (actual_filter_sz <= 0)
			return -EINVAL;
		ib_spec->tunnel.size = sizeof(struct ib_flow_spec_tunnel);
		memcpy(&ib_spec->tunnel.val, kern_spec_val, actual_filter_sz);
		memcpy(&ib_spec->tunnel.mask, kern_spec_mask, actual_filter_sz);

		if ((ntohl(ib_spec->tunnel.mask.tunnel_id)) >= BIT(24) ||
		    (ntohl(ib_spec->tunnel.val.tunnel_id)) >= BIT(24))
			return -EINVAL;
		break;
	case IB_FLOW_SPEC_ESP:
		ib_filter_sz = offsetof(struct ib_flow_esp_filter, real_sz);
		actual_filter_sz = spec_filter_size(kern_spec_mask,
						    kern_filter_sz,
						    ib_filter_sz);
		if (actual_filter_sz <= 0)
			return -EINVAL;
		ib_spec->esp.size = sizeof(struct ib_flow_spec_esp);
		memcpy(&ib_spec->esp.val, kern_spec_val, actual_filter_sz);
		memcpy(&ib_spec->esp.mask, kern_spec_mask, actual_filter_sz);
		break;
	case IB_FLOW_SPEC_GRE:
		ib_filter_sz = offsetof(struct ib_flow_gre_filter, real_sz);
		actual_filter_sz = spec_filter_size(kern_spec_mask,
						    kern_filter_sz,
						    ib_filter_sz);
		if (actual_filter_sz <= 0)
			return -EINVAL;
		ib_spec->gre.size = sizeof(struct ib_flow_spec_gre);
		memcpy(&ib_spec->gre.val, kern_spec_val, actual_filter_sz);
		memcpy(&ib_spec->gre.mask, kern_spec_mask, actual_filter_sz);
		break;
	case IB_FLOW_SPEC_MPLS:
		ib_filter_sz = offsetof(struct ib_flow_mpls_filter, real_sz);
		actual_filter_sz = spec_filter_size(kern_spec_mask,
						    kern_filter_sz,
						    ib_filter_sz);
		if (actual_filter_sz <= 0)
			return -EINVAL;
		ib_spec->mpls.size = sizeof(struct ib_flow_spec_mpls);
		memcpy(&ib_spec->mpls.val, kern_spec_val, actual_filter_sz);
		memcpy(&ib_spec->mpls.mask, kern_spec_mask, actual_filter_sz);
		break;
	default:
		return -EINVAL;
	}
	return 0;
}

static int kern_spec_to_ib_spec_filter(struct ib_uverbs_flow_spec *kern_spec,
				       union ib_flow_spec *ib_spec)
{
	ssize_t kern_filter_sz;
	void *kern_spec_mask;
	void *kern_spec_val;

	kern_filter_sz = kern_spec_filter_sz(&kern_spec->hdr);

	kern_spec_val = (void *)kern_spec +
		sizeof(struct ib_uverbs_flow_spec_hdr);
	kern_spec_mask = kern_spec_val + kern_filter_sz;

	return ib_uverbs_kern_spec_to_ib_spec_filter(kern_spec->type,
						     kern_spec_mask,
						     kern_spec_val,
						     kern_filter_sz, ib_spec);
}

static int kern_spec_to_ib_spec(struct ib_ucontext *ucontext,
				struct ib_uverbs_flow_spec *kern_spec,
				union ib_flow_spec *ib_spec,
				struct ib_uflow_resources *uflow_res)
{
	if (kern_spec->reserved)
		return -EINVAL;

	if (kern_spec->type >= IB_FLOW_SPEC_ACTION_TAG)
		return kern_spec_to_ib_spec_action(ucontext, kern_spec, ib_spec,
						   uflow_res);
	else
		return kern_spec_to_ib_spec_filter(kern_spec, ib_spec);
}

int ib_uverbs_ex_create_wq(struct ib_uverbs_file *file,
			   struct ib_device *ib_dev,
			   struct ib_udata *ucore,
			   struct ib_udata *uhw)
{
	struct ib_uverbs_ex_create_wq	  cmd = {};
	struct ib_uverbs_ex_create_wq_resp resp = {};
	struct ib_uwq_object           *obj;
	int err = 0;
	struct ib_cq *cq;
	struct ib_pd *pd;
	struct ib_wq *wq;
	struct ib_wq_init_attr wq_init_attr = {};
	size_t required_cmd_sz;
	size_t required_resp_len;

	required_cmd_sz = offsetof(typeof(cmd), max_sge) + sizeof(cmd.max_sge);
	required_resp_len = offsetof(typeof(resp), wqn) + sizeof(resp.wqn);

	if (ucore->inlen < required_cmd_sz)
		return -EINVAL;

	if (ucore->outlen < required_resp_len)
		return -ENOSPC;

	if (ucore->inlen > sizeof(cmd) &&
	    !ib_is_udata_cleared(ucore, sizeof(cmd),
				 ucore->inlen - sizeof(cmd)))
		return -EOPNOTSUPP;

	err = ib_copy_from_udata(&cmd, ucore, min(sizeof(cmd), ucore->inlen));
	if (err)
		return err;

	if (cmd.comp_mask)
		return -EOPNOTSUPP;

	obj  = (struct ib_uwq_object *)uobj_alloc(UVERBS_OBJECT_WQ,
						  file->ucontext);
	if (IS_ERR(obj))
		return PTR_ERR(obj);

	pd  = uobj_get_obj_read(pd, UVERBS_OBJECT_PD, cmd.pd_handle, file->ucontext);
	if (!pd) {
		err = -EINVAL;
		goto err_uobj;
	}

	cq = uobj_get_obj_read(cq, UVERBS_OBJECT_CQ, cmd.cq_handle, file->ucontext);
	if (!cq) {
		err = -EINVAL;
		goto err_put_pd;
	}

	wq_init_attr.cq = cq;
	wq_init_attr.max_sge = cmd.max_sge;
	wq_init_attr.max_wr = cmd.max_wr;
	wq_init_attr.wq_context = file;
	wq_init_attr.wq_type = cmd.wq_type;
	wq_init_attr.event_handler = ib_uverbs_wq_event_handler;
	if (ucore->inlen >= (offsetof(typeof(cmd), create_flags) +
			     sizeof(cmd.create_flags)))
		wq_init_attr.create_flags = cmd.create_flags;
	obj->uevent.events_reported = 0;
	INIT_LIST_HEAD(&obj->uevent.event_list);

	if (!pd->device->create_wq) {
		err = -EOPNOTSUPP;
		goto err_put_cq;
	}
	wq = pd->device->create_wq(pd, &wq_init_attr, uhw);
	if (IS_ERR(wq)) {
		err = PTR_ERR(wq);
		goto err_put_cq;
	}

	wq->uobject = &obj->uevent.uobject;
	obj->uevent.uobject.object = wq;
	wq->wq_type = wq_init_attr.wq_type;
	wq->cq = cq;
	wq->pd = pd;
	wq->device = pd->device;
	wq->wq_context = wq_init_attr.wq_context;
	atomic_set(&wq->usecnt, 0);
	atomic_inc(&pd->usecnt);
	atomic_inc(&cq->usecnt);
	wq->uobject = &obj->uevent.uobject;
	obj->uevent.uobject.object = wq;

	memset(&resp, 0, sizeof(resp));
	resp.wq_handle = obj->uevent.uobject.id;
	resp.max_sge = wq_init_attr.max_sge;
	resp.max_wr = wq_init_attr.max_wr;
	resp.wqn = wq->wq_num;
	resp.response_length = required_resp_len;
	err = ib_copy_to_udata(ucore,
			       &resp, resp.response_length);
	if (err)
		goto err_copy;

	uobj_put_obj_read(pd);
	uobj_put_obj_read(cq);
	uobj_alloc_commit(&obj->uevent.uobject);
	return 0;

err_copy:
	ib_destroy_wq(wq);
err_put_cq:
	uobj_put_obj_read(cq);
err_put_pd:
	uobj_put_obj_read(pd);
err_uobj:
	uobj_alloc_abort(&obj->uevent.uobject);

	return err;
}

int ib_uverbs_ex_destroy_wq(struct ib_uverbs_file *file,
			    struct ib_device *ib_dev,
			    struct ib_udata *ucore,
			    struct ib_udata *uhw)
{
	struct ib_uverbs_ex_destroy_wq	cmd = {};
	struct ib_uverbs_ex_destroy_wq_resp	resp = {};
	struct ib_uobject		*uobj;
	struct ib_uwq_object		*obj;
	size_t required_cmd_sz;
	size_t required_resp_len;
	int				ret;

	required_cmd_sz = offsetof(typeof(cmd), wq_handle) + sizeof(cmd.wq_handle);
	required_resp_len = offsetof(typeof(resp), reserved) + sizeof(resp.reserved);

	if (ucore->inlen < required_cmd_sz)
		return -EINVAL;

	if (ucore->outlen < required_resp_len)
		return -ENOSPC;

	if (ucore->inlen > sizeof(cmd) &&
	    !ib_is_udata_cleared(ucore, sizeof(cmd),
				 ucore->inlen - sizeof(cmd)))
		return -EOPNOTSUPP;

	ret = ib_copy_from_udata(&cmd, ucore, min(sizeof(cmd), ucore->inlen));
	if (ret)
		return ret;

	if (cmd.comp_mask)
		return -EOPNOTSUPP;

	resp.response_length = required_resp_len;
	uobj  = uobj_get_write(UVERBS_OBJECT_WQ, cmd.wq_handle,
			       file->ucontext);
	if (IS_ERR(uobj))
		return PTR_ERR(uobj);

	obj = container_of(uobj, struct ib_uwq_object, uevent.uobject);
	/*
	 * Make sure we don't free the memory in remove_commit as we still
	 * needs the uobject memory to create the response.
	 */
	uverbs_uobject_get(uobj);

	ret = uobj_remove_commit(uobj);
	resp.events_reported = obj->uevent.events_reported;
	uverbs_uobject_put(uobj);
	if (ret)
		return ret;

	return ib_copy_to_udata(ucore, &resp, resp.response_length);
}

int ib_uverbs_ex_modify_wq(struct ib_uverbs_file *file,
			   struct ib_device *ib_dev,
			   struct ib_udata *ucore,
			   struct ib_udata *uhw)
{
	struct ib_uverbs_ex_modify_wq cmd = {};
	struct ib_wq *wq;
	struct ib_wq_attr wq_attr = {};
	size_t required_cmd_sz;
	int ret;

	required_cmd_sz = offsetof(typeof(cmd), curr_wq_state) + sizeof(cmd.curr_wq_state);
	if (ucore->inlen < required_cmd_sz)
		return -EINVAL;

	if (ucore->inlen > sizeof(cmd) &&
	    !ib_is_udata_cleared(ucore, sizeof(cmd),
				 ucore->inlen - sizeof(cmd)))
		return -EOPNOTSUPP;

	ret = ib_copy_from_udata(&cmd, ucore, min(sizeof(cmd), ucore->inlen));
	if (ret)
		return ret;

	if (!cmd.attr_mask)
		return -EINVAL;

	if (cmd.attr_mask > (IB_WQ_STATE | IB_WQ_CUR_STATE | IB_WQ_FLAGS))
		return -EINVAL;

	wq = uobj_get_obj_read(wq, UVERBS_OBJECT_WQ, cmd.wq_handle, file->ucontext);
	if (!wq)
		return -EINVAL;

	wq_attr.curr_wq_state = cmd.curr_wq_state;
	wq_attr.wq_state = cmd.wq_state;
	if (cmd.attr_mask & IB_WQ_FLAGS) {
		wq_attr.flags = cmd.flags;
		wq_attr.flags_mask = cmd.flags_mask;
	}
	if (!wq->device->modify_wq) {
		ret = -EOPNOTSUPP;
		goto out;
	}
	ret = wq->device->modify_wq(wq, &wq_attr, cmd.attr_mask, uhw);
out:
	uobj_put_obj_read(wq);
	return ret;
}

int ib_uverbs_ex_create_rwq_ind_table(struct ib_uverbs_file *file,
				      struct ib_device *ib_dev,
				      struct ib_udata *ucore,
				      struct ib_udata *uhw)
{
	struct ib_uverbs_ex_create_rwq_ind_table	  cmd = {};
	struct ib_uverbs_ex_create_rwq_ind_table_resp  resp = {};
	struct ib_uobject		  *uobj;
	int err = 0;
	struct ib_rwq_ind_table_init_attr init_attr = {};
	struct ib_rwq_ind_table *rwq_ind_tbl;
	struct ib_wq	**wqs = NULL;
	u32 *wqs_handles = NULL;
	struct ib_wq	*wq = NULL;
	int i, j, num_read_wqs;
	u32 num_wq_handles;
	u32 expected_in_size;
	size_t required_cmd_sz_header;
	size_t required_resp_len;

	required_cmd_sz_header = offsetof(typeof(cmd), log_ind_tbl_size) + sizeof(cmd.log_ind_tbl_size);
	required_resp_len = offsetof(typeof(resp), ind_tbl_num) + sizeof(resp.ind_tbl_num);

	if (ucore->inlen < required_cmd_sz_header)
		return -EINVAL;

	if (ucore->outlen < required_resp_len)
		return -ENOSPC;

	err = ib_copy_from_udata(&cmd, ucore, required_cmd_sz_header);
	if (err)
		return err;

	ucore->inbuf += required_cmd_sz_header;
	ucore->inlen -= required_cmd_sz_header;

	if (cmd.comp_mask)
		return -EOPNOTSUPP;

	if (cmd.log_ind_tbl_size > IB_USER_VERBS_MAX_LOG_IND_TBL_SIZE)
		return -EINVAL;

	num_wq_handles = 1 << cmd.log_ind_tbl_size;
	expected_in_size = num_wq_handles * sizeof(__u32);
	if (num_wq_handles == 1)
		/* input size for wq handles is u64 aligned */
		expected_in_size += sizeof(__u32);

	if (ucore->inlen < expected_in_size)
		return -EINVAL;

	if (ucore->inlen > expected_in_size &&
	    !ib_is_udata_cleared(ucore, expected_in_size,
				 ucore->inlen - expected_in_size))
		return -EOPNOTSUPP;

	wqs_handles = kcalloc(num_wq_handles, sizeof(*wqs_handles),
			      GFP_KERNEL);
	if (!wqs_handles)
		return -ENOMEM;

	err = ib_copy_from_udata(wqs_handles, ucore,
				 num_wq_handles * sizeof(__u32));
	if (err)
		goto err_free;

	wqs = kcalloc(num_wq_handles, sizeof(*wqs), GFP_KERNEL);
	if (!wqs) {
		err = -ENOMEM;
		goto  err_free;
	}

	for (num_read_wqs = 0; num_read_wqs < num_wq_handles;
			num_read_wqs++) {
		wq = uobj_get_obj_read(wq, UVERBS_OBJECT_WQ, wqs_handles[num_read_wqs],
				       file->ucontext);
		if (!wq) {
			err = -EINVAL;
			goto put_wqs;
		}

		wqs[num_read_wqs] = wq;
	}

	uobj  = uobj_alloc(UVERBS_OBJECT_RWQ_IND_TBL, file->ucontext);
	if (IS_ERR(uobj)) {
		err = PTR_ERR(uobj);
		goto put_wqs;
	}

	init_attr.log_ind_tbl_size = cmd.log_ind_tbl_size;
	init_attr.ind_tbl = wqs;

	if (!ib_dev->create_rwq_ind_table) {
		err = -EOPNOTSUPP;
		goto err_uobj;
	}
	rwq_ind_tbl = ib_dev->create_rwq_ind_table(ib_dev, &init_attr, uhw);

	if (IS_ERR(rwq_ind_tbl)) {
		err = PTR_ERR(rwq_ind_tbl);
		goto err_uobj;
	}

	rwq_ind_tbl->ind_tbl = wqs;
	rwq_ind_tbl->log_ind_tbl_size = init_attr.log_ind_tbl_size;
	rwq_ind_tbl->uobject = uobj;
	uobj->object = rwq_ind_tbl;
	rwq_ind_tbl->device = ib_dev;
	atomic_set(&rwq_ind_tbl->usecnt, 0);

	for (i = 0; i < num_wq_handles; i++)
		atomic_inc(&wqs[i]->usecnt);

	resp.ind_tbl_handle = uobj->id;
	resp.ind_tbl_num = rwq_ind_tbl->ind_tbl_num;
	resp.response_length = required_resp_len;

	err = ib_copy_to_udata(ucore,
			       &resp, resp.response_length);
	if (err)
		goto err_copy;

	kfree(wqs_handles);

	for (j = 0; j < num_read_wqs; j++)
		uobj_put_obj_read(wqs[j]);

	uobj_alloc_commit(uobj);
	return 0;

err_copy:
	ib_destroy_rwq_ind_table(rwq_ind_tbl);
err_uobj:
	uobj_alloc_abort(uobj);
put_wqs:
	for (j = 0; j < num_read_wqs; j++)
		uobj_put_obj_read(wqs[j]);
err_free:
	kfree(wqs_handles);
	kfree(wqs);
	return err;
}

int ib_uverbs_ex_destroy_rwq_ind_table(struct ib_uverbs_file *file,
				       struct ib_device *ib_dev,
				       struct ib_udata *ucore,
				       struct ib_udata *uhw)
{
	struct ib_uverbs_ex_destroy_rwq_ind_table	cmd = {};
	struct ib_uobject		*uobj;
	int			ret;
	size_t required_cmd_sz;

	required_cmd_sz = offsetof(typeof(cmd), ind_tbl_handle) + sizeof(cmd.ind_tbl_handle);

	if (ucore->inlen < required_cmd_sz)
		return -EINVAL;

	if (ucore->inlen > sizeof(cmd) &&
	    !ib_is_udata_cleared(ucore, sizeof(cmd),
				 ucore->inlen - sizeof(cmd)))
		return -EOPNOTSUPP;

	ret = ib_copy_from_udata(&cmd, ucore, min(sizeof(cmd), ucore->inlen));
	if (ret)
		return ret;

	if (cmd.comp_mask)
		return -EOPNOTSUPP;

	uobj  = uobj_get_write(UVERBS_OBJECT_RWQ_IND_TBL, cmd.ind_tbl_handle,
			       file->ucontext);
	if (IS_ERR(uobj))
		return PTR_ERR(uobj);

	return uobj_remove_commit(uobj);
}

int ib_uverbs_ex_create_flow(struct ib_uverbs_file *file,
			     struct ib_device *ib_dev,
			     struct ib_udata *ucore,
			     struct ib_udata *uhw)
{
	struct ib_uverbs_create_flow	  cmd;
	struct ib_uverbs_create_flow_resp resp;
	struct ib_uobject		  *uobj;
	struct ib_uflow_object		  *uflow;
	struct ib_flow			  *flow_id;
	struct ib_uverbs_flow_attr	  *kern_flow_attr;
	struct ib_flow_attr		  *flow_attr;
	struct ib_qp			  *qp;
	struct ib_uflow_resources	  *uflow_res;
	struct ib_uverbs_flow_spec_hdr	  *kern_spec;
	int err = 0;
	void *ib_spec;
	int i;

	if (ucore->inlen < sizeof(cmd))
		return -EINVAL;

	if (ucore->outlen < sizeof(resp))
		return -ENOSPC;

	err = ib_copy_from_udata(&cmd, ucore, sizeof(cmd));
	if (err)
		return err;

	ucore->inbuf += sizeof(cmd);
	ucore->inlen -= sizeof(cmd);

	if (cmd.comp_mask)
		return -EINVAL;

	if (!capable(CAP_NET_RAW))
		return -EPERM;

	if (cmd.flow_attr.flags >= IB_FLOW_ATTR_FLAGS_RESERVED)
		return -EINVAL;

	if ((cmd.flow_attr.flags & IB_FLOW_ATTR_FLAGS_DONT_TRAP) &&
	    ((cmd.flow_attr.type == IB_FLOW_ATTR_ALL_DEFAULT) ||
	     (cmd.flow_attr.type == IB_FLOW_ATTR_MC_DEFAULT)))
		return -EINVAL;

	if (cmd.flow_attr.num_of_specs > IB_FLOW_SPEC_SUPPORT_LAYERS)
		return -EINVAL;

	if (cmd.flow_attr.size > ucore->inlen ||
	    cmd.flow_attr.size >
	    (cmd.flow_attr.num_of_specs * sizeof(struct ib_uverbs_flow_spec)))
		return -EINVAL;

	if (cmd.flow_attr.reserved[0] ||
	    cmd.flow_attr.reserved[1])
		return -EINVAL;

	if (cmd.flow_attr.num_of_specs) {
		kern_flow_attr = kmalloc(sizeof(*kern_flow_attr) + cmd.flow_attr.size,
					 GFP_KERNEL);
		if (!kern_flow_attr)
			return -ENOMEM;

		*kern_flow_attr = cmd.flow_attr;
		err = ib_copy_from_udata(&kern_flow_attr->flow_specs, ucore,
					 cmd.flow_attr.size);
		if (err)
			goto err_free_attr;
	} else {
		kern_flow_attr = &cmd.flow_attr;
	}

	uobj  = uobj_alloc(UVERBS_OBJECT_FLOW, file->ucontext);
	if (IS_ERR(uobj)) {
		err = PTR_ERR(uobj);
		goto err_free_attr;
	}

	qp = uobj_get_obj_read(qp, UVERBS_OBJECT_QP, cmd.qp_handle, file->ucontext);
	if (!qp) {
		err = -EINVAL;
		goto err_uobj;
	}

<<<<<<< HEAD
	if (qp->qp_type != IB_QPT_UD && qp->qp_type != IB_QPT_RAW_PACKET) {
		err = -EINVAL;
=======
	if (!qp->device->create_flow) {
		err = -EOPNOTSUPP;
>>>>>>> 1c77483e
		goto err_put;
	}

	flow_attr = kzalloc(struct_size(flow_attr, flows,
				cmd.flow_attr.num_of_specs), GFP_KERNEL);
	if (!flow_attr) {
		err = -ENOMEM;
		goto err_put;
	}
	uflow_res = flow_resources_alloc(cmd.flow_attr.num_of_specs);
	if (!uflow_res) {
		err = -ENOMEM;
		goto err_free_flow_attr;
	}

	flow_attr->type = kern_flow_attr->type;
	flow_attr->priority = kern_flow_attr->priority;
	flow_attr->num_of_specs = kern_flow_attr->num_of_specs;
	flow_attr->port = kern_flow_attr->port;
	flow_attr->flags = kern_flow_attr->flags;
	flow_attr->size = sizeof(*flow_attr);

	kern_spec = kern_flow_attr->flow_specs;
	ib_spec = flow_attr + 1;
	for (i = 0; i < flow_attr->num_of_specs &&
			cmd.flow_attr.size > sizeof(*kern_spec) &&
			cmd.flow_attr.size >= kern_spec->size;
	     i++) {
		err = kern_spec_to_ib_spec(
				file->ucontext, (struct ib_uverbs_flow_spec *)kern_spec,
				ib_spec, uflow_res);
		if (err)
			goto err_free;

		flow_attr->size +=
			((union ib_flow_spec *) ib_spec)->size;
		cmd.flow_attr.size -= kern_spec->size;
		kern_spec = ((void *)kern_spec) + kern_spec->size;
		ib_spec += ((union ib_flow_spec *) ib_spec)->size;
	}
	if (cmd.flow_attr.size || (i != flow_attr->num_of_specs)) {
		pr_warn("create flow failed, flow %d: %d bytes left from uverb cmd\n",
			i, cmd.flow_attr.size);
		err = -EINVAL;
		goto err_free;
	}

	flow_id = qp->device->create_flow(qp, flow_attr,
					  IB_FLOW_DOMAIN_USER, uhw);

	if (IS_ERR(flow_id)) {
		err = PTR_ERR(flow_id);
		goto err_free;
	}
	atomic_inc(&qp->usecnt);
	flow_id->qp = qp;
	flow_id->uobject = uobj;
	uobj->object = flow_id;
	uflow = container_of(uobj, typeof(*uflow), uobject);
	uflow->resources = uflow_res;

	memset(&resp, 0, sizeof(resp));
	resp.flow_handle = uobj->id;

	err = ib_copy_to_udata(ucore,
			       &resp, sizeof(resp));
	if (err)
		goto err_copy;

	uobj_put_obj_read(qp);
	uobj_alloc_commit(uobj);
	kfree(flow_attr);
	if (cmd.flow_attr.num_of_specs)
		kfree(kern_flow_attr);
	return 0;
err_copy:
	if (!qp->device->destroy_flow(flow_id))
		atomic_dec(&qp->usecnt);
err_free:
	ib_uverbs_flow_resources_free(uflow_res);
err_free_flow_attr:
	kfree(flow_attr);
err_put:
	uobj_put_obj_read(qp);
err_uobj:
	uobj_alloc_abort(uobj);
err_free_attr:
	if (cmd.flow_attr.num_of_specs)
		kfree(kern_flow_attr);
	return err;
}

int ib_uverbs_ex_destroy_flow(struct ib_uverbs_file *file,
			      struct ib_device *ib_dev,
			      struct ib_udata *ucore,
			      struct ib_udata *uhw)
{
	struct ib_uverbs_destroy_flow	cmd;
	struct ib_uobject		*uobj;
	int				ret;

	if (ucore->inlen < sizeof(cmd))
		return -EINVAL;

	ret = ib_copy_from_udata(&cmd, ucore, sizeof(cmd));
	if (ret)
		return ret;

	if (cmd.comp_mask)
		return -EINVAL;

	uobj  = uobj_get_write(UVERBS_OBJECT_FLOW, cmd.flow_handle,
			       file->ucontext);
	if (IS_ERR(uobj))
		return PTR_ERR(uobj);

	ret = uobj_remove_commit(uobj);
	return ret;
}

static int __uverbs_create_xsrq(struct ib_uverbs_file *file,
				struct ib_device *ib_dev,
				struct ib_uverbs_create_xsrq *cmd,
				struct ib_udata *udata)
{
	struct ib_uverbs_create_srq_resp resp;
	struct ib_usrq_object           *obj;
	struct ib_pd                    *pd;
	struct ib_srq                   *srq;
	struct ib_uobject               *uninitialized_var(xrcd_uobj);
	struct ib_srq_init_attr          attr;
	int ret;

	obj  = (struct ib_usrq_object *)uobj_alloc(UVERBS_OBJECT_SRQ,
						   file->ucontext);
	if (IS_ERR(obj))
		return PTR_ERR(obj);

	if (cmd->srq_type == IB_SRQT_TM)
		attr.ext.tag_matching.max_num_tags = cmd->max_num_tags;

	if (cmd->srq_type == IB_SRQT_XRC) {
		xrcd_uobj = uobj_get_read(UVERBS_OBJECT_XRCD, cmd->xrcd_handle,
					  file->ucontext);
		if (IS_ERR(xrcd_uobj)) {
			ret = -EINVAL;
			goto err;
		}

		attr.ext.xrc.xrcd = (struct ib_xrcd *)xrcd_uobj->object;
		if (!attr.ext.xrc.xrcd) {
			ret = -EINVAL;
			goto err_put_xrcd;
		}

		obj->uxrcd = container_of(xrcd_uobj, struct ib_uxrcd_object, uobject);
		atomic_inc(&obj->uxrcd->refcnt);
	}

	if (ib_srq_has_cq(cmd->srq_type)) {
		attr.ext.cq  = uobj_get_obj_read(cq, UVERBS_OBJECT_CQ, cmd->cq_handle,
						 file->ucontext);
		if (!attr.ext.cq) {
			ret = -EINVAL;
			goto err_put_xrcd;
		}
	}

	pd  = uobj_get_obj_read(pd, UVERBS_OBJECT_PD, cmd->pd_handle, file->ucontext);
	if (!pd) {
		ret = -EINVAL;
		goto err_put_cq;
	}

	attr.event_handler  = ib_uverbs_srq_event_handler;
	attr.srq_context    = file;
	attr.srq_type       = cmd->srq_type;
	attr.attr.max_wr    = cmd->max_wr;
	attr.attr.max_sge   = cmd->max_sge;
	attr.attr.srq_limit = cmd->srq_limit;

	obj->uevent.events_reported = 0;
	INIT_LIST_HEAD(&obj->uevent.event_list);

	srq = pd->device->create_srq(pd, &attr, udata);
	if (IS_ERR(srq)) {
		ret = PTR_ERR(srq);
		goto err_put;
	}

	srq->device        = pd->device;
	srq->pd            = pd;
	srq->srq_type	   = cmd->srq_type;
	srq->uobject       = &obj->uevent.uobject;
	srq->event_handler = attr.event_handler;
	srq->srq_context   = attr.srq_context;

	if (ib_srq_has_cq(cmd->srq_type)) {
		srq->ext.cq       = attr.ext.cq;
		atomic_inc(&attr.ext.cq->usecnt);
	}

	if (cmd->srq_type == IB_SRQT_XRC) {
		srq->ext.xrc.xrcd = attr.ext.xrc.xrcd;
		atomic_inc(&attr.ext.xrc.xrcd->usecnt);
	}

	atomic_inc(&pd->usecnt);
	atomic_set(&srq->usecnt, 0);

	obj->uevent.uobject.object = srq;
	obj->uevent.uobject.user_handle = cmd->user_handle;

	memset(&resp, 0, sizeof resp);
	resp.srq_handle = obj->uevent.uobject.id;
	resp.max_wr     = attr.attr.max_wr;
	resp.max_sge    = attr.attr.max_sge;
	if (cmd->srq_type == IB_SRQT_XRC)
		resp.srqn = srq->ext.xrc.srq_num;

	if (copy_to_user(u64_to_user_ptr(cmd->response),
			 &resp, sizeof resp)) {
		ret = -EFAULT;
		goto err_copy;
	}

	if (cmd->srq_type == IB_SRQT_XRC)
		uobj_put_read(xrcd_uobj);

	if (ib_srq_has_cq(cmd->srq_type))
		uobj_put_obj_read(attr.ext.cq);

	uobj_put_obj_read(pd);
	uobj_alloc_commit(&obj->uevent.uobject);

	return 0;

err_copy:
	ib_destroy_srq(srq);

err_put:
	uobj_put_obj_read(pd);

err_put_cq:
	if (ib_srq_has_cq(cmd->srq_type))
		uobj_put_obj_read(attr.ext.cq);

err_put_xrcd:
	if (cmd->srq_type == IB_SRQT_XRC) {
		atomic_dec(&obj->uxrcd->refcnt);
		uobj_put_read(xrcd_uobj);
	}

err:
	uobj_alloc_abort(&obj->uevent.uobject);
	return ret;
}

ssize_t ib_uverbs_create_srq(struct ib_uverbs_file *file,
			     struct ib_device *ib_dev,
			     const char __user *buf, int in_len,
			     int out_len)
{
	struct ib_uverbs_create_srq      cmd;
	struct ib_uverbs_create_xsrq     xcmd;
	struct ib_uverbs_create_srq_resp resp;
	struct ib_udata                  udata;
	int ret;

	if (out_len < sizeof resp)
		return -ENOSPC;

	if (copy_from_user(&cmd, buf, sizeof cmd))
		return -EFAULT;

	memset(&xcmd, 0, sizeof(xcmd));
	xcmd.response	 = cmd.response;
	xcmd.user_handle = cmd.user_handle;
	xcmd.srq_type	 = IB_SRQT_BASIC;
	xcmd.pd_handle	 = cmd.pd_handle;
	xcmd.max_wr	 = cmd.max_wr;
	xcmd.max_sge	 = cmd.max_sge;
	xcmd.srq_limit	 = cmd.srq_limit;

	ib_uverbs_init_udata(&udata, buf + sizeof(cmd),
		   u64_to_user_ptr(cmd.response) + sizeof(resp),
		   in_len - sizeof(cmd) - sizeof(struct ib_uverbs_cmd_hdr),
		   out_len - sizeof(resp));

	ret = __uverbs_create_xsrq(file, ib_dev, &xcmd, &udata);
	if (ret)
		return ret;

	return in_len;
}

ssize_t ib_uverbs_create_xsrq(struct ib_uverbs_file *file,
			      struct ib_device *ib_dev,
			      const char __user *buf, int in_len, int out_len)
{
	struct ib_uverbs_create_xsrq     cmd;
	struct ib_uverbs_create_srq_resp resp;
	struct ib_udata                  udata;
	int ret;

	if (out_len < sizeof resp)
		return -ENOSPC;

	if (copy_from_user(&cmd, buf, sizeof cmd))
		return -EFAULT;

	ib_uverbs_init_udata(&udata, buf + sizeof(cmd),
		   u64_to_user_ptr(cmd.response) + sizeof(resp),
		   in_len - sizeof(cmd) - sizeof(struct ib_uverbs_cmd_hdr),
		   out_len - sizeof(resp));

	ret = __uverbs_create_xsrq(file, ib_dev, &cmd, &udata);
	if (ret)
		return ret;

	return in_len;
}

ssize_t ib_uverbs_modify_srq(struct ib_uverbs_file *file,
			     struct ib_device *ib_dev,
			     const char __user *buf, int in_len,
			     int out_len)
{
	struct ib_uverbs_modify_srq cmd;
	struct ib_udata             udata;
	struct ib_srq              *srq;
	struct ib_srq_attr          attr;
	int                         ret;

	if (copy_from_user(&cmd, buf, sizeof cmd))
		return -EFAULT;

	ib_uverbs_init_udata(&udata, buf + sizeof cmd, NULL, in_len - sizeof cmd,
		   out_len);

	srq = uobj_get_obj_read(srq, UVERBS_OBJECT_SRQ, cmd.srq_handle, file->ucontext);
	if (!srq)
		return -EINVAL;

	attr.max_wr    = cmd.max_wr;
	attr.srq_limit = cmd.srq_limit;

	ret = srq->device->modify_srq(srq, &attr, cmd.attr_mask, &udata);

	uobj_put_obj_read(srq);

	return ret ? ret : in_len;
}

ssize_t ib_uverbs_query_srq(struct ib_uverbs_file *file,
			    struct ib_device *ib_dev,
			    const char __user *buf,
			    int in_len, int out_len)
{
	struct ib_uverbs_query_srq      cmd;
	struct ib_uverbs_query_srq_resp resp;
	struct ib_srq_attr              attr;
	struct ib_srq                   *srq;
	int                             ret;

	if (out_len < sizeof resp)
		return -ENOSPC;

	if (copy_from_user(&cmd, buf, sizeof cmd))
		return -EFAULT;

	srq = uobj_get_obj_read(srq, UVERBS_OBJECT_SRQ, cmd.srq_handle, file->ucontext);
	if (!srq)
		return -EINVAL;

	ret = ib_query_srq(srq, &attr);

	uobj_put_obj_read(srq);

	if (ret)
		return ret;

	memset(&resp, 0, sizeof resp);

	resp.max_wr    = attr.max_wr;
	resp.max_sge   = attr.max_sge;
	resp.srq_limit = attr.srq_limit;

	if (copy_to_user(u64_to_user_ptr(cmd.response), &resp, sizeof resp))
		return -EFAULT;

	return in_len;
}

ssize_t ib_uverbs_destroy_srq(struct ib_uverbs_file *file,
			      struct ib_device *ib_dev,
			      const char __user *buf, int in_len,
			      int out_len)
{
	struct ib_uverbs_destroy_srq      cmd;
	struct ib_uverbs_destroy_srq_resp resp;
	struct ib_uobject		 *uobj;
	struct ib_uevent_object        	 *obj;
	int                         	  ret = -EINVAL;

	if (copy_from_user(&cmd, buf, sizeof cmd))
		return -EFAULT;

	uobj  = uobj_get_write(UVERBS_OBJECT_SRQ, cmd.srq_handle,
			       file->ucontext);
	if (IS_ERR(uobj))
		return PTR_ERR(uobj);

	obj = container_of(uobj, struct ib_uevent_object, uobject);
	/*
	 * Make sure we don't free the memory in remove_commit as we still
	 * needs the uobject memory to create the response.
	 */
	uverbs_uobject_get(uobj);

	memset(&resp, 0, sizeof(resp));

	ret = uobj_remove_commit(uobj);
	if (ret) {
		uverbs_uobject_put(uobj);
		return ret;
	}
	resp.events_reported = obj->events_reported;
	uverbs_uobject_put(uobj);
	if (copy_to_user(u64_to_user_ptr(cmd.response), &resp, sizeof(resp)))
		return -EFAULT;

	return in_len;
}

int ib_uverbs_ex_query_device(struct ib_uverbs_file *file,
			      struct ib_device *ib_dev,
			      struct ib_udata *ucore,
			      struct ib_udata *uhw)
{
	struct ib_uverbs_ex_query_device_resp resp = { {0} };
	struct ib_uverbs_ex_query_device  cmd;
	struct ib_device_attr attr = {0};
	int err;

	if (!ib_dev->query_device)
		return -EOPNOTSUPP;

	if (ucore->inlen < sizeof(cmd))
		return -EINVAL;

	err = ib_copy_from_udata(&cmd, ucore, sizeof(cmd));
	if (err)
		return err;

	if (cmd.comp_mask)
		return -EINVAL;

	if (cmd.reserved)
		return -EINVAL;

	resp.response_length = offsetof(typeof(resp), odp_caps);

	if (ucore->outlen < resp.response_length)
		return -ENOSPC;

	err = ib_dev->query_device(ib_dev, &attr, uhw);
	if (err)
		return err;

	copy_query_dev_fields(file, ib_dev, &resp.base, &attr);

	if (ucore->outlen < resp.response_length + sizeof(resp.odp_caps))
		goto end;

#ifdef CONFIG_INFINIBAND_ON_DEMAND_PAGING
	resp.odp_caps.general_caps = attr.odp_caps.general_caps;
	resp.odp_caps.per_transport_caps.rc_odp_caps =
		attr.odp_caps.per_transport_caps.rc_odp_caps;
	resp.odp_caps.per_transport_caps.uc_odp_caps =
		attr.odp_caps.per_transport_caps.uc_odp_caps;
	resp.odp_caps.per_transport_caps.ud_odp_caps =
		attr.odp_caps.per_transport_caps.ud_odp_caps;
#endif
	resp.response_length += sizeof(resp.odp_caps);

	if (ucore->outlen < resp.response_length + sizeof(resp.timestamp_mask))
		goto end;

	resp.timestamp_mask = attr.timestamp_mask;
	resp.response_length += sizeof(resp.timestamp_mask);

	if (ucore->outlen < resp.response_length + sizeof(resp.hca_core_clock))
		goto end;

	resp.hca_core_clock = attr.hca_core_clock;
	resp.response_length += sizeof(resp.hca_core_clock);

	if (ucore->outlen < resp.response_length + sizeof(resp.device_cap_flags_ex))
		goto end;

	resp.device_cap_flags_ex = attr.device_cap_flags;
	resp.response_length += sizeof(resp.device_cap_flags_ex);

	if (ucore->outlen < resp.response_length + sizeof(resp.rss_caps))
		goto end;

	resp.rss_caps.supported_qpts = attr.rss_caps.supported_qpts;
	resp.rss_caps.max_rwq_indirection_tables =
		attr.rss_caps.max_rwq_indirection_tables;
	resp.rss_caps.max_rwq_indirection_table_size =
		attr.rss_caps.max_rwq_indirection_table_size;

	resp.response_length += sizeof(resp.rss_caps);

	if (ucore->outlen < resp.response_length + sizeof(resp.max_wq_type_rq))
		goto end;

	resp.max_wq_type_rq = attr.max_wq_type_rq;
	resp.response_length += sizeof(resp.max_wq_type_rq);

	if (ucore->outlen < resp.response_length + sizeof(resp.raw_packet_caps))
		goto end;

	resp.raw_packet_caps = attr.raw_packet_caps;
	resp.response_length += sizeof(resp.raw_packet_caps);

	if (ucore->outlen < resp.response_length + sizeof(resp.tm_caps))
		goto end;

	resp.tm_caps.max_rndv_hdr_size	= attr.tm_caps.max_rndv_hdr_size;
	resp.tm_caps.max_num_tags	= attr.tm_caps.max_num_tags;
	resp.tm_caps.max_ops		= attr.tm_caps.max_ops;
	resp.tm_caps.max_sge		= attr.tm_caps.max_sge;
	resp.tm_caps.flags		= attr.tm_caps.flags;
	resp.response_length += sizeof(resp.tm_caps);

	if (ucore->outlen < resp.response_length + sizeof(resp.cq_moderation_caps))
		goto end;

	resp.cq_moderation_caps.max_cq_moderation_count  =
		attr.cq_caps.max_cq_moderation_count;
	resp.cq_moderation_caps.max_cq_moderation_period =
		attr.cq_caps.max_cq_moderation_period;
	resp.response_length += sizeof(resp.cq_moderation_caps);

	if (ucore->outlen < resp.response_length + sizeof(resp.max_dm_size))
		goto end;

	resp.max_dm_size = attr.max_dm_size;
	resp.response_length += sizeof(resp.max_dm_size);
end:
	err = ib_copy_to_udata(ucore, &resp, resp.response_length);
	return err;
}

int ib_uverbs_ex_modify_cq(struct ib_uverbs_file *file,
			   struct ib_device *ib_dev,
			   struct ib_udata *ucore,
			   struct ib_udata *uhw)
{
	struct ib_uverbs_ex_modify_cq cmd = {};
	struct ib_cq *cq;
	size_t required_cmd_sz;
	int ret;

	required_cmd_sz = offsetof(typeof(cmd), reserved) +
				sizeof(cmd.reserved);
	if (ucore->inlen < required_cmd_sz)
		return -EINVAL;

	/* sanity checks */
	if (ucore->inlen > sizeof(cmd) &&
	    !ib_is_udata_cleared(ucore, sizeof(cmd),
				 ucore->inlen - sizeof(cmd)))
		return -EOPNOTSUPP;

	ret = ib_copy_from_udata(&cmd, ucore, min(sizeof(cmd), ucore->inlen));
	if (ret)
		return ret;

	if (!cmd.attr_mask || cmd.reserved)
		return -EINVAL;

	if (cmd.attr_mask > IB_CQ_MODERATE)
		return -EOPNOTSUPP;

	cq = uobj_get_obj_read(cq, UVERBS_OBJECT_CQ, cmd.cq_handle, file->ucontext);
	if (!cq)
		return -EINVAL;

	ret = rdma_set_cq_moderation(cq, cmd.attr.cq_count, cmd.attr.cq_period);

	uobj_put_obj_read(cq);

	return ret;
}<|MERGE_RESOLUTION|>--- conflicted
+++ resolved
@@ -3559,13 +3559,13 @@
 		goto err_uobj;
 	}
 
-<<<<<<< HEAD
 	if (qp->qp_type != IB_QPT_UD && qp->qp_type != IB_QPT_RAW_PACKET) {
 		err = -EINVAL;
-=======
+		goto err_put;
+	}
+
 	if (!qp->device->create_flow) {
 		err = -EOPNOTSUPP;
->>>>>>> 1c77483e
 		goto err_put;
 	}
 
