/* align.c - handle alignment exceptions for the Power PC.
 *
 * Copyright (c) 1996 Paul Mackerras <paulus@cs.anu.edu.au>
 * Copyright (c) 1998-1999 TiVo, Inc.
 *   PowerPC 403GCX modifications.
 * Copyright (c) 1999 Grant Erickson <grant@lcse.umn.edu>
 *   PowerPC 403GCX/405GP modifications.
 * Copyright (c) 2001-2002 PPC64 team, IBM Corp
 *   64-bit and Power4 support
 * Copyright (c) 2005 Benjamin Herrenschmidt, IBM Corp
 *                    <benh@kernel.crashing.org>
 *   Merge ppc32 and ppc64 implementations
 *
 * This program is free software; you can redistribute it and/or
 * modify it under the terms of the GNU General Public License
 * as published by the Free Software Foundation; either version
 * 2 of the License, or (at your option) any later version.
 */

#include <linux/kernel.h>
#include <linux/mm.h>
#include <asm/processor.h>
#include <linux/uaccess.h>
#include <asm/cache.h>
#include <asm/cputable.h>
#include <asm/emulated_ops.h>
#include <asm/switch_to.h>
#include <asm/disassemble.h>
#include <asm/cpu_has_feature.h>
#include <asm/sstep.h>

struct aligninfo {
	unsigned char len;
	unsigned char flags;
};


#define INVALID	{ 0, 0 }

/* Bits in the flags field */
#define LD	0	/* load */
#define ST	1	/* store */
#define SE	2	/* sign-extend value, or FP ld/st as word */
#define SW	0x20	/* byte swap */
#define E4	0x40	/* SPE endianness is word */
#define E8	0x80	/* SPE endianness is double word */

#ifdef CONFIG_SPE

static struct aligninfo spe_aligninfo[32] = {
	{ 8, LD+E8 },		/* 0 00 00: evldd[x] */
	{ 8, LD+E4 },		/* 0 00 01: evldw[x] */
	{ 8, LD },		/* 0 00 10: evldh[x] */
	INVALID,		/* 0 00 11 */
	{ 2, LD },		/* 0 01 00: evlhhesplat[x] */
	INVALID,		/* 0 01 01 */
	{ 2, LD },		/* 0 01 10: evlhhousplat[x] */
	{ 2, LD+SE },		/* 0 01 11: evlhhossplat[x] */
	{ 4, LD },		/* 0 10 00: evlwhe[x] */
	INVALID,		/* 0 10 01 */
	{ 4, LD },		/* 0 10 10: evlwhou[x] */
	{ 4, LD+SE },		/* 0 10 11: evlwhos[x] */
	{ 4, LD+E4 },		/* 0 11 00: evlwwsplat[x] */
	INVALID,		/* 0 11 01 */
	{ 4, LD },		/* 0 11 10: evlwhsplat[x] */
	INVALID,		/* 0 11 11 */

	{ 8, ST+E8 },		/* 1 00 00: evstdd[x] */
	{ 8, ST+E4 },		/* 1 00 01: evstdw[x] */
	{ 8, ST },		/* 1 00 10: evstdh[x] */
	INVALID,		/* 1 00 11 */
	INVALID,		/* 1 01 00 */
	INVALID,		/* 1 01 01 */
	INVALID,		/* 1 01 10 */
	INVALID,		/* 1 01 11 */
	{ 4, ST },		/* 1 10 00: evstwhe[x] */
	INVALID,		/* 1 10 01 */
	{ 4, ST },		/* 1 10 10: evstwho[x] */
	INVALID,		/* 1 10 11 */
	{ 4, ST+E4 },		/* 1 11 00: evstwwe[x] */
	INVALID,		/* 1 11 01 */
	{ 4, ST+E4 },		/* 1 11 10: evstwwo[x] */
	INVALID,		/* 1 11 11 */
};

#define	EVLDD		0x00
#define	EVLDW		0x01
#define	EVLDH		0x02
#define	EVLHHESPLAT	0x04
#define	EVLHHOUSPLAT	0x06
#define	EVLHHOSSPLAT	0x07
#define	EVLWHE		0x08
#define	EVLWHOU		0x0A
#define	EVLWHOS		0x0B
#define	EVLWWSPLAT	0x0C
#define	EVLWHSPLAT	0x0E
#define	EVSTDD		0x10
#define	EVSTDW		0x11
#define	EVSTDH		0x12
#define	EVSTWHE		0x18
#define	EVSTWHO		0x1A
#define	EVSTWWE		0x1C
#define	EVSTWWO		0x1E

/*
 * Emulate SPE loads and stores.
 * Only Book-E has these instructions, and it does true little-endian,
 * so we don't need the address swizzling.
 */
static int emulate_spe(struct pt_regs *regs, unsigned int reg,
		       unsigned int instr)
{
	int ret;
	union {
		u64 ll;
		u32 w[2];
		u16 h[4];
		u8 v[8];
	} data, temp;
	unsigned char __user *p, *addr;
	unsigned long *evr = &current->thread.evr[reg];
	unsigned int nb, flags;

	instr = (instr >> 1) & 0x1f;

	/* DAR has the operand effective address */
	addr = (unsigned char __user *)regs->dar;

	nb = spe_aligninfo[instr].len;
	flags = spe_aligninfo[instr].flags;

	/* Verify the address of the operand */
	if (unlikely(user_mode(regs) &&
		     !access_ok((flags & ST ? VERIFY_WRITE : VERIFY_READ),
				addr, nb)))
		return -EFAULT;

	/* userland only */
	if (unlikely(!user_mode(regs)))
		return 0;

	flush_spe_to_thread(current);

	/* If we are loading, get the data from user space, else
	 * get it from register values
	 */
	if (flags & ST) {
		data.ll = 0;
		switch (instr) {
		case EVSTDD:
		case EVSTDW:
		case EVSTDH:
			data.w[0] = *evr;
			data.w[1] = regs->gpr[reg];
			break;
		case EVSTWHE:
			data.h[2] = *evr >> 16;
			data.h[3] = regs->gpr[reg] >> 16;
			break;
		case EVSTWHO:
			data.h[2] = *evr & 0xffff;
			data.h[3] = regs->gpr[reg] & 0xffff;
			break;
		case EVSTWWE:
			data.w[1] = *evr;
			break;
		case EVSTWWO:
			data.w[1] = regs->gpr[reg];
			break;
		default:
			return -EINVAL;
		}
	} else {
		temp.ll = data.ll = 0;
		ret = 0;
		p = addr;

		switch (nb) {
		case 8:
			ret |= __get_user_inatomic(temp.v[0], p++);
			ret |= __get_user_inatomic(temp.v[1], p++);
			ret |= __get_user_inatomic(temp.v[2], p++);
			ret |= __get_user_inatomic(temp.v[3], p++);
		case 4:
			ret |= __get_user_inatomic(temp.v[4], p++);
			ret |= __get_user_inatomic(temp.v[5], p++);
		case 2:
			ret |= __get_user_inatomic(temp.v[6], p++);
			ret |= __get_user_inatomic(temp.v[7], p++);
			if (unlikely(ret))
				return -EFAULT;
		}

		switch (instr) {
		case EVLDD:
		case EVLDW:
		case EVLDH:
			data.ll = temp.ll;
			break;
		case EVLHHESPLAT:
			data.h[0] = temp.h[3];
			data.h[2] = temp.h[3];
			break;
		case EVLHHOUSPLAT:
		case EVLHHOSSPLAT:
			data.h[1] = temp.h[3];
			data.h[3] = temp.h[3];
			break;
		case EVLWHE:
			data.h[0] = temp.h[2];
			data.h[2] = temp.h[3];
			break;
		case EVLWHOU:
		case EVLWHOS:
			data.h[1] = temp.h[2];
			data.h[3] = temp.h[3];
			break;
		case EVLWWSPLAT:
			data.w[0] = temp.w[1];
			data.w[1] = temp.w[1];
			break;
		case EVLWHSPLAT:
			data.h[0] = temp.h[2];
			data.h[1] = temp.h[2];
			data.h[2] = temp.h[3];
			data.h[3] = temp.h[3];
			break;
		default:
			return -EINVAL;
		}
	}

	if (flags & SW) {
		switch (flags & 0xf0) {
		case E8:
			data.ll = swab64(data.ll);
			break;
		case E4:
			data.w[0] = swab32(data.w[0]);
			data.w[1] = swab32(data.w[1]);
			break;
		/* Its half word endian */
		default:
			data.h[0] = swab16(data.h[0]);
			data.h[1] = swab16(data.h[1]);
			data.h[2] = swab16(data.h[2]);
			data.h[3] = swab16(data.h[3]);
			break;
		}
	}

	if (flags & SE) {
		data.w[0] = (s16)data.h[1];
		data.w[1] = (s16)data.h[3];
	}

	/* Store result to memory or update registers */
	if (flags & ST) {
		ret = 0;
		p = addr;
		switch (nb) {
		case 8:
			ret |= __put_user_inatomic(data.v[0], p++);
			ret |= __put_user_inatomic(data.v[1], p++);
			ret |= __put_user_inatomic(data.v[2], p++);
			ret |= __put_user_inatomic(data.v[3], p++);
		case 4:
			ret |= __put_user_inatomic(data.v[4], p++);
			ret |= __put_user_inatomic(data.v[5], p++);
		case 2:
			ret |= __put_user_inatomic(data.v[6], p++);
			ret |= __put_user_inatomic(data.v[7], p++);
		}
		if (unlikely(ret))
			return -EFAULT;
	} else {
		*evr = data.w[0];
		regs->gpr[reg] = data.w[1];
	}

	return 1;
}
#endif /* CONFIG_SPE */

/*
 * Called on alignment exception. Attempts to fixup
 *
 * Return 1 on success
 * Return 0 if unable to handle the interrupt
 * Return -EFAULT if data address is bad
 * Other negative return values indicate that the instruction can't
 * be emulated, and the process should be given a SIGBUS.
 */

int fix_alignment(struct pt_regs *regs)
{
	unsigned int instr;
	struct instruction_op op;
	int r, type;

	/*
	 * We require a complete register set, if not, then our assembly
	 * is broken
	 */
	CHECK_FULL_REGS(regs);

	if (unlikely(__get_user(instr, (unsigned int __user *)regs->nip)))
		return -EFAULT;
	if ((regs->msr & MSR_LE) != (MSR_KERNEL & MSR_LE)) {
		/* We don't handle PPC little-endian any more... */
		if (cpu_has_feature(CPU_FTR_PPC_LE))
			return -EIO;
		instr = swab32(instr);
	}

#ifdef CONFIG_SPE
	if ((instr >> 26) == 0x4) {
		int reg = (instr >> 21) & 0x1f;
		PPC_WARN_ALIGNMENT(spe, regs);
		return emulate_spe(regs, reg, instr);
	}
#endif


	/*
	 * ISA 3.0 (such as P9) copy, copy_first, paste and paste_last alignment
	 * check.
	 *
	 * Send a SIGBUS to the process that caused the fault.
	 *
	 * We do not emulate these because paste may contain additional metadata
	 * when pasting to a co-processor. Furthermore, paste_last is the
	 * synchronisation point for preceding copy/paste sequences.
	 */
<<<<<<< HEAD
	if ((instr & 0xfc0006fe) == PPC_INST_COPY)
=======
	if ((instr & 0xfc0006fe) == (PPC_INST_COPY & 0xfc0006fe))
>>>>>>> 9abd04af
		return -EIO;

	r = analyse_instr(&op, regs, instr);
	if (r < 0)
		return -EINVAL;

	type = op.type & INSTR_TYPE_MASK;
	if (!OP_IS_LOAD_STORE(type)) {
		if (op.type != CACHEOP + DCBZ)
			return -EINVAL;
		PPC_WARN_ALIGNMENT(dcbz, regs);
		r = emulate_dcbz(op.ea, regs);
	} else {
		if (type == LARX || type == STCX)
			return -EIO;
		PPC_WARN_ALIGNMENT(unaligned, regs);
		r = emulate_loadstore(regs, &op);
	}

	if (!r)
		return 1;
	return r;
}<|MERGE_RESOLUTION|>--- conflicted
+++ resolved
@@ -332,11 +332,7 @@
 	 * when pasting to a co-processor. Furthermore, paste_last is the
 	 * synchronisation point for preceding copy/paste sequences.
 	 */
-<<<<<<< HEAD
-	if ((instr & 0xfc0006fe) == PPC_INST_COPY)
-=======
 	if ((instr & 0xfc0006fe) == (PPC_INST_COPY & 0xfc0006fe))
->>>>>>> 9abd04af
 		return -EIO;
 
 	r = analyse_instr(&op, regs, instr);
