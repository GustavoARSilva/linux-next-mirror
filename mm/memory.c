--- conflicted
+++ resolved
@@ -845,11 +845,7 @@
 		 * vm_normal_page() so that we do not have to special case all
 		 * call site of vm_normal_page().
 		 */
-<<<<<<< HEAD
-		if (likely(pfn < highest_memmap_pfn)) {
-=======
 		if (likely(pfn <= highest_memmap_pfn)) {
->>>>>>> 6c3cc51a
 			struct page *page = pfn_to_page(pfn);
 
 			if (is_device_public_page(page)) {
