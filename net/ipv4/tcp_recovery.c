// SPDX-License-Identifier: GPL-2.0
#include <linux/tcp.h>
#include <net/tcp.h>

static void tcp_rack_mark_skb_lost(struct sock *sk, struct sk_buff *skb)
{
	struct tcp_sock *tp = tcp_sk(sk);

	tcp_skb_mark_lost_uncond_verify(tp, skb);
	if (TCP_SKB_CB(skb)->sacked & TCPCB_SACKED_RETRANS) {
		/* Account for retransmits that are lost again */
		TCP_SKB_CB(skb)->sacked &= ~TCPCB_SACKED_RETRANS;
		tp->retrans_out -= tcp_skb_pcount(skb);
		NET_ADD_STATS(sock_net(sk), LINUX_MIB_TCPLOSTRETRANSMIT,
			      tcp_skb_pcount(skb));
	}
}

static bool tcp_rack_sent_after(u64 t1, u64 t2, u32 seq1, u32 seq2)
{
	return t1 > t2 || (t1 == t2 && after(seq1, seq2));
}

/* RACK loss detection (IETF draft draft-ietf-tcpm-rack-01):
 *
 * Marks a packet lost, if some packet sent later has been (s)acked.
 * The underlying idea is similar to the traditional dupthresh and FACK
 * but they look at different metrics:
 *
 * dupthresh: 3 OOO packets delivered (packet count)
 * FACK: sequence delta to highest sacked sequence (sequence space)
 * RACK: sent time delta to the latest delivered packet (time domain)
 *
 * The advantage of RACK is it applies to both original and retransmitted
 * packet and therefore is robust against tail losses. Another advantage
 * is being more resilient to reordering by simply allowing some
 * "settling delay", instead of tweaking the dupthresh.
 *
 * When tcp_rack_detect_loss() detects some packets are lost and we
 * are not already in the CA_Recovery state, either tcp_rack_reo_timeout()
 * or tcp_time_to_recover()'s "Trick#1: the loss is proven" code path will
 * make us enter the CA_Recovery state.
 */
static void tcp_rack_detect_loss(struct sock *sk, u32 *reo_timeout)
{
	struct tcp_sock *tp = tcp_sk(sk);
	u32 min_rtt = tcp_min_rtt(tp);
	struct sk_buff *skb, *n;
	u32 reo_wnd;

	*reo_timeout = 0;
	/* To be more reordering resilient, allow min_rtt/4 settling delay
	 * (lower-bounded to 1000uS). We use min_rtt instead of the smoothed
	 * RTT because reordering is often a path property and less related
	 * to queuing or delayed ACKs.
	 */
	reo_wnd = 1000;
<<<<<<< HEAD
	if ((tp->rack.reord || !tp->lost_out) && min_rtt != ~0U) {
=======
	if ((tp->rack.reord || inet_csk(sk)->icsk_ca_state < TCP_CA_Recovery) &&
	    min_rtt != ~0U) {
>>>>>>> 0f7cda2b
		reo_wnd = max((min_rtt >> 2) * tp->rack.reo_wnd_steps, reo_wnd);
		reo_wnd = min(reo_wnd, tp->srtt_us >> 3);
	}

	list_for_each_entry_safe(skb, n, &tp->tsorted_sent_queue,
				 tcp_tsorted_anchor) {
		struct tcp_skb_cb *scb = TCP_SKB_CB(skb);
		s32 remaining;

		/* Skip ones marked lost but not yet retransmitted */
		if ((scb->sacked & TCPCB_LOST) &&
		    !(scb->sacked & TCPCB_SACKED_RETRANS))
			continue;

		if (!tcp_rack_sent_after(tp->rack.mstamp, skb->skb_mstamp,
					 tp->rack.end_seq, scb->end_seq))
			break;

		/* A packet is lost if it has not been s/acked beyond
		 * the recent RTT plus the reordering window.
		 */
		remaining = tp->rack.rtt_us + reo_wnd -
			    tcp_stamp_us_delta(tp->tcp_mstamp, skb->skb_mstamp);
<<<<<<< HEAD
		if (remaining < 0) {
			tcp_rack_mark_skb_lost(sk, skb);
			list_del_init(&skb->tcp_tsorted_anchor);
		} else {
			/* Record maximum wait time (+1 to avoid 0) */
			*reo_timeout = max_t(u32, *reo_timeout, 1 + remaining);
=======
		if (remaining <= 0) {
			tcp_rack_mark_skb_lost(sk, skb);
			list_del_init(&skb->tcp_tsorted_anchor);
		} else {
			/* Record maximum wait time */
			*reo_timeout = max_t(u32, *reo_timeout, remaining);
>>>>>>> 0f7cda2b
		}
	}
}

void tcp_rack_mark_lost(struct sock *sk)
{
	struct tcp_sock *tp = tcp_sk(sk);
	u32 timeout;

	if (!tp->rack.advanced)
		return;

	/* Reset the advanced flag to avoid unnecessary queue scanning */
	tp->rack.advanced = 0;
	tcp_rack_detect_loss(sk, &timeout);
	if (timeout) {
		timeout = usecs_to_jiffies(timeout) + TCP_TIMEOUT_MIN;
		inet_csk_reset_xmit_timer(sk, ICSK_TIME_REO_TIMEOUT,
					  timeout, inet_csk(sk)->icsk_rto);
	}
}

/* Record the most recently (re)sent time among the (s)acked packets
 * This is "Step 3: Advance RACK.xmit_time and update RACK.RTT" from
 * draft-cheng-tcpm-rack-00.txt
 */
void tcp_rack_advance(struct tcp_sock *tp, u8 sacked, u32 end_seq,
		      u64 xmit_time)
{
	u32 rtt_us;

	rtt_us = tcp_stamp_us_delta(tp->tcp_mstamp, xmit_time);
	if (rtt_us < tcp_min_rtt(tp) && (sacked & TCPCB_RETRANS)) {
		/* If the sacked packet was retransmitted, it's ambiguous
		 * whether the retransmission or the original (or the prior
		 * retransmission) was sacked.
		 *
		 * If the original is lost, there is no ambiguity. Otherwise
		 * we assume the original can be delayed up to aRTT + min_rtt.
		 * the aRTT term is bounded by the fast recovery or timeout,
		 * so it's at least one RTT (i.e., retransmission is at least
		 * an RTT later).
		 */
		return;
	}
	tp->rack.advanced = 1;
	tp->rack.rtt_us = rtt_us;
	if (tcp_rack_sent_after(xmit_time, tp->rack.mstamp,
				end_seq, tp->rack.end_seq)) {
		tp->rack.mstamp = xmit_time;
		tp->rack.end_seq = end_seq;
	}
}

/* We have waited long enough to accommodate reordering. Mark the expired
 * packets lost and retransmit them.
 */
void tcp_rack_reo_timeout(struct sock *sk)
{
	struct tcp_sock *tp = tcp_sk(sk);
	u32 timeout, prior_inflight;

	prior_inflight = tcp_packets_in_flight(tp);
	tcp_rack_detect_loss(sk, &timeout);
	if (prior_inflight != tcp_packets_in_flight(tp)) {
		if (inet_csk(sk)->icsk_ca_state != TCP_CA_Recovery) {
			tcp_enter_recovery(sk, false);
			if (!inet_csk(sk)->icsk_ca_ops->cong_control)
				tcp_cwnd_reduction(sk, 1, 0);
		}
		tcp_xmit_retransmit_queue(sk);
	}
	if (inet_csk(sk)->icsk_pending != ICSK_TIME_RETRANS)
		tcp_rearm_rto(sk);
}

/* Updates the RACK's reo_wnd based on DSACK and no. of recoveries.
 *
 * If DSACK is received, increment reo_wnd by min_rtt/4 (upper bounded
 * by srtt), since there is possibility that spurious retransmission was
 * due to reordering delay longer than reo_wnd.
 *
 * Persist the current reo_wnd value for TCP_RACK_RECOVERY_THRESH (16)
 * no. of successful recoveries (accounts for full DSACK-based loss
 * recovery undo). After that, reset it to default (min_rtt/4).
 *
 * At max, reo_wnd is incremented only once per rtt. So that the new
 * DSACK on which we are reacting, is due to the spurious retx (approx)
 * after the reo_wnd has been updated last time.
 *
 * reo_wnd is tracked in terms of steps (of min_rtt/4), rather than
 * absolute value to account for change in rtt.
 */
void tcp_rack_update_reo_wnd(struct sock *sk, struct rate_sample *rs)
{
	struct tcp_sock *tp = tcp_sk(sk);

	if (sock_net(sk)->ipv4.sysctl_tcp_recovery & TCP_RACK_STATIC_REO_WND ||
	    !rs->prior_delivered)
		return;

	/* Disregard DSACK if a rtt has not passed since we adjusted reo_wnd */
	if (before(rs->prior_delivered, tp->rack.last_delivered))
		tp->rack.dsack_seen = 0;

	/* Adjust the reo_wnd if update is pending */
	if (tp->rack.dsack_seen) {
		tp->rack.reo_wnd_steps = min_t(u32, 0xFF,
					       tp->rack.reo_wnd_steps + 1);
		tp->rack.dsack_seen = 0;
		tp->rack.last_delivered = tp->delivered;
		tp->rack.reo_wnd_persist = TCP_RACK_RECOVERY_THRESH;
	} else if (!tp->rack.reo_wnd_persist) {
		tp->rack.reo_wnd_steps = 1;
	}
}<|MERGE_RESOLUTION|>--- conflicted
+++ resolved
@@ -55,12 +55,8 @@
 	 * to queuing or delayed ACKs.
 	 */
 	reo_wnd = 1000;
-<<<<<<< HEAD
-	if ((tp->rack.reord || !tp->lost_out) && min_rtt != ~0U) {
-=======
 	if ((tp->rack.reord || inet_csk(sk)->icsk_ca_state < TCP_CA_Recovery) &&
 	    min_rtt != ~0U) {
->>>>>>> 0f7cda2b
 		reo_wnd = max((min_rtt >> 2) * tp->rack.reo_wnd_steps, reo_wnd);
 		reo_wnd = min(reo_wnd, tp->srtt_us >> 3);
 	}
@@ -84,21 +80,12 @@
 		 */
 		remaining = tp->rack.rtt_us + reo_wnd -
 			    tcp_stamp_us_delta(tp->tcp_mstamp, skb->skb_mstamp);
-<<<<<<< HEAD
-		if (remaining < 0) {
-			tcp_rack_mark_skb_lost(sk, skb);
-			list_del_init(&skb->tcp_tsorted_anchor);
-		} else {
-			/* Record maximum wait time (+1 to avoid 0) */
-			*reo_timeout = max_t(u32, *reo_timeout, 1 + remaining);
-=======
 		if (remaining <= 0) {
 			tcp_rack_mark_skb_lost(sk, skb);
 			list_del_init(&skb->tcp_tsorted_anchor);
 		} else {
 			/* Record maximum wait time */
 			*reo_timeout = max_t(u32, *reo_timeout, remaining);
->>>>>>> 0f7cda2b
 		}
 	}
 }
