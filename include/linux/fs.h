--- conflicted
+++ resolved
@@ -32,11 +32,7 @@
 #include <linux/workqueue.h>
 #include <linux/delayed_call.h>
 #include <linux/uuid.h>
-<<<<<<< HEAD
 #include <linux/errseq.h>
-=======
-
->>>>>>> 2c4a9e73
 #include <asm/byteorder.h>
 #include <uapi/linux/fs.h>
 
@@ -861,11 +857,8 @@
 	 * Must not be taken from IRQ context.
 	 */
 	spinlock_t		f_lock;
-<<<<<<< HEAD
 	errseq_t		f_wb_err;
-=======
 	enum rw_hint		f_write_hint;
->>>>>>> 2c4a9e73
 	atomic_long_t		f_count;
 	unsigned int 		f_flags;
 	fmode_t			f_mode;
