--- conflicted
+++ resolved
@@ -58,14 +58,11 @@
 		clock-frequency = <0>;
 	};
 
-<<<<<<< HEAD
-=======
 	pmu_a53 {
 		compatible = "arm,cortex-a53-pmu";
 		interrupts-extended = <&gic GIC_SPI 84 IRQ_TYPE_LEVEL_HIGH>;
 	};
 
->>>>>>> 087b53d1
 	scif_clk: scif {
 		compatible = "fixed-clock";
 		#clock-cells = <0>;
@@ -178,81 +175,6 @@
 			status = "disabled";
 		};
 
-<<<<<<< HEAD
-		ipmmu_vi0: mmu@febd0000 {
-			compatible = "renesas,ipmmu-r8a77995";
-			reg = <0 0xfebd0000 0 0x1000>;
-			renesas,ipmmu-main = <&ipmmu_mm 14>;
-			#iommu-cells = <1>;
-			status = "disabled";
-		};
-
-		ipmmu_vp0: mmu@fe990000 {
-			compatible = "renesas,ipmmu-r8a77995";
-			reg = <0 0xfe990000 0 0x1000>;
-			renesas,ipmmu-main = <&ipmmu_mm 16>;
-			#iommu-cells = <1>;
-			status = "disabled";
-		};
-
-		ipmmu_vc0: mmu@fe6b0000 {
-			compatible = "renesas,ipmmu-r8a77995";
-			reg = <0 0xfe6b0000 0 0x1000>;
-			renesas,ipmmu-main = <&ipmmu_mm 12>;
-			#iommu-cells = <1>;
-			status = "disabled";
-		};
-
-		ipmmu_pv0: mmu@fd800000 {
-			compatible = "renesas,ipmmu-r8a77995";
-			reg = <0 0xfd800000 0 0x1000>;
-			renesas,ipmmu-main = <&ipmmu_mm 6>;
-			#iommu-cells = <1>;
-			status = "disabled";
-		};
-
-		ipmmu_hc: mmu@e6570000 {
-			compatible = "renesas,ipmmu-r8a77995";
-			reg = <0 0xe6570000 0 0x1000>;
-			renesas,ipmmu-main = <&ipmmu_mm 2>;
-			#iommu-cells = <1>;
-			status = "disabled";
-		};
-
-		ipmmu_rt: mmu@ffc80000 {
-			compatible = "renesas,ipmmu-r8a77995";
-			reg = <0 0xffc80000 0 0x1000>;
-			renesas,ipmmu-main = <&ipmmu_mm 10>;
-			#iommu-cells = <1>;
-			status = "disabled";
-		};
-
-		ipmmu_mp: mmu@ec670000 {
-			compatible = "renesas,ipmmu-r8a77995";
-			reg = <0 0xec670000 0 0x1000>;
-			renesas,ipmmu-main = <&ipmmu_mm 4>;
-			#iommu-cells = <1>;
-			status = "disabled";
-		};
-
-		ipmmu_ds0: mmu@e6740000 {
-			compatible = "renesas,ipmmu-r8a77995";
-			reg = <0 0xe6740000 0 0x1000>;
-			renesas,ipmmu-main = <&ipmmu_mm 0>;
-			#iommu-cells = <1>;
-			status = "disabled";
-		};
-
-		ipmmu_ds1: mmu@e7740000 {
-			compatible = "renesas,ipmmu-r8a77995";
-			reg = <0 0xe7740000 0 0x1000>;
-			renesas,ipmmu-main = <&ipmmu_mm 1>;
-			#iommu-cells = <1>;
-			status = "disabled";
-		};
-
-=======
->>>>>>> 087b53d1
 		ipmmu_mm: mmu@e67b0000 {
 			compatible = "renesas,ipmmu-r8a77995";
 			reg = <0 0xe67b0000 0 0x1000>;
