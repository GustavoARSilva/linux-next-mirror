--- conflicted
+++ resolved
@@ -6,8 +6,6 @@
 #include <linux/spinlock.h>
 #include <linux/kernel.h>
 
-<<<<<<< HEAD
-=======
 /**
  * refcount_t - variant of atomic_t specialized for reference counts
  * @refs: atomic_t counter field
@@ -16,7 +14,6 @@
  * there. This avoids wrapping the counter and causing 'spurious'
  * use-after-free bugs.
  */
->>>>>>> 2ac97f0f
 typedef struct refcount_struct {
 	atomic_t refs;
 } refcount_t;
@@ -33,15 +30,12 @@
 	atomic_set(&r->refs, n);
 }
 
-<<<<<<< HEAD
-=======
 /**
  * refcount_read - get a refcount's value
  * @r: the refcount
  *
  * Return: the refcount's value
  */
->>>>>>> 2ac97f0f
 static inline unsigned int refcount_read(const refcount_t *r)
 {
 	return atomic_read(&r->refs);
