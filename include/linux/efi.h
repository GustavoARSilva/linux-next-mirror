/* SPDX-License-Identifier: GPL-2.0 */
#ifndef _LINUX_EFI_H
#define _LINUX_EFI_H

/*
 * Extensible Firmware Interface
 * Based on 'Extensible Firmware Interface Specification' version 0.9, April 30, 1999
 *
 * Copyright (C) 1999 VA Linux Systems
 * Copyright (C) 1999 Walt Drummond <drummond@valinux.com>
 * Copyright (C) 1999, 2002-2003 Hewlett-Packard Co.
 *	David Mosberger-Tang <davidm@hpl.hp.com>
 *	Stephane Eranian <eranian@hpl.hp.com>
 */
#include <linux/init.h>
#include <linux/string.h>
#include <linux/time.h>
#include <linux/types.h>
#include <linux/proc_fs.h>
#include <linux/rtc.h>
#include <linux/ioport.h>
#include <linux/pfn.h>
#include <linux/pstore.h>
#include <linux/range.h>
#include <linux/reboot.h>
#include <linux/uuid.h>
#include <linux/screen_info.h>

#include <asm/page.h>

#define EFI_SUCCESS		0
#define EFI_LOAD_ERROR          ( 1 | (1UL << (BITS_PER_LONG-1)))
#define EFI_INVALID_PARAMETER	( 2 | (1UL << (BITS_PER_LONG-1)))
#define EFI_UNSUPPORTED		( 3 | (1UL << (BITS_PER_LONG-1)))
#define EFI_BAD_BUFFER_SIZE     ( 4 | (1UL << (BITS_PER_LONG-1)))
#define EFI_BUFFER_TOO_SMALL	( 5 | (1UL << (BITS_PER_LONG-1)))
#define EFI_NOT_READY		( 6 | (1UL << (BITS_PER_LONG-1)))
#define EFI_DEVICE_ERROR	( 7 | (1UL << (BITS_PER_LONG-1)))
#define EFI_WRITE_PROTECTED	( 8 | (1UL << (BITS_PER_LONG-1)))
#define EFI_OUT_OF_RESOURCES	( 9 | (1UL << (BITS_PER_LONG-1)))
#define EFI_NOT_FOUND		(14 | (1UL << (BITS_PER_LONG-1)))
#define EFI_ABORTED		(21 | (1UL << (BITS_PER_LONG-1)))
#define EFI_SECURITY_VIOLATION	(26 | (1UL << (BITS_PER_LONG-1)))

typedef unsigned long efi_status_t;
typedef u8 efi_bool_t;
typedef u16 efi_char16_t;		/* UNICODE character */
typedef u64 efi_physical_addr_t;
typedef void *efi_handle_t;

typedef guid_t efi_guid_t;

#define EFI_GUID(a,b,c,d0,d1,d2,d3,d4,d5,d6,d7) \
	GUID_INIT(a, b, c, d0, d1, d2, d3, d4, d5, d6, d7)

/*
 * Generic EFI table header
 */
typedef	struct {
	u64 signature;
	u32 revision;
	u32 headersize;
	u32 crc32;
	u32 reserved;
} efi_table_hdr_t;

/*
 * Memory map descriptor:
 */

/* Memory types: */
#define EFI_RESERVED_TYPE		 0
#define EFI_LOADER_CODE			 1
#define EFI_LOADER_DATA			 2
#define EFI_BOOT_SERVICES_CODE		 3
#define EFI_BOOT_SERVICES_DATA		 4
#define EFI_RUNTIME_SERVICES_CODE	 5
#define EFI_RUNTIME_SERVICES_DATA	 6
#define EFI_CONVENTIONAL_MEMORY		 7
#define EFI_UNUSABLE_MEMORY		 8
#define EFI_ACPI_RECLAIM_MEMORY		 9
#define EFI_ACPI_MEMORY_NVS		10
#define EFI_MEMORY_MAPPED_IO		11
#define EFI_MEMORY_MAPPED_IO_PORT_SPACE	12
#define EFI_PAL_CODE			13
#define EFI_PERSISTENT_MEMORY		14
#define EFI_MAX_MEMORY_TYPE		15

/* Attribute values: */
#define EFI_MEMORY_UC		((u64)0x0000000000000001ULL)	/* uncached */
#define EFI_MEMORY_WC		((u64)0x0000000000000002ULL)	/* write-coalescing */
#define EFI_MEMORY_WT		((u64)0x0000000000000004ULL)	/* write-through */
#define EFI_MEMORY_WB		((u64)0x0000000000000008ULL)	/* write-back */
#define EFI_MEMORY_UCE		((u64)0x0000000000000010ULL)	/* uncached, exported */
#define EFI_MEMORY_WP		((u64)0x0000000000001000ULL)	/* write-protect */
#define EFI_MEMORY_RP		((u64)0x0000000000002000ULL)	/* read-protect */
#define EFI_MEMORY_XP		((u64)0x0000000000004000ULL)	/* execute-protect */
#define EFI_MEMORY_NV		((u64)0x0000000000008000ULL)	/* non-volatile */
#define EFI_MEMORY_MORE_RELIABLE \
				((u64)0x0000000000010000ULL)	/* higher reliability */
#define EFI_MEMORY_RO		((u64)0x0000000000020000ULL)	/* read-only */
#define EFI_MEMORY_RUNTIME	((u64)0x8000000000000000ULL)	/* range requires runtime mapping */
#define EFI_MEMORY_DESCRIPTOR_VERSION	1

#define EFI_PAGE_SHIFT		12
#define EFI_PAGE_SIZE		(1UL << EFI_PAGE_SHIFT)
#define EFI_PAGES_MAX		(U64_MAX >> EFI_PAGE_SHIFT)

typedef struct {
	u32 type;
	u32 pad;
	u64 phys_addr;
	u64 virt_addr;
	u64 num_pages;
	u64 attribute;
} efi_memory_desc_t;

typedef struct {
	efi_guid_t guid;
	u32 headersize;
	u32 flags;
	u32 imagesize;
} efi_capsule_header_t;

struct efi_boot_memmap {
	efi_memory_desc_t	**map;
	unsigned long		*map_size;
	unsigned long		*desc_size;
	u32			*desc_ver;
	unsigned long		*key_ptr;
	unsigned long		*buff_size;
};

/*
 * EFI capsule flags
 */
#define EFI_CAPSULE_PERSIST_ACROSS_RESET	0x00010000
#define EFI_CAPSULE_POPULATE_SYSTEM_TABLE	0x00020000
#define EFI_CAPSULE_INITIATE_RESET		0x00040000

struct capsule_info {
	efi_capsule_header_t	header;
	efi_capsule_header_t	*capsule;
	int			reset_type;
	long			index;
	size_t			count;
	size_t			total_size;
	struct page		**pages;
	phys_addr_t		*phys;
	size_t			page_bytes_remain;
};

int __efi_capsule_setup_info(struct capsule_info *cap_info);

/*
 * Allocation types for calls to boottime->allocate_pages.
 */
#define EFI_ALLOCATE_ANY_PAGES		0
#define EFI_ALLOCATE_MAX_ADDRESS	1
#define EFI_ALLOCATE_ADDRESS		2
#define EFI_MAX_ALLOCATE_TYPE		3

typedef int (*efi_freemem_callback_t) (u64 start, u64 end, void *arg);

/*
 * Types and defines for Time Services
 */
#define EFI_TIME_ADJUST_DAYLIGHT 0x1
#define EFI_TIME_IN_DAYLIGHT     0x2
#define EFI_UNSPECIFIED_TIMEZONE 0x07ff

typedef struct {
	u16 year;
	u8 month;
	u8 day;
	u8 hour;
	u8 minute;
	u8 second;
	u8 pad1;
	u32 nanosecond;
	s16 timezone;
	u8 daylight;
	u8 pad2;
} efi_time_t;

typedef struct {
	u32 resolution;
	u32 accuracy;
	u8 sets_to_zero;
} efi_time_cap_t;

typedef struct {
	efi_table_hdr_t hdr;
	u32 raise_tpl;
	u32 restore_tpl;
	u32 allocate_pages;
	u32 free_pages;
	u32 get_memory_map;
	u32 allocate_pool;
	u32 free_pool;
	u32 create_event;
	u32 set_timer;
	u32 wait_for_event;
	u32 signal_event;
	u32 close_event;
	u32 check_event;
	u32 install_protocol_interface;
	u32 reinstall_protocol_interface;
	u32 uninstall_protocol_interface;
	u32 handle_protocol;
	u32 __reserved;
	u32 register_protocol_notify;
	u32 locate_handle;
	u32 locate_device_path;
	u32 install_configuration_table;
	u32 load_image;
	u32 start_image;
	u32 exit;
	u32 unload_image;
	u32 exit_boot_services;
	u32 get_next_monotonic_count;
	u32 stall;
	u32 set_watchdog_timer;
	u32 connect_controller;
	u32 disconnect_controller;
	u32 open_protocol;
	u32 close_protocol;
	u32 open_protocol_information;
	u32 protocols_per_handle;
	u32 locate_handle_buffer;
	u32 locate_protocol;
	u32 install_multiple_protocol_interfaces;
	u32 uninstall_multiple_protocol_interfaces;
	u32 calculate_crc32;
	u32 copy_mem;
	u32 set_mem;
	u32 create_event_ex;
} __packed efi_boot_services_32_t;

typedef struct {
	efi_table_hdr_t hdr;
	u64 raise_tpl;
	u64 restore_tpl;
	u64 allocate_pages;
	u64 free_pages;
	u64 get_memory_map;
	u64 allocate_pool;
	u64 free_pool;
	u64 create_event;
	u64 set_timer;
	u64 wait_for_event;
	u64 signal_event;
	u64 close_event;
	u64 check_event;
	u64 install_protocol_interface;
	u64 reinstall_protocol_interface;
	u64 uninstall_protocol_interface;
	u64 handle_protocol;
	u64 __reserved;
	u64 register_protocol_notify;
	u64 locate_handle;
	u64 locate_device_path;
	u64 install_configuration_table;
	u64 load_image;
	u64 start_image;
	u64 exit;
	u64 unload_image;
	u64 exit_boot_services;
	u64 get_next_monotonic_count;
	u64 stall;
	u64 set_watchdog_timer;
	u64 connect_controller;
	u64 disconnect_controller;
	u64 open_protocol;
	u64 close_protocol;
	u64 open_protocol_information;
	u64 protocols_per_handle;
	u64 locate_handle_buffer;
	u64 locate_protocol;
	u64 install_multiple_protocol_interfaces;
	u64 uninstall_multiple_protocol_interfaces;
	u64 calculate_crc32;
	u64 copy_mem;
	u64 set_mem;
	u64 create_event_ex;
} __packed efi_boot_services_64_t;

/*
 * EFI Boot Services table
 */
typedef struct {
	efi_table_hdr_t hdr;
	void *raise_tpl;
	void *restore_tpl;
	efi_status_t (*allocate_pages)(int, int, unsigned long,
				       efi_physical_addr_t *);
	efi_status_t (*free_pages)(efi_physical_addr_t, unsigned long);
	efi_status_t (*get_memory_map)(unsigned long *, void *, unsigned long *,
				       unsigned long *, u32 *);
	efi_status_t (*allocate_pool)(int, unsigned long, void **);
	efi_status_t (*free_pool)(void *);
	void *create_event;
	void *set_timer;
	void *wait_for_event;
	void *signal_event;
	void *close_event;
	void *check_event;
	void *install_protocol_interface;
	void *reinstall_protocol_interface;
	void *uninstall_protocol_interface;
	efi_status_t (*handle_protocol)(efi_handle_t, efi_guid_t *, void **);
	void *__reserved;
	void *register_protocol_notify;
	efi_status_t (*locate_handle)(int, efi_guid_t *, void *,
				      unsigned long *, efi_handle_t *);
	void *locate_device_path;
	efi_status_t (*install_configuration_table)(efi_guid_t *, void *);
	void *load_image;
	void *start_image;
	void *exit;
	void *unload_image;
	efi_status_t (*exit_boot_services)(efi_handle_t, unsigned long);
	void *get_next_monotonic_count;
	void *stall;
	void *set_watchdog_timer;
	void *connect_controller;
	void *disconnect_controller;
	void *open_protocol;
	void *close_protocol;
	void *open_protocol_information;
	void *protocols_per_handle;
	void *locate_handle_buffer;
	efi_status_t (*locate_protocol)(efi_guid_t *, void *, void **);
	void *install_multiple_protocol_interfaces;
	void *uninstall_multiple_protocol_interfaces;
	void *calculate_crc32;
	void *copy_mem;
	void *set_mem;
	void *create_event_ex;
} efi_boot_services_t;

typedef enum {
	EfiPciIoWidthUint8,
	EfiPciIoWidthUint16,
	EfiPciIoWidthUint32,
	EfiPciIoWidthUint64,
	EfiPciIoWidthFifoUint8,
	EfiPciIoWidthFifoUint16,
	EfiPciIoWidthFifoUint32,
	EfiPciIoWidthFifoUint64,
	EfiPciIoWidthFillUint8,
	EfiPciIoWidthFillUint16,
	EfiPciIoWidthFillUint32,
	EfiPciIoWidthFillUint64,
	EfiPciIoWidthMaximum
} EFI_PCI_IO_PROTOCOL_WIDTH;

typedef enum {
	EfiPciIoAttributeOperationGet,
	EfiPciIoAttributeOperationSet,
	EfiPciIoAttributeOperationEnable,
	EfiPciIoAttributeOperationDisable,
	EfiPciIoAttributeOperationSupported,
    EfiPciIoAttributeOperationMaximum
} EFI_PCI_IO_PROTOCOL_ATTRIBUTE_OPERATION;

typedef struct {
	u32 read;
	u32 write;
} efi_pci_io_protocol_access_32_t;

typedef struct {
	u64 read;
	u64 write;
} efi_pci_io_protocol_access_64_t;

typedef struct {
	void *read;
	void *write;
} efi_pci_io_protocol_access_t;

typedef struct {
	u32 poll_mem;
	u32 poll_io;
	efi_pci_io_protocol_access_32_t mem;
	efi_pci_io_protocol_access_32_t io;
	efi_pci_io_protocol_access_32_t pci;
	u32 copy_mem;
	u32 map;
	u32 unmap;
	u32 allocate_buffer;
	u32 free_buffer;
	u32 flush;
	u32 get_location;
	u32 attributes;
	u32 get_bar_attributes;
	u32 set_bar_attributes;
	u64 romsize;
	u32 romimage;
<<<<<<< HEAD
} efi_pci_io_protocol_32;
=======
} efi_pci_io_protocol_32_t;
>>>>>>> 760c3aa7

typedef struct {
	u64 poll_mem;
	u64 poll_io;
	efi_pci_io_protocol_access_64_t mem;
	efi_pci_io_protocol_access_64_t io;
	efi_pci_io_protocol_access_64_t pci;
	u64 copy_mem;
	u64 map;
	u64 unmap;
	u64 allocate_buffer;
	u64 free_buffer;
	u64 flush;
	u64 get_location;
	u64 attributes;
	u64 get_bar_attributes;
	u64 set_bar_attributes;
	u64 romsize;
	u64 romimage;
<<<<<<< HEAD
} efi_pci_io_protocol_64;
=======
} efi_pci_io_protocol_64_t;
>>>>>>> 760c3aa7

typedef struct {
	void *poll_mem;
	void *poll_io;
	efi_pci_io_protocol_access_t mem;
	efi_pci_io_protocol_access_t io;
	efi_pci_io_protocol_access_t pci;
	void *copy_mem;
	void *map;
	void *unmap;
	void *allocate_buffer;
	void *free_buffer;
	void *flush;
	void *get_location;
	void *attributes;
	void *get_bar_attributes;
	void *set_bar_attributes;
	uint64_t romsize;
	void *romimage;
} efi_pci_io_protocol_t;

#define EFI_PCI_IO_ATTRIBUTE_ISA_MOTHERBOARD_IO 0x0001
#define EFI_PCI_IO_ATTRIBUTE_ISA_IO 0x0002
#define EFI_PCI_IO_ATTRIBUTE_VGA_PALETTE_IO 0x0004
#define EFI_PCI_IO_ATTRIBUTE_VGA_MEMORY 0x0008
#define EFI_PCI_IO_ATTRIBUTE_VGA_IO 0x0010
#define EFI_PCI_IO_ATTRIBUTE_IDE_PRIMARY_IO 0x0020
#define EFI_PCI_IO_ATTRIBUTE_IDE_SECONDARY_IO 0x0040
#define EFI_PCI_IO_ATTRIBUTE_MEMORY_WRITE_COMBINE 0x0080
#define EFI_PCI_IO_ATTRIBUTE_IO 0x0100
#define EFI_PCI_IO_ATTRIBUTE_MEMORY 0x0200
#define EFI_PCI_IO_ATTRIBUTE_BUS_MASTER 0x0400
#define EFI_PCI_IO_ATTRIBUTE_MEMORY_CACHED 0x0800
#define EFI_PCI_IO_ATTRIBUTE_MEMORY_DISABLE 0x1000
#define EFI_PCI_IO_ATTRIBUTE_EMBEDDED_DEVICE 0x2000
#define EFI_PCI_IO_ATTRIBUTE_EMBEDDED_ROM 0x4000
#define EFI_PCI_IO_ATTRIBUTE_DUAL_ADDRESS_CYCLE 0x8000
#define EFI_PCI_IO_ATTRIBUTE_ISA_IO_16 0x10000
#define EFI_PCI_IO_ATTRIBUTE_VGA_PALETTE_IO_16 0x20000
#define EFI_PCI_IO_ATTRIBUTE_VGA_IO_16 0x40000

typedef struct {
	u32 version;
	u32 get;
	u32 set;
	u32 del;
	u32 get_all;
} apple_properties_protocol_32_t;

typedef struct {
	u64 version;
	u64 get;
	u64 set;
	u64 del;
	u64 get_all;
} apple_properties_protocol_64_t;

typedef struct {
	u32 get_capability;
	u32 get_event_log;
	u32 hash_log_extend_event;
	u32 submit_command;
	u32 get_active_pcr_banks;
	u32 set_active_pcr_banks;
	u32 get_result_of_set_active_pcr_banks;
} efi_tcg2_protocol_32_t;

typedef struct {
	u64 get_capability;
	u64 get_event_log;
	u64 hash_log_extend_event;
	u64 submit_command;
	u64 get_active_pcr_banks;
	u64 set_active_pcr_banks;
	u64 get_result_of_set_active_pcr_banks;
} efi_tcg2_protocol_64_t;

typedef u32 efi_tcg2_event_log_format;

typedef struct {
	void *get_capability;
	efi_status_t (*get_event_log)(efi_handle_t, efi_tcg2_event_log_format,
		efi_physical_addr_t *, efi_physical_addr_t *, efi_bool_t *);
	void *hash_log_extend_event;
	void *submit_command;
	void *get_active_pcr_banks;
	void *set_active_pcr_banks;
	void *get_result_of_set_active_pcr_banks;
} efi_tcg2_protocol_t;

/*
 * Types and defines for EFI ResetSystem
 */
#define EFI_RESET_COLD 0
#define EFI_RESET_WARM 1
#define EFI_RESET_SHUTDOWN 2

/*
 * EFI Runtime Services table
 */
#define EFI_RUNTIME_SERVICES_SIGNATURE ((u64)0x5652453544e5552ULL)
#define EFI_RUNTIME_SERVICES_REVISION  0x00010000

typedef struct {
	efi_table_hdr_t hdr;
	u32 get_time;
	u32 set_time;
	u32 get_wakeup_time;
	u32 set_wakeup_time;
	u32 set_virtual_address_map;
	u32 convert_pointer;
	u32 get_variable;
	u32 get_next_variable;
	u32 set_variable;
	u32 get_next_high_mono_count;
	u32 reset_system;
	u32 update_capsule;
	u32 query_capsule_caps;
	u32 query_variable_info;
} efi_runtime_services_32_t;

typedef struct {
	efi_table_hdr_t hdr;
	u64 get_time;
	u64 set_time;
	u64 get_wakeup_time;
	u64 set_wakeup_time;
	u64 set_virtual_address_map;
	u64 convert_pointer;
	u64 get_variable;
	u64 get_next_variable;
	u64 set_variable;
	u64 get_next_high_mono_count;
	u64 reset_system;
	u64 update_capsule;
	u64 query_capsule_caps;
	u64 query_variable_info;
} efi_runtime_services_64_t;

typedef efi_status_t efi_get_time_t (efi_time_t *tm, efi_time_cap_t *tc);
typedef efi_status_t efi_set_time_t (efi_time_t *tm);
typedef efi_status_t efi_get_wakeup_time_t (efi_bool_t *enabled, efi_bool_t *pending,
					    efi_time_t *tm);
typedef efi_status_t efi_set_wakeup_time_t (efi_bool_t enabled, efi_time_t *tm);
typedef efi_status_t efi_get_variable_t (efi_char16_t *name, efi_guid_t *vendor, u32 *attr,
					 unsigned long *data_size, void *data);
typedef efi_status_t efi_get_next_variable_t (unsigned long *name_size, efi_char16_t *name,
					      efi_guid_t *vendor);
typedef efi_status_t efi_set_variable_t (efi_char16_t *name, efi_guid_t *vendor, 
					 u32 attr, unsigned long data_size,
					 void *data);
typedef efi_status_t efi_get_next_high_mono_count_t (u32 *count);
typedef void efi_reset_system_t (int reset_type, efi_status_t status,
				 unsigned long data_size, efi_char16_t *data);
typedef efi_status_t efi_set_virtual_address_map_t (unsigned long memory_map_size,
						unsigned long descriptor_size,
						u32 descriptor_version,
						efi_memory_desc_t *virtual_map);
typedef efi_status_t efi_query_variable_info_t(u32 attr,
					       u64 *storage_space,
					       u64 *remaining_space,
					       u64 *max_variable_size);
typedef efi_status_t efi_update_capsule_t(efi_capsule_header_t **capsules,
					  unsigned long count,
					  unsigned long sg_list);
typedef efi_status_t efi_query_capsule_caps_t(efi_capsule_header_t **capsules,
					      unsigned long count,
					      u64 *max_size,
					      int *reset_type);
typedef efi_status_t efi_query_variable_store_t(u32 attributes,
						unsigned long size,
						bool nonblocking);

typedef struct {
	efi_table_hdr_t			hdr;
	efi_get_time_t			*get_time;
	efi_set_time_t			*set_time;
	efi_get_wakeup_time_t		*get_wakeup_time;
	efi_set_wakeup_time_t		*set_wakeup_time;
	efi_set_virtual_address_map_t	*set_virtual_address_map;
	void				*convert_pointer;
	efi_get_variable_t		*get_variable;
	efi_get_next_variable_t		*get_next_variable;
	efi_set_variable_t		*set_variable;
	efi_get_next_high_mono_count_t	*get_next_high_mono_count;
	efi_reset_system_t		*reset_system;
	efi_update_capsule_t		*update_capsule;
	efi_query_capsule_caps_t	*query_capsule_caps;
	efi_query_variable_info_t	*query_variable_info;
} efi_runtime_services_t;

void efi_native_runtime_setup(void);

/*
 * EFI Configuration Table and GUID definitions
 *
 * These are all defined in a single line to make them easier to
 * grep for and to see them at a glance - while still having a
 * similar structure to the definitions in the spec.
 *
 * Here's how they are structured:
 *
 * GUID: 12345678-1234-1234-1234-123456789012
 * Spec:
 *      #define EFI_SOME_PROTOCOL_GUID \
 *        {0x12345678,0x1234,0x1234,\
 *          {0x12,0x34,0x12,0x34,0x56,0x78,0x90,0x12}}
 * Here:
 *	#define SOME_PROTOCOL_GUID		EFI_GUID(0x12345678, 0x1234, 0x1234,  0x12, 0x34, 0x12, 0x34, 0x56, 0x78, 0x90, 0x12)
 *					^ tabs					    ^extra space
 *
 * Note that the 'extra space' separates the values at the same place
 * where the UEFI SPEC breaks the line.
 */
#define NULL_GUID				EFI_GUID(0x00000000, 0x0000, 0x0000,  0x00, 0x00, 0x00, 0x00, 0x00, 0x00, 0x00, 0x00)
#define MPS_TABLE_GUID				EFI_GUID(0xeb9d2d2f, 0x2d88, 0x11d3,  0x9a, 0x16, 0x00, 0x90, 0x27, 0x3f, 0xc1, 0x4d)
#define ACPI_TABLE_GUID				EFI_GUID(0xeb9d2d30, 0x2d88, 0x11d3,  0x9a, 0x16, 0x00, 0x90, 0x27, 0x3f, 0xc1, 0x4d)
#define ACPI_20_TABLE_GUID			EFI_GUID(0x8868e871, 0xe4f1, 0x11d3,  0xbc, 0x22, 0x00, 0x80, 0xc7, 0x3c, 0x88, 0x81)
#define SMBIOS_TABLE_GUID			EFI_GUID(0xeb9d2d31, 0x2d88, 0x11d3,  0x9a, 0x16, 0x00, 0x90, 0x27, 0x3f, 0xc1, 0x4d)
#define SMBIOS3_TABLE_GUID			EFI_GUID(0xf2fd1544, 0x9794, 0x4a2c,  0x99, 0x2e, 0xe5, 0xbb, 0xcf, 0x20, 0xe3, 0x94)
#define SAL_SYSTEM_TABLE_GUID			EFI_GUID(0xeb9d2d32, 0x2d88, 0x11d3,  0x9a, 0x16, 0x00, 0x90, 0x27, 0x3f, 0xc1, 0x4d)
#define HCDP_TABLE_GUID				EFI_GUID(0xf951938d, 0x620b, 0x42ef,  0x82, 0x79, 0xa8, 0x4b, 0x79, 0x61, 0x78, 0x98)
#define UGA_IO_PROTOCOL_GUID			EFI_GUID(0x61a4d49e, 0x6f68, 0x4f1b,  0xb9, 0x22, 0xa8, 0x6e, 0xed, 0x0b, 0x07, 0xa2)
#define EFI_GLOBAL_VARIABLE_GUID		EFI_GUID(0x8be4df61, 0x93ca, 0x11d2,  0xaa, 0x0d, 0x00, 0xe0, 0x98, 0x03, 0x2b, 0x8c)
#define UV_SYSTEM_TABLE_GUID			EFI_GUID(0x3b13a7d4, 0x633e, 0x11dd,  0x93, 0xec, 0xda, 0x25, 0x56, 0xd8, 0x95, 0x93)
#define LINUX_EFI_CRASH_GUID			EFI_GUID(0xcfc8fc79, 0xbe2e, 0x4ddc,  0x97, 0xf0, 0x9f, 0x98, 0xbf, 0xe2, 0x98, 0xa0)
#define LOADED_IMAGE_PROTOCOL_GUID		EFI_GUID(0x5b1b31a1, 0x9562, 0x11d2,  0x8e, 0x3f, 0x00, 0xa0, 0xc9, 0x69, 0x72, 0x3b)
#define EFI_GRAPHICS_OUTPUT_PROTOCOL_GUID	EFI_GUID(0x9042a9de, 0x23dc, 0x4a38,  0x96, 0xfb, 0x7a, 0xde, 0xd0, 0x80, 0x51, 0x6a)
#define EFI_UGA_PROTOCOL_GUID			EFI_GUID(0x982c298b, 0xf4fa, 0x41cb,  0xb8, 0x38, 0x77, 0xaa, 0x68, 0x8f, 0xb8, 0x39)
#define EFI_PCI_IO_PROTOCOL_GUID		EFI_GUID(0x4cf5b200, 0x68b8, 0x4ca5,  0x9e, 0xec, 0xb2, 0x3e, 0x3f, 0x50, 0x02, 0x9a)
#define EFI_FILE_INFO_ID			EFI_GUID(0x09576e92, 0x6d3f, 0x11d2,  0x8e, 0x39, 0x00, 0xa0, 0xc9, 0x69, 0x72, 0x3b)
#define EFI_SYSTEM_RESOURCE_TABLE_GUID		EFI_GUID(0xb122a263, 0x3661, 0x4f68,  0x99, 0x29, 0x78, 0xf8, 0xb0, 0xd6, 0x21, 0x80)
#define EFI_FILE_SYSTEM_GUID			EFI_GUID(0x964e5b22, 0x6459, 0x11d2,  0x8e, 0x39, 0x00, 0xa0, 0xc9, 0x69, 0x72, 0x3b)
#define DEVICE_TREE_GUID			EFI_GUID(0xb1b621d5, 0xf19c, 0x41a5,  0x83, 0x0b, 0xd9, 0x15, 0x2c, 0x69, 0xaa, 0xe0)
#define EFI_PROPERTIES_TABLE_GUID		EFI_GUID(0x880aaca3, 0x4adc, 0x4a04,  0x90, 0x79, 0xb7, 0x47, 0x34, 0x08, 0x25, 0xe5)
#define EFI_RNG_PROTOCOL_GUID			EFI_GUID(0x3152bca5, 0xeade, 0x433d,  0x86, 0x2e, 0xc0, 0x1c, 0xdc, 0x29, 0x1f, 0x44)
#define EFI_RNG_ALGORITHM_RAW			EFI_GUID(0xe43176d7, 0xb6e8, 0x4827,  0xb7, 0x84, 0x7f, 0xfd, 0xc4, 0xb6, 0x85, 0x61)
#define EFI_MEMORY_ATTRIBUTES_TABLE_GUID	EFI_GUID(0xdcfa911d, 0x26eb, 0x469f,  0xa2, 0x20, 0x38, 0xb7, 0xdc, 0x46, 0x12, 0x20)
#define EFI_CONSOLE_OUT_DEVICE_GUID		EFI_GUID(0xd3b36f2c, 0xd551, 0x11d4,  0x9a, 0x46, 0x00, 0x90, 0x27, 0x3f, 0xc1, 0x4d)
#define APPLE_PROPERTIES_PROTOCOL_GUID		EFI_GUID(0x91bd12fe, 0xf6c3, 0x44fb,  0xa5, 0xb7, 0x51, 0x22, 0xab, 0x30, 0x3a, 0xe0)
#define EFI_TCG2_PROTOCOL_GUID			EFI_GUID(0x607f766c, 0x7455, 0x42be,  0x93, 0x0b, 0xe4, 0xd7, 0x6d, 0xb2, 0x72, 0x0f)

#define EFI_IMAGE_SECURITY_DATABASE_GUID	EFI_GUID(0xd719b2cb, 0x3d3a, 0x4596,  0xa3, 0xbc, 0xda, 0xd0, 0x0e, 0x67, 0x65, 0x6f)
#define EFI_SHIM_LOCK_GUID			EFI_GUID(0x605dab50, 0xe046, 0x4300,  0xab, 0xb6, 0x3d, 0xd8, 0x10, 0xdd, 0x8b, 0x23)

/*
 * This GUID is used to pass to the kernel proper the struct screen_info
 * structure that was populated by the stub based on the GOP protocol instance
 * associated with ConOut
 */
#define LINUX_EFI_ARM_SCREEN_INFO_TABLE_GUID	EFI_GUID(0xe03fc20a, 0x85dc, 0x406e,  0xb9, 0x0e, 0x4a, 0xb5, 0x02, 0x37, 0x1d, 0x95)
#define LINUX_EFI_LOADER_ENTRY_GUID		EFI_GUID(0x4a67b082, 0x0a4c, 0x41cf,  0xb6, 0xc7, 0x44, 0x0b, 0x29, 0xbb, 0x8c, 0x4f)
#define LINUX_EFI_RANDOM_SEED_TABLE_GUID	EFI_GUID(0x1ce1e5bc, 0x7ceb, 0x42f2,  0x81, 0xe5, 0x8a, 0xad, 0xf1, 0x80, 0xf5, 0x7b)
#define LINUX_EFI_TPM_EVENT_LOG_GUID		EFI_GUID(0xb7799cb0, 0xeca2, 0x4943,  0x96, 0x67, 0x1f, 0xae, 0x07, 0xb7, 0x47, 0xfa)

typedef struct {
	efi_guid_t guid;
	u64 table;
} efi_config_table_64_t;

typedef struct {
	efi_guid_t guid;
	u32 table;
} efi_config_table_32_t;

typedef struct {
	efi_guid_t guid;
	unsigned long table;
} efi_config_table_t;

typedef struct {
	efi_guid_t guid;
	const char *name;
	unsigned long *ptr;
} efi_config_table_type_t;

#define EFI_SYSTEM_TABLE_SIGNATURE ((u64)0x5453595320494249ULL)

#define EFI_2_30_SYSTEM_TABLE_REVISION  ((2 << 16) | (30))
#define EFI_2_20_SYSTEM_TABLE_REVISION  ((2 << 16) | (20))
#define EFI_2_10_SYSTEM_TABLE_REVISION  ((2 << 16) | (10))
#define EFI_2_00_SYSTEM_TABLE_REVISION  ((2 << 16) | (00))
#define EFI_1_10_SYSTEM_TABLE_REVISION  ((1 << 16) | (10))
#define EFI_1_02_SYSTEM_TABLE_REVISION  ((1 << 16) | (02))

typedef struct {
	efi_table_hdr_t hdr;
	u64 fw_vendor;	/* physical addr of CHAR16 vendor string */
	u32 fw_revision;
	u32 __pad1;
	u64 con_in_handle;
	u64 con_in;
	u64 con_out_handle;
	u64 con_out;
	u64 stderr_handle;
	u64 stderr;
	u64 runtime;
	u64 boottime;
	u32 nr_tables;
	u32 __pad2;
	u64 tables;
} efi_system_table_64_t;

typedef struct {
	efi_table_hdr_t hdr;
	u32 fw_vendor;	/* physical addr of CHAR16 vendor string */
	u32 fw_revision;
	u32 con_in_handle;
	u32 con_in;
	u32 con_out_handle;
	u32 con_out;
	u32 stderr_handle;
	u32 stderr;
	u32 runtime;
	u32 boottime;
	u32 nr_tables;
	u32 tables;
} efi_system_table_32_t;

typedef struct {
	efi_table_hdr_t hdr;
	unsigned long fw_vendor;	/* physical addr of CHAR16 vendor string */
	u32 fw_revision;
	unsigned long con_in_handle;
	unsigned long con_in;
	unsigned long con_out_handle;
	unsigned long con_out;
	unsigned long stderr_handle;
	unsigned long stderr;
	efi_runtime_services_t *runtime;
	efi_boot_services_t *boottime;
	unsigned long nr_tables;
	unsigned long tables;
} efi_system_table_t;

/*
 * Architecture independent structure for describing a memory map for the
 * benefit of efi_memmap_init_early(), saving us the need to pass four
 * parameters.
 */
struct efi_memory_map_data {
	phys_addr_t phys_map;
	unsigned long size;
	unsigned long desc_version;
	unsigned long desc_size;
};

struct efi_memory_map {
	phys_addr_t phys_map;
	void *map;
	void *map_end;
	int nr_map;
	unsigned long desc_version;
	unsigned long desc_size;
	bool late;
};

struct efi_mem_range {
	struct range range;
	u64 attribute;
};

struct efi_fdt_params {
	u64 system_table;
	u64 mmap;
	u32 mmap_size;
	u32 desc_size;
	u32 desc_ver;
};

typedef struct {
	u32 revision;
	u32 parent_handle;
	u32 system_table;
	u32 device_handle;
	u32 file_path;
	u32 reserved;
	u32 load_options_size;
	u32 load_options;
	u32 image_base;
	__aligned_u64 image_size;
	unsigned int image_code_type;
	unsigned int image_data_type;
	unsigned long unload;
} efi_loaded_image_32_t;

typedef struct {
	u32 revision;
	u64 parent_handle;
	u64 system_table;
	u64 device_handle;
	u64 file_path;
	u64 reserved;
	u32 load_options_size;
	u64 load_options;
	u64 image_base;
	__aligned_u64 image_size;
	unsigned int image_code_type;
	unsigned int image_data_type;
	unsigned long unload;
} efi_loaded_image_64_t;

typedef struct {
	u32 revision;
	void *parent_handle;
	efi_system_table_t *system_table;
	void *device_handle;
	void *file_path;
	void *reserved;
	u32 load_options_size;
	void *load_options;
	void *image_base;
	__aligned_u64 image_size;
	unsigned int image_code_type;
	unsigned int image_data_type;
	unsigned long unload;
} efi_loaded_image_t;


typedef struct {
	u64 size;
	u64 file_size;
	u64 phys_size;
	efi_time_t create_time;
	efi_time_t last_access_time;
	efi_time_t modification_time;
	__aligned_u64 attribute;
	efi_char16_t filename[1];
} efi_file_info_t;

typedef struct {
	u64 revision;
	u32 open;
	u32 close;
	u32 delete;
	u32 read;
	u32 write;
	u32 get_position;
	u32 set_position;
	u32 get_info;
	u32 set_info;
	u32 flush;
} efi_file_handle_32_t;

typedef struct {
	u64 revision;
	u64 open;
	u64 close;
	u64 delete;
	u64 read;
	u64 write;
	u64 get_position;
	u64 set_position;
	u64 get_info;
	u64 set_info;
	u64 flush;
} efi_file_handle_64_t;

typedef struct _efi_file_handle {
	u64 revision;
	efi_status_t (*open)(struct _efi_file_handle *,
			     struct _efi_file_handle **,
			     efi_char16_t *, u64, u64);
	efi_status_t (*close)(struct _efi_file_handle *);
	void *delete;
	efi_status_t (*read)(struct _efi_file_handle *, unsigned long *,
			     void *);
	void *write;
	void *get_position;
	void *set_position;
	efi_status_t (*get_info)(struct _efi_file_handle *, efi_guid_t *,
			unsigned long *, void *);
	void *set_info;
	void *flush;
} efi_file_handle_t;

typedef struct _efi_file_io_interface {
	u64 revision;
	int (*open_volume)(struct _efi_file_io_interface *,
			   efi_file_handle_t **);
} efi_file_io_interface_t;

#define EFI_FILE_MODE_READ	0x0000000000000001
#define EFI_FILE_MODE_WRITE	0x0000000000000002
#define EFI_FILE_MODE_CREATE	0x8000000000000000

typedef struct {
	u32 version;
	u32 length;
	u64 memory_protection_attribute;
} efi_properties_table_t;

#define EFI_PROPERTIES_TABLE_VERSION	0x00010000
#define EFI_PROPERTIES_RUNTIME_MEMORY_PROTECTION_NON_EXECUTABLE_PE_DATA	0x1

#define EFI_INVALID_TABLE_ADDR		(~0UL)

typedef struct {
	u32 version;
	u32 num_entries;
	u32 desc_size;
	u32 reserved;
	efi_memory_desc_t entry[0];
} efi_memory_attributes_table_t;

/*
 * All runtime access to EFI goes through this structure:
 */
extern struct efi {
	efi_system_table_t *systab;	/* EFI system table */
	unsigned int runtime_version;	/* Runtime services version */
	unsigned long mps;		/* MPS table */
	unsigned long acpi;		/* ACPI table  (IA64 ext 0.71) */
	unsigned long acpi20;		/* ACPI table  (ACPI 2.0) */
	unsigned long smbios;		/* SMBIOS table (32 bit entry point) */
	unsigned long smbios3;		/* SMBIOS table (64 bit entry point) */
	unsigned long sal_systab;	/* SAL system table */
	unsigned long boot_info;	/* boot info table */
	unsigned long hcdp;		/* HCDP table */
	unsigned long uga;		/* UGA table */
	unsigned long uv_systab;	/* UV system table */
	unsigned long fw_vendor;	/* fw_vendor */
	unsigned long runtime;		/* runtime table */
	unsigned long config_table;	/* config tables */
	unsigned long esrt;		/* ESRT table */
	unsigned long properties_table;	/* properties table */
	unsigned long mem_attr_table;	/* memory attributes table */
	unsigned long rng_seed;		/* UEFI firmware random seed */
	unsigned long tpm_log;		/* TPM2 Event Log table */
	efi_get_time_t *get_time;
	efi_set_time_t *set_time;
	efi_get_wakeup_time_t *get_wakeup_time;
	efi_set_wakeup_time_t *set_wakeup_time;
	efi_get_variable_t *get_variable;
	efi_get_next_variable_t *get_next_variable;
	efi_set_variable_t *set_variable;
	efi_set_variable_t *set_variable_nonblocking;
	efi_query_variable_info_t *query_variable_info;
	efi_query_variable_info_t *query_variable_info_nonblocking;
	efi_update_capsule_t *update_capsule;
	efi_query_capsule_caps_t *query_capsule_caps;
	efi_get_next_high_mono_count_t *get_next_high_mono_count;
	efi_reset_system_t *reset_system;
	efi_set_virtual_address_map_t *set_virtual_address_map;
	struct efi_memory_map memmap;
	unsigned long flags;
} efi;

extern struct mm_struct efi_mm;

static inline int
efi_guidcmp (efi_guid_t left, efi_guid_t right)
{
	return memcmp(&left, &right, sizeof (efi_guid_t));
}

static inline char *
efi_guid_to_str(efi_guid_t *guid, char *out)
{
	sprintf(out, "%pUl", guid->b);
        return out;
}

extern void efi_init (void);
extern void *efi_get_pal_addr (void);
extern void efi_map_pal_code (void);
extern void efi_memmap_walk (efi_freemem_callback_t callback, void *arg);
extern void efi_gettimeofday (struct timespec64 *ts);
extern void efi_enter_virtual_mode (void);	/* switch EFI to virtual mode, if possible */
#ifdef CONFIG_X86
extern void efi_late_init(void);
extern void efi_free_boot_services(void);
extern efi_status_t efi_query_variable_store(u32 attributes,
					     unsigned long size,
					     bool nonblocking);
extern void efi_find_mirror(void);
#else
static inline void efi_late_init(void) {}
static inline void efi_free_boot_services(void) {}

static inline efi_status_t efi_query_variable_store(u32 attributes,
						    unsigned long size,
						    bool nonblocking)
{
	return EFI_SUCCESS;
}
#endif
extern void __iomem *efi_lookup_mapped_addr(u64 phys_addr);

extern phys_addr_t __init efi_memmap_alloc(unsigned int num_entries);
extern int __init efi_memmap_init_early(struct efi_memory_map_data *data);
extern int __init efi_memmap_init_late(phys_addr_t addr, unsigned long size);
extern void __init efi_memmap_unmap(void);
extern int __init efi_memmap_install(phys_addr_t addr, unsigned int nr_map);
extern int __init efi_memmap_split_count(efi_memory_desc_t *md,
					 struct range *range);
extern void __init efi_memmap_insert(struct efi_memory_map *old_memmap,
				     void *buf, struct efi_mem_range *mem);

extern int efi_config_init(efi_config_table_type_t *arch_tables);
#ifdef CONFIG_EFI_ESRT
extern void __init efi_esrt_init(void);
#else
static inline void efi_esrt_init(void) { }
#endif
extern int efi_config_parse_tables(void *config_tables, int count, int sz,
				   efi_config_table_type_t *arch_tables);
extern u64 efi_get_iobase (void);
extern int efi_mem_type(unsigned long phys_addr);
extern u64 efi_mem_attributes (unsigned long phys_addr);
extern u64 efi_mem_attribute (unsigned long phys_addr, unsigned long size);
extern int __init efi_uart_console_only (void);
extern u64 efi_mem_desc_end(efi_memory_desc_t *md);
extern int efi_mem_desc_lookup(u64 phys_addr, efi_memory_desc_t *out_md);
extern void efi_mem_reserve(phys_addr_t addr, u64 size);
extern void efi_initialize_iomem_resources(struct resource *code_resource,
		struct resource *data_resource, struct resource *bss_resource);
extern void efi_reserve_boot_services(void);
extern int efi_get_fdt_params(struct efi_fdt_params *params);
extern struct kobject *efi_kobj;

extern int efi_reboot_quirk_mode;
extern bool efi_poweroff_required(void);

#ifdef CONFIG_EFI_FAKE_MEMMAP
extern void __init efi_fake_memmap(void);
#else
static inline void efi_fake_memmap(void) { }
#endif

/*
 * efi_memattr_perm_setter - arch specific callback function passed into
 *                           efi_memattr_apply_permissions() that updates the
 *                           mapping permissions described by the second
 *                           argument in the page tables referred to by the
 *                           first argument.
 */
typedef int (*efi_memattr_perm_setter)(struct mm_struct *, efi_memory_desc_t *);

extern int efi_memattr_init(void);
extern int efi_memattr_apply_permissions(struct mm_struct *mm,
					 efi_memattr_perm_setter fn);

/*
 * efi_early_memdesc_ptr - get the n-th EFI memmap descriptor
 * @map: the start of efi memmap
 * @desc_size: the size of space for each EFI memmap descriptor
 * @n: the index of efi memmap descriptor
 *
 * EFI boot service provides the GetMemoryMap() function to get a copy of the
 * current memory map which is an array of memory descriptors, each of
 * which describes a contiguous block of memory. It also gets the size of the
 * map, and the size of each descriptor, etc.
 *
 * Note that per section 6.2 of UEFI Spec 2.6 Errata A, the returned size of
 * each descriptor might not be equal to sizeof(efi_memory_memdesc_t),
 * since efi_memory_memdesc_t may be extended in the future. Thus the OS
 * MUST use the returned size of the descriptor to find the start of each
 * efi_memory_memdesc_t in the memory map array. This should only be used
 * during bootup since for_each_efi_memory_desc_xxx() is available after the
 * kernel initializes the EFI subsystem to set up struct efi_memory_map.
 */
#define efi_early_memdesc_ptr(map, desc_size, n)			\
	(efi_memory_desc_t *)((void *)(map) + ((n) * (desc_size)))

/* Iterate through an efi_memory_map */
#define for_each_efi_memory_desc_in_map(m, md)				   \
	for ((md) = (m)->map;						   \
	     (md) && ((void *)(md) + (m)->desc_size) <= (m)->map_end;	   \
	     (md) = (void *)(md) + (m)->desc_size)

/**
 * for_each_efi_memory_desc - iterate over descriptors in efi.memmap
 * @md: the efi_memory_desc_t * iterator
 *
 * Once the loop finishes @md must not be accessed.
 */
#define for_each_efi_memory_desc(md) \
	for_each_efi_memory_desc_in_map(&efi.memmap, md)

/*
 * Format an EFI memory descriptor's type and attributes to a user-provided
 * character buffer, as per snprintf(), and return the buffer.
 */
char * __init efi_md_typeattr_format(char *buf, size_t size,
				     const efi_memory_desc_t *md);

/**
 * efi_range_is_wc - check the WC bit on an address range
 * @start: starting kvirt address
 * @len: length of range
 *
 * Consult the EFI memory map and make sure it's ok to set this range WC.
 * Returns true or false.
 */
static inline int efi_range_is_wc(unsigned long start, unsigned long len)
{
	unsigned long i;

	for (i = 0; i < len; i += (1UL << EFI_PAGE_SHIFT)) {
		unsigned long paddr = __pa(start + i);
		if (!(efi_mem_attributes(paddr) & EFI_MEMORY_WC))
			return 0;
	}
	/* The range checked out */
	return 1;
}

#ifdef CONFIG_EFI_PCDP
extern int __init efi_setup_pcdp_console(char *);
#endif

/*
 * We play games with efi_enabled so that the compiler will, if
 * possible, remove EFI-related code altogether.
 */
#define EFI_BOOT		0	/* Were we booted from EFI? */
#define EFI_CONFIG_TABLES	2	/* Can we use EFI config tables? */
#define EFI_RUNTIME_SERVICES	3	/* Can we use runtime services? */
#define EFI_MEMMAP		4	/* Can we use EFI memory map? */
#define EFI_64BIT		5	/* Is the firmware 64-bit? */
#define EFI_PARAVIRT		6	/* Access is via a paravirt interface */
#define EFI_ARCH_1		7	/* First arch-specific bit */
#define EFI_DBG			8	/* Print additional debug info at runtime */
#define EFI_NX_PE_DATA		9	/* Can runtime data regions be mapped non-executable? */
#define EFI_MEM_ATTR		10	/* Did firmware publish an EFI_MEMORY_ATTRIBUTES table? */

#ifdef CONFIG_EFI
/*
 * Test whether the above EFI_* bits are enabled.
 */
static inline bool efi_enabled(int feature)
{
	return test_bit(feature, &efi.flags) != 0;
}
extern void efi_reboot(enum reboot_mode reboot_mode, const char *__unused);

extern bool efi_is_table_address(unsigned long phys_addr);
#else
static inline bool efi_enabled(int feature)
{
	return false;
}
static inline void
efi_reboot(enum reboot_mode reboot_mode, const char *__unused) {}

static inline bool
efi_capsule_pending(int *reset_type)
{
	return false;
}

static inline bool efi_is_table_address(unsigned long phys_addr)
{
	return false;
}
#endif

extern int efi_status_to_err(efi_status_t status);

/*
 * Variable Attributes
 */
#define EFI_VARIABLE_NON_VOLATILE       0x0000000000000001
#define EFI_VARIABLE_BOOTSERVICE_ACCESS 0x0000000000000002
#define EFI_VARIABLE_RUNTIME_ACCESS     0x0000000000000004
#define EFI_VARIABLE_HARDWARE_ERROR_RECORD 0x0000000000000008
#define EFI_VARIABLE_AUTHENTICATED_WRITE_ACCESS 0x0000000000000010
#define EFI_VARIABLE_TIME_BASED_AUTHENTICATED_WRITE_ACCESS 0x0000000000000020
#define EFI_VARIABLE_APPEND_WRITE	0x0000000000000040

#define EFI_VARIABLE_MASK 	(EFI_VARIABLE_NON_VOLATILE | \
				EFI_VARIABLE_BOOTSERVICE_ACCESS | \
				EFI_VARIABLE_RUNTIME_ACCESS | \
				EFI_VARIABLE_HARDWARE_ERROR_RECORD | \
				EFI_VARIABLE_AUTHENTICATED_WRITE_ACCESS | \
				EFI_VARIABLE_TIME_BASED_AUTHENTICATED_WRITE_ACCESS | \
				EFI_VARIABLE_APPEND_WRITE)
/*
 * Length of a GUID string (strlen("aaaaaaaa-bbbb-cccc-dddd-eeeeeeeeeeee"))
 * not including trailing NUL
 */
#define EFI_VARIABLE_GUID_LEN	UUID_STRING_LEN

/*
 * The type of search to perform when calling boottime->locate_handle
 */
#define EFI_LOCATE_ALL_HANDLES			0
#define EFI_LOCATE_BY_REGISTER_NOTIFY		1
#define EFI_LOCATE_BY_PROTOCOL			2

/*
 * EFI Device Path information
 */
#define EFI_DEV_HW			0x01
#define  EFI_DEV_PCI				 1
#define  EFI_DEV_PCCARD				 2
#define  EFI_DEV_MEM_MAPPED			 3
#define  EFI_DEV_VENDOR				 4
#define  EFI_DEV_CONTROLLER			 5
#define EFI_DEV_ACPI			0x02
#define   EFI_DEV_BASIC_ACPI			 1
#define   EFI_DEV_EXPANDED_ACPI			 2
#define EFI_DEV_MSG			0x03
#define   EFI_DEV_MSG_ATAPI			 1
#define   EFI_DEV_MSG_SCSI			 2
#define   EFI_DEV_MSG_FC			 3
#define   EFI_DEV_MSG_1394			 4
#define   EFI_DEV_MSG_USB			 5
#define   EFI_DEV_MSG_USB_CLASS			15
#define   EFI_DEV_MSG_I20			 6
#define   EFI_DEV_MSG_MAC			11
#define   EFI_DEV_MSG_IPV4			12
#define   EFI_DEV_MSG_IPV6			13
#define   EFI_DEV_MSG_INFINIBAND		 9
#define   EFI_DEV_MSG_UART			14
#define   EFI_DEV_MSG_VENDOR			10
#define EFI_DEV_MEDIA			0x04
#define   EFI_DEV_MEDIA_HARD_DRIVE		 1
#define   EFI_DEV_MEDIA_CDROM			 2
#define   EFI_DEV_MEDIA_VENDOR			 3
#define   EFI_DEV_MEDIA_FILE			 4
#define   EFI_DEV_MEDIA_PROTOCOL		 5
#define EFI_DEV_BIOS_BOOT		0x05
#define EFI_DEV_END_PATH		0x7F
#define EFI_DEV_END_PATH2		0xFF
#define   EFI_DEV_END_INSTANCE			0x01
#define   EFI_DEV_END_ENTIRE			0xFF

struct efi_generic_dev_path {
	u8 type;
	u8 sub_type;
	u16 length;
} __attribute ((packed));

struct efi_dev_path {
	u8 type;	/* can be replaced with unnamed */
	u8 sub_type;	/* struct efi_generic_dev_path; */
	u16 length;	/* once we've moved to -std=c11 */
	union {
		struct {
			u32 hid;
			u32 uid;
		} acpi;
		struct {
			u8 fn;
			u8 dev;
		} pci;
	};
} __attribute ((packed));

#if IS_ENABLED(CONFIG_EFI_DEV_PATH_PARSER)
struct device *efi_get_device_by_path(struct efi_dev_path **node, size_t *len);
#endif

static inline void memrange_efi_to_native(u64 *addr, u64 *npages)
{
	*npages = PFN_UP(*addr + (*npages<<EFI_PAGE_SHIFT)) - PFN_DOWN(*addr);
	*addr &= PAGE_MASK;
}

/*
 * EFI Variable support.
 *
 * Different firmware drivers can expose their EFI-like variables using
 * the following.
 */

struct efivar_operations {
	efi_get_variable_t *get_variable;
	efi_get_next_variable_t *get_next_variable;
	efi_set_variable_t *set_variable;
	efi_set_variable_t *set_variable_nonblocking;
	efi_query_variable_store_t *query_variable_store;
};

struct efivars {
	struct kset *kset;
	struct kobject *kobject;
	const struct efivar_operations *ops;
};

/*
 * The maximum size of VariableName + Data = 1024
 * Therefore, it's reasonable to save that much
 * space in each part of the structure,
 * and we use a page for reading/writing.
 */

#define EFI_VAR_NAME_LEN	1024

struct efi_variable {
	efi_char16_t  VariableName[EFI_VAR_NAME_LEN/sizeof(efi_char16_t)];
	efi_guid_t    VendorGuid;
	unsigned long DataSize;
	__u8          Data[1024];
	efi_status_t  Status;
	__u32         Attributes;
} __attribute__((packed));

struct efivar_entry {
	struct efi_variable var;
	struct list_head list;
	struct kobject kobj;
	bool scanning;
	bool deleting;
};

typedef struct {
	u32 reset;
	u32 output_string;
	u32 test_string;
} efi_simple_text_output_protocol_32_t;

typedef struct {
	u64 reset;
	u64 output_string;
	u64 test_string;
} efi_simple_text_output_protocol_64_t;

struct efi_simple_text_output_protocol {
	void *reset;
	efi_status_t (*output_string)(void *, void *);
	void *test_string;
};

#define PIXEL_RGB_RESERVED_8BIT_PER_COLOR		0
#define PIXEL_BGR_RESERVED_8BIT_PER_COLOR		1
#define PIXEL_BIT_MASK					2
#define PIXEL_BLT_ONLY					3
#define PIXEL_FORMAT_MAX				4

struct efi_pixel_bitmask {
	u32 red_mask;
	u32 green_mask;
	u32 blue_mask;
	u32 reserved_mask;
};

struct efi_graphics_output_mode_info {
	u32 version;
	u32 horizontal_resolution;
	u32 vertical_resolution;
	int pixel_format;
	struct efi_pixel_bitmask pixel_information;
	u32 pixels_per_scan_line;
} __packed;

struct efi_graphics_output_protocol_mode_32 {
	u32 max_mode;
	u32 mode;
	u32 info;
	u32 size_of_info;
	u64 frame_buffer_base;
	u32 frame_buffer_size;
} __packed;

struct efi_graphics_output_protocol_mode_64 {
	u32 max_mode;
	u32 mode;
	u64 info;
	u64 size_of_info;
	u64 frame_buffer_base;
	u64 frame_buffer_size;
} __packed;

struct efi_graphics_output_protocol_mode {
	u32 max_mode;
	u32 mode;
	unsigned long info;
	unsigned long size_of_info;
	u64 frame_buffer_base;
	unsigned long frame_buffer_size;
} __packed;

struct efi_graphics_output_protocol_32 {
	u32 query_mode;
	u32 set_mode;
	u32 blt;
	u32 mode;
};

struct efi_graphics_output_protocol_64 {
	u64 query_mode;
	u64 set_mode;
	u64 blt;
	u64 mode;
};

struct efi_graphics_output_protocol {
	unsigned long query_mode;
	unsigned long set_mode;
	unsigned long blt;
	struct efi_graphics_output_protocol_mode *mode;
};

typedef efi_status_t (*efi_graphics_output_protocol_query_mode)(
	struct efi_graphics_output_protocol *, u32, unsigned long *,
	struct efi_graphics_output_mode_info **);

extern struct list_head efivar_sysfs_list;

static inline void
efivar_unregister(struct efivar_entry *var)
{
	kobject_put(&var->kobj);
}

int efivars_register(struct efivars *efivars,
		     const struct efivar_operations *ops,
		     struct kobject *kobject);
int efivars_unregister(struct efivars *efivars);
struct kobject *efivars_kobject(void);

int efivar_init(int (*func)(efi_char16_t *, efi_guid_t, unsigned long, void *),
		void *data, bool duplicates, struct list_head *head);

int efivar_entry_add(struct efivar_entry *entry, struct list_head *head);
int efivar_entry_remove(struct efivar_entry *entry);

int __efivar_entry_delete(struct efivar_entry *entry);
int efivar_entry_delete(struct efivar_entry *entry);

int efivar_entry_size(struct efivar_entry *entry, unsigned long *size);
int __efivar_entry_get(struct efivar_entry *entry, u32 *attributes,
		       unsigned long *size, void *data);
int efivar_entry_get(struct efivar_entry *entry, u32 *attributes,
		     unsigned long *size, void *data);
int efivar_entry_set(struct efivar_entry *entry, u32 attributes,
		     unsigned long size, void *data, struct list_head *head);
int efivar_entry_set_get_size(struct efivar_entry *entry, u32 attributes,
			      unsigned long *size, void *data, bool *set);
int efivar_entry_set_safe(efi_char16_t *name, efi_guid_t vendor, u32 attributes,
			  bool block, unsigned long size, void *data);

int efivar_entry_iter_begin(void);
void efivar_entry_iter_end(void);

int __efivar_entry_iter(int (*func)(struct efivar_entry *, void *),
			struct list_head *head, void *data,
			struct efivar_entry **prev);
int efivar_entry_iter(int (*func)(struct efivar_entry *, void *),
		      struct list_head *head, void *data);

struct efivar_entry *efivar_entry_find(efi_char16_t *name, efi_guid_t guid,
				       struct list_head *head, bool remove);

bool efivar_validate(efi_guid_t vendor, efi_char16_t *var_name, u8 *data,
		     unsigned long data_size);
bool efivar_variable_is_removable(efi_guid_t vendor, const char *name,
				  size_t len);

extern struct work_struct efivar_work;
void efivar_run_worker(void);

#if defined(CONFIG_EFI_VARS) || defined(CONFIG_EFI_VARS_MODULE)
int efivars_sysfs_init(void);

#define EFIVARS_DATA_SIZE_MAX 1024

#endif /* CONFIG_EFI_VARS */
extern bool efi_capsule_pending(int *reset_type);

extern int efi_capsule_supported(efi_guid_t guid, u32 flags,
				 size_t size, int *reset);

extern int efi_capsule_update(efi_capsule_header_t *capsule,
			      phys_addr_t *pages);

#ifdef CONFIG_EFI_RUNTIME_MAP
int efi_runtime_map_init(struct kobject *);
int efi_get_runtime_map_size(void);
int efi_get_runtime_map_desc_size(void);
int efi_runtime_map_copy(void *buf, size_t bufsz);
#else
static inline int efi_runtime_map_init(struct kobject *kobj)
{
	return 0;
}

static inline int efi_get_runtime_map_size(void)
{
	return 0;
}

static inline int efi_get_runtime_map_desc_size(void)
{
	return 0;
}

static inline int efi_runtime_map_copy(void *buf, size_t bufsz)
{
	return 0;
}

#endif

/* prototypes shared between arch specific and generic stub code */

void efi_printk(efi_system_table_t *sys_table_arg, char *str);

void efi_free(efi_system_table_t *sys_table_arg, unsigned long size,
	      unsigned long addr);

char *efi_convert_cmdline(efi_system_table_t *sys_table_arg,
			  efi_loaded_image_t *image, int *cmd_line_len);

efi_status_t efi_get_memory_map(efi_system_table_t *sys_table_arg,
				struct efi_boot_memmap *map);

efi_status_t efi_low_alloc(efi_system_table_t *sys_table_arg,
			   unsigned long size, unsigned long align,
			   unsigned long *addr);

efi_status_t efi_high_alloc(efi_system_table_t *sys_table_arg,
			    unsigned long size, unsigned long align,
			    unsigned long *addr, unsigned long max);

efi_status_t efi_relocate_kernel(efi_system_table_t *sys_table_arg,
				 unsigned long *image_addr,
				 unsigned long image_size,
				 unsigned long alloc_size,
				 unsigned long preferred_addr,
				 unsigned long alignment);

efi_status_t handle_cmdline_files(efi_system_table_t *sys_table_arg,
				  efi_loaded_image_t *image,
				  char *cmd_line, char *option_string,
				  unsigned long max_addr,
				  unsigned long *load_addr,
				  unsigned long *load_size);

efi_status_t efi_parse_options(char const *cmdline);

efi_status_t efi_setup_gop(efi_system_table_t *sys_table_arg,
			   struct screen_info *si, efi_guid_t *proto,
			   unsigned long size);

bool efi_runtime_disabled(void);
extern void efi_call_virt_check_flags(unsigned long flags, const char *call);

enum efi_secureboot_mode {
	efi_secureboot_mode_unset,
	efi_secureboot_mode_unknown,
	efi_secureboot_mode_disabled,
	efi_secureboot_mode_enabled,
};
enum efi_secureboot_mode efi_get_secureboot(efi_system_table_t *sys_table);

#ifdef CONFIG_RESET_ATTACK_MITIGATION
void efi_enable_reset_attack_mitigation(efi_system_table_t *sys_table_arg);
#else
static inline void
efi_enable_reset_attack_mitigation(efi_system_table_t *sys_table_arg) { }
#endif

void efi_retrieve_tpm2_eventlog(efi_system_table_t *sys_table);

/*
 * Arch code can implement the following three template macros, avoiding
 * reptition for the void/non-void return cases of {__,}efi_call_virt():
 *
 *  * arch_efi_call_virt_setup()
 *
 *    Sets up the environment for the call (e.g. switching page tables,
 *    allowing kernel-mode use of floating point, if required).
 *
 *  * arch_efi_call_virt()
 *
 *    Performs the call. The last expression in the macro must be the call
 *    itself, allowing the logic to be shared by the void and non-void
 *    cases.
 *
 *  * arch_efi_call_virt_teardown()
 *
 *    Restores the usual kernel environment once the call has returned.
 */

#define efi_call_virt_pointer(p, f, args...)				\
({									\
	efi_status_t __s;						\
	unsigned long __flags;						\
									\
	arch_efi_call_virt_setup();					\
									\
	local_save_flags(__flags);					\
	__s = arch_efi_call_virt(p, f, args);				\
	efi_call_virt_check_flags(__flags, __stringify(f));		\
									\
	arch_efi_call_virt_teardown();					\
									\
	__s;								\
})

#define __efi_call_virt_pointer(p, f, args...)				\
({									\
	unsigned long __flags;						\
									\
	arch_efi_call_virt_setup();					\
									\
	local_save_flags(__flags);					\
	arch_efi_call_virt(p, f, args);					\
	efi_call_virt_check_flags(__flags, __stringify(f));		\
									\
	arch_efi_call_virt_teardown();					\
})

typedef efi_status_t (*efi_exit_boot_map_processing)(
	efi_system_table_t *sys_table_arg,
	struct efi_boot_memmap *map,
	void *priv);

efi_status_t efi_exit_boot_services(efi_system_table_t *sys_table,
				    void *handle,
				    struct efi_boot_memmap *map,
				    void *priv,
				    efi_exit_boot_map_processing priv_func);

#define EFI_RANDOM_SEED_SIZE		64U

struct linux_efi_random_seed {
	u32	size;
	u8	bits[];
};

struct linux_efi_tpm_eventlog {
	u32	size;
	u8	version;
	u8	log[];
};

extern int efi_tpm_eventlog_init(void);

#endif /* _LINUX_EFI_H */<|MERGE_RESOLUTION|>--- conflicted
+++ resolved
@@ -397,11 +397,7 @@
 	u32 set_bar_attributes;
 	u64 romsize;
 	u32 romimage;
-<<<<<<< HEAD
-} efi_pci_io_protocol_32;
-=======
 } efi_pci_io_protocol_32_t;
->>>>>>> 760c3aa7
 
 typedef struct {
 	u64 poll_mem;
@@ -421,11 +417,7 @@
 	u64 set_bar_attributes;
 	u64 romsize;
 	u64 romimage;
-<<<<<<< HEAD
-} efi_pci_io_protocol_64;
-=======
 } efi_pci_io_protocol_64_t;
->>>>>>> 760c3aa7
 
 typedef struct {
 	void *poll_mem;
