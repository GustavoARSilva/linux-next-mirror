/*
 * Copyright 2013 Maxime Ripard
 *
 * Maxime Ripard <maxime.ripard@free-electrons.com>
 *
 * This file is dual-licensed: you can use it either under the terms
 * of the GPL or the X11 license, at your option. Note that this dual
 * licensing only applies to this file, and not this project as a
 * whole.
 *
 *  a) This file is free software; you can redistribute it and/or
 *     modify it under the terms of the GNU General Public License as
 *     published by the Free Software Foundation; either version 2 of the
 *     License, or (at your option) any later version.
 *
 *     This file is distributed in the hope that it will be useful,
 *     but WITHOUT ANY WARRANTY; without even the implied warranty of
 *     MERCHANTABILITY or FITNESS FOR A PARTICULAR PURPOSE.  See the
 *     GNU General Public License for more details.
 *
 * Or, alternatively,
 *
 *  b) Permission is hereby granted, free of charge, to any person
 *     obtaining a copy of this software and associated documentation
 *     files (the "Software"), to deal in the Software without
 *     restriction, including without limitation the rights to use,
 *     copy, modify, merge, publish, distribute, sublicense, and/or
 *     sell copies of the Software, and to permit persons to whom the
 *     Software is furnished to do so, subject to the following
 *     conditions:
 *
 *     The above copyright notice and this permission notice shall be
 *     included in all copies or substantial portions of the Software.
 *
 *     THE SOFTWARE IS PROVIDED "AS IS", WITHOUT WARRANTY OF ANY KIND,
 *     EXPRESS OR IMPLIED, INCLUDING BUT NOT LIMITED TO THE WARRANTIES
 *     OF MERCHANTABILITY, FITNESS FOR A PARTICULAR PURPOSE AND
 *     NONINFRINGEMENT. IN NO EVENT SHALL THE AUTHORS OR COPYRIGHT
 *     HOLDERS BE LIABLE FOR ANY CLAIM, DAMAGES OR OTHER LIABILITY,
 *     WHETHER IN AN ACTION OF CONTRACT, TORT OR OTHERWISE, ARISING
 *     FROM, OUT OF OR IN CONNECTION WITH THE SOFTWARE OR THE USE OR
 *     OTHER DEALINGS IN THE SOFTWARE.
 */

#include "skeleton.dtsi"

#include <dt-bindings/interrupt-controller/arm-gic.h>
#include <dt-bindings/thermal/thermal.h>
#include <dt-bindings/dma/sun4i-a10.h>
#include <dt-bindings/clock/sun4i-a10-ccu.h>
#include <dt-bindings/reset/sun4i-a10-ccu.h>

/ {
	interrupt-parent = <&gic>;

	aliases {
		ethernet0 = &gmac;
	};

	chosen {
		#address-cells = <1>;
		#size-cells = <1>;
		ranges;

		framebuffer@0 {
			compatible = "allwinner,simple-framebuffer",
				     "simple-framebuffer";
			allwinner,pipeline = "de_be0-lcd0-hdmi";
			clocks = <&ccu CLK_AHB_LCD0>, <&ccu CLK_AHB_HDMI0>,
				 <&ccu CLK_AHB_DE_BE0>, <&ccu CLK_DE_BE0>,
				 <&ccu CLK_TCON0_CH1>, <&ccu CLK_DRAM_DE_BE0>,
				 <&ccu CLK_HDMI>;
			status = "disabled";
		};

		framebuffer@1 {
			compatible = "allwinner,simple-framebuffer",
				     "simple-framebuffer";
			allwinner,pipeline = "de_be0-lcd0";
			clocks = <&ccu CLK_AHB_LCD0>, <&ccu CLK_AHB_DE_BE0>,
				 <&ccu CLK_DE_BE0>, <&ccu CLK_TCON0_CH0>,
				 <&ccu CLK_DRAM_DE_BE0>;
			status = "disabled";
		};

		framebuffer@2 {
			compatible = "allwinner,simple-framebuffer",
				     "simple-framebuffer";
			allwinner,pipeline = "de_be0-lcd0-tve0";
			clocks = <&ccu CLK_AHB_TVE0>, <&ccu CLK_AHB_LCD0>,
				 <&ccu CLK_AHB_DE_BE0>,
				 <&ccu CLK_DE_BE0>, <&ccu CLK_TCON0_CH1>,
				 <&ccu CLK_DRAM_TVE0>, <&ccu CLK_DRAM_DE_BE0>;
			status = "disabled";
		};
	};

	cpus {
		#address-cells = <1>;
		#size-cells = <0>;

		cpu0: cpu@0 {
			compatible = "arm,cortex-a7";
			device_type = "cpu";
			reg = <0>;
			clocks = <&ccu CLK_CPU>;
			clock-latency = <244144>; /* 8 32k periods */
			operating-points = <
				/* kHz	  uV */
				960000	1400000
				912000	1400000
				864000	1300000
				720000	1200000
				528000	1100000
				312000	1000000
				144000	1000000
				>;
			#cooling-cells = <2>;
			cooling-min-level = <0>;
			cooling-max-level = <6>;
		};

		cpu@1 {
			compatible = "arm,cortex-a7";
			device_type = "cpu";
			reg = <1>;
		};
	};

	thermal-zones {
		cpu_thermal {
			/* milliseconds */
			polling-delay-passive = <250>;
			polling-delay = <1000>;
			thermal-sensors = <&rtp>;

			cooling-maps {
				map0 {
					trip = <&cpu_alert0>;
					cooling-device = <&cpu0 THERMAL_NO_LIMIT THERMAL_NO_LIMIT>;
				};
			};

			trips {
				cpu_alert0: cpu_alert0 {
					/* milliCelsius */
					temperature = <75000>;
					hysteresis = <2000>;
					type = "passive";
				};

				cpu_crit: cpu_crit {
					/* milliCelsius */
					temperature = <100000>;
					hysteresis = <2000>;
					type = "critical";
				};
			};
		};
	};

	memory {
		reg = <0x40000000 0x80000000>;
	};

	timer {
		compatible = "arm,armv7-timer";
		interrupts = <GIC_PPI 13 (GIC_CPU_MASK_SIMPLE(4) | IRQ_TYPE_LEVEL_LOW)>,
			     <GIC_PPI 14 (GIC_CPU_MASK_SIMPLE(4) | IRQ_TYPE_LEVEL_LOW)>,
			     <GIC_PPI 11 (GIC_CPU_MASK_SIMPLE(4) | IRQ_TYPE_LEVEL_LOW)>,
			     <GIC_PPI 10 (GIC_CPU_MASK_SIMPLE(4) | IRQ_TYPE_LEVEL_LOW)>;
	};

	pmu {
		compatible = "arm,cortex-a7-pmu", "arm,cortex-a15-pmu";
		interrupts = <GIC_SPI 120 IRQ_TYPE_LEVEL_HIGH>,
			     <GIC_SPI 121 IRQ_TYPE_LEVEL_HIGH>;
	};

	clocks {
		#address-cells = <1>;
		#size-cells = <1>;
		ranges;

		osc24M: clk@1c20050 {
			#clock-cells = <0>;
			compatible = "fixed-clock";
			clock-frequency = <24000000>;
			clock-output-names = "osc24M";
		};

		osc32k: clk@0 {
			#clock-cells = <0>;
			compatible = "fixed-clock";
			clock-frequency = <32768>;
			clock-output-names = "osc32k";
		};

		/*
		 * The following two are dummy clocks, placeholders
		 * used in the gmac_tx clock. The gmac driver will
		 * choose one parent depending on the PHY interface
		 * mode, using clk_set_rate auto-reparenting.
		 *
		 * The actual TX clock rate is not controlled by the
		 * gmac_tx clock.
		 */
		mii_phy_tx_clk: clk@1 {
			#clock-cells = <0>;
			compatible = "fixed-clock";
			clock-frequency = <25000000>;
			clock-output-names = "mii_phy_tx";
		};

		gmac_int_tx_clk: clk@2 {
			#clock-cells = <0>;
			compatible = "fixed-clock";
			clock-frequency = <125000000>;
			clock-output-names = "gmac_int_tx";
		};

		gmac_tx_clk: clk@1c20164 {
			#clock-cells = <0>;
			compatible = "allwinner,sun7i-a20-gmac-clk";
			reg = <0x01c20164 0x4>;
			clocks = <&mii_phy_tx_clk>, <&gmac_int_tx_clk>;
			clock-output-names = "gmac_tx";
		};
	};


	de: display-engine {
		compatible = "allwinner,sun7i-a20-display-engine";
		allwinner,pipelines = <&fe0>, <&fe1>;
		status = "disabled";
	};

	soc@1c00000 {
		compatible = "simple-bus";
		#address-cells = <1>;
		#size-cells = <1>;
		ranges;

		sram-controller@1c00000 {
			compatible = "allwinner,sun4i-a10-sram-controller";
			reg = <0x01c00000 0x30>;
			#address-cells = <1>;
			#size-cells = <1>;
			ranges;

			sram_a: sram@0 {
				compatible = "mmio-sram";
				reg = <0x00000000 0xc000>;
				#address-cells = <1>;
				#size-cells = <1>;
				ranges = <0 0x00000000 0xc000>;

				emac_sram: sram-section@8000 {
					compatible = "allwinner,sun4i-a10-sram-a3-a4";
					reg = <0x8000 0x4000>;
					status = "disabled";
				};
			};

			sram_d: sram@10000 {
				compatible = "mmio-sram";
				reg = <0x00010000 0x1000>;
				#address-cells = <1>;
				#size-cells = <1>;
				ranges = <0 0x00010000 0x1000>;

				otg_sram: sram-section@0 {
					compatible = "allwinner,sun4i-a10-sram-d";
					reg = <0x0000 0x1000>;
					status = "disabled";
				};
			};
		};

		nmi_intc: interrupt-controller@1c00030 {
			compatible = "allwinner,sun7i-a20-sc-nmi";
			interrupt-controller;
			#interrupt-cells = <2>;
			reg = <0x01c00030 0x0c>;
			interrupts = <GIC_SPI 0 IRQ_TYPE_LEVEL_HIGH>;
		};

		dma: dma-controller@1c02000 {
			compatible = "allwinner,sun4i-a10-dma";
			reg = <0x01c02000 0x1000>;
			interrupts = <GIC_SPI 27 IRQ_TYPE_LEVEL_HIGH>;
			clocks = <&ccu CLK_AHB_DMA>;
			#dma-cells = <2>;
		};

		nfc: nand@1c03000 {
			compatible = "allwinner,sun4i-a10-nand";
			reg = <0x01c03000 0x1000>;
			interrupts = <GIC_SPI 37 IRQ_TYPE_LEVEL_HIGH>;
			clocks = <&ccu CLK_AHB_NAND>, <&ccu CLK_NAND>;
			clock-names = "ahb", "mod";
			dmas = <&dma SUN4I_DMA_DEDICATED 3>;
			dma-names = "rxtx";
			status = "disabled";
			#address-cells = <1>;
			#size-cells = <0>;
		};

		spi0: spi@1c05000 {
			compatible = "allwinner,sun4i-a10-spi";
			reg = <0x01c05000 0x1000>;
			interrupts = <GIC_SPI 10 IRQ_TYPE_LEVEL_HIGH>;
			clocks = <&ccu CLK_AHB_SPI0>, <&ccu CLK_SPI0>;
			clock-names = "ahb", "mod";
			dmas = <&dma SUN4I_DMA_DEDICATED 27>,
			       <&dma SUN4I_DMA_DEDICATED 26>;
			dma-names = "rx", "tx";
			status = "disabled";
			#address-cells = <1>;
			#size-cells = <0>;
			num-cs = <4>;
		};

		spi1: spi@1c06000 {
			compatible = "allwinner,sun4i-a10-spi";
			reg = <0x01c06000 0x1000>;
			interrupts = <GIC_SPI 11 IRQ_TYPE_LEVEL_HIGH>;
			clocks = <&ccu CLK_AHB_SPI1>, <&ccu CLK_SPI1>;
			clock-names = "ahb", "mod";
			dmas = <&dma SUN4I_DMA_DEDICATED 9>,
			       <&dma SUN4I_DMA_DEDICATED 8>;
			dma-names = "rx", "tx";
			status = "disabled";
			#address-cells = <1>;
			#size-cells = <0>;
			num-cs = <1>;
		};

		emac: ethernet@1c0b000 {
			compatible = "allwinner,sun4i-a10-emac";
			reg = <0x01c0b000 0x1000>;
			interrupts = <GIC_SPI 55 IRQ_TYPE_LEVEL_HIGH>;
			clocks = <&ccu CLK_AHB_EMAC>;
			allwinner,sram = <&emac_sram 1>;
			status = "disabled";
		};

		mdio: mdio@1c0b080 {
			compatible = "allwinner,sun4i-a10-mdio";
			reg = <0x01c0b080 0x14>;
			status = "disabled";
			#address-cells = <1>;
			#size-cells = <0>;
		};

		tcon0: lcd-controller@1c0c000 {
			compatible = "allwinner,sun7i-a20-tcon";
			reg = <0x01c0c000 0x1000>;
			interrupts = <GIC_SPI 44 IRQ_TYPE_LEVEL_HIGH>;
			resets = <&ccu RST_TCON0>;
			reset-names = "lcd";
			clocks = <&ccu CLK_AHB_LCD0>,
				 <&ccu CLK_TCON0_CH0>,
				 <&ccu CLK_TCON0_CH1>;
			clock-names = "ahb",
				      "tcon-ch0",
				      "tcon-ch1";
			clock-output-names = "tcon0-pixel-clock";
			dmas = <&dma SUN4I_DMA_DEDICATED 14>;

			ports {
				#address-cells = <1>;
				#size-cells = <0>;

				tcon0_in: port@0 {
					#address-cells = <1>;
					#size-cells = <0>;
					reg = <0>;

					tcon0_in_be0: endpoint@0 {
						reg = <0>;
						remote-endpoint = <&be0_out_tcon0>;
					};

					tcon0_in_be1: endpoint@1 {
						reg = <1>;
						remote-endpoint = <&be1_out_tcon0>;
					};
				};

				tcon0_out: port@1 {
					#address-cells = <1>;
					#size-cells = <0>;
					reg = <1>;

					tcon0_out_hdmi: endpoint@1 {
						reg = <1>;
						remote-endpoint = <&hdmi_in_tcon0>;
						allwinner,tcon-channel = <1>;
					};
				};
			};
		};

		tcon1: lcd-controller@1c0d000 {
			compatible = "allwinner,sun7i-a20-tcon";
			reg = <0x01c0d000 0x1000>;
			interrupts = <GIC_SPI 45 IRQ_TYPE_LEVEL_HIGH>;
			resets = <&ccu RST_TCON1>;
			reset-names = "lcd";
			clocks = <&ccu CLK_AHB_LCD1>,
				 <&ccu CLK_TCON1_CH0>,
				 <&ccu CLK_TCON1_CH1>;
			clock-names = "ahb",
				      "tcon-ch0",
				      "tcon-ch1";
			clock-output-names = "tcon1-pixel-clock";
			dmas = <&dma SUN4I_DMA_DEDICATED 15>;

			ports {
				#address-cells = <1>;
				#size-cells = <0>;

				tcon1_in: port@0 {
					#address-cells = <1>;
					#size-cells = <0>;
					reg = <0>;

					tcon1_in_be0: endpoint@0 {
						reg = <0>;
						remote-endpoint = <&be0_out_tcon1>;
					};

					tcon1_in_be1: endpoint@1 {
						reg = <1>;
						remote-endpoint = <&be1_out_tcon1>;
					};
				};

				tcon1_out: port@1 {
					#address-cells = <1>;
					#size-cells = <0>;
					reg = <1>;

					tcon1_out_hdmi: endpoint@1 {
						reg = <1>;
						remote-endpoint = <&hdmi_in_tcon1>;
						allwinner,tcon-channel = <1>;
					};
				};
			};
		};

		mmc0: mmc@1c0f000 {
			compatible = "allwinner,sun7i-a20-mmc";
			reg = <0x01c0f000 0x1000>;
			clocks = <&ccu CLK_AHB_MMC0>,
				 <&ccu CLK_MMC0>,
				 <&ccu CLK_MMC0_OUTPUT>,
				 <&ccu CLK_MMC0_SAMPLE>;
			clock-names = "ahb",
				      "mmc",
				      "output",
				      "sample";
			interrupts = <GIC_SPI 32 IRQ_TYPE_LEVEL_HIGH>;
			status = "disabled";
			#address-cells = <1>;
			#size-cells = <0>;
		};

		mmc1: mmc@1c10000 {
			compatible = "allwinner,sun7i-a20-mmc";
			reg = <0x01c10000 0x1000>;
			clocks = <&ccu CLK_AHB_MMC1>,
				 <&ccu CLK_MMC1>,
				 <&ccu CLK_MMC1_OUTPUT>,
				 <&ccu CLK_MMC1_SAMPLE>;
			clock-names = "ahb",
				      "mmc",
				      "output",
				      "sample";
			interrupts = <GIC_SPI 33 IRQ_TYPE_LEVEL_HIGH>;
			status = "disabled";
			#address-cells = <1>;
			#size-cells = <0>;
		};

		mmc2: mmc@1c11000 {
			compatible = "allwinner,sun7i-a20-mmc";
			reg = <0x01c11000 0x1000>;
			clocks = <&ccu CLK_AHB_MMC2>,
				 <&ccu CLK_MMC2>,
				 <&ccu CLK_MMC2_OUTPUT>,
				 <&ccu CLK_MMC2_SAMPLE>;
			clock-names = "ahb",
				      "mmc",
				      "output",
				      "sample";
			interrupts = <GIC_SPI 34 IRQ_TYPE_LEVEL_HIGH>;
			status = "disabled";
			#address-cells = <1>;
			#size-cells = <0>;
		};

		mmc3: mmc@1c12000 {
			compatible = "allwinner,sun7i-a20-mmc";
			reg = <0x01c12000 0x1000>;
			clocks = <&ccu CLK_AHB_MMC3>,
				 <&ccu CLK_MMC3>,
				 <&ccu CLK_MMC3_OUTPUT>,
				 <&ccu CLK_MMC3_SAMPLE>;
			clock-names = "ahb",
				      "mmc",
				      "output",
				      "sample";
			interrupts = <GIC_SPI 35 IRQ_TYPE_LEVEL_HIGH>;
			status = "disabled";
			#address-cells = <1>;
			#size-cells = <0>;
		};

		usb_otg: usb@1c13000 {
			compatible = "allwinner,sun4i-a10-musb";
			reg = <0x01c13000 0x0400>;
			clocks = <&ccu CLK_AHB_OTG>;
			interrupts = <GIC_SPI 38 IRQ_TYPE_LEVEL_HIGH>;
			interrupt-names = "mc";
			phys = <&usbphy 0>;
			phy-names = "usb";
			extcon = <&usbphy 0>;
			allwinner,sram = <&otg_sram 1>;
			status = "disabled";
		};

		usbphy: phy@1c13400 {
			#phy-cells = <1>;
			compatible = "allwinner,sun7i-a20-usb-phy";
			reg = <0x01c13400 0x10 0x01c14800 0x4 0x01c1c800 0x4>;
			reg-names = "phy_ctrl", "pmu1", "pmu2";
			clocks = <&ccu CLK_USB_PHY>;
			clock-names = "usb_phy";
			resets = <&ccu RST_USB_PHY0>,
				 <&ccu RST_USB_PHY1>,
				 <&ccu RST_USB_PHY2>;
			reset-names = "usb0_reset", "usb1_reset", "usb2_reset";
			status = "disabled";
		};

		ehci0: usb@1c14000 {
			compatible = "allwinner,sun7i-a20-ehci", "generic-ehci";
			reg = <0x01c14000 0x100>;
			interrupts = <GIC_SPI 39 IRQ_TYPE_LEVEL_HIGH>;
			clocks = <&ccu CLK_AHB_EHCI0>;
			phys = <&usbphy 1>;
			phy-names = "usb";
			status = "disabled";
		};

		ohci0: usb@1c14400 {
			compatible = "allwinner,sun7i-a20-ohci", "generic-ohci";
			reg = <0x01c14400 0x100>;
			interrupts = <GIC_SPI 64 IRQ_TYPE_LEVEL_HIGH>;
			clocks = <&ccu CLK_USB_OHCI0>, <&ccu CLK_AHB_OHCI0>;
			phys = <&usbphy 1>;
			phy-names = "usb";
			status = "disabled";
		};

		crypto: crypto-engine@1c15000 {
			compatible = "allwinner,sun7i-a20-crypto",
				     "allwinner,sun4i-a10-crypto";
			reg = <0x01c15000 0x1000>;
			interrupts = <GIC_SPI 86 IRQ_TYPE_LEVEL_HIGH>;
			clocks = <&ccu CLK_AHB_SS>, <&ccu CLK_SS>;
			clock-names = "ahb", "mod";
		};

		hdmi: hdmi@1c16000 {
			compatible = "allwinner,sun7i-a20-hdmi",
				     "allwinner,sun5i-a10s-hdmi";
			reg = <0x01c16000 0x1000>;
			interrupts = <GIC_SPI 58 IRQ_TYPE_LEVEL_HIGH>;
			clocks = <&ccu CLK_AHB_HDMI0>, <&ccu CLK_HDMI>,
<<<<<<< HEAD
				 <&ccu 9>,
				 <&ccu 18>;
=======
				 <&ccu CLK_PLL_VIDEO0_2X>,
				 <&ccu CLK_PLL_VIDEO1_2X>;
>>>>>>> 89876f27
			clock-names = "ahb", "mod", "pll-0", "pll-1";
			dmas = <&dma SUN4I_DMA_NORMAL 16>,
			       <&dma SUN4I_DMA_NORMAL 16>,
			       <&dma SUN4I_DMA_DEDICATED 24>;
			dma-names = "ddc-tx", "ddc-rx", "audio-tx";
			status = "disabled";

			ports {
				#address-cells = <1>;
				#size-cells = <0>;

				hdmi_in: port@0 {
					#address-cells = <1>;
					#size-cells = <0>;
					reg = <0>;

					hdmi_in_tcon0: endpoint@0 {
						reg = <0>;
						remote-endpoint = <&tcon0_out_hdmi>;
					};

					hdmi_in_tcon1: endpoint@1 {
						reg = <1>;
						remote-endpoint = <&tcon1_out_hdmi>;
					};
				};

				hdmi_out: port@1 {
					#address-cells = <1>;
					#size-cells = <0>;
					reg = <1>;
				};
			};
		};

		spi2: spi@1c17000 {
			compatible = "allwinner,sun4i-a10-spi";
			reg = <0x01c17000 0x1000>;
			interrupts = <GIC_SPI 12 IRQ_TYPE_LEVEL_HIGH>;
			clocks = <&ccu CLK_AHB_SPI2>, <&ccu CLK_SPI2>;
			clock-names = "ahb", "mod";
			dmas = <&dma SUN4I_DMA_DEDICATED 29>,
			       <&dma SUN4I_DMA_DEDICATED 28>;
			dma-names = "rx", "tx";
			status = "disabled";
			#address-cells = <1>;
			#size-cells = <0>;
			num-cs = <1>;
		};

		ahci: sata@1c18000 {
			compatible = "allwinner,sun4i-a10-ahci";
			reg = <0x01c18000 0x1000>;
			interrupts = <GIC_SPI 56 IRQ_TYPE_LEVEL_HIGH>;
			clocks = <&ccu CLK_AHB_SATA>, <&ccu CLK_SATA>;
			status = "disabled";
		};

		ehci1: usb@1c1c000 {
			compatible = "allwinner,sun7i-a20-ehci", "generic-ehci";
			reg = <0x01c1c000 0x100>;
			interrupts = <GIC_SPI 40 IRQ_TYPE_LEVEL_HIGH>;
			clocks = <&ccu CLK_AHB_EHCI1>;
			phys = <&usbphy 2>;
			phy-names = "usb";
			status = "disabled";
		};

		ohci1: usb@1c1c400 {
			compatible = "allwinner,sun7i-a20-ohci", "generic-ohci";
			reg = <0x01c1c400 0x100>;
			interrupts = <GIC_SPI 65 IRQ_TYPE_LEVEL_HIGH>;
			clocks = <&ccu CLK_USB_OHCI1>, <&ccu CLK_AHB_OHCI1>;
			phys = <&usbphy 2>;
			phy-names = "usb";
			status = "disabled";
		};

		spi3: spi@1c1f000 {
			compatible = "allwinner,sun4i-a10-spi";
			reg = <0x01c1f000 0x1000>;
			interrupts = <GIC_SPI 50 IRQ_TYPE_LEVEL_HIGH>;
			clocks = <&ccu CLK_AHB_SPI3>, <&ccu CLK_SPI3>;
			clock-names = "ahb", "mod";
			dmas = <&dma SUN4I_DMA_DEDICATED 31>,
			       <&dma SUN4I_DMA_DEDICATED 30>;
			dma-names = "rx", "tx";
			status = "disabled";
			#address-cells = <1>;
			#size-cells = <0>;
			num-cs = <1>;
		};

		ccu: clock@1c20000 {
			compatible = "allwinner,sun7i-a20-ccu";
			reg = <0x01c20000 0x400>;
			clocks = <&osc24M>, <&osc32k>;
			clock-names = "hosc", "losc";
			#clock-cells = <1>;
			#reset-cells = <1>;
		};

		pio: pinctrl@1c20800 {
			compatible = "allwinner,sun7i-a20-pinctrl";
			reg = <0x01c20800 0x400>;
			interrupts = <GIC_SPI 28 IRQ_TYPE_LEVEL_HIGH>;
			clocks = <&ccu CLK_APB0_PIO>, <&osc24M>, <&osc32k>;
			clock-names = "apb", "hosc", "losc";
			gpio-controller;
			interrupt-controller;
			#interrupt-cells = <3>;
			#gpio-cells = <3>;

			can0_pins_a: can0@0 {
				pins = "PH20", "PH21";
				function = "can";
			};

			clk_out_a_pins_a: clk_out_a@0 {
				pins = "PI12";
				function = "clk_out_a";
			};

			clk_out_b_pins_a: clk_out_b@0 {
				pins = "PI13";
				function = "clk_out_b";
			};

			emac_pins_a: emac0@0 {
				pins = "PA0", "PA1", "PA2",
				       "PA3", "PA4", "PA5", "PA6",
				       "PA7", "PA8", "PA9", "PA10",
				       "PA11", "PA12", "PA13", "PA14",
				       "PA15", "PA16";
				function = "emac";
			};

			gmac_pins_mii_a: gmac_mii@0 {
				pins = "PA0", "PA1", "PA2",
				       "PA3", "PA4", "PA5", "PA6",
				       "PA7", "PA8", "PA9", "PA10",
				       "PA11", "PA12", "PA13", "PA14",
				       "PA15", "PA16";
				function = "gmac";
			};

			gmac_pins_rgmii_a: gmac_rgmii@0 {
				pins = "PA0", "PA1", "PA2",
				       "PA3", "PA4", "PA5", "PA6",
				        "PA7", "PA8", "PA10",
				       "PA11", "PA12", "PA13",
				       "PA15", "PA16";
				function = "gmac";
				/*
				 * data lines in RGMII mode use DDR mode
				 * and need a higher signal drive strength
				 */
				drive-strength = <40>;
			};

			i2c0_pins_a: i2c0@0 {
				pins = "PB0", "PB1";
				function = "i2c0";
			};

			i2c1_pins_a: i2c1@0 {
				pins = "PB18", "PB19";
				function = "i2c1";
			};

			i2c2_pins_a: i2c2@0 {
				pins = "PB20", "PB21";
				function = "i2c2";
			};

			i2c3_pins_a: i2c3@0 {
				pins = "PI0", "PI1";
				function = "i2c3";
			};

			ir0_rx_pins_a: ir0@0 {
				pins = "PB4";
				function = "ir0";
			};

			ir0_tx_pins_a: ir0@1 {
				pins = "PB3";
				function = "ir0";
			};

			ir1_rx_pins_a: ir1@0 {
				pins = "PB23";
				function = "ir1";
			};

			ir1_tx_pins_a: ir1@1 {
				pins = "PB22";
				function = "ir1";
			};

			mmc0_pins_a: mmc0@0 {
				pins = "PF0", "PF1", "PF2",
				       "PF3", "PF4", "PF5";
				function = "mmc0";
				drive-strength = <30>;
				bias-pull-up;
			};

			mmc2_pins_a: mmc2@0 {
				pins = "PC6", "PC7", "PC8",
				       "PC9", "PC10", "PC11";
				function = "mmc2";
				drive-strength = <30>;
				bias-pull-up;
			};

			mmc3_pins_a: mmc3@0 {
				pins = "PI4", "PI5", "PI6",
				       "PI7", "PI8", "PI9";
				function = "mmc3";
				drive-strength = <30>;
				bias-pull-up;
			};

			ps20_pins_a: ps20@0 {
				pins = "PI20", "PI21";
				function = "ps2";
			};

			ps21_pins_a: ps21@0 {
				pins = "PH12", "PH13";
				function = "ps2";
			};

			pwm0_pins_a: pwm0@0 {
				pins = "PB2";
				function = "pwm";
			};

			pwm1_pins_a: pwm1@0 {
				pins = "PI3";
				function = "pwm";
			};

			spdif_tx_pins_a: spdif@0 {
				pins = "PB13";
				function = "spdif";
				bias-pull-up;
			};

			spi0_pins_a: spi0@0 {
				pins = "PI11", "PI12", "PI13";
				function = "spi0";
			};

			spi0_cs0_pins_a: spi0_cs0@0 {
				pins = "PI10";
				function = "spi0";
			};

			spi0_cs1_pins_a: spi0_cs1@0 {
				pins = "PI14";
				function = "spi0";
			};

			spi1_pins_a: spi1@0 {
				pins = "PI17", "PI18", "PI19";
				function = "spi1";
			};

			spi1_cs0_pins_a: spi1_cs0@0 {
				pins = "PI16";
				function = "spi1";
			};

			spi2_pins_a: spi2@0 {
				pins = "PC20", "PC21", "PC22";
				function = "spi2";
			};

			spi2_pins_b: spi2@1 {
				pins = "PB15", "PB16", "PB17";
				function = "spi2";
			};

			spi2_cs0_pins_a: spi2_cs0@0 {
				pins = "PC19";
				function = "spi2";
			};

			spi2_cs0_pins_b: spi2_cs0@1 {
				pins = "PB14";
				function = "spi2";
			};

			uart0_pins_a: uart0@0 {
				pins = "PB22", "PB23";
				function = "uart0";
			};

			uart2_pins_a: uart2@0 {
				pins = "PI16", "PI17", "PI18", "PI19";
				function = "uart2";
			};

			uart3_pins_a: uart3@0 {
				pins = "PG6", "PG7", "PG8", "PG9";
				function = "uart3";
			};

			uart3_pins_b: uart3@1 {
				pins = "PH0", "PH1";
				function = "uart3";
			};

			uart4_pins_a: uart4@0 {
				pins = "PG10", "PG11";
				function = "uart4";
			};

			uart4_pins_b: uart4@1 {
				pins = "PH4", "PH5";
				function = "uart4";
			};

			uart5_pins_a: uart5@0 {
				pins = "PI10", "PI11";
				function = "uart5";
			};

			uart6_pins_a: uart6@0 {
				pins = "PI12", "PI13";
				function = "uart6";
			};

			uart7_pins_a: uart7@0 {
				pins = "PI20", "PI21";
				function = "uart7";
			};
		};

		timer@1c20c00 {
			compatible = "allwinner,sun4i-a10-timer";
			reg = <0x01c20c00 0x90>;
			interrupts = <GIC_SPI 22 IRQ_TYPE_LEVEL_HIGH>,
				     <GIC_SPI 23 IRQ_TYPE_LEVEL_HIGH>,
				     <GIC_SPI 24 IRQ_TYPE_LEVEL_HIGH>,
				     <GIC_SPI 25 IRQ_TYPE_LEVEL_HIGH>,
				     <GIC_SPI 67 IRQ_TYPE_LEVEL_HIGH>,
				     <GIC_SPI 68 IRQ_TYPE_LEVEL_HIGH>;
			clocks = <&osc24M>;
		};

		wdt: watchdog@1c20c90 {
			compatible = "allwinner,sun4i-a10-wdt";
			reg = <0x01c20c90 0x10>;
		};

		rtc: rtc@1c20d00 {
			compatible = "allwinner,sun7i-a20-rtc";
			reg = <0x01c20d00 0x20>;
			interrupts = <GIC_SPI 24 IRQ_TYPE_LEVEL_HIGH>;
		};

		pwm: pwm@1c20e00 {
			compatible = "allwinner,sun7i-a20-pwm";
			reg = <0x01c20e00 0xc>;
			clocks = <&osc24M>;
			#pwm-cells = <3>;
			status = "disabled";
		};

		spdif: spdif@1c21000 {
			#sound-dai-cells = <0>;
			compatible = "allwinner,sun4i-a10-spdif";
			reg = <0x01c21000 0x400>;
			interrupts = <GIC_SPI 13 IRQ_TYPE_LEVEL_HIGH>;
			clocks = <&ccu CLK_APB0_SPDIF>, <&ccu CLK_SPDIF>;
			clock-names = "apb", "spdif";
			dmas = <&dma SUN4I_DMA_NORMAL 2>,
			       <&dma SUN4I_DMA_NORMAL 2>;
			dma-names = "rx", "tx";
			status = "disabled";
		};

		ir0: ir@1c21800 {
			compatible = "allwinner,sun4i-a10-ir";
			clocks = <&ccu CLK_APB0_IR0>, <&ccu CLK_IR0>;
			clock-names = "apb", "ir";
			interrupts = <GIC_SPI 5 IRQ_TYPE_LEVEL_HIGH>;
			reg = <0x01c21800 0x40>;
			status = "disabled";
		};

		ir1: ir@1c21c00 {
			compatible = "allwinner,sun4i-a10-ir";
			clocks = <&ccu CLK_APB0_IR1>, <&ccu CLK_IR1>;
			clock-names = "apb", "ir";
			interrupts = <GIC_SPI 6 IRQ_TYPE_LEVEL_HIGH>;
			reg = <0x01c21c00 0x40>;
			status = "disabled";
		};

		i2s1: i2s@1c22000 {
			#sound-dai-cells = <0>;
			compatible = "allwinner,sun4i-a10-i2s";
			reg = <0x01c22000 0x400>;
			interrupts = <GIC_SPI 87 IRQ_TYPE_LEVEL_HIGH>;
			clocks = <&ccu CLK_APB0_I2S1>, <&ccu CLK_I2S1>;
			clock-names = "apb", "mod";
			dmas = <&dma SUN4I_DMA_NORMAL 4>,
			       <&dma SUN4I_DMA_NORMAL 4>;
			dma-names = "rx", "tx";
			status = "disabled";
		};

		i2s0: i2s@1c22400 {
			#sound-dai-cells = <0>;
			compatible = "allwinner,sun4i-a10-i2s";
			reg = <0x01c22400 0x400>;
			interrupts = <GIC_SPI 16 IRQ_TYPE_LEVEL_HIGH>;
			clocks = <&ccu CLK_APB0_I2S0>, <&ccu CLK_I2S0>;
			clock-names = "apb", "mod";
			dmas = <&dma SUN4I_DMA_NORMAL 3>,
			       <&dma SUN4I_DMA_NORMAL 3>;
			dma-names = "rx", "tx";
			status = "disabled";
		};

		lradc: lradc@1c22800 {
			compatible = "allwinner,sun4i-a10-lradc-keys";
			reg = <0x01c22800 0x100>;
			interrupts = <GIC_SPI 31 IRQ_TYPE_LEVEL_HIGH>;
			status = "disabled";
		};

		codec: codec@1c22c00 {
			#sound-dai-cells = <0>;
			compatible = "allwinner,sun7i-a20-codec";
			reg = <0x01c22c00 0x40>;
			interrupts = <GIC_SPI 30 IRQ_TYPE_LEVEL_HIGH>;
			clocks = <&ccu CLK_APB0_CODEC>, <&ccu CLK_CODEC>;
			clock-names = "apb", "codec";
			dmas = <&dma SUN4I_DMA_NORMAL 19>,
			       <&dma SUN4I_DMA_NORMAL 19>;
			dma-names = "rx", "tx";
			status = "disabled";
		};

		sid: eeprom@1c23800 {
			compatible = "allwinner,sun7i-a20-sid";
			reg = <0x01c23800 0x200>;
		};

		i2s2: i2s@1c24400 {
			#sound-dai-cells = <0>;
			compatible = "allwinner,sun4i-a10-i2s";
			reg = <0x01c24400 0x400>;
			interrupts = <GIC_SPI 90 IRQ_TYPE_LEVEL_HIGH>;
			clocks = <&ccu CLK_APB0_I2S2>, <&ccu CLK_I2S2>;
			clock-names = "apb", "mod";
			dmas = <&dma SUN4I_DMA_NORMAL 6>,
			       <&dma SUN4I_DMA_NORMAL 6>;
			dma-names = "rx", "tx";
			status = "disabled";
		};

		rtp: rtp@1c25000 {
			compatible = "allwinner,sun5i-a13-ts";
			reg = <0x01c25000 0x100>;
			interrupts = <GIC_SPI 29 IRQ_TYPE_LEVEL_HIGH>;
			#thermal-sensor-cells = <0>;
		};

		uart0: serial@1c28000 {
			compatible = "snps,dw-apb-uart";
			reg = <0x01c28000 0x400>;
			interrupts = <GIC_SPI 1 IRQ_TYPE_LEVEL_HIGH>;
			reg-shift = <2>;
			reg-io-width = <4>;
			clocks = <&ccu CLK_APB1_UART0>;
			status = "disabled";
		};

		uart1: serial@1c28400 {
			compatible = "snps,dw-apb-uart";
			reg = <0x01c28400 0x400>;
			interrupts = <GIC_SPI 2 IRQ_TYPE_LEVEL_HIGH>;
			reg-shift = <2>;
			reg-io-width = <4>;
			clocks = <&ccu CLK_APB1_UART1>;
			status = "disabled";
		};

		uart2: serial@1c28800 {
			compatible = "snps,dw-apb-uart";
			reg = <0x01c28800 0x400>;
			interrupts = <GIC_SPI 3 IRQ_TYPE_LEVEL_HIGH>;
			reg-shift = <2>;
			reg-io-width = <4>;
			clocks = <&ccu CLK_APB1_UART2>;
			status = "disabled";
		};

		uart3: serial@1c28c00 {
			compatible = "snps,dw-apb-uart";
			reg = <0x01c28c00 0x400>;
			interrupts = <GIC_SPI 4 IRQ_TYPE_LEVEL_HIGH>;
			reg-shift = <2>;
			reg-io-width = <4>;
			clocks = <&ccu CLK_APB1_UART3>;
			status = "disabled";
		};

		uart4: serial@1c29000 {
			compatible = "snps,dw-apb-uart";
			reg = <0x01c29000 0x400>;
			interrupts = <GIC_SPI 17 IRQ_TYPE_LEVEL_HIGH>;
			reg-shift = <2>;
			reg-io-width = <4>;
			clocks = <&ccu CLK_APB1_UART4>;
			status = "disabled";
		};

		uart5: serial@1c29400 {
			compatible = "snps,dw-apb-uart";
			reg = <0x01c29400 0x400>;
			interrupts = <GIC_SPI 18 IRQ_TYPE_LEVEL_HIGH>;
			reg-shift = <2>;
			reg-io-width = <4>;
			clocks = <&ccu CLK_APB1_UART5>;
			status = "disabled";
		};

		uart6: serial@1c29800 {
			compatible = "snps,dw-apb-uart";
			reg = <0x01c29800 0x400>;
			interrupts = <GIC_SPI 19 IRQ_TYPE_LEVEL_HIGH>;
			reg-shift = <2>;
			reg-io-width = <4>;
			clocks = <&ccu CLK_APB1_UART6>;
			status = "disabled";
		};

		uart7: serial@1c29c00 {
			compatible = "snps,dw-apb-uart";
			reg = <0x01c29c00 0x400>;
			interrupts = <GIC_SPI 20 IRQ_TYPE_LEVEL_HIGH>;
			reg-shift = <2>;
			reg-io-width = <4>;
			clocks = <&ccu CLK_APB1_UART7>;
			status = "disabled";
		};

		ps20: ps2@1c2a000 {
			compatible = "allwinner,sun4i-a10-ps2";
			reg = <0x01c2a000 0x400>;
			interrupts = <GIC_SPI 62 IRQ_TYPE_LEVEL_HIGH>;
			clocks = <&ccu CLK_APB1_PS20>;
			status = "disabled";
		};

		ps21: ps2@1c2a400 {
			compatible = "allwinner,sun4i-a10-ps2";
			reg = <0x01c2a400 0x400>;
			interrupts = <GIC_SPI 63 IRQ_TYPE_LEVEL_HIGH>;
			clocks = <&ccu CLK_APB1_PS21>;
			status = "disabled";
		};

		i2c0: i2c@1c2ac00 {
			compatible = "allwinner,sun7i-a20-i2c",
				     "allwinner,sun4i-a10-i2c";
			reg = <0x01c2ac00 0x400>;
			interrupts = <GIC_SPI 7 IRQ_TYPE_LEVEL_HIGH>;
			clocks = <&ccu CLK_APB1_I2C0>;
			status = "disabled";
			#address-cells = <1>;
			#size-cells = <0>;
		};

		i2c1: i2c@1c2b000 {
			compatible = "allwinner,sun7i-a20-i2c",
				     "allwinner,sun4i-a10-i2c";
			reg = <0x01c2b000 0x400>;
			interrupts = <GIC_SPI 8 IRQ_TYPE_LEVEL_HIGH>;
			clocks = <&ccu CLK_APB1_I2C1>;
			status = "disabled";
			#address-cells = <1>;
			#size-cells = <0>;
		};

		i2c2: i2c@1c2b400 {
			compatible = "allwinner,sun7i-a20-i2c",
				     "allwinner,sun4i-a10-i2c";
			reg = <0x01c2b400 0x400>;
			interrupts = <GIC_SPI 9 IRQ_TYPE_LEVEL_HIGH>;
			clocks = <&ccu CLK_APB1_I2C2>;
			status = "disabled";
			#address-cells = <1>;
			#size-cells = <0>;
		};

		i2c3: i2c@1c2b800 {
			compatible = "allwinner,sun7i-a20-i2c",
				     "allwinner,sun4i-a10-i2c";
			reg = <0x01c2b800 0x400>;
			interrupts = <GIC_SPI 88 IRQ_TYPE_LEVEL_HIGH>;
			clocks = <&ccu CLK_APB1_I2C3>;
			status = "disabled";
			#address-cells = <1>;
			#size-cells = <0>;
		};

		can0: can@1c2bc00 {
			compatible = "allwinner,sun7i-a20-can",
				     "allwinner,sun4i-a10-can";
			reg = <0x01c2bc00 0x400>;
			interrupts = <GIC_SPI 26 IRQ_TYPE_LEVEL_HIGH>;
			clocks = <&ccu CLK_APB1_CAN>;
			status = "disabled";
		};

		i2c4: i2c@1c2c000 {
			compatible = "allwinner,sun7i-a20-i2c",
				     "allwinner,sun4i-a10-i2c";
			reg = <0x01c2c000 0x400>;
			interrupts = <GIC_SPI 89 IRQ_TYPE_LEVEL_HIGH>;
			clocks = <&ccu CLK_APB1_I2C4>;
			status = "disabled";
			#address-cells = <1>;
			#size-cells = <0>;
		};

		gmac: ethernet@1c50000 {
			compatible = "allwinner,sun7i-a20-gmac";
			reg = <0x01c50000 0x10000>;
			interrupts = <GIC_SPI 85 IRQ_TYPE_LEVEL_HIGH>;
			interrupt-names = "macirq";
			clocks = <&ccu CLK_AHB_GMAC>, <&gmac_tx_clk>;
			clock-names = "stmmaceth", "allwinner_gmac_tx";
			snps,pbl = <2>;
			snps,fixed-burst;
			snps,force_sf_dma_mode;
			status = "disabled";
			#address-cells = <1>;
			#size-cells = <0>;
		};

		hstimer@1c60000 {
			compatible = "allwinner,sun7i-a20-hstimer";
			reg = <0x01c60000 0x1000>;
			interrupts = <GIC_SPI 81 IRQ_TYPE_LEVEL_HIGH>,
				     <GIC_SPI 82 IRQ_TYPE_LEVEL_HIGH>,
				     <GIC_SPI 83 IRQ_TYPE_LEVEL_HIGH>,
				     <GIC_SPI 84 IRQ_TYPE_LEVEL_HIGH>;
			clocks = <&ccu CLK_AHB_HSTIMER>;
		};

		gic: interrupt-controller@1c81000 {
			compatible = "arm,gic-400", "arm,cortex-a7-gic", "arm,cortex-a15-gic";
			reg = <0x01c81000 0x1000>,
			      <0x01c82000 0x2000>,
			      <0x01c84000 0x2000>,
			      <0x01c86000 0x2000>;
			interrupt-controller;
			#interrupt-cells = <3>;
			interrupts = <GIC_PPI 9 (GIC_CPU_MASK_SIMPLE(4) | IRQ_TYPE_LEVEL_HIGH)>;
		};

		fe0: display-frontend@1e00000 {
			compatible = "allwinner,sun7i-a20-display-frontend";
			reg = <0x01e00000 0x20000>;
			interrupts = <GIC_SPI 47 IRQ_TYPE_LEVEL_HIGH>;
			clocks = <&ccu CLK_AHB_DE_FE0>, <&ccu CLK_DE_FE0>,
				 <&ccu CLK_DRAM_DE_FE0>;
			clock-names = "ahb", "mod",
				      "ram";
			resets = <&ccu RST_DE_FE0>;

			ports {
				#address-cells = <1>;
				#size-cells = <0>;

				fe0_out: port@1 {
					#address-cells = <1>;
					#size-cells = <0>;
					reg = <1>;

					fe0_out_be0: endpoint@0 {
						reg = <0>;
						remote-endpoint = <&be0_in_fe0>;
					};

					fe0_out_be1: endpoint@1 {
						reg = <1>;
						remote-endpoint = <&be1_in_fe0>;
					};
				};
			};
		};

		fe1: display-frontend@1e20000 {
			compatible = "allwinner,sun7i-a20-display-frontend";
			reg = <0x01e20000 0x20000>;
			interrupts = <GIC_SPI 48 IRQ_TYPE_LEVEL_HIGH>;
			clocks = <&ccu CLK_AHB_DE_FE1>, <&ccu CLK_DE_FE1>,
				 <&ccu CLK_DRAM_DE_FE1>;
			clock-names = "ahb", "mod",
				      "ram";
			resets = <&ccu RST_DE_FE1>;

			ports {
				#address-cells = <1>;
				#size-cells = <0>;

				fe1_out: port@1 {
					#address-cells = <1>;
					#size-cells = <0>;
					reg = <1>;

					fe1_out_be0: endpoint@0 {
						reg = <0>;
						remote-endpoint = <&be0_in_fe1>;
					};

					fe1_out_be1: endpoint@1 {
						reg = <1>;
						remote-endpoint = <&be1_in_fe1>;
					};
				};
			};
		};

		be1: display-backend@1e40000 {
			compatible = "allwinner,sun7i-a20-display-backend";
			reg = <0x01e40000 0x10000>;
			interrupts = <GIC_SPI 48 IRQ_TYPE_LEVEL_HIGH>;
			clocks = <&ccu CLK_AHB_DE_BE1>, <&ccu CLK_DE_BE1>,
				 <&ccu CLK_DRAM_DE_BE1>;
			clock-names = "ahb", "mod",
				      "ram";
			resets = <&ccu RST_DE_BE1>;

			ports {
				#address-cells = <1>;
				#size-cells = <0>;

				be1_in: port@0 {
					#address-cells = <1>;
					#size-cells = <0>;
					reg = <0>;

					be1_in_fe0: endpoint@0 {
						reg = <0>;
						remote-endpoint = <&fe0_out_be1>;
					};

					be1_in_fe1: endpoint@1 {
						reg = <1>;
						remote-endpoint = <&fe1_out_be1>;
					};
				};

				be1_out: port@1 {
					#address-cells = <1>;
					#size-cells = <0>;
					reg = <1>;

					be1_out_tcon0: endpoint@0 {
						reg = <0>;
						remote-endpoint = <&tcon1_in_be0>;
					};

					be1_out_tcon1: endpoint@1 {
						reg = <1>;
						remote-endpoint = <&tcon1_in_be1>;
					};
				};
			};
		};

		be0: display-backend@1e60000 {
			compatible = "allwinner,sun7i-a20-display-backend";
			reg = <0x01e60000 0x10000>;
			interrupts = <GIC_SPI 47 IRQ_TYPE_LEVEL_HIGH>;
			clocks = <&ccu CLK_AHB_DE_BE0>, <&ccu CLK_DE_BE0>,
				 <&ccu CLK_DRAM_DE_BE0>;
			clock-names = "ahb", "mod",
				      "ram";
			resets = <&ccu RST_DE_BE0>;

			ports {
				#address-cells = <1>;
				#size-cells = <0>;

				be0_in: port@0 {
					#address-cells = <1>;
					#size-cells = <0>;
					reg = <0>;

					be0_in_fe0: endpoint@0 {
						reg = <0>;
						remote-endpoint = <&fe0_out_be0>;
					};

					be0_in_fe1: endpoint@1 {
						reg = <1>;
						remote-endpoint = <&fe1_out_be0>;
					};
				};

				be0_out: port@1 {
					#address-cells = <1>;
					#size-cells = <0>;
					reg = <1>;

					be0_out_tcon0: endpoint@0 {
						reg = <0>;
						remote-endpoint = <&tcon0_in_be0>;
					};

					be0_out_tcon1: endpoint@1 {
						reg = <1>;
						remote-endpoint = <&tcon1_in_be0>;
					};
				};
			};
		};
	};
};<|MERGE_RESOLUTION|>--- conflicted
+++ resolved
@@ -581,13 +581,8 @@
 			reg = <0x01c16000 0x1000>;
 			interrupts = <GIC_SPI 58 IRQ_TYPE_LEVEL_HIGH>;
 			clocks = <&ccu CLK_AHB_HDMI0>, <&ccu CLK_HDMI>,
-<<<<<<< HEAD
-				 <&ccu 9>,
-				 <&ccu 18>;
-=======
 				 <&ccu CLK_PLL_VIDEO0_2X>,
 				 <&ccu CLK_PLL_VIDEO1_2X>;
->>>>>>> 89876f27
 			clock-names = "ahb", "mod", "pll-0", "pll-1";
 			dmas = <&dma SUN4I_DMA_NORMAL 16>,
 			       <&dma SUN4I_DMA_NORMAL 16>,
